<?php
/**
 * Copyright © Magento, Inc. All rights reserved.
 * See COPYING.txt for license details.
 */

/**
 * Test class for \Magento\Framework\View\Page\Layout\Reader
 */
namespace Magento\Framework\View\Test\Unit\Page\Layout;

use PHPUnit\Framework\TestCase;
use Magento\Framework\View\Page\Layout\Reader;
use Magento\Framework\View\Design\Theme\ResolverInterface;
use PHPUnit\Framework\MockObject\MockObject;
use Magento\Framework\View\Design\ThemeInterface;
use Magento\Framework\View\Layout\ProcessorFactory;
use Magento\Framework\View\File\CollectorInterface;
use Magento\Framework\View\Layout\Reader\Context;
use Magento\Framework\View\Layout\ReaderPool;
use Magento\Framework\View\Layout\ProcessorInterface;
use Magento\Framework\TestFramework\Unit\Helper\ObjectManager;
use Magento\Framework\View\Layout\Element;

class ReaderTest extends TestCase
{
    /**
     * @var Reader
     */
    protected $model;

    /**
<<<<<<< HEAD
     * @var \Magento\Framework\View\Design\Theme\ResolverInterface|\PHPUnit\Framework\MockObject\MockObject
=======
     * @var ResolverInterface|MockObject
>>>>>>> 5ce65294
     */
    protected $themeResolver;

    /**
<<<<<<< HEAD
     * @var \Magento\Framework\View\Design\ThemeInterface|\PHPUnit\Framework\MockObject\MockObject
=======
     * @var ThemeInterface|MockObject
>>>>>>> 5ce65294
     */
    protected $themeInterface;

    /**
<<<<<<< HEAD
     * @var \Magento\Framework\View\Layout\ProcessorFactory|\PHPUnit\Framework\MockObject\MockObject
=======
     * @var ProcessorFactory|MockObject
>>>>>>> 5ce65294
     */
    protected $processorFactory;

    /**
<<<<<<< HEAD
     * @var \Magento\Framework\View\File\CollectorInterface|\PHPUnit\Framework\MockObject\MockObject
=======
     * @var CollectorInterface|MockObject
>>>>>>> 5ce65294
     */
    protected $pageLayoutFileSource;

    /**
<<<<<<< HEAD
     * @var \Magento\Framework\View\Layout\Reader\Context|\PHPUnit\Framework\MockObject\MockObject
=======
     * @var Context|MockObject
>>>>>>> 5ce65294
     */
    protected $readerContext;

    /**
<<<<<<< HEAD
     * @var \Magento\Framework\View\Layout\ReaderPool|\PHPUnit\Framework\MockObject\MockObject
=======
     * @var ReaderPool|MockObject
>>>>>>> 5ce65294
     */
    protected $readerPool;

    /**
<<<<<<< HEAD
     * @var \Magento\Framework\View\Layout\ProcessorInterface|\PHPUnit\Framework\MockObject\MockObject
=======
     * @var ProcessorInterface|MockObject
>>>>>>> 5ce65294
     */
    protected $processorInterface;

    protected function setUp(): void
    {
        $this->processorInterface = $this->createMock(ProcessorInterface::class);
        $this->themeInterface = $this->createMock(ThemeInterface::class);
        $this->processorFactory = $this->createPartialMock(
            ProcessorFactory::class,
            ['create']
        );
        $this->themeResolver = $this->createMock(ResolverInterface::class);
        $this->pageLayoutFileSource = $this->getMockBuilder(CollectorInterface::class)
            ->getMock();
        $this->readerPool = $this->getMockBuilder(ReaderPool::class)
            ->disableOriginalConstructor()
            ->getMock();
        $this->readerContext = $this->getMockBuilder(Context::class)
            ->setMethods(['getScheduledStructure'])
            ->disableOriginalConstructor()
            ->getMock();
        $this->model = (new ObjectManager($this))
            ->getObject(
                Reader::class,
                [
                    'themeResolver' => $this->themeResolver,
                    'processorFactory' => $this->processorFactory,
                    'pageLayoutFileSource' => $this->pageLayoutFileSource,
                    'reader' => $this->readerPool
                ]
            );
    }

    public function testRead()
    {
        $data = 'test_string';
        $xml = '<body>
                    <attribute name="body_attribute_name" value="body_attribute_value" />
                </body>';
        $this->processorInterface->expects($this->any())->method('load')->with($data)->willReturn(
            $this->processorInterface
        );
        $this->themeResolver->expects($this->atLeastOnce())->method('get')->willReturn(
            $this->themeInterface
        );
        $createData = [
            'theme' => $this->themeInterface,
            'fileSource' => $this->pageLayoutFileSource,
            'cacheSuffix' => 'page_layout',
        ];
        $this->processorFactory->expects($this->once())->method('create')
<<<<<<< HEAD
            ->with($createData)->willReturn($this->processorInterface);
        $element = new \Magento\Framework\View\Layout\Element($xml);
        $this->processorInterface->expects($this->once())->method('asSimplexml')->willReturn($element);
=======
            ->with($createData)->will($this->returnValue($this->processorInterface));
        $element = new Element($xml);
        $this->processorInterface->expects($this->once())->method('asSimplexml')->will($this->returnValue($element));
>>>>>>> 5ce65294
        $this->readerPool->expects($this->once())->method('interpret')->with($this->readerContext, $element);
        $this->model->read($this->readerContext, $data);
    }
}<|MERGE_RESOLUTION|>--- conflicted
+++ resolved
@@ -30,65 +30,37 @@
     protected $model;
 
     /**
-<<<<<<< HEAD
-     * @var \Magento\Framework\View\Design\Theme\ResolverInterface|\PHPUnit\Framework\MockObject\MockObject
-=======
      * @var ResolverInterface|MockObject
->>>>>>> 5ce65294
      */
     protected $themeResolver;
 
     /**
-<<<<<<< HEAD
-     * @var \Magento\Framework\View\Design\ThemeInterface|\PHPUnit\Framework\MockObject\MockObject
-=======
      * @var ThemeInterface|MockObject
->>>>>>> 5ce65294
      */
     protected $themeInterface;
 
     /**
-<<<<<<< HEAD
-     * @var \Magento\Framework\View\Layout\ProcessorFactory|\PHPUnit\Framework\MockObject\MockObject
-=======
      * @var ProcessorFactory|MockObject
->>>>>>> 5ce65294
      */
     protected $processorFactory;
 
     /**
-<<<<<<< HEAD
-     * @var \Magento\Framework\View\File\CollectorInterface|\PHPUnit\Framework\MockObject\MockObject
-=======
      * @var CollectorInterface|MockObject
->>>>>>> 5ce65294
      */
     protected $pageLayoutFileSource;
 
     /**
-<<<<<<< HEAD
-     * @var \Magento\Framework\View\Layout\Reader\Context|\PHPUnit\Framework\MockObject\MockObject
-=======
      * @var Context|MockObject
->>>>>>> 5ce65294
      */
     protected $readerContext;
 
     /**
-<<<<<<< HEAD
-     * @var \Magento\Framework\View\Layout\ReaderPool|\PHPUnit\Framework\MockObject\MockObject
-=======
      * @var ReaderPool|MockObject
->>>>>>> 5ce65294
      */
     protected $readerPool;
 
     /**
-<<<<<<< HEAD
-     * @var \Magento\Framework\View\Layout\ProcessorInterface|\PHPUnit\Framework\MockObject\MockObject
-=======
      * @var ProcessorInterface|MockObject
->>>>>>> 5ce65294
      */
     protected $processorInterface;
 
@@ -128,11 +100,11 @@
         $xml = '<body>
                     <attribute name="body_attribute_name" value="body_attribute_value" />
                 </body>';
-        $this->processorInterface->expects($this->any())->method('load')->with($data)->willReturn(
-            $this->processorInterface
+        $this->processorInterface->expects($this->any())->method('load')->with($data)->will(
+            $this->returnValue($this->processorInterface)
         );
-        $this->themeResolver->expects($this->atLeastOnce())->method('get')->willReturn(
-            $this->themeInterface
+        $this->themeResolver->expects($this->atLeastOnce())->method('get')->will(
+            $this->returnValue($this->themeInterface)
         );
         $createData = [
             'theme' => $this->themeInterface,
@@ -140,15 +112,9 @@
             'cacheSuffix' => 'page_layout',
         ];
         $this->processorFactory->expects($this->once())->method('create')
-<<<<<<< HEAD
-            ->with($createData)->willReturn($this->processorInterface);
-        $element = new \Magento\Framework\View\Layout\Element($xml);
-        $this->processorInterface->expects($this->once())->method('asSimplexml')->willReturn($element);
-=======
             ->with($createData)->will($this->returnValue($this->processorInterface));
         $element = new Element($xml);
         $this->processorInterface->expects($this->once())->method('asSimplexml')->will($this->returnValue($element));
->>>>>>> 5ce65294
         $this->readerPool->expects($this->once())->method('interpret')->with($this->readerContext, $element);
         $this->model->read($this->readerContext, $data);
     }
