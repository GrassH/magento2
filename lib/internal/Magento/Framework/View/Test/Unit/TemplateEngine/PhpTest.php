--- conflicted
+++ resolved
@@ -26,11 +26,7 @@
     protected $_phpEngine;
 
     /**
-<<<<<<< HEAD
-     * @var \PHPUnit\Framework\MockObject\MockObject
-=======
      * @var MockObject
->>>>>>> 5ce65294
      */
     protected $_helperFactoryMock;
 
@@ -75,12 +71,7 @@
      */
     public function testRenderException()
     {
-<<<<<<< HEAD
-        $this->expectException(\PHPUnit\Framework\Exception::class);
-
-=======
         $this->expectException('PHPUnit\Framework\Exception');
->>>>>>> 5ce65294
         $blockMock = $this->getMockBuilder(
             Template::class
         )->setMethods(
@@ -92,20 +83,10 @@
         $this->_phpEngine->render($blockMock, $filename);
     }
 
-<<<<<<< HEAD
-    /**
-     */
-    public function testHelperWithInvalidClass()
-    {
-        $this->expectException(\LogicException::class);
-
-        $class = \Magento\Framework\DataObject::class;
-=======
     public function testHelperWithInvalidClass()
     {
         $this->expectException('LogicException');
         $class = DataObject::class;
->>>>>>> 5ce65294
         $object = $this->createMock($class);
         $this->_helperFactoryMock->expects(
             $this->once()
@@ -113,8 +94,8 @@
             'get'
         )->with(
             $class
-        )->willReturn(
-            $object
+        )->will(
+            $this->returnValue($object)
         );
         $this->_phpEngine->helper($class);
     }
@@ -129,8 +110,8 @@
             'get'
         )->with(
             $class
-        )->willReturn(
-            $object
+        )->will(
+            $this->returnValue($object)
         );
         $this->assertEquals($object, $this->_phpEngine->helper($class));
     }
