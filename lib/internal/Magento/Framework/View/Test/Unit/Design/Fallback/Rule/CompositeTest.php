--- conflicted
+++ resolved
@@ -11,20 +11,10 @@
 
 class CompositeTest extends TestCase
 {
-<<<<<<< HEAD
-    /**
-     */
-    public function testConstructException()
-    {
-        $this->expectException(\InvalidArgumentException::class);
-        $this->expectExceptionMessage('Each item should implement the fallback rule interface');
-
-=======
     public function testConstructException()
     {
         $this->expectException('InvalidArgumentException');
         $this->expectExceptionMessage('Each item should implement the fallback rule interface');
->>>>>>> 5ce65294
         new Composite([new \stdClass()]);
     }
 
@@ -39,8 +29,8 @@
             'getPatternDirs'
         )->with(
             $inputParams
-        )->willReturn(
-            ['rule_one/path/one', 'rule_one/path/two']
+        )->will(
+            $this->returnValue(['rule_one/path/one', 'rule_one/path/two'])
         );
 
         $ruleTwo = $this->getMockForAbstractClass(RuleInterface::class);
@@ -50,8 +40,8 @@
             'getPatternDirs'
         )->with(
             $inputParams
-        )->willReturn(
-            ['rule_two/path/one', 'rule_two/path/two']
+        )->will(
+            $this->returnValue(['rule_two/path/one', 'rule_two/path/two'])
         );
 
         $object = new Composite([$ruleOne, $ruleTwo]);
