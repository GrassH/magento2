--- conflicted
+++ resolved
@@ -35,65 +35,37 @@
     protected $_model;
 
     /**
-<<<<<<< HEAD
-     * @var \Magento\Framework\Filesystem|\PHPUnit\Framework\MockObject\MockObject
-=======
      * @var Filesystem|MockObject
->>>>>>> 5ce65294
      */
     protected $_filesystemMock;
 
     /**
-<<<<<<< HEAD
-     * @var \Magento\Framework\Image|\PHPUnit\Framework\MockObject\MockObject
-=======
      * @var \Magento\Framework\Image|MockObject
->>>>>>> 5ce65294
      */
     protected $_imageMock;
 
     /**
-<<<<<<< HEAD
-     * @var \Magento\Framework\View\Design\Theme\Image\Uploader|\PHPUnit\Framework\MockObject\MockObject
-=======
      * @var Uploader|MockObject
->>>>>>> 5ce65294
      */
     protected $_uploaderMock;
 
     /**
-<<<<<<< HEAD
-     * @var \Magento\Theme\Model\Theme|\PHPUnit\Framework\MockObject\MockObject
-=======
      * @var Theme|MockObject
->>>>>>> 5ce65294
      */
     protected $_themeMock;
 
     /**
-<<<<<<< HEAD
-     * @var \Magento\Framework\Filesystem\Directory\Write|\PHPUnit\Framework\MockObject\MockObject
-=======
      * @var Write|MockObject
->>>>>>> 5ce65294
      */
     protected $_mediaDirectoryMock;
 
     /**
-<<<<<<< HEAD
-     * @var \Magento\Framework\Filesystem\Directory\Write|\PHPUnit\Framework\MockObject\MockObject
-=======
      * @var Write|MockObject
->>>>>>> 5ce65294
      */
     protected $_rootDirectoryMock;
 
     /**
-<<<<<<< HEAD
-     * @var \PHPUnit\Framework\MockObject\MockObject|\Magento\Theme\Model\Theme\Image\Path
-=======
      * @var MockObject|Path
->>>>>>> 5ce65294
      */
     protected $imagePathMock;
 
@@ -114,19 +86,14 @@
         $this->_filesystemMock->expects($this->at(0))
             ->method('getDirectoryWrite')
             ->with(DirectoryList::MEDIA)
-            ->willReturn($this->_mediaDirectoryMock);
+            ->will($this->returnValue($this->_mediaDirectoryMock));
         $this->_filesystemMock->expects($this->at(1))
             ->method('getDirectoryWrite')
             ->with(DirectoryList::ROOT)
-<<<<<<< HEAD
-            ->willReturn($this->_rootDirectoryMock);
-        $imageFactory = $this->createMock(\Magento\Framework\Image\Factory::class);
-=======
             ->will($this->returnValue($this->_rootDirectoryMock));
         $imageFactory = $this->createMock(Factory::class);
->>>>>>> 5ce65294
         $this->_imageMock = $this->createMock(\Magento\Framework\Image::class);
-        $imageFactory->expects($this->any())->method('create')->willReturn($this->_imageMock);
+        $imageFactory->expects($this->any())->method('create')->will($this->returnValue($this->_imageMock));
 
         $logger = $this->createMock(LoggerInterface::class);
         $this->_themeMock = $this->createPartialMock(Theme::class, ['__wakeup']);
@@ -158,11 +125,7 @@
     }
 
     /**
-<<<<<<< HEAD
-     * @return \PHPUnit\Framework\MockObject\MockObject|\Magento\Theme\Model\Theme\Image\Path
-=======
      * @return MockObject|Path
->>>>>>> 5ce65294
      */
     protected function _getImagePathMock()
     {
@@ -170,22 +133,22 @@
         $testBaseUrl = 'http://localhost/media_path/';
 
         $imagePathMock->expects($this->any())->method('getPreviewImageDefaultUrl')
-            ->willReturn($testBaseUrl . 'test_default_preview.png');
+            ->will($this->returnValue($testBaseUrl . 'test_default_preview.png'));
 
         $testBaseDir = '/media_path/';
         $imagePathMock->expects(
             $this->any()
         )->method(
             'getImagePreviewDirectory'
-        )->willReturn(
-            $testBaseDir . 'theme/preview'
+        )->will(
+            $this->returnValue($testBaseDir . 'theme/preview')
         );
         $imagePathMock->expects(
             $this->any()
         )->method(
             'getTemporaryDirectory'
-        )->willReturn(
-            $testBaseDir . 'tmp'
+        )->will(
+            $this->returnValue($testBaseDir . 'tmp')
         );
         return $imagePathMock;
     }
@@ -245,17 +208,17 @@
 
         $this->_mediaDirectoryMock->expects($this->once())
             ->method('getRelativePath')
-            ->willReturnArgument(0);
+            ->will($this->returnArgument(0));
 
         $this->_rootDirectoryMock->expects($this->once())
             ->method('getRelativePath')
             ->with($previewImage)
-            ->willReturn($relativePath);
+            ->will($this->returnValue($relativePath));
 
         $this->_rootDirectoryMock->expects($this->once())
             ->method('copyFile')
             ->with($relativePath, $this->anything())
-            ->willReturn(true);
+            ->will($this->returnValue(true));
 
         $themeImageMock = $this->getMockBuilder(Image::class)
             ->disableOriginalConstructor()
@@ -263,7 +226,7 @@
             ->getMock();
         $themeImageMock->expects($this->atLeastOnce())
             ->method('getPreviewImagePath')
-            ->willReturn($previewImage);
+            ->will($this->returnValue($previewImage));
 
         $themeMock = $this->getMockBuilder(Theme::class)
             ->disableOriginalConstructor()
@@ -271,10 +234,10 @@
             ->getMock();
         $themeMock->expects($this->atLeastOnce())
             ->method('getPreviewImage')
-            ->willReturn($previewImage);
+            ->will($this->returnValue($previewImage));
         $themeMock->expects($this->atLeastOnce())
             ->method('getThemeImage')
-            ->willReturn($themeImageMock);
+            ->will($this->returnValue($themeImageMock));
 
         $this->assertTrue($this->_model->createPreviewImageCopy($themeMock));
         $this->assertEquals($previewImage, $this->_themeMock->getData('preview_image'));
@@ -320,11 +283,11 @@
         )->with(
             $scope,
             '/media_path/tmp'
-        )->willReturn(
-            $tmpFilePath
-        );
-
-        $this->_mediaDirectoryMock->expects($this->at(0))->method('getRelativePath')->willReturnArgument(0);
+        )->will(
+            $this->returnValue($tmpFilePath)
+        );
+
+        $this->_mediaDirectoryMock->expects($this->at(0))->method('getRelativePath')->will($this->returnArgument(0));
         $this->_mediaDirectoryMock->expects($this->at(1))->method('delete')->with($this->stringContains('test.png'));
 
         $this->_mediaDirectoryMock->expects($this->at(2))->method('delete')->with($tmpFilePath);
@@ -342,7 +305,7 @@
         $this->imagePathMock->expects($this->any())
             ->method('getPreviewImageUrl')
             ->with($this->_themeMock)
-            ->willReturn('http://localhost/media_path/preview/image.png');
+            ->will($this->returnValue('http://localhost/media_path/preview/image.png'));
 
         $this->assertEquals('http://localhost/media_path/preview/image.png', $this->_model->getPreviewImageUrl());
     }
