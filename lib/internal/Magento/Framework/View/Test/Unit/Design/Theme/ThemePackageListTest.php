--- conflicted
+++ resolved
@@ -16,11 +16,7 @@
 class ThemePackageListTest extends TestCase
 {
     /**
-<<<<<<< HEAD
-     * @var \Magento\Framework\Component\ComponentRegistrarInterface|\PHPUnit\Framework\MockObject\MockObject
-=======
      * @var ComponentRegistrarInterface|MockObject
->>>>>>> 5ce65294
      */
     private $registrar;
 
@@ -30,11 +26,7 @@
     private $object;
 
     /**
-<<<<<<< HEAD
-     * @var \Magento\Framework\View\Design\Theme\ThemePackageFactory|\PHPUnit\Framework\MockObject\MockObject
-=======
      * @var ThemePackageFactory|MockObject
->>>>>>> 5ce65294
      */
     private $factory;
 
@@ -47,20 +39,10 @@
         $this->object = new ThemePackageList($this->registrar, $this->factory);
     }
 
-<<<<<<< HEAD
-    /**
-     */
-    public function testGetThemeNonexistent()
-    {
-        $this->expectException(\UnexpectedValueException::class);
-        $this->expectExceptionMessage('No theme registered with name \'theme\'');
-
-=======
     public function testGetThemeNonexistent()
     {
         $this->expectException('UnexpectedValueException');
         $this->expectExceptionMessage('No theme registered with name \'theme\'');
->>>>>>> 5ce65294
         $themeKey = 'theme';
         $this->registrar->expects($this->once())
             ->method('getPath')
