--- conflicted
+++ resolved
@@ -21,29 +21,17 @@
 class TemplateFileTest extends TestCase
 {
     /**
-<<<<<<< HEAD
-     * @var ResolverInterface|\PHPUnit\Framework\MockObject\MockObject
-=======
      * @var ResolverInterface|MockObject
->>>>>>> 5ce65294
      */
     protected $resolver;
 
     /**
-<<<<<<< HEAD
-     * @var MinifierInterface|\PHPUnit\Framework\MockObject\MockObject
-=======
      * @var MinifierInterface|MockObject
->>>>>>> 5ce65294
      */
     protected $minifier;
 
     /**
-<<<<<<< HEAD
-     * @var State|\PHPUnit\Framework\MockObject\MockObject
-=======
      * @var State|MockObject
->>>>>>> 5ce65294
      */
     protected $state;
 
@@ -53,20 +41,12 @@
     protected $object;
 
     /**
-<<<<<<< HEAD
-     * @var DeploymentConfig|\PHPUnit\Framework\MockObject\MockObject
-=======
      * @var DeploymentConfig|MockObject
->>>>>>> 5ce65294
      */
     private $deploymentConfigMock;
 
     /**
-<<<<<<< HEAD
-     * @var ConfigInterface|\PHPUnit\Framework\MockObject\MockObject
-=======
      * @var ConfigInterface|MockObject
->>>>>>> 5ce65294
      */
     protected $assetConfig;
 
