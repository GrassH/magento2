<?php
/**
 * Copyright © Magento, Inc. All rights reserved.
 * See COPYING.txt for license details.
 */

/**
 * Test for theme image uploader
 */
namespace Magento\Framework\View\Test\Unit\Design\Theme\Image;

use PHPUnit\Framework\TestCase;
use Magento\Framework\View\Design\Theme\Image\Uploader;
use PHPUnit\Framework\MockObject\MockObject;
use Magento\Framework\Filesystem;
use Magento\Framework\HTTP\Adapter\FileTransferFactory;
use Magento\Framework\File\UploaderFactory;
use Magento\Framework\Exception\LocalizedException;

class UploaderTest extends TestCase
{
    /**
<<<<<<< HEAD
     * @var \Magento\Framework\View\Design\Theme\Image\Uploader|\PHPUnit\Framework\MockObject\MockObject
=======
     * @var Uploader|MockObject
>>>>>>> 5ce65294
     */
    protected $_model;

    /**
<<<<<<< HEAD
     * @var \PHPUnit\Framework\MockObject\MockObject
=======
     * @var MockObject
>>>>>>> 5ce65294
     */
    protected $_helperMock;

    /**
<<<<<<< HEAD
     * @var \PHPUnit\Framework\MockObject\MockObject
=======
     * @var MockObject
>>>>>>> 5ce65294
     */
    protected $_filesystemMock;

    /**
<<<<<<< HEAD
     * @var \PHPUnit\Framework\MockObject\MockObject
=======
     * @var MockObject
>>>>>>> 5ce65294
     */
    protected $_transferAdapterMock;

    /**
<<<<<<< HEAD
     * @var \PHPUnit\Framework\MockObject\MockObject
=======
     * @var MockObject
>>>>>>> 5ce65294
     */
    protected $_fileUploader;

    protected function setUp(): void
    {
        $this->_filesystemMock = $this->createMock(Filesystem::class);
        $this->_transferAdapterMock = $this->createMock(\Zend_File_Transfer_Adapter_Http::class);
        $this->_fileUploader = $this->createMock(\Magento\Framework\File\Uploader::class);

        $adapterFactory = $this->createMock(FileTransferFactory::class);
        $adapterFactory->expects(
            $this->once()
        )->method(
            'create'
        )->willReturn(
            $this->_transferAdapterMock
        );

<<<<<<< HEAD
        $uploaderFactory = $this->createPartialMock(\Magento\Framework\File\UploaderFactory::class, ['create']);
        $uploaderFactory->expects($this->any())->method('create')->willReturn($this->_fileUploader);
=======
        $uploaderFactory = $this->createPartialMock(UploaderFactory::class, ['create']);
        $uploaderFactory->expects($this->any())->method('create')->will($this->returnValue($this->_fileUploader));
>>>>>>> 5ce65294

        $this->_model = new Uploader(
            $this->_filesystemMock,
            $adapterFactory,
            $uploaderFactory
        );
    }

    protected function tearDown(): void
    {
        $this->_model = null;
        $this->_transferAdapterMock = null;
        $this->_fileUploader = null;
    }

    /**
     * @return array
     */
    public function uploadDataProvider()
    {
        return [
            [
                'isUploaded' => true,
                'isValid' => true,
                'checkAllowedExtension' => true,
                'save' => true,
                'result' => '/tmp/test_filename',
                'exception' => null,
            ],
            [
                'isUploaded' => false,
                'isValid' => true,
                'checkAllowedExtension' => true,
                'save' => true,
                'result' => false,
                'exception' => null
            ],
            [
                'isUploaded' => true,
                'isValid' => false,
                'checkAllowedExtension' => true,
                'save' => true,
                'result' => false,
                'exception' => LocalizedException::class
            ],
            [
                'isUploaded' => true,
                'isValid' => true,
                'checkAllowedExtension' => false,
                'save' => true,
                'result' => false,
                'exception' => LocalizedException::class
            ],
            [
                'isUploaded' => true,
                'isValid' => true,
                'checkAllowedExtension' => true,
                'save' => false,
                'result' => false,
                'exception' => LocalizedException::class
            ]
        ];
    }

    /**
     * @dataProvider uploadDataProvider
     * @covers \Magento\Framework\View\Design\Theme\Image\Uploader::uploadPreviewImage
     */
    public function testUploadPreviewImage($isUploaded, $isValid, $checkExtension, $save, $result, $exception)
    {
        if ($exception) {
            $this->expectException($exception);
        }
        $testScope = 'scope';
        $this->_transferAdapterMock->expects(
            $this->any()
        )->method(
            'isUploaded'
        )->with(
            $testScope
        )->willReturn(
            $isUploaded
        );
        $this->_transferAdapterMock->expects(
            $this->any()
        )->method(
            'isValid'
        )->with(
            $testScope
        )->willReturn(
            $isValid
        );
        $this->_fileUploader->expects(
            $this->any()
        )->method(
            'checkAllowedExtension'
        )->willReturn(
            $checkExtension
        );
        $this->_fileUploader->expects($this->any())->method('save')->willReturn($save);
        $this->_fileUploader->expects(
            $this->any()
        )->method(
            'getUploadedFileName'
        )->willReturn(
            'test_filename'
        );

        $this->assertEquals($result, $this->_model->uploadPreviewImage($testScope, '/tmp'));
    }
}<|MERGE_RESOLUTION|>--- conflicted
+++ resolved
@@ -20,47 +20,27 @@
 class UploaderTest extends TestCase
 {
     /**
-<<<<<<< HEAD
-     * @var \Magento\Framework\View\Design\Theme\Image\Uploader|\PHPUnit\Framework\MockObject\MockObject
-=======
      * @var Uploader|MockObject
->>>>>>> 5ce65294
      */
     protected $_model;
 
     /**
-<<<<<<< HEAD
-     * @var \PHPUnit\Framework\MockObject\MockObject
-=======
      * @var MockObject
->>>>>>> 5ce65294
      */
     protected $_helperMock;
 
     /**
-<<<<<<< HEAD
-     * @var \PHPUnit\Framework\MockObject\MockObject
-=======
      * @var MockObject
->>>>>>> 5ce65294
      */
     protected $_filesystemMock;
 
     /**
-<<<<<<< HEAD
-     * @var \PHPUnit\Framework\MockObject\MockObject
-=======
      * @var MockObject
->>>>>>> 5ce65294
      */
     protected $_transferAdapterMock;
 
     /**
-<<<<<<< HEAD
-     * @var \PHPUnit\Framework\MockObject\MockObject
-=======
      * @var MockObject
->>>>>>> 5ce65294
      */
     protected $_fileUploader;
 
@@ -75,17 +55,12 @@
             $this->once()
         )->method(
             'create'
-        )->willReturn(
-            $this->_transferAdapterMock
+        )->will(
+            $this->returnValue($this->_transferAdapterMock)
         );
 
-<<<<<<< HEAD
-        $uploaderFactory = $this->createPartialMock(\Magento\Framework\File\UploaderFactory::class, ['create']);
-        $uploaderFactory->expects($this->any())->method('create')->willReturn($this->_fileUploader);
-=======
         $uploaderFactory = $this->createPartialMock(UploaderFactory::class, ['create']);
         $uploaderFactory->expects($this->any())->method('create')->will($this->returnValue($this->_fileUploader));
->>>>>>> 5ce65294
 
         $this->_model = new Uploader(
             $this->_filesystemMock,
@@ -166,8 +141,8 @@
             'isUploaded'
         )->with(
             $testScope
-        )->willReturn(
-            $isUploaded
+        )->will(
+            $this->returnValue($isUploaded)
         );
         $this->_transferAdapterMock->expects(
             $this->any()
@@ -175,23 +150,23 @@
             'isValid'
         )->with(
             $testScope
-        )->willReturn(
-            $isValid
+        )->will(
+            $this->returnValue($isValid)
         );
         $this->_fileUploader->expects(
             $this->any()
         )->method(
             'checkAllowedExtension'
-        )->willReturn(
-            $checkExtension
+        )->will(
+            $this->returnValue($checkExtension)
         );
-        $this->_fileUploader->expects($this->any())->method('save')->willReturn($save);
+        $this->_fileUploader->expects($this->any())->method('save')->will($this->returnValue($save));
         $this->_fileUploader->expects(
             $this->any()
         )->method(
             'getUploadedFileName'
-        )->willReturn(
-            'test_filename'
+        )->will(
+            $this->returnValue('test_filename')
         );
 
         $this->assertEquals($result, $this->_model->uploadPreviewImage($testScope, '/tmp'));
