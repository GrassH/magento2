<?php
/**
 * Copyright © Magento, Inc. All rights reserved.
 * See COPYING.txt for license details.
 */

/**
 * Test of customization path model
 */
namespace Magento\Framework\View\Test\Unit\Design\Theme\Customization;

use PHPUnit\Framework\TestCase;
use Magento\Framework\View\Design\Theme\Customization\Path;
use Magento\Theme\Model\Theme;
use PHPUnit\Framework\MockObject\MockObject;
use Magento\Framework\Component\ComponentRegistrarInterface;
use Magento\Framework\View\Design\ThemeInterface;
use Magento\Framework\Filesystem;
use Magento\Framework\Filesystem\Directory\Read;
use Magento\Framework\View\ConfigInterface;
use Magento\Framework\Component\ComponentRegistrar;

class PathTest extends TestCase
{
    /**
     * @var Path
     */
    private $_model;

    /**
<<<<<<< HEAD
     * @var \Magento\Theme\Model\Theme|\PHPUnit\Framework\MockObject\MockObject
=======
     * @var Theme|MockObject
>>>>>>> 5ce65294
     */
    private $_theme;

    /**
<<<<<<< HEAD
     * @var \PHPUnit\Framework\MockObject\MockObject
=======
     * @var MockObject
>>>>>>> 5ce65294
     */
    private $_directory;

    /**
<<<<<<< HEAD
     * @var \Magento\Framework\Component\ComponentRegistrarInterface|\PHPUnit\Framework\MockObject\MockObject
=======
     * @var ComponentRegistrarInterface|MockObject
>>>>>>> 5ce65294
     */
    private $componentRegistrar;

    protected function setUp(): void
    {
<<<<<<< HEAD
        $this->_theme = $this->getMockForAbstractClass(\Magento\Framework\View\Design\ThemeInterface::class);
        /** @var \Magento\Framework\Filesystem|\PHPUnit\Framework\MockObject\MockObject $filesystem */
        $filesystem = $this->createMock(\Magento\Framework\Filesystem::class);
        $this->_directory = $this->createMock(\Magento\Framework\Filesystem\Directory\Read::class);
        $filesystem->expects($this->any())->method('getDirectoryRead')->willReturn($this->_directory);
        $this->_directory->expects($this->any())->method('getAbsolutePath')->willReturnArgument(0);
=======
        $this->_theme = $this->getMockForAbstractClass(ThemeInterface::class);
        /** @var Filesystem|MockObject $filesystem */
        $filesystem = $this->createMock(Filesystem::class);
        $this->_directory = $this->createMock(Read::class);
        $filesystem->expects($this->any())->method('getDirectoryRead')->will($this->returnValue($this->_directory));
        $this->_directory->expects($this->any())->method('getAbsolutePath')->will($this->returnArgument(0));
>>>>>>> 5ce65294
        $this->componentRegistrar = $this->getMockForAbstractClass(
            ComponentRegistrarInterface::class
        );
        $this->_model = new Path(
            $filesystem,
            $this->componentRegistrar
        );
    }

    protected function tearDown(): void
    {
        $this->_theme = null;
        $this->_directory = null;
        $this->_model = null;
    }

    /**
     * @covers \Magento\Framework\View\Design\Theme\Customization\Path::__construct
     * @covers \Magento\Framework\View\Design\Theme\Customization\Path::getCustomizationPath
     */
    public function testGetCustomizationPath()
    {
        $expectedPath = implode('/', [Path::DIR_NAME, '123']);
        $this->_theme->expects($this->exactly(2))
            ->method('getId')
            ->willReturn(123);
        $this->assertEquals($expectedPath, $this->_model->getCustomizationPath($this->_theme));
    }

    /**
     * @covers \Magento\Framework\View\Design\Theme\Customization\Path::__construct
     * @covers \Magento\Framework\View\Design\Theme\Customization\Path::getCustomizationPath
     */
    public function testGetCustomizationPathNoId()
    {
        $this->_theme->expects($this->once())
            ->method('getId')
            ->willReturn(null);
        $this->assertNull($this->_model->getCustomizationPath($this->_theme));
    }

    /**
     * @covers \Magento\Framework\View\Design\Theme\Customization\Path::getThemeFilesPath
     */
    public function testGetThemeFilesPath()
    {
        $this->_theme->expects($this->any())
            ->method('getFullPath')
            ->willReturn('frontend/Magento/theme');
        $expectedPath = '/fill/theme/path';
        $this->componentRegistrar->expects($this->once())
            ->method('getPath')
            ->with(ComponentRegistrar::THEME, 'frontend/Magento/theme')
            ->willReturn($expectedPath);
        $this->assertEquals($expectedPath, $this->_model->getThemeFilesPath($this->_theme));
    }

    /**
     * @covers \Magento\Framework\View\Design\Theme\Customization\Path::getThemeFilesPath
     */
    public function testGetThemeFilesPathNoPath()
    {
        $this->_theme->expects($this->any())
            ->method('getFullPath')
            ->willReturn(null);
        $this->componentRegistrar->expects($this->never())
            ->method('getPath');
        $this->assertNull($this->_model->getCustomizationPath($this->_theme));
    }

    /**
     * @covers \Magento\Framework\View\Design\Theme\Customization\Path::getCustomViewConfigPath
     */
    public function testGetCustomViewConfigPath()
    {
        $expectedPath = implode(
            '/',
            [
                Path::DIR_NAME,
                '123',
                ConfigInterface::CONFIG_FILE_NAME
            ]
        );
        $this->_theme->expects($this->exactly(2))
            ->method('getId')
            ->willReturn(123);
        $this->assertEquals($expectedPath, $this->_model->getCustomViewConfigPath($this->_theme));
    }

    /**
     * @covers \Magento\Framework\View\Design\Theme\Customization\Path::getCustomViewConfigPath
     */
    public function testGetCustomViewConfigPathNoId()
    {
        $this->_theme->expects($this->once())
            ->method('getId')
            ->willReturn(null);
        $this->assertNull($this->_model->getCustomViewConfigPath($this->_theme));
    }
}<|MERGE_RESOLUTION|>--- conflicted
+++ resolved
@@ -28,49 +28,28 @@
     private $_model;
 
     /**
-<<<<<<< HEAD
-     * @var \Magento\Theme\Model\Theme|\PHPUnit\Framework\MockObject\MockObject
-=======
      * @var Theme|MockObject
->>>>>>> 5ce65294
      */
     private $_theme;
 
     /**
-<<<<<<< HEAD
-     * @var \PHPUnit\Framework\MockObject\MockObject
-=======
      * @var MockObject
->>>>>>> 5ce65294
      */
     private $_directory;
 
     /**
-<<<<<<< HEAD
-     * @var \Magento\Framework\Component\ComponentRegistrarInterface|\PHPUnit\Framework\MockObject\MockObject
-=======
      * @var ComponentRegistrarInterface|MockObject
->>>>>>> 5ce65294
      */
     private $componentRegistrar;
 
     protected function setUp(): void
     {
-<<<<<<< HEAD
-        $this->_theme = $this->getMockForAbstractClass(\Magento\Framework\View\Design\ThemeInterface::class);
-        /** @var \Magento\Framework\Filesystem|\PHPUnit\Framework\MockObject\MockObject $filesystem */
-        $filesystem = $this->createMock(\Magento\Framework\Filesystem::class);
-        $this->_directory = $this->createMock(\Magento\Framework\Filesystem\Directory\Read::class);
-        $filesystem->expects($this->any())->method('getDirectoryRead')->willReturn($this->_directory);
-        $this->_directory->expects($this->any())->method('getAbsolutePath')->willReturnArgument(0);
-=======
         $this->_theme = $this->getMockForAbstractClass(ThemeInterface::class);
         /** @var Filesystem|MockObject $filesystem */
         $filesystem = $this->createMock(Filesystem::class);
         $this->_directory = $this->createMock(Read::class);
         $filesystem->expects($this->any())->method('getDirectoryRead')->will($this->returnValue($this->_directory));
         $this->_directory->expects($this->any())->method('getAbsolutePath')->will($this->returnArgument(0));
->>>>>>> 5ce65294
         $this->componentRegistrar = $this->getMockForAbstractClass(
             ComponentRegistrarInterface::class
         );
@@ -96,7 +75,7 @@
         $expectedPath = implode('/', [Path::DIR_NAME, '123']);
         $this->_theme->expects($this->exactly(2))
             ->method('getId')
-            ->willReturn(123);
+            ->will($this->returnValue(123));
         $this->assertEquals($expectedPath, $this->_model->getCustomizationPath($this->_theme));
     }
 
@@ -108,7 +87,7 @@
     {
         $this->_theme->expects($this->once())
             ->method('getId')
-            ->willReturn(null);
+            ->will($this->returnValue(null));
         $this->assertNull($this->_model->getCustomizationPath($this->_theme));
     }
 
@@ -119,12 +98,12 @@
     {
         $this->_theme->expects($this->any())
             ->method('getFullPath')
-            ->willReturn('frontend/Magento/theme');
+            ->will($this->returnValue('frontend/Magento/theme'));
         $expectedPath = '/fill/theme/path';
         $this->componentRegistrar->expects($this->once())
             ->method('getPath')
             ->with(ComponentRegistrar::THEME, 'frontend/Magento/theme')
-            ->willReturn($expectedPath);
+            ->will($this->returnValue($expectedPath));
         $this->assertEquals($expectedPath, $this->_model->getThemeFilesPath($this->_theme));
     }
 
@@ -135,7 +114,7 @@
     {
         $this->_theme->expects($this->any())
             ->method('getFullPath')
-            ->willReturn(null);
+            ->will($this->returnValue(null));
         $this->componentRegistrar->expects($this->never())
             ->method('getPath');
         $this->assertNull($this->_model->getCustomizationPath($this->_theme));
@@ -156,7 +135,7 @@
         );
         $this->_theme->expects($this->exactly(2))
             ->method('getId')
-            ->willReturn(123);
+            ->will($this->returnValue(123));
         $this->assertEquals($expectedPath, $this->_model->getCustomViewConfigPath($this->_theme));
     }
 
@@ -167,7 +146,7 @@
     {
         $this->_theme->expects($this->once())
             ->method('getId')
-            ->willReturn(null);
+            ->will($this->returnValue(null));
         $this->assertNull($this->_model->getCustomViewConfigPath($this->_theme));
     }
 }