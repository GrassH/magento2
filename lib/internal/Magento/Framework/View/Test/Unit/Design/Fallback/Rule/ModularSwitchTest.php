<?php
/**
 * Copyright © Magento, Inc. All rights reserved.
 * See COPYING.txt for license details.
 */
namespace Magento\Framework\View\Test\Unit\Design\Fallback\Rule;

use PHPUnit\Framework\TestCase;
use PHPUnit\Framework\MockObject\MockObject;
use Magento\Framework\View\Design\Fallback\Rule\RuleInterface;
use \Magento\Framework\View\Design\Fallback\Rule\ModularSwitch;

class ModularSwitchTest extends TestCase
{
    /**
     * @var ModularSwitch
     */
    protected $object;

    /**
<<<<<<< HEAD
     * @var \PHPUnit\Framework\MockObject\MockObject|RuleInterface
=======
     * @var MockObject|RuleInterface
>>>>>>> 5ce65294
     */
    protected $ruleNonModular;

    /**
<<<<<<< HEAD
     * @var \PHPUnit\Framework\MockObject\MockObject|RuleInterface
=======
     * @var MockObject|RuleInterface
>>>>>>> 5ce65294
     */
    protected $ruleModular;

    protected function setUp(): void
    {
        $this->ruleNonModular = $this->getMockForAbstractClass(
            RuleInterface::class
        );
        $this->ruleModular = $this->getMockForAbstractClass(
            RuleInterface::class
        );
        $this->object = new ModularSwitch($this->ruleNonModular, $this->ruleModular);
    }

    protected function tearDown(): void
    {
        $this->object = null;
        $this->ruleNonModular = null;
        $this->ruleModular = null;
    }

    public function testGetPatternDirsNonModular()
    {
        $inputParams = ['param_one' => 'value_one', 'param_two' => 'value_two'];
        $expectedResult = new \stdClass();
        $this->ruleNonModular->expects(
            $this->once()
        )->method(
            'getPatternDirs'
        )->with(
            $inputParams
        )->willReturn(
            $expectedResult
        );

        $this->ruleModular->expects($this->never())->method('getPatternDirs');

        $this->assertSame($expectedResult, $this->object->getPatternDirs($inputParams));
    }

    public function testGetPatternDirsModular()
    {
        $inputParams = ['param' => 'value', 'module_name' => 'Magento_Core'];
        $expectedResult = new \stdClass();
        $this->ruleNonModular->expects($this->never())->method('getPatternDirs');

        $this->ruleModular->expects(
            $this->once()
        )->method(
            'getPatternDirs'
        )->with(
            $inputParams
        )->willReturn(
            $expectedResult
        );

        $this->assertSame($expectedResult, $this->object->getPatternDirs($inputParams));
    }
}<|MERGE_RESOLUTION|>--- conflicted
+++ resolved
@@ -18,20 +18,12 @@
     protected $object;
 
     /**
-<<<<<<< HEAD
-     * @var \PHPUnit\Framework\MockObject\MockObject|RuleInterface
-=======
      * @var MockObject|RuleInterface
->>>>>>> 5ce65294
      */
     protected $ruleNonModular;
 
     /**
-<<<<<<< HEAD
-     * @var \PHPUnit\Framework\MockObject\MockObject|RuleInterface
-=======
      * @var MockObject|RuleInterface
->>>>>>> 5ce65294
      */
     protected $ruleModular;
 
@@ -63,8 +55,8 @@
             'getPatternDirs'
         )->with(
             $inputParams
-        )->willReturn(
-            $expectedResult
+        )->will(
+            $this->returnValue($expectedResult)
         );
 
         $this->ruleModular->expects($this->never())->method('getPatternDirs');
@@ -84,8 +76,8 @@
             'getPatternDirs'
         )->with(
             $inputParams
-        )->willReturn(
-            $expectedResult
+        )->will(
+            $this->returnValue($expectedResult)
         );
 
         $this->assertSame($expectedResult, $this->object->getPatternDirs($inputParams));
