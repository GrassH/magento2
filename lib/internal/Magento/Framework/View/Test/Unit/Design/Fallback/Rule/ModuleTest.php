<?php
/**
 * Copyright © Magento, Inc. All rights reserved.
 * See COPYING.txt for license details.
 */
namespace Magento\Framework\View\Test\Unit\Design\Fallback\Rule;

use PHPUnit\Framework\TestCase;
use PHPUnit\Framework\MockObject\MockObject;
use Magento\Framework\Component\ComponentRegistrar;
use Magento\Framework\Component\ComponentRegistrarInterface;
use \Magento\Framework\View\Design\Fallback\Rule\Module;
use Magento\Framework\View\Design\Fallback\Rule\RuleInterface;

class ModuleTest extends TestCase
{
    /**
<<<<<<< HEAD
     * @var RuleInterface|\PHPUnit\Framework\MockObject\MockObject
=======
     * @var RuleInterface|MockObject
>>>>>>> 5ce65294
     */
    private $rule;

    /**
<<<<<<< HEAD
     * @var ComponentRegistrarInterface|\PHPUnit\Framework\MockObject\MockObject
=======
     * @var ComponentRegistrarInterface|MockObject
>>>>>>> 5ce65294
     */
    private $componentRegistrar;

    /**
     * @var Module
     */
    private $model;

    protected function setUp(): void
    {
        $this->rule = $this->getMockForAbstractClass(RuleInterface::class);
        $this->componentRegistrar = $this->getMockForAbstractClass(
            ComponentRegistrarInterface::class
        );
        $this->model = new Module($this->rule, $this->componentRegistrar);
    }

<<<<<<< HEAD
    /**
     */
    public function testGetPatternDirsException()
    {
        $this->expectException(\InvalidArgumentException::class);
        $this->expectExceptionMessage('Required parameter "module_name" is not specified');

=======
    public function testGetPatternDirsException()
    {
        $this->expectException('InvalidArgumentException');
        $this->expectExceptionMessage('Required parameter "module_name" is not specified');
>>>>>>> 5ce65294
        $this->model->getPatternDirs([]);
    }

    public function testGetPatternDirs()
    {
        $expectedResult = ['path1', 'path2'];
        $module = 'Some_Module';
        $modulePath = '/module/path';
        $this->componentRegistrar->expects($this->once())
            ->method('getPath')
            ->with(ComponentRegistrar::MODULE, $module)
            ->willReturn($modulePath);
        $this->rule->expects($this->once())
            ->method('getPatternDirs')
            ->with(['module_name' => $module, 'module_dir' => $modulePath])
            ->willReturn($expectedResult);
        $this->assertEquals($expectedResult, $this->model->getPatternDirs(['module_name' => $module]));
    }
}<|MERGE_RESOLUTION|>--- conflicted
+++ resolved
@@ -15,20 +15,12 @@
 class ModuleTest extends TestCase
 {
     /**
-<<<<<<< HEAD
-     * @var RuleInterface|\PHPUnit\Framework\MockObject\MockObject
-=======
      * @var RuleInterface|MockObject
->>>>>>> 5ce65294
      */
     private $rule;
 
     /**
-<<<<<<< HEAD
-     * @var ComponentRegistrarInterface|\PHPUnit\Framework\MockObject\MockObject
-=======
      * @var ComponentRegistrarInterface|MockObject
->>>>>>> 5ce65294
      */
     private $componentRegistrar;
 
@@ -46,20 +38,10 @@
         $this->model = new Module($this->rule, $this->componentRegistrar);
     }
 
-<<<<<<< HEAD
-    /**
-     */
-    public function testGetPatternDirsException()
-    {
-        $this->expectException(\InvalidArgumentException::class);
-        $this->expectExceptionMessage('Required parameter "module_name" is not specified');
-
-=======
     public function testGetPatternDirsException()
     {
         $this->expectException('InvalidArgumentException');
         $this->expectExceptionMessage('Required parameter "module_name" is not specified');
->>>>>>> 5ce65294
         $this->model->getPatternDirs([]);
     }
 
@@ -71,11 +53,11 @@
         $this->componentRegistrar->expects($this->once())
             ->method('getPath')
             ->with(ComponentRegistrar::MODULE, $module)
-            ->willReturn($modulePath);
+            ->will($this->returnValue($modulePath));
         $this->rule->expects($this->once())
             ->method('getPatternDirs')
             ->with(['module_name' => $module, 'module_dir' => $modulePath])
-            ->willReturn($expectedResult);
+            ->will($this->returnValue($expectedResult));
         $this->assertEquals($expectedResult, $this->model->getPatternDirs(['module_name' => $module]));
     }
 }