--- conflicted
+++ resolved
@@ -22,20 +22,12 @@
 class SimpleTest extends TestCase
 {
     /**
-<<<<<<< HEAD
-     * @var \Magento\Framework\Filesystem\Directory\Read|\PHPUnit\Framework\MockObject\MockObject
-=======
      * @var Read|MockObject
->>>>>>> 5ce65294
      */
     protected $directoryMock;
 
     /**
-<<<<<<< HEAD
-     * @var \Magento\Framework\View\Design\Fallback\Rule\RuleInterface|\PHPUnit\Framework\MockObject\MockObject
-=======
      * @var RuleInterface|MockObject
->>>>>>> 5ce65294
      */
     protected $ruleMock;
 
@@ -45,29 +37,17 @@
     protected $object;
 
     /**
-<<<<<<< HEAD
-     * @var ReadFactory|\PHPUnit\Framework\MockObject\MockObject
-=======
      * @var ReadFactory|MockObject
->>>>>>> 5ce65294
      */
     protected $readFactoryMock;
 
     /**
-<<<<<<< HEAD
-     * @var RulePool|\PHPUnit\Framework\MockObject\MockObject
-=======
      * @var RulePool|MockObject
->>>>>>> 5ce65294
      */
     protected $rulePoolMock;
 
     /**
-<<<<<<< HEAD
-     * @var DirectoryList|\PHPUnit\Framework\MockObject\MockObject
-=======
      * @var DirectoryList|MockObject
->>>>>>> 5ce65294
      */
     protected $directoryListMock;
 
@@ -207,20 +187,10 @@
         ];
     }
 
-<<<<<<< HEAD
-    /**
-     */
-    public function testResolveSecurityException()
-    {
-        $this->expectException(\InvalidArgumentException::class);
-        $this->expectExceptionMessage('File path \'var/test/../file.ext\' is forbidden for security reasons.');
-
-=======
     public function testResolveSecurityException()
     {
         $this->expectException('InvalidArgumentException');
         $this->expectExceptionMessage('File path \'var/test/../file.ext\' is forbidden for security reasons.');
->>>>>>> 5ce65294
         $this->ruleMock->expects($this->once())
             ->method('getPatternDirs')
             ->willReturn([
@@ -325,11 +295,7 @@
 
     /**
      * @param string $themePath
-<<<<<<< HEAD
-     * @return \Magento\Framework\View\Design\ThemeInterface|\PHPUnit\Framework\MockObject\MockObject
-=======
      * @return ThemeInterface|MockObject
->>>>>>> 5ce65294
      */
     private function getMockForTheme($themePath)
     {
