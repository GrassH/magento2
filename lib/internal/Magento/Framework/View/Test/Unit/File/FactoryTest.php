<?php
/**
 * Copyright © Magento, Inc. All rights reserved.
 * See COPYING.txt for license details.
 */

namespace Magento\Framework\View\Test\Unit\File;

use PHPUnit\Framework\TestCase;
use Magento\Framework\View\File\Factory;
use PHPUnit\Framework\MockObject\MockObject;
use Magento\Framework\ObjectManagerInterface;
use Magento\Framework\View\Design\ThemeInterface;
use Magento\Framework\View\File;

class FactoryTest extends TestCase
{
    /**
     * @var Factory
     */
    private $_model;

    /**
<<<<<<< HEAD
     * @var \PHPUnit\Framework\MockObject\MockObject
=======
     * @var MockObject
>>>>>>> 5ce65294
     */
    private $_objectManager;

    protected function setUp(): void
    {
        $this->_objectManager = $this->createMock(ObjectManagerInterface::class);
        $this->_model = new Factory($this->_objectManager);
    }

    public function testCreate()
    {
        $theme = $this->getMockForAbstractClass(ThemeInterface::class);
        $file = new File(__FILE__, 'Fixture_Module', $theme);
        $isBase = true;
        $this->_objectManager
            ->expects($this->once())
            ->method('create')
            ->with(
                File::class,
                $this->identicalTo([
                    'filename' => __FILE__,
                    'module' => 'Fixture_Module',
                    'theme' => $theme,
                    'isBase' => $isBase,
                ])
            )
            ->willReturn($file);
        $this->assertSame($file, $this->_model->create(__FILE__, 'Fixture_Module', $theme, $isBase));
    }
}<|MERGE_RESOLUTION|>--- conflicted
+++ resolved
@@ -21,11 +21,7 @@
     private $_model;
 
     /**
-<<<<<<< HEAD
-     * @var \PHPUnit\Framework\MockObject\MockObject
-=======
      * @var MockObject
->>>>>>> 5ce65294
      */
     private $_objectManager;
 
@@ -52,7 +48,7 @@
                     'isBase' => $isBase,
                 ])
             )
-            ->willReturn($file);
+            ->will($this->returnValue($file));
         $this->assertSame($file, $this->_model->create(__FILE__, 'Fixture_Module', $theme, $isBase));
     }
 }