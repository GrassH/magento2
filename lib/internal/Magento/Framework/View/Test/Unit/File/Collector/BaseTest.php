<?php
/**
 * Copyright © Magento, Inc. All rights reserved.
 * See COPYING.txt for license details.
 */
namespace Magento\Framework\View\Test\Unit\File\Collector;

use PHPUnit\Framework\TestCase;
use Magento\Framework\View\File\Collector\Base;
use Magento\Framework\View\File\Factory;
use PHPUnit\Framework\MockObject\MockObject;
use Magento\Framework\View\Design\ThemeInterface;
use Magento\Framework\Component\DirSearch;
use Magento\Framework\Component\ComponentFile;
use Magento\Framework\Component\ComponentRegistrar;
use Magento\Framework\View\File;

class BaseTest extends TestCase
{
    /**
     * @var Base
     */
    private $fileCollector;

    /**
<<<<<<< HEAD
     * @var \Magento\Framework\View\File\Factory|\PHPUnit\Framework\MockObject\MockObject
=======
     * @var Factory|MockObject
>>>>>>> 5ce65294
     */
    private $fileFactoryMock;

    /**
<<<<<<< HEAD
     * @var \Magento\Framework\View\Design\ThemeInterface|\PHPUnit\Framework\MockObject\MockObject
=======
     * @var ThemeInterface|MockObject
>>>>>>> 5ce65294
     */
    private $themeMock;

    /**
<<<<<<< HEAD
     * @var \Magento\Framework\Component\DirSearch|\PHPUnit\Framework\MockObject\MockObject
=======
     * @var DirSearch|MockObject
>>>>>>> 5ce65294
     */
    private $dirSearch;

    protected function setUp(): void
    {
        $this->fileFactoryMock = $this->getMockBuilder(Factory::class)
            ->disableOriginalConstructor()
            ->getMock();
        $this->themeMock = $this->getMockBuilder(ThemeInterface::class)
            ->setMethods(['getData'])
            ->getMockForAbstractClass();

        $this->dirSearch = $this->createMock(DirSearch::class);

        $this->fileCollector = new Base(
            $this->dirSearch,
            $this->fileFactoryMock,
            'layout'
        );
    }

    public function testGetFiles()
    {
        $files = [];
        foreach (['shared', 'theme'] as $fileType) {
            for ($i = 0; $i < 2; $i++) {
                $file = $this->createMock(ComponentFile::class);
                $file->expects($this->once())
                    ->method('getFullPath')
                    ->willReturn("{$fileType}/module/{$i}/path");
                $file->expects($this->once())
                    ->method('getComponentName')
                    ->willReturn('Module_' . $i);
                $files[$fileType][] = $file;
            }
        }

        $this->dirSearch->expects($this->any())
            ->method('collectFilesWithContext')
            ->willReturnMap(
                [
                    [ComponentRegistrar::MODULE, 'view/base/layout/*.xml', $files['shared']],
                    [ComponentRegistrar::MODULE, 'view/frontend/layout/*.xml', $files['theme']]
                ]
            );
        $this->fileFactoryMock->expects($this->atLeastOnce())
            ->method('create')
            ->willReturn($this->createFileMock());
        $this->themeMock->expects($this->once())
            ->method('getData')
            ->with('area')
            ->willReturn('frontend');

        $result = $this->fileCollector->getFiles($this->themeMock, '*.xml');
        $this->assertCount(4, $result);
        $this->assertInstanceOf(File::class, $result[0]);
        $this->assertInstanceOf(File::class, $result[1]);
        $this->assertInstanceOf(File::class, $result[2]);
        $this->assertInstanceOf(File::class, $result[3]);
    }

    /**
     * Create file mock object
     *
<<<<<<< HEAD
     * @return \Magento\Framework\View\File|\PHPUnit\Framework\MockObject\MockObject
=======
     * @return File|MockObject
>>>>>>> 5ce65294
     */
    protected function createFileMock()
    {
        return $this->getMockBuilder(File::class)
            ->disableOriginalConstructor()
            ->getMock();
    }
}<|MERGE_RESOLUTION|>--- conflicted
+++ resolved
@@ -23,29 +23,17 @@
     private $fileCollector;
 
     /**
-<<<<<<< HEAD
-     * @var \Magento\Framework\View\File\Factory|\PHPUnit\Framework\MockObject\MockObject
-=======
      * @var Factory|MockObject
->>>>>>> 5ce65294
      */
     private $fileFactoryMock;
 
     /**
-<<<<<<< HEAD
-     * @var \Magento\Framework\View\Design\ThemeInterface|\PHPUnit\Framework\MockObject\MockObject
-=======
      * @var ThemeInterface|MockObject
->>>>>>> 5ce65294
      */
     private $themeMock;
 
     /**
-<<<<<<< HEAD
-     * @var \Magento\Framework\Component\DirSearch|\PHPUnit\Framework\MockObject\MockObject
-=======
      * @var DirSearch|MockObject
->>>>>>> 5ce65294
      */
     private $dirSearch;
 
@@ -75,10 +63,10 @@
                 $file = $this->createMock(ComponentFile::class);
                 $file->expects($this->once())
                     ->method('getFullPath')
-                    ->willReturn("{$fileType}/module/{$i}/path");
+                    ->will($this->returnValue("{$fileType}/module/{$i}/path"));
                 $file->expects($this->once())
                     ->method('getComponentName')
-                    ->willReturn('Module_' . $i);
+                    ->will($this->returnValue('Module_' . $i));
                 $files[$fileType][] = $file;
             }
         }
@@ -110,11 +98,7 @@
     /**
      * Create file mock object
      *
-<<<<<<< HEAD
-     * @return \Magento\Framework\View\File|\PHPUnit\Framework\MockObject\MockObject
-=======
      * @return File|MockObject
->>>>>>> 5ce65294
      */
     protected function createFileMock()
     {
