--- conflicted
+++ resolved
@@ -22,20 +22,12 @@
     private $_model;
 
     /**
-<<<<<<< HEAD
-     * @var \PHPUnit\Framework\MockObject\MockObject
-=======
      * @var MockObject
->>>>>>> 5ce65294
      */
     private $_fileSource;
 
     /**
-<<<<<<< HEAD
-     * @var \PHPUnit\Framework\MockObject\MockObject
-=======
      * @var MockObject
->>>>>>> 5ce65294
      */
     private $_moduleListMock;
 
@@ -45,13 +37,8 @@
         $this->_moduleListMock = $this->createMock(ModuleListInterface::class);
         $this->_moduleListMock->expects($this->any())
             ->method('getNames')
-<<<<<<< HEAD
-            ->willReturn(['Fixture_ModuleB', 'Fixture_ModuleA']);
-        $this->_model = new \Magento\Framework\View\File\Collector\Decorator\ModuleDependency(
-=======
             ->will($this->returnValue(['Fixture_ModuleB', 'Fixture_ModuleA']));
         $this->_model = new ModuleDependency(
->>>>>>> 5ce65294
             $this->_fileSource,
             $this->_moduleListMock
         );
@@ -70,7 +57,7 @@
             ->expects($this->once())
             ->method('getFiles')
             ->with($theme, '*.xml')
-            ->willReturn($fixtureFiles);
+            ->will($this->returnValue($fixtureFiles));
         $this->assertSame($expectedFiles, $this->_model->getFiles($theme, '*.xml'), $message);
     }
 
