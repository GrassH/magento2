<?php
/**
 * Copyright © Magento, Inc. All rights reserved.
 * See COPYING.txt for license details.
 */
namespace Magento\Framework\View\Test\Unit\File\Collector;

use PHPUnit\Framework\TestCase;
use PHPUnit\Framework\MockObject\MockObject;
use Magento\Framework\View\Helper\PathPattern;
use Magento\Framework\Filesystem\Directory\ReadFactory;
use Magento\Framework\Component\ComponentRegistrarInterface;
use Magento\Framework\View\Design\ThemeInterface;
use Magento\Framework\View\File;
use Magento\Framework\Component\ComponentRegistrar;
use Magento\Framework\View\File\Collector\ThemeModular;
use Magento\Framework\Filesystem\Directory\Read;
use Magento\Framework\View\File\Factory;

class ThemeModularTest extends TestCase
{
    /**
     * @var ThemeModular
     */
    private $model;

    /**
<<<<<<< HEAD
     * @var Read | \PHPUnit\Framework\MockObject\MockObject
=======
     * @var Read|MockObject
>>>>>>> 5ce65294
     */
    private $themeDirectory;

    /**
<<<<<<< HEAD
     * @var Factory | \PHPUnit\Framework\MockObject\MockObject
=======
     * @var Factory|MockObject
>>>>>>> 5ce65294
     */
    private $fileFactory;

    /**
<<<<<<< HEAD
     * @var \Magento\Framework\View\Helper\PathPattern|\PHPUnit\Framework\MockObject\MockObject
=======
     * @var PathPattern|MockObject
>>>>>>> 5ce65294
     */
    protected $pathPatternHelperMock;

    /**
<<<<<<< HEAD
     * @var \Magento\Framework\Filesystem\Directory\ReadFactory|\PHPUnit\Framework\MockObject\MockObject
=======
     * @var ReadFactory|MockObject
>>>>>>> 5ce65294
     */
    private $readDirFactory;

    /**
<<<<<<< HEAD
     * @var \Magento\Framework\Component\ComponentRegistrarInterface|\PHPUnit\Framework\MockObject\MockObject
=======
     * @var ComponentRegistrarInterface|MockObject
>>>>>>> 5ce65294
     */
    private $componentRegistrar;

    protected function setUp(): void
    {
        $this->themeDirectory = $this->createPartialMock(
            Read::class,
            ['getAbsolutePath', 'search']
        );
        $this->pathPatternHelperMock = $this->getMockBuilder(PathPattern::class)
            ->disableOriginalConstructor()
            ->getMock();
        $this->fileFactory = $this->createMock(Factory::class);
        $this->readDirFactory = $this->createMock(ReadFactory::class);
        $this->readDirFactory->expects($this->any())
            ->method('create')
            ->willReturn($this->themeDirectory);
        $this->componentRegistrar = $this->getMockForAbstractClass(
            ComponentRegistrarInterface::class
        );
        $this->model = new ThemeModular(
            $this->fileFactory,
            $this->readDirFactory,
            $this->componentRegistrar,
            $this->pathPatternHelperMock,
            'subdir'
        );
    }

    public function testGetFilesWrongTheme()
    {
        $this->componentRegistrar->expects($this->once())
            ->method('getPath')
<<<<<<< HEAD
            ->willReturn('');
        $theme = $this->getMockForAbstractClass(\Magento\Framework\View\Design\ThemeInterface::class);
=======
            ->will($this->returnValue(''));
        $theme = $this->getMockForAbstractClass(ThemeInterface::class);
>>>>>>> 5ce65294
        $theme->expects($this->once())
            ->method('getFullPath')
            ->willReturn('area/Vendor/theme');
        $this->assertSame([], $this->model->getFiles($theme, ''));
    }

    /**
     * @param array $files
     * @param string $filePath
     * @param string $pathPattern
     *
     * @dataProvider getFilesDataProvider
     */
    public function testGetFiles($files, $filePath, $pathPattern)
    {
        $theme = $this->getMockForAbstractClass(ThemeInterface::class);
        $themePath = 'area/theme/path';
        $theme->expects($this->once())->method('getFullPath')->willReturn($themePath);

        $handlePath = 'design/area/theme/path/%s/subdir/%s';
        $returnKeys = [];
        foreach ($files as $file) {
            $returnKeys[] = sprintf($handlePath, $file['module'], $file['handle']);
        }

        $this->componentRegistrar->expects($this->once())
            ->method('getPath')
            ->with(ComponentRegistrar::THEME, $themePath)
            ->willReturn('/full/theme/path');
        $this->pathPatternHelperMock->expects($this->any())
            ->method('translatePatternFromGlob')
            ->with($filePath)
            ->willReturn($pathPattern);
        $this->themeDirectory->expects($this->once())
            ->method('search')
            ->willReturn($returnKeys);
        $this->themeDirectory->expects($this->any())
            ->method('getAbsolutePath')
            ->willReturnArgument(0);

        $checkResult = [];
        foreach ($files as $key => $file) {
            $checkResult[$key] = new File($file['handle'], $file['module'], $theme);
            $checkResult[$key] = $this->createMock(File::class);
            $this->fileFactory
                ->expects($this->at($key))
                ->method('create')
                ->with(sprintf($handlePath, $file['module'], $file['handle']), $file['module'], $theme)
                ->willReturn($checkResult[$key]);
        }
        $this->assertSame($checkResult, $this->model->getFiles($theme, $filePath));
    }

    /**
     * @return array
     */
    public function getFilesDataProvider()
    {
        return [
            [
                [
                    ['handle' => '1.xml', 'module' => 'Module_One'],
                    ['handle' => '2.xml', 'module' => 'Module_One'],
                    ['handle' => '3.xml', 'module' => 'Module_Two'],
                ],
                '*.xml',
                '[^/]*\\.xml'
            ],
            [
                [
                    ['handle' => 'preset/4', 'module' => 'Module_Fourth'],
                ],
                'preset/4',
                'preset/4'
            ],
        ];
    }
}<|MERGE_RESOLUTION|>--- conflicted
+++ resolved
@@ -25,47 +25,27 @@
     private $model;
 
     /**
-<<<<<<< HEAD
-     * @var Read | \PHPUnit\Framework\MockObject\MockObject
-=======
      * @var Read|MockObject
->>>>>>> 5ce65294
      */
     private $themeDirectory;
 
     /**
-<<<<<<< HEAD
-     * @var Factory | \PHPUnit\Framework\MockObject\MockObject
-=======
      * @var Factory|MockObject
->>>>>>> 5ce65294
      */
     private $fileFactory;
 
     /**
-<<<<<<< HEAD
-     * @var \Magento\Framework\View\Helper\PathPattern|\PHPUnit\Framework\MockObject\MockObject
-=======
      * @var PathPattern|MockObject
->>>>>>> 5ce65294
      */
     protected $pathPatternHelperMock;
 
     /**
-<<<<<<< HEAD
-     * @var \Magento\Framework\Filesystem\Directory\ReadFactory|\PHPUnit\Framework\MockObject\MockObject
-=======
      * @var ReadFactory|MockObject
->>>>>>> 5ce65294
      */
     private $readDirFactory;
 
     /**
-<<<<<<< HEAD
-     * @var \Magento\Framework\Component\ComponentRegistrarInterface|\PHPUnit\Framework\MockObject\MockObject
-=======
      * @var ComponentRegistrarInterface|MockObject
->>>>>>> 5ce65294
      */
     private $componentRegistrar;
 
@@ -82,7 +62,7 @@
         $this->readDirFactory = $this->createMock(ReadFactory::class);
         $this->readDirFactory->expects($this->any())
             ->method('create')
-            ->willReturn($this->themeDirectory);
+            ->will($this->returnValue($this->themeDirectory));
         $this->componentRegistrar = $this->getMockForAbstractClass(
             ComponentRegistrarInterface::class
         );
@@ -99,16 +79,11 @@
     {
         $this->componentRegistrar->expects($this->once())
             ->method('getPath')
-<<<<<<< HEAD
-            ->willReturn('');
-        $theme = $this->getMockForAbstractClass(\Magento\Framework\View\Design\ThemeInterface::class);
-=======
             ->will($this->returnValue(''));
         $theme = $this->getMockForAbstractClass(ThemeInterface::class);
->>>>>>> 5ce65294
         $theme->expects($this->once())
             ->method('getFullPath')
-            ->willReturn('area/Vendor/theme');
+            ->will($this->returnValue('area/Vendor/theme'));
         $this->assertSame([], $this->model->getFiles($theme, ''));
     }
 
@@ -134,7 +109,7 @@
         $this->componentRegistrar->expects($this->once())
             ->method('getPath')
             ->with(ComponentRegistrar::THEME, $themePath)
-            ->willReturn('/full/theme/path');
+            ->will($this->returnValue('/full/theme/path'));
         $this->pathPatternHelperMock->expects($this->any())
             ->method('translatePatternFromGlob')
             ->with($filePath)
