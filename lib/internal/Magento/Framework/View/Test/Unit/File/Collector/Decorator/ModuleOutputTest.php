<?php
/**
 * Copyright © Magento, Inc. All rights reserved.
 * See COPYING.txt for license details.
 */

namespace Magento\Framework\View\Test\Unit\File\Collector\Decorator;

use PHPUnit\Framework\TestCase;
use Magento\Framework\View\File\Collector\Decorator\ModuleOutput;
use PHPUnit\Framework\MockObject\MockObject;
use Magento\Framework\View\File\CollectorInterface;
use Magento\Framework\Module\Manager;
use Magento\Framework\View\Design\ThemeInterface;
use Magento\Framework\View\File;

class ModuleOutputTest extends TestCase
{
    /**
     * @var ModuleOutput
     */
    private $_model;

    /**
<<<<<<< HEAD
     * @var \PHPUnit\Framework\MockObject\MockObject
=======
     * @var MockObject
>>>>>>> 5ce65294
     */
    private $_fileSource;

    /**
<<<<<<< HEAD
     * @var \PHPUnit\Framework\MockObject\MockObject
=======
     * @var MockObject
>>>>>>> 5ce65294
     */
    private $_moduleManager;

    protected function setUp(): void
    {
        $this->_fileSource = $this->getMockForAbstractClass(CollectorInterface::class);
        $this->_moduleManager = $this->createMock(Manager::class);
        $this->_moduleManager
            ->expects($this->any())
            ->method('isOutputEnabled')
            ->willReturnMap([
                ['Module_OutputEnabled', true],
                ['Module_OutputDisabled', false],
<<<<<<< HEAD
            ]);
        $this->_model = new \Magento\Framework\View\File\Collector\Decorator\ModuleOutput(
=======
            ]));
        $this->_model = new ModuleOutput(
>>>>>>> 5ce65294
            $this->_fileSource,
            $this->_moduleManager
        );
    }

    public function testGetFiles()
    {
        $theme = $this->getMockForAbstractClass(ThemeInterface::class);
        $fileOne = new File('1.xml', 'Module_OutputEnabled');
        $fileTwo = new File('2.xml', 'Module_OutputDisabled');
        $fileThree = new File('3.xml', 'Module_OutputEnabled', $theme);
        $this->_fileSource
            ->expects($this->once())
            ->method('getFiles')
            ->with($theme, '*.xml')
            ->willReturn([$fileOne, $fileTwo, $fileThree]);
        $this->assertSame([$fileOne, $fileThree], $this->_model->getFiles($theme, '*.xml'));
    }
}<|MERGE_RESOLUTION|>--- conflicted
+++ resolved
@@ -22,20 +22,12 @@
     private $_model;
 
     /**
-<<<<<<< HEAD
-     * @var \PHPUnit\Framework\MockObject\MockObject
-=======
      * @var MockObject
->>>>>>> 5ce65294
      */
     private $_fileSource;
 
     /**
-<<<<<<< HEAD
-     * @var \PHPUnit\Framework\MockObject\MockObject
-=======
      * @var MockObject
->>>>>>> 5ce65294
      */
     private $_moduleManager;
 
@@ -46,16 +38,11 @@
         $this->_moduleManager
             ->expects($this->any())
             ->method('isOutputEnabled')
-            ->willReturnMap([
+            ->will($this->returnValueMap([
                 ['Module_OutputEnabled', true],
                 ['Module_OutputDisabled', false],
-<<<<<<< HEAD
-            ]);
-        $this->_model = new \Magento\Framework\View\File\Collector\Decorator\ModuleOutput(
-=======
             ]));
         $this->_model = new ModuleOutput(
->>>>>>> 5ce65294
             $this->_fileSource,
             $this->_moduleManager
         );
@@ -71,7 +58,7 @@
             ->expects($this->once())
             ->method('getFiles')
             ->with($theme, '*.xml')
-            ->willReturn([$fileOne, $fileTwo, $fileThree]);
+            ->will($this->returnValue([$fileOne, $fileTwo, $fileThree]));
         $this->assertSame([$fileOne, $fileThree], $this->_model->getFiles($theme, '*.xml'));
     }
 }