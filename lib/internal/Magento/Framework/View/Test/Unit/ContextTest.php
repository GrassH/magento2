<?php
/**
 * Copyright © Magento, Inc. All rights reserved.
 * See COPYING.txt for license details.
 */

/**
 * Test for view Context model
 */
namespace Magento\Framework\View\Test\Unit;

use PHPUnit\Framework\TestCase;
use Magento\Framework\App\State;
use PHPUnit\Framework\MockObject\MockObject;
use Magento\Framework\App\Request\Http;
use Magento\Framework\View\DesignInterface;
use Magento\Framework\TestFramework\Unit\Helper\ObjectManager;
use Magento\Framework\App\CacheInterface;
use Magento\Framework\Event\ManagerInterface;
use Magento\Framework\App\FrontControllerInterface;
use Magento\Framework\View\LayoutInterface;
use Magento\Framework\Session\SessionManagerInterface;
use Magento\Framework\App\Config\ScopeConfigInterface;
use Magento\Framework\TranslateInterface;
use Magento\Framework\UrlInterface;
use Magento\Framework\View\ConfigInterface;
use Magento\Framework\App\Cache\StateInterface;
use Psr\Log\LoggerInterface;
use \Magento\Framework\View\Context;

/**
 * @SuppressWarnings(PHPMD.CouplingBetweenObjects)
 */
class ContextTest extends TestCase
{
    /**
     * @var Context
     */
    protected $context;

    /**
<<<<<<< HEAD
     * @var \Magento\Framework\App\State|\PHPUnit\Framework\MockObject\MockObject
=======
     * @var State|MockObject
>>>>>>> 5ce65294
     */
    protected $appState;

    /**
<<<<<<< HEAD
     * @var \Magento\Framework\App\Request\Http|\PHPUnit\Framework\MockObject\MockObject
=======
     * @var Http|MockObject
>>>>>>> 5ce65294
     */
    protected $request;

    /**
<<<<<<< HEAD
     * @var \Magento\Framework\View\DesignInterface|\PHPUnit\Framework\MockObject\MockObject
=======
     * @var DesignInterface|MockObject
>>>>>>> 5ce65294
     */
    protected $design;

    protected function setUp(): void
    {
        $this->markTestSkipped('Testcase needs to be refactored.');
        $this->appState = $this->getMockBuilder(State::class)
            ->disableOriginalConstructor()
            ->getMock();

        $this->request = $this->getMockBuilder(Http::class)
            ->disableOriginalConstructor()
            ->getMock();

        $this->design = $this->getMockBuilder(DesignInterface::class)
            ->disableOriginalConstructor()
            ->getMock();

        $objectManager = new ObjectManager($this);
        $this->context = $objectManager->getObject(
            Context::class,
            [
                'appState' => $this->appState,
                'request' => $this->request,
                'design' => $this->design
            ]
        );
    }

    public function testGetCache()
    {
        $this->assertInstanceOf(CacheInterface::class, $this->context->getCache());
    }

    public function testGetDesignPackage()
    {
        $this->assertInstanceOf(DesignInterface::class, $this->context->getDesignPackage());
    }

    public function testGetEventManager()
    {
        $this->assertInstanceOf(ManagerInterface::class, $this->context->getEventManager());
    }

    public function testGetFrontController()
    {
        $this->assertInstanceOf(
            FrontControllerInterface::class,
            $this->context->getFrontController()
        );
    }

    public function testGetLayout()
    {
        $this->assertInstanceOf(LayoutInterface::class, $this->context->getLayout());
    }

    public function testGetRequest()
    {
        $this->assertInstanceOf(Http::class, $this->context->getRequest());
    }

    public function testGetSession()
    {
        $this->assertInstanceOf(
            SessionManagerInterface::class,
            $this->context->getSession()
        );
    }

    public function testGetScopeConfig()
    {
        $this->assertInstanceOf(
            ScopeConfigInterface::class,
            $this->context->getScopeConfig()
        );
    }

    public function testGetTranslator()
    {
        $this->assertInstanceOf(TranslateInterface::class, $this->context->getTranslator());
    }

    public function testGetUrlBuilder()
    {
        $this->assertInstanceOf(UrlInterface::class, $this->context->getUrlBuilder());
    }

    public function testGetViewConfig()
    {
        $this->assertInstanceOf(ConfigInterface::class, $this->context->getViewConfig());
    }

    public function testGetCacheState()
    {
        $this->assertInstanceOf(StateInterface::class, $this->context->getCacheState());
    }

    public function testGetLogger()
    {
        $this->assertInstanceOf(LoggerInterface::class, $this->context->getLogger());
    }

    public function testGetAppState()
    {
        $this->assertInstanceOf(State::class, $this->context->getAppState());
    }

    public function testGetArea()
    {
        $area = 'frontendArea';

        $this->appState->expects($this->once())
            ->method('getAreaCode')
            ->willReturn($area);

        $this->assertEquals($area, $this->context->getArea());
    }

    public function testGetModuleName()
    {
        $moduleName = 'testModuleName';

        $this->request->expects($this->once())
            ->method('getModuleName')
            ->willReturn($moduleName);

        $this->assertEquals($moduleName, $this->context->getModuleName());
    }

    public function testGetFrontName()
    {
        $frontName = 'testFrontName';

        $this->request->expects($this->once())
            ->method('getModuleName')
            ->willReturn($frontName);

        $this->assertEquals($frontName, $this->context->getFrontName());
    }

    public function testGetControllerName()
    {
        $controllerName = 'testControllerName';

        $this->request->expects($this->once())
            ->method('getControllerName')
            ->willReturn($controllerName);

        $this->assertEquals($controllerName, $this->context->getControllerName());
    }

    public function testGetActionName()
    {
        $actionName = 'testActionName';

        $this->request->expects($this->once())
            ->method('getActionName')
            ->willReturn($actionName);

        $this->assertEquals($actionName, $this->context->getActionName());
    }

    public function testGetFullActionName()
    {
        $frontName = 'testFrontName';
        $controllerName = 'testControllerName';
        $actionName = 'testActionName';
        $fullActionName = 'testfrontname_testcontrollername_testactionname';

        $this->request->expects($this->once())
            ->method('getModuleName')
            ->willReturn($frontName);

        $this->request->expects($this->once())
            ->method('getControllerName')
            ->willReturn($controllerName);

        $this->request->expects($this->once())
            ->method('getActionName')
            ->willReturn($actionName);

        $this->assertEquals($fullActionName, $this->context->getFullActionName());
    }

    /**
     * @param string $headerAccept
     * @param string $acceptType
     *
     * @dataProvider getAcceptTypeDataProvider
     */
    public function testGetAcceptType($headerAccept, $acceptType)
    {
        $this->request->expects($this->once())
            ->method('getHeader')
            ->with('Accept')
            ->willReturn($headerAccept);

        $this->assertEquals($acceptType, $this->context->getAcceptType());
    }

    /**
     * @return array
     */
    public function getAcceptTypeDataProvider()
    {
        return [
            ['json', 'json'],
            ['testjson', 'json'],
            ['soap', 'soap'],
            ['testsoap', 'soap'],
            ['text/html', 'html'],
            ['testtext/html', 'html'],
            ['xml', 'xml'],
            ['someElse', 'xml'],
        ];
    }

    public function testGetPost()
    {
        $key = 'getParamName';
        $default = 'defaultGetParamValue';
        $postValue = 'someGetParamValue';

        $this->request->expects($this->once())
            ->method('getPost')
            ->with($key, $default)
            ->willReturn($postValue);

        $this->assertEquals($postValue, $this->context->getPost($key, $default));
    }

    public function testGetQuery()
    {
        $key = 'getParamName';
        $default = 'defaultGetParamValue';
        $queryValue = 'someGetParamValue';

        $this->request->expects($this->once())
            ->method('getPost')
            ->with($key, $default)
            ->willReturn($queryValue);

        $this->assertEquals($queryValue, $this->context->getQuery($key, $default));
    }

    public function testGetParam()
    {
        $key = 'paramName';
        $default = 'defaultParamValue';
        $paramValue = 'someParamValue';

        $this->request->expects($this->once())
            ->method('getParam')
            ->with($key, $default)
            ->willReturn($paramValue);

        $this->assertEquals($paramValue, $this->context->getParam($key, $default));
    }

    public function testGetParams()
    {
        $params = ['paramName' => 'value'];

        $this->request->expects($this->once())
            ->method('getParams')
            ->willReturn($params);

        $this->assertEquals($params, $this->context->getParams());
    }

    public function testGetHeader()
    {
        $headerName = 'headerName';
        $headerValue = 'headerValue';

        $this->request->expects($this->once())
            ->method('getHeader')
            ->with($headerName)
            ->willReturn($headerValue);

        $this->assertEquals($headerValue, $this->context->getHeader($headerName));
    }

    public function testContent()
    {
        $content = 'body string';

        $this->request->expects($this->once())
            ->method('getContent')
            ->willReturn($content);

        $this->assertEquals($content, $this->context->getContent());
    }
}<|MERGE_RESOLUTION|>--- conflicted
+++ resolved
@@ -39,29 +39,17 @@
     protected $context;
 
     /**
-<<<<<<< HEAD
-     * @var \Magento\Framework\App\State|\PHPUnit\Framework\MockObject\MockObject
-=======
      * @var State|MockObject
->>>>>>> 5ce65294
      */
     protected $appState;
 
     /**
-<<<<<<< HEAD
-     * @var \Magento\Framework\App\Request\Http|\PHPUnit\Framework\MockObject\MockObject
-=======
      * @var Http|MockObject
->>>>>>> 5ce65294
      */
     protected $request;
 
     /**
-<<<<<<< HEAD
-     * @var \Magento\Framework\View\DesignInterface|\PHPUnit\Framework\MockObject\MockObject
-=======
      * @var DesignInterface|MockObject
->>>>>>> 5ce65294
      */
     protected $design;
 
@@ -176,7 +164,7 @@
 
         $this->appState->expects($this->once())
             ->method('getAreaCode')
-            ->willReturn($area);
+            ->will($this->returnValue($area));
 
         $this->assertEquals($area, $this->context->getArea());
     }
@@ -187,7 +175,7 @@
 
         $this->request->expects($this->once())
             ->method('getModuleName')
-            ->willReturn($moduleName);
+            ->will($this->returnValue($moduleName));
 
         $this->assertEquals($moduleName, $this->context->getModuleName());
     }
@@ -198,7 +186,7 @@
 
         $this->request->expects($this->once())
             ->method('getModuleName')
-            ->willReturn($frontName);
+            ->will($this->returnValue($frontName));
 
         $this->assertEquals($frontName, $this->context->getFrontName());
     }
@@ -209,7 +197,7 @@
 
         $this->request->expects($this->once())
             ->method('getControllerName')
-            ->willReturn($controllerName);
+            ->will($this->returnValue($controllerName));
 
         $this->assertEquals($controllerName, $this->context->getControllerName());
     }
@@ -220,7 +208,7 @@
 
         $this->request->expects($this->once())
             ->method('getActionName')
-            ->willReturn($actionName);
+            ->will($this->returnValue($actionName));
 
         $this->assertEquals($actionName, $this->context->getActionName());
     }
@@ -234,15 +222,15 @@
 
         $this->request->expects($this->once())
             ->method('getModuleName')
-            ->willReturn($frontName);
+            ->will($this->returnValue($frontName));
 
         $this->request->expects($this->once())
             ->method('getControllerName')
-            ->willReturn($controllerName);
+            ->will($this->returnValue($controllerName));
 
         $this->request->expects($this->once())
             ->method('getActionName')
-            ->willReturn($actionName);
+            ->will($this->returnValue($actionName));
 
         $this->assertEquals($fullActionName, $this->context->getFullActionName());
     }
@@ -258,7 +246,7 @@
         $this->request->expects($this->once())
             ->method('getHeader')
             ->with('Accept')
-            ->willReturn($headerAccept);
+            ->will($this->returnValue($headerAccept));
 
         $this->assertEquals($acceptType, $this->context->getAcceptType());
     }
@@ -289,7 +277,7 @@
         $this->request->expects($this->once())
             ->method('getPost')
             ->with($key, $default)
-            ->willReturn($postValue);
+            ->will($this->returnValue($postValue));
 
         $this->assertEquals($postValue, $this->context->getPost($key, $default));
     }
@@ -303,7 +291,7 @@
         $this->request->expects($this->once())
             ->method('getPost')
             ->with($key, $default)
-            ->willReturn($queryValue);
+            ->will($this->returnValue($queryValue));
 
         $this->assertEquals($queryValue, $this->context->getQuery($key, $default));
     }
@@ -317,7 +305,7 @@
         $this->request->expects($this->once())
             ->method('getParam')
             ->with($key, $default)
-            ->willReturn($paramValue);
+            ->will($this->returnValue($paramValue));
 
         $this->assertEquals($paramValue, $this->context->getParam($key, $default));
     }
@@ -328,7 +316,7 @@
 
         $this->request->expects($this->once())
             ->method('getParams')
-            ->willReturn($params);
+            ->will($this->returnValue($params));
 
         $this->assertEquals($params, $this->context->getParams());
     }
@@ -341,7 +329,7 @@
         $this->request->expects($this->once())
             ->method('getHeader')
             ->with($headerName)
-            ->willReturn($headerValue);
+            ->will($this->returnValue($headerValue));
 
         $this->assertEquals($headerValue, $this->context->getHeader($headerName));
     }
@@ -352,7 +340,7 @@
 
         $this->request->expects($this->once())
             ->method('getContent')
-            ->willReturn($content);
+            ->will($this->returnValue($content));
 
         $this->assertEquals($content, $this->context->getContent());
     }
