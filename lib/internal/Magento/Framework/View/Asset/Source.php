<?php
/**
 * Copyright © Magento, Inc. All rights reserved.
 * See COPYING.txt for license details.
 */

namespace Magento\Framework\View\Asset;

use Magento\Framework\App\Filesystem\DirectoryList;
use Magento\Framework\App\ObjectManager;
use Magento\Framework\Filesystem\Directory\ReadFactory;
use Magento\Framework\ObjectManager\ResetAfterRequestInterface;
use Magento\Framework\View\Asset\PreProcessor\ChainFactoryInterface;
use Magento\Framework\View\Design\FileResolution\Fallback\Resolver\Simple;
use Magento\Framework\View\Design\Theme\ThemeProviderInterface;

/**
 * A service for preprocessing content of assets
 *
 * @SuppressWarnings(PHPMD.CouplingBetweenObjects)
 */
class Source implements ResetAfterRequestInterface
{
    /**
     * @var \Magento\Framework\Filesystem
     */
    private $filesystem;

    /**
     * @var \Magento\Framework\Filesystem\Directory\ReadInterface
     */
    protected $rootDir;

    /**
     * @var \Magento\Framework\Filesystem\Directory\WriteInterface
     */
    protected $tmpDir;

    /**
     * @var \Magento\Framework\View\Asset\PreProcessor\Pool
     */
    private $preProcessorPool;

    /**
     * @var \Magento\Framework\View\Design\FileResolution\Fallback\StaticFile
     */
    protected $fallback;

    /**
<<<<<<< HEAD
=======
     * @var \Magento\Framework\View\Design\Theme\ListInterface
     * @deprecated 100.0.2
     * @see not recmomended anymore
     */
    private $themeList;

    /**
>>>>>>> 52ba9906
     * @var ChainFactoryInterface
     */
    private $chainFactory;

    /**
     * @var ReadFactory
     */
    private $readFactory;

    /**
     * @var ThemeProviderInterface|null
     */
    private $themeProvider;

    /**
     * Constructor
     *
     * @param \Magento\Framework\Filesystem $filesystem
     * @param ReadFactory $readFactory
     * @param PreProcessor\Pool $preProcessorPool
     * @param \Magento\Framework\View\Design\FileResolution\Fallback\StaticFile $fallback
     * @param \Magento\Framework\View\Design\Theme\ListInterface $themeList
     * @param ChainFactoryInterface $chainFactory
     * @SuppressWarnings(PHPMD.UnusedFormalParameter)
     */
    public function __construct(
        \Magento\Framework\Filesystem $filesystem,
        ReadFactory $readFactory,
        PreProcessor\Pool $preProcessorPool,
        \Magento\Framework\View\Design\FileResolution\Fallback\StaticFile $fallback,
        \Magento\Framework\View\Design\Theme\ListInterface $themeList,
        ChainFactoryInterface $chainFactory
    ) {
        $this->filesystem = $filesystem;
        $this->readFactory = $readFactory;
        $this->rootDir = $filesystem->getDirectoryRead(DirectoryList::ROOT);
        $this->tmpDir = $filesystem->getDirectoryWrite(DirectoryList::TMP_MATERIALIZATION_DIR);
        $this->preProcessorPool = $preProcessorPool;
        $this->fallback = $fallback;
        $this->chainFactory = $chainFactory;
    }

    /**
     * @inheritDoc
     */
    public function _resetState(): void
    {
        $this->themeProvider = null;
    }

    /**
     * Get absolute path to the asset file
     *
     * @param LocalInterface $asset
     * @return bool|string
     */
    public function getFile(LocalInterface $asset)
    {
        $result = $this->preProcess($asset);
        if (!$result) {
            return false;
        }
        list($dir, $path) = $result;
        return $this->readFactory->create($dir)->getAbsolutePath($path);
    }

    /**
     * Get content of an asset
     *
     * @param LocalInterface $asset
     * @return bool|string
     */
    public function getContent(LocalInterface $asset)
    {
        $result = $this->preProcess($asset);
        if (!$result) {
            return false;
        }
        list($dir, $path) = $result;
        return $this->readFactory->create($dir)->readFile($path);
    }

    /**
     * Perform necessary preprocessing and materialization when the specified asset is requested
     *
     * Returns an array of two elements:
     * - directory where the file is supposed to be found
     * - relative path to the file
     *
     * returns false if source file was not found
     *
     * @param LocalInterface $asset
     * @return array|bool
     */
    private function preProcess(LocalInterface $asset)
    {
        $sourceFile = $this->findSourceFile($asset);
        $dir = $this->rootDir->getAbsolutePath();
        $path = '';
        if ($sourceFile) {
            $path = basename($sourceFile);
            $dir = dirname($sourceFile);
        }

        $chain = $this->createChain($asset, $dir, $path);
        $this->preProcessorPool->process($chain);
        $chain->assertValid();
        if ($chain->isChanged()) {
            $dir = $this->tmpDir->getAbsolutePath();
            $path = $chain->getTargetAssetPath();
            $this->tmpDir->writeFile($path, $chain->getContent());
        }
        if (empty($path)) {
            $result = false;
        } else {
            $result = [$dir, $path, $chain->getContentType()];
        }
        return $result;
    }

    /**
     * Method to get source content type.
     *
     * @param LocalInterface $asset
     * @return string
     */
    public function getSourceContentType(LocalInterface $asset)
    {
        list(, , $type) = $this->preProcess($asset);
        return $type;
    }

    /**
     * Method to find source.
     *
     * @param LocalInterface $asset
     * @return bool|string
     */
    public function findSource(LocalInterface $asset)
    {
        return $this->findSourceFile($asset);
    }

    /**
     * Infer a content type from the specified path
     *
     * @param string $path
     * @return string
     */
    public function getContentType($path)
    {
        return $path !== null ? strtolower(pathinfo($path, PATHINFO_EXTENSION)) : '';
    }

    /**
     * Search for asset file depending on its context type
     *
     * @param LocalInterface $asset
     * @return bool|string
     * @throws \LogicException
     */
    private function findSourceFile(LocalInterface $asset)
    {
        $context = $asset->getContext();
        if ($context instanceof \Magento\Framework\View\Asset\File\FallbackContext) {
            $result = $this->findFileThroughFallback($asset, $context);
        } elseif ($context instanceof \Magento\Framework\View\Asset\File\Context) {
            $result = $this->findFile($asset, $context);
        } else {
            $type = get_class($context);
            throw new \LogicException("Support for {$type} is not implemented.");
        }
        return $result;
    }

    /**
     * Find asset file via fallback mechanism
     *
     * @param LocalInterface $asset
     * @param \Magento\Framework\View\Asset\File\FallbackContext $context
     * @return bool|string
     */
    private function findFileThroughFallback(
        LocalInterface $asset,
        \Magento\Framework\View\Asset\File\FallbackContext $context
    ) {
        $themeModel = $this->getThemeProvider()->getThemeByFullPath(
            $context->getAreaCode() . '/' . $context->getThemePath()
        );
        $sourceFile = $this->fallback->getFile(
            $context->getAreaCode(),
            $themeModel,
            $context->getLocale(),
            $asset->getFilePath(),
            $asset->getModule()
        );
        return $sourceFile;
    }

    /**
     * Method to get theme provider.
     *
     * @return ThemeProviderInterface
     */
    private function getThemeProvider()
    {
        if (null === $this->themeProvider) {
            $this->themeProvider = ObjectManager::getInstance()->get(ThemeProviderInterface::class);
        }

        return $this->themeProvider;
    }

    /**
     * Find asset file by simply appending its path to the directory in context
     *
     * @param LocalInterface $asset
     * @param \Magento\Framework\View\Asset\File\Context $context
     * @return string
     */
    private function findFile(LocalInterface $asset, \Magento\Framework\View\Asset\File\Context $context)
    {
        $dir = $this->filesystem->getDirectoryRead($context->getBaseDirType());
        Simple::assertFilePathFormat($asset->getFilePath());
        return $dir->getAbsolutePath($asset->getPath());
    }

    /**
     * Method to find relative source file path.
     *
     * @param \Magento\Framework\View\Asset\LocalInterface $asset
     *
     * @return bool|string
     * @deprecated 100.1.0
     * @see If custom vendor directory is outside Magento root,
     * then this method will return unexpected result.
     * @see don't use
     */
    public function findRelativeSourceFilePath(LocalInterface $asset)
    {
        $sourceFile = $this->findSourceFile($asset);
        if (!$sourceFile) {
            return false;
        }
        return $this->rootDir->getRelativePath($sourceFile);
    }

    /**
     * Creates a chain for pre-processing
     *
     * @param LocalInterface $asset
     * @param string|bool $dir
     * @param string|bool $path
     * @return PreProcessor\Chain
     */
    private function createChain(LocalInterface $asset, $dir, $path)
    {
        if ($path) {
            $origContent = $this->readFactory->create($dir)->readFile($path);
            $origContentType = $this->getContentType($path);
        } else {
            $origContent = '';
            $origContentType = $asset->getContentType();
        }

        $chain = $this->chainFactory->create(
            [
                'asset' => $asset,
                'origContent' => $origContent,
                'origContentType' => $origContentType,
                'origAssetPath' => $dir . '/' . $path
            ]
        );
        return $chain;
    }
}<|MERGE_RESOLUTION|>--- conflicted
+++ resolved
@@ -47,16 +47,6 @@
     protected $fallback;
 
     /**
-<<<<<<< HEAD
-=======
-     * @var \Magento\Framework\View\Design\Theme\ListInterface
-     * @deprecated 100.0.2
-     * @see not recmomended anymore
-     */
-    private $themeList;
-
-    /**
->>>>>>> 52ba9906
      * @var ChainFactoryInterface
      */
     private $chainFactory;
@@ -293,7 +283,6 @@
      * @deprecated 100.1.0
      * @see If custom vendor directory is outside Magento root,
      * then this method will return unexpected result.
-     * @see don't use
      */
     public function findRelativeSourceFilePath(LocalInterface $asset)
     {
