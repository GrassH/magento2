--- conflicted
+++ resolved
@@ -137,7 +137,7 @@
         if ($cached) {
             return unserialize($cached);
         }
-<<<<<<< HEAD
+
         $chain = $this->chainFactory->create(
             [
                 'asset' => $asset,
@@ -145,14 +145,6 @@
                 'origContentType' => $this->getContentType($path),
                 'origAssetPath' => $path
             ]
-=======
-        $chain = new \Magento\Framework\View\Asset\PreProcessor\Chain(
-            $asset,
-            $path ? $this->rootDir->readFile($path) : "",
-            $this->getContentType($path),
-            $path,
-            $this->appMode
->>>>>>> a72c664f
         );
 
         $this->preProcessorPool->process($chain);
