--- conflicted
+++ resolved
@@ -36,15 +36,14 @@
     const XML_PATH_MINIFICATION_ADAPTER = 'dev/%s/minify_adapter';
 
     /**
-<<<<<<< HEAD
+     * XML path for asset minification adapter configuration
+     */
+    const XML_PATH_JS_BUNDLING = 'dev/js/enable_js_bundling';
+
+    /**
      * XML path for HTML minification configuration
      */
     const XML_PATH_MINIFICATION_HTML = 'dev/template/minify_html';
-=======
-     * XML path for asset minification adapter configuration
-     */
-    const XML_PATH_JS_BUNDLING = 'dev/js/enable_js_bundling';
->>>>>>> 20314b92
 
     /**
      * @var \Magento\Framework\App\Config\ScopeConfigInterface
@@ -66,12 +65,6 @@
      */
     public function isMergeCssFiles()
     {
-<<<<<<< HEAD
-        return (bool)$this->scopeConfig->isSetFlag(
-            self::XML_PATH_MERGE_CSS_FILES,
-            \Magento\Store\Model\ScopeInterface::SCOPE_STORE
-        );
-=======
         return (bool)$this->scopeConfig->isSetFlag(self::XML_PATH_MERGE_CSS_FILES, ScopeInterface::SCOPE_STORE);
     }
 
@@ -83,7 +76,6 @@
     public function isBundlingJsFiles()
     {
         return (bool)$this->scopeConfig->isSetFlag(self::XML_PATH_JS_BUNDLING, ScopeInterface::SCOPE_STORE);
->>>>>>> 20314b92
     }
 
     /**
@@ -93,14 +85,7 @@
      */
     public function isMergeJsFiles()
     {
-<<<<<<< HEAD
-        return (bool)$this->scopeConfig->isSetFlag(
-            self::XML_PATH_MERGE_JS_FILES,
-            \Magento\Store\Model\ScopeInterface::SCOPE_STORE
-        );
-=======
-        return (bool)$this->scopeConfig->isSetFlag(self::XML_PATH_MERGE_JS_FILES, ScopeInterface::SCOPE_STORE);
->>>>>>> 20314b92
+        return (bool)$this->scopeConfig->isSetFlag(self::XML_PATH_MERGE_JS_FILES, \Magento\Store\Model\ScopeInterface::SCOPE_STORE);
     }
 
     /**
@@ -127,7 +112,7 @@
     {
         return (string)$this->scopeConfig->getValue(
             sprintf(self::XML_PATH_MINIFICATION_ADAPTER, $contentType),
-            ScopeInterface::SCOPE_STORE
+            \Magento\Store\Model\ScopeInterface::SCOPE_STORE
         );
     }
 
@@ -141,6 +126,7 @@
         return (bool)$this->scopeConfig->isSetFlag(
             self::XML_PATH_MINIFICATION_HTML,
             \Magento\Store\Model\ScopeInterface::SCOPE_STORE
+            ScopeInterface::SCOPE_STORE
         );
     }
 }