<?php
/**
 * Copyright © 2015 Magento. All rights reserved.
 * See COPYING.txt for license details.
 */

namespace Magento\Framework\View\Asset;

use Magento\Store\Model\ScopeInterface;
use Magento\Framework\App\Config\ScopeConfigInterface;
use Magento\Framework\App\State;

/**
 * View asset configuration interface
 */
class Config implements \Magento\Framework\View\Asset\ConfigInterface
{
    /**
     * XML path for CSS files merge configuration
     */
    const XML_PATH_MERGE_CSS_FILES = 'dev/css/merge_css_files';

    /**
     * XML path for JavaScript files merge configuration
     */
    const XML_PATH_MERGE_JS_FILES = 'dev/js/merge_files';

    /**
     * XML path for asset minification configuration
     */
    const XML_PATH_MINIFICATION_ENABLED = 'dev/%s/minify_files';

    /**
     * XML path for asset minification adapter configuration
     */
    const XML_PATH_MINIFICATION_ADAPTER = 'dev/%s/minify_adapter';

    /**
     * XML path for asset minification adapter configuration
     */
    const XML_PATH_JS_BUNDLING = 'dev/js/enable_js_bundling';

    /**
     * XML path for HTML minification configuration
     */
    const XML_PATH_MINIFICATION_HTML = 'dev/template/minify_html';

    /**
     * @var ScopeConfigInterface
     */
    protected $scopeConfig;
    /**
     * @var State
     */
    protected $appState;

    /**
     * @param ScopeConfigInterface $scopeConfig
     * @param State $appState
     */
    public function __construct(ScopeConfigInterface $scopeConfig, State $appState)
    {
        $this->scopeConfig = $scopeConfig;
        $this->appState = $appState;
    }

    /**
     * Check whether merging of CSS files is on
     *
     * @return bool
     */
    public function isMergeCssFiles()
    {
        return (bool)$this->scopeConfig->isSetFlag(
            self::XML_PATH_MERGE_CSS_FILES,
            ScopeInterface::SCOPE_STORE
        );
    }

    /**
     * Check whether bundling of JavScript files is on
     *
     * @return bool
     */
    public function isBundlingJsFiles()
    {
        return (bool)$this->scopeConfig->isSetFlag(
            self::XML_PATH_JS_BUNDLING,
            ScopeInterface::SCOPE_STORE
        );
    }

    /**
     * Check whether merging of JavScript files is on
     *
     * @return bool
     */
    public function isMergeJsFiles()
    {
        return (bool)$this->scopeConfig->isSetFlag(
            self::XML_PATH_MERGE_JS_FILES,
            ScopeInterface::SCOPE_STORE
        );
    }

    /**
     * Check whether asset minification is on for specified content type
     *
     * @param string $contentType
     * @return bool
     */
    public function isAssetMinification($contentType)
    {
<<<<<<< HEAD
        return (bool)$this->scopeConfig->isSetFlag(
            sprintf(self::XML_PATH_MINIFICATION_ENABLED, $contentType),
            ScopeInterface::SCOPE_STORE
        );
=======
        return
            $this->appState->getMode() != State::MODE_DEVELOPER &&
            (bool)$this->scopeConfig->isSetFlag(
                sprintf(self::XML_PATH_MINIFICATION_ENABLED, $contentType),
                ScopeInterface::SCOPE_STORE
            );
>>>>>>> c7440e29
    }

    /**
     * Check whether minify of HTML is on
     *
     * @return bool
     */
    public function isMinifyHtml()
    {
        return (bool)$this->scopeConfig->isSetFlag(
            self::XML_PATH_MINIFICATION_HTML,
            ScopeInterface::SCOPE_STORE
        );
    }
}<|MERGE_RESOLUTION|>--- conflicted
+++ resolved
@@ -111,19 +111,12 @@
      */
     public function isAssetMinification($contentType)
     {
-<<<<<<< HEAD
-        return (bool)$this->scopeConfig->isSetFlag(
-            sprintf(self::XML_PATH_MINIFICATION_ENABLED, $contentType),
-            ScopeInterface::SCOPE_STORE
-        );
-=======
         return
             $this->appState->getMode() != State::MODE_DEVELOPER &&
             (bool)$this->scopeConfig->isSetFlag(
                 sprintf(self::XML_PATH_MINIFICATION_ENABLED, $contentType),
                 ScopeInterface::SCOPE_STORE
             );
->>>>>>> c7440e29
     }
 
     /**
