--- conflicted
+++ resolved
@@ -116,11 +116,7 @@
             '#(?<!]]>)\s+</#',
             '</',
             preg_replace(
-<<<<<<< HEAD
-                '#((?:<\?php\s+(?!echo|if|elseif|else)[^\?]*)\?>)\s+#',
-=======
-                '#((?:<\?php\s+(?!echo|print)[^\?]*)\?>)\s+#',
->>>>>>> c04232b5
+                '#((?:<\?php\s+(?!echo|print|if|elseif|else)[^\?]*)\?>)\s+#',
                 '$1',
                 preg_replace(
                     '#(?<!' . implode('|', $this->inlineHtmlTags) . ')\> \<#',
