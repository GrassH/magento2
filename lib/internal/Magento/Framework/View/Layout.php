<?php
/**
 * Copyright © 2015 Magento. All rights reserved.
 * See COPYING.txt for license details.
 */
namespace Magento\Framework\View;

use Magento\Framework\Cache\FrontendInterface;
use Magento\Framework\Event\ManagerInterface;
use Magento\Framework\Message\ManagerInterface as MessageManagerInterface;
use Magento\Framework\View\Layout\Element;
use Magento\Framework\View\Layout\ScheduledStructure;
use Magento\Framework\App\State as AppState;
use Psr\Log\LoggerInterface as Logger;
use Magento\Framework\Exception\LocalizedException;

/**
 * Layout model
 *
 * @SuppressWarnings(PHPMD.ExcessiveClassComplexity)
 * @SuppressWarnings(PHPMD.CouplingBetweenObjects)
 * @SuppressWarnings(PHPMD.TooManyFields)
 * @SuppressWarnings(PHPMD.ExcessivePublicCount)
 * @SuppressWarnings(PHPMD.TooManyMethods)
 * @SuppressWarnings(PHPMD.ExcessiveParameterList)
 */
class Layout extends \Magento\Framework\Simplexml\Config implements \Magento\Framework\View\LayoutInterface
{

    /**
     * Empty layout xml
     */
    const LAYOUT_NODE = '<layout/>';

    /**
     * Layout Update module
     *
     * @var \Magento\Framework\View\Layout\ProcessorInterface
     */
    protected $_update;

    /**
     * Blocks registry
     *
     * @var array
     */
    protected $_blocks = [];

    /**
     * Cache of elements to output during rendering
     *
     * @var array
     */
    protected $_output = [];

    /**
     * Helper blocks cache for this layout
     *
     * @var array
     */
    protected $sharedBlocks = [];

    /**
     * A variable for transporting output into observer during rendering
     *
     * @var \Magento\Framework\DataObject
     */
    protected $_renderingOutput;

    /**
     * Cache of generated elements' HTML
     *
     * @var array
     */
    protected $_renderElementCache = [];

    /**
     * Layout structure model
     *
     * @var Layout\Data\Structure
     */
    protected $structure;

    /**
     * Renderers registered for particular name
     *
     * @var array
     */
    protected $_renderers = [];

    /**
     * Core event manager proxy
     *
     * @var \Magento\Framework\Event\ManagerInterface
     */
    protected $_eventManager;

    /**
     * @var \Magento\Framework\View\Layout\ProcessorFactory
     */
    protected $_processorFactory;

    /**
     * @var \Magento\Framework\Message\ManagerInterface
     */
    protected $messageManager;

    /**
     * @var bool
     */
    protected $isPrivate = false;

    /**
     * @var \Magento\Framework\View\Design\Theme\ResolverInterface
     */
    protected $themeResolver;

    /**
     * @var Layout\ReaderPool
     */
    protected $readerPool;

    /**
     * @var bool
     */
    protected $cacheable;

    /**
     * @var \Magento\Framework\View\Layout\GeneratorPool
     */
    protected $generatorPool;

    /**
     * @var \Magento\Framework\View\Layout\BuilderInterface
     */
    protected $builder;

    /**
     * @var FrontendInterface
     */
    protected $cache;

    /**
     * @var Layout\Reader\ContextFactory
     */
    protected $readerContextFactory;

    /**
     * @var Layout\Generator\ContextFactory
     */
    protected $generatorContextFactory;

    /**
     * @var Layout\Reader\Context
     */
    protected $readerContext;

    /**
     * @var \Magento\Framework\App\State
     */
    protected $appState;

    /**
     * @var \Psr\Log\LoggerInterface
     */
    protected $logger;

    /**
     * @param Layout\ProcessorFactory $processorFactory
     * @param ManagerInterface $eventManager
     * @param Layout\Data\Structure $structure
     * @param MessageManagerInterface $messageManager
     * @param Design\Theme\ResolverInterface $themeResolver
     * @param Layout\ReaderPool $readerPool
     * @param Layout\GeneratorPool $generatorPool
     * @param FrontendInterface $cache
     * @param Layout\Reader\ContextFactory $readerContextFactory
     * @param Layout\Generator\ContextFactory $generatorContextFactory
     * @param \Magento\Framework\App\State $appState
     * @param \Psr\Log\LoggerInterface $logger
     * @param bool $cacheable
     */
    public function __construct(
        Layout\ProcessorFactory $processorFactory,
        ManagerInterface $eventManager,
        Layout\Data\Structure $structure,
        MessageManagerInterface $messageManager,
        Design\Theme\ResolverInterface $themeResolver,
        Layout\ReaderPool $readerPool,
        Layout\GeneratorPool $generatorPool,
        FrontendInterface $cache,
        Layout\Reader\ContextFactory $readerContextFactory,
        Layout\Generator\ContextFactory $generatorContextFactory,
        AppState $appState,
        Logger $logger,
        $cacheable = true
    ) {
        $this->_elementClass = 'Magento\Framework\View\Layout\Element';
        $this->_renderingOutput = new \Magento\Framework\DataObject();

        $this->_processorFactory = $processorFactory;
        $this->_eventManager = $eventManager;
        $this->structure = $structure;
        $this->messageManager = $messageManager;
        $this->themeResolver = $themeResolver;
        $this->readerPool = $readerPool;
        $this->generatorPool = $generatorPool;
        $this->cacheable = $cacheable;
        $this->cache = $cache;
        $this->readerContextFactory = $readerContextFactory;
        $this->generatorContextFactory = $generatorContextFactory;
        $this->appState = $appState;
        $this->logger = $logger;
    }

    /**
     * @param Layout\GeneratorPool $generatorPool
     * @return $this
     */
    public function setGeneratorPool(Layout\GeneratorPool $generatorPool)
    {
        $this->generatorPool = $generatorPool;
        return $this;
    }

    /**
     * @param Layout\BuilderInterface $builder
     * @return $this
     */
    public function setBuilder(Layout\BuilderInterface $builder)
    {
        $this->builder = $builder;
        return $this;
    }

    /**
     * Build layout blocks from generic layouts and/or page configurations
     *
     * @return void
     */
    protected function build()
    {
        if (!empty($this->builder)) {
            $this->builder->build();
        }
    }

    /**
     * TODO Will be eliminated in MAGETWO-28359
     *
     * @deprecated
     * @return void
     */
    public function publicBuild()
    {
        $this->build();
    }

    /**
     * Cleanup circular references between layout & blocks
     *
     * Destructor should be called explicitly in order to work around the PHP bug
     * https://bugs.php.net/bug.php?id=62468
     */
    public function __destruct()
    {
        if (isset($this->_update) && is_object($this->_update)) {
            $this->_update->__destruct();
            $this->_update = null;
        }
        $this->_blocks = [];
        parent::__destruct();
    }

    /**
     * Retrieve the layout update instance
     *
     * @return \Magento\Framework\View\Layout\ProcessorInterface
     */
    public function getUpdate()
    {
        if (!$this->_update) {
            $theme = $this->themeResolver->get();
            $this->_update = $this->_processorFactory->create(['theme' => $theme]);
        }
        return $this->_update;
    }

    /**
     * Layout xml generation
     *
     * @return $this
     */
    public function generateXml()
    {
        $xml = $this->getUpdate()->asSimplexml();
        $this->setXml($xml);
        $this->structure->importElements([]);
        return $this;
    }

    /**
     * Create structure of elements from the loaded XML configuration
     *
     * @return void
     */
    public function generateElements()
    {
        \Magento\Framework\Profiler::start(__CLASS__ . '::' . __METHOD__);
        $cacheId = 'structure_' . $this->getUpdate()->getCacheId();
        $result = $this->cache->load($cacheId);
        if ($result) {
            $this->readerContext = unserialize($result);
        } else {
            \Magento\Framework\Profiler::start('build_structure');
            $this->readerPool->interpret($this->getReaderContext(), $this->getNode());
            \Magento\Framework\Profiler::stop('build_structure');
            $this->cache->save(serialize($this->getReaderContext()), $cacheId, $this->getUpdate()->getHandles());
        }

        $generatorContext = $this->generatorContextFactory->create(
            [
                'structure' => $this->structure,
                'layout' => $this,
            ]
        );

        \Magento\Framework\Profiler::start('generate_elements');
        $this->generatorPool->process($this->getReaderContext(), $generatorContext);
        \Magento\Framework\Profiler::stop('generate_elements');

        $this->addToOutputRootContainers();
        \Magento\Framework\Profiler::stop(__CLASS__ . '::' . __METHOD__);
    }

    /**
     * Add parent containers to output
     *
     * @return $this
     */
    protected function addToOutputRootContainers()
    {
        foreach ($this->structure->exportElements() as $name => $element) {
            if ($element['type'] === Element::TYPE_CONTAINER && empty($element['parent'])) {
                $this->addOutputElement($name);
            }
        }
        return $this;
    }

    /**
     * Get child block if exists
     *
     * @param string $parentName
     * @param string $alias
     * @return bool|\Magento\Framework\View\Element\AbstractBlock
     */
    public function getChildBlock($parentName, $alias)
    {
        $this->build();
        $name = $this->structure->getChildId($parentName, $alias);
        if ($this->isBlock($name)) {
            return $this->getBlock($name);
        }
        return false;
    }

    /**
     * Set child element into layout structure
     *
     * @param string $parentName
     * @param string $elementName
     * @param string $alias
     * @return $this
     */
    public function setChild($parentName, $elementName, $alias)
    {
        $this->build();
        $this->structure->setAsChild($elementName, $parentName, $alias);
        return $this;
    }

    /**
     * Reorder a child of a specified element
     *
     * If $offsetOrSibling is null, it will put the element to the end
     * If $offsetOrSibling is numeric (integer) value, it will put the element after/before specified position
     * Otherwise -- after/before specified sibling
     *
     * @param string $parentName
     * @param string $childName
     * @param string|int|null $offsetOrSibling
     * @param bool $after
     * @return void
     */
    public function reorderChild($parentName, $childName, $offsetOrSibling, $after = true)
    {
        $this->build();
        $this->structure->reorderChildElement($parentName, $childName, $offsetOrSibling, $after);
    }

    /**
     * Remove child element from parent
     *
     * @param string $parentName
     * @param string $alias
     * @return $this
     */
    public function unsetChild($parentName, $alias)
    {
        $this->build();
        $this->structure->unsetChild($parentName, $alias);
        return $this;
    }

    /**
     * Get list of child names
     *
     * @param string $parentName
     * @return array
     */
    public function getChildNames($parentName)
    {
        $this->build();
        return array_keys($this->structure->getChildren($parentName));
    }

    /**
     * Get list of child blocks
     *
     * Returns associative array of <alias> => <block instance>
     *
     * @param string $parentName
     * @return array
     */
    public function getChildBlocks($parentName)
    {
        $this->build();
        $blocks = [];
        foreach ($this->structure->getChildren($parentName) as $childName => $alias) {
            $block = $this->getBlock($childName);
            if ($block) {
                $blocks[$alias] = $block;
            }
        }
        return $blocks;
    }

    /**
     * Get child name by alias
     *
     * @param string $parentName
     * @param string $alias
     * @return bool|string
     */
    public function getChildName($parentName, $alias)
    {
        $this->build();
        return $this->structure->getChildId($parentName, $alias);
    }

    /**
     * Find an element in layout, render it and return string with its output
     *
     * @param string $name
     * @param bool $useCache
     * @return string
     */
    public function renderElement($name, $useCache = true)
    {
        $this->build();
        if (!isset($this->_renderElementCache[$name]) || !$useCache) {
            if ($this->displayElement($name)) {
                $this->_renderElementCache[$name] = $this->renderNonCachedElement($name);
            } else {
                return $this->_renderElementCache[$name] = '';
            }
        }
        $this->_renderingOutput->setData('output', $this->_renderElementCache[$name]);
        $this->_eventManager->dispatch(
            'core_layout_render_element',
            ['element_name' => $name, 'layout' => $this, 'transport' => $this->_renderingOutput]
        );
        return $this->_renderingOutput->getData('output');
    }

    /**
     * Define whether to display element
     * Display if 'display' attribute is absent (false, null) or equal true ('1', true, 'true')
     * In any other cases - do not display
     *
     * @param string $name
     * @return bool
     */
    protected function displayElement($name)
    {
        $display = $this->structure->getAttribute($name, 'display');
<<<<<<< HEAD
        if ($display === false || $display === null || filter_var($display, FILTER_VALIDATE_BOOLEAN)) {
=======
        if ($display === '' || $display === false || $display === null
            || filter_var($display, FILTER_VALIDATE_BOOLEAN)) {

>>>>>>> ff48601c
            return true;
        }
        return false;
    }

    /**
     * Render non cached element
     *
     * @param string $name
     * @return string
     * @throws \Exception
     */
    public function renderNonCachedElement($name)
    {
        $result = '';
        try {
            if ($this->isUiComponent($name)) {
                $result = $this->_renderUiComponent($name);
            } elseif ($this->isBlock($name)) {
                $result = $this->_renderBlock($name);
            } else {
                $result = $this->_renderContainer($name);
            }
        } catch (\Exception $e) {
            if ($this->appState->getMode() === AppState::MODE_DEVELOPER) {
                throw $e;
            }
            $message = ($e instanceof LocalizedException) ? $e->getLogMessage() : $e->getMessage();
            $this->logger->critical($message);
        }
        return $result;
    }

    /**
     * Gets HTML of block element
     *
     * @param string $name
     * @return string
     * @throws \Magento\Framework\Exception\LocalizedException
     */
    protected function _renderBlock($name)
    {
        $block = $this->getBlock($name);
        return $block ? $block->toHtml() : '';
    }

    /**
     * Gets HTML of Ui Component
     *
     * @param string $name
     * @return string
     * @throws \Magento\Framework\Exception\LocalizedException
     */
    protected function _renderUiComponent($name)
    {
        $uiComponent = $this->getUiComponent($name);
        return $uiComponent ? $uiComponent->toHtml() : '';
    }

    /**
     * Gets HTML of container element
     *
     * @param string $name
     * @return string
     */
    protected function _renderContainer($name)
    {
        $html = '';
        $children = $this->getChildNames($name);
        foreach ($children as $child) {
            $html .= $this->renderElement($child);
        }
        if ($html == '' || !$this->structure->getAttribute($name, Element::CONTAINER_OPT_HTML_TAG)) {
            return $html;
        }

        $htmlId = $this->structure->getAttribute($name, Element::CONTAINER_OPT_HTML_ID);
        if ($htmlId) {
            $htmlId = ' id="' . $htmlId . '"';
        }

        $htmlClass = $this->structure->getAttribute($name, Element::CONTAINER_OPT_HTML_CLASS);
        if ($htmlClass) {
            $htmlClass = ' class="' . $htmlClass . '"';
        }

        $htmlTag = $this->structure->getAttribute($name, Element::CONTAINER_OPT_HTML_TAG);

        $html = sprintf('<%1$s%2$s%3$s>%4$s</%1$s>', $htmlTag, $htmlId, $htmlClass, $html);

        return $html;
    }

    /**
     * Add element to parent group
     *
     * @param string $blockName
     * @param string $parentGroupName
     * @return bool
     */
    public function addToParentGroup($blockName, $parentGroupName)
    {
        $this->build();
        return $this->structure->addToParentGroup($blockName, $parentGroupName);
    }

    /**
     * Get element names for specified group
     *
     * @param string $blockName
     * @param string $groupName
     * @return array
     */
    public function getGroupChildNames($blockName, $groupName)
    {
        $this->build();
        return $this->structure->getGroupChildNames($blockName, $groupName);
    }

    /**
     * Check if element exists in layout structure
     *
     * @param string $name
     * @return bool
     */
    public function hasElement($name)
    {
        $this->build();
        return $this->structure->hasElement($name);
    }

    /**
     * Get property value of an element
     *
     * @param string $name
     * @param string $attribute
     * @return mixed
     */
    public function getElementProperty($name, $attribute)
    {
        $this->build();
        return $this->structure->getAttribute($name, $attribute);
    }

    /**
     * Whether specified element is a block
     *
     * @param string $name
     * @return bool
     */
    public function isBlock($name)
    {
        $this->build();
        if ($this->structure->hasElement($name)) {
            return Element::TYPE_BLOCK === $this->structure->getAttribute($name, 'type');
        }
        return false;
    }

    /**
     * Whether specified element is a UI Component
     *
     * @param string $name
     * @return bool
     */
    public function isUiComponent($name)
    {
        $this->build();
        if ($this->structure->hasElement($name)) {
            return Element::TYPE_UI_COMPONENT === $this->structure->getAttribute($name, 'type');
        }
        return false;
    }

    /**
     * Checks if element with specified name is container
     *
     * @param string $name
     * @return bool
     */
    public function isContainer($name)
    {
        $this->build();
        if ($this->structure->hasElement($name)) {
            return Element::TYPE_CONTAINER === $this->structure->getAttribute($name, 'type');
        }
        return false;
    }

    /**
     * Whether the specified element may be manipulated externally
     *
     * @param string $name
     * @return bool
     */
    public function isManipulationAllowed($name)
    {
        $this->build();
        $parentName = $this->structure->getParentId($name);
        return $parentName && $this->isContainer($parentName);
    }

    /**
     * Save block in blocks registry
     *
     * @param string $name
     * @param \Magento\Framework\View\Element\AbstractBlock $block
     * @return $this
     */
    public function setBlock($name, $block)
    {
        $this->_blocks[$name] = $block;
        return $this;
    }

    /**
     * Remove block from registry
     *
     * @param string $name
     * @return $this
     */
    public function unsetElement($name)
    {
        $this->build();
        if (isset($this->_blocks[$name])) {
            $this->_blocks[$name] = null;
            unset($this->_blocks[$name]);
        }
        $this->structure->unsetElement($name);
        return $this;
    }

    /**
     * Block Factory
     *
     * @param string $type
     * @param string $name
     * @param array $arguments
     * @return \Magento\Framework\View\Element\AbstractBlock
     */
    public function createBlock($type, $name = '', array $arguments = [])
    {
        $this->build();
        $name = $this->structure->createStructuralElement($name, Element::TYPE_BLOCK, $type);
        $block = $this->_createBlock($type, $name, $arguments);
        $block->setLayout($this);
        return $block;
    }

    /**
     * Create block and add to layout
     *
     * @param string $type
     * @param string $name
     * @param array $arguments
     * @return \Magento\Framework\View\Element\AbstractBlock
     */
    protected function _createBlock($type, $name, array $arguments = [])
    {
        /** @var \Magento\Framework\View\Layout\Generator\Block $blockGenerator */
        $blockGenerator = $this->generatorPool->getGenerator(Layout\Generator\Block::TYPE);
        $block = $blockGenerator->createBlock($type, $name, $arguments);
        $this->setBlock($name, $block);
        return $block;
    }

    /**
     * Add a block to registry, create new object if needed
     *
     * @param string|\Magento\Framework\View\Element\AbstractBlock $block
     * @param string $name
     * @param string $parent
     * @param string $alias
     * @return \Magento\Framework\View\Element\AbstractBlock
     */
    public function addBlock($block, $name = '', $parent = '', $alias = '')
    {
        $this->build();
        if ($block instanceof \Magento\Framework\View\Element\AbstractBlock) {
            $name = $name ?: $block->getNameInLayout();
        } else {
            $block = $this->_createBlock($block, $name);
        }
        $name = $this->structure->createStructuralElement(
            $name,
            Element::TYPE_BLOCK,
            $name ?: get_class($block)
        );
        $this->setBlock($name, $block);
        $block->setNameInLayout($name);
        if ($parent) {
            $this->structure->setAsChild($name, $parent, $alias);
        }
        $block->setLayout($this);
        return $block;
    }

    /**
     * Insert container into layout structure
     *
     * @param string $name
     * @param string $label
     * @param array $options
     * @param string $parent
     * @param string $alias
     * @return void
     */
    public function addContainer($name, $label, array $options = [], $parent = '', $alias = '')
    {
        $this->build();
        $name = $this->structure->createStructuralElement($name, Element::TYPE_CONTAINER, $alias);
        $options[Layout\Element::CONTAINER_OPT_LABEL] = $label;
        /** @var \Magento\Framework\View\Layout\Generator\Container $containerGenerator */
        $containerGenerator = $this->generatorPool->getGenerator(Layout\Generator\Container::TYPE);
        $containerGenerator->generateContainer($this->structure, $name, $options);
        if ($parent) {
            $this->structure->setAsChild($name, $parent, $alias);
        }
    }

    /**
     * Rename element in layout and layout structure
     *
     * @param string $oldName
     * @param string $newName
     * @return bool
     */
    public function renameElement($oldName, $newName)
    {
        $this->build();
        if (isset($this->_blocks[$oldName])) {
            $block = $this->_blocks[$oldName];
            $this->_blocks[$oldName] = null;
            unset($this->_blocks[$oldName]);
            $this->_blocks[$newName] = $block;
        }
        $this->structure->renameElement($oldName, $newName);

        return $this;
    }

    /**
     * Retrieve all blocks from registry as array
     *
     * @return array
     */
    public function getAllBlocks()
    {
        $this->build();
        return $this->_blocks;
    }

    /**
     * Get block object by name
     *
     * @param string $name
     * @return \Magento\Framework\View\Element\AbstractBlock|bool
     */
    public function getBlock($name)
    {
        $this->build();
        if (isset($this->_blocks[$name])) {
            return $this->_blocks[$name];
        } else {
            return false;
        }
    }

    /**
     * Get Ui Component object by name
     *
     * @param string $name
     * @return \Magento\Framework\View\Element\AbstractBlock|bool
     */
    public function getUiComponent($name)
    {
        return $this->getBlock($name);
    }

    /**
     * Gets parent name of an element with specified name
     *
     * @param string $childName
     * @return bool|string
     */
    public function getParentName($childName)
    {
        $this->build();
        return $this->structure->getParentId($childName);
    }

    /**
     * Get element alias by name
     *
     * @param string $name
     * @return bool|string
     */
    public function getElementAlias($name)
    {
        $this->build();
        return $this->structure->getChildAlias($this->structure->getParentId($name), $name);
    }

    /**
     * Add an element to output
     *
     * @param string $name
     * @return $this
     */
    public function addOutputElement($name)
    {
        $this->_output[$name] = $name;
        return $this;
    }

    /**
     * Remove an element from output
     *
     * @param string $name
     * @return $this
     */
    public function removeOutputElement($name)
    {
        if (isset($this->_output[$name])) {
            unset($this->_output[$name]);
        }
        return $this;
    }

    /**
     * Get all blocks marked for output
     *
     * @return string
     */
    public function getOutput()
    {
        $this->build();
        $out = '';
        foreach ($this->_output as $name) {
            $out .= $this->renderElement($name);
        }
        return $out;
    }

    /**
     * Retrieve messages block
     *
     * @return \Magento\Framework\View\Element\Messages
     */
    public function getMessagesBlock()
    {
        $this->build();
        $block = $this->getBlock('messages');
        if ($block) {
            return $block;
        }
        return $this->createBlock('Magento\Framework\View\Element\Messages', 'messages');
    }

    /**
     * Get block singleton
     *
     * @param string $type
     * @return \Magento\Framework\App\Helper\AbstractHelper
     * @throws \Magento\Framework\Exception\LocalizedException
     */
    public function getBlockSingleton($type)
    {
        if (empty($type)) {
            throw new \Magento\Framework\Exception\LocalizedException(
                new \Magento\Framework\Phrase('Invalid block type')
            );
        }
        if (!isset($this->sharedBlocks[$type])) {
            $this->sharedBlocks[$type] = $this->createBlock($type);
        }
        return $this->sharedBlocks[$type];
    }

    /**
     * @param string $namespace
     * @param string $staticType
     * @param string $dynamicType
     * @param string $type
     * @param string $template
     * @param array $data
     * @return $this
     */
    public function addAdjustableRenderer($namespace, $staticType, $dynamicType, $type, $template, $data = [])
    {
        $this->_renderers[$namespace][$staticType][$dynamicType] = [
            'type' => $type,
            'template' => $template,
            'data' => $data,
        ];
        return $this;
    }

    /**
     * @param string $namespace
     * @param string $staticType
     * @param string $dynamicType
     * @return array|null
     */
    public function getRendererOptions($namespace, $staticType, $dynamicType)
    {
        if (!isset($this->_renderers[$namespace])) {
            return null;
        }
        if (!isset($this->_renderers[$namespace][$staticType])) {
            return null;
        }
        if (!isset($this->_renderers[$namespace][$staticType][$dynamicType])) {
            return null;
        }
        return $this->_renderers[$namespace][$staticType][$dynamicType];
    }

    /**
     * @param string $namespace
     * @param string $staticType
     * @param string $dynamicType
     * @param array $data
     * @return void
     */
    public function executeRenderer($namespace, $staticType, $dynamicType, $data = [])
    {
        $this->build();
        if ($options = $this->getRendererOptions($namespace, $staticType, $dynamicType)) {
            $dictionary = [];
            /** @var $block \Magento\Framework\View\Element\Template */
            $block = $this->createBlock($options['type'], '')
                ->setData($data)
                ->assign($dictionary)
                ->setTemplate($options['template'])
                ->assign($data);

            echo $this->_renderBlock($block->getNameInLayout());
        }
    }

    /**
     * Init messages by message storage(s), loading and adding messages to layout messages block
     *
     * @param string|array $messageGroups
     * @return void
     * @throws \UnexpectedValueException
     */
    public function initMessages($messageGroups = [])
    {
        $this->build();
        foreach ($this->_prepareMessageGroup($messageGroups) as $group) {
            $block = $this->getMessagesBlock();
            $block->addMessages($this->messageManager->getMessages(true, $group));
            $block->addStorageType($group);
        }
    }

    /**
     * Validate message groups
     *
     * @param array $messageGroups
     * @return array
     */
    protected function _prepareMessageGroup($messageGroups)
    {
        if (!is_array($messageGroups)) {
            $messageGroups = [$messageGroups];
        } elseif (empty($messageGroups)) {
            $messageGroups[] = $this->messageManager->getDefaultGroup();
        }
        return $messageGroups;
    }

    /**
     * Check is exists non-cacheable layout elements
     *
     * @return bool
     */
    public function isCacheable()
    {
        $this->build();
        $cacheableXml = !(bool)count($this->getXml()->xpath('//' . Element::TYPE_BLOCK . '[@cacheable="false"]'));
        return $this->cacheable && $cacheableXml;
    }

    /**
     * Check is exists non-cacheable layout elements
     *
     * @return bool
     */
    public function isPrivate()
    {
        return $this->isPrivate;
    }

    /**
     * Mark layout as private
     *
     * @param bool $isPrivate
     * @return Layout
     */
    public function setIsPrivate($isPrivate = true)
    {
        $this->isPrivate = (bool)$isPrivate;
        return $this;
    }

    /**
     * Getter and lazy loader for xml element
     *
     * @return \Magento\Framework\Simplexml\Element
     */
    protected function getXml()
    {
        if (!$this->_xml) {
            $this->setXml(simplexml_load_string(self::LAYOUT_NODE, $this->_elementClass));
        }
        return $this->_xml;
    }

    /**
     * Getter and lazy loader for reader context
     *
     * @return Layout\Reader\Context
     */
    public function getReaderContext()
    {
        if (!$this->readerContext) {
            $this->readerContext = $this->readerContextFactory->create();
        }
        return $this->readerContext;
    }
}<|MERGE_RESOLUTION|>--- conflicted
+++ resolved
@@ -495,13 +495,9 @@
     protected function displayElement($name)
     {
         $display = $this->structure->getAttribute($name, 'display');
-<<<<<<< HEAD
-        if ($display === false || $display === null || filter_var($display, FILTER_VALIDATE_BOOLEAN)) {
-=======
         if ($display === '' || $display === false || $display === null
             || filter_var($display, FILTER_VALIDATE_BOOLEAN)) {
 
->>>>>>> ff48601c
             return true;
         }
         return false;
