--- conflicted
+++ resolved
@@ -165,11 +165,7 @@
 
         $this->eventManager->dispatch('layout_render_before');
         $this->eventManager->dispatch('layout_render_before_' . $this->request->getFullActionName());
-<<<<<<< HEAD
-        
-=======
 
->>>>>>> 6a5eb1b2
         $this->applyHttpHeaders($httpResponse);
         $this->render($httpResponse);
 
