<?php
/**
 * Copyright © Magento, Inc. All rights reserved.
 * See COPYING.txt for license details.
 */
declare(strict_types=1);

namespace Magento\Framework\Component\Test\Unit;

use Magento\Framework\Component\ComponentRegistrar;
use PHPUnit\Framework\TestCase;

class ComponentRegistrarTest extends TestCase
{
    /**
     * Module registrar object
     *
     * @var ComponentRegistrar
     */
    private $object;

    protected function setUp(): void
    {
        $this->object = new ComponentRegistrar();
    }

<<<<<<< HEAD
    /**
     */
    public function testWithInvalidType()
    {
        $this->expectException(\LogicException::class);
        $this->expectExceptionMessage('\'some_type\' is not a valid component type');

=======
    public function testWithInvalidType()
    {
        $this->expectException('LogicException');
        $this->expectExceptionMessage('\'some_type\' is not a valid component type');
>>>>>>> 5ce65294
        ComponentRegistrar::register('some_type', "test_module_one", "some/path/name/one");
    }

    public function testGetPathsForModule()
    {
        ComponentRegistrar::register(ComponentRegistrar::MODULE, "test_module_one", "some/path/name/one");
        ComponentRegistrar::register(ComponentRegistrar::MODULE, "test_module_two", "some/path/name/two");
        $expected = [
            'test_module_one' => "some/path/name/one",
            'test_module_two' => "some/path/name/two",
        ];
        $this->assertContains($expected['test_module_one'], $this->object->getPaths(ComponentRegistrar::MODULE));
        $this->assertContains($expected['test_module_two'], $this->object->getPaths(ComponentRegistrar::MODULE));
    }

<<<<<<< HEAD
    /**
     */
    public function testRegistrarWithExceptionForModules()
    {
        $this->expectException(\LogicException::class);

=======
    public function testRegistrarWithExceptionForModules()
    {
        $this->expectException('LogicException');
>>>>>>> 5ce65294
        ComponentRegistrar::register(ComponentRegistrar::MODULE, "test_module_one", "some/path/name/onemore");
    }

    public function testGetPath()
    {
        $this->assertSame("some/path/name/one", $this->object->getPath(ComponentRegistrar::MODULE, 'test_module_one'));
        $this->assertSame("some/path/name/two", $this->object->getPath(ComponentRegistrar::MODULE, 'test_module_two'));
    }
}<|MERGE_RESOLUTION|>--- conflicted
+++ resolved
@@ -24,20 +24,10 @@
         $this->object = new ComponentRegistrar();
     }
 
-<<<<<<< HEAD
-    /**
-     */
-    public function testWithInvalidType()
-    {
-        $this->expectException(\LogicException::class);
-        $this->expectExceptionMessage('\'some_type\' is not a valid component type');
-
-=======
     public function testWithInvalidType()
     {
         $this->expectException('LogicException');
         $this->expectExceptionMessage('\'some_type\' is not a valid component type');
->>>>>>> 5ce65294
         ComponentRegistrar::register('some_type', "test_module_one", "some/path/name/one");
     }
 
@@ -53,18 +43,9 @@
         $this->assertContains($expected['test_module_two'], $this->object->getPaths(ComponentRegistrar::MODULE));
     }
 
-<<<<<<< HEAD
-    /**
-     */
-    public function testRegistrarWithExceptionForModules()
-    {
-        $this->expectException(\LogicException::class);
-
-=======
     public function testRegistrarWithExceptionForModules()
     {
         $this->expectException('LogicException');
->>>>>>> 5ce65294
         ComponentRegistrar::register(ComponentRegistrar::MODULE, "test_module_one", "some/path/name/onemore");
     }
 
