--- conflicted
+++ resolved
@@ -74,20 +74,10 @@
         ];
     }
 
-<<<<<<< HEAD
-    /**
-     */
-    public function testSerializeException()
-    {
-        $this->expectException(\InvalidArgumentException::class);
-        $this->expectExceptionMessage('Unable to serialize value.');
-
-=======
     public function testSerializeException()
     {
         $this->expectException('InvalidArgumentException');
         $this->expectExceptionMessage('Unable to serialize value.');
->>>>>>> 5ce65294
         $this->serialize->serialize(STDOUT);
     }
 
@@ -96,14 +86,8 @@
      */
     public function testUnserializeException($value)
     {
-<<<<<<< HEAD
-        $this->expectException(\InvalidArgumentException::class);
-        $this->expectExceptionMessage('Unable to unserialize value.');
-
-=======
         $this->expectException('InvalidArgumentException');
         $this->expectExceptionMessage('Unable to unserialize value.');
->>>>>>> 5ce65294
         $this->serialize->unserialize($value);
     }
 
@@ -119,20 +103,10 @@
         ];
     }
 
-<<<<<<< HEAD
-    /**
-     */
-    public function testUnserializeExceptionCorruptedString()
-    {
-        $this->expectException(\InvalidArgumentException::class);
-        $this->expectExceptionMessage('Unable to unserialize value, string is corrupted.');
-
-=======
     public function testUnserializeExceptionCorruptedString()
     {
         $this->expectException('InvalidArgumentException');
         $this->expectExceptionMessage('Unable to unserialize value, string is corrupted.');
->>>>>>> 5ce65294
         $this->serialize->unserialize('a:');
     }
 }