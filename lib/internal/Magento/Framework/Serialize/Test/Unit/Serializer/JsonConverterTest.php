<?php declare(strict_types=1);
/**
 * Copyright © Magento, Inc. All rights reserved.
 * See COPYING.txt for license details.
 */

namespace Magento\Framework\Serialize\Test\Unit\Serializer;

use Magento\Framework\Serialize\JsonConverter;
use PHPUnit\Framework\TestCase;

class JsonConverterTest extends TestCase
{
    public function testConvert()
    {
        $data = [
            'key' => 'value'
        ];

        $this->assertEquals(json_encode($data), JsonConverter::convert($data));
    }

<<<<<<< HEAD
    /**
     */
    public function testConvertWithException()
    {
        $this->expectException(\InvalidArgumentException::class);
        $this->expectExceptionMessage('Unable to serialize value.');

=======
    public function testConvertWithException()
    {
        $this->expectException('InvalidArgumentException');
        $this->expectExceptionMessage('Unable to serialize value.');
>>>>>>> 5ce65294
        //verify that exception will be thrown with invalid UTF8 sequence
        JsonConverter::convert("\xB1\x31");
    }
}<|MERGE_RESOLUTION|>--- conflicted
+++ resolved
@@ -20,20 +20,10 @@
         $this->assertEquals(json_encode($data), JsonConverter::convert($data));
     }
 
-<<<<<<< HEAD
-    /**
-     */
-    public function testConvertWithException()
-    {
-        $this->expectException(\InvalidArgumentException::class);
-        $this->expectExceptionMessage('Unable to serialize value.');
-
-=======
     public function testConvertWithException()
     {
         $this->expectException('InvalidArgumentException');
         $this->expectExceptionMessage('Unable to serialize value.');
->>>>>>> 5ce65294
         //verify that exception will be thrown with invalid UTF8 sequence
         JsonConverter::convert("\xB1\x31");
     }
