<?php
/**
 * Copyright © 2015 Magento. All rights reserved.
 * See COPYING.txt for license details.
 */

namespace Magento\Framework\Model\Resource\Db;

use Magento\Framework\App\Resource;
use Magento\Framework\Exception\AlreadyExistsException;
use Magento\Framework\Exception\LocalizedException;
use Magento\Framework\Model\Resource\AbstractResource;

/**
 * Abstract resource model class
 * @SuppressWarnings(PHPMD.NumberOfChildren)
 * @SuppressWarnings(PHPMD.CouplingBetweenObjects)
 * @SuppressWarnings(PHPMD.ExcessiveClassComplexity)
 */
abstract class AbstractDb extends AbstractResource
{
    /**
     * Cached resources singleton
     *
     * @var \Magento\Framework\App\Resource
     */
    protected $_resources;

    /**
     * Prefix for resources that will be used in this resource model
     *
     * @var string
     */
    protected $connectionName = \Magento\Framework\App\Resource::DEFAULT_CONNECTION;

    /**
     * Connections cache for this resource model
     *
     * @var array
     */
    protected $_connections = [];

    /**
     * Resource model name that contains entities (names of tables)
     *
     * @var string
     */
    protected $_resourceModel;

    /**
     * Tables used in this resource model
     *
     * @var array
     */
    protected $_tables = [];

    /**
     * Main table name
     *
     * @var string
     */
    protected $_mainTable;

    /**
     * Main table primary key field name
     *
     * @var string
     */
    protected $_idFieldName;

    /**
     * Primary key auto increment flag
     *
     * @var bool
     */
    protected $_isPkAutoIncrement = true;

    /**
     * Use is object new method for save of object
     *
     * @var bool
     */
    protected $_useIsObjectNew = false;

    /**
     * Fields of main table
     *
     * @var array
     */
    protected $_mainTableFields;

    /**
     * Main table unique keys field names
     * could array(
     *   array('field' => 'db_field_name1', 'title' => 'Field 1 should be unique')
     *   array('field' => 'db_field_name2', 'title' => 'Field 2 should be unique')
     *   array(
     *      'field' => array('db_field_name3', 'db_field_name3'),
     *      'title' => 'Field 3 and Field 4 combination should be unique'
     *   )
     * )
     * or string 'my_field_name' - will be autoconverted to
     *      array( array( 'field' => 'my_field_name', 'title' => 'my_field_name' ) )
     *
     * @var array
     */
    protected $_uniqueFields = null;

    /**
     * Serializable fields declaration
     * Structure: array(
     *     <field_name> => array(
     *         <default_value_for_serialization>,
     *         <default_for_unserialization>,
     *         <whether_to_unset_empty_when serializing> // optional parameter
     *     ),
     * )
     *
     * @var array
     */
    protected $_serializableFields = [];

    /**
     * @var TransactionManagerInterface
     */
    protected $transactionManager;

    /**
     * @var ObjectRelationProcessor
     */
    protected $objectRelationProcessor;

    /**
     * Class constructor
     *
     * @param \Magento\Framework\Model\Resource\Db\Context $context
     * @param string $connectionName
     */
    public function __construct(\Magento\Framework\Model\Resource\Db\Context $context, $connectionName = null)
    {
        $this->transactionManager = $context->getTransactionManager();
        $this->_resources = $context->getResources();
        $this->objectRelationProcessor = $context->getObjectRelationProcessor();
        if ($connectionName !== null) {
            $this->connectionName = $connectionName;
        }
        parent::__construct();
    }

    /**
     * Provide variables to serialize
     *
     * @return array
     */
    public function __sleep()
    {
        $properties = array_keys(get_object_vars($this));
        $properties = array_diff($properties, ['_resources', '_connections']);
        return $properties;
    }

    /**
     * Restore global dependencies
     *
     * @return void
     */
    public function __wakeup()
    {
        $this->_resources = \Magento\Framework\App\ObjectManager::getInstance()->get('Magento\Framework\App\Resource');
    }

    /**
     * Standard resource model initialization
     *
     * @param string $mainTable
     * @param string $idFieldName
     * @return void
     */
    protected function _init($mainTable, $idFieldName)
    {
        $this->_setMainTable($mainTable, $idFieldName);
    }

    /**
     * Initialize connections and tables for this resource model
     * If one or both arguments are string, will be used as prefix
     * If $tables is null and $connections is string, $tables will be the same
     *
     * @param string|array $connections
     * @param string|array|null $tables
     * @return $this
     */
    protected function _setResource($connections, $tables = null)
    {
        if (is_array($connections)) {
            foreach ($connections as $key => $value) {
                $this->_connections[$key] = $this->_resources->getConnection($value);
            }
        } elseif (is_string($connections)) {
            $this->connectionName = $connections;
        }

        if ($tables === null && is_string($connections)) {
            $this->_resourceModel = $this->connectionName;
        } elseif (is_array($tables)) {
            foreach ($tables as $key => $value) {
                $this->_tables[$key] = $this->_resources->getTableName($value);
            }
        } elseif (is_string($tables)) {
            $this->_resourceModel = $tables;
        }
        return $this;
    }

    /**
     * Set main entity table name and primary key field name
     * If field name is omitted {table_name}_id will be used
     *
     * @param string $mainTable
     * @param string|null $idFieldName
     * @return $this
     */
    protected function _setMainTable($mainTable, $idFieldName = null)
    {
        $this->_mainTable = $mainTable;
        if (null === $idFieldName) {
            $idFieldName = $mainTable . '_id';
        }

        $this->_idFieldName = $idFieldName;
        return $this;
    }

    /**
     * Get primary key field name
     *
     * @throws LocalizedException
     * @return string
     * @api
     */
    public function getIdFieldName()
    {
        if (empty($this->_idFieldName)) {
            throw new LocalizedException(new \Magento\Framework\Phrase('Empty identifier field name'));
        }
        return $this->_idFieldName;
    }

    /**
     * Returns main table name - extracted from "module/table" style and
     * validated by db adapter
     *
     * @throws LocalizedException
     * @return string
     * @api
     */
    public function getMainTable()
    {
        if (empty($this->_mainTable)) {
            throw new LocalizedException(new \Magento\Framework\Phrase('Empty main table name'));
        }
        return $this->getTable($this->_mainTable);
    }

    /**
     * Get real table name for db table, validated by db adapter
     *
     * @param string $tableName
     * @return string
     * @api
     */
    public function getTable($tableName)
    {
        if (is_array($tableName)) {
            $cacheName = join('@', $tableName);
            list($tableName, $entitySuffix) = $tableName;
        } else {
            $cacheName = $tableName;
            $entitySuffix = null;
        }

        if ($entitySuffix !== null) {
            $tableName .= '_' . $entitySuffix;
        }

        if (!isset($this->_tables[$cacheName])) {
            $connectionName = $this->connectionName;
            $this->_tables[$cacheName] = $this->_resources->getTableName($tableName, $connectionName);
        }
        return $this->_tables[$cacheName];
    }

    /**
     * Get connection by resource name
     *
     * @param string $resourceName
     * @return \Magento\Framework\DB\Adapter\AdapterInterface|false
     */
    protected function _getConnection($resourceName)
    {
        if (isset($this->_connections[$resourceName])) {
            return $this->_connections[$resourceName];
        }
        $fullResourceName = ($this->connectionName ? $this->connectionName . '_' : '') . $resourceName;
        $connectionInstance = $this->_resources->getConnection($fullResourceName);
        // cache only active connections to detect inactive ones as soon as they become active
        if ($connectionInstance) {
            $this->_connections[$resourceName] = $connectionInstance;
        }
        return $connectionInstance;
    }

    /**
     * Get connection
     *
     * @return \Magento\Framework\DB\Adapter\AdapterInterface|false
     */
    public function getConnection()
    {
        $fullResourceName = ($this->connectionName ? $this->connectionName : Resource::DEFAULT_CONNECTION);
        return $this->_resources->getConnection($fullResourceName);
    }

    /**
     * Load an object
     *
     * @param \Magento\Framework\Model\AbstractModel $object
     * @param mixed $value
     * @param string $field field to load by (defaults to model id)
     * @return $this
     */
    public function load(\Magento\Framework\Model\AbstractModel $object, $value, $field = null)
    {
        if ($field === null) {
            $field = $this->getIdFieldName();
        }

        $connection = $this->getConnection();
        if ($connection && $value !== null) {
            $select = $this->_getLoadSelect($field, $value, $object);
            $data = $connection->fetchRow($select);

            if ($data) {
                $object->setData($data);
            }
        }

        $this->unserializeFields($object);
        $this->_afterLoad($object);

        return $this;
    }

    /**
     * Retrieve select object for load object data
     *
     * @param string $field
     * @param mixed $value
     * @param \Magento\Framework\Model\AbstractModel $object
     * @return \Magento\Framework\DB\Select
     * @SuppressWarnings(PHPMD.UnusedFormalParameter)
     */
    protected function _getLoadSelect($field, $value, $object)
    {
        $field = $this->getConnection()->quoteIdentifier(sprintf('%s.%s', $this->getMainTable(), $field));
        $select = $this->getConnection()->select()->from($this->getMainTable())->where($field . '=?', $value);
        return $select;
    }

    /**
     * Save object object data
     *
     * @param \Magento\Framework\Model\AbstractModel $object
     * @return $this
     * @SuppressWarnings(PHPMD.CyclomaticComplexity)
     * @throws \Exception
     * @api
     */
    public function save(\Magento\Framework\Model\AbstractModel $object)
    {
        if ($object->isDeleted()) {
            return $this->delete($object);
        }

        $this->beginTransaction();

        try {
            if (!$this->isModified($object)) {
                $this->processNotModifiedSave($object);
                $this->commit();
                $object->setHasDataChanges(false);
                return $this;
            }
            $object->validateBeforeSave();
            $object->beforeSave();
            if ($object->isSaveAllowed()) {
                $this->_serializeFields($object);
                $this->_beforeSave($object);
                $this->_checkUnique($object);
                $this->objectRelationProcessor->validateDataIntegrity($this->getMainTable(), $object->getData());
                if ($this->isObjectNotNew($object)) {
                    $this->updateObject($object);
                } else {
                    $this->saveNewObject($object);
                }
                $this->unserializeFields($object);
                $this->processAfterSaves($object);
            }
            $this->addCommitCallback([$object, 'afterCommitCallback'])->commit();
            $object->setHasDataChanges(false);
        } catch (\Exception $e) {
            $this->rollBack();
            $object->setHasDataChanges(true);
            throw $e;
        }
        return $this;
    }

    /**
     * Delete the object
     *
     * @param \Magento\Framework\Model\AbstractModel $object
     * @return $this
     * @throws \Exception
     */
    public function delete(\Magento\Framework\Model\AbstractModel $object)
    {
        $connection = $this->transactionManager->start($this->getConnection());
        try {
            $object->beforeDelete();
            $this->_beforeDelete($object);
            $this->objectRelationProcessor->delete(
                $this->transactionManager,
                $connection,
                $this->getMainTable(),
                $this->getConnection()->quoteInto($this->getIdFieldName() . '=?', $object->getId()),
                $object->getData()
            );
            $this->_afterDelete($object);
            $object->isDeleted(true);
            $object->afterDelete();
            $this->transactionManager->commit();
            $object->afterDeleteCommit();
        } catch (\Exception $e) {
            $this->transactionManager->rollBack();
            throw $e;
        }
        return $this;
    }

    /**
     * Add unique field restriction
     *
     * @param array|string $field
     * @return $this
     */
    public function addUniqueField($field)
    {
        if ($this->_uniqueFields === null) {
            $this->_initUniqueFields();
        }
        if (is_array($this->_uniqueFields)) {
            $this->_uniqueFields[] = $field;
        }
        return $this;
    }

    /**
     * Reset unique fields restrictions
     *
     * @return $this
     */
    public function resetUniqueField()
    {
        $this->_uniqueFields = [];
        return $this;
    }

    /**
     * Unserialize serializeable object fields
     *
     * @param \Magento\Framework\Model\AbstractModel $object
     * @return void
     * @SuppressWarnings(PHPMD.UnusedLocalVariable)
     */
    public function unserializeFields(\Magento\Framework\Model\AbstractModel $object)
    {
        foreach ($this->_serializableFields as $field => $parameters) {
            list($serializeDefault, $unserializeDefault) = $parameters;
            $this->_unserializeField($object, $field, $unserializeDefault);
        }
    }

    /**
     * Initialize unique fields
     *
     * @return $this
     */
    protected function _initUniqueFields()
    {
        $this->_uniqueFields = [];
        return $this;
    }

    /**
     * Get configuration of all unique fields
     *
     * @return array
     */
    public function getUniqueFields()
    {
        if ($this->_uniqueFields === null) {
            $this->_initUniqueFields();
        }
        return $this->_uniqueFields;
    }

    /**
     * Prepare data for save
     *
     * @param \Magento\Framework\Model\AbstractModel $object
     * @return array
     */
    protected function _prepareDataForSave(\Magento\Framework\Model\AbstractModel $object)
    {
        return $this->_prepareDataForTable($object, $this->getMainTable());
    }

    /**
     * Check that model data fields that can be saved
     * has really changed comparing with origData
     *
     * @param \Magento\Framework\Model\AbstractModel $object
     * @return bool
     */
    public function hasDataChanged($object)
    {
        if (!$object->getOrigData()) {
            return true;
        }

        $fields = $this->getConnection()->describeTable($this->getMainTable());
        foreach (array_keys($fields) as $field) {
            if ($object->getOrigData($field) != $object->getData($field)) {
                return true;
            }
        }

        return false;
    }

    /**
     * Prepare value for save
     *
     * @param mixed $value
     * @param string $type
     * @return mixed
     */
    protected function _prepareValueForSave($value, $type)
    {
        return $this->_prepareTableValueForSave($value, $type);
    }

    /**
     * Check for unique values existence
     *
     * @param \Magento\Framework\Model\AbstractModel $object
     * @return $this
     * @throws AlreadyExistsException
     * @SuppressWarnings(PHPMD.CyclomaticComplexity)
     * @SuppressWarnings(PHPMD.NPathComplexity)
     */
    protected function _checkUnique(\Magento\Framework\Model\AbstractModel $object)
    {
        $existent = [];
        $fields = $this->getUniqueFields();
        if (!empty($fields)) {
            if (!is_array($fields)) {
                $this->_uniqueFields = [['field' => $fields, 'title' => $fields]];
            }

<<<<<<< HEAD
            $data = new \Magento\Framework\Object($this->_prepareDataForSave($object));
=======
            $data = new \Magento\Framework\DataObject($this->_prepareDataForSave($object));
>>>>>>> 9a960ca6
            $select = $this->getConnection()->select()->from($this->getMainTable());

            foreach ($fields as $unique) {
                $select->reset(\Magento\Framework\DB\Select::WHERE);
                foreach ((array)$unique['field'] as $field) {
                    $value = $data->getData($field);
                    if ($value === null) {
                        $select->where($field . ' IS NULL');
                    } else {
                        $select->where($field . '=?', trim($value));
                    }
                }

                if ($object->getId() || $object->getId() === '0') {
                    $select->where($this->getIdFieldName() . '!=?', $object->getId());
                }

                $test = $this->getConnection()->fetchRow($select);
                if ($test) {
                    $existent[] = $unique['title'];
                }
            }
        }

        if (!empty($existent)) {
            if (count($existent) == 1) {
                $error = new \Magento\Framework\Phrase('%1 already exists.', [$existent[0]]);
            } else {
                $error = new \Magento\Framework\Phrase('%1 already exist.', [implode(', ', $existent)]);
            }
            throw new AlreadyExistsException($error);
        }
        return $this;
    }

    /**
     * After load
     *
     * @param \Magento\Framework\Model\AbstractModel $object
     * @return void
     */
    public function afterLoad(\Magento\Framework\Model\AbstractModel $object)
    {
        $this->_afterLoad($object);
    }

    /**
     * Perform actions after object load
     *
     * @param \Magento\Framework\Model\AbstractModel|\Magento\Framework\DataObject $object
     * @return $this
     * @SuppressWarnings(PHPMD.UnusedFormalParameter)
     */
    protected function _afterLoad(\Magento\Framework\Model\AbstractModel $object)
    {
        return $this;
    }

    /**
     * Perform actions before object save
     *
     * @param \Magento\Framework\Model\AbstractModel|\Magento\Framework\DataObject $object
     * @return $this
     * @SuppressWarnings(PHPMD.UnusedFormalParameter)
     */
    protected function _beforeSave(\Magento\Framework\Model\AbstractModel $object)
    {
        return $this;
    }

    /**
     * Perform actions after object save
     *
     * @param \Magento\Framework\Model\AbstractModel|\Magento\Framework\DataObject $object
     * @return $this
     * @SuppressWarnings(PHPMD.UnusedFormalParameter)
     */
    protected function _afterSave(\Magento\Framework\Model\AbstractModel $object)
    {
        return $this;
    }

    /**
     * Perform actions before object delete
     *
     * @param \Magento\Framework\Model\AbstractModel|\Magento\Framework\DataObject $object
     * @return $this
     * @SuppressWarnings(PHPMD.UnusedFormalParameter)
     */
    protected function _beforeDelete(\Magento\Framework\Model\AbstractModel $object)
    {
        return $this;
    }

    /**
     * Perform actions after object delete
     *
     * @param \Magento\Framework\Model\AbstractModel|\Magento\Framework\DataObject $object
     * @return $this
     * @SuppressWarnings(PHPMD.UnusedFormalParameter)
     */
    protected function _afterDelete(\Magento\Framework\Model\AbstractModel $object)
    {
        return $this;
    }

    /**
     * Serialize serializable fields of the object
     *
     * @param \Magento\Framework\Model\AbstractModel $object
     * @return void
     * @SuppressWarnings(PHPMD.UnusedLocalVariable)
     */
    protected function _serializeFields(\Magento\Framework\Model\AbstractModel $object)
    {
        foreach ($this->_serializableFields as $field => $parameters) {
            list($serializeDefault, $unserializeDefault) = $parameters;
            $this->_serializeField($object, $field, $serializeDefault, isset($parameters[2]));
        }
    }

    /**
     * Retrieve table checksum
     *
     * @param string|array $table
     * @return int|array|false
     */
    public function getChecksum($table)
    {
        if (!$this->getConnection()) {
            return false;
        }
        $checksum = $this->getConnection()->getTablesChecksum($table);
        if (count($checksum) == 1) {
            return $checksum[$table];
        }
        return $checksum;
    }

    /**
     * Get the array of data fields that was changed or added
     *
     * @param \Magento\Framework\Model\AbstractModel $object
     * @return array
     */
    protected function prepareDataForUpdate($object)
    {
        $data = $object->getData();
        foreach ($object->getStoredData() as $key => $value) {
            if (array_key_exists($key, $data) && $data[$key] === $value) {
                unset($data[$key]);
            }
        }
        $dataObject = clone $object;
        $dataObject->setData($data);
        $data = $this->_prepareDataForTable($dataObject, $this->getMainTable());
        unset($data[$this->getIdFieldName()]);
        unset($dataObject);

        return $data;
    }

    /**
     * Check if object is new
     *
     * @param \Magento\Framework\Model\AbstractModel $object
     * @return bool
     */
    protected function isObjectNotNew(\Magento\Framework\Model\AbstractModel $object)
    {
        return $object->getId() !== null && (!$this->_useIsObjectNew || !$object->isObjectNew());
    }

    /**
     * Save New Object
     *
     * @param \Magento\Framework\Model\AbstractModel $object
     * @throws LocalizedException
     * @return void
     */
    protected function saveNewObject(\Magento\Framework\Model\AbstractModel $object)
    {
        $bind = $this->_prepareDataForSave($object);
        if ($this->_isPkAutoIncrement) {
            unset($bind[$this->getIdFieldName()]);
        }
        $this->getConnection()->insert($this->getMainTable(), $bind);

        $object->setId($this->getConnection()->lastInsertId($this->getMainTable()));

        if ($this->_useIsObjectNew) {
            $object->isObjectNew(false);
        }
    }

    /**
     * Update existing object
     *
     * @param \Magento\Framework\Model\AbstractModel $object
     * @throws LocalizedException
     * @return void
     */
    protected function updateObject(\Magento\Framework\Model\AbstractModel $object)
    {
        $condition = $this->getConnection()->quoteInto($this->getIdFieldName() . '=?', $object->getId());
        /**
         * Not auto increment primary key support
         */
        if ($this->_isPkAutoIncrement) {
            $data = $this->prepareDataForUpdate($object);
            if (!empty($data)) {
                $this->getConnection()->update($this->getMainTable(), $data, $condition);
            }
        } else {
            $select = $this->getConnection()->select()->from(
                $this->getMainTable(),
                [$this->getIdFieldName()]
            )->where(
                $condition
            );
            if ($this->getConnection()->fetchOne($select) !== false) {
                $data = $this->prepareDataForUpdate($object);
                if (!empty($data)) {
                    $this->getConnection()->update($this->getMainTable(), $data, $condition);
                }
            } else {
                $this->getConnection()->insert(
                    $this->getMainTable(),
                    $this->_prepareDataForSave($object)
                );
            }
        }
    }

    /**
     * Sequences of after save call
     *
     * @param \Magento\Framework\Model\AbstractModel $object
     * @return void
     */
    protected function processAfterSaves(\Magento\Framework\Model\AbstractModel $object)
    {
        $this->_afterSave($object);
        $object->afterSave();
    }

    /**
     * Check if object was modified
     *
     * @param \Magento\Framework\Model\AbstractModel $object
     * @return bool
     */
    protected function isModified(\Magento\Framework\Model\AbstractModel $object)
    {
        return $object->hasDataChanges();
    }

    /**
     * Process object which was modified
     *
     * @param \Magento\Framework\Model\AbstractModel $object
     * @return $this
     * @SuppressWarnings(PHPMD.UnusedFormalParameter)
     */
    protected function processNotModifiedSave(\Magento\Framework\Model\AbstractModel $object)
    {
        return $this;
    }
}<|MERGE_RESOLUTION|>--- conflicted
+++ resolved
@@ -579,11 +579,7 @@
                 $this->_uniqueFields = [['field' => $fields, 'title' => $fields]];
             }
 
-<<<<<<< HEAD
-            $data = new \Magento\Framework\Object($this->_prepareDataForSave($object));
-=======
             $data = new \Magento\Framework\DataObject($this->_prepareDataForSave($object));
->>>>>>> 9a960ca6
             $select = $this->getConnection()->select()->from($this->getMainTable());
 
             foreach ($fields as $unique) {
