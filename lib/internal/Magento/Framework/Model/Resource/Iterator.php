--- conflicted
+++ resolved
@@ -21,11 +21,7 @@
      * @param \Zend_Db_Statement_Interface|\Magento\Framework\DB\Select|string $query
      * @param array|string $callbacks
      * @param array $args
-<<<<<<< HEAD
-     * @param \Magento\Framework\DB\Adapter\AdapterInterface $connection
-=======
-     * @param AdapterInterface $adapter
->>>>>>> 0904a5a6
+     * @param AdapterInterface $connection
      * @return \Magento\Framework\Model\Resource\Iterator
      */
     public function walk($query, array $callbacks, array $args = [], $connection = null)
