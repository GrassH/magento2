--- conflicted
+++ resolved
@@ -15,11 +15,7 @@
 class Mysql extends \Magento\Framework\Model\Resource\Type\Db implements ConnectionAdapterInterface
 {
     /**
-<<<<<<< HEAD
-     * @var Stdlib\String
-=======
      * @var Stdlib\StringUtils
->>>>>>> 9a960ca6
      */
     protected $string;
 
@@ -34,20 +30,12 @@
     protected $connectionConfig;
 
     /**
-<<<<<<< HEAD
-     * @param Stdlib\String $string
-=======
      * @param Stdlib\StringUtils $string
->>>>>>> 9a960ca6
      * @param Stdlib\DateTime $dateTime
      * @param array $config
      */
     public function __construct(
-<<<<<<< HEAD
-        Stdlib\String $string,
-=======
         Stdlib\StringUtils $string,
->>>>>>> 9a960ca6
         Stdlib\DateTime $dateTime,
         array $config
     ) {
