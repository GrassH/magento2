<?php
/**
 * Copyright © 2015 Magento. All rights reserved.
 * See COPYING.txt for license details.
 */
namespace Magento\Framework\Model\Test\Unit;

class OrchestratorPoolTest extends \PHPUnit_Framework_TestCase
{
    /**
     * @var \Magento\Framework\Model\OrchestratorPool
     */
    protected $model;

<<<<<<< HEAD
    /**
     * @var \Magento\Framework\ObjectManagerInterface|\PHPUnit_Framework_MockObject_MockObject
     */
    protected $objectManagerMock;

    /**
     * @var \Magento\Framework\Model\Operation\WriteInterface
     */
    protected $writeOperationMock;

    /**
     * @var \Magento\Framework\Model\Operation\ReadInterface
     */
    protected $readOperationMock;

    public function setUp()
=======
    protected function setUp()
>>>>>>> 9be8203c
    {
        $this->objectManagerMock = $this->getMockBuilder('Magento\Framework\ObjectManagerInterface')
            ->disableOriginalConstructor()
            ->getMock();
        $this->writeOperationMock = $this->getMockBuilder('Magento\Framework\Model\Operation\WriteInterface')
            ->disableOriginalConstructor()
            ->getMock();
        $this->readOperationMock = $this->getMockBuilder('Magento\Framework\Model\Operation\ReadInterface')
            ->disableOriginalConstructor()
            ->getMock();
        $operations = [
            'default' => [
                'read' => 'Read_Operation',
                'write' => 'Write_Operation'
            ],
            'test_write_entity_type' =>
                [
                    'write' => 'WriteOperation',
                    'read' => 'ReadOperation'
                ],
            'test_read_entity_type' =>
                [
                    'read' => 'ReadOperation'
                ]
        ];
        $this->model = new \Magento\Framework\Model\OrchestratorPool($this->objectManagerMock, $operations);
    }

    public function testGetWriteOperationDefault()
    {
        $entityType = 'not_isset_test_entity';
        $operationName = 'write';
        $this->objectManagerMock->expects($this->once())
            ->method('get')
            ->with('Write_Operation')
            ->willReturn($this->writeOperationMock);
        $this->assertEquals($this->writeOperationMock, $this->model->getWriteOperation($entityType, $operationName));
    }

    public function testGetWriteOperation()
    {
        $entityType = 'test_write_entity_type';
        $operationName = 'write';
        $this->objectManagerMock->expects($this->once())
            ->method('get')
            ->with('WriteOperation')
            ->willReturn($this->writeOperationMock);
        $this->assertEquals($this->writeOperationMock, $this->model->getWriteOperation($entityType, $operationName));
    }

    public function testGetReadOperationDefault()
    {
        $entityType = 'not_isset_test_entity';
        $this->objectManagerMock->expects($this->once())
            ->method('get')
            ->with('Read_Operation')
            ->willReturn($this->readOperationMock);
        $this->assertEquals($this->readOperationMock, $this->model->getReadOperation($entityType));
    }

    public function testGetReadOperation()
    {
        $entityType = 'test_read_entity_type';
        $this->objectManagerMock->expects($this->once())
            ->method('get')
            ->with('ReadOperation')
            ->willReturn($this->readOperationMock);
        $this->assertEquals($this->readOperationMock, $this->model->getReadOperation($entityType));
    }
}<|MERGE_RESOLUTION|>--- conflicted
+++ resolved
@@ -12,7 +12,6 @@
      */
     protected $model;
 
-<<<<<<< HEAD
     /**
      * @var \Magento\Framework\ObjectManagerInterface|\PHPUnit_Framework_MockObject_MockObject
      */
@@ -28,10 +27,7 @@
      */
     protected $readOperationMock;
 
-    public function setUp()
-=======
     protected function setUp()
->>>>>>> 9be8203c
     {
         $this->objectManagerMock = $this->getMockBuilder('Magento\Framework\ObjectManagerInterface')
             ->disableOriginalConstructor()
