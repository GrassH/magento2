<?php declare(strict_types=1);
/**
 * Copyright © Magento, Inc. All rights reserved.
 * See COPYING.txt for license details.
 */

namespace Magento\Framework\Model\Test\Unit;

use Magento\Framework\Api\AttributeInterface;
use Magento\Framework\Api\AttributeValue;
use Magento\Framework\Api\AttributeValueFactory;
use Magento\Framework\Api\CustomAttributesDataInterface;
use Magento\Framework\Api\ExtensionAttributesFactory;
use Magento\Framework\Api\MetadataServiceInterface;
use Magento\Framework\App\CacheInterface;
use Magento\Framework\App\State;
use Magento\Framework\DataObject;
use Magento\Framework\Event\ManagerInterface;
use Magento\Framework\Model\AbstractExtensibleModel;
use Magento\Framework\Model\ActionValidator\RemoveAction;
use Magento\Framework\Model\Context;
use Magento\Framework\Model\ResourceModel\Db\AbstractDb;
use Magento\Framework\Registry;
use PHPUnit\Framework\MockObject\MockObject;
use PHPUnit\Framework\TestCase;
use Psr\Log\LoggerInterface;

/**
 * @SuppressWarnings(PHPMD.CouplingBetweenObjects)
 */
class AbstractExtensibleModelTest extends TestCase
{
    /**
     * @var AbstractExtensibleModel
     */
    protected $model;

    /**
<<<<<<< HEAD
     * @var \Magento\Framework\Model\Context|\PHPUnit\Framework\MockObject\MockObject
=======
     * @var Context|MockObject
>>>>>>> 5ce65294
     */
    protected $contextMock;

    /**
<<<<<<< HEAD
     * @var \Magento\Framework\Registry|\PHPUnit\Framework\MockObject\MockObject
=======
     * @var Registry|MockObject
>>>>>>> 5ce65294
     */
    protected $registryMock;

    /**
<<<<<<< HEAD
     * @var \Magento\Framework\Model\ResourceModel\Db\AbstractDb|\PHPUnit\Framework\MockObject\MockObject
=======
     * @var AbstractDb|MockObject
>>>>>>> 5ce65294
     */
    protected $resourceMock;

    /**
<<<<<<< HEAD
     * @var \Magento\Framework\Data\Collection\AbstractDb|\PHPUnit\Framework\MockObject\MockObject
     */
    protected $resourceCollectionMock;

    /** @var \Magento\Framework\Api\MetadataServiceInterface|\PHPUnit\Framework\MockObject\MockObject */
    protected $metadataServiceMock;

    /** @var \Magento\Framework\Api\AttributeValueFactory|\PHPUnit\Framework\MockObject\MockObject */
    protected $attributeValueFactoryMock;

    /**
     * @var \PHPUnit\Framework\MockObject\MockObject
=======
     * @var \Magento\Framework\Data\Collection\AbstractDb|MockObject
     */
    protected $resourceCollectionMock;

    /** @var MetadataServiceInterface|MockObject */
    protected $metadataServiceMock;

    /** @var AttributeValueFactory|MockObject */
    protected $attributeValueFactoryMock;

    /**
     * @var MockObject
>>>>>>> 5ce65294
     */
    protected $actionValidatorMock;

    /**
     * @var AttributeValue
     */
    protected $customAttribute;

    protected function setUp(): void
    {
        $this->actionValidatorMock = $this->createMock(RemoveAction::class);
        $this->contextMock = new Context(
            $this->createMock(LoggerInterface::class),
            $this->createMock(ManagerInterface::class),
            $this->createMock(CacheInterface::class),
            $this->createMock(State::class),
            $this->actionValidatorMock
        );
        $this->registryMock = $this->createMock(Registry::class);
        $this->resourceMock = $this->createPartialMock(AbstractDb::class, [
                '_construct',
                'getConnection',
                '__wakeup',
                'commit',
                'delete',
                'getIdFieldName',
                'rollBack'
            ]);
        $this->resourceCollectionMock = $this->getMockBuilder(\Magento\Framework\Data\Collection\AbstractDb::class)
            ->disableOriginalConstructor()
            ->getMockForAbstractClass();
        $this->metadataServiceMock = $this->getMockBuilder(MetadataServiceInterface::class)
            ->getMock();
        $this->metadataServiceMock
            ->expects($this->any())
            ->method('getCustomAttributesMetadata')
            ->willReturn(
                [
                    new DataObject(['attribute_code' => 'attribute1']),
                    new DataObject(['attribute_code' => 'attribute2']),
                    new DataObject(['attribute_code' => 'attribute3']),
                ]
            );
        $extensionAttributesFactory = $this->getMockBuilder(ExtensionAttributesFactory::class)
            ->setMethods(['extractExtensionAttributes'])
            ->disableOriginalConstructor()
            ->getMock();
        $extensionAttributesFactory->expects($this->any())
            ->method('extractExtensionAttributes')
            ->willReturnArgument(1);
        $this->attributeValueFactoryMock = $this->getMockBuilder(AttributeValueFactory::class)
            ->disableOriginalConstructor()
            ->getMock();
        $this->model = $this->getMockForAbstractClass(
            AbstractExtensibleModel::class,
            [
                $this->contextMock,
                $this->registryMock,
                $extensionAttributesFactory,
                $this->attributeValueFactoryMock,
                $this->resourceMock,
                $this->resourceCollectionMock
            ],
            '',
            true,
            true,
            true,
            ['getCustomAttributesCodes']
        );
        $this->customAttribute = new AttributeValue();
    }

    /**
     * Test implementation of interface for work with custom attributes.
     */
    public function testCustomAttributesWithEmptyCustomAttributes()
    {
        $this->model->expects($this->any())->method('getCustomAttributesCodes')->willReturn([]);
        $this->assertEquals(
            [],
            $this->model->getCustomAttributes(),
            "Empty array is expected as a result of getCustomAttributes() when custom attributes are not set."
        );
        $this->assertNull(
            $this->model->getCustomAttribute('not_existing_custom_attribute'),
            "Null is expected as a result of getCustomAttribute(\$code) when custom attribute is not set."
        );
        $attributesAsArray = ['attribute1' => true, 'attribute2' => 'Attribute Value', 'attribute3' => 333];
        $this->addCustomAttributesToModel($attributesAsArray, $this->model);
        $this->assertEquals(
            [],
            $this->model->getCustomAttributes(),
            'Custom attributes retrieved from the model using getCustomAttributes() are invalid.'
        );
    }

    public function testCustomAttributesWithNonEmptyCustomAttributes()
    {
        $customAttributeCode = 'attribute_code';
        $customAttributeValue = 'attribute_value';
        $this->model->expects($this->any())->method('getCustomAttributesCodes')->willReturn([$customAttributeCode]);

        $this->assertEquals(
            [],
            $this->model->getCustomAttributes(),
            "Empty array is expected as a result of getCustomAttributes() when custom attributes are not set."
        );
        $this->attributeValueFactoryMock->expects($this->once())
            ->method('create')
            ->willReturn($this->customAttribute);
        $this->customAttribute->setAttributeCode($customAttributeCode)->setValue($customAttributeValue);
        $this->model->setData($customAttributeCode, $customAttributeValue);
        $this->assertEquals(
            [$this->customAttribute],
            $this->model->getCustomAttributes(),
            "One custom attribute expected"
        );
        $this->assertNotNull($this->model->getCustomAttribute($customAttributeCode), 'customer attribute expected');
        $this->assertEquals(
            $customAttributeValue,
            $this->model->getCustomAttribute($customAttributeCode)->getValue(),
            "Custom attribute value is incorrect"
        );
        //unset the data
        $this->model->unsetData($customAttributeCode);
        $this->assertEquals(
            [],
            $this->model->getCustomAttributes(),
            "Empty array is expected as a result of getCustomAttributes() when custom attributes are not set."
        );
    }

    /**
     * Test if getData works with custom attributes as expected
     */
    public function testGetDataWithCustomAttributes()
    {
        $this->model->expects($this->any())->method('getCustomAttributesCodes')->willReturn([]);
        $attributesAsArray = [
            'attribute1' => true,
            'attribute2' => 'Attribute Value',
            'attribute3' => 333,
            'invalid' => true,
        ];
        $modelData = ['key1' => 'value1', 'key2' => 222];
        foreach ($modelData as $key => $value) {
            $this->model->setData($key, $value);
        }
        $this->addCustomAttributesToModel($attributesAsArray, $this->model);
        $this->assertEquals(
            $modelData,
            $this->model->getData(),
            'All model data should be represented as a flat array, including custom attributes.'
        );
        foreach ($modelData as $field => $value) {
            $this->assertEquals(
                $value,
                $this->model->getData($field),
                "Model data item '{$field}' was retrieved incorrectly."
            );
        }
    }

<<<<<<< HEAD
    /**
     */
    public function testRestrictedCustomAttributesGet()
    {
        $this->expectException(\LogicException::class);

        $this->model->getData(\Magento\Framework\Api\CustomAttributesDataInterface::CUSTOM_ATTRIBUTES);
=======
    public function testRestrictedCustomAttributesGet()
    {
        $this->expectException('LogicException');
        $this->model->getData(CustomAttributesDataInterface::CUSTOM_ATTRIBUTES);
>>>>>>> 5ce65294
    }

    public function testSetCustomAttributesAsLiterals()
    {
        $this->model->expects($this->any())->method('getCustomAttributesCodes')->willReturn([]);
        $attributeCode = 'attribute2';
        $attributeValue = 'attribute_value';
        $attributeMock = $this->getMockBuilder(AttributeValue::class)
            ->disableOriginalConstructor()
            ->getMock();
        $attributeMock->expects($this->never())
            ->method('setAttributeCode')
            ->with($attributeCode)
            ->willReturnSelf();
        $attributeMock->expects($this->never())
            ->method('setValue')
            ->with($attributeValue)
            ->willReturnSelf();
        $this->attributeValueFactoryMock->expects($this->never())->method('create')
            ->willReturn($attributeMock);
        $this->model->setData(
            CustomAttributesDataInterface::CUSTOM_ATTRIBUTES,
            [$attributeCode => $attributeValue]
        );
    }

    /**
     * @param string[] $attributesAsArray
     * @param AbstractExtensibleModel $model
     * @return AttributeInterface[]
     */
    protected function addCustomAttributesToModel($attributesAsArray, $model)
    {
        $addedAttributes = [];
        foreach ($attributesAsArray as $attributeCode => $attributeValue) {
            $addedAttributes[$attributeCode] = new AttributeValue(
                [
                    AttributeValue::ATTRIBUTE_CODE => $attributeCode,
                    AttributeValue::VALUE => $attributeValue,
                ]
            );
        }
        $model->setData(
            array_merge(
                $model->getData(),
                [CustomAttributesDataInterface::CUSTOM_ATTRIBUTES => $addedAttributes]
            )
        );
        return $addedAttributes;
    }
}<|MERGE_RESOLUTION|>--- conflicted
+++ resolved
@@ -36,47 +36,21 @@
     protected $model;
 
     /**
-<<<<<<< HEAD
-     * @var \Magento\Framework\Model\Context|\PHPUnit\Framework\MockObject\MockObject
-=======
      * @var Context|MockObject
->>>>>>> 5ce65294
      */
     protected $contextMock;
 
     /**
-<<<<<<< HEAD
-     * @var \Magento\Framework\Registry|\PHPUnit\Framework\MockObject\MockObject
-=======
      * @var Registry|MockObject
->>>>>>> 5ce65294
      */
     protected $registryMock;
 
     /**
-<<<<<<< HEAD
-     * @var \Magento\Framework\Model\ResourceModel\Db\AbstractDb|\PHPUnit\Framework\MockObject\MockObject
-=======
      * @var AbstractDb|MockObject
->>>>>>> 5ce65294
      */
     protected $resourceMock;
 
     /**
-<<<<<<< HEAD
-     * @var \Magento\Framework\Data\Collection\AbstractDb|\PHPUnit\Framework\MockObject\MockObject
-     */
-    protected $resourceCollectionMock;
-
-    /** @var \Magento\Framework\Api\MetadataServiceInterface|\PHPUnit\Framework\MockObject\MockObject */
-    protected $metadataServiceMock;
-
-    /** @var \Magento\Framework\Api\AttributeValueFactory|\PHPUnit\Framework\MockObject\MockObject */
-    protected $attributeValueFactoryMock;
-
-    /**
-     * @var \PHPUnit\Framework\MockObject\MockObject
-=======
      * @var \Magento\Framework\Data\Collection\AbstractDb|MockObject
      */
     protected $resourceCollectionMock;
@@ -89,7 +63,6 @@
 
     /**
      * @var MockObject
->>>>>>> 5ce65294
      */
     protected $actionValidatorMock;
 
@@ -173,7 +146,8 @@
             $this->model->getCustomAttributes(),
             "Empty array is expected as a result of getCustomAttributes() when custom attributes are not set."
         );
-        $this->assertNull(
+        $this->assertEquals(
+            null,
             $this->model->getCustomAttribute('not_existing_custom_attribute'),
             "Null is expected as a result of getCustomAttribute(\$code) when custom attribute is not set."
         );
@@ -253,20 +227,10 @@
         }
     }
 
-<<<<<<< HEAD
-    /**
-     */
-    public function testRestrictedCustomAttributesGet()
-    {
-        $this->expectException(\LogicException::class);
-
-        $this->model->getData(\Magento\Framework\Api\CustomAttributesDataInterface::CUSTOM_ATTRIBUTES);
-=======
     public function testRestrictedCustomAttributesGet()
     {
         $this->expectException('LogicException');
         $this->model->getData(CustomAttributesDataInterface::CUSTOM_ATTRIBUTES);
->>>>>>> 5ce65294
     }
 
     public function testSetCustomAttributesAsLiterals()
@@ -280,11 +244,11 @@
         $attributeMock->expects($this->never())
             ->method('setAttributeCode')
             ->with($attributeCode)
-            ->willReturnSelf();
+            ->will($this->returnSelf());
         $attributeMock->expects($this->never())
             ->method('setValue')
             ->with($attributeValue)
-            ->willReturnSelf();
+            ->will($this->returnSelf());
         $this->attributeValueFactoryMock->expects($this->never())->method('create')
             ->willReturn($attributeMock);
         $this->model->setData(
