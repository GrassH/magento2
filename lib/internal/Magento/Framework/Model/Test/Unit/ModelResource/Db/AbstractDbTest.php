--- conflicted
+++ resolved
@@ -499,11 +499,7 @@
         /**
          * Mock SUT so as not to test extraneous logic
          */
-<<<<<<< HEAD
-        $model = $this->getMockBuilder('Magento\Framework\Model\Resource\Db\AbstractDb')
-=======
         $model = $this->getMockBuilder('Magento\Framework\Model\ModelResource\Db\AbstractDb')
->>>>>>> 2f307dbe
             ->disableOriginalConstructor()
             ->setMethods(['_prepareDataForSave', 'getIdFieldName', 'getConnection', 'getMainTable'])
             ->getMockForAbstractClass();
