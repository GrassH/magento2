<?php declare(strict_types=1);
/**
 * Copyright © Magento, Inc. All rights reserved.
 * See COPYING.txt for license details.
 */
namespace Magento\Framework\Model\Test\Unit\ResourceModel\Db;

use Magento\Framework\DB\Adapter\AdapterInterface;
use Magento\Framework\EntityManager\EntityMetadata;
use Magento\Framework\EntityManager\MetadataPool;
use Magento\Framework\Model\ResourceModel\Db\CreateEntityRow;
use PHPUnit\Framework\MockObject\MockObject;
use PHPUnit\Framework\TestCase;

/**
 * Unit test for CreateEntityRow class.
 */
class CreateEntityRowTest extends TestCase
{
    /**
     * Subject of testing.
     *
     * @var CreateEntityRow
     */
    protected $subject;

    /**
<<<<<<< HEAD
     * @var \Magento\Framework\DB\Adapter\AdapterInterface|\PHPUnit\Framework\MockObject\MockObject
=======
     * @var AdapterInterface|MockObject
>>>>>>> 5ce65294
     */
    protected $connection;

    /**
<<<<<<< HEAD
     * @var \Magento\Framework\EntityManager\MetadataPool|\PHPUnit\Framework\MockObject\MockObject
=======
     * @var MetadataPool|MockObject
>>>>>>> 5ce65294
     */
    protected $metadataPool;

    protected function setUp(): void
    {
        $this->connection = $this->getMockForAbstractClass(
            AdapterInterface::class,
            [],
            '',
            false,
            false,
            true,
            ['lastInsertId']
        );

        $this->connection->expects($this->any())
            ->method('lastInsertId')
            ->willReturn(1);

        $metadata = $this->createMock(EntityMetadata::class);

        $metadata->expects($this->any())
            ->method('getLinkField')
            ->willReturn('entity_id');

        $metadata->expects($this->any())
            ->method('getEntityTable')
            ->willReturn('entity_table');

        $metadata->expects($this->any())
            ->method('getEntityConnection')
            ->willReturn($this->connection);

        $metadata->expects($this->any())
            ->method('getIdentifierField')
            ->willReturn('identifier');

        $metadata->expects($this->once())
            ->method('generateIdentifier')
            ->willReturn('100000001');

        $this->metadataPool = $this->createMock(MetadataPool::class);

        $this->metadataPool->expects($this->any())
            ->method('getMetadata')
            ->with('Test\Entity\Type')
            ->willReturn($metadata);

        $this->subject = new CreateEntityRow(
            $this->metadataPool
        );
    }

    /**
     * @param $inputData
     * @param $tableData
     * @param $preparedData
     * @param $finalData
     * @dataProvider executeDataProvider
     */
    public function testExecute($inputData, $tableData, $preparedData, $finalData)
    {
        $this->connection->expects($this->any())
            ->method('describeTable')
            ->with('entity_table')
            ->willReturn($tableData);

        $this->connection->expects($this->once())
            ->method('insert')
            ->with('entity_table', $preparedData);

        $actualData = $this->subject->execute('Test\Entity\Type', $inputData);

        $this->assertEquals($finalData, $actualData);
    }

    /**
     * @return array
     */
    public function executeDataProvider()
    {
        $inputData = [
            'test_field_1' => 'test_value_1',
            'test_field_2' => 100,
            'test_field_3' => 'test_value_2'
        ];

        $tableData = [
            [
                'COLUMN_NAME' => 'TEST_FIELD_1',
                'DEFAULT' => null
            ],
            [
                'COLUMN_NAME' => 'TEST_FIELD_2',
                'DEFAULT' => null
            ],
            [
                'COLUMN_NAME' => 'TEST_FIELD_3',
                'DEFAULT' => 'CURRENT_TIMESTAMP'
            ],
            [
                'COLUMN_NAME' => 'TEST_FIELD_4',
                'DEFAULT' => null
            ]
        ];

        $preparedData = [
            'test_field_1' => 'test_value_1',
            'test_field_2' => 100,
            'test_field_4' => null,
            'identifier' => '100000001'
        ];

        $finalData = [
            'test_field_1' => 'test_value_1',
            'test_field_2' => 100,
            'test_field_3' => 'test_value_2',
            'entity_id' => 1
        ];

        return [
            [$inputData, $tableData, $preparedData, $finalData]
        ];
    }
}<|MERGE_RESOLUTION|>--- conflicted
+++ resolved
@@ -25,20 +25,12 @@
     protected $subject;
 
     /**
-<<<<<<< HEAD
-     * @var \Magento\Framework\DB\Adapter\AdapterInterface|\PHPUnit\Framework\MockObject\MockObject
-=======
      * @var AdapterInterface|MockObject
->>>>>>> 5ce65294
      */
     protected $connection;
 
     /**
-<<<<<<< HEAD
-     * @var \Magento\Framework\EntityManager\MetadataPool|\PHPUnit\Framework\MockObject\MockObject
-=======
      * @var MetadataPool|MockObject
->>>>>>> 5ce65294
      */
     protected $metadataPool;
 
