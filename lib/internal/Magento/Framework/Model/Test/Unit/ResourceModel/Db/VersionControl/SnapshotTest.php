<?php declare(strict_types=1);
/**
 * Copyright © Magento, Inc. All rights reserved.
 * See COPYING.txt for license details.
 */
namespace Magento\Framework\Model\Test\Unit\ResourceModel\Db\VersionControl;

use Magento\Framework\Model\AbstractModel;
use Magento\Framework\Model\ResourceModel\Db\VersionControl\Metadata;
use Magento\Framework\Model\ResourceModel\Db\VersionControl\Snapshot;
use Magento\Framework\TestFramework\Unit\Helper\ObjectManager;
use PHPUnit\Framework\MockObject\MockObject;
use PHPUnit\Framework\TestCase;

class SnapshotTest extends TestCase
{
    /**
     * @var Snapshot
     */
    protected $entitySnapshot;

    /**
<<<<<<< HEAD
     * @var \PHPUnit\Framework\MockObject\MockObject | \Magento\Framework\Model\ResourceModel\Db\VersionControl\Metadata
=======
     * @var MockObject|Metadata
>>>>>>> 5ce65294
     */
    protected $entityMetadata;

    /**
<<<<<<< HEAD
     * @var \PHPUnit\Framework\MockObject\MockObject | \Magento\Framework\Model\AbstractModel
=======
     * @var MockObject|AbstractModel
>>>>>>> 5ce65294
     */
    protected $model;

    /**
     * Initialization
     */
    protected function setUp(): void
    {
        $objectManager = new ObjectManager($this);
        $this->model = $this->createPartialMock(AbstractModel::class, ['getId']);

        $this->entityMetadata = $this->createPartialMock(
            Metadata::class,
            ['getFields']
        );

        $this->entitySnapshot = $objectManager->getObject(
            Snapshot::class,
            ['metadata' => $this->entityMetadata]
        );
    }

    public function testRegisterSnapshot()
    {
        $entityId = 1;
        $data = [
            'id' => $entityId,
            'name' => 'test',
            'description' => '',
            'custom_not_present_attribute' => ''
        ];
        $fields = [
            'id' => [],
            'name' => [],
            'description' => []
        ];
        $this->assertTrue($this->entitySnapshot->isModified($this->model));
        $this->model->setData($data);
        $this->model->expects($this->any())->method('getId')->willReturn($entityId);
        $this->entityMetadata->expects($this->any())->method('getFields')->with($this->model)->willReturn($fields);
        $this->entitySnapshot->registerSnapshot($this->model);
        $this->assertFalse($this->entitySnapshot->isModified($this->model));
    }

    public function testIsModified()
    {
        $entityId = 1;
        $data = [
            'id' => $entityId,
            'name' => 'test',
            'description' => '',
            'custom_not_present_attribute' => ''
        ];
        $fields = [
            'id' => [],
            'name' => [],
            'description' => []
        ];
        $modifiedData = array_merge($data, ['name' => 'newName']);
        $this->model->expects($this->any())->method('getId')->willReturn($entityId);
        $this->entityMetadata->expects($this->exactly(2))->method('getFields')->with($this->model)->willReturn($fields);
        $this->model->setData($data);
        $this->entitySnapshot->registerSnapshot($this->model);
        $this->model->setData($modifiedData);
        $this->assertTrue($this->entitySnapshot->isModified($this->model));
        $this->entitySnapshot->registerSnapshot($this->model);
        $this->assertFalse($this->entitySnapshot->isModified($this->model));
    }
}<|MERGE_RESOLUTION|>--- conflicted
+++ resolved
@@ -20,20 +20,12 @@
     protected $entitySnapshot;
 
     /**
-<<<<<<< HEAD
-     * @var \PHPUnit\Framework\MockObject\MockObject | \Magento\Framework\Model\ResourceModel\Db\VersionControl\Metadata
-=======
      * @var MockObject|Metadata
->>>>>>> 5ce65294
      */
     protected $entityMetadata;
 
     /**
-<<<<<<< HEAD
-     * @var \PHPUnit\Framework\MockObject\MockObject | \Magento\Framework\Model\AbstractModel
-=======
      * @var MockObject|AbstractModel
->>>>>>> 5ce65294
      */
     protected $model;
 
