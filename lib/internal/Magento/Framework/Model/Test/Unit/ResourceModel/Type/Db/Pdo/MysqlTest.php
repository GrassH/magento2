<?php declare(strict_types=1);
/**
 * Copyright © Magento, Inc. All rights reserved.
 * See COPYING.txt for license details.
 */
namespace Magento\Framework\Model\Test\Unit\ResourceModel\Type\Db\Pdo;

use Magento\Framework\DB\Adapter\Pdo\MysqlFactory;
use Magento\Framework\DB\LoggerInterface;
use Magento\Framework\DB\SelectFactory;
use Magento\Framework\Model\ResourceModel\Type\Db\Pdo\Mysql;
use Magento\Framework\Serialize\SerializerInterface;
use PHPUnit\Framework\MockObject\MockObject;
use PHPUnit\Framework\TestCase;

class MysqlTest extends TestCase
{
    /**
<<<<<<< HEAD
     * @var \Magento\Framework\Serialize\SerializerInterface|\PHPUnit\Framework\MockObject\MockObject
=======
     * @var SerializerInterface|MockObject
>>>>>>> 5ce65294
     */
    private $serializerMock;

    /**
     * @var SelectFactory
     */
    private $selectFactoryMock;

    /**
<<<<<<< HEAD
     * @var \Magento\Framework\DB\Adapter\Pdo\MysqlFactory|\PHPUnit\Framework\MockObject\MockObject
=======
     * @var MysqlFactory|MockObject
>>>>>>> 5ce65294
     */
    private $mysqlFactoryMock;

    protected function setUp(): void
    {
        $this->serializerMock = $this->createMock(SerializerInterface::class);
        $this->selectFactoryMock = $this->createMock(SelectFactory::class);
        $this->mysqlFactoryMock = $this->createMock(MysqlFactory::class);
    }

    /**
     * @param array $inputConfig
     * @param array $expectedConfig
     * @dataProvider constructorDataProvider
     */
    public function testConstructor(array $inputConfig, array $expectedConfig)
    {
        $object = new Mysql(
            $inputConfig,
            $this->mysqlFactoryMock
        );
        $this->assertAttributeEquals($expectedConfig, 'connectionConfig', $object);
    }

    /**
     * @return array
     */
    public function constructorDataProvider()
    {
        return [
            'default values' => [
                ['host' => 'localhost'],
                ['host' => 'localhost', 'initStatements' => 'SET NAMES utf8', 'type' => 'pdo_mysql', 'active' => false],
            ],
            'custom values' => [
                ['host' => 'localhost', 'initStatements' => 'init statement', 'type' => 'type', 'active' => true],
                ['host' => 'localhost', 'initStatements' => 'init statement', 'type' => 'type', 'active' => true],
            ],
            'active string true' => [
                ['host' => 'localhost', 'active' => 'true'],
                ['host' => 'localhost', 'initStatements' => 'SET NAMES utf8', 'type' => 'pdo_mysql', 'active' => true],
            ],
            'non-active string false' => [
                ['host' => 'localhost', 'active' => 'false'],
                ['host' => 'localhost', 'initStatements' => 'SET NAMES utf8', 'type' => 'pdo_mysql', 'active' => false],
            ],
            'non-active string 0' => [
                ['host' => 'localhost', 'active' => '0'],
                ['host' => 'localhost', 'initStatements' => 'SET NAMES utf8', 'type' => 'pdo_mysql', 'active' => false],
            ],
            'non-active bool false' => [
                ['host' => 'localhost', 'active' => false],
                ['host' => 'localhost', 'initStatements' => 'SET NAMES utf8', 'type' => 'pdo_mysql', 'active' => false],
            ],
        ];
    }

<<<<<<< HEAD
    /**
     */
    public function testConstructorException()
    {
        $this->expectException(\InvalidArgumentException::class);
        $this->expectExceptionMessage('MySQL adapter: Missing required configuration option \'host\'');

=======
    public function testConstructorException()
    {
        $this->expectException('InvalidArgumentException');
        $this->expectExceptionMessage('MySQL adapter: Missing required configuration option \'host\'');
>>>>>>> 5ce65294
        new Mysql(
            [],
            $this->mysqlFactoryMock
        );
    }

<<<<<<< HEAD
    /**
     */
    public function testGetConnectionInactive()
    {
        $this->expectException(\InvalidArgumentException::class);
        $this->expectExceptionMessage('Configuration array must have a key for \'dbname\' that names the database instance');

=======
    public function testGetConnectionInactive()
    {
        $this->expectException('InvalidArgumentException');
        $this->expectExceptionMessage(
            'Configuration array must have a key for \'dbname\' that names the database instance'
        );
>>>>>>> 5ce65294
        $config = ['host' => 'localhost', 'active' => false];
        $this->mysqlFactoryMock->expects($this->once())
            ->method('create')
            ->willThrowException(
                new \InvalidArgumentException(
                    'Configuration array must have a key for \'dbname\' that names the database instance'
                )
            );
        $object = new Mysql(
            $config,
            $this->mysqlFactoryMock
        );
        $loggerMock = $this->createMock(LoggerInterface::class);
        $this->assertNull($object->getConnection($loggerMock, $this->selectFactoryMock));
    }
}<|MERGE_RESOLUTION|>--- conflicted
+++ resolved
@@ -16,11 +16,7 @@
 class MysqlTest extends TestCase
 {
     /**
-<<<<<<< HEAD
-     * @var \Magento\Framework\Serialize\SerializerInterface|\PHPUnit\Framework\MockObject\MockObject
-=======
      * @var SerializerInterface|MockObject
->>>>>>> 5ce65294
      */
     private $serializerMock;
 
@@ -30,11 +26,7 @@
     private $selectFactoryMock;
 
     /**
-<<<<<<< HEAD
-     * @var \Magento\Framework\DB\Adapter\Pdo\MysqlFactory|\PHPUnit\Framework\MockObject\MockObject
-=======
      * @var MysqlFactory|MockObject
->>>>>>> 5ce65294
      */
     private $mysqlFactoryMock;
 
@@ -92,42 +84,22 @@
         ];
     }
 
-<<<<<<< HEAD
-    /**
-     */
-    public function testConstructorException()
-    {
-        $this->expectException(\InvalidArgumentException::class);
-        $this->expectExceptionMessage('MySQL adapter: Missing required configuration option \'host\'');
-
-=======
     public function testConstructorException()
     {
         $this->expectException('InvalidArgumentException');
         $this->expectExceptionMessage('MySQL adapter: Missing required configuration option \'host\'');
->>>>>>> 5ce65294
         new Mysql(
             [],
             $this->mysqlFactoryMock
         );
     }
 
-<<<<<<< HEAD
-    /**
-     */
-    public function testGetConnectionInactive()
-    {
-        $this->expectException(\InvalidArgumentException::class);
-        $this->expectExceptionMessage('Configuration array must have a key for \'dbname\' that names the database instance');
-
-=======
     public function testGetConnectionInactive()
     {
         $this->expectException('InvalidArgumentException');
         $this->expectExceptionMessage(
             'Configuration array must have a key for \'dbname\' that names the database instance'
         );
->>>>>>> 5ce65294
         $config = ['host' => 'localhost', 'active' => false];
         $this->mysqlFactoryMock->expects($this->once())
             ->method('create')
