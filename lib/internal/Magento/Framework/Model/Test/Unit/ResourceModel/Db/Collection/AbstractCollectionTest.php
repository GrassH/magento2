--- conflicted
+++ resolved
@@ -35,30 +35,6 @@
     /** @var ObjectManagerHelper */
     protected $objectManagerHelper;
 
-<<<<<<< HEAD
-    /** @var \Magento\Framework\Data\Collection\EntityFactoryInterface|\PHPUnit\Framework\MockObject\MockObject */
-    protected $entityFactoryMock;
-
-    /** @var \Psr\Log\LoggerInterface|\PHPUnit\Framework\MockObject\MockObject */
-    protected $loggerMock;
-
-    /** @var \Magento\Framework\Data\Collection\Db\FetchStrategyInterface|\PHPUnit\Framework\MockObject\MockObject */
-    protected $fetchStrategyMock;
-
-    /** @var \Magento\Framework\Event\ManagerInterface|\PHPUnit\Framework\MockObject\MockObject */
-    protected $managerMock;
-
-    /** @var \Magento\Framework\Model\ResourceModel\Db\AbstractDb|\PHPUnit\Framework\MockObject\MockObject  */
-    protected $resourceMock;
-
-    /** @var \Magento\Framework\DB\Adapter\Pdo\Mysql|\PHPUnit\Framework\MockObject\MockObject */
-    protected $connectionMock;
-
-    /** @var \Magento\Framework\DB\Select|\PHPUnit\Framework\MockObject\MockObject  */
-    protected $selectMock;
-
-    /** @var \Magento\Framework\App\ObjectManager|\PHPUnit\Framework\MockObject\MockObject */
-=======
     /** @var EntityFactoryInterface|MockObject */
     protected $entityFactoryMock;
 
@@ -81,7 +57,6 @@
     protected $selectMock;
 
     /** @var \Magento\Framework\App\ObjectManager|MockObject */
->>>>>>> 5ce65294
     protected $objectManagerMock;
 
     /**
@@ -103,7 +78,7 @@
         $this->resourceMock
             ->expects($this->any())
             ->method('getConnection')
-            ->willReturn($this->connectionMock);
+            ->will($this->returnValue($this->connectionMock));
 
         $this->selectMock = $this->getMockBuilder(Select::class)
             ->setMethods(['getPart', 'setPart', 'from', 'columns'])
@@ -113,7 +88,7 @@
         $this->connectionMock
             ->expects($this->any())
             ->method('select')
-            ->willReturn($this->selectMock);
+            ->will($this->returnValue($this->selectMock));
 
         $this->objectManagerMock = $this->createMock(\Magento\Framework\App\ObjectManager::class);
 
@@ -126,13 +101,8 @@
     protected function tearDown(): void
     {
         parent::tearDown();
-<<<<<<< HEAD
-        /** @var ObjectManagerInterface|\PHPUnit\Framework\MockObject\MockObject $objectManagerMock*/
-        $objectManagerMock = $this->createMock(\Magento\Framework\ObjectManagerInterface::class);
-=======
         /** @var ObjectManagerInterface|MockObject $objectManagerMock*/
         $objectManagerMock = $this->createMock(ObjectManagerInterface::class);
->>>>>>> 5ce65294
         \Magento\Framework\App\ObjectManager::setInstance($objectManagerMock);
     }
 
@@ -160,17 +130,17 @@
         $this->resourceMock
             ->expects($this->any())
             ->method('getMainTable')
-            ->willReturn(null);
+            ->will($this->returnValue(null));
 
         $this->resourceMock
             ->expects($this->any())
             ->method('getTable')
-            ->willReturn(null);
+            ->will($this->returnValue(null));
 
         $this->uut = $this->getUut();
 
         $this->assertTrue($this->uut->setMainTable('') instanceof Uut);
-        $this->assertNull($this->uut->getMainTable());
+        $this->assertEquals(null, $this->uut->getMainTable());
     }
 
     public function testSetMainTableFirst()
@@ -178,7 +148,7 @@
         $this->resourceMock
             ->expects($this->any())
             ->method('getTable')
-            ->willReturn(self::TABLE_NAME);
+            ->will($this->returnValue(self::TABLE_NAME));
 
         $this->selectMock->expects($this->never())->method('getPart');
 
@@ -191,14 +161,14 @@
         $this->connectionMock
             ->expects($this->any())
             ->method('select')
-            ->willReturn(null);
+            ->will($this->returnValue(null));
 
         $this->uut = $this->getUut();
 
         $this->resourceMock
             ->expects($this->any())
             ->method('getTable')
-            ->willReturn(self::TABLE_NAME);
+            ->will($this->returnValue(self::TABLE_NAME));
 
         $this->uut->setMainTable('');
         $this->selectMock->expects($this->never())->method('getPart');
@@ -214,14 +184,14 @@
         $this->selectMock
             ->expects($this->atLeastOnce())
             ->method('getPart')
-            ->willReturn(['main_table' => []]);
+            ->will($this->returnValue(['main_table' => []]));
 
         $this->selectMock->expects($this->atLeastOnce())->method('setPart');
 
         $this->resourceMock
             ->expects($this->any())
             ->method('getTable')
-            ->willReturnMap([['', self::TABLE_NAME], [$anotherTableName, $anotherTableName]]);
+            ->will($this->returnValueMap([['', self::TABLE_NAME], [$anotherTableName, $anotherTableName]]));
 
         $this->uut = $this->getUut();
 
@@ -247,14 +217,14 @@
         $this->resourceMock
             ->expects($this->any())
             ->method('getIdFieldName')
-            ->willReturn($idFieldNameRet);
+            ->will($this->returnValue($idFieldNameRet));
 
         $this->uut->removeAllFieldsFromSelect();
 
         $this->selectMock
             ->expects($this->any())
             ->method('getPart')
-            ->willReturn($getPartRet);
+            ->will($this->returnValue($getPartRet));
 
         $this->selectMock
             ->expects($this->once())
@@ -360,7 +330,7 @@
         $this->resourceMock
             ->expects($this->any())
             ->method('getIdFieldName')
-            ->willReturn('id_field');
+            ->will($this->returnValue('id_field'));
 
         $this->uut->setFieldsToSelect(['alias' => 'field']);
         $this->assertTrue($this->uut->removeAllFieldsFromSelect() instanceof Uut);
@@ -374,20 +344,10 @@
         $this->assertEmpty($this->uut->getModelName());
     }
 
-<<<<<<< HEAD
-    /**
-     */
-    public function testSetModelInvalidType()
-    {
-        $this->expectException(\InvalidArgumentException::class);
-        $this->expectExceptionMessage('Magento\\Framework\\DB\\Select does not extend \\Magento\\Framework\\DataObject');
-
-=======
     public function testSetModelInvalidType()
     {
         $this->expectException('InvalidArgumentException');
         $this->expectExceptionMessage('Magento\Framework\DB\Select does not extend \Magento\Framework\DataObject');
->>>>>>> 5ce65294
         $this->uut->setModel(Select::class);
     }
 
@@ -426,7 +386,7 @@
         $this->resourceMock
             ->expects($this->any())
             ->method('getTable')
-            ->willReturn(self::TABLE_NAME);
+            ->will($this->returnValue(self::TABLE_NAME));
 
         $this->assertEquals(self::TABLE_NAME, $this->uut->getTable(''));
     }
@@ -469,13 +429,8 @@
     public function testSave()
     {
         for ($i = 0; $i < 3; $i++) {
-<<<<<<< HEAD
-            /** @var \Magento\Framework\DataObject|\PHPUnit\Framework\MockObject\MockObject $item */
-            $item = $this->createPartialMock(\Magento\Framework\DataObject::class, ['save']);
-=======
             /** @var DataObject|MockObject $item */
             $item = $this->createPartialMock(DataObject::class, ['save']);
->>>>>>> 5ce65294
             $item->expects($this->once())->method('save');
             $this->uut->addItem($item);
         }
