<?php
/**
 * Copyright © 2015 Magento. All rights reserved.
 * See COPYING.txt for license details.
 */

namespace Magento\Framework\Model\Test\Unit\Entity;

use Magento\Framework\Model\Entity\EntityHydrator;
use Magento\Framework\Model\Entity\MetadataPool;
use Magento\Framework\Model\Entity\EntityMetadata;

/**
 * Class MetadataPoolTest
 */
class MetadataPoolTest extends \PHPUnit_Framework_TestCase
{
    /**
     * @var \Magento\Framework\Model\Entity\EntityMetadataFactory|\PHPUnit_Framework_MockObject_MockObject
     */
    protected $entityMetadataFactoryMock;

    /**
     * @var \Magento\Framework\Model\Entity\EntityHydratorFactory|\PHPUnit_Framework_MockObject_MockObject
     */
    protected $entityHydratorFactoryMock;

    /**
     * @var \Magento\Framework\Model\Entity\SequenceFactory|\PHPUnit_Framework_MockObject_MockObject
     */
    protected $sequenceFactoryMock;

    /**
     * @var EntityMetadata|\PHPUnit_Framework_MockObject_MockObject
     */
    protected $entityMetadataMock;

    protected function setUp()
    {
        $this->entityMetadataFactoryMock = $this->getMockBuilder(
            'Magento\Framework\Model\Entity\EntityMetadataFactory'
        )->disableOriginalConstructor()
            ->setMethods(['create'])
            ->getMock();
        $this->entityHydratorFactoryMock = $this->getMockBuilder(
            'Magento\Framework\Model\Entity\EntityHydratorFactory'
        )->disableOriginalConstructor()
            ->setMethods(['create'])
            ->getMock();
        $this->sequenceFactoryMock = $this->getMockBuilder(
            'Magento\Framework\Model\Entity\SequenceFactory'
        )->disableOriginalConstructor()
            ->setMethods(['create'])
            ->getMock();
        $this->entityMetadataMock = $this->getMockBuilder(EntityMetadata::class)
            ->disableOriginalConstructor()
            ->getMock();
    }

    /**
     * @dataProvider metadataProvider
     * @param string $entityType
     * @param array $metadata
     * @return void
     */
    public function testGetMetadata($entityType, $metadata)
    {
        $sequence = $this->getMockBuilder(
            'Magento\Framework\DB\Sequence\SequenceInterface'
        )->disableOriginalConstructor();
<<<<<<< HEAD
=======

>>>>>>> 1a8696c0
        $defaults = [
            'connectionName' => 'default',
            'eavEntityType' => null,
            'entityContext' => [],
            'sequence' => $sequence,
            'fields' => null
        ];
<<<<<<< HEAD
        $finalMetadata = $metadata;
        $finalMetadata[$entityType]['connectionName'] = 'default';
=======

        $finalMetadata = $metadata;
        $finalMetadata[$entityType]['connectionName'] = 'default';

>>>>>>> 1a8696c0
        $this->entityMetadataFactoryMock->expects($this->once())
            ->method('create')
            ->with(array_merge($defaults, $metadata[$entityType]))
            ->willReturn($this->entityMetadataMock);
        $this->sequenceFactoryMock->expects($this->once())
            ->method('create')
            ->with($entityType, $finalMetadata)
            ->willReturn($sequence);
        $metadataPool = new MetadataPool(
            $this->entityMetadataFactoryMock,
            $this->entityHydratorFactoryMock,
            $this->sequenceFactoryMock,
            $metadata
        );
        $this->assertEquals($this->entityMetadataMock, $metadataPool->getMetadata($entityType));
    }

    /**
     * @expectedException \Exception
     * @expectedExceptionMessage Not enough configuration
     */
    public function testGetMetadataThrowsException()
    {
        $metadataPool = new MetadataPool(
            $this->entityMetadataFactoryMock,
            $this->entityHydratorFactoryMock,
            $this->sequenceFactoryMock,
            []
        );
        $this->assertNotEquals($this->entityMetadataMock, $metadataPool->getMetadata('testType'));
    }

    public function testHydrator()
    {
        $metadataPool = new MetadataPool(
            $this->entityMetadataFactoryMock,
            $this->entityHydratorFactoryMock,
            $this->sequenceFactoryMock,
            []
        );
        $entityHydrator = $this->getMockBuilder(EntityHydrator::class)
            ->disableOriginalConstructor()
            ->getMock();
        $this->entityHydratorFactoryMock->expects($this->once())->method('create')->willReturn($entityHydrator);
        $this->assertEquals($entityHydrator, $metadataPool->getHydrator('testType'));
    }

    /**
     * @return array
     */
    public function metadataProvider()
    {
        return [
            [
                'SomeNameSpace\TestInterface',
                [
                    'SomeNameSpace\TestInterface' =>  [
                        'entityTableName' => 'testTable',
                        'identifierField' => 'testId'
                    ]
                ]
            ],
            [
                'SomeNameSpace\TestInterface',
                [
                    'SomeNameSpace\TestInterface' =>  [
                        'entityTableName' => 'testTable',
                        'identifierField' => 'testId',
                        'entityContext' => ['store_id']
                    ]
                ]
            ],
            [
                'SomeNameSpace\TestInterface',
                [
                    'SomeNameSpace\TestInterface' =>  [
                        'entityTableName' => 'testTable',
                        'identifierField' => 'testId',
                        'entityContext' => ['store_id'],
                        'eavEntityType' => 'SomeEavType',
                        'fields' => ['field1']
                    ]
                ]
            ]
        ];
    }
}<|MERGE_RESOLUTION|>--- conflicted
+++ resolved
@@ -68,10 +68,7 @@
         $sequence = $this->getMockBuilder(
             'Magento\Framework\DB\Sequence\SequenceInterface'
         )->disableOriginalConstructor();
-<<<<<<< HEAD
-=======
 
->>>>>>> 1a8696c0
         $defaults = [
             'connectionName' => 'default',
             'eavEntityType' => null,
@@ -79,15 +76,10 @@
             'sequence' => $sequence,
             'fields' => null
         ];
-<<<<<<< HEAD
-        $finalMetadata = $metadata;
-        $finalMetadata[$entityType]['connectionName'] = 'default';
-=======
 
         $finalMetadata = $metadata;
         $finalMetadata[$entityType]['connectionName'] = 'default';
 
->>>>>>> 1a8696c0
         $this->entityMetadataFactoryMock->expects($this->once())
             ->method('create')
             ->with(array_merge($defaults, $metadata[$entityType]))
