<?php
/**
 * Copyright © 2015 Magento. All rights reserved.
 * See COPYING.txt for license details.
 */

// @codingStandardsIgnoreFile

namespace Magento\Framework\Model\Test\Unit\Resource\Db\Collection;

use Magento\Framework\DB\Select;
use Magento\Framework\Model\Resource\Db\Collection\AbstractCollection;
use Magento\Framework\DataObject as MagentoObject;
use Magento\Framework\TestFramework\Unit\Helper\ObjectManager as ObjectManagerHelper;

/**
 * @SuppressWarnings(PHPMD.CouplingBetweenObjects)
 */
class AbstractCollectionTest extends \PHPUnit_Framework_TestCase
{
    const TABLE_NAME = 'some_table';

    /** @var Uut */
    protected $uut;

    /** @var ObjectManagerHelper */
    protected $objectManagerHelper;

    /** @var \Magento\Framework\Data\Collection\EntityFactoryInterface|\PHPUnit_Framework_MockObject_MockObject */
    protected $entityFactoryMock;

    /** @var \Psr\Log\LoggerInterface|\PHPUnit_Framework_MockObject_MockObject */
    protected $loggerMock;

    /** @var \Magento\Framework\Data\Collection\Db\FetchStrategyInterface|\PHPUnit_Framework_MockObject_MockObject */
    protected $fetchStrategyMock;

    /** @var \Magento\Framework\Event\ManagerInterface|\PHPUnit_Framework_MockObject_MockObject */
    protected $managerMock;

    /** @var \Magento\Framework\Model\Resource\Db\AbstractDb|\PHPUnit_Framework_MockObject_MockObject  */
    protected $resourceMock;

    /** @var \Magento\Framework\DB\Adapter\Pdo\Mysql|\PHPUnit_Framework_MockObject_MockObject */
    protected $connectionMock;

    /** @var \Magento\Framework\DB\Select|\PHPUnit_Framework_MockObject_MockObject  */
    protected $selectMock;

    /** @var \Magento\Framework\App\ObjectManager|\PHPUnit_Framework_MockObject_MockObject */
    protected $objectManagerMock;

    /**
     * @var \Magento\Framework\App\ObjectManager
     */
    protected $objectManagerBackup;

    protected function setUp()
    {
        $this->entityFactoryMock = $this->getMock('Magento\Framework\Data\Collection\EntityFactoryInterface');
        $this->loggerMock = $this->getMock('Psr\Log\LoggerInterface');
        $this->fetchStrategyMock = $this->getMock('Magento\Framework\Data\Collection\Db\FetchStrategyInterface');
        $this->managerMock = $this->getMock('Magento\Framework\Event\ManagerInterface');
        $this->connectionMock = $this->getMock('Magento\Framework\DB\Adapter\Pdo\Mysql', [], [], '', false);
        $this->resourceMock = $this->getMock('Magento\Framework\Flag\Resource', [], [], '', false);

        $this->resourceMock
            ->expects($this->any())
            ->method('getConnection')
            ->will($this->returnValue($this->connectionMock));

        $this->selectMock = $this->getMock(
            'Magento\Framework\DB\Select',
            ['getPart', 'setPart', 'from', 'columns'],
            [$this->connectionMock]
        );

        $this->connectionMock
            ->expects($this->any())
            ->method('select')
            ->will($this->returnValue($this->selectMock));

        $this->objectManagerMock = $this->getMock('Magento\Framework\App\ObjectManager', [], [], '', false);

        try {
            $this->objectManagerBackup = \Magento\Framework\App\ObjectManager::getInstance();
        } catch (\RuntimeException $e) {
            $this->objectManagerBackup = \Magento\Framework\App\Bootstrap::createObjectManagerFactory(BP, $_SERVER)
                ->create($_SERVER);
        }
        \Magento\Framework\App\ObjectManager::setInstance($this->objectManagerMock);

        $this->objectManagerHelper = new ObjectManagerHelper($this);
        $this->uut = $this->getUut();
    }

    protected function tearDown()
    {
        parent::tearDown();
        \Magento\Framework\App\ObjectManager::setInstance($this->objectManagerBackup);
    }

    protected function getUut()
    {
        return $this->objectManagerHelper->getObject(
            'Magento\Framework\Model\Test\Unit\Resource\Db\Collection\Uut',
            [
                'entityFactory' => $this->entityFactoryMock,
                'logger' => $this->loggerMock,
                'fetchStrategy' => $this->fetchStrategyMock,
                'eventManager' => $this->managerMock,
                'connection' => $this->connectionMock,
                // Magento\Framework\Flag\Resource extends Magento\Framework\Model\Resource\Db\AbstractDb
                'resource' => $this->resourceMock,
            ]
        );
    }

    public function testSetMainTableNull()
    {
        $this->resourceMock
            ->expects($this->any())
            ->method('getMainTable')
            ->will($this->returnValue(null));

        $this->resourceMock
            ->expects($this->any())
            ->method('getTable')
            ->will($this->returnValue(null));

        $this->uut = $this->getUut();

        $this->assertTrue($this->uut->setMainTable('') instanceof Uut);
        $this->assertEquals(null, $this->uut->getMainTable());
    }

    public function testSetMainTableFirst()
    {
        $this->resourceMock
            ->expects($this->any())
            ->method('getTable')
            ->will($this->returnValue(self::TABLE_NAME));

        $this->selectMock->expects($this->never())->method('getPart');

        $this->assertTrue($this->uut->setMainTable('') instanceof Uut);
        $this->assertEquals(self::TABLE_NAME, $this->uut->getMainTable());
    }

    public function testSetMainTableNoSelect()
    {
        $this->connectionMock
            ->expects($this->any())
            ->method('select')
            ->will($this->returnValue(null));

        $this->uut = $this->getUut();

        $this->resourceMock
            ->expects($this->any())
            ->method('getTable')
            ->will($this->returnValue(self::TABLE_NAME));

        $this->uut->setMainTable('');
        $this->selectMock->expects($this->never())->method('getPart');

        $this->assertTrue($this->uut->setMainTable('') instanceof Uut);
        $this->assertEquals(self::TABLE_NAME, $this->uut->getMainTable());
    }

    public function testSetMainTable()
    {
        $anotherTableName = 'another_table';

        $this->selectMock
            ->expects($this->atLeastOnce())
            ->method('getPart')
            ->will($this->returnValue(['main_table' => '']));

        $this->selectMock->expects($this->atLeastOnce())->method('setPart');

        $this->resourceMock
            ->expects($this->any())
            ->method('getTable')
            ->will($this->returnValueMap([['', self::TABLE_NAME], [$anotherTableName, $anotherTableName]]));

        $this->uut = $this->getUut();

        $this->assertTrue($this->uut->setMainTable('') instanceof Uut);
        $this->assertTrue($this->uut->setMainTable($anotherTableName) instanceof Uut);
        $this->assertEquals($anotherTableName, $this->uut->getMainTable());
    }

    public function testGetSelectCached()
    {
        $this->selectMock
            ->expects($this->never())
            ->method('getPart');

        $this->assertTrue($this->uut->getSelect() instanceof Select);
    }

    /**
     * @dataProvider getSelectDataProvider
     */
    public function testGetSelect($idFieldNameRet, $getPartRet, $expected)
    {
        $this->resourceMock
            ->expects($this->any())
            ->method('getIdFieldName')
            ->will($this->returnValue($idFieldNameRet));

        $this->uut->removeAllFieldsFromSelect();

        $this->selectMock
            ->expects($this->any())
            ->method('getPart')
            ->will($this->returnValue($getPartRet));

        $this->selectMock->expects($this->once())->method('setPart')->with(\Magento\Framework\DB\Select::COLUMNS, $expected);
        $this->assertTrue($this->uut->getSelect() instanceof Select);
    }

    public function getSelectDataProvider()
    {
        $columnMock = $this->getMock('Zend_Db_Expr', ['__toString'], [], '', false);

        return [
            [
                ['column_alias' => $columnMock],
                [['correlation', $columnMock, 'alias']],
                [
                    ['main_table', ['column_alias' => $columnMock], null],
                    'alias' => ['correlation', $columnMock, 'alias']
                ],
            ]
        ];
    }

    /**
     * @dataProvider addFieldToSelectDataProvider
     */
    public function testAddFieldToSelect($field, $alias, $expectedFieldsToSelect)
    {
        $this->assertTrue($this->uut->addFieldToSelect($field, $alias) instanceof Uut);
        $this->assertEquals($expectedFieldsToSelect, $this->uut->getFieldsToSelect());
        $this->assertTrue($this->uut->wereFieldsToSelectChanged());
    }

    public function addFieldToSelectDataProvider()
    {
        return [
            ['*', null, null],
            [['alias' => 'column', 1 => 'column2'], null, ['alias' => 'column', 'column2']],
            ['some_field', null, ['some_field']],
            ['some_field', 'alias', ['alias' => 'some_field']]
        ];
    }

    /**
     * @dataProvider addExpressionFieldToSelectDataProvider
     */
    public function testAddExpressionFieldToSelect($alias, $expression, $fields, $expected)
    {
        $this->selectMock->expects($this->once())->method('columns')->with($expected);
        $this->assertTrue($this->uut->addExpressionFieldToSelect($alias, $expression, $fields) instanceof Uut);
    }

    public function addExpressionFieldToSelectDataProvider()
    {
        return [
            ['alias', '', 'some_field', ['alias' => '']],
            ['alias', 'SUM({{var}})', ['var' => 'some_field'], ['alias' => 'SUM(some_field)']]
        ];
    }

    /**
     * @dataProvider removeFieldFromSelectDataProvider
     */
    public function testRemoveFieldFromSelect(
        $field,
        $isAlias,
        $initialFieldsToSelect,
        $expectedFieldsToSelect,
        $expectedWereFieldsToSelectChanged
    ) {
        $this->uut->setFieldsToSelect($initialFieldsToSelect);
        $this->assertTrue($this->uut->removeFieldFromSelect($field, $isAlias) instanceof Uut);
        $this->assertEquals($expectedFieldsToSelect, $this->uut->getFieldsToSelect());
        $this->assertEquals($expectedWereFieldsToSelectChanged, $this->uut->wereFieldsToSelectChanged());
    }

    public function removeFieldFromSelectDataProvider()
    {
        return [
            ['some_field', false, [], [], false],
            ['field_to_remove', false, ['field_to_remove' => 'field_name'], ['field_to_remove' => 'field_name'], false],
            ['field_to_remove', true, ['field_to_remove' => 'field_name'], [], true],
            ['r', false, ['a' => 'r', 'b' => 'c'], ['b' => 'c'], true]
        ];
    }

    public function testRemoveAllFieldsFromSelect()
    {
        $this->resourceMock
            ->expects($this->any())
            ->method('getIdFieldName')
            ->will($this->returnValue('id_field'));

        $this->uut->setFieldsToSelect(['alias' => 'field']);
        $this->assertTrue($this->uut->removeAllFieldsFromSelect() instanceof Uut);
        $this->assertTrue($this->uut->wereFieldsToSelectChanged());
        $this->assertEquals(['id_field'], $this->uut->getFieldsToSelect());
    }

    public function testSetModelNotString()
    {
        $this->assertTrue($this->uut->setModel(1) instanceof Uut);
        $this->assertEmpty($this->uut->getModelName());
    }

    /**
     * @expectedException \InvalidArgumentException
<<<<<<< HEAD
     * @expectedExceptionMessage Zend_Db_Select does not extend \Magento\Framework\DataObject
=======
     * @expectedExceptionMessage Magento\Framework\DB\Select does not extend \Magento\Framework\Object
>>>>>>> 83132783
     */
    public function testSetModelInvalidType()
    {
        $this->uut->setModel(Select::class);
    }

    public function testSetModel()
    {
        $this->assertTrue($this->uut->setModel('Magento\Framework\DataObject') instanceof Uut);
    }

    public function testGetModelName()
    {
        $this->uut->setModel('Magento\Framework\DataObject');
        $this->assertEquals('Magento\Framework\DataObject', $this->uut->getModelName());
    }

    public function testGetResourceModelName()
    {
        $this->uut->setResourceModel('string');
        $this->assertEquals('string', $this->uut->getResourceModelName());
    }

    public function testGetResource()
    {
        $this->objectManagerMock->expects($this->once())->method('create');
        $this->uut->setResource(null);
        $this->uut->getResource();
    }

    public function testGetResourceCached()
    {
        $this->objectManagerMock->expects($this->never())->method('create');
        $this->uut->getResource();
    }

    public function testGetTable()
    {
        $this->resourceMock
            ->expects($this->any())
            ->method('getTable')
            ->will($this->returnValue(self::TABLE_NAME));

        $this->assertEquals(self::TABLE_NAME, $this->uut->getTable(''));
    }

    /**
     * @dataProvider joinDataProvider
     */
    public function testJoin($table, $cond, $cols, $expected)
    {
        $this->assertTrue($this->uut->join($table, $cond, $cols) instanceof Uut);
        $this->assertEquals($expected, $this->uut->getJoinedTables());
    }

    public function joinDataProvider()
    {
        return [
            ['table', '', '*', ['table' => true]],
            [['alias' => 'table'], '', '*', ['alias' => true]]
        ];
    }

    public function testResetItemsDataChanged()
    {
        for ($i = 0; $i < 3; $i++) {
            /** @var \Magento\Framework\Model\AbstractModel $item */
            $item = $this->getMockForAbstractClass('Magento\Framework\Model\AbstractModel', [], '', false);
            $this->uut->addItem($item->setDataChanges(true));
        }

        $this->assertTrue($this->uut->resetItemsDataChanged() instanceof Uut);

        foreach ($this->uut->getItems() as $item) {
            $this->assertFalse($item->hasDataChanges());
        }
    }

    public function testSave()
    {
        for ($i = 0; $i < 3; $i++) {
            /** @var \Magento\Framework\DataObject|\PHPUnit_Framework_MockObject_MockObject $item */
            $item = $this->getMock('Magento\Framework\DataObject', ['save']);
            $item->expects($this->once())->method('save');
            $this->uut->addItem($item);
        }

        $this->assertTrue($this->uut->save() instanceof Uut);
    }
}

/**
 * Pattern type: Public Morozov
 */
class Uut extends AbstractCollection
{
    public function wereFieldsToSelectChanged()
    {
        return $this->_fieldsToSelectChanged;
    }

    public function getFieldsToSelect()
    {
        return $this->_fieldsToSelect;
    }

    public function setFieldsToSelect(array $fields)
    {
        $this->_fieldsToSelect = $fields;
    }

    public function setResource($resource)
    {
        $this->_resource = $resource;
    }

    public function getJoinedTables()
    {
        return $this->_joinedTables;
    }
}<|MERGE_RESOLUTION|>--- conflicted
+++ resolved
@@ -321,11 +321,7 @@
 
     /**
      * @expectedException \InvalidArgumentException
-<<<<<<< HEAD
-     * @expectedExceptionMessage Zend_Db_Select does not extend \Magento\Framework\DataObject
-=======
-     * @expectedExceptionMessage Magento\Framework\DB\Select does not extend \Magento\Framework\Object
->>>>>>> 83132783
+     * @expectedExceptionMessage Magento\Framework\DB\Select does not extend \Magento\Framework\DataObject
      */
     public function testSetModelInvalidType()
     {
