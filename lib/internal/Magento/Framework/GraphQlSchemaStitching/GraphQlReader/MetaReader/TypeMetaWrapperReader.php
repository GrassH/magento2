--- conflicted
+++ resolved
@@ -7,14 +7,10 @@
 
 namespace Magento\Framework\GraphQlSchemaStitching\GraphQlReader\MetaReader;
 
-<<<<<<< HEAD
-use GraphQL\Type\Definition\NonNull;
-=======
 use GraphQL\Type\Definition\ListOfType;
 use GraphQL\Type\Definition\NonNull;
 use GraphQL\Type\Definition\ScalarType;
 use GraphQL\Type\Definition\Type;
->>>>>>> df748c43
 
 /**
  * Common cases for types that need extra formatting like wrapping or additional properties added to their definition
@@ -43,13 +39,8 @@
         } else {
             $result['required'] = false;
         }
-<<<<<<< HEAD
-        if ($meta instanceof \GraphQL\Type\Definition\ListOfType) {
-            $itemTypeMeta = $meta->getInnermostType();
-=======
         if ($meta instanceof ListOfType) {
             $itemTypeMeta = $meta->getWrappedType();
->>>>>>> df748c43
             if ($itemTypeMeta instanceof NonNull) {
                 $result['itemsRequired'] = true;
                 $itemTypeMeta = $itemTypeMeta->getWrappedType();
