--- conflicted
+++ resolved
@@ -77,11 +77,7 @@
     {
         if (empty($args['host'])) {
             $this->_error = self::ERROR_EMPTY_HOST;
-<<<<<<< HEAD
-            throw new IoException(new \Magento\Framework\Phrase('Empty host specified'));
-=======
             throw new LocalizedException(new Phrase('Empty host specified'));
->>>>>>> 93b0a984
         }
 
         if (empty($args['port'])) {
@@ -114,34 +110,20 @@
         }
         if (!$this->_conn) {
             $this->_error = self::ERROR_INVALID_CONNECTION;
-<<<<<<< HEAD
-            throw new IoException(
-                new \Magento\Framework\Phrase('Could not establish FTP connection, invalid host or port')
-            );
-=======
             throw new LocalizedException(new Phrase('Could not establish FTP connection, invalid host or port'));
->>>>>>> 93b0a984
         }
 
         if (!@ftp_login($this->_conn, $this->_config['user'], $this->_config['password'])) {
             $this->_error = self::ERROR_INVALID_LOGIN;
             $this->close();
-<<<<<<< HEAD
-            throw new IoException(new \Magento\Framework\Phrase('Invalid user name or password'));
-=======
             throw new LocalizedException(new Phrase('Invalid user name or password'));
->>>>>>> 93b0a984
         }
 
         if (!empty($this->_config['path'])) {
             if (!@ftp_chdir($this->_conn, $this->_config['path'])) {
                 $this->_error = self::ERROR_INVALID_PATH;
                 $this->close();
-<<<<<<< HEAD
-                throw new IoException(new \Magento\Framework\Phrase('Invalid path'));
-=======
                 throw new LocalizedException(new Phrase('Invalid path'));
->>>>>>> 93b0a984
             }
         }
 
@@ -149,11 +131,7 @@
             if (!@ftp_pasv($this->_conn, true)) {
                 $this->_error = self::ERROR_INVALID_MODE;
                 $this->close();
-<<<<<<< HEAD
-                throw new IoException(new \Magento\Framework\Phrase('Invalid file transfer mode'));
-=======
                 throw new LocalizedException(new Phrase('Invalid file transfer mode'));
->>>>>>> 93b0a984
             }
         }
 
