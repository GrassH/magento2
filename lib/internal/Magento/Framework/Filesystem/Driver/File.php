--- conflicted
+++ resolved
@@ -415,7 +415,7 @@
                 $exceptionMessages[] = $exception->getMessage();
             }
         }
-<<<<<<< HEAD
+
         if (!empty($exceptionMessages)) {
             throw new FileSystemException(
                 new \Magento\Framework\Phrase(
@@ -423,8 +423,6 @@
                 )
             );
         }
-        $result = @rmdir($this->getScheme() . $path);
-=======
 
         $fullPath = $this->getScheme() . $path;
         if (is_link($fullPath)) {
@@ -432,8 +430,6 @@
         } else {
             $result = @rmdir($fullPath);
         }
-
->>>>>>> 365e4008
         if (!$result) {
             throw new FileSystemException(
                 new \Magento\Framework\Phrase(
@@ -867,11 +863,7 @@
     }
 
     /**
-<<<<<<< HEAD
-     * Retrieves absolute path
-=======
      * Returns an absolute path for the given one.
->>>>>>> 365e4008
      *
      * @param string $basePath
      * @param string $path
@@ -909,11 +901,7 @@
     }
 
     /**
-<<<<<<< HEAD
-     * Fixes path separator
-=======
      * Fixes path separator.
->>>>>>> 365e4008
      *
      * Utility method.
      *
