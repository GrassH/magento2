<?php declare(strict_types=1);
/**
 * Copyright © Magento, Inc. All rights reserved.
 * See COPYING.txt for license details.
 */
namespace Magento\Framework\Filesystem\Test\Unit\File;

use Magento\Framework\Exception\FileSystemException;
use Magento\Framework\Filesystem\DriverInterface;
use Magento\Framework\Filesystem\File\Read;
use Magento\Framework\Filesystem\File\Write;
use Magento\Framework\Phrase;
use PHPUnit\Framework\MockObject\MockObject;
use PHPUnit\Framework\TestCase;

class WriteTest extends TestCase
{
    /**
     * @var Write
     */
    protected $file;

    /**
     * @var string
     */
    protected $path = 'path';

    /**
     * @var resource
     */
    protected $resource;

    /**
     * @var string
     */
    protected $mode = 'w';

    /**
<<<<<<< HEAD
     * @var \Magento\Framework\Filesystem\DriverInterface | \PHPUnit\Framework\MockObject\MockObject
=======
     * @var DriverInterface|MockObject
>>>>>>> 5ce65294
     */
    protected $driver;

    protected function setUp(): void
    {
        $this->driver = $this->getMockForAbstractClass(DriverInterface::class);
        $this->driver->expects($this->any())
            ->method('isExists')
            ->with($this->path)
            ->willReturn(true);
        $this->driver->expects($this->once())
            ->method('fileOpen')
            ->with($this->path, $this->mode)
            ->willReturn(null);
        $this->file = new Write($this->path, $this->driver, $this->mode);
    }

<<<<<<< HEAD
    protected function tearDown(): void
=======
    public function tearDown(): void
>>>>>>> 5ce65294
    {
        $this->file = null;
        $this->driver = null;
    }

<<<<<<< HEAD
    /**
     */
    public function testInstanceFileNotExists()
    {
        $this->expectException(\Magento\Framework\Exception\FileSystemException::class);

        $driver = $this->getMockForAbstractClass(\Magento\Framework\Filesystem\DriverInterface::class);
=======
    public function testInstanceFileNotExists()
    {
        $this->expectException('Magento\Framework\Exception\FileSystemException');
        $driver = $this->getMockForAbstractClass(DriverInterface::class);
>>>>>>> 5ce65294
        $driver->expects($this->once())
            ->method('isExists')
            ->with($this->path)
            ->willReturn(false);
        $file = new Write($this->path, $driver, 'r');
        $this->assertInstanceOf(Read::class, $file);
    }

<<<<<<< HEAD
    /**
     */
    public function testInstanceFileAlreadyExists()
    {
        $this->expectException(\Magento\Framework\Exception\FileSystemException::class);

        $driver = $this->getMockForAbstractClass(\Magento\Framework\Filesystem\DriverInterface::class);
=======
    public function testInstanceFileAlreadyExists()
    {
        $this->expectException('Magento\Framework\Exception\FileSystemException');
        $driver = $this->getMockForAbstractClass(DriverInterface::class);
>>>>>>> 5ce65294
        $driver->expects($this->once())
            ->method('isExists')
            ->with($this->path)
            ->willReturn(true);
        $file = new Write($this->path, $driver, 'x');
        $this->assertInstanceOf(Read::class, $file);
    }

    public function testWrite()
    {
        $result = 4;
        $data = 'data';
        $this->driver->expects($this->once())
            ->method('fileWrite')
            ->with($this->resource, $data)
            ->willReturn($result);
        $this->assertEquals($result, $this->file->write($data));
    }

    public function testWriteCsv()
    {
        $data = [];
        $delimiter = ',';
        $enclosure = '"';
        $result = 0;
        $this->driver->expects($this->once())
            ->method('filePutCsv')
            ->with($this->resource, $data, $delimiter, $enclosure)
            ->willReturn($result);
        $this->assertEquals($result, $this->file->writeCsv($data, $delimiter, $enclosure));
    }

    public function testFlush()
    {
        $result = true;
        $this->driver->expects($this->once())
            ->method('fileFlush')
            ->with($this->resource)
            ->willReturn($result);
        $this->assertEquals($result, $this->file->flush());
    }

<<<<<<< HEAD
    /**
     */
    public function testWriteException()
    {
        $this->expectException(\Magento\Framework\Exception\FileSystemException::class);

=======
    public function testWriteException()
    {
        $this->expectException('Magento\Framework\Exception\FileSystemException');
>>>>>>> 5ce65294
        $data = 'data';
        $emptyTranslation = '';

        $this->driver->expects($this->once())
            ->method('fileWrite')
            ->with($this->resource, $data)
            ->willThrowException(new FileSystemException(new Phrase($emptyTranslation)));

        $this->file->write($data);
    }

<<<<<<< HEAD
    /**
     */
    public function testWriteCsvException()
    {
        $this->expectException(\Magento\Framework\Exception\FileSystemException::class);

=======
    public function testWriteCsvException()
    {
        $this->expectException('Magento\Framework\Exception\FileSystemException');
>>>>>>> 5ce65294
        $data = [];
        $delimiter = ',';
        $enclosure = '"';
        $emptyTranslation = '';

        $this->driver->expects($this->once())
            ->method('filePutCsv')
            ->with($this->resource, $data, $delimiter, $enclosure)
            ->willThrowException(new FileSystemException(new Phrase($emptyTranslation)));

        $this->file->writeCsv($data, $delimiter, $enclosure);
    }

<<<<<<< HEAD
    /**
     */
    public function testFlushException()
    {
        $this->expectException(\Magento\Framework\Exception\FileSystemException::class);

=======
    public function testFlushException()
    {
        $this->expectException('Magento\Framework\Exception\FileSystemException');
>>>>>>> 5ce65294
        $emptyTranslation = '';

        $this->driver->expects($this->once())
            ->method('fileFlush')
            ->with($this->resource)
            ->willThrowException(new FileSystemException(new Phrase($emptyTranslation)));

        $this->file->flush();
    }

    public function testLock()
    {
        $lockMode = LOCK_EX;
        $result = true;
        $this->driver->expects($this->once())
            ->method('fileLock')
            ->with($this->resource, $lockMode)
            ->willReturn($result);
        $this->assertEquals($result, $this->file->lock($lockMode));
    }

    public function testUnlock()
    {
        $result = true;
        $this->driver->expects($this->once())
            ->method('fileUnlock')
            ->with($this->resource)
            ->willReturn($result);
        $this->assertEquals($result, $this->file->unlock());
    }
}<|MERGE_RESOLUTION|>--- conflicted
+++ resolved
@@ -36,11 +36,7 @@
     protected $mode = 'w';
 
     /**
-<<<<<<< HEAD
-     * @var \Magento\Framework\Filesystem\DriverInterface | \PHPUnit\Framework\MockObject\MockObject
-=======
      * @var DriverInterface|MockObject
->>>>>>> 5ce65294
      */
     protected $driver;
 
@@ -50,7 +46,7 @@
         $this->driver->expects($this->any())
             ->method('isExists')
             ->with($this->path)
-            ->willReturn(true);
+            ->will($this->returnValue(true));
         $this->driver->expects($this->once())
             ->method('fileOpen')
             ->with($this->path, $this->mode)
@@ -58,56 +54,32 @@
         $this->file = new Write($this->path, $this->driver, $this->mode);
     }
 
-<<<<<<< HEAD
-    protected function tearDown(): void
-=======
     public function tearDown(): void
->>>>>>> 5ce65294
     {
         $this->file = null;
         $this->driver = null;
     }
 
-<<<<<<< HEAD
-    /**
-     */
-    public function testInstanceFileNotExists()
-    {
-        $this->expectException(\Magento\Framework\Exception\FileSystemException::class);
-
-        $driver = $this->getMockForAbstractClass(\Magento\Framework\Filesystem\DriverInterface::class);
-=======
     public function testInstanceFileNotExists()
     {
         $this->expectException('Magento\Framework\Exception\FileSystemException');
         $driver = $this->getMockForAbstractClass(DriverInterface::class);
->>>>>>> 5ce65294
         $driver->expects($this->once())
             ->method('isExists')
             ->with($this->path)
-            ->willReturn(false);
+            ->will($this->returnValue(false));
         $file = new Write($this->path, $driver, 'r');
         $this->assertInstanceOf(Read::class, $file);
     }
 
-<<<<<<< HEAD
-    /**
-     */
-    public function testInstanceFileAlreadyExists()
-    {
-        $this->expectException(\Magento\Framework\Exception\FileSystemException::class);
-
-        $driver = $this->getMockForAbstractClass(\Magento\Framework\Filesystem\DriverInterface::class);
-=======
     public function testInstanceFileAlreadyExists()
     {
         $this->expectException('Magento\Framework\Exception\FileSystemException');
         $driver = $this->getMockForAbstractClass(DriverInterface::class);
->>>>>>> 5ce65294
         $driver->expects($this->once())
             ->method('isExists')
             ->with($this->path)
-            ->willReturn(true);
+            ->will($this->returnValue(true));
         $file = new Write($this->path, $driver, 'x');
         $this->assertInstanceOf(Read::class, $file);
     }
@@ -119,7 +91,7 @@
         $this->driver->expects($this->once())
             ->method('fileWrite')
             ->with($this->resource, $data)
-            ->willReturn($result);
+            ->will($this->returnValue($result));
         $this->assertEquals($result, $this->file->write($data));
     }
 
@@ -132,7 +104,7 @@
         $this->driver->expects($this->once())
             ->method('filePutCsv')
             ->with($this->resource, $data, $delimiter, $enclosure)
-            ->willReturn($result);
+            ->will($this->returnValue($result));
         $this->assertEquals($result, $this->file->writeCsv($data, $delimiter, $enclosure));
     }
 
@@ -142,22 +114,13 @@
         $this->driver->expects($this->once())
             ->method('fileFlush')
             ->with($this->resource)
-            ->willReturn($result);
+            ->will($this->returnValue($result));
         $this->assertEquals($result, $this->file->flush());
     }
 
-<<<<<<< HEAD
-    /**
-     */
-    public function testWriteException()
-    {
-        $this->expectException(\Magento\Framework\Exception\FileSystemException::class);
-
-=======
     public function testWriteException()
     {
         $this->expectException('Magento\Framework\Exception\FileSystemException');
->>>>>>> 5ce65294
         $data = 'data';
         $emptyTranslation = '';
 
@@ -169,18 +132,9 @@
         $this->file->write($data);
     }
 
-<<<<<<< HEAD
-    /**
-     */
-    public function testWriteCsvException()
-    {
-        $this->expectException(\Magento\Framework\Exception\FileSystemException::class);
-
-=======
     public function testWriteCsvException()
     {
         $this->expectException('Magento\Framework\Exception\FileSystemException');
->>>>>>> 5ce65294
         $data = [];
         $delimiter = ',';
         $enclosure = '"';
@@ -194,18 +148,9 @@
         $this->file->writeCsv($data, $delimiter, $enclosure);
     }
 
-<<<<<<< HEAD
-    /**
-     */
-    public function testFlushException()
-    {
-        $this->expectException(\Magento\Framework\Exception\FileSystemException::class);
-
-=======
     public function testFlushException()
     {
         $this->expectException('Magento\Framework\Exception\FileSystemException');
->>>>>>> 5ce65294
         $emptyTranslation = '';
 
         $this->driver->expects($this->once())
@@ -223,7 +168,7 @@
         $this->driver->expects($this->once())
             ->method('fileLock')
             ->with($this->resource, $lockMode)
-            ->willReturn($result);
+            ->will($this->returnValue($result));
         $this->assertEquals($result, $this->file->lock($lockMode));
     }
 
@@ -233,7 +178,7 @@
         $this->driver->expects($this->once())
             ->method('fileUnlock')
             ->with($this->resource)
-            ->willReturn($result);
+            ->will($this->returnValue($result));
         $this->assertEquals($result, $this->file->unlock());
     }
 }