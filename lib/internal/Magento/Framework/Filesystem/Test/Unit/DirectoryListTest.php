<?php declare(strict_types=1);
/**
 * Copyright © Magento, Inc. All rights reserved.
 * See COPYING.txt for license details.
 */
namespace Magento\Framework\Filesystem\Test\Unit;

use Magento\Framework\Filesystem\DirectoryList;
use PHPUnit\Framework\TestCase;

class DirectoryListTest extends TestCase
{
    public function testGetDefaultConfig()
    {
        $this->assertArrayHasKey(DirectoryList::SYS_TMP, DirectoryList::getDefaultConfig());
    }

    /**
     * @param array $config
     * @param string $expectedError
     * @dataProvider validateDataProvider
     */
    public function testValidate($config, $expectedError)
    {
        $this->expectException('\InvalidArgumentException');
        $this->expectExceptionMessage($expectedError);
        DirectoryList::validate($config);
    }

    /**
     * @return array
     */
    public function validateDataProvider()
    {
        return [
            ['', 'Unexpected value type.'],
            [1, 'Unexpected value type.'],
            [[DirectoryList::SYS_TMP => ''], 'Unexpected value type.'],
            [[DirectoryList::SYS_TMP => 1], 'Unexpected value type.'],
            [[DirectoryList::SYS_TMP => []], 'Missing required keys at: ' . DirectoryList::SYS_TMP],
        ];
    }

    public function testGetters()
    {
        $customDirs = [DirectoryList::SYS_TMP => [DirectoryList::PATH => '/bar/dir', DirectoryList::URL_PATH => 'bar']];
        $object = new DirectoryList('/root/dir', $customDirs);
        $this->assertEquals('/bar/dir', $object->getPath(DirectoryList::SYS_TMP));
        $this->assertEquals('bar', $object->getUrlPath(DirectoryList::SYS_TMP));
        $this->assertEquals('/root/dir', $object->getRoot());
    }

<<<<<<< HEAD
    /**
     */
    public function testUnknownType()
    {
        $this->expectException(\InvalidArgumentException::class);
        $this->expectExceptionMessage('Unknown type: foo');

=======
    public function testUnknownType()
    {
        $this->expectException('InvalidArgumentException');
        $this->expectExceptionMessage('Unknown type: foo');
>>>>>>> 5ce65294
        new DirectoryList('/root/dir', ['foo' => [DirectoryList::PATH => '/foo/dir']]);
    }

    /**
     * @param string $method
     * @dataProvider assertCodeDataProvider
     */
    public function testAssertCode($method)
    {
<<<<<<< HEAD
        $this->expectException(\Magento\Framework\Exception\FileSystemException::class);
        $this->expectExceptionMessage('Unknown directory type: \'foo\'');

=======
        $this->expectException('Magento\Framework\Exception\FileSystemException');
        $this->expectExceptionMessage('Unknown directory type: \'foo\'');
>>>>>>> 5ce65294
        $object = new DirectoryList('/root/dir');
        $object->$method('foo');
    }

    /**
     * @return array
     */
    public function assertCodeDataProvider()
    {
        return [['getPath', 'getUrlPath']];
    }

    /**
     * @param array $config
     * @param string|bool $expected
     * @dataProvider getUrlPathDataProvider
     */
    public function testGetUrlPath($config, $expected)
    {
        $object = new DirectoryList('/root/dir', $config);
        $this->assertEquals($expected, $object->getUrlPath(DirectoryList::SYS_TMP));
    }

    /**
     * @return array
     */
    public function getUrlPathDataProvider()
    {
        return [
            [[], false],
            [[DirectoryList::SYS_TMP => [DirectoryList::URL_PATH => 'url/path']], 'url/path'],
        ];
    }

    public function testFilterPath()
    {
        $object = new DirectoryList('/root/dir', [DirectoryList::SYS_TMP => [DirectoryList::PATH => 'C:\Windows\Tmp']]);
        $this->assertEquals('C:/Windows/Tmp', $object->getPath(DirectoryList::SYS_TMP));
    }

    public function testPrependRoot()
    {
        $object = new DirectoryList('/root/dir', [DirectoryList::SYS_TMP => [DirectoryList::PATH => 'tmp']]);
        $this->assertEquals('/root/dir/tmp', $object->getPath(DirectoryList::SYS_TMP));
    }

    /**
     * @param string $value
     * @dataProvider assertUrlPathDataProvider
     */
    public function testAssertUrlPath($value)
    {
<<<<<<< HEAD
        $this->expectException(\InvalidArgumentException::class);
        $this->expectExceptionMessage('URL path must be relative directory path in lowercase with \'/\' directory separator:');

=======
        $this->expectException('InvalidArgumentException');
        $this->expectExceptionMessage(
            'URL path must be relative directory path in lowercase with \'/\' directory separator:'
        );
>>>>>>> 5ce65294
        new DirectoryList('/root/dir', [DirectoryList::SYS_TMP => [DirectoryList::URL_PATH => $value]]);
    }

    /**
     * @return array
     */
    public function assertUrlPathDataProvider()
    {
        return [
            ['/'],
            ['//'],
            ['/value'],
            ['value/'],
            ['/value/'],
            ['one\\two'],
            ['../dir'],
            ['./dir'],
            ['one/../two']
        ];
    }
}<|MERGE_RESOLUTION|>--- conflicted
+++ resolved
@@ -50,20 +50,10 @@
         $this->assertEquals('/root/dir', $object->getRoot());
     }
 
-<<<<<<< HEAD
-    /**
-     */
-    public function testUnknownType()
-    {
-        $this->expectException(\InvalidArgumentException::class);
-        $this->expectExceptionMessage('Unknown type: foo');
-
-=======
     public function testUnknownType()
     {
         $this->expectException('InvalidArgumentException');
         $this->expectExceptionMessage('Unknown type: foo');
->>>>>>> 5ce65294
         new DirectoryList('/root/dir', ['foo' => [DirectoryList::PATH => '/foo/dir']]);
     }
 
@@ -73,14 +63,8 @@
      */
     public function testAssertCode($method)
     {
-<<<<<<< HEAD
-        $this->expectException(\Magento\Framework\Exception\FileSystemException::class);
-        $this->expectExceptionMessage('Unknown directory type: \'foo\'');
-
-=======
         $this->expectException('Magento\Framework\Exception\FileSystemException');
         $this->expectExceptionMessage('Unknown directory type: \'foo\'');
->>>>>>> 5ce65294
         $object = new DirectoryList('/root/dir');
         $object->$method('foo');
     }
@@ -133,16 +117,10 @@
      */
     public function testAssertUrlPath($value)
     {
-<<<<<<< HEAD
-        $this->expectException(\InvalidArgumentException::class);
-        $this->expectExceptionMessage('URL path must be relative directory path in lowercase with \'/\' directory separator:');
-
-=======
         $this->expectException('InvalidArgumentException');
         $this->expectExceptionMessage(
             'URL path must be relative directory path in lowercase with \'/\' directory separator:'
         );
->>>>>>> 5ce65294
         new DirectoryList('/root/dir', [DirectoryList::SYS_TMP => [DirectoryList::URL_PATH => $value]]);
     }
 
