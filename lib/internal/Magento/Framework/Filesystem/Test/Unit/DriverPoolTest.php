<?php declare(strict_types=1);
/**
 * Copyright © Magento, Inc. All rights reserved.
 * See COPYING.txt for license details.
 */

namespace Magento\Framework\Filesystem\Test\Unit;

use Magento\Framework\Filesystem\Driver\File;
use Magento\Framework\Filesystem\DriverInterface;
use Magento\Framework\Filesystem\DriverPool;
use PHPUnit\Framework\TestCase;

class DriverPoolTest extends TestCase
{
    public function testGetDriver()
    {
        $object = new DriverPool();
        foreach ([DriverPool::FILE, DriverPool::HTTP, DriverPool::HTTPS, DriverPool::ZLIB] as $code) {
            $this->assertInstanceOf(DriverInterface::class, $object->getDriver($code));
        }
        $default = $object->getDriver('');
        $this->assertInstanceOf(File::class, $default);
        $this->assertSame($default, $object->getDriver(''));
    }

    public function testCustomDriver()
    {
        $customOne = $this->getMockForAbstractClass(DriverInterface::class);
        $customTwo = get_class($this->getMockForAbstractClass(DriverInterface::class));
        $object = new DriverPool(['customOne' => $customOne, 'customTwo' => $customTwo]);
        $this->assertSame($customOne, $object->getDriver('customOne'));
        $this->assertInstanceOf(DriverInterface::class, $object->getDriver('customOne'));
        $this->assertEquals($customTwo, get_class($object->getDriver('customTwo')));
        $this->assertInstanceOf(DriverInterface::class, $object->getDriver('customTwo'));
    }

<<<<<<< HEAD
    /**
     */
    public function testCustomDriverException()
    {
        $this->expectException(\InvalidArgumentException::class);
        $this->expectExceptionMessage('The specified type \'stdClass\' does not implement DriverInterface.');

=======
    public function testCustomDriverException()
    {
        $this->expectException('InvalidArgumentException');
        $this->expectExceptionMessage('The specified type \'stdClass\' does not implement DriverInterface.');
>>>>>>> 5ce65294
        new DriverPool(['custom' => new \StdClass()]);
    }
}<|MERGE_RESOLUTION|>--- conflicted
+++ resolved
@@ -35,20 +35,10 @@
         $this->assertInstanceOf(DriverInterface::class, $object->getDriver('customTwo'));
     }
 
-<<<<<<< HEAD
-    /**
-     */
-    public function testCustomDriverException()
-    {
-        $this->expectException(\InvalidArgumentException::class);
-        $this->expectExceptionMessage('The specified type \'stdClass\' does not implement DriverInterface.');
-
-=======
     public function testCustomDriverException()
     {
         $this->expectException('InvalidArgumentException');
         $this->expectExceptionMessage('The specified type \'stdClass\' does not implement DriverInterface.');
->>>>>>> 5ce65294
         new DriverPool(['custom' => new \StdClass()]);
     }
 }