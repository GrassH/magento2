<?php
/**
 * Copyright © Magento, Inc. All rights reserved.
 * See COPYING.txt for license details.
 */
declare(strict_types=1);

namespace Magento\Framework\Filesystem\Test\Unit\Driver;

use Magento\Framework\Exception\FileSystemException;
use Magento\Framework\Filesystem\Driver\Http;
use PHPUnit\Framework\TestCase;

/**
 * Verify HttpTest class.
 */
class HttpTest extends TestCase
{
    /** @var array Result of get_headers() function */
    public static $headers;

    /** @var string Result of file_get_contents() function */
    public static $fileGetContents;

    /** @var bool Result of file_put_contents() function */
    public static $filePutContents;

    /** @var bool Result of fsockopen() function */
    public static $fsockopen;

    /**
     * @inheritDoc
     */
    protected function setUp(): void
    {
        require_once __DIR__ . '/../_files/http_mock.php';

        self::$headers = [];
        self::$fileGetContents = '';
        self::$filePutContents = true;
        self::$fsockopen = true;
    }

    /**
     * Verify IsExists.
     *
     * @param string $status
     * @param bool $result
     * @dataProvider dataProviderForTestIsExists
     * @return void
     */
    public function testIsExists(string $status, bool $result): void
    {
        self::$headers = [$status];
        $this->assertEquals($result, (new Http())->isExists(''));
    }

    /**
     * Data provider fot test IsExists.
     *
     * @return array
     */
    public function dataProviderForTestIsExists(): array
    {
        return [['200 OK', true], ['404 Not Found', false]];
    }

    /**
     * Verify Stat.
     *
     * @param array $headers
     * @param array $result
     * @dataProvider dataProviderForTestStat
     * @return void
     */
    public function testStat(array $headers, array $result): void
    {
        self::$headers = $headers;
        $this->assertEquals($result, (new Http())->stat(''));
    }

    /**
     * Data provider for test Stat.
     *
     * @return array
     */
    public function dataProviderForTestStat(): array
    {
        $headers1 = [
            'Content-Length' => 128,
            'Content-Type' => 'type',
            'Last-Modified' => '2013-12-19T17:41:45+00:00',
            'Content-Disposition' => 1024,
        ];

        $result1 = $this->_resultForStat(
            ['size' => 128, 'type' => 'type', 'mtime' => '2013-12-19T17:41:45+00:00', 'disposition' => 1024]
        );

        return [[[], $this->_resultForStat()], [$headers1, $result1]];
    }

    /**
     * Form a result array similar to what stat() produces
     *
     * @param array $nonEmptyValues
     * @return array
     */
    protected function _resultForStat($nonEmptyValues = [])
    {
        $result = [
            'dev' => 0,
            'ino' => 0,
            'mode' => 0,
            'nlink' => 0,
            'uid' => 0,
            'gid' => 0,
            'rdev' => 0,
            'atime' => 0,
            'ctime' => 0,
            'blksize' => 0,
            'blocks' => 0,
            'size' => 0,
            'type' => '',
            'mtime' => 0,
            'disposition' => null,
        ];

        return array_merge($result, $nonEmptyValues);
    }

    /**
     * Verify File get contents.
     *
     * @throws FileSystemException
     * @return void
     */
    public function testFileGetContents(): void
    {
        $content = 'some content';
        self::$fileGetContents = $content;
        $this->assertEquals($content, (new Http())->fileGetContents(''));
    }

    /**
     * Verify File get contents without content.
     *
     * @throws FileSystemException
     * @return void
     */
    public function testFileGetContentsNoContent(): void
    {
        $content = '';
        self::$fileGetContents = '';
        $this->assertEquals($content, (new Http())->fileGetContents(''));
    }

    /**
     * Verify File put contents.
     *
     * @throws FileSystemException
     * @return void
     */
    public function testFilePutContents(): void
    {
        self::$filePutContents = true;
        $this->assertTrue((new Http())->filePutContents('', ''));
    }

    /**
     * Verify file put contents without content.
     *
     * @throws FileSystemException
     * @return void
     */
    public function testFilePutContentsNoContent(): void
    {
        self::$filePutContents = 0;
        $this->assertEquals(0, (new Http())->filePutContents('', ''));
    }

    /**
     * Verify File put contents if is fail.
     *
     * @return void
     */
    public function testFilePutContentsFail(): void
    {
<<<<<<< HEAD
        $this->expectException(\Magento\Framework\Exception\FileSystemException::class);

=======
        $this->expectException('Magento\Framework\Exception\FileSystemException');
>>>>>>> 5ce65294
        self::$filePutContents = false;
        (new Http())->filePutContents('', '');
    }

    /**
     * Verify File open invalid url.
     *
     * @return void
     */
    public function testFileOpenInvalidUrl(): void
    {
<<<<<<< HEAD
        $this->expectException(\Magento\Framework\Exception\FileSystemException::class);
        $this->expectExceptionMessage('The download URL is incorrect. Verify and try again.');

=======
        $this->expectException('Magento\Framework\Exception\FileSystemException');
        $this->expectExceptionMessage('The download URL is incorrect. Verify and try again.');
>>>>>>> 5ce65294
        (new Http())->fileOpen('', '');
    }

    /**
     * Verify File open.
     *
     * @throws FileSystemException
     * @return void
     */
    public function testFileOpen(): void
    {
        $fsockopenResult = 'resource';
        self::$fsockopen = $fsockopenResult;
        $this->assertEquals($fsockopenResult, (new Http())->fileOpen('example.com', 'r'));
    }
}<|MERGE_RESOLUTION|>--- conflicted
+++ resolved
@@ -186,12 +186,7 @@
      */
     public function testFilePutContentsFail(): void
     {
-<<<<<<< HEAD
-        $this->expectException(\Magento\Framework\Exception\FileSystemException::class);
-
-=======
         $this->expectException('Magento\Framework\Exception\FileSystemException');
->>>>>>> 5ce65294
         self::$filePutContents = false;
         (new Http())->filePutContents('', '');
     }
@@ -203,14 +198,8 @@
      */
     public function testFileOpenInvalidUrl(): void
     {
-<<<<<<< HEAD
-        $this->expectException(\Magento\Framework\Exception\FileSystemException::class);
-        $this->expectExceptionMessage('The download URL is incorrect. Verify and try again.');
-
-=======
         $this->expectException('Magento\Framework\Exception\FileSystemException');
         $this->expectExceptionMessage('The download URL is incorrect. Verify and try again.');
->>>>>>> 5ce65294
         (new Http())->fileOpen('', '');
     }
 
