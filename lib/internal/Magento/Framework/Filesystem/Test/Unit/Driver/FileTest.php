--- conflicted
+++ resolved
@@ -21,14 +21,10 @@
     /** @var bool Result of file_put_contents() function */
     public static $filePutContents;
 
-<<<<<<< HEAD
     /**
      * @inheritdoc
      */
-    public function setUp()
-=======
     protected function setUp(): void
->>>>>>> 40a78763
     {
         self::$fileGetContents = '';
         self::$filePutContents = true;
