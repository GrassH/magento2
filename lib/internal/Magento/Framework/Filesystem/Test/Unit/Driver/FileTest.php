<?php declare(strict_types=1);
/**
 * Copyright © Magento, Inc. All rights reserved.
 * See COPYING.txt for license details.
 */

namespace Magento\Framework\Filesystem\Test\Unit\Driver;

use Magento\Framework\Filesystem\Driver\File;
use PHPUnit\Framework\TestCase;

class FileTest extends TestCase
{
    /** @var string Result of file_get_contents() function */
    public static $fileGetContents;

    /** @var bool Result of file_put_contents() function */
    public static $filePutContents;

<<<<<<< HEAD
    protected function setUp(): void
=======
    public function setUp(): void
>>>>>>> 5ce65294
    {
        self::$fileGetContents = '';
        self::$filePutContents = true;
    }

    /**
     * @dataProvider dataProviderForTestGetAbsolutePath
     */
    public function testGetAbsolutePath($basePath, $path, $expected)
    {
        $file = new File();
        $this->assertEquals($expected, $file->getAbsolutePath($basePath, $path));
    }

    /**
     * @return array
     */
    public function dataProviderForTestGetAbsolutePath()
    {
        return [
            ['/root/path/', 'sub', '/root/path/sub'],
            ['/root/path/', '/sub', '/root/path/sub'],
            ['/root/path/', '../sub', '/root/path/../sub'],
            ['/root/path/', '/root/path/sub', '/root/path/sub'],
        ];
    }

    /**
     * @dataProvider dataProviderForTestGetRelativePath
     */
    public function testGetRelativePath($basePath, $path, $expected)
    {
        $file = new File();
        $this->assertEquals($expected, $file->getRelativePath($basePath, $path));
    }

    /**
     * @return array
     */
    public function dataProviderForTestGetRelativePath()
    {
        return [
            ['/root/path/', 'sub', 'sub'],
            ['/root/path/', '/sub', '/sub'],
            ['/root/path/', '/root/path/sub', 'sub'],
            ['/root/path/sub', '/root/path/other', '/root/path/other'],
        ];
    }
}<|MERGE_RESOLUTION|>--- conflicted
+++ resolved
@@ -17,11 +17,7 @@
     /** @var bool Result of file_put_contents() function */
     public static $filePutContents;
 
-<<<<<<< HEAD
-    protected function setUp(): void
-=======
     public function setUp(): void
->>>>>>> 5ce65294
     {
         self::$fileGetContents = '';
         self::$filePutContents = true;
