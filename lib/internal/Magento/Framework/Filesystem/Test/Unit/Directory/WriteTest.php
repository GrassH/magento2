<?php declare(strict_types=1);
/**
 * Unit Test for \Magento\Framework\Filesystem\Directory\Write
 *
 * Copyright © Magento, Inc. All rights reserved.
 * See COPYING.txt for license details.
 */
namespace Magento\Framework\Filesystem\Test\Unit\Directory;

use Magento\Framework\Filesystem\Directory\Write;
use Magento\Framework\Filesystem\Directory\WriteInterface;
use Magento\Framework\Filesystem\Driver\File;
use Magento\Framework\Filesystem\DriverInterface;
use Magento\Framework\Filesystem\File\WriteFactory;
use PHPUnit\Framework\MockObject\MockObject;
use PHPUnit\Framework\TestCase;

class WriteTest extends TestCase
{
    /**
     * \Magento\Framework\Filesystem\Driver
     *
<<<<<<< HEAD
     * @var \PHPUnit\Framework\MockObject\MockObject
=======
     * @var MockObject
>>>>>>> 5ce65294
     */
    protected $driver;

    /**
     * @var Write
     */
    protected $write;

    /**
     * \Magento\Framework\Filesystem\File\ReadFactory
     *
<<<<<<< HEAD
     * @var \PHPUnit\Framework\MockObject\MockObject
=======
     * @var MockObject
>>>>>>> 5ce65294
     */
    protected $fileFactory;

    /**
     * @var string
     */
    protected $path;

    /**
     * Set up
     */
    protected function setUp(): void
    {
        $this->driver = $this->createMock(File::class);
        $this->fileFactory = $this->createMock(WriteFactory::class);
        $this->path = 'PATH/';
        $this->write = new Write(
            $this->fileFactory,
            $this->driver,
            $this->path,
            'cool-permissions'
        );
    }

    /**
     * Tear down
     */
    protected function tearDown(): void
    {
        $this->driver = null;
        $this->fileFactory = null;
        $this->write = null;
    }

    public function testGetDriver()
    {
        $this->assertInstanceOf(
            DriverInterface::class,
            $this->write->getDriver(),
            'getDriver method expected to return instance of Magento\Framework\Filesystem\DriverInterface'
        );
    }

    public function testCreate()
    {
        $this->driver->expects($this->once())->method('isDirectory')->willReturn(false);
        $this->driver->expects($this->once())->method('createDirectory')->willReturn(true);

        $this->assertTrue($this->write->create('correct-path'));
    }

    public function testIsWritable()
    {
        $this->driver->expects($this->once())->method('isWritable')->willReturn(true);
        $this->assertTrue($this->write->isWritable('correct-path'));
    }

    public function testCreateSymlinkTargetDirectoryExists()
    {
        $targetDir = $this->getMockBuilder(WriteInterface::class)->getMock();
        $targetDir->driver = $this->driver;
        $sourcePath = 'source/path/file';
        $destinationDirectory = 'destination/path';
        $destinationFile = $destinationDirectory . '/' . 'file';

        $this->assertIsFileExpectation($sourcePath);
        $this->driver->expects($this->once())
            ->method('getParentDirectory')
            ->with($destinationFile)
            ->willReturn($destinationDirectory);
        $targetDir->expects($this->once())
            ->method('isExist')
            ->with($destinationDirectory)
            ->willReturn(true);
        $targetDir->expects($this->once())
            ->method('getAbsolutePath')
            ->with($destinationFile)
            ->willReturn($this->getAbsolutePath($destinationFile));
        $this->driver->expects($this->once())
            ->method('symlink')
            ->with(
                $this->getAbsolutePath($sourcePath),
                $this->getAbsolutePath($destinationFile),
                $targetDir->driver
            )->willReturn(true);

        $this->assertTrue($this->write->createSymlink($sourcePath, $destinationFile, $targetDir));
    }

<<<<<<< HEAD
    /**
     */
    public function testOpenFileNonWritable()
    {
        $this->expectException(\Magento\Framework\Exception\FileSystemException::class);

=======
    public function testOpenFileNonWritable()
    {
        $this->expectException('Magento\Framework\Exception\FileSystemException');
>>>>>>> 5ce65294
        $targetPath = '/path/to/target.file';
        $this->driver->expects($this->once())->method('isExists')->willReturn(true);
        $this->driver->expects($this->once())->method('isWritable')->willReturn(false);
        $this->write->openFile($targetPath);
    }

    /**
     * Assert is file expectation
     *
     * @param string $path
     */
    private function assertIsFileExpectation($path)
    {
        $this->driver->expects($this->any())
            ->method('getAbsolutePath')
            ->with($this->path, $path)
            ->willReturn($this->getAbsolutePath($path));
        $this->driver->expects($this->any())
            ->method('isFile')
            ->with($this->getAbsolutePath($path))
            ->willReturn(true);
    }

    /**
     * Returns expected absolute path to file
     *
     * @param string $path
     * @return string
     */
    private function getAbsolutePath($path)
    {
        return $this->path . $path;
    }

    /**
     * @param string $sourcePath
     * @param string $targetPath
     * @param WriteInterface $targetDir
     * @dataProvider getFilePathsDataProvider
     */
    public function testRenameFile($sourcePath, $targetPath, $targetDir)
    {
        if ($targetDir !== null) {
            /** @noinspection PhpUndefinedFieldInspection */
            $targetDir->driver = $this->getMockBuilder(DriverInterface::class)->getMockForAbstractClass();
            $targetDirPath = 'TARGET_PATH/';
            $targetDir->expects($this->once())
                ->method('getAbsolutePath')
                ->with($targetPath)
                ->willReturn($targetDirPath . $targetPath);
            $targetDir->expects($this->once())
                ->method('isExists')
                ->with(dirname($targetPath))
                ->willReturn(false);
            $targetDir->expects($this->once())
                ->method('create')
                ->with(dirname($targetPath));
        }

        $this->driver->expects($this->any())
            ->method('getAbsolutePath')
            ->willReturnMap([
                [$this->path, $sourcePath, null, $this->getAbsolutePath($sourcePath)],
                [$this->path, $targetPath, null, $this->getAbsolutePath($targetPath)],
            ]);
        $this->driver->expects($this->any())
            ->method('isFile')
            ->willReturnMap([
                [$this->getAbsolutePath($sourcePath), true],
                [$this->getAbsolutePath($targetPath), true],
            ]);
        $this->driver->expects($this->any())
            ->method('getParentDirectory')
            ->with($targetPath)
            ->willReturn(dirname($targetPath));
        $this->write->renameFile($sourcePath, $targetPath, $targetDir);
    }

    /**
     * @return array
     */
    public function getFilePathsDataProvider()
    {
        return [
            [
                'path/to/source.file',
                'path/to/target.file',
                null,
            ],
            [
                'path/to/source.file',
                'path/to/target.file',
                $this->getMockBuilder(WriteInterface::class)
                    ->setMethods(['isExists', 'getAbsolutePath', 'create'])
                    ->getMockForAbstractClass(),
            ],
        ];
    }
}<|MERGE_RESOLUTION|>--- conflicted
+++ resolved
@@ -20,11 +20,7 @@
     /**
      * \Magento\Framework\Filesystem\Driver
      *
-<<<<<<< HEAD
-     * @var \PHPUnit\Framework\MockObject\MockObject
-=======
      * @var MockObject
->>>>>>> 5ce65294
      */
     protected $driver;
 
@@ -36,11 +32,7 @@
     /**
      * \Magento\Framework\Filesystem\File\ReadFactory
      *
-<<<<<<< HEAD
-     * @var \PHPUnit\Framework\MockObject\MockObject
-=======
      * @var MockObject
->>>>>>> 5ce65294
      */
     protected $fileFactory;
 
@@ -86,15 +78,15 @@
 
     public function testCreate()
     {
-        $this->driver->expects($this->once())->method('isDirectory')->willReturn(false);
-        $this->driver->expects($this->once())->method('createDirectory')->willReturn(true);
+        $this->driver->expects($this->once())->method('isDirectory')->will($this->returnValue(false));
+        $this->driver->expects($this->once())->method('createDirectory')->will($this->returnValue(true));
 
         $this->assertTrue($this->write->create('correct-path'));
     }
 
     public function testIsWritable()
     {
-        $this->driver->expects($this->once())->method('isWritable')->willReturn(true);
+        $this->driver->expects($this->once())->method('isWritable')->will($this->returnValue(true));
         $this->assertTrue($this->write->isWritable('correct-path'));
     }
 
@@ -130,18 +122,9 @@
         $this->assertTrue($this->write->createSymlink($sourcePath, $destinationFile, $targetDir));
     }
 
-<<<<<<< HEAD
-    /**
-     */
     public function testOpenFileNonWritable()
     {
-        $this->expectException(\Magento\Framework\Exception\FileSystemException::class);
-
-=======
-    public function testOpenFileNonWritable()
-    {
         $this->expectException('Magento\Framework\Exception\FileSystemException');
->>>>>>> 5ce65294
         $targetPath = '/path/to/target.file';
         $this->driver->expects($this->once())->method('isExists')->willReturn(true);
         $this->driver->expects($this->once())->method('isWritable')->willReturn(false);
