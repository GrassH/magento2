--- conflicted
+++ resolved
@@ -38,17 +38,7 @@
      */
     protected function setUp()
     {
-<<<<<<< HEAD
-        $this->driver = $this->getMock(
-            'Magento\Framework\Filesystem\Driver\File',
-            [],
-            [],
-            '',
-            false
-        );
-=======
         $this->driver = $this->getMock(\Magento\Framework\Filesystem\Driver\File::class, [], [], '', false);
->>>>>>> 26386404
         $this->fileFactory = $this->getMock(
             \Magento\Framework\Filesystem\File\WriteFactory::class,
             [],
