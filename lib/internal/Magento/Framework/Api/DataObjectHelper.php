<?php
/**
 * Copyright © 2016 Magento. All rights reserved.
 * See COPYING.txt for license details.
 */

namespace Magento\Framework\Api;

use Magento\Framework\Reflection\MethodsMap;

/**
 * Data object helper.
 *
 * @SuppressWarnings(PHPMD.CouplingBetweenObjects)
 */
class DataObjectHelper
{
    /**
     * @var ObjectFactory
     */
    protected $objectFactory;

    /**
     * @var \Magento\Framework\Reflection\DataObjectProcessor
     */
    protected $objectProcessor;

    /**
     * @var \Magento\Framework\Reflection\TypeProcessor
     */
    protected $typeProcessor;

    /**
     * @var \Magento\Framework\Api\ExtensionAttributesFactory
     */
    protected $extensionFactory;

    /**
     * @var \Magento\Framework\Api\ExtensionAttribute\JoinProcessorInterface
     */
    protected $joinProcessor;

    /**
     * @var MethodsMap
     */
    protected $methodsMapProcessor;

    /**
     * @param ObjectFactory $objectFactory
     * @param \Magento\Framework\Reflection\DataObjectProcessor $objectProcessor
     * @param \Magento\Framework\Reflection\TypeProcessor $typeProcessor
     * @param \Magento\Framework\Api\ExtensionAttributesFactory $extensionFactory
     * @param \Magento\Framework\Api\ExtensionAttribute\JoinProcessorInterface $joinProcessor
     * @param MethodsMap $methodsMapProcessor
     */
    public function __construct(
        ObjectFactory $objectFactory,
        \Magento\Framework\Reflection\DataObjectProcessor $objectProcessor,
        \Magento\Framework\Reflection\TypeProcessor $typeProcessor,
        \Magento\Framework\Api\ExtensionAttributesFactory $extensionFactory,
        \Magento\Framework\Api\ExtensionAttribute\JoinProcessorInterface $joinProcessor,
        MethodsMap $methodsMapProcessor
    ) {
        $this->objectFactory = $objectFactory;
        $this->objectProcessor = $objectProcessor;
        $this->typeProcessor = $typeProcessor;
        $this->extensionFactory = $extensionFactory;
        $this->joinProcessor = $joinProcessor;
        $this->methodsMapProcessor = $methodsMapProcessor;
    }

    /**
     * Populate data object using data in array format.
     *
     * @param mixed $dataObject
     * @param array $data
     * @param string $interfaceName
     * @return $this
     */
    public function populateWithArray($dataObject, array $data, $interfaceName)
    {
        if ($dataObject instanceof ExtensibleDataInterface) {
            $data = $this->joinProcessor->extractExtensionAttributes(get_class($dataObject), $data);
        }
        $this->_setDataValues($dataObject, $data, $interfaceName);
        return $this;
    }

    /**
     * Update Data Object with the data from array
     *
     * @param mixed $dataObject
     * @param array $data
     * @param string $interfaceName
     * @return $this
     * @SuppressWarnings(PHPMD.CyclomaticComplexity)
     */
    protected function _setDataValues($dataObject, array $data, $interfaceName)
    {
        $dataObjectMethods = get_class_methods(get_class($dataObject));
        foreach ($data as $key => $value) {
            /* First, verify is there any setter for the key on the Service Data Object */
            $camelCaseKey = \Magento\Framework\Api\SimpleDataObjectConverter::snakeCaseToUpperCamelCase($key);
            $possibleMethods = [
                'set' . $camelCaseKey,
                'setIs' . $camelCaseKey,
            ];
            if ($key === CustomAttributesDataInterface::CUSTOM_ATTRIBUTES
                && ($dataObject instanceof ExtensibleDataInterface)
                && is_array($data[$key])
                && !empty($data[$key])
            ) {
                foreach ($data[$key] as $customAttribute) {
                    $dataObject->setCustomAttribute(
                        $customAttribute[AttributeInterface::ATTRIBUTE_CODE],
                        $customAttribute[AttributeInterface::VALUE]
                    );
                }
            } elseif ($methodNames = array_intersect($possibleMethods, $dataObjectMethods)) {
                $methodName = array_values($methodNames)[0];
                if (!is_array($value)) {
                    if ($methodName === 'setExtensionAttributes' && $value === null) {
                        // Cannot pass a null value to a method with a typed parameter
                    } else {
                        $dataObject->$methodName($value);
                    }
                } else {
                    $getterMethodName = 'get' . $camelCaseKey;
                    $this->setComplexValue($dataObject, $getterMethodName, $methodName, $value, $interfaceName);
                }
            } elseif ($dataObject instanceof CustomAttributesDataInterface) {
                $dataObject->setCustomAttribute($key, $value);
            }
        }

        return $this;
    }

    /**
     * @param mixed $dataObject
     * @param string $getterMethodName
     * @param string $methodName
     * @param array $value
     * @param string $interfaceName
     * @return $this
     * @SuppressWarnings(PHPMD.CyclomaticComplexity)
     */
    protected function setComplexValue(
        $dataObject,
        $getterMethodName,
        $methodName,
        array $value,
        $interfaceName
    ) {
        if ($interfaceName == null) {
            $interfaceName = get_class($dataObject);
        }
        $returnType = $this->methodsMapProcessor->getMethodReturnType($interfaceName, $getterMethodName);
        if ($this->typeProcessor->isTypeSimple($returnType)) {
            $dataObject->$methodName($value);
            return $this;
        }

        if ($this->typeProcessor->isArrayType($returnType)) {
            $type = $this->typeProcessor->getArrayItemType($returnType);
            $objects = [];
            foreach ($value as $arrayElementData) {
                $object = $this->objectFactory->create($type, []);
                $this->populateWithArray($object, $arrayElementData, $type);
                $objects[] = $object;
            }
            $dataObject->$methodName($objects);
            return $this;
        }

        if (is_subclass_of($returnType, \Magento\Framework\Api\ExtensibleDataInterface::class)) {
            $object = $this->objectFactory->create($returnType, []);
            $this->populateWithArray($object, $value, $returnType);
<<<<<<< HEAD
        } else if (is_subclass_of($returnType, \Magento\Framework\Api\ExtensionAttributesInterface::class)) {
=======
        } else if (is_subclass_of($returnType, '\Magento\Framework\Api\ExtensionAttributesInterface')) {
            foreach ($value as $extensionAttributeKey => $extensionAttributeValue) {
                $extensionAttributeGetterMethodName
                    = 'get' . \Magento\Framework\Api\SimpleDataObjectConverter::snakeCaseToUpperCamelCase(
                        $extensionAttributeKey
                    );
                $methodReturnType = $this->methodsMapProcessor->getMethodReturnType(
                    $returnType,
                    $extensionAttributeGetterMethodName
                );
                $extensionAttributeType = $this->typeProcessor->isArrayType($methodReturnType)
                    ? $this->typeProcessor->getArrayItemType($methodReturnType)
                    : $methodReturnType;
                if ($this->typeProcessor->isTypeSimple($extensionAttributeType)) {
                    $value[$extensionAttributeKey] = $extensionAttributeValue;
                } else {
                    if ($this->typeProcessor->isArrayType($methodReturnType)) {
                        foreach ($extensionAttributeValue as $key => $extensionAttributeArrayValue) {
                            $extensionAttribute = $this->objectFactory->create($extensionAttributeType, []);
                            $this->populateWithArray(
                                $extensionAttribute,
                                $extensionAttributeArrayValue,
                                $extensionAttributeType
                            );
                            $value[$extensionAttributeKey][$key] = $extensionAttribute;
                        }
                    } else {
                        $value[$extensionAttributeKey] = $this->objectFactory->create(
                            $extensionAttributeType,
                            ['data' => $extensionAttributeValue]
                        );
                    }
                }
            }
>>>>>>> f5539378
            $object = $this->extensionFactory->create(get_class($dataObject), ['data' => $value]);
        } else {
            $object = $this->objectFactory->create($returnType, $value);
        }
        $dataObject->$methodName($object);
        return $this;
    }

    /**
     * Merges second object onto the first
     *
     * @param string $interfaceName
     * @param mixed $firstDataObject
     * @param mixed $secondDataObject
     * @return $this
     * @throws \LogicException
     */
    public function mergeDataObjects(
        $interfaceName,
        $firstDataObject,
        $secondDataObject
    ) {
        if (!$firstDataObject instanceof $interfaceName || !$secondDataObject instanceof $interfaceName) {
            throw new \LogicException('Wrong prototype object given. It can only be of "' . $interfaceName . '" type.');
        }
        $secondObjectArray = $this->objectProcessor->buildOutputDataArray($secondDataObject, $interfaceName);
        $this->_setDataValues($firstDataObject, $secondObjectArray, $interfaceName);
        return $this;
    }

    /**
     * Filter attribute value objects for a provided data interface type from an array of custom attribute value objects
     *
     * @param AttributeValue[] $attributeValues Array of custom attribute
     * @param string $type Data interface type
     * @return AttributeValue[]
     */
    public function getCustomAttributeValueByType(array $attributeValues, $type)
    {
        $attributeValueArray = [];
        if (empty($attributeValues)) {
            return $attributeValueArray;
        }
        foreach ($attributeValues as $attributeValue) {
            if ($attributeValue->getValue() instanceof $type) {
                $attributeValueArray[] = $attributeValue;
            }
        }
        return $attributeValueArray;
    }
}<|MERGE_RESOLUTION|>--- conflicted
+++ resolved
@@ -176,10 +176,7 @@
         if (is_subclass_of($returnType, \Magento\Framework\Api\ExtensibleDataInterface::class)) {
             $object = $this->objectFactory->create($returnType, []);
             $this->populateWithArray($object, $value, $returnType);
-<<<<<<< HEAD
         } else if (is_subclass_of($returnType, \Magento\Framework\Api\ExtensionAttributesInterface::class)) {
-=======
-        } else if (is_subclass_of($returnType, '\Magento\Framework\Api\ExtensionAttributesInterface')) {
             foreach ($value as $extensionAttributeKey => $extensionAttributeValue) {
                 $extensionAttributeGetterMethodName
                     = 'get' . \Magento\Framework\Api\SimpleDataObjectConverter::snakeCaseToUpperCamelCase(
@@ -213,7 +210,6 @@
                     }
                 }
             }
->>>>>>> f5539378
             $object = $this->extensionFactory->create(get_class($dataObject), ['data' => $value]);
         } else {
             $object = $this->objectFactory->create($returnType, $value);
