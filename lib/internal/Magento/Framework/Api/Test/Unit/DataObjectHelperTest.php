<?php
/**
 * Copyright © Magento, Inc. All rights reserved.
 * See COPYING.txt for license details.
 */
declare(strict_types=1);

namespace Magento\Framework\Api\Test\Unit;

use Magento\Customer\Api\Data\AddressInterface;
use Magento\Customer\Api\Data\AttributeMetadataInterface;
use Magento\Customer\Api\Data\RegionInterface;
use Magento\Customer\Model\Data\Address;
use Magento\Customer\Model\Data\Region;
use Magento\Customer\Model\Metadata\AddressMetadata;
use Magento\Framework\Api\AttributeInterface;
use Magento\Framework\Api\AttributeValue;
use Magento\Framework\Api\AttributeValueFactory;
use Magento\Framework\Api\CustomAttributesDataInterface;
use Magento\Framework\Api\DataObjectHelper;
use Magento\Framework\Api\ExtensionAttribute\JoinProcessor;
use Magento\Framework\Api\ObjectFactory;
use Magento\Framework\Reflection\DataObjectProcessor;
use Magento\Framework\Reflection\MethodsMap;
use Magento\Framework\Reflection\TypeProcessor;
use Magento\Framework\TestFramework\Unit\Helper\ObjectManager;
use PHPUnit\Framework\MockObject\MockObject;
use PHPUnit\Framework\TestCase;

/**
 * @SuppressWarnings(PHPMD.CouplingBetweenObjects)
 */
class DataObjectHelperTest extends TestCase
{
    /**
     * @var DataObjectHelper
     */
    protected $dataObjectHelper;

    /**
     * @var ObjectManager
     */
    protected $objectManager;

    /**
<<<<<<< HEAD
     * @var \Magento\Framework\Api\ObjectFactory|\PHPUnit\Framework\MockObject\MockObject
=======
     * @var ObjectFactory|MockObject
>>>>>>> 5ce65294
     */
    protected $objectFactoryMock;

    /**
     * @var TypeProcessor
     */
    protected $typeProcessor;

    /**
<<<<<<< HEAD
     * @var \Magento\Framework\Reflection\DataObjectProcessor|\PHPUnit\Framework\MockObject\MockObject
=======
     * @var DataObjectProcessor|MockObject
>>>>>>> 5ce65294
     */
    protected $objectProcessorMock;

    /**
<<<<<<< HEAD
     * @var \Magento\Framework\Api\AttributeValueFactory|\PHPUnit\Framework\MockObject\MockObject
=======
     * @var AttributeValueFactory|MockObject
>>>>>>> 5ce65294
     */
    protected $attributeValueFactoryMock;

    /**
<<<<<<< HEAD
     * @var \Magento\Framework\Reflection\MethodsMap|\PHPUnit\Framework\MockObject\MockObject
=======
     * @var MethodsMap|MockObject
>>>>>>> 5ce65294
     */
    protected $methodsMapProcessor;

    /**
<<<<<<< HEAD
     * @var \Magento\Framework\Api\ExtensionAttribute\JoinProcessor|\PHPUnit\Framework\MockObject\MockObject
=======
     * @var JoinProcessor|MockObject
>>>>>>> 5ce65294
     */
    protected $joinProcessorMock;

    protected function setUp(): void
    {
        $this->objectManager = new ObjectManager($this);

        $this->objectFactoryMock = $this->getMockBuilder(ObjectFactory::class)
            ->disableOriginalConstructor()
            ->getMock();
        $this->objectProcessorMock = $this->getMockBuilder(DataObjectProcessor::class)
            ->disableOriginalConstructor()
            ->getMock();
        $this->methodsMapProcessor = $this->getMockBuilder(MethodsMap::class)
            ->disableOriginalConstructor()
            ->getMock();
        $this->attributeValueFactoryMock = $this->getMockBuilder(AttributeValueFactory::class)
            ->disableOriginalConstructor()
            ->getMock();
        $this->joinProcessorMock = $this->getMockBuilder(JoinProcessor::class)
            ->setMethods(['extractExtensionAttributes'])
            ->disableOriginalConstructor()
            ->getMock();
        $this->joinProcessorMock->expects($this->any())
            ->method('extractExtensionAttributes')
            ->willReturnArgument(1);
        $this->typeProcessor = $this->objectManager->getObject(TypeProcessor::class);

        $this->dataObjectHelper = $this->objectManager->getObject(
            DataObjectHelper::class,
            [
                'objectFactory' => $this->objectFactoryMock,
                'typeProcessor' => $this->typeProcessor,
                'objectProcessor' => $this->objectProcessorMock,
                'methodsMapProcessor' => $this->methodsMapProcessor,
                'joinProcessor' => $this->joinProcessorMock
            ]
        );
    }

    public function testPopulateWithArrayWithSimpleAttributes()
    {
        $id = 5;
        $countryId = 15;
        $street = ["7700 W Parmer Lane", "second line"];
        $isDefaultShipping = true;

        $regionId = 7;
        $region = "TX";

        /** @var Address $addressDataObject */
        $addressDataObject = $this->objectManager->getObject(
            Address::class,
            [
                'dataObjectHelper' => $this->dataObjectHelper,
            ]
        );

        /** @var Region $regionDataObject */
        $regionDataObject = $this->objectManager->getObject(
            Region::class,
            [
                'dataObjectHelper' => $this->dataObjectHelper,
            ]
        );
        $data = [
            'id' => $id,
            'country_id' => $countryId,
            'street' => $street,
            'default_shipping' => $isDefaultShipping,
            'region' => [
                'region_id' => $regionId,
                'region' => $region,
            ],
        ];

        $this->methodsMapProcessor->expects($this->at(0))
            ->method('getMethodReturnType')
            ->with(AddressInterface::class, 'getStreet')
            ->willReturn('string[]');
        $this->methodsMapProcessor->expects($this->at(1))
            ->method('getMethodReturnType')
            ->with(AddressInterface::class, 'getRegion')
            ->willReturn(RegionInterface::class);
        $this->objectFactoryMock->expects($this->once())
            ->method('create')
            ->with(RegionInterface::class, [])
            ->willReturn($regionDataObject);

        $this->dataObjectHelper->populateWithArray(
            $addressDataObject,
            $data,
            AddressInterface::class
        );

        $this->assertEquals($id, $addressDataObject->getId());
        $this->assertEquals($countryId, $addressDataObject->getCountryId());
        $this->assertEquals($street, $addressDataObject->getStreet());
        $this->assertEquals($isDefaultShipping, $addressDataObject->isDefaultShipping());
        $this->assertEquals($region, $addressDataObject->getRegion()->getRegion());
        $this->assertEquals($regionId, $addressDataObject->getRegion()->getRegionId());
    }

    public function testPopulateWithArrayWithCustomAttribute()
    {
        $id = 5;

        $customAttributeCode = 'custom_attribute_code_1';
        $customAttributeValue = 'custom_attribute_value_1';

        $attributeMetaDataMock = $this->getMockBuilder(AttributeMetadataInterface::class)
            ->getMock();
        $attributeMetaDataMock->expects($this->once())
            ->method('getAttributeCode')
            ->willReturn($customAttributeCode);
        $metadataServiceMock = $this->getMockBuilder(AddressMetadata::class)
            ->disableOriginalConstructor()
            ->getMock();
        $metadataServiceMock->expects($this->once())
            ->method('getCustomAttributesMetadata')
            ->with(Address::class)
            ->willReturn(
                [$attributeMetaDataMock]
            );

        /** @var Address $addressDataObject */
        $addressDataObject = $this->objectManager->getObject(
            Address::class,
            [
                'dataObjectHelper' => $this->dataObjectHelper,
                'metadataService' => $metadataServiceMock,
                'attributeValueFactory' => $this->attributeValueFactoryMock,
            ]
        );

        $data = [
            'id' => $id,
            $customAttributeCode => $customAttributeValue,
        ];

        $customAttribute = $this->objectManager->getObject(AttributeValue::class);
        $this->attributeValueFactoryMock->expects($this->once())
            ->method('create')
            ->willReturn($customAttribute);
        $this->dataObjectHelper->populateWithArray(
            $addressDataObject,
            $data,
            AddressInterface::class
        );

        $this->assertEquals($id, $addressDataObject->getId());
        $this->assertEquals(
            $customAttributeValue,
            $addressDataObject->getCustomAttribute($customAttributeCode)->getValue()
        );
        $this->assertEquals(
            $customAttributeCode,
            $addressDataObject->getCustomAttribute($customAttributeCode)->getAttributeCode()
        );
    }

    public function testPopulateWithArrayWithCustomAttributes()
    {
        $id = 5;

        $customAttributeCode = 'custom_attribute_code_1';
        $customAttributeValue = 'custom_attribute_value_1';

        $attributeMetaDataMock = $this->getMockBuilder(AttributeMetadataInterface::class)
            ->getMock();
        $attributeMetaDataMock->expects($this->once())
            ->method('getAttributeCode')
            ->willReturn($customAttributeCode);
        $metadataServiceMock = $this->getMockBuilder(AddressMetadata::class)
            ->disableOriginalConstructor()
            ->getMock();
        $metadataServiceMock->expects($this->once())
            ->method('getCustomAttributesMetadata')
            ->with(Address::class)
            ->willReturn(
                [$attributeMetaDataMock]
            );

        /** @var Address $addressDataObject */
        $addressDataObject = $this->objectManager->getObject(
            Address::class,
            [
                'dataObjectHelper' => $this->dataObjectHelper,
                'metadataService' => $metadataServiceMock,
                'attributeValueFactory' => $this->attributeValueFactoryMock,
            ]
        );

        $data = [
            'id' => $id,
            CustomAttributesDataInterface::CUSTOM_ATTRIBUTES => [
                [
                    AttributeInterface::ATTRIBUTE_CODE => $customAttributeCode,
                    AttributeInterface::VALUE => $customAttributeValue,
                ],
            ],
        ];

        $customAttribute = $this->objectManager->getObject(AttributeValue::class);
        $this->attributeValueFactoryMock->expects($this->once())
            ->method('create')
            ->willReturn($customAttribute);
        $this->dataObjectHelper->populateWithArray(
            $addressDataObject,
            $data,
            AddressInterface::class
        );

        $this->assertEquals($id, $addressDataObject->getId());
        $this->assertEquals(
            $customAttributeValue,
            $addressDataObject->getCustomAttribute($customAttributeCode)->getValue()
        );
        $this->assertEquals(
            $customAttributeCode,
            $addressDataObject->getCustomAttribute($customAttributeCode)->getAttributeCode()
        );
    }

    /**
     * @param array $data1
     * @param array $data2
     * @dataProvider dataProviderForTestMergeDataObjects
     */
    public function testMergeDataObjects($data1, $data2)
    {
        /** @var Address $addressDataObject */
        $firstAddressDataObject = $this->objectManager->getObject(
            Address::class,
            [
                'dataObjectHelper' => $this->dataObjectHelper,
            ]
        );

        /** @var Region $regionDataObject */
        $firstRegionDataObject = $this->objectManager->getObject(
            Region::class,
            [
                'dataObjectHelper' => $this->dataObjectHelper,
            ]
        );

        $firstRegionDataObject->setRegionId($data1['region']['region_id']);
        $firstRegionDataObject->setRegion($data1['region']['region']);
        if (isset($data1['id'])) {
            $firstAddressDataObject->setId($data1['id']);
        }
        if (isset($data1['country_id'])) {
            $firstAddressDataObject->setCountryId($data1['country_id']);
        }
        $firstAddressDataObject->setStreet($data1['street']);
        $firstAddressDataObject->setIsDefaultShipping($data1['default_shipping']);
        $firstAddressDataObject->setRegion($firstRegionDataObject);

        $secondAddressDataObject = $this->objectManager->getObject(
            Address::class,
            [
                'dataObjectHelper' => $this->dataObjectHelper,
            ]
        );

        /** @var Region $regionDataObject */
        $secondRegionDataObject = $this->objectManager->getObject(
            Region::class,
            [
                'dataObjectHelper' => $this->dataObjectHelper,
            ]
        );

        $secondRegionDataObject->setRegionId($data2['region']['region_id']);
        $secondRegionDataObject->setRegion($data2['region']['region']);
        if (isset($data2['id'])) {
            $secondAddressDataObject->setId($data2['id']);
        }
        if (isset($data2['country_id'])) {
            $secondAddressDataObject->setCountryId($data2['country_id']);
        }
        $secondAddressDataObject->setStreet($data2['street']);
        $secondAddressDataObject->setIsDefaultShipping($data2['default_shipping']);
        $secondAddressDataObject->setRegion($secondRegionDataObject);

        $this->objectProcessorMock->expects($this->once())
            ->method('buildOutputDataArray')
            ->with($secondAddressDataObject, get_class($firstAddressDataObject))
            ->willReturn($data2);
        $this->methodsMapProcessor->expects($this->at(0))
            ->method('getMethodReturnType')
            ->with(Address::class, 'getStreet')
            ->willReturn('string[]');
        $this->methodsMapProcessor->expects($this->at(1))
            ->method('getMethodReturnType')
            ->with(Address::class, 'getRegion')
            ->willReturn(RegionInterface::class);
        $this->objectFactoryMock->expects($this->once())
            ->method('create')
            ->with(RegionInterface::class, [])
            ->willReturn($secondRegionDataObject);

        $this->dataObjectHelper->mergeDataObjects(
            get_class($firstAddressDataObject),
            $firstAddressDataObject,
            $secondAddressDataObject
        );

        $this->assertSame($firstAddressDataObject->getId(), $secondAddressDataObject->getId());
        $this->assertSame($firstAddressDataObject->getCountryId(), $secondAddressDataObject->getCountryId());
        $this->assertSame($firstAddressDataObject->getStreet(), $secondAddressDataObject->getStreet());
        $this->assertSame($firstAddressDataObject->isDefaultShipping(), $secondAddressDataObject->isDefaultShipping());
        $this->assertSame($firstAddressDataObject->getRegion(), $secondAddressDataObject->getRegion());
    }

    /**
     * @return array
     */
    public function dataProviderForTestMergeDataObjects()
    {
        return [
            [
                [
                    'id' => '1',
                    'country_id' => '1',
                    'street' => ["7701 W Parmer Lane", "Second Line"],
                    'default_shipping' => true,
                    'region' => [
                        'region_id' => '1',
                        'region' => 'TX',
                    ]
                ],
                [
                    'id' => '2',
                    'country_id' => '2',
                    'street' => ["7702 W Parmer Lane", "Second Line"],
                    'default_shipping' => false,
                    'region' => [
                        'region_id' => '2',
                        'region' => 'TX',
                    ]
                ]
            ],
            [
                [
                    'street' => ["7701 W Parmer Lane", "Second Line"],
                    'default_shipping' => true,
                    'region' => [
                        'region_id' => '1',
                        'region' => 'TX',
                    ]
                ],
                [
                    'id' => '2',
                    'country_id' => '2',
                    'street' => ["7702 W Parmer Lane", "Second Line"],
                    'default_shipping' => false,
                    'region' => [
                        'region_id' => '2',
                        'region' => 'TX',
                    ]
                ]
            ]
        ];
    }
}<|MERGE_RESOLUTION|>--- conflicted
+++ resolved
@@ -43,11 +43,7 @@
     protected $objectManager;
 
     /**
-<<<<<<< HEAD
-     * @var \Magento\Framework\Api\ObjectFactory|\PHPUnit\Framework\MockObject\MockObject
-=======
      * @var ObjectFactory|MockObject
->>>>>>> 5ce65294
      */
     protected $objectFactoryMock;
 
@@ -57,38 +53,22 @@
     protected $typeProcessor;
 
     /**
-<<<<<<< HEAD
-     * @var \Magento\Framework\Reflection\DataObjectProcessor|\PHPUnit\Framework\MockObject\MockObject
-=======
      * @var DataObjectProcessor|MockObject
->>>>>>> 5ce65294
      */
     protected $objectProcessorMock;
 
     /**
-<<<<<<< HEAD
-     * @var \Magento\Framework\Api\AttributeValueFactory|\PHPUnit\Framework\MockObject\MockObject
-=======
      * @var AttributeValueFactory|MockObject
->>>>>>> 5ce65294
      */
     protected $attributeValueFactoryMock;
 
     /**
-<<<<<<< HEAD
-     * @var \Magento\Framework\Reflection\MethodsMap|\PHPUnit\Framework\MockObject\MockObject
-=======
      * @var MethodsMap|MockObject
->>>>>>> 5ce65294
      */
     protected $methodsMapProcessor;
 
     /**
-<<<<<<< HEAD
-     * @var \Magento\Framework\Api\ExtensionAttribute\JoinProcessor|\PHPUnit\Framework\MockObject\MockObject
-=======
      * @var JoinProcessor|MockObject
->>>>>>> 5ce65294
      */
     protected $joinProcessorMock;
 
