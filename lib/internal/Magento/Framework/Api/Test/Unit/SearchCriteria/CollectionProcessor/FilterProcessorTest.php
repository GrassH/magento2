--- conflicted
+++ resolved
@@ -35,11 +35,7 @@
      */
     public function testProcess()
     {
-<<<<<<< HEAD
-        /** @var CustomFilterInterface|\PHPUnit\Framework\MockObject\MockObject $customFilterMock */
-=======
         /** @var CustomFilterInterface|MockObject $customFilterMock */
->>>>>>> 5ce65294
         $customFilterMock = $this->getMockBuilder(CustomFilterInterface::class)
             ->getMock();
 
@@ -75,29 +71,17 @@
 
         $model = $this->getModel($customFilters, $fieldMapping);
 
-<<<<<<< HEAD
-        /** @var FilterGroup|\PHPUnit\Framework\MockObject\MockObject $filterGroupOneMock */
-=======
         /** @var FilterGroup|MockObject $filterGroupOneMock */
->>>>>>> 5ce65294
         $filterGroupOneMock = $this->getMockBuilder(FilterGroup::class)
             ->disableOriginalConstructor()
             ->getMock();
 
-<<<<<<< HEAD
-        /** @var FilterGroup|\PHPUnit\Framework\MockObject\MockObject $filterGroupTwoMock */
-=======
         /** @var FilterGroup|MockObject $filterGroupTwoMock */
->>>>>>> 5ce65294
         $filterGroupTwoMock = $this->getMockBuilder(FilterGroup::class)
             ->disableOriginalConstructor()
             ->getMock();
 
-<<<<<<< HEAD
-        /** @var Filter|\PHPUnit\Framework\MockObject\MockObject $filterOneMock */
-=======
         /** @var Filter|MockObject $filterOneMock */
->>>>>>> 5ce65294
         $filterOneMock = $this->getMockBuilder(Filter::class)
             ->disableOriginalConstructor()
             ->getMock();
@@ -105,11 +89,7 @@
             ->method('getField')
             ->willReturn($customFilterField);
 
-<<<<<<< HEAD
-        /** @var Filter|\PHPUnit\Framework\MockObject\MockObject $filterTwoMock */
-=======
         /** @var Filter|MockObject $filterTwoMock */
->>>>>>> 5ce65294
         $filterTwoMock = $this->getMockBuilder(Filter::class)
             ->disableOriginalConstructor()
             ->getMock();
@@ -123,11 +103,7 @@
             ->method('getConditionType')
             ->willReturn($otherFilterFieldCondition);
 
-<<<<<<< HEAD
-        /** @var Filter|\PHPUnit\Framework\MockObject\MockObject $filterThreeMock */
-=======
         /** @var Filter|MockObject $filterThreeMock */
->>>>>>> 5ce65294
         $filterThreeMock = $this->getMockBuilder(Filter::class)
             ->disableOriginalConstructor()
             ->getMock();
@@ -149,11 +125,7 @@
             ->method('getFilters')
             ->willReturn([$filterThreeMock]);
 
-<<<<<<< HEAD
-        /** @var SearchCriteriaInterface|\PHPUnit\Framework\MockObject\MockObject $searchCriteriaMock */
-=======
         /** @var SearchCriteriaInterface|MockObject $searchCriteriaMock */
->>>>>>> 5ce65294
         $searchCriteriaMock = $this->getMockBuilder(SearchCriteriaInterface::class)
             ->getMock();
 
@@ -161,11 +133,7 @@
             ->method('getFilterGroups')
             ->willReturn([$filterGroupOneMock, $filterGroupTwoMock]);
 
-<<<<<<< HEAD
-        /** @var AbstractDb|\PHPUnit\Framework\MockObject\MockObject $searchCriteriarMock */
-=======
         /** @var AbstractDb|MockObject $searchCriteriarMock */
->>>>>>> 5ce65294
         $collectionMock = $this->getMockBuilder(AbstractDb::class)
             ->disableOriginalConstructor()
             ->getMock();
@@ -185,20 +153,10 @@
         $model->process($searchCriteriaMock, $collectionMock);
     }
 
-<<<<<<< HEAD
-    /**
-     */
-    public function testProcessWithException()
-    {
-        $this->expectException(\InvalidArgumentException::class);
-
-        /** @var \stdClass|\PHPUnit\Framework\MockObject\MockObject $customFilterMock */
-=======
     public function testProcessWithException()
     {
         $this->expectException('InvalidArgumentException');
         /** @var \stdClass|MockObject $customFilterMock */
->>>>>>> 5ce65294
         $customFilterMock = $this->getMockBuilder(\stdClass::class)
             ->setMethods(['apply'])
             ->getMock();
@@ -208,20 +166,12 @@
 
         $model = $this->getModel($customFilters, []);
 
-<<<<<<< HEAD
-        /** @var FilterGroup|\PHPUnit\Framework\MockObject\MockObject $filterGroupOneMock */
-=======
         /** @var FilterGroup|MockObject $filterGroupOneMock */
->>>>>>> 5ce65294
         $filterGroupOneMock = $this->getMockBuilder(FilterGroup::class)
             ->disableOriginalConstructor()
             ->getMock();
 
-<<<<<<< HEAD
-        /** @var Filter|\PHPUnit\Framework\MockObject\MockObject $filterOneMock */
-=======
         /** @var Filter|MockObject $filterOneMock */
->>>>>>> 5ce65294
         $filterOneMock = $this->getMockBuilder(Filter::class)
             ->disableOriginalConstructor()
             ->getMock();
@@ -233,11 +183,7 @@
             ->method('getFilters')
             ->willReturn([$filterOneMock]);
 
-<<<<<<< HEAD
-        /** @var SearchCriteriaInterface|\PHPUnit\Framework\MockObject\MockObject $searchCriteriaMock */
-=======
         /** @var SearchCriteriaInterface|MockObject $searchCriteriaMock */
->>>>>>> 5ce65294
         $searchCriteriaMock = $this->getMockBuilder(SearchCriteriaInterface::class)
             ->getMock();
 
@@ -245,11 +191,7 @@
             ->method('getFilterGroups')
             ->willReturn([$filterGroupOneMock]);
 
-<<<<<<< HEAD
-        /** @var AbstractDb|\PHPUnit\Framework\MockObject\MockObject $searchCriteriarMock */
-=======
         /** @var AbstractDb|MockObject $searchCriteriarMock */
->>>>>>> 5ce65294
         $collectionMock = $this->getMockBuilder(AbstractDb::class)
             ->disableOriginalConstructor()
             ->getMock();
