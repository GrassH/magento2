--- conflicted
+++ resolved
@@ -29,19 +29,11 @@
 
     public function testProcess()
     {
-<<<<<<< HEAD
-        /** @var CollectionProcessorInterface|\PHPUnit\Framework\MockObject\MockObject $customFilterMock */
-        $processorOneMock = $this->getMockBuilder(CollectionProcessorInterface::class)
-            ->getMock();
-
-        /** @var CollectionProcessorInterface|\PHPUnit\Framework\MockObject\MockObject $processorTwoMock */
-=======
         /** @var CollectionProcessorInterface|MockObject $customFilterMock */
         $processorOneMock = $this->getMockBuilder(CollectionProcessorInterface::class)
             ->getMock();
 
         /** @var CollectionProcessorInterface|MockObject $processorTwoMock */
->>>>>>> 5ce65294
         $processorTwoMock = $this->getMockBuilder(CollectionProcessorInterface::class)
             ->getMock();
 
@@ -49,19 +41,11 @@
 
         $model = $this->getModel($processors);
 
-<<<<<<< HEAD
-        /** @var SearchCriteriaInterface|\PHPUnit\Framework\MockObject\MockObject $searchCriteriaMock */
-        $searchCriteriaMock = $this->getMockBuilder(SearchCriteriaInterface::class)
-            ->getMock();
-
-        /** @var AbstractDb|\PHPUnit\Framework\MockObject\MockObject $searchCriteriarMock */
-=======
         /** @var SearchCriteriaInterface|MockObject $searchCriteriaMock */
         $searchCriteriaMock = $this->getMockBuilder(SearchCriteriaInterface::class)
             ->getMock();
 
         /** @var AbstractDb|MockObject $searchCriteriarMock */
->>>>>>> 5ce65294
         $collectionMock = $this->getMockBuilder(AbstractDb::class)
             ->disableOriginalConstructor()
             ->getMock();
@@ -77,29 +61,15 @@
         $model->process($searchCriteriaMock, $collectionMock);
     }
 
-<<<<<<< HEAD
-    /**
-     */
-    public function testProcessWithException()
-    {
-        $this->expectException(\InvalidArgumentException::class);
-
-        /** @var CollectionProcessorInterface|\PHPUnit\Framework\MockObject\MockObject $customFilterMock */
-=======
     public function testProcessWithException()
     {
         $this->expectException('InvalidArgumentException');
         /** @var CollectionProcessorInterface|MockObject $customFilterMock */
->>>>>>> 5ce65294
         $processorOneMock = $this->getMockBuilder(CollectionProcessorInterface::class)
             ->setMethods(['process'])
-            ->getMockForAbstractClass();
+            ->getMock();
 
-<<<<<<< HEAD
-        /** @var \stdClass|\PHPUnit\Framework\MockObject\MockObject $processorTwoMock */
-=======
         /** @var \stdClass|MockObject $processorTwoMock */
->>>>>>> 5ce65294
         $processorTwoMock = $this->getMockBuilder(\stdClass::class)
             ->setMethods(['process'])
             ->getMock();
@@ -108,19 +78,11 @@
 
         $model = $this->getModel($processors);
 
-<<<<<<< HEAD
-        /** @var SearchCriteriaInterface|\PHPUnit\Framework\MockObject\MockObject $searchCriteriaMock */
-        $searchCriteriaMock = $this->getMockBuilder(SearchCriteriaInterface::class)
-            ->getMock();
-
-        /** @var AbstractDb|\PHPUnit\Framework\MockObject\MockObject $searchCriteriarMock */
-=======
         /** @var SearchCriteriaInterface|MockObject $searchCriteriaMock */
         $searchCriteriaMock = $this->getMockBuilder(SearchCriteriaInterface::class)
             ->getMock();
 
         /** @var AbstractDb|MockObject $searchCriteriarMock */
->>>>>>> 5ce65294
         $collectionMock = $this->getMockBuilder(AbstractDb::class)
             ->disableOriginalConstructor()
             ->getMock();
