<?php
/**
 * Copyright © Magento, Inc. All rights reserved.
 * See COPYING.txt for license details.
 */
declare(strict_types=1);

namespace Magento\Framework\Api\Test\Unit\SearchCriteria\CollectionProcessor;

use Magento\Framework\Api\SearchCriteria\CollectionProcessor\PaginationProcessor;
use Magento\Framework\Api\SearchCriteriaInterface;
use Magento\Framework\Data\Collection\AbstractDb;
use PHPUnit\Framework\MockObject\MockObject;
use PHPUnit\Framework\TestCase;

class PaginationProcessorTest extends TestCase
{
    public function testProcess()
    {
        $model = new PaginationProcessor();

<<<<<<< HEAD
        /** @var SearchCriteriaInterface|\PHPUnit\Framework\MockObject\MockObject $searchCriteriaMock */
=======
        /** @var SearchCriteriaInterface|MockObject $searchCriteriaMock */
>>>>>>> 5ce65294
        $searchCriteriaMock = $this->getMockBuilder(SearchCriteriaInterface::class)
            ->getMock();
        $searchCriteriaMock->expects($this->once())
            ->method('getCurrentPage')
            ->willReturn(22);
        $searchCriteriaMock->expects($this->once())
            ->method('getPageSize')
            ->willReturn(33);

<<<<<<< HEAD
        /** @var AbstractDb|\PHPUnit\Framework\MockObject\MockObject $searchCriteriarMock */
=======
        /** @var AbstractDb|MockObject $searchCriteriarMock */
>>>>>>> 5ce65294
        $collectionMock = $this->getMockBuilder(AbstractDb::class)
            ->disableOriginalConstructor()
            ->getMock();
        $collectionMock->expects($this->once())
            ->method('setCurPage')
            ->with(22)
            ->willReturnSelf();
        $collectionMock->expects($this->once())
            ->method('setPageSize')
            ->with(33)
            ->willReturnSelf();

        $model->process($searchCriteriaMock, $collectionMock);
    }
}<|MERGE_RESOLUTION|>--- conflicted
+++ resolved
@@ -19,11 +19,7 @@
     {
         $model = new PaginationProcessor();
 
-<<<<<<< HEAD
-        /** @var SearchCriteriaInterface|\PHPUnit\Framework\MockObject\MockObject $searchCriteriaMock */
-=======
         /** @var SearchCriteriaInterface|MockObject $searchCriteriaMock */
->>>>>>> 5ce65294
         $searchCriteriaMock = $this->getMockBuilder(SearchCriteriaInterface::class)
             ->getMock();
         $searchCriteriaMock->expects($this->once())
@@ -33,11 +29,7 @@
             ->method('getPageSize')
             ->willReturn(33);
 
-<<<<<<< HEAD
-        /** @var AbstractDb|\PHPUnit\Framework\MockObject\MockObject $searchCriteriarMock */
-=======
         /** @var AbstractDb|MockObject $searchCriteriarMock */
->>>>>>> 5ce65294
         $collectionMock = $this->getMockBuilder(AbstractDb::class)
             ->disableOriginalConstructor()
             ->getMock();
