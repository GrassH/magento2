--- conflicted
+++ resolved
@@ -47,11 +47,7 @@
 
         $model = $this->getModel($fieldMapping, $defaultOrders);
 
-<<<<<<< HEAD
-        /** @var SortOrder|\PHPUnit\Framework\MockObject\MockObject $sortOrderOneMock */
-=======
         /** @var SortOrder|MockObject $sortOrderOneMock */
->>>>>>> 5ce65294
         $sortOrderOneMock = $this->getMockBuilder(SortOrder::class)
             ->disableOriginalConstructor()
             ->getMock();
@@ -62,11 +58,7 @@
             ->method('getDirection')
             ->willReturn($orderOneDirection);
 
-<<<<<<< HEAD
-        /** @var SortOrder|\PHPUnit\Framework\MockObject\MockObject $sortOrderTwoMock */
-=======
         /** @var SortOrder|MockObject $sortOrderTwoMock */
->>>>>>> 5ce65294
         $sortOrderTwoMock = $this->getMockBuilder(SortOrder::class)
             ->disableOriginalConstructor()
             ->getMock();
@@ -77,11 +69,7 @@
             ->method('getDirection')
             ->willReturn($orderTwoDirection);
 
-<<<<<<< HEAD
-        /** @var SortOrder|\PHPUnit\Framework\MockObject\MockObject $sortOrderThreeMock */
-=======
         /** @var SortOrder|MockObject $sortOrderThreeMock */
->>>>>>> 5ce65294
         $sortOrderThreeMock = $this->getMockBuilder(SortOrder::class)
             ->disableOriginalConstructor()
             ->getMock();
@@ -92,11 +80,7 @@
             ->method('getDirection')
             ->willReturn($orderThreeDirection);
 
-<<<<<<< HEAD
-        /** @var SortOrder|\PHPUnit\Framework\MockObject\MockObject $sortOrderThreeMock */
-=======
         /** @var SortOrder|MockObject $sortOrderThreeMock */
->>>>>>> 5ce65294
         $sortOrderFourMock = $this->getMockBuilder(SortOrder::class)
             ->disableOriginalConstructor()
             ->getMock();
@@ -106,11 +90,7 @@
         $sortOrderFourMock->expects($this->never())
             ->method('getDirection');
 
-<<<<<<< HEAD
-        /** @var SearchCriteriaInterface|\PHPUnit\Framework\MockObject\MockObject $searchCriteriaMock */
-=======
         /** @var SearchCriteriaInterface|MockObject $searchCriteriaMock */
->>>>>>> 5ce65294
         $searchCriteriaMock = $this->getMockBuilder(SearchCriteriaInterface::class)
             ->getMock();
 
@@ -118,11 +98,7 @@
             ->method('getSortOrders')
             ->willReturn([$sortOrderOneMock, $sortOrderTwoMock, $sortOrderThreeMock, $sortOrderFourMock]);
 
-<<<<<<< HEAD
-        /** @var AbstractDb|\PHPUnit\Framework\MockObject\MockObject $collectionMock */
-=======
         /** @var AbstractDb|MockObject $collectionMock */
->>>>>>> 5ce65294
         $collectionMock = $this->getMockBuilder(AbstractDb::class)
             ->disableOriginalConstructor()
             ->getMock();
@@ -160,11 +136,7 @@
 
         $model = $this->getModel($fieldMapping, $defaultOrders);
 
-<<<<<<< HEAD
-        /** @var SearchCriteriaInterface|\PHPUnit\Framework\MockObject\MockObject $searchCriteriaMock */
-=======
         /** @var SearchCriteriaInterface|MockObject $searchCriteriaMock */
->>>>>>> 5ce65294
         $searchCriteriaMock = $this->getMockBuilder(SearchCriteriaInterface::class)
             ->getMock();
 
@@ -172,11 +144,7 @@
             ->method('getSortOrders')
             ->willReturn([]);
 
-<<<<<<< HEAD
-        /** @var AbstractDb|\PHPUnit\Framework\MockObject\MockObject $collectionMock */
-=======
         /** @var AbstractDb|MockObject $collectionMock */
->>>>>>> 5ce65294
         $collectionMock = $this->getMockBuilder(AbstractDb::class)
             ->disableOriginalConstructor()
             ->getMock();
