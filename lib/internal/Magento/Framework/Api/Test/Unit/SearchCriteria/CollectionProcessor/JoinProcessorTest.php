--- conflicted
+++ resolved
@@ -36,11 +36,7 @@
      */
     public function testProcess()
     {
-<<<<<<< HEAD
-        /** @var \PHPUnit\Framework\MockObject\MockObject $customJoinMock */
-=======
         /** @var MockObject $customJoinMock */
->>>>>>> 5ce65294
         $customJoinMock = $this->createMock(
             CustomJoinInterface::class
         );
@@ -53,28 +49,16 @@
 
         $model = $this->getModel($joins, $fieldMapping);
 
-<<<<<<< HEAD
-        /** @var SearchCriteriaInterface|\PHPUnit\Framework\MockObject\MockObject $searchCriteriaMock */
-        $searchCriteriaMock = $this->getMockBuilder(SearchCriteriaInterface::class)
-            ->getMock();
-
-        /** @var FilterGroup |\PHPUnit\Framework\MockObject\MockObject $JoinGroupOneMock */
-=======
         /** @var SearchCriteriaInterface|MockObject $searchCriteriaMock */
         $searchCriteriaMock = $this->getMockBuilder(SearchCriteriaInterface::class)
             ->getMock();
 
         /** @var FilterGroup|MockObject $JoinGroupOneMock */
->>>>>>> 5ce65294
         $filterGroup = $this->getMockBuilder(FilterGroup::class)
             ->disableOriginalConstructor()
             ->getMock();
 
-<<<<<<< HEAD
-        /** @var Filter |\PHPUnit\Framework\MockObject\MockObject $JoinThreeMock */
-=======
         /** @var Filter|MockObject $JoinThreeMock */
->>>>>>> 5ce65294
         $filter1 = $this->getMockBuilder(Filter::class)
             ->disableOriginalConstructor()
             ->getMock();
@@ -95,11 +79,7 @@
             ->method('getFilterGroups')
             ->willReturn([$filterGroup]);
 
-<<<<<<< HEAD
-        /** @var AbstractDb|\PHPUnit\Framework\MockObject\MockObject $searchCriteriarMock */
-=======
         /** @var AbstractDb|MockObject $searchCriteriarMock */
->>>>>>> 5ce65294
         $collectionMock = $this->getMockBuilder(AbstractDb::class)
             ->disableOriginalConstructor()
             ->getMock();
@@ -112,40 +92,22 @@
         $model->process($searchCriteriaMock, $collectionMock);
     }
 
-<<<<<<< HEAD
-    /**
-     */
-    public function testProcessWithException()
-    {
-        $this->expectException(\InvalidArgumentException::class);
-
-        /** @var \PHPUnit\Framework\MockObject\MockObject $customJoinMock */
-=======
     public function testProcessWithException()
     {
         $this->expectException('InvalidArgumentException');
         /** @var MockObject $customJoinMock */
->>>>>>> 5ce65294
         $customJoinMock = $this->getMockBuilder(\stdClass::class)
             ->getMock();
 
         $customField = 'customJoinField';
         $joins = [$customField => $customJoinMock];
 
-<<<<<<< HEAD
-        /** @var SearchCriteriaInterface|\PHPUnit\Framework\MockObject\MockObject $searchCriteriaMock */
-=======
         /** @var SearchCriteriaInterface|MockObject $searchCriteriaMock */
->>>>>>> 5ce65294
         $searchCriteriaMock = $this->getMockBuilder(SearchCriteriaInterface::class)
             ->getMock();
 
         $model = $this->getModel($joins, []);
-<<<<<<< HEAD
-        /** @var SortOrder |\PHPUnit\Framework\MockObject\MockObject $JoinGroupOneMock */
-=======
         /** @var SortOrder|MockObject $JoinGroupOneMock */
->>>>>>> 5ce65294
         $sortOrder = $this->getMockBuilder(SortOrder::class)
             ->disableOriginalConstructor()
             ->getMock();
@@ -155,11 +117,7 @@
         $searchCriteriaMock->expects($this->exactly(2))
             ->method('getSortOrders')
             ->willReturn([$sortOrder]);
-<<<<<<< HEAD
-        /** @var AbstractDb|\PHPUnit\Framework\MockObject\MockObject $searchCriteriarMock */
-=======
         /** @var AbstractDb|MockObject $searchCriteriarMock */
->>>>>>> 5ce65294
         $collectionMock = $this->getMockBuilder(AbstractDb::class)
             ->disableOriginalConstructor()
             ->getMock();
