<?php
/**
 * Copyright © Magento, Inc. All rights reserved.
 * See COPYING.txt for license details.
 */
declare(strict_types=1);

namespace Magento\Framework\Api\Test\Unit\Api;

use Magento\Framework\Api\AttributeInterface;
use Magento\Framework\Api\AttributeValue;
use Magento\Framework\Api\CustomAttributesDataInterface;
use Magento\Framework\Api\Data\ImageContentInterface;
use Magento\Framework\Api\DataObjectHelper;
use Magento\Framework\Api\ImageContentValidatorInterface;
use Magento\Framework\Api\ImageProcessor;
use Magento\Framework\Api\Uploader;
use Magento\Framework\Filesystem;
use Magento\Framework\Filesystem\Directory\WriteInterface;
use Magento\Framework\TestFramework\Unit\Helper\ObjectManager;
use PHPUnit\Framework\MockObject\MockObject;
use PHPUnit\Framework\TestCase;
use Psr\Log\LoggerInterface;

/**
 * Unit test class for \Magento\Framework\Api\ImageProcessor
 * @SuppressWarnings(PHPMD.CouplingBetweenObjects)
 */
class ImageProcessorTest extends TestCase
{
    /**
     * @var ImageProcessor
     */
    protected $imageProcessor;

    /**
     * @var ObjectManager
     */
    protected $objectManager;

    /**
<<<<<<< HEAD
     * @var \Magento\Framework\Filesystem|\PHPUnit\Framework\MockObject\MockObject
=======
     * @var Filesystem|MockObject
>>>>>>> 5ce65294
     */
    protected $fileSystemMock;

    /**
<<<<<<< HEAD
     * @var \Magento\Framework\Api\ImageContentValidatorInterface|\PHPUnit\Framework\MockObject\MockObject
=======
     * @var ImageContentValidatorInterface|MockObject
>>>>>>> 5ce65294
     */
    protected $contentValidatorMock;

    /**
<<<<<<< HEAD
     * @var \Magento\Framework\Api\DataObjectHelper|\PHPUnit\Framework\MockObject\MockObject
=======
     * @var DataObjectHelper|MockObject
>>>>>>> 5ce65294
     */
    protected $dataObjectHelperMock;

    /**
<<<<<<< HEAD
     * @var \Psr\Log\LoggerInterface|\PHPUnit\Framework\MockObject\MockObject
=======
     * @var LoggerInterface|MockObject
>>>>>>> 5ce65294
     */
    protected $loggerMock;

    /**
<<<<<<< HEAD
     * @var \Magento\Framework\Api\Uploader|\PHPUnit\Framework\MockObject\MockObject
=======
     * @var Uploader|MockObject
>>>>>>> 5ce65294
     */
    protected $uploaderMock;

    /**
<<<<<<< HEAD
     * @var \Magento\Framework\Filesystem\Directory\WriteInterface|\PHPUnit\Framework\MockObject\MockObject
=======
     * @var WriteInterface|MockObject
>>>>>>> 5ce65294
     */
    protected $directoryWriteMock;

    protected function setUp(): void
    {
        $this->objectManager = new ObjectManager($this);

        $this->directoryWriteMock = $this->getMockForAbstractClass(
            WriteInterface::class
        );
        $this->fileSystemMock = $this->getMockBuilder(Filesystem::class)
            ->disableOriginalConstructor()
            ->getMock();
        $this->fileSystemMock->expects($this->any())
            ->method('getDirectoryWrite')
            ->willReturn($this->directoryWriteMock);
        $this->contentValidatorMock = $this->getMockBuilder(
            ImageContentValidatorInterface::class
        )
            ->disableOriginalConstructor()
            ->getMock();
        $this->dataObjectHelperMock = $this->getMockBuilder(DataObjectHelper::class)
            ->disableOriginalConstructor()
            ->getMock();
        $this->loggerMock = $this->getMockBuilder(LoggerInterface::class)
            ->disableOriginalConstructor()
            ->getMock();
        $this->uploaderMock = $this->getMockBuilder(Uploader::class)
            ->setMethods(
                [
                    'processFileAttributes',
                    'setFilesDispersion',
                    'setFilenamesCaseSensitivity',
                    'setAllowRenameFiles',
                    'save',
                    'getUploadedFileName'
                ]
            )
            ->disableOriginalConstructor()
            ->getMock();

        $this->imageProcessor = $this->objectManager->getObject(
            ImageProcessor::class,
            [
                'fileSystem' => $this->fileSystemMock,
                'contentValidator' => $this->contentValidatorMock,
                'dataObjectHelper' => $this->dataObjectHelperMock,
                'logger' => $this->loggerMock,
                'uploader' => $this->uploaderMock
            ]
        );
    }

    public function testSaveWithNoImageData()
    {
        $imageDataMock = $this->getMockBuilder(CustomAttributesDataInterface::class)
            ->disableOriginalConstructor()
            ->getMock();
        $imageDataMock->expects($this->once())
            ->method('getCustomAttributes')
            ->willReturn([]);

        $this->dataObjectHelperMock->expects($this->once())
            ->method('getCustomAttributeValueByType')
            ->willReturn([]);

        $this->assertEquals($imageDataMock, $this->imageProcessor->save($imageDataMock, 'testEntityType'));
    }

<<<<<<< HEAD
    /**
     */
    public function testSaveInputException()
    {
        $this->expectException(\Magento\Framework\Exception\InputException::class);
        $this->expectExceptionMessage('The image content is invalid. Verify the content and try again.');

        $imageContent = $this->getMockBuilder(\Magento\Framework\Api\Data\ImageContentInterface::class)
=======
    public function testSaveInputException()
    {
        $this->expectException('Magento\Framework\Exception\InputException');
        $this->expectExceptionMessage('The image content is invalid. Verify the content and try again.');
        $imageContent = $this->getMockBuilder(ImageContentInterface::class)
>>>>>>> 5ce65294
            ->disableOriginalConstructor()
            ->getMock();
        $imageDataObject = $this->getMockBuilder(AttributeValue::class)
            ->disableOriginalConstructor()
            ->getMock();
        $imageDataObject->expects($this->once())
            ->method('getValue')
            ->willReturn($imageContent);

        $imageDataMock = $this->getMockBuilder(CustomAttributesDataInterface::class)
            ->disableOriginalConstructor()
            ->getMock();
        $imageDataMock->expects($this->once())
            ->method('getCustomAttributes')
            ->willReturn([]);

        $this->dataObjectHelperMock->expects($this->once())
            ->method('getCustomAttributeValueByType')
            ->willReturn([$imageDataObject]);

        $this->contentValidatorMock->expects($this->once())
            ->method('isValid')
            ->willReturn(false);

        $this->imageProcessor->save($imageDataMock, 'testEntityType');
    }

    public function testSaveWithNoPreviousData()
    {
        $imageContent = $this->getMockBuilder(ImageContentInterface::class)
            ->disableOriginalConstructor()
            ->getMock();
        $imageContent->expects($this->any())
            ->method('getBase64EncodedData')
            ->willReturn('testImageData');
        $imageContent->expects($this->any())
            ->method('getName')
            ->willReturn('testFileName');
        $imageContent->expects($this->any())
            ->method('getType')
            ->willReturn('image/jpg');

        $imageDataObject = $this->getMockBuilder(AttributeValue::class)
            ->disableOriginalConstructor()
            ->getMock();
        $imageDataObject->expects($this->once())
            ->method('getValue')
            ->willReturn($imageContent);

        $imageData = $this->getMockForAbstractClass(CustomAttributesDataInterface::class);
        $imageData->expects($this->once())
            ->method('getCustomAttributes')
            ->willReturn([]);

        $this->dataObjectHelperMock->expects($this->once())
            ->method('getCustomAttributeValueByType')
            ->willReturn([$imageDataObject]);

        $this->contentValidatorMock->expects($this->once())
            ->method('isValid')
            ->willReturn(true);

        $this->directoryWriteMock->expects($this->any())
            ->method('getAbsolutePath')
            ->willReturn('testPath');

        $this->assertEquals($imageData, $this->imageProcessor->save($imageData, 'testEntityType'));
    }

    public function testSaveWithPreviousData()
    {
        $imageContent = $this->getMockBuilder(ImageContentInterface::class)
            ->disableOriginalConstructor()
            ->getMock();
        $imageContent->expects($this->any())
            ->method('getBase64EncodedData')
            ->willReturn('testImageData');
        $imageContent->expects($this->any())
            ->method('getName')
            ->willReturn('testFileName.png');

        $imageDataObject = $this->getMockBuilder(AttributeValue::class)
            ->disableOriginalConstructor()
            ->getMock();
        $imageDataObject->expects($this->once())
            ->method('getValue')
            ->willReturn($imageContent);

        $imageData = $this->getMockForAbstractClass(CustomAttributesDataInterface::class);
        $imageData->expects($this->once())
            ->method('getCustomAttributes')
            ->willReturn([]);

        $this->dataObjectHelperMock->expects($this->once())
            ->method('getCustomAttributeValueByType')
            ->willReturn([$imageDataObject]);

        $this->contentValidatorMock->expects($this->once())
            ->method('isValid')
            ->willReturn(true);

        $this->directoryWriteMock->expects($this->any())
            ->method('getAbsolutePath')
            ->willReturn('testPath');

        $prevImageAttribute = $this->getMockForAbstractClass(AttributeInterface::class);
        $prevImageAttribute->expects($this->once())
            ->method('getValue')
            ->willReturn('testImagePath');

        $prevImageData = $this->getMockForAbstractClass(CustomAttributesDataInterface::class);
        $prevImageData->expects($this->once())
            ->method('getCustomAttribute')
            ->willReturn($prevImageAttribute);

        $this->assertEquals($imageData, $this->imageProcessor->save($imageData, 'testEntityType', $prevImageData));
    }

<<<<<<< HEAD
    /**
     */
    public function testSaveWithoutFileExtension()
    {
        $this->expectException(\Magento\Framework\Exception\InputException::class);
        $this->expectExceptionMessage('Cannot recognize image extension.');

        $imageContent = $this->getMockBuilder(\Magento\Framework\Api\Data\ImageContentInterface::class)
=======
    public function testSaveWithoutFileExtension()
    {
        $this->expectException('Magento\Framework\Exception\InputException');
        $this->expectExceptionMessage('Cannot recognize image extension.');
        $imageContent = $this->getMockBuilder(ImageContentInterface::class)
>>>>>>> 5ce65294
            ->disableOriginalConstructor()
            ->getMock();
        $imageContent->expects($this->once())
            ->method('getBase64EncodedData')
            ->willReturn('testImageData');
        $imageContent->expects($this->once())
            ->method('getName')
            ->willReturn('testFileName');

        $imageDataObject = $this->getMockBuilder(AttributeValue::class)
            ->disableOriginalConstructor()
            ->getMock();
        $imageDataObject->expects($this->once())
            ->method('getValue')
            ->willReturn($imageContent);

        $imageData = $this->getMockForAbstractClass(CustomAttributesDataInterface::class);
        $imageData->expects($this->once())
            ->method('getCustomAttributes')
            ->willReturn([]);

        $this->dataObjectHelperMock->expects($this->once())
            ->method('getCustomAttributeValueByType')
            ->willReturn([$imageDataObject]);

        $this->contentValidatorMock->expects($this->once())
            ->method('isValid')
            ->willReturn(true);

        $this->assertEquals($imageData, $this->imageProcessor->save($imageData, 'testEntityType'));
    }
}<|MERGE_RESOLUTION|>--- conflicted
+++ resolved
@@ -39,56 +39,32 @@
     protected $objectManager;
 
     /**
-<<<<<<< HEAD
-     * @var \Magento\Framework\Filesystem|\PHPUnit\Framework\MockObject\MockObject
-=======
      * @var Filesystem|MockObject
->>>>>>> 5ce65294
      */
     protected $fileSystemMock;
 
     /**
-<<<<<<< HEAD
-     * @var \Magento\Framework\Api\ImageContentValidatorInterface|\PHPUnit\Framework\MockObject\MockObject
-=======
      * @var ImageContentValidatorInterface|MockObject
->>>>>>> 5ce65294
      */
     protected $contentValidatorMock;
 
     /**
-<<<<<<< HEAD
-     * @var \Magento\Framework\Api\DataObjectHelper|\PHPUnit\Framework\MockObject\MockObject
-=======
      * @var DataObjectHelper|MockObject
->>>>>>> 5ce65294
      */
     protected $dataObjectHelperMock;
 
     /**
-<<<<<<< HEAD
-     * @var \Psr\Log\LoggerInterface|\PHPUnit\Framework\MockObject\MockObject
-=======
      * @var LoggerInterface|MockObject
->>>>>>> 5ce65294
      */
     protected $loggerMock;
 
     /**
-<<<<<<< HEAD
-     * @var \Magento\Framework\Api\Uploader|\PHPUnit\Framework\MockObject\MockObject
-=======
      * @var Uploader|MockObject
->>>>>>> 5ce65294
      */
     protected $uploaderMock;
 
     /**
-<<<<<<< HEAD
-     * @var \Magento\Framework\Filesystem\Directory\WriteInterface|\PHPUnit\Framework\MockObject\MockObject
-=======
      * @var WriteInterface|MockObject
->>>>>>> 5ce65294
      */
     protected $directoryWriteMock;
 
@@ -158,22 +134,11 @@
         $this->assertEquals($imageDataMock, $this->imageProcessor->save($imageDataMock, 'testEntityType'));
     }
 
-<<<<<<< HEAD
-    /**
-     */
-    public function testSaveInputException()
-    {
-        $this->expectException(\Magento\Framework\Exception\InputException::class);
-        $this->expectExceptionMessage('The image content is invalid. Verify the content and try again.');
-
-        $imageContent = $this->getMockBuilder(\Magento\Framework\Api\Data\ImageContentInterface::class)
-=======
     public function testSaveInputException()
     {
         $this->expectException('Magento\Framework\Exception\InputException');
         $this->expectExceptionMessage('The image content is invalid. Verify the content and try again.');
         $imageContent = $this->getMockBuilder(ImageContentInterface::class)
->>>>>>> 5ce65294
             ->disableOriginalConstructor()
             ->getMock();
         $imageDataObject = $this->getMockBuilder(AttributeValue::class)
@@ -292,22 +257,11 @@
         $this->assertEquals($imageData, $this->imageProcessor->save($imageData, 'testEntityType', $prevImageData));
     }
 
-<<<<<<< HEAD
-    /**
-     */
-    public function testSaveWithoutFileExtension()
-    {
-        $this->expectException(\Magento\Framework\Exception\InputException::class);
-        $this->expectExceptionMessage('Cannot recognize image extension.');
-
-        $imageContent = $this->getMockBuilder(\Magento\Framework\Api\Data\ImageContentInterface::class)
-=======
     public function testSaveWithoutFileExtension()
     {
         $this->expectException('Magento\Framework\Exception\InputException');
         $this->expectExceptionMessage('Cannot recognize image extension.');
         $imageContent = $this->getMockBuilder(ImageContentInterface::class)
->>>>>>> 5ce65294
             ->disableOriginalConstructor()
             ->getMock();
         $imageContent->expects($this->once())
