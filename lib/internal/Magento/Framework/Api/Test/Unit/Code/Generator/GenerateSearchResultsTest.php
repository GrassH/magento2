--- conflicted
+++ resolved
@@ -16,11 +16,7 @@
 class GenerateSearchResultsTest extends TestCase
 {
     /**
-<<<<<<< HEAD
-     * @var \PHPUnit\Framework\MockObject\MockObject
-=======
      * @var MockObject
->>>>>>> 5ce65294
      */
     protected $ioObjectMock;
 
@@ -54,14 +50,14 @@
         $this->ioObjectMock->expects($this->once())
             ->method('generateResultFileName')
             ->with('\\' . \Magento\Framework\Api\Code\Generator\SampleSearchResults::class)
-            ->willReturn('SampleSearchResults.php');
+            ->will($this->returnValue('SampleSearchResults.php'));
         $this->ioObjectMock->expects($this->once())
             ->method('writeResultFile')
             ->with('SampleSearchResults.php', $sampleSearchResultBuilderCode);
 
         $model->expects($this->once())
             ->method('_validateData')
-            ->willReturn(true);
+            ->will($this->returnValue(true));
         $this->assertEquals('SampleSearchResults.php', $model->generate());
     }
 }