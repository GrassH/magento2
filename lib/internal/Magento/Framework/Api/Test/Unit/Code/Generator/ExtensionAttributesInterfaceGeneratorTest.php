--- conflicted
+++ resolved
@@ -53,14 +53,9 @@
             \Magento\Framework\Api\Code\Generator\ExtensionAttributesInterfaceGenerator::class,
             [
                 'config' => $configMock,
-<<<<<<< HEAD
+                'typeProcessor' => $typeProcessorMock,
                 'sourceClassName' => \Magento\Catalog\Api\Data\Product::class,
                 'resultClassName' => \Magento\Catalog\Api\Data\ProductExtensionInterface::class,
-=======
-                'typeProcessor' => $typeProcessorMock,
-                'sourceClassName' => '\Magento\Catalog\Api\Data\Product',
-                'resultClassName' => '\Magento\Catalog\Api\Data\ProductExtensionInterface',
->>>>>>> f5539378
                 'classGenerator' => null
             ]
         );
