<?php
/**
 * Copyright © Magento, Inc. All rights reserved.
 * See COPYING.txt for license details.
 */
declare(strict_types=1);

namespace Magento\Framework\Api\Test\Unit\Code\Generator;

use Magento\Framework\Api\Code\Generator\Mapper;
use Magento\Framework\Code\Generator\Io;
use Magento\Framework\Filesystem\FileResolver;
use PHPUnit\Framework\MockObject\MockObject;
use PHPUnit\Framework\TestCase;

class GenerateMapperTest extends TestCase
{
    /**
<<<<<<< HEAD
     * @var \PHPUnit\Framework\MockObject\MockObject
=======
     * @var MockObject
>>>>>>> 5ce65294
     */
    protected $ioObjectMock;

    /**
     * Prepare test env
     */
    protected function setUp(): void
    {
        $this->ioObjectMock = $this->createMock(Io::class);
    }

    /**
     * Create mock for class \Magento\Framework\Code\Generator\Io
     */
    public function testGenerate()
    {
        require_once __DIR__ . '/Sample.php';
        $model = $this->getMockBuilder(Mapper::class)
            ->setMethods(['_validateData'])
            ->setConstructorArgs(
                [\Magento\Framework\Api\Code\Generator\Sample::class,
                    null,
                    $this->ioObjectMock,
                    null,
                    null,
                    $this->createMock(FileResolver::class)
                ]
            )
            ->getMock();
        $sampleMapperCode = file_get_contents(__DIR__ . '/_files/SampleMapper.txt');
        $this->ioObjectMock->expects($this->once())
            ->method('generateResultFileName')
            ->with('\\' . \Magento\Framework\Api\Code\Generator\SampleMapper::class)
            ->willReturn('SampleMapper.php');
        $this->ioObjectMock->expects($this->once())
            ->method('writeResultFile')
            ->with('SampleMapper.php', $sampleMapperCode);

        $model->expects($this->once())
            ->method('_validateData')
            ->willReturn(true);
        $this->assertEquals('SampleMapper.php', $model->generate());
    }
}<|MERGE_RESOLUTION|>--- conflicted
+++ resolved
@@ -16,11 +16,7 @@
 class GenerateMapperTest extends TestCase
 {
     /**
-<<<<<<< HEAD
-     * @var \PHPUnit\Framework\MockObject\MockObject
-=======
      * @var MockObject
->>>>>>> 5ce65294
      */
     protected $ioObjectMock;
 
@@ -54,14 +50,14 @@
         $this->ioObjectMock->expects($this->once())
             ->method('generateResultFileName')
             ->with('\\' . \Magento\Framework\Api\Code\Generator\SampleMapper::class)
-            ->willReturn('SampleMapper.php');
+            ->will($this->returnValue('SampleMapper.php'));
         $this->ioObjectMock->expects($this->once())
             ->method('writeResultFile')
             ->with('SampleMapper.php', $sampleMapperCode);
 
         $model->expects($this->once())
             ->method('_validateData')
-            ->willReturn(true);
+            ->will($this->returnValue(true));
         $this->assertEquals('SampleMapper.php', $model->generate());
     }
 }