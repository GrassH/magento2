<?php
/**
 * Copyright © 2016 Magento. All rights reserved.
 * See COPYING.txt for license details.
 */
// @codingStandardsIgnoreFile
namespace Magento\Framework\Api\Test\Unit\Code\Generator;

use Magento\Framework\Api\ExtensionAttribute\Config\Converter;

class ExtensionAttributesGeneratorTest extends \PHPUnit_Framework_TestCase
{
    /**
     * @var \Magento\Framework\Api\ExtensionAttribute\Config|\PHPUnit_Framework_MockObject_MockObject
     */
    protected $configMock;

    /**
     * @var \Magento\Framework\Reflection\TypeProcessor|\PHPUnit_Framework_MockObject_MockObject
     */
    protected $typeProcessorMock;

    /**
     * @var \Magento\Framework\Api\Code\Generator\ExtensionAttributesGenerator|\PHPUnit_Framework_MockObject_MockObject
     */
    protected $model;

    protected function setUp()
    {
        $this->configMock = $this->getMockBuilder(\Magento\Framework\Api\ExtensionAttribute\Config::class)
            ->disableOriginalConstructor()
            ->getMock();

        $this->typeProcessorMock = $this->getMockBuilder('Magento\Framework\Reflection\TypeProcessor')
            ->disableOriginalConstructor()
            ->setMethods(null)
            ->getMock();

        $objectManager = new \Magento\Framework\TestFramework\Unit\Helper\ObjectManager($this);
        $this->model = $objectManager->getObject(
            \Magento\Framework\Api\Code\Generator\ExtensionAttributesGenerator::class,
            [
                'config' => $this->configMock,
<<<<<<< HEAD
                'sourceClassName' => \Magento\Catalog\Api\Data\Product::class,
                'resultClassName' => \Magento\Catalog\Api\Data\ProductExtension::class,
=======
                'typeProcessor' => $this->typeProcessorMock,
                'sourceClassName' => '\Magento\Catalog\Api\Data\Product',
                'resultClassName' => '\Magento\Catalog\Api\Data\ProductExtension',
>>>>>>> f5539378
                'classGenerator' => null
            ]
        );
        parent::setUp();
    }

    public function testGenerate()
    {
        $this->configMock->expects($this->any())
            ->method('get')
            ->willReturn(
                [
                    \Magento\Catalog\Api\Data\ProductInterface::class => [
                        'string_attribute' => [
                            Converter::DATA_TYPE => 'string',
                            Converter::RESOURCE_PERMISSIONS => [],

                        ],
                        'complex_object_attribute' => [
                            Converter::DATA_TYPE => '\Magento\Bundle\Api\Data\OptionInterface[]',
                            Converter::RESOURCE_PERMISSIONS => [],
                        ],
                        // Ensure type declaration is added to argument of setter
                        'complex_object_attribute_with_type_declaration' => [
                            Converter::DATA_TYPE => '\Magento\Bundle\Api\Data\BundleOptionInterface',
                            Converter::RESOURCE_PERMISSIONS => [],
                        ],
                    ],
                    \Magento\Catalog\Api\Data\Product::class => [
                        'should_not_include' => [
                            Converter::DATA_TYPE => 'string',
                            Converter::RESOURCE_PERMISSIONS => [],
                        ],
                    ],
                ]
            );
        $expectedResult = file_get_contents(__DIR__ . '/_files/SampleExtension.txt');
        $this->validateGeneratedCode($expectedResult);
    }

    public function testGenerateEmptyExtension()
    {
        $this->configMock->expects($this->any())
            ->method('get')
            ->willReturn([\Magento\Catalog\Api\Data\Product::class => ['should_not_include' => 'string']]);
        $expectedResult = file_get_contents(__DIR__ . '/_files/SampleEmptyExtension.txt');
        $this->validateGeneratedCode($expectedResult);
    }

    public function testValidateException()
    {
        $objectManager = new \Magento\Framework\TestFramework\Unit\Helper\ObjectManager($this);
        /** @var \Magento\Framework\Api\Code\Generator\ExtensionAttributesGenerator $model */
        $model = $objectManager->getObject(
            \Magento\Framework\Api\Code\Generator\ExtensionAttributesGenerator::class,
            [
                'sourceClassName' => \Magento\Catalog\Api\Data\Product::class,
                'resultClassName' => \Magento\Catalog\Api\Data\ProductInterface::class
            ]
        );
        $reflectionObject = new \ReflectionObject($model);
        $reflectionMethod = $reflectionObject->getMethod('_validateData');
        $reflectionMethod->setAccessible(true);

        $expectedValidationResult = false;
        $this->assertEquals($expectedValidationResult, $reflectionMethod->invoke($model));
        $this->assertTrue(
            in_array(
                'Invalid extension name [\Magento\Catalog\Api\Data\ProductInterface].'
                . ' Use \Magento\Catalog\Api\Data\ProductExtension',
                $model->getErrors()
            ),
            'Expected validation error message is missing.'
        );
    }

    /**
     * Check if generated code matches provided expected result.
     *
     * @param string $expectedResult
     * @return void
     */
    protected function validateGeneratedCode($expectedResult)
    {
        $reflectionObject = new \ReflectionObject($this->model);
        $reflectionMethod = $reflectionObject->getMethod('_generateCode');
        $reflectionMethod->setAccessible(true);
        $generatedCode = $reflectionMethod->invoke($this->model);
        $expectedResult = preg_replace('/\s+/', ' ', $expectedResult);
        $generatedCode = preg_replace('/\s+/', ' ', $generatedCode);
        $this->assertEquals($expectedResult, $generatedCode);
    }
}<|MERGE_RESOLUTION|>--- conflicted
+++ resolved
@@ -41,14 +41,9 @@
             \Magento\Framework\Api\Code\Generator\ExtensionAttributesGenerator::class,
             [
                 'config' => $this->configMock,
-<<<<<<< HEAD
+                'typeProcessor' => $this->typeProcessorMock,
                 'sourceClassName' => \Magento\Catalog\Api\Data\Product::class,
                 'resultClassName' => \Magento\Catalog\Api\Data\ProductExtension::class,
-=======
-                'typeProcessor' => $this->typeProcessorMock,
-                'sourceClassName' => '\Magento\Catalog\Api\Data\Product',
-                'resultClassName' => '\Magento\Catalog\Api\Data\ProductExtension',
->>>>>>> f5539378
                 'classGenerator' => null
             ]
         );
@@ -73,7 +68,7 @@
                         ],
                         // Ensure type declaration is added to argument of setter
                         'complex_object_attribute_with_type_declaration' => [
-                            Converter::DATA_TYPE => '\Magento\Bundle\Api\Data\BundleOptionInterface',
+                            Converter::DATA_TYPE => \Magento\Bundle\Api\Data\BundleOptionInterface::class,
                             Converter::RESOURCE_PERMISSIONS => [],
                         ],
                     ],
