<?php
/**
 * Copyright © Magento, Inc. All rights reserved.
 * See COPYING.txt for license details.
 */
declare(strict_types=1);

namespace Magento\Framework\Api\Test\Unit\Code\Generator;

use Magento\Bundle\Api\Data\BundleOptionInterface;
use Magento\Catalog\Api\Data\ProductInterface;
use Magento\Framework\Api\Code\Generator\ExtensionAttributesGenerator;
use Magento\Framework\Api\ExtensionAttribute\Config;
use Magento\Framework\Api\ExtensionAttribute\Config\Converter;
use Magento\Framework\Reflection\TypeProcessor;
use Magento\Framework\TestFramework\Unit\Helper\ObjectManager;
use PHPUnit\Framework\MockObject\MockObject;
use PHPUnit\Framework\TestCase;

class ExtensionAttributesGeneratorTest extends TestCase
{
    /**
<<<<<<< HEAD
     * @var \Magento\Framework\Api\ExtensionAttribute\Config|\PHPUnit\Framework\MockObject\MockObject
=======
     * @var Config|MockObject
>>>>>>> 5ce65294
     */
    protected $configMock;

    /**
<<<<<<< HEAD
     * @var \Magento\Framework\Reflection\TypeProcessor|\PHPUnit\Framework\MockObject\MockObject
=======
     * @var TypeProcessor|MockObject
>>>>>>> 5ce65294
     */
    protected $typeProcessorMock;

    /**
<<<<<<< HEAD
     * @var \Magento\Framework\Api\Code\Generator\ExtensionAttributesGenerator|\PHPUnit\Framework\MockObject\MockObject
=======
     * @var ExtensionAttributesGenerator|MockObject
>>>>>>> 5ce65294
     */
    protected $model;

    protected function setUp(): void
    {
        $this->configMock = $this->getMockBuilder(Config::class)
            ->disableOriginalConstructor()
            ->getMock();

        $this->typeProcessorMock = $this->getMockBuilder(TypeProcessor::class)
            ->disableOriginalConstructor()
            ->setMethods(null)
            ->getMock();

        $objectManager = new ObjectManager($this);
        $this->model = $objectManager->getObject(
            ExtensionAttributesGenerator::class,
            [
                'config' => $this->configMock,
                'typeProcessor' => $this->typeProcessorMock,
                'sourceClassName' => \Magento\Catalog\Api\Data\Product::class,
                'resultClassName' => \Magento\Catalog\Api\Data\ProductExtension::class,
                'classGenerator' => null
            ]
        );
        parent::setUp();
    }

    public function testGenerate()
    {
        $this->configMock->expects($this->any())
            ->method('get')
            ->willReturn(
                [
                    ProductInterface::class => [
                        'string_attribute' => [
                            Converter::DATA_TYPE => 'string',
                            Converter::RESOURCE_PERMISSIONS => [],

                        ],
                        'complex_object_attribute' => [
                            Converter::DATA_TYPE => '\Magento\Bundle\Api\Data\OptionInterface[]',
                            Converter::RESOURCE_PERMISSIONS => [],
                        ],
                        // Ensure type declaration is added to argument of setter
                        'complex_object_attribute_with_type_declaration' => [
                            Converter::DATA_TYPE => BundleOptionInterface::class,
                            Converter::RESOURCE_PERMISSIONS => [],
                        ],
                    ],
                    \Magento\Catalog\Api\Data\Product::class => [
                        'should_not_include' => [
                            Converter::DATA_TYPE => 'string',
                            Converter::RESOURCE_PERMISSIONS => [],
                        ],
                    ],
                ]
            );
        $expectedResult = file_get_contents(__DIR__ . '/_files/SampleExtension.txt');
        $this->validateGeneratedCode($expectedResult);
    }

    public function testGenerateEmptyExtension()
    {
        $this->configMock->expects($this->any())
            ->method('get')
            ->willReturn([\Magento\Catalog\Api\Data\Product::class => ['should_not_include' => 'string']]);
        $expectedResult = file_get_contents(__DIR__ . '/_files/SampleEmptyExtension.txt');
        $this->validateGeneratedCode($expectedResult);
    }

    public function testValidateException()
    {
        $objectManager = new ObjectManager($this);
        /** @var ExtensionAttributesGenerator $model */
        $model = $objectManager->getObject(
            ExtensionAttributesGenerator::class,
            [
                'sourceClassName' => \Magento\Catalog\Api\Data\Product::class,
                'resultClassName' => ProductInterface::class
            ]
        );
        $reflectionObject = new \ReflectionObject($model);
        $reflectionMethod = $reflectionObject->getMethod('_validateData');
        $reflectionMethod->setAccessible(true);

        $expectedValidationResult = false;
        $this->assertEquals($expectedValidationResult, $reflectionMethod->invoke($model));
        $this->assertTrue(
            in_array(
                'Invalid extension name [\Magento\Catalog\Api\Data\ProductInterface].'
                . ' Use \Magento\Catalog\Api\Data\ProductExtension',
                $model->getErrors()
            ),
            'Expected validation error message is missing.'
        );
    }

    /**
     * Check if generated code matches provided expected result.
     *
     * @param string $expectedResult
     * @return void
     */
    protected function validateGeneratedCode($expectedResult)
    {
        $reflectionObject = new \ReflectionObject($this->model);
        $reflectionMethod = $reflectionObject->getMethod('_generateCode');
        $reflectionMethod->setAccessible(true);
        $generatedCode = $reflectionMethod->invoke($this->model);
        $expectedResult = preg_replace('/\s+/', ' ', $expectedResult);
        $generatedCode = preg_replace('/\s+/', ' ', $generatedCode);
        $this->assertEquals($expectedResult, $generatedCode);
    }
}<|MERGE_RESOLUTION|>--- conflicted
+++ resolved
@@ -20,29 +20,17 @@
 class ExtensionAttributesGeneratorTest extends TestCase
 {
     /**
-<<<<<<< HEAD
-     * @var \Magento\Framework\Api\ExtensionAttribute\Config|\PHPUnit\Framework\MockObject\MockObject
-=======
      * @var Config|MockObject
->>>>>>> 5ce65294
      */
     protected $configMock;
 
     /**
-<<<<<<< HEAD
-     * @var \Magento\Framework\Reflection\TypeProcessor|\PHPUnit\Framework\MockObject\MockObject
-=======
      * @var TypeProcessor|MockObject
->>>>>>> 5ce65294
      */
     protected $typeProcessorMock;
 
     /**
-<<<<<<< HEAD
-     * @var \Magento\Framework\Api\Code\Generator\ExtensionAttributesGenerator|\PHPUnit\Framework\MockObject\MockObject
-=======
      * @var ExtensionAttributesGenerator|MockObject
->>>>>>> 5ce65294
      */
     protected $model;
 
