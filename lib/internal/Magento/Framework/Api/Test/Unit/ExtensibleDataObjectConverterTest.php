<?php
/**
 * Copyright © Magento, Inc. All rights reserved.
 * See COPYING.txt for license details.
 */
declare(strict_types=1);

namespace Magento\Framework\Api\Test\Unit;

use Magento\Framework\Api\AbstractExtensibleObject;
use Magento\Framework\Api\AttributeValue;
use Magento\Framework\Api\ExtensibleDataInterface;
use Magento\Framework\Api\ExtensibleDataObjectConverter;
use Magento\Framework\Reflection\DataObjectProcessor;
use Magento\Framework\TestFramework\Unit\Helper\ObjectManager;
use PHPUnit\Framework\MockObject\MockObject;
use PHPUnit\Framework\TestCase;

class ExtensibleDataObjectConverterTest extends TestCase
{
    /** @var  ExtensibleDataObjectConverter */
    protected $converter;

<<<<<<< HEAD
    /** @var  \Magento\Framework\Reflection\DataObjectProcessor|\PHPUnit\Framework\MockObject\MockObject */
    protected $processor;

    /** @var  \Magento\Framework\Api\ExtensibleDataInterface|\PHPUnit\Framework\MockObject\MockObject */
=======
    /** @var  DataObjectProcessor|MockObject */
    protected $processor;

    /** @var  ExtensibleDataInterface|MockObject */
>>>>>>> 5ce65294
    protected $dataObject;

    protected function setUp(): void
    {
        $this->processor = $this->getMockBuilder(DataObjectProcessor::class)
            ->disableOriginalConstructor()
            ->getMock();

        $this->dataObject = $this->getMockBuilder(ExtensibleDataInterface::class)
            ->getMock();

        $objectManager = new ObjectManager($this);
        $this->converter = $objectManager->getObject(
            ExtensibleDataObjectConverter::class,
            [
                'dataObjectProcessor' => $this->processor,
            ]
        );
    }

    /**
     * Test toNestedArray() method without custom attributes.
     */
    public function testToNestedArray()
    {
        $dataArray = [
            'attribute_key' => 'attribute_value',
        ];

        $this->processor->expects($this->any())
            ->method('buildOutputDataArray')
            ->with($this->dataObject)
            ->willReturn($dataArray);

        $this->assertEquals(
            $dataArray,
            $this->converter->toNestedArray($this->dataObject)
        );
    }

    /**
     * Test toNestedArray() method with custom attributes and with skipped custom attribute.
     */
    public function testToNestedArrayCustom()
    {
        $dataArray = [
            'attribute_key' => 'attribute_value',
            AbstractExtensibleObject::CUSTOM_ATTRIBUTES_KEY => [
                [
                    AttributeValue::ATTRIBUTE_CODE => 'custom_attribute_code',
                    AttributeValue::VALUE => 'custom_attribute_value',
                ],
                [
                    AttributeValue::ATTRIBUTE_CODE => 'custom_attribute_code_multi',
                    AttributeValue::VALUE => [
                        'custom_attribute_value_multi_1',
                        'custom_attribute_value_multi_2',
                    ],
                ],
                [
                    AttributeValue::ATTRIBUTE_CODE => 'custom_attribute_code_skip',
                    AttributeValue::VALUE => 'custom_attribute_value_skip',
                ],
            ],
            'test' => [
                0 => [
                    '3rd_attribute_key' => '3rd_attribute_value',
                    AbstractExtensibleObject::CUSTOM_ATTRIBUTES_KEY => [
                        [
                            AttributeValue::ATTRIBUTE_CODE => 'another_custom_attribute_code',
                            AttributeValue::VALUE => 'another_custom_attribute_value',
                        ]
                    ]
                ]
            ]
        ];

        $resultArray = [
            'attribute_key' => 'attribute_value',
            'custom_attribute_code' => 'custom_attribute_value',
            'custom_attribute_code_multi' => [
                'custom_attribute_value_multi_1',
                'custom_attribute_value_multi_2',
            ],
            'test' => [
                0 => [
                    '3rd_attribute_key' => '3rd_attribute_value',
                    'another_custom_attribute_code' => 'another_custom_attribute_value',
                ]
            ]
        ];

        $this->processor->expects($this->any())
            ->method('buildOutputDataArray')
            ->with($this->dataObject)
            ->willReturn($dataArray);

        $this->assertEquals(
            $resultArray,
            $this->converter->toNestedArray($this->dataObject, ['custom_attribute_code_skip'])
        );
    }
}<|MERGE_RESOLUTION|>--- conflicted
+++ resolved
@@ -21,17 +21,10 @@
     /** @var  ExtensibleDataObjectConverter */
     protected $converter;
 
-<<<<<<< HEAD
-    /** @var  \Magento\Framework\Reflection\DataObjectProcessor|\PHPUnit\Framework\MockObject\MockObject */
-    protected $processor;
-
-    /** @var  \Magento\Framework\Api\ExtensibleDataInterface|\PHPUnit\Framework\MockObject\MockObject */
-=======
     /** @var  DataObjectProcessor|MockObject */
     protected $processor;
 
     /** @var  ExtensibleDataInterface|MockObject */
->>>>>>> 5ce65294
     protected $dataObject;
 
     protected function setUp(): void
