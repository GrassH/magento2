--- conflicted
+++ resolved
@@ -2,11 +2,7 @@
     "name": "magento/framework",
     "description": "N/A",
     "type": "magento2-library",
-<<<<<<< HEAD
-    "version": "0.42.0-beta8",
-=======
     "version": "0.42.0-beta9",
->>>>>>> 92552fa9
     "license": [
         "OSL-3.0",
         "AFL-3.0"
