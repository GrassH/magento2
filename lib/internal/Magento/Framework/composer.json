{
    "name": "magento/framework",
    "description": "N/A",
    "type": "magento2-library",
    "license": [
        "OSL-3.0",
        "AFL-3.0"
    ],
    "config": {
        "sort-packages": true
    },
    "require": {
        "php": "~7.3.0||~7.4.0",
        "ext-bcmath": "*",
        "ext-curl": "*",
        "ext-dom": "*",
        "ext-gd": "*",
        "ext-hash": "*",
        "ext-iconv": "*",
        "ext-intl": "*",
        "ext-openssl": "*",
        "ext-simplexml": "*",
        "ext-xsl": "*",
        "lib-libxml": "*",
        "colinmollenhour/php-redis-session-abstract": "~1.4.0",
        "composer/composer": "^1.9 || ^2.0",
        "guzzlehttp/guzzle": "^6.3.3",
        "laminas/laminas-code": "^3.5.1",
        "laminas/laminas-crypt": "^3.4.0",
        "laminas/laminas-http": "^2.6.0",
        "laminas/laminas-mail": "^2.9.0",
        "laminas/laminas-mime": "^2.8.0",
        "laminas/laminas-mvc": "^3.2.0",
        "laminas/laminas-stdlib": "^3.2.1",
        "laminas/laminas-uri": "^2.5.1",
        "laminas/laminas-validator": "^2.6.0",
        "magento/zendframework1": "~1.14.2",
        "monolog/monolog": "^1.17",
<<<<<<< HEAD
        "ramsey/uuid": "~3.8.0",
        "s1lentium/iptools": "^1.1",
=======
        "ramsey/uuid": "~4.1.0",
>>>>>>> f121ac83
        "symfony/console": "~4.4.0",
        "symfony/process": "~4.4.0",
        "tedivm/jshrink": "~1.4.0",
        "wikimedia/less.php": "^3.0.0",
        "web-token/jwt-framework": "^v2.2.7"
    },
    "archive": {
        "exclude": [
            "Amqp",
            "Bulk",
            "MessageQueue"
        ]
    },
    "suggest": {
        "ext-imagick": "Use Image Magick >=3.0.0 as an optional alternative image processing library"
    },
    "autoload": {
        "psr-4": {
            "Magento\\Framework\\": ""
        },
        "files": [
            "registration.php"
        ]
    }
}<|MERGE_RESOLUTION|>--- conflicted
+++ resolved
@@ -36,12 +36,8 @@
         "laminas/laminas-validator": "^2.6.0",
         "magento/zendframework1": "~1.14.2",
         "monolog/monolog": "^1.17",
-<<<<<<< HEAD
-        "ramsey/uuid": "~3.8.0",
+        "ramsey/uuid": "~4.1.0",
         "s1lentium/iptools": "^1.1",
-=======
-        "ramsey/uuid": "~4.1.0",
->>>>>>> f121ac83
         "symfony/console": "~4.4.0",
         "symfony/process": "~4.4.0",
         "tedivm/jshrink": "~1.4.0",
