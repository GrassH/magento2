{
    "name": "magento/framework",
    "description": "N/A",
    "type": "magento2-library",
    "license": [
        "OSL-3.0",
        "AFL-3.0"
    ],
    "config": {
        "sort-packages": true
    },
    "require": {
        "php": "~7.3.0||~7.4.0",
        "ext-bcmath": "*",
        "ext-curl": "*",
        "ext-dom": "*",
        "ext-gd": "*",
        "ext-hash": "*",
        "ext-iconv": "*",
        "ext-intl": "*",
        "ext-openssl": "*",
        "ext-simplexml": "*",
        "ext-xsl": "*",
        "lib-libxml": "*",
        "colinmollenhour/php-redis-session-abstract": "~1.4.0",
        "composer/composer": "^1.9",
        "guzzlehttp/guzzle": "^6.3.3",
        "laminas/laminas-code": "~3.4.1",
        "laminas/laminas-crypt": "^2.6.0",
        "laminas/laminas-http": "^2.6.0",
        "laminas/laminas-mail": "^2.9.0",
        "laminas/laminas-mime": "^2.5.0",
        "laminas/laminas-mvc": "~2.7.0",
        "laminas/laminas-stdlib": "^3.2.1",
        "laminas/laminas-uri": "^2.5.1",
        "laminas/laminas-validator": "^2.6.0",
        "magento/zendframework1": "~1.14.2",
        "monolog/monolog": "^1.17",
        "ramsey/uuid": "~3.8.0",
        "symfony/console": "~4.4.0",
        "symfony/process": "~4.4.0",
<<<<<<< HEAD
        "tedivm/jshrink": "~1.4.0",
        "wikimedia/less.php": "~1.8.0"
=======
        "tedivm/jshrink": "~1.3.0",
        "wikimedia/less.php": "^3.0.0"
>>>>>>> 0bd5384d
    },
    "archive": {
        "exclude": [
            "Amqp",
            "Bulk",
            "MessageQueue"
        ]
    },
    "suggest": {
        "ext-imagick": "Use Image Magick >=3.0.0 as an optional alternative image processing library"
    },
    "autoload": {
        "psr-4": {
            "Magento\\Framework\\": ""
        },
        "files": [
            "registration.php"
        ]
    }
}<|MERGE_RESOLUTION|>--- conflicted
+++ resolved
@@ -39,13 +39,8 @@
         "ramsey/uuid": "~3.8.0",
         "symfony/console": "~4.4.0",
         "symfony/process": "~4.4.0",
-<<<<<<< HEAD
         "tedivm/jshrink": "~1.4.0",
-        "wikimedia/less.php": "~1.8.0"
-=======
-        "tedivm/jshrink": "~1.3.0",
         "wikimedia/less.php": "^3.0.0"
->>>>>>> 0bd5384d
     },
     "archive": {
         "exclude": [
