--- conflicted
+++ resolved
@@ -25,13 +25,8 @@
         "lib-libxml": "*",
         "colinmollenhour/php-redis-session-abstract": "^1.5",
         "composer/composer": "^2.0, !=2.2.16",
-<<<<<<< HEAD
         "ezyang/htmlpurifier": "^4.16",
-        "guzzlehttp/guzzle": "^7.4",
-=======
-        "ezyang/htmlpurifier": "^4.14",
         "guzzlehttp/guzzle": "^7.5",
->>>>>>> c7d26651
         "laminas/laminas-code": "^4.5",
         "laminas/laminas-escaper": "^2.10",
         "laminas/laminas-file": "^2.11",
