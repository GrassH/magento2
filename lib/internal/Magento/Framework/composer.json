--- conflicted
+++ resolved
@@ -23,30 +23,6 @@
         "ext-sodium": "*",
         "ext-xsl": "*",
         "lib-libxml": "*",
-<<<<<<< HEAD
-        "colinmollenhour/php-redis-session-abstract": "~1.4.5",
-        "composer/composer": "^1.9 || ^2.0, !=2.2.16",
-        "ezyang/htmlpurifier": "^4.14",
-        "guzzlehttp/guzzle": "^7.4.2",
-        "laminas/laminas-code": "~4.5.0",
-        "laminas/laminas-escaper": "~2.10.0",
-        "laminas/laminas-http": "^2.15.0",
-        "laminas/laminas-mail": "^2.16.0",
-        "laminas/laminas-mime": "^2.9.1",
-        "laminas/laminas-stdlib": "^3.10.0",
-        "laminas/laminas-oauth": "^2.4",
-        "laminas/laminas-uri": "^2.9.1",
-        "laminas/laminas-validator": "^2.17.0",
-        "magento/composer-dependency-version-audit-plugin": "~0.1",
-        "magento/zendframework1": "~1.15.0",
-        "monolog/monolog": "^2.7",
-        "ramsey/uuid": "~4.2.0",
-        "symfony/console": "~5.4.10",
-        "symfony/process": "~5.4.8",
-        "tedivm/jshrink": "~1.4.0",
-        "webonyx/graphql-php": "~14.11.6",
-        "wikimedia/less.php": "^3.0.0"
-=======
         "colinmollenhour/php-redis-session-abstract": "^1.5",
         "composer/composer": "^2.0, !=2.2.16",
         "ezyang/htmlpurifier": "^4.14",
@@ -76,7 +52,6 @@
         "tedivm/jshrink": "^1.4",
         "webonyx/graphql-php": "^14.11",
         "wikimedia/less.php": "^3.0"
->>>>>>> 13c070e6
     },
     "archive": {
         "exclude": [
