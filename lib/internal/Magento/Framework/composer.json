--- conflicted
+++ resolved
@@ -23,13 +23,8 @@
         "ext-sodium": "*",
         "ext-xsl": "*",
         "lib-libxml": "*",
-<<<<<<< HEAD
-        "colinmollenhour/php-redis-session-abstract": "~1.4.5",
+        "colinmollenhour/php-redis-session-abstract": "v1.5.0",
         "composer/composer": "^2.0, !=2.2.16",
-=======
-        "colinmollenhour/php-redis-session-abstract": "v1.5.0",
-        "composer/composer": "^1.9 || ^2.0, !=2.2.16",
->>>>>>> 5a022f69
         "ezyang/htmlpurifier": "^4.14",
         "guzzlehttp/guzzle": "^7.4.2",
         "laminas/laminas-code": "~4.5.0",
