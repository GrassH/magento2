--- conflicted
+++ resolved
@@ -44,13 +44,9 @@
         "magento/zendframework1": "~1.15.0",
         "monolog/monolog": "^2.7",
         "ramsey/uuid": "~4.2.0",
-<<<<<<< HEAD
         "s1lentium/iptools": "^1.1",
-        "symfony/console": "~5.4.10",
-=======
         "symfony/console": "~5.4.12",
         "symfony/string": "~5.4.12",
->>>>>>> 28c7f79f
         "symfony/intl": "~5.4.11",
         "symfony/process": "~5.4.8",
         "tedivm/jshrink": "~1.4.0",
