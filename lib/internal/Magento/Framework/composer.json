--- conflicted
+++ resolved
@@ -26,11 +26,7 @@
         "colinmollenhour/php-redis-session-abstract": "~1.4.5",
         "composer/composer": "^1.9 || ^2.0",
         "guzzlehttp/guzzle": "^7.3.0",
-<<<<<<< HEAD
-        "laminas/laminas-code": "4.5.x-dev",
-=======
         "laminas/laminas-code": "~4.5.0",
->>>>>>> f958cdad
         "laminas/laminas-escaper": "~2.9.0",
         "laminas/laminas-http": "^2.15.0",
         "laminas/laminas-mail": "^2.15.1",
