{
    "name": "magento/framework",
    "description": "N/A",
    "type": "magento2-library",
    "license": [
        "OSL-3.0",
        "AFL-3.0"
    ],
    "config": {
        "sort-packages": true
    },
    "require": {
        "php": "~7.3.0||~7.4.0",
        "ext-bcmath": "*",
        "ext-curl": "*",
        "ext-dom": "*",
        "ext-gd": "*",
        "ext-hash": "*",
        "ext-iconv": "*",
        "ext-intl": "*",
        "ext-openssl": "*",
        "ext-simplexml": "*",
        "ext-xsl": "*",
        "lib-libxml": "*",
        "colinmollenhour/php-redis-session-abstract": "~1.4.0",
        "composer/composer": "^1.9 || ^2.0",
        "guzzlehttp/guzzle": "^6.3.3",
        "laminas/laminas-code": "~3.4.1",
        "laminas/laminas-crypt": "^3.4.0",
        "laminas/laminas-http": "^2.6.0",
        "laminas/laminas-mail": "^2.9.0",
<<<<<<< HEAD
        "laminas/laminas-mime": "^2.8.0",
        "laminas/laminas-mvc": "~2.7.0",
=======
        "laminas/laminas-mime": "^2.5.0",
        "laminas/laminas-mvc": "^3.2.0",
>>>>>>> 21c30558
        "laminas/laminas-stdlib": "^3.2.1",
        "laminas/laminas-uri": "^2.5.1",
        "laminas/laminas-validator": "^2.6.0",
        "magento/zendframework1": "~1.14.2",
        "monolog/monolog": "^1.17",
        "ramsey/uuid": "~3.8.0",
        "symfony/console": "~4.4.0",
        "symfony/process": "~4.4.0",
        "tedivm/jshrink": "~1.4.0",
        "wikimedia/less.php": "^3.0.0"
    },
    "archive": {
        "exclude": [
            "Amqp",
            "Bulk",
            "MessageQueue"
        ]
    },
    "suggest": {
        "ext-imagick": "Use Image Magick >=3.0.0 as an optional alternative image processing library"
    },
    "autoload": {
        "psr-4": {
            "Magento\\Framework\\": ""
        },
        "files": [
            "registration.php"
        ]
    }
}<|MERGE_RESOLUTION|>--- conflicted
+++ resolved
@@ -29,13 +29,8 @@
         "laminas/laminas-crypt": "^3.4.0",
         "laminas/laminas-http": "^2.6.0",
         "laminas/laminas-mail": "^2.9.0",
-<<<<<<< HEAD
         "laminas/laminas-mime": "^2.8.0",
-        "laminas/laminas-mvc": "~2.7.0",
-=======
-        "laminas/laminas-mime": "^2.5.0",
         "laminas/laminas-mvc": "^3.2.0",
->>>>>>> 21c30558
         "laminas/laminas-stdlib": "^3.2.1",
         "laminas/laminas-uri": "^2.5.1",
         "laminas/laminas-validator": "^2.6.0",
