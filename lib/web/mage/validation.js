--- conflicted
+++ resolved
@@ -1009,11 +1009,7 @@
             function (v) {
                 return $.mage.isEmptyNoTrim(v) || /^[a-zA-Z]+[a-zA-Z0-9_]+$/.test(v);
             },
-<<<<<<< HEAD
-            $.mage.__('Please use only lowercase letters (a-z), numbers (0-9) or underscore (_) in this field, and the first character should be a letter.') //eslint-disable-line max-len
-=======
             $.mage.__('Please use only letters (a-z or A-Z), numbers (0-9) or underscore (_) in this field, and the first character should be a letter.') //eslint-disable-line max-len
->>>>>>> 8b7e6838
         ],
         'validate-alphanum': [
             function (v) {
