--- conflicted
+++ resolved
@@ -1958,13 +1958,8 @@
             }
 
             if (firstActive.length) {
-<<<<<<< HEAD
-                $('html, body').stop().animate({
-                    scrollTop: firstActive.offset().top
-=======
                 $('body').stop().animate({
                     scrollTop: firstActive.offset().top - windowHeight / 2
->>>>>>> f85e6644
                 });
                 firstActive.focus();
             }
