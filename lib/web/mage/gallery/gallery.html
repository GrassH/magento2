--- conflicted
+++ resolved
@@ -18,14 +18,8 @@
                 <div class="fotorama__arr__arr" data-gallery-role="arrow"></div>
             </div>
             <div class="fotorama__video-close"></div>
-<<<<<<< HEAD
-            <div class="fotorama__zoom-in"></div>
-            <div class="fotorama__zoom-out"></div>
-            <div class="fotorama_spin"></div>
-=======
             <div class="fotorama__zoom-in" data-gallery-role="fotorama__zoom-in" aria-label="Zoom in" role="button" tabindex="0"></div>
             <div class="fotorama__zoom-out" data-gallery-role="fotorama__zoom-out" aria-label="Zoom out" role="button" tabindex="0"></div>
->>>>>>> a3717f24
         </div>
         <div class="fotorama__nav-wrap" data-gallery-role="nav-wrap">
             <div class="fotorama__nav fotorama__nav--thumbs">
