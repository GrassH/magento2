<!--
/**
 * Copyright © 2015 Magento. All rights reserved.
 * See COPYING.txt for license details.
 */
-->
<div class="fotorama-item" data-gallery-role="gallery">
    <div data-gallery-role="fotorama__focusable-start" tabindex="-1"></div>
    <div class="fotorama__wrap fotorama__wrap--css3 fotorama__wrap--slide fotorama__wrap--toggle-arrows">
        <div class="fotorama__stage" data-fotorama-stage="fotorama__stage">
            <div class="fotorama__arr fotorama__arr--prev" tabindex="0" role="button" aria-label="Previos" data-gallery-role="arrow">
                <div class="fotorama__arr__arr"></div>
            </div>
            <div class="fotorama__stage__shaft" tabindex="0" data-gallery-role="stage-shaft">
            </div>
            <div class="fotorama__arr fotorama__arr--next fotorama__arr--disabled" tabindex="-1" role="button"
                 aria-label="Next" data-gallery-role="arrow">
                <div class="fotorama__arr__arr"></div>
            </div>
            <div class="fotorama__video-close"></div>
            <div class="fotorama__zoom-in" data-gallery-role="fotorama__zoom-in" aria-label="Zoom in" role="button" tabindex="0"></div>
            <div class="fotorama__zoom-out" data-gallery-role="fotorama__zoom-out" aria-label="Zoom out" role="button" tabindex="0"></div>
<<<<<<< HEAD
            <div class="fotorama_spin"></div>
=======
            <div class="fotorama__spinner"></div>
>>>>>>> 20aef946
        </div>
        <div class="fotorama__nav-wrap" data-gallery-role="nav-wrap">
            <div class="fotorama__nav fotorama__nav--thumbs">
                <div class="fotorama__fullscreen-icon" data-gallery-role="fotorama__fullscreen-icon" tabindex="0" aria-label="Exit fullscreen" role="button"></div>
                <div class="fotorama__thumb__arr fotorama__thumb__arr--left" role="button" aria-label="Previos" data-gallery-role="arrow" tabindex = "-1">
                    <div class="fotorama__thumb--icon"></div>
                </div>
                <div class="fotorama__nav__shaft">
                    <div class="fotorama__thumb-border"></div>
                </div>
                <div class="fotorama__thumb__arr fotorama__thumb__arr--right" role="button" aria-label="Next" data-gallery-role="arrow" tabindex = "-1">
                    <div class="fotorama__thumb--icon"></div>
                </div>
            </div>
        </div>
    </div>
    <div data-gallery-role="fotorama__focusable-end" tabindex="-1"></div>
</div>
<div class="magnifier-preview" data-gallery-role="magnifier" id="preview"></div><|MERGE_RESOLUTION|>--- conflicted
+++ resolved
@@ -20,11 +20,7 @@
             <div class="fotorama__video-close"></div>
             <div class="fotorama__zoom-in" data-gallery-role="fotorama__zoom-in" aria-label="Zoom in" role="button" tabindex="0"></div>
             <div class="fotorama__zoom-out" data-gallery-role="fotorama__zoom-out" aria-label="Zoom out" role="button" tabindex="0"></div>
-<<<<<<< HEAD
-            <div class="fotorama_spin"></div>
-=======
             <div class="fotorama__spinner"></div>
->>>>>>> 20aef946
         </div>
         <div class="fotorama__nav-wrap" data-gallery-role="nav-wrap">
             <div class="fotorama__nav fotorama__nav--thumbs">
