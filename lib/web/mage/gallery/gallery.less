// /**
// * Copyright © 2015 Magento. All rights reserved.
// * See COPYING.txt for license details.
// */

@import 'module/_variables.less'; //Default gallery variables
@import '../../css/source/lib/_lib.less'; // Global lib
@import '../../css/source/_theme.less'; // Theme overrides
@import '../../css/source/_variables.less'; // Local theme variables
@import '../../css/source/lib/_responsive.less';
@import 'module/_mixins.less'; //Mixins in gallery
@import 'module/_extends.less';
@import 'module/_focus.less';
@import 'module/_fullscreen.less';

<<<<<<< HEAD
.fotorama_spin {
    display: none;
    &.fotorama_spinner {
        display: block;
        width: 64px;
        height: 64px;
        background-image: url('@{baseDir}../images/loader-1.gif');
        bottom: 0;
        left: 0;
        margin: auto;
        position: absolute;
        right: 0;
        top: 0;
        z-index: @z-index-1;
    }
}

=======
>>>>>>> 20aef946
.fotorama__zoom-in,
.fotorama__zoom-out {
    display: none;
}

.fotorama {
    min-width: 1px;
    overflow: hidden;
}

.fotorama__wrap {
    &:extend(.fotorama-no-select);
    -webkit-text-size-adjust: 100%;
    direction: ltr;
    position: relative;
    z-index: 0;
}

.fotorama__wrap--rtl {
    .fotorama__stage__frame {
        direction: rtl;
    }
}

.fotorama__stage,
.fotorama__nav {
    max-width: 100%;
    overflow: hidden;
    position: relative;
}

.fotorama__wrap--pan-y {
    -ms-touch-action: pan-y;
}

.fotorama__stage__shaft {
    &:extend(.fotorama-stretch);
    &:extend(.fotorama-no-tap);
    position: relative;
}

.fotorama__wrap {
    .fotorama__pointer {
        cursor: pointer;
    }

    .fotorama__grab {
        &:extend(.fotorama-grab-cursor);
    }
}

.fotorama__wrap--slide {
    .fotorama__stage__frame {
        opacity: 1 !important;
    }
}

.fotorama__grabbing * {
    &:extend(.fotorama-grabbing-cursor);
}

.fotorama__stage__frame {
    &:extend(.fotorama-no-tap);
    &:extend(.fotorama-stretch);
    overflow: hidden;
    &.fotorama__active {
        z-index: 8;
    }
}

.fotorama__wrap--fade {
    .fotorama__stage__frame {
        display: none;
    }
    .fotorama__stage__frame.fotorama__active,
    .fotorama__fade-front,
    .fotorama__fade-rear {
        display: block;
        left: 0;
        top: 0;
    }
    .fotorama__fade-front {
        z-index: 8;
    }
    .fotorama__fade-rear {
        z-index: 7;
        &.fotorama__active {
            z-index: 9;
        }
    }
    .fotorama__stage .fotorama__shadow {
        display: none;
    }
}

.fotorama__img {
    border: none !important;
    max-width: inherit;
    opacity: 0;
    .fotorama__loaded &,
    .fotorama__error & {
        opacity: 1;
    }
}

.fotorama__img--full {
    display: none;
}

.fotorama__html {
    &:extend(.fotorama-stretch);
}

.fotorama__nav {
    &:extend(.fotorama-auto-margin);
    &:extend(.fotorama-no-tap);
    display: none;
    font-size: 0;
    line-height: 0;
    white-space: nowrap;
    z-index: 5;
}

.fotorama__nav__shaft {
    &:extend(.fotorama-inline-block);
    &:extend(.fotorama-no-tap);
    left: 0;
    position: relative;
    text-align: left;
    top: 0;
}

.fotorama__nav__frame {
    &:extend(.fotorama-auto-margin);
    &:extend(.fotorama-content-box);
    &:extend(.fotorama-focus);
    &:extend(.fotorama-inline-block);
    &:extend(.fotorama-no-tap);
    position: relative;
}

.fotorama__nav--dots {
    display: block;
    text-align: center;
    .fotorama__nav__frame {
        height: 30px;
        width: 18px;
    }
    .fotorama__nav__frame--thumb,
    .fotorama__thumb-border {
        display: none;
    }
}

.fotorama__nav--thumbs {
    display: block;
    .fotorama__nav__frame {
        padding-left: 0 !important;
        &:last-child {
            padding-right: 0 !important;
        }
    }
    .fotorama__nav__frame--dot {
        display: none;
    }
}

.fotorama__active {
    .fotorama__dot {
        background-color: @color-orange-red1;
        border-color: @color-orange-red1;
    }
}

.fotorama__nav__frame {
    &.fotorama__active & {
        border-width: 3px;
        height: 0;
        width: 0;
        &:after {
            left: -3px;
            padding: 3px;
            top: -3px;
        }
    }
}

.fotorama__nav__frame:focus & {
    &:extend(.fotorama-focus-overlay);
    box-shadow: none;
    &:after {
        left: -1px;
        padding: 1px;
        top: -1px;
    }
}

.fotorama__dot {
    border-radius: 6px;
    border: 1px solid @color-gray52;
    display: block;
    height: 4px;
    left: 6px;
    position: relative;
    top: 12px;
    width: 4px;
}

.fotorama__thumb {
  background-color: @color-gray92;
    height: 100%;
    overflow: hidden;
    position: relative;
    width: 100%;
    .fotorama__nav__frame:focus & {
        &:extend(.fotorama-focus-overlay);
        z-index: 2;
    }
}

.fotorama__thumb-border {
    &:extend(.fotorama-border-box);
    &:extend(.fotorama-print-background);
    backface-visibility: hidden;
    background-image: linear-gradient(to bottom right, rgba(255, 255, 255, 0.25), rgba(64, 64, 64, 0.1));
    border: 1px solid @color-orange-red1;
    left: 0;
    position: absolute;
    top: 0;
    z-index: 9;
}

.fotorama__caption {
    &:extend(.fotorama-gpu);
    bottom: 0;
    color: @color-black;
    font-size: 14px;
    left: 0;
    line-height: 1.5;
    position: absolute;
    right: 0;
    z-index: 12;
    a {
        border-bottom: 1px solid;
        border-color: fade(@color-black, 0.5);
        color: @color-black;
        text-decoration: none;
        &:hover {
            border-color: fade(@color-black, 0.5);
            color: @color-black;
        }
    }

    .fotorama__wrap--rtl & {
        left: auto;
        right: 0;
    }

    .fotorama__wrap--video &,
    .fotorama__wrap--no-captions & {
        display: none;
    }
}

.fotorama__caption__wrap {
    &:extend(.fotorama-border-box);
    &:extend(.fotorama-inline-block);
    background-color: @color-white;
    padding: 5px 10px;
}

.fotorama--hidden {
    &:extend(.fotorama-hidden);
}

@keyframes spinner {
    0% {
        transform: rotate(0deg);
    }
    100% {
        transform: rotate(360deg);
    }
}

.fotorama__spinner {
    .fotorama-abs-center();
}

.fotorama__wrap--css3 {
    .fotorama__stage__shaft,
    .fotorama__nav__shaft,
    .fotorama__thumb-border {
        &:extend(.fotorama-transition-for-slide);
    }
    .fotorama__spinner {
        &:extend(.fotorama-gpu);
        animation: spinner 24s infinite linear;
    }
    .fotorama__stage,
    .fotorama__nav,
    .fotorama__stage__frame {
        &:extend(.fotorama-gpu);
    }
    .fotorama__html {
        &:extend(.fotorama-gpu);
        transition-duration: @fotorama-duration-time;
        transition-property: opacity;
        transition-timing-function: linear;
    }
}

.fotorama__wrap--video {
    .fotorama__stage__shaft,
    .fotorama__stage,
    .fotorama__stage__frame--video {
        &:extend(.fotorama-transform-disabled);
    }
    .fotorama__stage__frame--video {
        .fotorama__img,
        .fotorama__html {
            &:extend(.fotorama-transform-disabled);
            opacity: 0;
        }
    }
}

.fotorama__select {
    &:extend(.fotorama-select);
    cursor: auto;
}

.fotorama__no-select {
    &:extend(.fotorama-no-select);
}

.fotorama__load {
    &:extend(.fotorama-hidden);
}

.fotorama__video {
    bottom: 0;
    left: 0;
    position: absolute;
    right: 0;
    top: 32px;
    z-index: 10;
    iframe {
        &:extend(.fotorama-stretch);
    }
}

@-moz-document url-prefix() {
    .fotorama__active {
        box-shadow: 0 0 0 transparent;
    }
}

.fotorama__arr,
.fotorama__fullscreen-icon,
.fotorama__video-close {
    &:extend(.fotorama-no-select);
    &:extend(.fotorama-no-tap);
    cursor: pointer;
    position: absolute;
}

.fotorama__arr {
    z-index: @z-index-9;

}
.fotorama__fullscreen-icon,
.fotorama__zoom-out,
.fotorama__zoom-in,
.fotorama__video-close {
    z-index: @z-index-10;
}

.fotorama__arr {
    &:extend(.fotorama-border-box);
    bottom: 0;
    margin-top: -(@fotorama-arw-size / 2);
    position: absolute;
    top: 47px;
    width: @fotorama-arw-size;
    .fotorama__arr__arr {
        &:extend(.fotorama-sprite);
        .fotorama-abs-center();
        height: @size-fotorama-block;
        width: @size-fotorama-block;
        .ie9 & {
            margin: (-@size-fotorama-block/2) 0 0 (-@size-fotorama-block/2);
        }
    }
}

.fotorama__arr--prev {
    left: 0;
    .fotorama__arr__arr {
        background-position: -@size-fotorama-block -@size-fotorama-block;
    }
}

.fotorama__arr--next {
    right: 0;
    .fotorama__arr__arr {
        background-position: (-@size-fotorama-block*2) (-@size-fotorama-block);
    }
}

.fotorama__arr--disabled {
    *display: none;
    cursor: default;
    opacity: 0.1;
    pointer-events: none;
}

.fotorama__fullscreen-icon {
    &:extend(.fotorama-sprite);
    background-position: 0 0;
    display:  none;
    height: @size-fotorama-block;
    right: 0;
    top: 0;
    width: @size-fotorama-block;
    z-index: @z-index-10;
}

.fotorama--fullscreen-icons {
    .fotorama__fullscreen-icon {
        display: none;
    }
}

.fotorama__fullscreen-icon,
.fotorama__zoom-out,
.fotorama__zoom-in {
    &:focus {
        &:extend(.fotorama-focus);
    }
}

.fotorama--fullscreen {
    .fotorama__fullscreen-icon {
<<<<<<< HEAD
        display: inline-block;
=======
>>>>>>> 20aef946
        background-position: (-@size-fotorama-block) 0;
        display: inline-block;
    }
}

.fotorama__video-play {
    &:extend(.fotorama-sprite);
    .fotorama-abs-center();
    background-position: (-@size-fotorama-block) (-@size-fotorama-block*2);
    height: @size-fotorama-block * 2;
    width: @size-fotorama-block * 2;

    .fotorama__wrap--css2 &,
    .fotorama__wrap--video .fotorama__stage & {
        display: none;
    }

    .fotorama__loaded &,
    .fotorama__error &,
    .fotorama__nav__frame & {
        display: block;
        opacity: 1;
    }

    .fotorama__nav__frame & {
        background-position: 0 (-@size-fotorama-block*3);
        height: @size-fotorama-block;
        width: @size-fotorama-block;
    }
}

<<<<<<< HEAD
.fotorama__video-close {
    &:extend(.fotorama-sprite);
    background-position: -60px -9px;
    height: @fotorama_close_size;
    opacity: 0;
    right: 0;
    top: 0;
    width: @fotorama_close_size;
    z-index: 19;
    .fotorama__wrap--css2 & {
        display: none;
    }

    .fotorama__wrap--css3 & {
        .fotorama-translate3d(@fotorama-arw-size, -@fotorama-arw-size, 0);
    }

    .fotorama__wrap--video & {
        display: block;
        opacity: 1;
    }

    .fotorama__wrap--css3 {
        &.fotorama__wrap--video & {
            transform: translate3d(0, 0, 0);
        }
    }
}

=======
>>>>>>> 20aef946
.fotorama__wrap--no-controls.fotorama__wrap--toggle-arrows {
    .fotorama__arr,
    .fotorama__fullscreen-icon {
        opacity: 0;
        &:focus {
            opacity: 1;
        }
    }
}

.fotorama__wrap--toggle-arrows {
    &:not(.fotorama__wrap--video) {
        .fotorama__video-close {
            display: none;
        }
    }
}

.fotorama__wrap--toggle-arrows {
    &.fotorama__wrap--video {
        .fotorama__video-close {
            opacity: 1;
            right: 93px;
            top: 97px;
        }
    }
}

.fotorama__wrap--toggle-arrows {
    &:not(.fotorama__wrap--video) {
        .fotorama__video-close {
            display: none;
        }
    }
}

.fotorama__wrap--toggle-arrows {
    &.fotorama__wrap--video {
        .fotorama__video-close {
            opacity: 1;
            right: 93px;
            top: 97px;
        }
    }
}

.fotorama__wrap--toggle-arrows {
    &:not(.fotorama__wrap--video) {
        .fotorama__video-close {
            display: none;
        }
    }
}

.fotorama__wrap--toggle-arrows {
    &.fotorama__wrap--video {
        .fotorama__video-close {
            opacity: 1;
            right: 93px;
            top: 97px;
        }
    }
}

.fotorama__wrap--video {
    .fotorama__arr,
    .fotorama__fullscreen-icon {
        opacity: 0 !important;
    }
}

.fotorama__wrap--css2 {
    &.fotorama__wrap--no-controls.fotorama__wrap--toggle-arrows {
        .fotorama__arr,
        .fotorama__fullscreen-icon {
            display: none;
            &:focus {
                display: block;
            }
        }
    }
    &.fotorama__wrap--video {
        .fotorama__arr,
        .fotorama__fullscreen-icon {
            display: none !important;
        }
    }
}

.fotorama__wrap--css3 {
    &.fotorama__wrap--no-controls.fotorama__wrap--slide.fotorama__wrap--toggle-arrows {
        .fotorama__fullscreen-icon:not(:focus) {
            .fotorama-translate3d(@fotorama-arw-size, -@fotorama-arw-size, 0);
        }
        .fotorama__arr--prev:not(:focus) {
            .fotorama-translate3d(-@fotorama-arw-size * 1.5, 0, 0);
        }
        .fotorama__arr--next:not(:focus) {
            .fotorama-translate3d(@fotorama-arw-size * 1.5, 0, 0);
        }
    }
    &.fotorama__wrap--video {
        .fotorama__fullscreen-icon {
            .fotorama-translate3d(@fotorama-arw-size, -@fotorama-arw-size, 0) !important;
        }
        .fotorama__arr--prev {
            .fotorama-translate3d(-@fotorama-arw-size * 1.5, 0, 0) !important;
        }
        .fotorama__arr--next {
            .fotorama-translate3d(@fotorama-arw-size * 1.5, 0, 0) !important;
        }
    }
}

.fotorama__wrap--css3 {
    .fotorama__arr:not(:focus),
    .fotorama__fullscreen-icon:not(:focus),
    .fotorama__video-play:not(:focus),
    .fotorama__video-close:not(:focus) {
        transition-duration: @fotorama-duration-time;
        transition-property: transform, opacity, background-color;
    }
}

.fotorama__stage,
.fotorama__nav {
    &:before,
    &:after {
        &:extend(.fotorama-gpu);
        background-repeat: no-repeat;
        content: '';
        display: block;
        pointer-events: none;
        position: absolute;
        text-decoration: none;
        z-index: 10;
    }
    &:before {
        left: -10px;
        top: -10px;
    }
    &:after {
        right: -10px;
        bottom: -10px;
    }
    &.fotorama__shadows--left:before,
    &.fotorama__shadows--right:after {
        background-size: 1px 100%, 5px 100%;
        bottom: 0;
        height: auto;
        top: 0;
        width: 10px;
    }
    &.fotorama__shadows--top:before,
    &.fotorama__shadows--bottom:after {
<<<<<<< HEAD
        left: 0;
        right:0;
=======
>>>>>>> 20aef946
        background-size: 100% 1px, 100% 5px ;
        height:10px;
        left: 0;
        right:0;
        width:auto;
    }
    &.fotorama__shadows--left:before {
        .fotorama-shadow-gradient(0, 50%);
        background-position: 0 0, 0 0;
        left: 0;
    }

    &.fotorama__shadows--right:after {
        .fotorama-shadow-gradient(100%, 50%);
        background-position: 100% 0, 100% 0;
        right: 0;
    }
    &.fotorama__shadows--top:before {
        .fotorama-shadow-gradient(50%, 0);
        background-position: 0 0, 0 0;
        top:0;

    }
    &.fotorama__shadows--bottom:after {
        .fotorama-shadow-gradient(50%, 100%);
        background-position: 0 100%, 0 100%;
        bottom:0;
    }
}

.fotorama--fullscreen .fotorama__stage,
.fotorama--fullscreen .fotorama__nav,
.fotorama__wrap--no-shadows .fotorama__stage,
.fotorama__wrap--no-shadows .fotorama__nav,
.fotorama__wrap--fade .fotorama__stage {
    &:before,
    &:after {
        display: none;
    }
}

.fotorama-abs-center() {
    .fotorama-translate3d(-50%, -50%, 0);
    left: 50%;
    position: absolute;
    top: 50%;
}

.fotorama__nav-wrap {
    .fotorama_vertical_ratio {
        .fotorama__img {
            .translateY(-50%);
            height: auto;
            position: absolute;
            top: 50%;
            width: 100%;
        }
    }
    .fotorama_horizontal_ratio {
        .fotorama__img {
            .translateX(-50%);
            height: 100%;
            left: 50%;
            position: absolute;
            width: auto;
        }
    }
}

.magnifier-thumb-wrapper {
    display: block;
    left: 0;
    position: relative;
    top: 0;
}

.magnifier-lens {
    border: solid 1px @color-gray-light2;
    left: 0;
    overflow: hidden;
    position: absolute;
    top: 0;
    z-index: @z-index-8;
}

.magnify-lens {
    background: rgba(255, 255, 255, 0.5);
    border: solid 1px @color-gray-light2;
    color: @color-white;
    left: 0;
    position: absolute;
    text-align: center;
    top: 0;
    z-index: @z-index-10;
}

.magnifier-loader-text {
    margin-top: 10px;
}

.magnifier-large {
    position: absolute;
    width: 32%;
    z-index: @z-index-1;
}

.magnifier-preview {
    bottom: 0;
    left: 58%;
    overflow: hidden;
    padding: 0;
    position: absolute;
    top: 215px;
    &:not(.hidden) {
        background-color: @color-white;
    }
    img {
        left: 0;
        max-width: inherit;
        position: absolute;
        top: 0;
    }
}

.fotorama__stage__frame {
    text-align: center;
    .fotorama__img {
        height: auto;
        width: auto;
        max-height: 100%;
        max-width: 100%;
        transition-duration: @fotorama-fullscreen-zoom-time;
        transition-property: width, height, top, left;
        vertical-align: middle;
        transition-duration: @fotorama-fullscreen-zoom-time;
        transition-property: width, height, top, left;
    }
}

.magnify-opaque {
    opacity: .5;
}

.magnify-hidden {
    display: none;
}

.fotorama__nav-wrap--vertical {
    &.fotorama__nav-wrap {
        display: inline-block;
        position: absolute;
        top: 0;
        left: 0;
    }

    .fotorama__nav__shaft {
        width: 100%;
<<<<<<< HEAD
        background-color: white;
=======
>>>>>>> 20aef946
        .fotorama__nav__frame--thumb {
            display: block;
            padding-bottom: inherit !important;
        }
    }
}

.fotorama--fullscreen {
    .fotorama__stage__frame {
        .fotorama__img {
            display: none;
        }
        .fotorama__img,
        .fotorama__img--full {
            bottom: 0;
            left: 0;
            margin: auto;
            max-height: inherit;
            max-width: inherit;
            position: absolute;
            right: 0;
            top: 0;
        }
        .fotorama__img--full {
<<<<<<< HEAD
            display: block;
            width: auto;
            height: auto;
            max-height: 100%;
            max-width: 100%;
            top: 0;
            left: 0;
            vertical-align: middle;
            transition: @fotorama-fullscreen-zoom-time linear;
            margin: auto;
            cursor: default;
            &:extend(.fotorama-gpu);
            &.fotorama__img--zoommable {
                cursor: pointer;
                max-width: none;
                max-height: none;
=======
            cursor: default;
            display: block;
            height: auto;
            left: 0;
            margin: auto;
            max-height: 100%;
            max-width: 100%;
            top: 0;
            transition: @fotorama-fullscreen-zoom-time linear;
            vertical-align: middle;
            width: auto;
            &:extend(.fotorama-gpu);
            &.fotorama__img--zoommable {
                cursor: pointer;
                max-height: none;
                max-width: none;
>>>>>>> 20aef946
                transition-property: width, height, bottom, right, top, left;
            }
            &.fotorama__img--draggable {
                cursor: move;
                transition-property: none;
            }
        }
<<<<<<< HEAD
=======
        iframe {
            left: @fotorama-arw-size;
            width: calc(~'100% - @{fotorama-arw-size} * 2');
        }
>>>>>>> 20aef946
    }
}

.fotorama__nav-wrap--horizontal {
    .fotorama__thumb__arr--left,
    .fotorama__thumb__arr--right {
        bottom: 0;
        position: absolute;
        top: 0;
        width: @fotorama-thumb-arrow;
        z-index: @z-index-10;
<<<<<<< HEAD
        cursor: pointer;
=======
>>>>>>> 20aef946
        .fotorama__thumb--icon {
            .fotorama-abs-center();
            width: 100%;

            .ie9 & {
                margin: (-@fotorama-thumb-arrow/2) 0 0 (-@fotorama-thumb-arrow/2);
            }
        }
    }
    .fotorama__thumb__arr--left {
        left: 0;
    }
    .fotorama__thumb__arr--right {
        right: 0;


    }
}

.fotorama__nav-wrap--vertical {
    .fotorama__thumb__arr--left,
    .fotorama__thumb__arr--right {
        height: @fotorama-thumb-arrow;
        left: 0;
        position: absolute;
        right: 0;
        cursor: pointer;
        z-index: @z-index-10;
        .fotorama__thumb--icon {
            .fotorama-rotate(90deg);
            margin: auto;
            width: @fotorama-thumb-arrow;
        }
    }
    .fotorama__thumb__arr--left {
        top: 0;
    }
    .fotorama__thumb__arr--right {
        bottom: 0;
    }
}

.fotorama__wrap--only-active {
    .fotorama__stage,
    .fotorama__nav {
        max-width: 99999px !important;
    }
    .fotorama__stage__frame {
        visibility: hidden;
    }
    .fotorama__stage__frame.fotorama__active {
        visibility: visible;
    }
}

.fotorama__thumb--icon {
    &:extend(.fotorama-sprite);
    font-size: 0.001px;
    padding-bottom: @fotorama-thumb-arrow;
}

.fotorama__thumb__arr--left {
    .fotorama__thumb--icon {
        background-position: -25px -265px;
    }
}

.fotorama__thumb__arr--right {
    .fotorama__thumb--icon {
        background-position: -25px -350px;
    }
}

.magnify-fullimage {
    display: none;
}

.fotorama__arr,
.fotorama__thumb__arr {
    .fotorama-button-background();
}

.fotorama__wrap:not(.fotorama__wrap--toggle-arrows) {
    .fotorama__fullscreen-icon,
    .fotorama__zoom-out,
    .fotorama__zoom-in{
        .fotorama-button-background();
    }
}

.fotorama__video-close {
    &:extend(.fotorama-sprite);
    background-position: (-@fotorama_close_button) 0;
    height: @fotorama_close_button;
    opacity: 0;
    right: 0;
    top: 0;
    width: @fotorama_close_button;
    transition: opacity 0.3s ease-in-out;
    transform: translate3d((@fotorama_close_button), (-@fotorama_close_button), 0);
    &.fotorama-show-control {
        opacity: 1;
        transform: translate3d(0, -10px, 0);
    }
}

// While first time init
.gallery-placeholder {
    .loading-mask {
        padding: 0 0 50%;
        position: static;
    }
    .loader img {
        position: absolute;
    }
}

<<<<<<< HEAD
.fotorama__arr,
.fotorama__thumb__arr {
    .fotorama-button-background();
}

.fotorama__wrap:not(.fotorama__wrap--toggle-arrows) {
    .fotorama__fullscreen-icon,
    .fotorama__zoom-out,
    .fotorama__zoom-in{
        .fotorama-button-background();
=======
// Styles for spinner in gallery.
.fotorama__spinner {
    background-image: url('@{baseDir}../images/loader-1.gif');
    bottom: 0;
    display: none;
    height: @fotorama-spinner-size;
    left: 0;
    margin: auto;
    position: absolute;
    right: 0;
    top: 0;
    width: @fotorama-spinner-size;
    z-index: @z-index-1;
    &.fotorama__spinner--show {
        display: block;
>>>>>>> 20aef946
    }
}
<|MERGE_RESOLUTION|>--- conflicted
+++ resolved
@@ -13,26 +13,6 @@
 @import 'module/_focus.less';
 @import 'module/_fullscreen.less';
 
-<<<<<<< HEAD
-.fotorama_spin {
-    display: none;
-    &.fotorama_spinner {
-        display: block;
-        width: 64px;
-        height: 64px;
-        background-image: url('@{baseDir}../images/loader-1.gif');
-        bottom: 0;
-        left: 0;
-        margin: auto;
-        position: absolute;
-        right: 0;
-        top: 0;
-        z-index: @z-index-1;
-    }
-}
-
-=======
->>>>>>> 20aef946
 .fotorama__zoom-in,
 .fotorama__zoom-out {
     display: none;
@@ -242,7 +222,7 @@
 }
 
 .fotorama__thumb {
-  background-color: @color-gray92;
+    background-color: @color-gray92;
     height: 100%;
     overflow: hidden;
     position: relative;
@@ -422,6 +402,7 @@
         .fotorama-abs-center();
         height: @size-fotorama-block;
         width: @size-fotorama-block;
+
         .ie9 & {
             margin: (-@size-fotorama-block/2) 0 0 (-@size-fotorama-block/2);
         }
@@ -476,10 +457,6 @@
 
 .fotorama--fullscreen {
     .fotorama__fullscreen-icon {
-<<<<<<< HEAD
-        display: inline-block;
-=======
->>>>>>> 20aef946
         background-position: (-@size-fotorama-block) 0;
         display: inline-block;
     }
@@ -511,38 +488,6 @@
     }
 }
 
-<<<<<<< HEAD
-.fotorama__video-close {
-    &:extend(.fotorama-sprite);
-    background-position: -60px -9px;
-    height: @fotorama_close_size;
-    opacity: 0;
-    right: 0;
-    top: 0;
-    width: @fotorama_close_size;
-    z-index: 19;
-    .fotorama__wrap--css2 & {
-        display: none;
-    }
-
-    .fotorama__wrap--css3 & {
-        .fotorama-translate3d(@fotorama-arw-size, -@fotorama-arw-size, 0);
-    }
-
-    .fotorama__wrap--video & {
-        display: block;
-        opacity: 1;
-    }
-
-    .fotorama__wrap--css3 {
-        &.fotorama__wrap--video & {
-            transform: translate3d(0, 0, 0);
-        }
-    }
-}
-
-=======
->>>>>>> 20aef946
 .fotorama__wrap--no-controls.fotorama__wrap--toggle-arrows {
     .fotorama__arr,
     .fotorama__fullscreen-icon {
@@ -698,11 +643,6 @@
     }
     &.fotorama__shadows--top:before,
     &.fotorama__shadows--bottom:after {
-<<<<<<< HEAD
-        left: 0;
-        right:0;
-=======
->>>>>>> 20aef946
         background-size: 100% 1px, 100% 5px ;
         height:10px;
         left: 0;
@@ -831,14 +771,12 @@
     text-align: center;
     .fotorama__img {
         height: auto;
-        width: auto;
         max-height: 100%;
         max-width: 100%;
         transition-duration: @fotorama-fullscreen-zoom-time;
         transition-property: width, height, top, left;
         vertical-align: middle;
-        transition-duration: @fotorama-fullscreen-zoom-time;
-        transition-property: width, height, top, left;
+        width: auto;
     }
 }
 
@@ -853,17 +791,14 @@
 .fotorama__nav-wrap--vertical {
     &.fotorama__nav-wrap {
         display: inline-block;
+        left: 0;
         position: absolute;
         top: 0;
-        left: 0;
     }
 
     .fotorama__nav__shaft {
+        background-color: white;
         width: 100%;
-<<<<<<< HEAD
-        background-color: white;
-=======
->>>>>>> 20aef946
         .fotorama__nav__frame--thumb {
             display: block;
             padding-bottom: inherit !important;
@@ -888,24 +823,6 @@
             top: 0;
         }
         .fotorama__img--full {
-<<<<<<< HEAD
-            display: block;
-            width: auto;
-            height: auto;
-            max-height: 100%;
-            max-width: 100%;
-            top: 0;
-            left: 0;
-            vertical-align: middle;
-            transition: @fotorama-fullscreen-zoom-time linear;
-            margin: auto;
-            cursor: default;
-            &:extend(.fotorama-gpu);
-            &.fotorama__img--zoommable {
-                cursor: pointer;
-                max-width: none;
-                max-height: none;
-=======
             cursor: default;
             display: block;
             height: auto;
@@ -922,7 +839,6 @@
                 cursor: pointer;
                 max-height: none;
                 max-width: none;
->>>>>>> 20aef946
                 transition-property: width, height, bottom, right, top, left;
             }
             &.fotorama__img--draggable {
@@ -930,13 +846,10 @@
                 transition-property: none;
             }
         }
-<<<<<<< HEAD
-=======
         iframe {
             left: @fotorama-arw-size;
             width: calc(~'100% - @{fotorama-arw-size} * 2');
         }
->>>>>>> 20aef946
     }
 }
 
@@ -944,14 +857,11 @@
     .fotorama__thumb__arr--left,
     .fotorama__thumb__arr--right {
         bottom: 0;
+        cursor: pointer;
         position: absolute;
         top: 0;
         width: @fotorama-thumb-arrow;
         z-index: @z-index-10;
-<<<<<<< HEAD
-        cursor: pointer;
-=======
->>>>>>> 20aef946
         .fotorama__thumb--icon {
             .fotorama-abs-center();
             width: 100%;
@@ -974,11 +884,11 @@
 .fotorama__nav-wrap--vertical {
     .fotorama__thumb__arr--left,
     .fotorama__thumb__arr--right {
+        cursor: pointer;
         height: @fotorama-thumb-arrow;
         left: 0;
         position: absolute;
         right: 0;
-        cursor: pointer;
         z-index: @z-index-10;
         .fotorama__thumb--icon {
             .fotorama-rotate(90deg);
@@ -1069,18 +979,6 @@
     }
 }
 
-<<<<<<< HEAD
-.fotorama__arr,
-.fotorama__thumb__arr {
-    .fotorama-button-background();
-}
-
-.fotorama__wrap:not(.fotorama__wrap--toggle-arrows) {
-    .fotorama__fullscreen-icon,
-    .fotorama__zoom-out,
-    .fotorama__zoom-in{
-        .fotorama-button-background();
-=======
 // Styles for spinner in gallery.
 .fotorama__spinner {
     background-image: url('@{baseDir}../images/loader-1.gif');
@@ -1096,6 +994,5 @@
     z-index: @z-index-1;
     &.fotorama__spinner--show {
         display: block;
->>>>>>> 20aef946
-    }
-}
+    }
+}