--- conflicted
+++ resolved
@@ -719,11 +719,7 @@
     top: 2px;
     width: @size-fotorama-block;
     z-index: @z-index-10;
-<<<<<<< HEAD
-    display: none;
-=======
     display:  none;
->>>>>>> dcfafc9b
 }
 
 .fotorama__fullscreen-icon {
@@ -1035,15 +1031,17 @@
     position: absolute;
     top: 0;
     z-index: @z-index-8;
-<<<<<<< HEAD
-=======
 }
 
 .magnify-lens {
->>>>>>> dcfafc9b
     background: rgba(255, 255, 255, 0.5);
+    border: solid 1px @color-gray-light2;
     color: @color-white;
+    left: 0;
+    position: absolute;
     text-align: center;
+    top: 0;
+    z-index: @z-index-10;
 }
 
 .magnifier-loader-text {
