--- conflicted
+++ resolved
@@ -135,13 +135,9 @@
                     settings.api.updateOptions(settings.activeBreakpoint.options, true);
                 }
                 settings.isFullscreen = false;
-<<<<<<< HEAD
-=======
-                settings.$fullscreenIcon.hide();
                 settings.$element.data('gallery').updateOptions({
                     swipe: true
                 });
->>>>>>> c528a797
             });
         },
 
