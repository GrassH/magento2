/**
 * Copyright © Magento, Inc. All rights reserved.
 * See COPYING.txt for license details.
 */

define([
    'jquery',
    'fotorama/fotorama',
    'underscore',
    'matchMedia',
    'mage/template',
    'text!mage/gallery/gallery.html',
    'uiClass',
    'mage/translate'
], function ($, fotorama, _, mediaCheck, template, galleryTpl, Class, $t) {
    'use strict';

    /**
     * Retrieves index if the main item.
     * @param {Array.<Object>} data - Set of gallery items.
     */
    var getMainImageIndex = function (data) {
            var mainIndex;

            if (_.every(data, function (item) {
                    return _.isObject(item);
                })
            ) {
                mainIndex = _.findIndex(data, function (item) {
                    return item.isMain;
                });
            }

            return mainIndex > 0 ? mainIndex : 0;
        },

        /**
         * Helper for parse translate property
         *
         * @param {Element} el - el that to parse
         * @returns {Array} - array of properties.
         */
        getTranslate = function (el) {
            var slideTransform = $(el).attr('style').split(';');

            slideTransform = $.map(slideTransform, function (style) {
                style = style.trim();

                if (style.startsWith('transform: translate3d')) {
                    return style.match(/transform: translate3d\((.+)px,(.+)px,(.+)px\)/);
                }

                return false;
            });

            return slideTransform.filter(Boolean);
        },

        /**
         * @param {*} str
         * @return {*}
         * @private
         */
        _toNumber = function (str) {
            var type = typeof str;

            if (type === 'string') {
                return parseInt(str); //eslint-disable-line radix
            }

            return str;
        };

    return Class.extend({

        defaults: {
            settings: {},
            config: {},
            startConfig: {}
        },

        /**
         * Checks if device has touch interface.
         * @return {Boolean} The result of searching touch events on device.
         */
        isTouchEnabled: (function () {
            return 'ontouchstart' in document.documentElement;
        })(),

        /**
         * Initializes gallery.
         * @param {Object} config - Gallery configuration.
         * @param {String} element - String selector of gallery DOM element.
         */
        initialize: function (config, element) {
            var self = this;

            this._super();

            _.bindAll(this,
                '_focusSwitcher'
            );

            /*turn off arrows for touch devices*/
            if (this.isTouchEnabled) {
                config.options.arrows = false;

                if (config.fullscreen) {
                    config.fullscreen.arrows = false;
                }
            }

            config.options.width = _toNumber(config.options.width);
            config.options.height = _toNumber(config.options.height);
            config.options.thumbwidth = _toNumber(config.options.thumbwidth);
            config.options.thumbheight = _toNumber(config.options.thumbheight);

            config.options.swipe = true;
            this.config = config;

            this.settings = {
                $element: $(element),
                $pageWrapper: $('body>.page-wrapper'),
                currentConfig: config,
                defaultConfig: _.clone(config),
                fullscreenConfig: _.clone(config.fullscreen),
                breakpoints: config.breakpoints,
                activeBreakpoint: {},
                fotoramaApi: null,
                isFullscreen: false,
                api: null,
                data: _.clone(config.data)
            };
            config.options.ratio = config.options.width / config.options.height;
            config.options.height = null;

            $.extend(true, this.startConfig, config);

            this.initGallery();
            this.initApi();
            this.setupBreakpoints();
            this.initFullscreenSettings();

<<<<<<< HEAD
            this.settings.$element.on('mousedown', '.fotorama__stage__frame', function () {
=======
            this.settings.$element.on('click', '.fotorama__stage__frame', function () {
>>>>>>> eea6126c
                if (
                    !$(this).parents('.fotorama__shadows--left, .fotorama__shadows--right').length &&
                    !$(this).hasClass('fotorama-video-container')
                ) {
                    self.openFullScreen();
                }
            });

            if (this.isTouchEnabled && this.settings.isFullscreen) {
                this.settings.$element.on('tap', '.fotorama__stage__frame', function () {
                    var translate = getTranslate($(this).parents('.fotorama__stage__shaft'));

                    if (translate[1] === '0' && !$(this).hasClass('fotorama-video-container')) {
                        self.openFullScreen();
                        self.settings.$pageWrapper.hide();
                    }
                });
            }
        },

        /**
         * Open gallery fullscreen
         */
        openFullScreen: function () {
            this.settings.api.fotorama.requestFullScreen();
            this.settings.$fullscreenIcon.css({
                opacity: 1,
                visibility: 'visible',
                display: 'block'
            });
        },

        /**
         * Gallery fullscreen settings.
         */
        initFullscreenSettings: function () {
            var settings = this.settings,
                self = this;

            settings.$gallery = this.settings.$element.find('[data-gallery-role="gallery"]');
            settings.$fullscreenIcon = this.settings.$element.find('[data-gallery-role="fotorama__fullscreen-icon"]');
            settings.focusableStart = this.settings.$element.find('[data-gallery-role="fotorama__focusable-start"]');
            settings.focusableEnd = this.settings.$element.find('[data-gallery-role="fotorama__focusable-end"]');
            settings.closeIcon = this.settings.$element.find('[data-gallery-role="fotorama__fullscreen-icon"]');
            settings.fullscreenConfig.swipe = true;

            settings.$gallery.on('fotorama:fullscreenenter', function () {
                settings.closeIcon.show();
                settings.focusableStart.attr('tabindex', '0');
                settings.focusableEnd.attr('tabindex', '0');
                settings.focusableStart.bind('focusin', self._focusSwitcher);
                settings.focusableEnd.bind('focusin', self._focusSwitcher);
                settings.api.updateOptions(settings.defaultConfig.options, true);
                settings.api.updateOptions(settings.fullscreenConfig, true);

                if (!_.isEqual(settings.activeBreakpoint, {}) && settings.breakpoints) {
                    settings.api.updateOptions(settings.activeBreakpoint.options, true);
                }
                settings.isFullscreen = true;
            });

            settings.$gallery.on('fotorama:fullscreenexit', function () {
                settings.closeIcon.hide();
                settings.focusableStart.attr('tabindex', '-1');
                settings.focusableEnd.attr('tabindex', '-1');
                settings.api.updateOptions(settings.defaultConfig.options, true);
                settings.focusableStart.unbind('focusin', this._focusSwitcher);
                settings.focusableEnd.unbind('focusin', this._focusSwitcher);
                settings.closeIcon.hide();

                if (!_.isEqual(settings.activeBreakpoint, {}) && settings.breakpoints) {
                    settings.api.updateOptions(settings.activeBreakpoint.options, true);
                }
                settings.isFullscreen = false;
                settings.$element.data('gallery').updateOptions({
                    swipe: true
                });
            });
        },

        /**
         * Switcher focus.
         */
        _focusSwitcher: function (e) {
            var target = $(e.target),
                settings = this.settings;

            if (target.is(settings.focusableStart)) {
                this._setFocus('start');
            } else if (target.is(settings.focusableEnd)) {
                this._setFocus('end');
            }
        },

        /**
         * Set focus to element.
         * @param {String} position - can be "start" and "end"
         *      positions.
         *      If position is "end" - sets focus to first
         *      focusable element in modal window scope.
         *      If position is "start" - sets focus to last
         *      focusable element in modal window scope
         */
        _setFocus: function (position) {
            var settings = this.settings,
                focusableElements,
                infelicity;

            if (position === 'end') {
                settings.$gallery.find(settings.closeIcon).focus();
            } else if (position === 'start') {
                infelicity = 3; //Constant for find last focusable element
                focusableElements = settings.$gallery.find(':focusable');
                focusableElements.eq(focusableElements.length - infelicity).focus();
            }
        },

        /**
         * Initializes gallery with configuration options.
         */
        initGallery: function () {
            var breakpoints = {},
                settings = this.settings,
                config = this.config,
                tpl = template(galleryTpl, {
                    next: $t('Next'),
                    previous: $t('Previous')
                }),
                mainImageIndex;

            if (settings.breakpoints) {
                _.each(_.values(settings.breakpoints), function (breakpoint) {
                    var conditions;

                    _.each(_.pairs(breakpoint.conditions), function (pair) {
                        conditions = conditions ? conditions + ' and (' + pair[0] + ': ' + pair[1] + ')' :
                        '(' + pair[0] + ': ' + pair[1] + ')';
                    });
                    breakpoints[conditions] = breakpoint.options;
                });
                settings.breakpoints = breakpoints;
            }

            _.extend(config, config.options);
            config.options = undefined;

            config.click = false;
            config.breakpoints = null;
            settings.currentConfig = config;
            settings.$element.html(tpl);
            settings.$element.removeClass('_block-content-loading');
            settings.$elementF = $(settings.$element.children()[0]);
            settings.$elementF.fotorama(config);
            settings.fotoramaApi = settings.$elementF.data('fotorama');
            $.extend(true, config, this.startConfig);

            mainImageIndex = getMainImageIndex(config.data);

            if (mainImageIndex) {
                this.settings.fotoramaApi.show({
                    index: mainImageIndex,
                    time: 0
                });
            }
        },

        /**
         * Creates breakpoints for gallery.
         */
        setupBreakpoints: function () {
            var pairs,
                settings = this.settings,
                config = this.config,
                startConfig = this.startConfig,
                isTouchEnabled = this.isTouchEnabled;

            if (_.isObject(settings.breakpoints)) {
                pairs = _.pairs(settings.breakpoints);
                _.each(pairs, function (pair) {
                    mediaCheck({
                        media: pair[0],

                        /**
                         * Is triggered when breakpoint enties.
                         */
                        entry: function () {
                            $.extend(true, config, _.clone(startConfig));

                            settings.api.updateOptions(settings.defaultConfig.options, true);

                            if (settings.isFullscreen) {
                                settings.api.updateOptions(settings.fullscreenConfig, true);
                            }

                            if (isTouchEnabled) {
                                settings.breakpoints[pair[0]].options.arrows = false;

                                if (settings.breakpoints[pair[0]].options.fullscreen) {
                                    settings.breakpoints[pair[0]].options.fullscreen.arrows = false;
                                }
                            }

                            settings.api.updateOptions(settings.breakpoints[pair[0]].options, true);
                            $.extend(true, config, settings.breakpoints[pair[0]]);
                            settings.activeBreakpoint = settings.breakpoints[pair[0]];
                        },

                        /**
                         * Is triggered when breakpoint exits.
                         */
                        exit: function () {
                            $.extend(true, config, _.clone(startConfig));
                            settings.api.updateOptions(settings.defaultConfig.options, true);

                            if (settings.isFullscreen) {
                                settings.api.updateOptions(settings.fullscreenConfig, true);
                            }
                            settings.activeBreakpoint = {};
                        }
                    });
                });
            }
        },

        /**
         * Creates gallery's API.
         */
        initApi: function () {
            var settings = this.settings,
                config = this.config,
                api = {

                    /**
                     * Contains fotorama's API methods.
                     */
                    fotorama: settings.fotoramaApi,

                    /**
                     * Displays the last image on preview.
                     */
                    last: function () {
                        settings.fotoramaApi.show('>>');
                    },

                    /**
                     * Displays the first image on preview.
                     */
                    first: function () {
                        settings.fotoramaApi.show('<<');
                    },

                    /**
                     * Displays previous element on preview.
                     */
                    prev: function () {
                        settings.fotoramaApi.show('<');
                    },

                    /**
                     * Displays next element on preview.
                     */
                    next: function () {
                        settings.fotoramaApi.show('>');
                    },

                    /**
                     * Displays image with appropriate count number on preview.
                     * @param {Number} index - Number of image that should be displayed.
                     */
                    seek: function (index) {
                        if (_.isNumber(index) && index !== 0) {

                            if (index > 0) {
                                index -= 1;
                            }
                            settings.fotoramaApi.show(index);
                        }
                    },

                    /**
                     * Updates gallery with new set of options.
                     * @param {Object} configuration - Standart gallery configuration object.
                     * @param {Boolean} isInternal - Is this function called via breakpoints.
                     */
                    updateOptions: function (configuration, isInternal) {

                        var $selectable = $('a[href], area[href], input, select, ' +
                                'textarea, button, iframe, object, embed, *[tabindex], *[contenteditable]')
                                .not('[tabindex=-1], [disabled], :hidden'),
                            $focus = $(':focus'),
                            index;

                        if (_.isObject(configuration)) {

                            //Saves index of focus
                            $selectable.each(function (number) {
                                if ($(this).is($focus)) {
                                    index = number;
                                }
                            });

                            if (this.isTouchEnabled) {
                                configuration.arrows = false;
                            }
                            configuration.click = false;
                            configuration.breakpoints = null;

                            if (!isInternal) {
                                !_.isEqual(settings.activeBreakpoint, {} && settings.brekpoints) ?
                                    $.extend(true, settings.activeBreakpoint.options, configuration) :

                                    settings.isFullscreen ?
                                        $.extend(true, settings.fullscreenConfig, configuration) :
                                        $.extend(true, settings.defaultConfig.options, configuration);

                            }
                            $.extend(true, settings.currentConfig.options, configuration);
                            settings.fotoramaApi.setOptions(settings.currentConfig.options);

                            if (_.isNumber(index)) {
                                $selectable.eq(index).focus();
                            }
                        }
                    },

                    /**
                     * Updates gallery with specific set of items.
                     * @param {Array.<Object>} data - Set of gallery items to update.
                     */
                    updateData: function (data) {
                        var mainImageIndex;

                        if (_.isArray(data)) {
                            settings.fotoramaApi.load(data);
                            mainImageIndex = getMainImageIndex(data);

                            if (mainImageIndex) {
                                settings.fotoramaApi.show({
                                    index: mainImageIndex,
                                    time: 0
                                });
                            }

                            $.extend(false, settings, {
                                data: data,
                                defaultConfig: data
                            });
                            $.extend(false, config, {
                                data: data
                            });
                        }
                    },

                    /**
                     * Returns current images list
                     *
                     * @returns {Array}
                     */
                    returnCurrentImages: function () {
                        var images = [];

                        _.each(this.fotorama.data, function (item) {
                            images.push(_.omit(item, '$navThumbFrame', '$navDotFrame', '$stageFrame', 'labelledby'));
                        });

                        return images;
                    },

                    /**
                     * Updates gallery data partially by index
                     * @param {Number} index - Index of image in data array to be updated.
                     * @param {Object} item - Standart gallery image object.
                     *
                     */
                    updateDataByIndex: function (index, item) {
                        settings.fotoramaApi.spliceByIndex(index, item);
                    }
                };

            settings.$element.data('gallery', api);
            settings.api = settings.$element.data('gallery');
            settings.$element.trigger('gallery:loaded');
        }
    });
});<|MERGE_RESOLUTION|>--- conflicted
+++ resolved
@@ -141,11 +141,7 @@
             this.setupBreakpoints();
             this.initFullscreenSettings();
 
-<<<<<<< HEAD
-            this.settings.$element.on('mousedown', '.fotorama__stage__frame', function () {
-=======
             this.settings.$element.on('click', '.fotorama__stage__frame', function () {
->>>>>>> eea6126c
                 if (
                     !$(this).parents('.fotorama__shadows--left, .fotorama__shadows--right').length &&
                     !$(this).hasClass('fotorama-video-container')
