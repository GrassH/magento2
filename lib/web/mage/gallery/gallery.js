/**
 * Copyright © 2015 Magento. All rights reserved.
 * See COPYING.txt for license details.
 */
define([
    'jquery',
    'fotorama/fotorama',
    'underscore',
    'matchMedia',
    'mage/template',
    'text!mage/gallery/gallery.html',
<<<<<<< HEAD
    'uiClass'
], function ($, fotorama, _, mediaCheck, template, Class) {
=======
    'Magento_Ui/js/lib/class',
    'mage/translate'
], function ($, fotorama, _, mediaCheck, template, galleryTpl, Class, $t) {
>>>>>>> 9d313761
    'use strict';

    /**
     * Set main item first in order.
     * @param {Array.<Object>} data - Set of gallery items to update.
     */
    var pushMainFirst = function(data){
        var mainIndex;

        if(!_.every(data, function(item){
                return _.isObject(item);
            }))
        {
            return data;
        }

        mainIndex = _.findIndex(data, function(item){
            return item.isMain;
        });
        if(mainIndex > -1){
            data.unshift(data.splice(mainIndex, 1)[0]);
        }

        return data;
    };

    return Class.extend({

        defaults: {
            settings: {},
            config: {},
            startConfig: {}
        },

        /**
         * Checks if device has touch interface.
         * @return {Boolean} The result of searching touch events on device.
         */
        isTouchEnabled: (function () {
            return 'ontouchstart' in document.documentElement;
        })(),

        /**
         * Initializes gallery.
         * @param {Object} config - Gallery configuration.
         * @param {String} element - String selector of gallery DOM element.
         */
        initialize: function (config, element) {
            this._super();

            _.bindAll(this,
                '_focusSwitcher'
            );

            config.options.swipe = true;
            this.config = config;

            this.settings = {
                $element: $(element),
                currentConfig: config,
                defaultConfig: _.clone(config),
                fullscreenConfig: _.clone(config.fullscreen),
                breakpoints: config.breakpoints,
                activeBreakpoint: {},
                fotoramaApi: null,
                isFullscreen: false,
                api: null,
                data: _.clone(pushMainFirst(config.data))
            };
            config.options.ratio = config.options.width / config.options.height;
            config.options.height = null;

            $.extend(true, this.startConfig, config);

            this.initGallery();
            this.initApi();
            this.setupBreakpoints();
            this.initFullscreenSettings();
            this.settings.$element.on('click', '.fotorama__stage__frame', function () {
                $('[data-gallery-role="gallery"]').data('fotorama').requestFullScreen();
                $('[data-gallery-role="fotorama__fullscreen-icon"]').css({
                    opacity: 1,
                    visibility: 'visible',
                    display: 'block'
                });
            });
        },

        /**
         * Gallery fullscreen settings.
         */
        initFullscreenSettings: function () {
            var settings = this.settings,
                self = this,
                items = [];

            settings.$gallery = this.settings.$element.find('[data-gallery-role="gallery"]');
            settings.$fullscreenIcon = this.settings.$element.find('[data-gallery-role="fotorama__fullscreen-icon"]');
            settings.focusableStart = this.settings.$element.find('[data-gallery-role="fotorama__focusable-start"]');
            settings.focusableEnd = this.settings.$element.find('[data-gallery-role="fotorama__focusable-end"]');
            settings.closeIcon = this.settings.$element.find('[data-gallery-role="fotorama__fullscreen-icon"]');
            settings.fullscreenConfig.swipe = true;

            settings.$gallery.on('fotorama:fullscreenenter', function () {
                settings.$gallery.focus();
                settings.focusableStart.bind('focusin', self._focusSwitcher);
                settings.focusableEnd.bind('focusin', self._focusSwitcher);
                settings.api.updateOptions(settings.defaultConfig.options, true);
                settings.api.updateOptions(settings.fullscreenConfig, true);

                if (!_.isEqual(settings.activeBreakpoint, {})) {
                    settings.api.updateOptions(settings.activeBreakpoint.options, true);
                }
                settings.isFullscreen = true;
            });

            settings.$gallery.on('fotorama:fullscreenexit', function () {
                settings.api.updateOptions(settings.defaultConfig.options, true);
                settings.focusableStart.unbind('focusin', this._focusSwitcher);
                settings.focusableEnd.unbind('focusin', this._focusSwitcher);

                if (!_.isEqual(settings.activeBreakpoint, {})) {
                    settings.api.updateOptions(settings.activeBreakpoint.options, true);
                }
                settings.isFullscreen = false;
                settings.$fullscreenIcon.hide();
            });
        },

        /**
         * Switcher focus.
         */
        _focusSwitcher: function (e) {
            var target = $(e.target),
                settings = this.settings;

            if (target.is(settings.focusableStart)) {
                this._setFocus('start');
            } else if (target.is(settings.focusableEnd)) {
                this._setFocus('end');
            }
        },

        /**
         * Set focus to element.
         * @param {String} position - can be "start" and "end"
         *      positions.
         *      If position is "end" - sets focus to first
         *      focusable element in modal window scope.
         *      If position is "start" - sets focus to last
         *      focusable element in modal window scope
         *
         *  @param {String} type - can be "opened" or false
         *      If type is "opened" - looks to "this.options.focus"
         *      property and sets focus
         */
        _setFocus: function (position) {
            var settings = this.settings,
                focusableElements,
                infelicity;

            if (position === 'end') {
                settings.$gallery.find(settings.closeIcon).focus();
            } else if (position === 'start') {
                infelicity = 2; //Constant for find last focusable element
                focusableElements = settings.$gallery.find(':focusable');
                focusableElements.eq(focusableElements.length - infelicity).focus();
            }
        },

        /**
         * Initializes gallery with configuration options.
         */
        initGallery: function () {
            var breakpoints = {},
                settings = this.settings,
                config = this.config,
                tpl = template(galleryTpl, {
                    next: $t('Next'),
                    previous: $t('Previous')
                });

            if (settings.breakpoints) {
                _.each(_.values(settings.breakpoints), function (breakpoint) {
                    var conditions;
                    _.each(_.pairs(breakpoint.conditions), function (pair) {
                        conditions = conditions ? conditions + ' and (' + pair[0] + ': ' + pair[1] + ')' :
                        '(' + pair[0] + ': ' + pair[1] + ')';
                    });
                    breakpoints[conditions] = breakpoint.options;
                });
                settings.breakpoints = breakpoints;
            }

            _.extend(config, config.options);
            config.options = undefined;

            if (this.isTouchEnabled) {
                config.arrows = false;
            }

            config.click = false;
            config.breakpoints = null;
            settings.currentConfig = config;
            settings.$element.html(tpl);
            settings.$element.removeClass('_block-content-loading');
            settings.$elementF = $(settings.$element.children()[0]);
            settings.$elementF.fotorama(config);
            settings.fotoramaApi = settings.$elementF.data('fotorama');
            $.extend(true, config, this.startConfig);
        },

        /**
         * Creates breakpoints for gallery.
         */
        setupBreakpoints: function () {
            var pairs,
                settings = this.settings,
                config = this.config,
                startConfig = this.startConfig,
                triggeredBreakpoints = 0;

            if (_.isObject(settings.breakpoints)) {
                pairs = _.pairs(settings.breakpoints);
                _.each(pairs, function (pair) {
                    mediaCheck({
                        media: pair[0],

                        /**
                         * Is triggered when breakpoint enties.
                         */
                        entry: function () {
                            $.extend(true, config, _.clone(startConfig));

                            settings.api.updateOptions(settings.defaultConfig.options, true);

                            if (settings.isFullscreen) {
                                settings.api.updateOptions(settings.fullscreenConfig, true);
                            }
                            settings.api.updateOptions(settings.breakpoints[pair[0]].options, true);
                            $.extend(true, config, settings.breakpoints[pair[0]]);
                            settings.activeBreakpoint = settings.breakpoints[pair[0]];
                        },

                        /**
                         * Is triggered when breakpoint exits.
                         */
                        exit: function () {
                            $.extend(true, config, _.clone(startConfig));
                            settings.api.updateOptions(settings.defaultConfig.options, true);

                            if (settings.isFullscreen) {
                                settings.api.updateOptions(settings.fullscreenConfig, true);
                            }
                            settings.activeBreakpoint = {};
                        }
                    });
                });
            }
        },

        /**
         * Creates gallery's API.
         */
        initApi: function () {
            var settings = this.settings,
                config = this.config,
                api = {

                    /**
                     * Contains fotorama's API methods.
                     */
                    fotorama: settings.fotoramaApi,

                    /**
                     * Displays the last image on preview.
                     */
                    last: function () {
                        settings.fotoramaApi.show('>>');
                    },

                    /**
                     * Displays the first image on preview.
                     */
                    first: function () {
                        settings.fotoramaApi.show('<<');
                    },

                    /**
                     * Displays previous element on preview.
                     */
                    prev: function () {
                        settings.fotoramaApi.show('<');
                    },

                    /**
                     * Displays next element on preview.
                     */
                    next: function () {
                        settings.fotoramaApi.show('>');
                    },

                    /**
                     * Displays image with appropriate count number on preview.
                     * @param {Number} index - Number of image that should be displayed.
                     */
                    seek: function (index) {
                        if (_.isNumber(index) && index !== 0) {

                            if (index > 0) {
                                index -= 1;
                            }
                            settings.fotoramaApi.show(index);
                        }
                    },

                    /**
                     * Updates gallery with new set of options.
                     * @param {Object} configuration - Standart gallery configuration object.
                     * @param {Boolean} isInternal - Is this function called via breakpoints.
                     */
                    updateOptions: function (configuration, isInternal) {
                        if (_.isObject(configuration)) {
                            if (this.isTouchEnabled) {
                                configuration.arrows = false;
                            }
                            configuration.click = false;
                            configuration.breakpoints = null;

                            if (!isInternal) {
                                !_.isEqual(settings.activeBreakpoint, {}) ?
                                    $.extend(true, settings.activeBreakpoint.options, configuration) :

                                    settings.isFullscreen ?
                                        $.extend(true, settings.fullscreenConfig, configuration) :
                                        $.extend(true, settings.defaultConfig.options, configuration);

                            }
                            $.extend(true, settings.currentConfig.options, configuration);
                            settings.fotoramaApi.setOptions(settings.currentConfig.options);
                        }
                    },

                    /**
                     * Updates gallery with specific set of items.
                     * @param {Array.<Object>} data - Set of gallery items to update.
                     */
                    updateData: function (data) {
                        if (_.isArray(data)) {
                            pushMainFirst(data);
                            settings.fotoramaApi.load(data);

                            $.extend(false, settings, {
                                data: data,
                                defaultConfig: data
                            });
                            $.extend(false, config, {
                                data: data
                            });
                        }
                    },

                    /**
                     * Returns current images list
                     *
                     * @returns {Array}
                     */
                    returnCurrentImages: function () {
                        var images = [];

                        _.each(this.fotorama.data, function (item) {
                            images.push(_.omit(item, '$navThumbFrame', '$navDotFrame', '$stageFrame'));
                        });

                        return images;
                    }
                };

            settings.$element.data('gallery', api);
            settings.api = settings.$element.data('gallery');
            settings.$element.trigger('gallery:loaded');
        }
    });
});<|MERGE_RESOLUTION|>--- conflicted
+++ resolved
@@ -9,14 +9,9 @@
     'matchMedia',
     'mage/template',
     'text!mage/gallery/gallery.html',
-<<<<<<< HEAD
-    'uiClass'
-], function ($, fotorama, _, mediaCheck, template, Class) {
-=======
-    'Magento_Ui/js/lib/class',
+    'uiClass',
     'mage/translate'
 ], function ($, fotorama, _, mediaCheck, template, galleryTpl, Class, $t) {
->>>>>>> 9d313761
     'use strict';
 
     /**
