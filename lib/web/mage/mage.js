--- conflicted
+++ resolved
@@ -3,10 +3,6 @@
  * See COPYING.txt for license details.
  */
 /*jshint eqnull:true browser:true expr:true */
-<<<<<<< HEAD
-/*global require:true console:true*/
-=======
->>>>>>> 1c7e9f46
 (function (root, factory) {
     'use strict';
 
