--- conflicted
+++ resolved
@@ -434,15 +434,11 @@
                             showLoader: true
                         }).done($.proxy(function () {
                             self.reload();
-<<<<<<< HEAD
                             self.element.find('#delete_files, #insert_files').toggleClass(self.options.hidden, true);
-=======
-                            self.element.find('#delete_files').toggleClass(self.options.hidden, true);
 
                             $(window).trigger('fileDeleted.mediabrowser', {
                                 ids: ids
                             });
->>>>>>> 50503f2c
                         }, this));
                     },
 
