--- conflicted
+++ resolved
@@ -456,10 +456,7 @@
                 } else {
                     values = valuesFrom[idFrom].values;
                     fromId = $(idFrom + values[0]);
-<<<<<<< HEAD
-=======
-
->>>>>>> 0f61d2d5
+
                     if (fromId) {
                         radioFrom = $$('[name="' + fromId.name + '"]:checked');
                         isInArray = radioFrom.length > 0 && values.indexOf(radioFrom[0].value) !== -1;
