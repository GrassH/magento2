/**
 * Copyright © Magento, Inc. All rights reserved.
 * See COPYING.txt for license details.
 */

/* global varienGlobalEvents, popups, tinyMceEditors, MediabrowserUtility, Base64 */
/* eslint-disable strict */
define([
    'jquery',
    'underscore',
    'tinymce4',
    'mage/translate',
    'prototype',
    'mage/adminhtml/events',
    'jquery/ui',
    'mage/translate'
], function (jQuery, _, tinyMCE4, $t) {
    'use strict';

    var tinyMce4Wysiwyg = Class.create();

    tinyMce4Wysiwyg.prototype = {
        mediaBrowserOpener: null,
        mediaBrowserTargetElementId: null,
<<<<<<< HEAD
        magentoVariablesPlugin: null,
        mode: 'exact',
=======
>>>>>>> 0713e1ab

        /**
         * @param {*} htmlId
         * @param {Object} config
         */
        initialize: function (htmlId, config) {
            this.id = htmlId;
            this.config = config;

            _.bindAll(
                this,
                'beforeSetContent',
                'saveContent',
                'onChangeContent',
                'openFileBrowser',
                'updateTextArea',
                'onUndo'
            );

            varienGlobalEvents.attachEventHandler('tinymceChange', this.onChangeContent);
            varienGlobalEvents.attachEventHandler('tinymceBeforeSetContent', this.beforeSetContent);
            varienGlobalEvents.attachEventHandler('tinymceSetContent', this.updateTextArea);
            varienGlobalEvents.attachEventHandler('tinymceSaveContent', this.saveContent);
            varienGlobalEvents.attachEventHandler('tinymceUndo', this.onUndo);

            if (typeof tinyMceEditors === 'undefined') {
                window.tinyMceEditors = $H({});
            }

            tinyMceEditors.set(this.id, this);
        },

        /**
         * Ensures the undo operation works properly
         */
        onUndo: function () {
            this.addContentEditableAttributeBackToNonEditableNodes();
        },

        /**
         * Setup TinyMCE4 editor
         */
<<<<<<< HEAD
        setup: function (mode) {
            var settings;

            this.turnOff();

            if (typeof mode === 'undefined') {
                mode = this.mode;
            }

            if (this.config['add_widgets']) {
                tinyMCE4.PluginManager.load('magentowidget', this.config['widget_plugin_src']);
                this.addPluginToToolbar('magentowidget', '|');
            }

            if (this.config['add_variables']) {
                this.addPluginToToolbar('magentovariable', '|');
            }
=======
        setup: function () {
            var self = this;
>>>>>>> 0713e1ab

            if (this.config.plugins) {
                this.config.plugins.forEach(function (plugin) {
                    self.addPluginToToolbar(plugin.name, '|');

                    if (plugin.src) {
                        tinyMCE4.PluginManager.load(plugin.name, plugin.src, function () {
                            var pluginConstructor = tinyMCE4.plugins[plugin.name];

                            if (!pluginConstructor) {
                                throw new Error($t('Could not find plugin with name %1').replace('%1', plugin.name));
                            }

                            pluginConstructor.config = plugin.options;
                            pluginConstructor.adapter = self;
                        });
                    }

                });

            }

            if (jQuery.isReady) {
                tinyMCE4.dom.Event.domLoaded = true;
            }

<<<<<<< HEAD
            settings = this.getSettings();
            settings.mode = mode;

            tinyMCE4.init(settings);
            this.getPluginButtons().hide();
=======
            tinyMCE4.init(this.getSettings());
>>>>>>> 0713e1ab
        },

        /**
         * Add plugin to the toolbar if not added.
         *
         * @param {String} plugin
         * @param {String} separator
         */
        addPluginToToolbar: function (plugin, separator) {
            var plugins = this.config.tinymce4.plugins.split(' '),
                toolbar = this.config.tinymce4.toolbar.split(' ');

            if (plugins.indexOf(plugin) === -1) {
                plugins.push(plugin);
            }

            if (toolbar.indexOf(plugin) === -1) {
                toolbar.push(separator || '', plugin);
            }

            this.config.tinymce4.plugins = plugins.join(' ');
            this.config.tinymce4.toolbar = toolbar.join(' ');
        },

        /**
         * @return {Object}
         */
        getSettings: function () {
            var settings;

            settings = {
                selector: 'textarea#' + this.id,
                theme: 'modern',
                'entity_encoding': 'raw',
                'convert_urls': false,
                'content_css': this.config.tinymce4['content_css'],
                'relative_urls': true,
                menubar: false,
                plugins: this.config.tinymce4.plugins,
                toolbar: this.config.tinymce4.toolbar,
                adapter: this,

                /**
                 * @param {Object} editor
                 */
                setup: function (editor) {
                    var onChange;

                    editor.on('BeforeSetContent', function (evt) {
                        varienGlobalEvents.fireEvent('tinymceBeforeSetContent', evt);
                    });

                    editor.on('SaveContent', function (evt) {
                        varienGlobalEvents.fireEvent('tinymceSaveContent', evt);
                    });

                    editor.on('paste', function (evt) {
                        varienGlobalEvents.fireEvent('tinymcePaste', evt);
                    });

                    editor.on('PostProcess', function (evt) {
                        varienGlobalEvents.fireEvent('tinymceSaveContent', evt);
                    });

                    editor.on('undo', function (evt) {
                        varienGlobalEvents.fireEvent('tinymceUndo', evt);
                    });

                    /**
                     * @param {*} evt
                     */
                    onChange = function (evt) {
                        varienGlobalEvents.fireEvent('tinymceChange', evt);
                    };

                    editor.on('Change', onChange);
                    editor.on('keyup', onChange);

                    editor.on('ExecCommand', function (cmd) {
                        varienGlobalEvents.fireEvent('tinymceExecCommand', cmd);
                    });
                }
            };

            if (this.config.baseStaticUrl && this.config.baseStaticDefaultUrl) {
                settings['document_base_url'] = this.config.baseStaticUrl;
            }
            // Set the document base URL
            if (this.config['document_base_url']) {
                settings['document_base_url'] = this.config['document_base_url'];
            }

            if (this.config['files_browser_window_url']) {
                /**
                 * @param {*} fieldName
                 * @param {*} url
                 * @param {*} objectType
                 * @param {*} w
                 */
                settings['file_browser_callback'] = function (fieldName, url, objectType, w) {
                    varienGlobalEvents.fireEvent('open_browser_callback', {
                        win: w,
                        type: objectType,
                        field: fieldName
                    });
                };
            }

            if (this.config.width) {
                settings.width = this.config.width;
            }

            if (this.config.height) {
                settings.height = this.config.height;
            }

            if (this.config.plugins) {
                settings.magentoPluginsOptions = {};

                _.each(this.config.plugins, function (plugin) {
                    settings.magentoPluginsOptions[plugin.name] = plugin.options;
                });
            }

            if (this.config.settings) {
                Object.extend(settings, this.config.settings);
            }

            return settings;
        },

        /**
         * @param {String} id
         */
        get: function (id) {
            return tinyMCE4.get(id);
        },

        /**
         * @return {Object}
         */
        activeEditor: function () {
            return tinyMCE4.activeEditor;
        },

        /**
         * Insert content to active editor.
         *
         * @param {String} content
         * @param {Boolean} ui
         */
        insertContent: function (content, ui) {
            this.activeEditor().execCommand('mceInsertContent', typeof ui !== 'undefined' ? ui : false, content);
        },

        /**
         * Set caret location in WYSIWYG editor.
         *
         * @param {Object} targetElement
         */
        setCaretOnElement: function (targetElement) {
            this.activeEditor().selection.select(targetElement);
            this.activeEditor().selection.collapse();
        },

        /**
         * @param {Object} o
         */
        openFileBrowser: function (o) {
            var typeTitle = this.translate('Select Images'),
                storeId = this.config['store_id'] !== null ? this.config['store_id'] : 0,
                frameDialog = jQuery('div.mce-container[role="dialog"]'),
                wUrl = this.config['files_browser_window_url'] +
                    'target_element_id/' + this.id + '/' +
                    'store/' + storeId + '/';

            this.mediaBrowserOpener = o.win;
            this.mediaBrowserTargetElementId = o.field;

            if (typeof o.type !== 'undefined' && o.type !== '') { //eslint-disable-line eqeqeq
                wUrl = wUrl + 'type/' + o.type + '/';
            }

            frameDialog.hide();
            jQuery('#mce-modal-block').hide();

            require(['mage/adminhtml/browser'], function () {
                MediabrowserUtility.openDialog(wUrl, false, false, typeTitle, {
                    /**
                     * Closed.
                     */
                    closed: function () {
                        frameDialog.show();
                        jQuery('#mce-modal-block').show();
                    }
                });
            });
        },

        /**
         * @param {String} string
         * @return {String}
         */
        translate: function (string) {
            return jQuery.mage.__ ? jQuery.mage.__(string) : string;
        },

        /**
         * @return {null}
         */
        getMediaBrowserOpener: function () {
            return this.mediaBrowserOpener;
        },

        /**
         * @return {null}
         */
        getMediaBrowserTargetElementId: function () {
            return this.mediaBrowserTargetElementId;
        },

        /**
         * @return {jQuery|*|HTMLElement}
         */
        getToggleButton: function () {
            return $('toggle' + this.id);
        },

        /**
         * Get plugins button.
         */
        getPluginButtons: function () {
            return jQuery('#buttons' + this.id + ' > button.plugin');
        },

        /**
         * @param {*} mode
         * @return {wysiwygSetup}
         */
        turnOn: function (mode) {
            this.closePopups();

            this.setup(mode);

            this.getPluginButtons().hide();

            tinyMCE4.execCommand('mceAddControl', false, this.id);

            return this;
        },

        /**
         * @param {String} name
         */
        closeEditorPopup: function (name) {
            if (typeof popups !== 'undefined' && popups[name] !== undefined && !popups[name].closed) {
                popups[name].close();
            }
        },

        /**
         * @return {wysiwygSetup}
         */
        turnOff: function () {
            this.closePopups();

            this.getPluginButtons().show();

            tinyMCE4.execCommand('mceRemoveEditor', false, this.id);

            return this;
        },

        /**
         * Close popups.
         */
        closePopups: function () {
            // close all popups to avoid problems with updating parent content area
            varienGlobalEvents.fireEvent('wysiwygClosePopups');
            this.closeEditorPopup('browser_window' + this.id);
        },

        /**
         * @return {Boolean}
         */
        toggle: function () {
            if (!tinyMCE4.get(this.id)) {
                this.turnOn();

                return true;
            }
            this.turnOff();

            return false;
        },

        /**
         * On form validation.
         */
        onFormValidation: function () {
            if (tinyMCE4.get(this.id)) {
                $(this.id).value = tinyMCE4.get(this.id).getContent();
            }
        },

        /**
         * On change content.
         */
        onChangeContent: function () {
            // Add "changed" to tab class if it exists
            var tab;

            this.updateTextArea();

            if (this.config['tab_id']) {
                tab = $$('a[id$=' + this.config['tab_id'] + ']')[0];

                if ($(tab) != undefined && $(tab).hasClassName('tab-item-link')) { //eslint-disable-line eqeqeq
                    $(tab).addClassName('changed');
                }
            }
        },

        /**
         * @param {Object} o
         */
        beforeSetContent: function (o) {
            o.content = this.encodeContent(o.content);
        },

        /**
         * @param {Object} o
         */
        saveContent: function (o) {
            o.content = this.decodeContent(o.content);
        },

        /**
         * Return the content stored in the WYSIWYG field
         * @param {String} id
         * @return {String}
         */
        getContent: function (id) {
            return id ? this.get(id).getContent() : this.activeEditor().getContent();
        },

        /**
         * @returns {Object}
         */
        getAdapterPrototype: function () {
            return tinyMce4Wysiwyg;
        },

        /**
         * Fix range selection placement when typing.  This fixes MAGETWO-84769
         * @param {Object} editor
         */
        fixRangeSelection: function (editor) {
            var selection = editor.selection,
                dom = editor.dom,
                rng = dom.createRng(),
                markerHtml,
                marker;

            if (!selection.getContent().length) {
                markerHtml = '<span id="mce_marker" data-mce-type="bookmark">\uFEFF</span>';
                selection.setContent(markerHtml);
                marker = dom.get('mce_marker');
                rng.setStartBefore(marker);
                rng.setEndBefore(marker);
                dom.remove(marker);
                selection.setRng(rng);
            }
        },

        /**
         * Update text area.
         */
        updateTextArea: function () {
            var editor = tinyMCE4.get(this.id),
                content;

            if (!editor) {
                return;
            }

            this.addContentEditableAttributeBackToNonEditableNodes();
            this.fixRangeSelection(editor);

            content = editor.getContent();
            content = this.decodeContent(content);

            jQuery('#' + this.id).val(content).trigger('change');
        },

        /**
         * Retrieve directives URL with substituted directive value.
         *
         * @param {String} directive
         */
        makeDirectiveUrl: function (directive) {
            return this.config['directives_url'].replace('directive', 'directive/___directive/' + directive);
        },

        /**
         * @param {Object} content
         * @return {*}
         */
        encodeDirectives: function (content) {
            // collect all HTML tags with attributes that contain directives
            return content.gsub(/<([a-z0-9\-\_]+[^>]+?)([a-z0-9\-\_]+=".*?\{\{.+?\}\}.*?".*?)>/i, function (match) {
                var attributesString = match[2];

                // process tag attributes string
                attributesString = attributesString.gsub(/([a-z0-9\-\_]+)="(.*?)(\{\{.+?\}\})(.*?)"/i, function (m) {
                    return m[1] + '="' + m[2] + this.makeDirectiveUrl(Base64.mageEncode(m[3])) + m[4] + '"';
                }.bind(this));

                return '<' + match[1] + attributesString + '>';

            }.bind(this));
        },

        /**
         * @param {Object} content
         * @return {*}
         */
        decodeDirectives: function (content) {
            // escape special chars in directives url to use it in regular expression
            var url = this.makeDirectiveUrl('%directive%').replace(/([$^.?*!+:=()\[\]{}|\\])/g, '\\$1'),
                reg = new RegExp(url.replace('%directive%', '([a-zA-Z0-9,_-]+)'));

            return content.gsub(reg, function (match) { //eslint-disable-line no-extra-bind
                return Base64.mageDecode(match[1]);
            });
        },

        /**
         * @param {Object} attributes
         * @return {Object}
         */
        parseAttributesString: function (attributes) {
            var result = {};

            // Decode &quot; entity, as regex below does not support encoded quote
            attributes = attributes.replace(/&quot;/g, '"');

            attributes.gsub(
                /(\w+)(?:\s*=\s*(?:(?:"((?:\\.|[^"])*)")|(?:'((?:\\.|[^'])*)')|([^>\s]+)))?/,
                function (match) {
                    result[match[1]] = match[2];
                }
            );

            return result;
        },

        /**
         * @param {Object} content
         * @return {*}
         */
        decodeContent: function (content) {
            content = varienGlobalEvents.fireEventReducer('wysiwygDecodeContent', content);

            if (this.config['add_directives']) {
                content = this.decodeDirectives(content);
            }

            return content;
        },

        /**
         * @param {Object} content
         * @return {*}
         */
        encodeContent: function (content) {
            content = varienGlobalEvents.fireEventReducer('wysiwygEncodeContent', content);

            if (this.config['add_directives']) {
                content = this.encodeDirectives(content);
            }

            return content;
        },

        /**
         * Reinstate contenteditable attributes on .mceNonEditable nodes
         */
        addContentEditableAttributeBackToNonEditableNodes: function () {
            jQuery('.mceNonEditable', this.activeEditor().getDoc()).attr('contenteditable', false);
        }
    };

    return tinyMce4Wysiwyg.prototype;
});<|MERGE_RESOLUTION|>--- conflicted
+++ resolved
@@ -22,11 +22,8 @@
     tinyMce4Wysiwyg.prototype = {
         mediaBrowserOpener: null,
         mediaBrowserTargetElementId: null,
-<<<<<<< HEAD
         magentoVariablesPlugin: null,
         mode: 'exact',
-=======
->>>>>>> 0713e1ab
 
         /**
          * @param {*} htmlId
@@ -69,7 +66,6 @@
         /**
          * Setup TinyMCE4 editor
          */
-<<<<<<< HEAD
         setup: function (mode) {
             var settings;
 
@@ -78,19 +74,7 @@
             if (typeof mode === 'undefined') {
                 mode = this.mode;
             }
-
-            if (this.config['add_widgets']) {
-                tinyMCE4.PluginManager.load('magentowidget', this.config['widget_plugin_src']);
-                this.addPluginToToolbar('magentowidget', '|');
-            }
-
-            if (this.config['add_variables']) {
-                this.addPluginToToolbar('magentovariable', '|');
-            }
-=======
-        setup: function () {
             var self = this;
->>>>>>> 0713e1ab
 
             if (this.config.plugins) {
                 this.config.plugins.forEach(function (plugin) {
@@ -116,16 +100,8 @@
             if (jQuery.isReady) {
                 tinyMCE4.dom.Event.domLoaded = true;
             }
-
-<<<<<<< HEAD
-            settings = this.getSettings();
-            settings.mode = mode;
-
-            tinyMCE4.init(settings);
-            this.getPluginButtons().hide();
-=======
-            tinyMCE4.init(this.getSettings());
->>>>>>> 0713e1ab
+settings = this.getSettings();
+            settings.mode = mode;            tinyMCE4.init(settings);this.getPluginButtons().hide();
         },
 
         /**
