/**
 * Copyright © Magento, Inc. All rights reserved.
 * See COPYING.txt for license details.
 */

/* global tinymce, widgetTools, jQuery, Base64 */
/* eslint-disable strict */
define([
    'wysiwygAdapter',
    'mage/adminhtml/events'
], function (wysiwyg, varienGlobalEvents) {
    return function (config) {
        tinymce.create('tinymce.plugins.magentowidget', {

            /**
             * @param {tinymce.Editor} editor - Editor instance that the plugin is initialized in.
             * @param {String} url - Absolute URL to where the plugin is located.
             */
            init: function (editor, url) {
                var self = this;

                this.activePlaceholder = null;

                editor.addCommand('mceMagentowidget', function (img) {
                    if (self.activePlaceholder) {
                        img = self.activePlaceholder;
                    }

                    widgetTools.setActiveSelectedNode(img);
                    widgetTools.openDialog(
                        config['window_url'] + 'widget_target_id/' + editor.getElement().id + '/'
                    );
                });

                // Register Widget plugin button
                editor.addButton('magentowidget', {
                    title: jQuery.mage.__('Insert Widget'),
                    cmd: 'mceMagentowidget',
                    image: url + '/img/icon.png',

                    /**
                     * Fires after the rendering has completed. This ensures the editor will be instantiated
                     */
                    onPostRender: function () {
                        var ctrl = this;

                        // Add a node change handler, selects the button in the UI when a image is selected
                        editor.on('nodeChange', function (e) {
                            var placeholder = e.element;

                            if (self.isWidgetPlaceholderSelected(placeholder)) {
                                widgetTools.setEditMode(true);
                                ctrl.active(true);
                            } else {
                                widgetTools.setEditMode(false);
                                ctrl.active(false);
                            }
                        });
                    }
                });

                // Add a widget placeholder image double click callback
                editor.on('dblClick', function (e) {
                    var placeholder = e.target;

                    if (self.isWidgetPlaceholderSelected(placeholder)) {
                        widgetTools.setEditMode(true);
                        this.execCommand('mceMagentowidget', null);
                    }
                });

                /**
                 * Attach event handler for when wysiwyg editor is about to encode its content
                 */
                varienGlobalEvents.attachEventHandler('wysiwygEncodeContent', function (content) {
                    content = self.encodeWidgets(self.decodeWidgets(content));
                    content = self.removeDuplicateAncestorWidgetSpanElement(content);

                    return content;
                });

                /**
                 * Attach event handler for when wysiwyg editor is about to decode its content
                 */
                varienGlobalEvents.attachEventHandler('wysiwygDecodeContent', function (content) {
                    content = self.decodeWidgets(content);

                    return content;
                });

                /**
                 * Attach event handler for when popups associated with wysiwyg are about to be closed
                 */
                varienGlobalEvents.attachEventHandler('wysiwygClosePopups', function () {
                    wysiwyg.closeEditorPopup('widget_window' + wysiwyg.getId());
                });
            },

            /**
             * @param {Object} placeholder - Contains the selected node
             * @returns {Boolean}
             */
            isWidgetPlaceholderSelected: function (placeholder) {
                var isSelected = false;

                if (placeholder.nodeName &&
                    (placeholder.nodeName === 'SPAN' || placeholder.nodeName === 'IMG') &&
                    placeholder.className && placeholder.className.indexOf('magento-widget') !== -1
                ) {
                    this.activePlaceholder = placeholder;
                    isSelected = true;
                } else {
                    this.activePlaceholder = null;
                }

                return isSelected;
            },

            /**
             * Convert {{widget}} style syntax to image placeholder HTML
             * @param {String} content
             * @return {*}
             */
            encodeWidgets: function (content) {
                return content.gsub(/\{\{widget(.*?)\}\}/i, function (match) {
                    var attributes = wysiwyg.parseAttributesString(match[1]),
                        imageSrc,
                        imageHtml = '';

                    if (attributes.type) {
                        attributes.type = attributes.type.replace(/\\\\/g, '\\');
                        imageSrc = config.placeholders[attributes.type];

                        if (config.types.indexOf(attributes['type_name']) > -1) {
                            imageHtml += '<span class="magento-placeholder magento-widget mceNonEditable" ' +
                                'contenteditable="false">';
                        } else {
                            imageSrc = config['error_image_url'];
                            imageHtml += '<span ' +
                                'class="magento-placeholder magento-placeholder-error magento-widget mceNonEditable" ' +
                                'contenteditable="false">';
                        }

                        imageHtml += '<img';
                        imageHtml += ' id="' + Base64.idEncode(match[0]) + '"';
                        imageHtml += ' src="' + imageSrc + '"';
                        imageHtml += ' />';

                        if (attributes['type_name']) {
                            imageHtml += attributes['type_name'];
                        }

                        imageHtml += '</span>';

                        return imageHtml;
                    }
                });
            },

            /**
             * Convert image placeholder HTML to {{widget}} style syntax
             * @param {String} content
             * @return {*}
             */
            decodeWidgets: function (content) {
                return content.gsub(
                    /(<span class="[^"]*magento-widget[^"]*"[^>]*>)?<img([^>]+id="[^>]+)>(([^>]*)<\/span>)?/i,
                    function (match) {
                        var attributes = wysiwyg.parseAttributesString(match[2]),
                            widgetCode;

                        if (attributes.id) {
                            widgetCode = Base64.idDecode(attributes.id);

                            if (widgetCode.indexOf('{{widget') !== -1) {
                                return widgetCode;
                            }
                        }

                        return match[0];
                    }
                );
            },

            /**
             * Tinymce has strange behavior with html and this removes one of its side-effects
             * @param {String} content
             * @return {String}
             */
            removeDuplicateAncestorWidgetSpanElement: function (content) {
                var parser, doc;

                if (!window.DOMParser) {
                    return content;
                }

                parser = new DOMParser();
                doc = parser.parseFromString(content.replace(/&quot;/g, '&amp;quot;'), 'text/html');

<<<<<<< HEAD
        parser = new DOMParser();
        doc = parser.parseFromString(content.replace(/&quot;/g, '&amp;quot;'), 'text/html');
=======
                [].forEach.call(doc.querySelectorAll('.magento-widget'), function (widgetEl) {
                    var widgetChildEl = widgetEl.querySelector('.magento-widget');
>>>>>>> 0dce94dc

                    if (!widgetChildEl) {
                        return;
                    }

                    [].forEach.call(widgetEl.childNodes, function (el) {
                        widgetEl.parentNode.insertBefore(el, widgetEl);
                    });

                    widgetEl.parentNode.removeChild(widgetEl);
                });

                return doc.body ? doc.body.innerHTML.replace(/&amp;quot;/g, '&quot;') : content;
            },

            /**
             * @return {Object}
             */
            getInfo: function () {
                return {
                    longname: 'Magento Widget Manager Plugin',
                    author: 'Magento Core Team',
                    authorurl: 'http://magentocommerce.com',
                    infourl: 'http://magentocommerce.com',
                    version: '1.0'
                };
            }
        });

<<<<<<< HEAD
        return doc.body ? doc.body.innerHTML.replace(/&amp;quot;/g, '&quot;') : content;
    },

    /**
     * @return {Object}
     */
    getInfo: function () {
        return {
            longname: 'Magento Widget Manager Plugin',
            author: 'Magento Core Team',
            authorurl: 'http://magentocommerce.com',
            infourl: 'http://magentocommerce.com',
            version: '1.0'
        };
    }
});

// Register plugin
tinymce.PluginManager.add('magentowidget', tinymce.plugins.magentowidget);
=======
        // Register plugin
        tinymce.PluginManager.add('magentowidget', tinymce.plugins.magentowidget);
    };
});
>>>>>>> 0dce94dc
<|MERGE_RESOLUTION|>--- conflicted
+++ resolved
@@ -197,13 +197,8 @@
                 parser = new DOMParser();
                 doc = parser.parseFromString(content.replace(/&quot;/g, '&amp;quot;'), 'text/html');
 
-<<<<<<< HEAD
-        parser = new DOMParser();
-        doc = parser.parseFromString(content.replace(/&quot;/g, '&amp;quot;'), 'text/html');
-=======
                 [].forEach.call(doc.querySelectorAll('.magento-widget'), function (widgetEl) {
                     var widgetChildEl = widgetEl.querySelector('.magento-widget');
->>>>>>> 0dce94dc
 
                     if (!widgetChildEl) {
                         return;
@@ -233,29 +228,7 @@
             }
         });
 
-<<<<<<< HEAD
-        return doc.body ? doc.body.innerHTML.replace(/&amp;quot;/g, '&quot;') : content;
-    },
-
-    /**
-     * @return {Object}
-     */
-    getInfo: function () {
-        return {
-            longname: 'Magento Widget Manager Plugin',
-            author: 'Magento Core Team',
-            authorurl: 'http://magentocommerce.com',
-            infourl: 'http://magentocommerce.com',
-            version: '1.0'
-        };
-    }
-});
-
-// Register plugin
-tinymce.PluginManager.add('magentowidget', tinymce.plugins.magentowidget);
-=======
         // Register plugin
         tinymce.PluginManager.add('magentowidget', tinymce.plugins.magentowidget);
     };
-});
->>>>>>> 0dce94dc
+});