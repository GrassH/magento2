/**
 * Copyright © 2016 Magento. All rights reserved.
 * See COPYING.txt for license details.
 */

/*jshint browser:true jquery:true */
/*eslint max-depth: 0*/

(function (factory) {
    'use strict';

    if (typeof define === 'function' && define.amd) {
        define([
            'jquery',
            'jquery/ui',
            'jquery/jquery-ui-timepicker-addon'
        ], factory);
    } else {
        factory(window.jQuery);
    }
}(function ($) {
    'use strict';

    var calendarBasePrototype;

    /**
     * Widget calendar
     */
    $.widget('mage.calendar', {

        /**
         * Merge global options with options passed to widget invoke
         * @protected
         */
        _create: function () {
            this._enableAMPM();
            this.options = $.extend(
                {},
                $.calendarConfig ? $.calendarConfig : {},
                this.options.showsTime ? {
                    showTime: true,
                    showHour: true,
                    showMinute: true
                } : {},
                this.options
            );
            this._initPicker(this.element);
            this._overwriteGenerateHtml();
        },

        /**
         * Get picker name
         * @protected
         */
        _picker: function () {
            return this.options.showsTime ? 'datetimepicker' : 'datepicker';
        },

        /**
         * Fix for Timepicker - Set ampm option for Timepicker if timeformat contains string 'tt'
         * @protected
         */
        _enableAMPM: function () {
            if (this.options.timeFormat && this.options.timeFormat.indexOf('tt') >= 0) {
                this.options.ampm = true;
            }
        },

        /**
         * Wrapper for overwrite jQuery UI datepicker function.
         */
        _overwriteGenerateHtml: function () {
            var self = this;

            /**
             * overwrite jQuery UI datepicker function.
             * @param {Object} inst - instance datepicker.
             * @return {String} html template
             */
            $.datepicker.constructor.prototype._generateHTML = function (inst) {
                var today = this._daylightSavingAdjust(self.getTimezoneDate()),
                    isRTL = this._get(inst, 'isRTL'),
                    showButtonPanel = this._get(inst, 'showButtonPanel'),
                    hideIfNoPrevNext = this._get(inst, 'hideIfNoPrevNext'),
                    navigationAsDateFormat = this._get(inst, 'navigationAsDateFormat'),
                    numMonths = this._getNumberOfMonths(inst),
                    showCurrentAtPos = this._get(inst, 'showCurrentAtPos'),
                    stepMonths = this._get(inst, 'stepMonths'),
                    isMultiMonth = parseInt(numMonths[0], 10) !== 1 || parseInt(numMonths[1], 10) !== 1,
                    currentDate = this._daylightSavingAdjust(!inst.currentDay ? new Date(9999, 9, 9) :
                        new Date(inst.currentYear, inst.currentMonth, inst.currentDay)),
                    minDate = this._getMinMaxDate(inst, 'min'),
                    maxDate = this._getMinMaxDate(inst, 'max'),
                    drawMonth = inst.drawMonth - showCurrentAtPos,
                    drawYear = inst.drawYear,
                    maxDraw,
                    prevText = this._get(inst, 'prevText'),
                    prev,
                    nextText = this._get(inst, 'nextText'),
                    next,
                    currentText = this._get(inst, 'currentText'),
                    gotoDate,
                    controls,
                    buttonPanel,
                    firstDay,
                    showWeek = this._get(inst, 'showWeek'),
                    dayNames = this._get(inst, 'dayNames'),
                    dayNamesMin = this._get(inst, 'dayNamesMin'),
                    monthNames = this._get(inst, 'monthNames'),
                    monthNamesShort =  this._get(inst, 'monthNamesShort'),
                    beforeShowDay = this._get(inst, 'beforeShowDay'),
                    showOtherMonths = this._get(inst, 'showOtherMonths'),
                    selectOtherMonths = this._get(inst, 'selectOtherMonths'),
                    defaultDate = this._getDefaultDate(inst),
                    html = '',
                    row = 0,
                    col = 0,
                    selectedDate,
                    cornerClass = ' ui-corner-all',
                    group = '',
                    calender = '',
                    dow = 0,
                    thead,
                    day,
                    daysInMonth,
                    leadDays,
                    curRows,
                    numRows,
                    printDate,
                    dRow = 0,
                    tbody,
                    daySettings,
                    otherMonth,
                    unselectable;

                if (drawMonth < 0) {
                    drawMonth += 12;
                    drawYear--;
                }

                if (maxDate) {
                    maxDraw = this._daylightSavingAdjust(new Date(maxDate.getFullYear(),
                        maxDate.getMonth() - numMonths[0] * numMonths[1] + 1, maxDate.getDate()));
                    maxDraw = minDate && maxDraw < minDate ? minDate : maxDraw;

                    while (this._daylightSavingAdjust(new Date(drawYear, drawMonth, 1)) > maxDraw) {
                        drawMonth--;

                        if (drawMonth < 0) {
                            drawMonth = 11;
                            drawYear--;

                        }
                    }
                }
                inst.drawMonth = drawMonth;
                inst.drawYear = drawYear;
                prevText = !navigationAsDateFormat ? prevText : this.formatDate(prevText,
                    this._daylightSavingAdjust(new Date(drawYear, drawMonth - stepMonths, 1)),
                    this._getFormatConfig(inst));
                prev = this._canAdjustMonth(inst, -1, drawYear, drawMonth) ?
                    '<a class="ui-datepicker-prev ui-corner-all" data-handler="prev" data-event="click"' +
                    ' title="' + prevText + '">' +
                    '<span class="ui-icon ui-icon-circle-triangle-' + (isRTL ? 'e' : 'w') + '">' +
                    '' + prevText + '</span></a>'
                    : hideIfNoPrevNext ? ''
                        :   '<a class="ui-datepicker-prev ui-corner-all ui-state-disabled" title="' +
                            '' + prevText + '"><span class="ui-icon ui-icon-circle-triangle-' +
                            '' + (isRTL ? 'e' : 'w') + '">' + prevText + '</span></a>';
                nextText = !navigationAsDateFormat ?
                    nextText
                    :   this.formatDate(nextText,
                        this._daylightSavingAdjust(new Date(drawYear, drawMonth + stepMonths, 1)),
                        this._getFormatConfig(inst));
                next = this._canAdjustMonth(inst, +1, drawYear, drawMonth) ?
                    '<a class="ui-datepicker-next ui-corner-all" data-handler="next" data-event="click"' +
                    'title="' + nextText + '"><span class="ui-icon ui-icon-circle-triangle-' +
                    '' + (isRTL ? 'w' : 'e') + '">' + nextText + '</span></a>'
                    : hideIfNoPrevNext ? ''
                        :   '<a class="ui-datepicker-next ui-corner-all ui-state-disabled" title="' + nextText + '">' +
                            '<span class="ui-icon ui-icon-circle-triangle-' + (isRTL ? 'w' : 'e') + '">' + nextText +
                            '</span></a>';
                gotoDate = this._get(inst, 'gotoCurrent') && inst.currentDay ? currentDate : today;
                currentText = !navigationAsDateFormat ? currentText :
                    this.formatDate(currentText, gotoDate, this._getFormatConfig(inst));
                controls = !inst.inline ?
                    '<button type="button" class="ui-datepicker-close ui-state-default ui-priority-primary ' +
                    'ui-corner-all" data-handler="hide" data-event="click">' +
                    this._get(inst, 'closeText') + '</button>'
                    : '';
                buttonPanel = showButtonPanel ?
                    '<div class="ui-datepicker-buttonpane ui-widget-content">' + (isRTL ? controls : '') +
                    (this._isInRange(inst, gotoDate) ? '<button type="button" class="ui-datepicker-current ' +
                    'ui-state-default ui-priority-secondary ui-corner-all" data-handler="today" data-event="click"' +
                    '>' + currentText + '</button>' : '') + (isRTL ? '' : controls) + '</div>' : '';
                firstDay = parseInt(this._get(inst, 'firstDay'), 10);
                firstDay = isNaN(firstDay) ? 0 : firstDay;

                for (row; row < numMonths[0]; row++) {
                    this.maxRows = 4;

                    for (col; col < numMonths[1]; col++) {
                        selectedDate = this._daylightSavingAdjust(new Date(drawYear, drawMonth, inst.selectedDay));

                        if (isMultiMonth) {
                            calender += '<div class="ui-datepicker-group';

                            if (numMonths[1] > 1) {
                                switch (col) {
                                    case 0: calender += ' ui-datepicker-group-first';
                                        cornerClass = ' ui-corner-' + (isRTL ? 'right' : 'left');
                                        break;

                                    case numMonths[1] - 1: calender += ' ui-datepicker-group-last';
                                        cornerClass = ' ui-corner-' + (isRTL ? 'left' : 'right');
                                        break;

                                    default: calender += ' ui-datepicker-group-middle'; cornerClass = '';
                                }
                            }
                            calender += '">';
                        }
                        calender += '<div class="ui-datepicker-header ' +
                            'ui-widget-header ui-helper-clearfix' + cornerClass + '">' +
                            (/all|left/.test(cornerClass) && parseInt(row, 10) === 0 ? isRTL ? next : prev : '') +
                            (/all|right/.test(cornerClass) && parseInt(row, 10) === 0 ? isRTL ? prev : next : '') +
                            this._generateMonthYearHeader(inst, drawMonth, drawYear, minDate, maxDate,
                            row > 0 || col > 0, monthNames, monthNamesShort) + // draw month headers
                            '</div><table class="ui-datepicker-calendar"><thead>' +
                            '<tr>';
                        thead = showWeek ?
                            '<th class="ui-datepicker-week-col">' + this._get(inst, 'weekHeader') + '</th>' : '';

                        for (dow; dow < 7; dow++) { // days of the week
                            day = (dow + firstDay) % 7;
                            thead += '<th' + ((dow + firstDay + 6) % 7 >= 5 ?
                                ' class="ui-datepicker-week-end"' : '') + '>' +
                                '<span title="' + dayNames[day] + '">' + dayNamesMin[day] + '</span></th>';
                        }
                        calender += thead + '</tr></thead><tbody>';
                        daysInMonth = this._getDaysInMonth(drawYear, drawMonth);

                        if (drawYear === inst.selectedYear && drawMonth === inst.selectedMonth) {
                            inst.selectedDay = Math.min(inst.selectedDay, daysInMonth);
                        }
                        leadDays = (this._getFirstDayOfMonth(drawYear, drawMonth) - firstDay + 7) % 7;
                        curRows = Math.ceil((leadDays + daysInMonth) / 7); // calculate the number of rows to generate
                        numRows = isMultiMonth ? this.maxRows > curRows ? this.maxRows : curRows : curRows;
                        this.maxRows = numRows;
                        printDate = this._daylightSavingAdjust(new Date(drawYear, drawMonth, 1 - leadDays));

                        for (dRow; dRow < numRows; dRow++) { // create date picker rows
                            calender += '<tr>';
                            tbody = !showWeek ? '' : '<td class="ui-datepicker-week-col">' +
                            this._get(inst, 'calculateWeek')(printDate) + '</td>';

                            for (dow = 0; dow < 7; dow++) { // create date picker days
                                daySettings = beforeShowDay ?
                                    beforeShowDay.apply(inst.input ? inst.input[0] : null, [printDate]) : [true, ''];
                                otherMonth = printDate.getMonth() !== drawMonth;
                                unselectable = otherMonth && !selectOtherMonths || !daySettings[0] ||
                                minDate && printDate < minDate || maxDate && printDate > maxDate;
                                tbody += '<td class="' +
                                ((dow + firstDay + 6) % 7 >= 5 ? ' ui-datepicker-week-end' : '') + // highlight weekends
                                (otherMonth ? ' ui-datepicker-other-month' : '') + // highlight days from other months
                                (printDate.getTime() === selectedDate.getTime() &&
                                drawMonth === inst.selectedMonth && inst._keyEvent || // user pressed key
                                defaultDate.getTime() === printDate.getTime() &&
                                defaultDate.getTime() === selectedDate.getTime() ?
                                    // or defaultDate is current printedDate and defaultDate is selectedDate
                                ' ' + this._dayOverClass : '') + // highlight selected day
                                (unselectable ? ' ' + this._unselectableClass + ' ui-state-disabled' : '') +
                                (otherMonth && !showOtherMonths ? '' : ' ' + daySettings[1] + // highlight custom dates
                                (printDate.getTime() === currentDate.getTime() ? ' ' + this._currentClass : '') +
                                (printDate.getDate() === today.getDate() && printDate.getMonth() === today.getMonth() &&
                                printDate.getYear() === today.getYear() ? ' ui-datepicker-today' : '')) + '"' +
                                ((!otherMonth || showOtherMonths) && daySettings[2] ?
                                ' title="' + daySettings[2] + '"' : '') + // cell title
                                (unselectable ? '' : ' data-handler="selectDay" data-event="click" data-month="' +
                                '' + printDate.getMonth() + '" data-year="' + printDate.getFullYear() + '"') + '>' +
                                (otherMonth && !showOtherMonths ? '&#xa0;' : // display for other months
                                    unselectable ? '<span class="ui-state-default">' + printDate.getDate() + '</span>'
                                        : '<a class="ui-state-default' +
                                    (printDate.getTime() === today.getTime() ? ' ' : '') +
                                    (printDate.getTime() === currentDate.getTime() ? ' ui-state-active' : '') +
                                    (otherMonth ? ' ui-priority-secondary' : '') +
                                    '" href="#">' + printDate.getDate() + '</a>') + '</td>';
                                printDate.setDate(printDate.getDate() + 1);
                                printDate = this._daylightSavingAdjust(printDate);
                            }
                            calender += tbody + '</tr>';
                        }
                        drawMonth++;

                        if (drawMonth > 11) {
                            drawMonth = 0;
                            drawYear++;
                        }
                        calender += '</tbody></table>' + (isMultiMonth ? '</div>' +
                        (numMonths[0] > 0 && col === numMonths[1] - 1 ? '<div class="ui-datepicker-row-break"></div>'
                            : '') : '');
                        group += calender;
                    }
                    html += group;
                }
                html += buttonPanel + ($.ui.ie6 && !inst.inline ?
                    '<iframe src="javascript:false;" class="ui-datepicker-cover" frameborder="0"></iframe>' : '');
                inst._keyEvent = false;

                return html;
            };
        },

        /**
         * If server timezone is defined then take to account server timezone shift
         * @param {Object} date
         * @return {Object} date
         */
        getTimezoneDate: function (date) {
            date = date || new Date();

            if (this.options.serverTimezoneSeconds) {
                date.setTime((this.options.serverTimezoneSeconds + date.getTimezoneOffset() * 60) * 1000);
            }

            return date;
        },

        /**
         * Set current date if the date is not set
         * @protected
         * @param {Object} element
         */
        _setCurrentDate: function (element) {
            if (!element.val()) {
                element[this._picker()]('setDate', this.getTimezoneDate())
                    .val('');
            }
        },

        /**
         * Init Datetimepicker
         * @protected
         * @param {Object} element
         */
        _initPicker: function (element) {
            var picker = element[this._picker()](this.options),
                pickerButtonText = picker.next('.ui-datepicker-trigger')
                    .find('img')
                    .attr('title');
            picker.next('.ui-datepicker-trigger')
                .addClass('v-middle')
                .text('') // Remove jQuery UI datepicker generated image
                .append('<span>' + pickerButtonText + '</span>');
            this._setCurrentDate(element);
        },

        /**
         * destroy instance of datetimepicker
         */
        _destroy: function () {
            this.element[this._picker()]('destroy');
            this._super();
        }
    });

    calendarBasePrototype = $.mage.calendar.prototype;

    /**
     * Extension for Calendar - date and time format convert functionality
     * @var {Object}
     */
    $.widget('mage.calendar', $.extend({}, calendarBasePrototype,
            /** @lends {$.mage.calendar.prototype} */ {
                /**
                 * key - backend format, value - jquery format
                 * @type {Object}
                 * @private
                 */
                dateTimeFormat: {
                    date: {
                        'EEEE': 'DD',
                        'EEE': 'D',
                        'EE': 'D',
                        'E': 'D',
                        'D': 'o',
                        'MMMM': 'MM',
                        'MMM': 'M',
                        'MM': 'mm',
                        'M': 'mm',
                        'yyyy': 'yy',
                        'y': 'yy',
                        'Y': 'yy',
                        'yy': 'yy' // Always long year format on frontend
                    },
                    time: {
<<<<<<< HEAD
                        'a': 'TT',
                        'HH': 'hh',
                        'H': 'h'
=======
                        'a': 'tt',
                        'H': 'h',
                        'MM': 'mm',
                        'SS': 'ss'
>>>>>>> e6f9261f
                    }
                },

                /**
                 * Add Date and Time converting to _create method
                 * @protected
                 */
                _create: function () {
                    if (this.options.dateFormat) {
                        this.options.dateFormat = this._convertFormat(this.options.dateFormat, 'date');
                    }

                    if (this.options.timeFormat) {
                        this.options.timeFormat = this._convertFormat(this.options.timeFormat, 'time');
                    }
                    calendarBasePrototype._create.apply(this, arguments);
                },

                /**
                 * Converting date or time format
                 * @protected
                 * @param {String} format
                 * @param {String} type
                 * @return {String}
                 */
                _convertFormat: function (format, type) {
                    var symbols = format.match(/([a-z]+)/ig),
                        separators = format.match(/([^a-z]+)/ig),
                        self = this,
                        convertedFormat = '';

                    if (symbols) {
                        $.each(symbols, function (key, val) {
                            convertedFormat +=
                                (self.dateTimeFormat[type][val] || val) +
                                (separators[key] || '');
                        });
                    }

                    return convertedFormat;
                }
            })
    );

    /**
     * Widget dateRange
     * @extends $.mage.calendar
     */
    $.widget('mage.dateRange', $.mage.calendar, {

        /**
         * creates two instances of datetimepicker for date range selection
         * @protected
         */
        _initPicker: function () {
            var from,
                to;

            if (this.options.from && this.options.to) {
                from = this.element.find('#' + this.options.from.id);
                to = this.element.find('#' + this.options.to.id);
                this.options.onSelect = $.proxy(function (selectedDate) {
                    to[this._picker()]('option', 'minDate', selectedDate);
                }, this);
                $.mage.calendar.prototype._initPicker.call(this, from);
                from.on('change', $.proxy(function () {
                    to[this._picker()]('option', 'minDate', from[this._picker()]('getDate'));
                }, this));
                this.options.onSelect = $.proxy(function (selectedDate) {
                    from[this._picker()]('option', 'maxDate', selectedDate);
                }, this);
                $.mage.calendar.prototype._initPicker.call(this, to);
                to.on('change', $.proxy(function () {
                    from[this._picker()]('option', 'maxDate', to[this._picker()]('getDate'));
                }, this));
            }
        },

        /**
         * destroy two instances of datetimepicker
         */
        _destroy: function () {
            if (this.options.from) {
                this.element.find('#' + this.options.from.id)[this._picker()]('destroy');
            }

            if (this.options.to) {
                this.element.find('#' + this.options.to.id)[this._picker()]('destroy');
            }
            this._super();
        }
    });

    // Overrides the "today" button functionality to select today's date when clicked.
    $.datepicker._gotoTodayOriginal = $.datepicker._gotoToday;

    /**
     * overwrite jQuery UI _showDatepicker function for proper HTML generation conditions.
     *
     */
    $.datepicker._showDatepickerOriginal = $.datepicker._showDatepicker;

    /**
     * Triggers original method showDataPicker for rendering calendar
     * @param {HTMLObject} input
     * @private
     */
    $.datepicker._showDatepicker = function (input) {
        if (!input.disabled) {
            $.datepicker._showDatepickerOriginal.call(this, input);
        }
    };

    /**
     * _gotoToday
     * @param {Object} el
     */
    $.datepicker._gotoToday = function (el) {
        $.datepicker._gotoTodayOriginal.call(this, el);
        $.datepicker._selectDate.call(this, el);
        $(el).blur();   // To ensure that user can re-select date field without clicking outside it first.
    };

    return {
        dateRange:  $.mage.dateRange,
        calendar:   $.mage.calendar
    };
}));<|MERGE_RESOLUTION|>--- conflicted
+++ resolved
@@ -394,16 +394,10 @@
                         'yy': 'yy' // Always long year format on frontend
                     },
                     time: {
-<<<<<<< HEAD
                         'a': 'TT',
-                        'HH': 'hh',
-                        'H': 'h'
-=======
-                        'a': 'tt',
                         'H': 'h',
                         'MM': 'mm',
                         'SS': 'ss'
->>>>>>> e6f9261f
                     }
                 },
 
