--- conflicted
+++ resolved
@@ -255,17 +255,6 @@
 
                             if (numMonths[1] > 1) {
                                 switch (col) {
-<<<<<<< HEAD
-                                case 0: calender += ' ui-datepicker-group-first';
-                                    cornerClass = ' ui-corner-' + (isRTL ? 'right' : 'left');
-                                    break;
-
-                                case numMonths[1] - 1: calender += ' ui-datepicker-group-last';
-                                    cornerClass = ' ui-corner-' + (isRTL ? 'left' : 'right');
-                                    break;
-
-                                default: calender += ' ui-datepicker-group-middle'; cornerClass = '';
-=======
                                 case 0:
                                     calender += ' ui-datepicker-group-first';
                                     cornerClass = ' ui-corner-' + (isRTL ? 'right' : 'left');
@@ -278,7 +267,6 @@
                                     calender += ' ui-datepicker-group-middle';
                                     cornerClass = '';
                                     break;
->>>>>>> 140433cb
                                 }
                             }
                             calender += '">';
@@ -324,33 +312,6 @@
                                 unselectable = otherMonth && !selectOtherMonths || !daySettings[0] ||
                                     minDate && printDate < minDate || maxDate && printDate > maxDate;
                                 tbody += '<td class="' +
-<<<<<<< HEAD
-                                ((dow + firstDay + 6) % 7 >= 5 ? ' ui-datepicker-week-end' : '') + // highlight weekends
-                                (otherMonth ? ' ui-datepicker-other-month' : '') + // highlight days from other months
-                                (printDate.getTime() === selectedDate.getTime() &&
-                                drawMonth === inst.selectedMonth && inst._keyEvent || // user pressed key
-                                defaultDate.getTime() === printDate.getTime() &&
-                                defaultDate.getTime() === selectedDate.getTime() ?
-                                    // or defaultDate is current printedDate and defaultDate is selectedDate
-                                    ' ' + this._dayOverClass : '') + // highlight selected day
-                                (unselectable ? ' ' + this._unselectableClass + ' ui-state-disabled' : '') +
-                                (otherMonth && !showOtherMonths ? '' : ' ' + daySettings[1] + // highlight custom dates
-                                (printDate.getTime() === currentDate.getTime() ? ' ' + this._currentClass : '') +
-                                (printDate.getDate() === today.getDate() && printDate.getMonth() === today.getMonth() &&
-                                printDate.getYear() === today.getYear() ? ' ui-datepicker-today' : '')) + '"' +
-                                ((!otherMonth || showOtherMonths) && daySettings[2] ?
-                                    ' title="' + daySettings[2] + '"' : '') + // cell title
-                                (unselectable ? '' : ' data-handler="selectDay" data-event="click" data-month="' +
-                                '' + printDate.getMonth() + '" data-year="' + printDate.getFullYear() + '"') + '>' +
-                                (otherMonth && !showOtherMonths ? '&#xa0;' : // display for other months
-                                    unselectable ? '<span class="ui-state-default">' + printDate.getDate() + '</span>'
-                                        : '<a class="ui-state-default' +
-                                    (printDate.getTime() === today.getTime() ? ' ' : '') +
-                                    (printDate.getTime() === currentDate.getTime() ? ' ui-state-active' : '') +
-                                    (otherMonth ? ' ui-priority-secondary' : '') +
-                                    '" data-date="' + printDate.getDate() + '" href="#">' +
-                                        printDate.getDate() + '</a>') + '</td>';
-=======
                                     // highlight weekends
                                     ((dow + firstDay + 6) % 7 >= 5 ? ' ui-datepicker-week-end' : '') +
                                     // highlight days from other months
@@ -369,7 +330,7 @@
                                         (
                                             printDate.getDate() === today.getDate() &&
                                             printDate.getMonth() === today.getMonth() &&
-                                        printDate.getYear() === today.getYear() ? ' ui-datepicker-today' : ''
+                                            printDate.getYear() === today.getYear() ? ' ui-datepicker-today' : ''
                                         )
                                     ) + '"' + ((!otherMonth || showOtherMonths) && daySettings[2] ?
                                     ' title="' + daySettings[2] + '"' : '') + // cell title
@@ -384,7 +345,6 @@
                                             (otherMonth ? ' ui-priority-secondary' : '') +
                                             '" data-date="' + printDate.getDate() + '" href="#">' +
                                             printDate.getDate() + '</a>') + '</td>';
->>>>>>> 140433cb
                                 printDate.setDate(printDate.getDate() + 1);
                                 printDate = this._daylightSavingAdjust(printDate);
                             }
@@ -504,7 +464,6 @@
                 if (this.options.dateFormat) {
                     this.options.dateFormat = this._convertFormat(this.options.dateFormat, 'date');
                 }
-<<<<<<< HEAD
 
                 if (this.options.timeFormat) {
                     this.options.timeFormat = this._convertFormat(this.options.timeFormat, 'time');
@@ -512,15 +471,6 @@
                 calendarBasePrototype._create.apply(this, arguments);
             },
 
-=======
-
-                if (this.options.timeFormat) {
-                    this.options.timeFormat = this._convertFormat(this.options.timeFormat, 'time');
-                }
-                calendarBasePrototype._create.apply(this, arguments);
-            },
-
->>>>>>> 140433cb
             /**
              * Converting date or time format
              * @protected
@@ -537,13 +487,8 @@
                 if (symbols) {
                     $.each(symbols, function (key, val) {
                         convertedFormat +=
-<<<<<<< HEAD
-                                (self.dateTimeFormat[type][val] || val) +
-                                (separators[key] || '');
-=======
                             (self.dateTimeFormat[type][val] || val) +
                             (separators[key] || '');
->>>>>>> 140433cb
                     });
                 }
 
