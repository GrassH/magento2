--- conflicted
+++ resolved
@@ -4,17 +4,10 @@
  */
 
 define([
-<<<<<<< HEAD
-    "jquery",
-    "jquery/ui"
-], function($){
-    "use strict";
-=======
     'jquery',
     'jquery/ui'
 ], function ($) {
     'use strict';
->>>>>>> 5f7064fd
 
     $.widget('mage.sticky', {
         options: {
@@ -51,7 +44,6 @@
 
             if (!isStatic && this.element.is(':visible')) {
                 offset = $(document).scrollTop() - this.parentOffset;
-<<<<<<< HEAD
 
                 if (typeof this.options.spacingTop === 'function') {
                     offset += this.options.spacingTop();
@@ -59,7 +51,7 @@
                     offset += this.options.spacingTop;
                 }
 
-                offset = Math.max( 0, Math.min( offset, this.maxOffset) );
+                offset = Math.max(0, Math.min(offset, this.maxOffset));
 
                 if (offset &&
                     this.options.offsetTop &&
@@ -79,11 +71,7 @@
 
                 this.element
                     .toggleClass(this.options.stickyClass, (offset > 0))
-                    .css( 'top', offset );
-=======
-                offset = Math.max(0, Math.min(offset, this.maxOffset));
-                this.element.css('top', offset);
->>>>>>> 5f7064fd
+                    .css('top', offset);
             }
         },
 
