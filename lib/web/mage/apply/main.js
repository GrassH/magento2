/**
 * Copyright © 2015 Magento. All rights reserved.
 * See COPYING.txt for license details.
 */
define([
    'underscore',
    'jquery',
    './scripts'
], function (_, $, processScripts) {
    'use strict';

<<<<<<< HEAD
    var dataAttr = 'data-mage-init';
=======
    var dataAttr = 'data-mage-init',
        nodeSelector = '[' + dataAttr + ']';
>>>>>>> 85691bed

    /**
     * Initializes components assigned to a specfied element via data-* attribute.
     *
     * @param {HTMLElement} el - Element to initialize components with.
     * @param {Object|String} config - Initial components' config.
     * @param {String} component - Components' path.
     */
    function init(el, config, component) {
        require([component], function (fn) {
            if (typeof fn === 'object') {
                fn = fn[component];
            }

            if (_.isFunction(fn)) {
                fn(config, el);
            } else if ($(el)[component]) {
                $(el)[component](config);
            }
        });
    }

    /**
<<<<<<< HEAD
     * Searches for elements which has 'data-mage-init' attribute.
     *
     * @param {HTMLElement} [parent=document.body] - Optional node inside of which to perform search.
     * @returns {Array} An array of elements with 'data-mage-init' attribute.
     */
    function getElems(parent) {
        var elems;

        parent = parent || document.body;

        elems = parent.querySelectorAll('[' + dataAttr + ']');
        elems = _.toArray(elems);

        if (parent.hasAttribute(dataAttr)) {
            elems.unshift(parent);
        }

        return elems;
    }

    /**
=======
>>>>>>> 85691bed
     * Parses elements 'data-mage-init' attribute as a valid JSON data.
     * Note: data-mage-init attribute will be removed.
     *
     * @param {HTMLElement} el - Element whose attribute should be parsed.
     * @returns {Object}
     */
    function getData(el) {
        var data = el.getAttribute(dataAttr);

        el.removeAttribute(dataAttr);

        return {
            el: el,
            data: JSON.parse(data)
        };
    }

    return {
        /**
         * Initializes components assigned to HTML elements via [data-mage-init].
         *
<<<<<<< HEAD
         * @param {HTMLElement} [ctx=document.body] - Optional node to search inside.
         *
         * @example Sample 'data-mage-init' declaration.
         *      data-mage-init='{"path/to/component": {"foo": "bar"}}'
         */
        apply: function (ctx) {
            var virtual = processScripts();

            getElems(ctx)
                .map(getData)
                .concat(virtual)
=======
         * @example Sample 'data-mage-init' declaration.
         *      data-mage-init='{"path/to/component": {"foo": "bar"}}'
         */
        apply: function () {
            var virtuals = processScripts(),
                nodes = document.querySelectorAll(nodeSelector);

            _.toArray(nodes)
                .map(getData)
                .concat(virtuals)
>>>>>>> 85691bed
                .forEach(function (item) {
                    _.each(item.data, init.bind(null, item.el));
                });
        },

        applyFor: init
    };
});<|MERGE_RESOLUTION|>--- conflicted
+++ resolved
@@ -9,12 +9,8 @@
 ], function (_, $, processScripts) {
     'use strict';
 
-<<<<<<< HEAD
-    var dataAttr = 'data-mage-init';
-=======
     var dataAttr = 'data-mage-init',
         nodeSelector = '[' + dataAttr + ']';
->>>>>>> 85691bed
 
     /**
      * Initializes components assigned to a specfied element via data-* attribute.
@@ -38,30 +34,6 @@
     }
 
     /**
-<<<<<<< HEAD
-     * Searches for elements which has 'data-mage-init' attribute.
-     *
-     * @param {HTMLElement} [parent=document.body] - Optional node inside of which to perform search.
-     * @returns {Array} An array of elements with 'data-mage-init' attribute.
-     */
-    function getElems(parent) {
-        var elems;
-
-        parent = parent || document.body;
-
-        elems = parent.querySelectorAll('[' + dataAttr + ']');
-        elems = _.toArray(elems);
-
-        if (parent.hasAttribute(dataAttr)) {
-            elems.unshift(parent);
-        }
-
-        return elems;
-    }
-
-    /**
-=======
->>>>>>> 85691bed
      * Parses elements 'data-mage-init' attribute as a valid JSON data.
      * Note: data-mage-init attribute will be removed.
      *
@@ -83,19 +55,6 @@
         /**
          * Initializes components assigned to HTML elements via [data-mage-init].
          *
-<<<<<<< HEAD
-         * @param {HTMLElement} [ctx=document.body] - Optional node to search inside.
-         *
-         * @example Sample 'data-mage-init' declaration.
-         *      data-mage-init='{"path/to/component": {"foo": "bar"}}'
-         */
-        apply: function (ctx) {
-            var virtual = processScripts();
-
-            getElems(ctx)
-                .map(getData)
-                .concat(virtual)
-=======
          * @example Sample 'data-mage-init' declaration.
          *      data-mage-init='{"path/to/component": {"foo": "bar"}}'
          */
@@ -106,7 +65,6 @@
             _.toArray(nodes)
                 .map(getData)
                 .concat(virtuals)
->>>>>>> 85691bed
                 .forEach(function (item) {
                     _.each(item.data, init.bind(null, item.el));
                 });
