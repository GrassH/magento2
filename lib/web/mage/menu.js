--- conflicted
+++ resolved
@@ -378,18 +378,8 @@
                 }, 300);
             }
         },
-<<<<<<< HEAD
-        _delay: function( handler, delay ) {
-            function handlerProxy() {
-                return ( typeof handler === "string" ? instance[ handler ] : handler )
-                    .apply( instance, arguments );
-            }
-            var instance = this;
-            return setTimeout( handlerProxy, delay || 0 );
-=======
         _delay: function(handler, delay) {
             this._super(handler, delay);
->>>>>>> 5f6d1572
         }
     });
 
