/**
 * Copyright © Magento, Inc. All rights reserved.
 * See COPYING.txt for license details.
 */

define([
    'jquery',
    'mage/mage',
<<<<<<< HEAD
    'dictionary'
=======
    'mageTranslationDictionary'
>>>>>>> b77bc1db
], function ($, mage, dictionary) {
    'use strict';

    $.extend(true, $, {
        mage: {
            translate: (function () {
                /**
                 * Key-value translations storage
                 * @type {Object}
                 * @private
                 */
                var _data = dictionary;

                return {
                    /**
                     * Add new translation (two string parameters) or several translations (object)
                     */
                    add: function () {
                        if (arguments.length > 1) {
                            _data[arguments[0]] = arguments[1];
                        } else if (typeof arguments[0] === 'object') {
                            $.extend(_data, arguments[0]);
                        }
                    },

                    /**
                     * Make a translation with parsing (to handle case when _data represents tuple)
                     * @param {String} text
                     * @return {String}
                     */
                    translate: function (text) {
                        return _data[text] ? _data[text] : text;
                    }
                };
            }())
        }
    });
    $.mage.__ = $.proxy($.mage.translate.translate, $.mage.translate);

    return $.mage.__;
});<|MERGE_RESOLUTION|>--- conflicted
+++ resolved
@@ -6,11 +6,7 @@
 define([
     'jquery',
     'mage/mage',
-<<<<<<< HEAD
-    'dictionary'
-=======
     'mageTranslationDictionary'
->>>>>>> b77bc1db
 ], function ($, mage, dictionary) {
     'use strict';
 
