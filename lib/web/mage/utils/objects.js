/**
 * Copyright © 2015 Magento. All rights reserved.
 * See COPYING.txt for license details.
 */
define([
    'ko',
    'jquery',
    'underscore'
], function (ko, $, _) {
    'use strict';

    var primitives = [
        'undefined',
        'boolean',
        'number',
        'string'
    ];

    /**
     * Sets nested property of a specified object.
     * @private
     *
     * @param {Object} parent - Object to look inside for the properties.
     * @param {Array} path - Splitted path the property.
     * @param {*} value - Value of the last property in 'path' array.
     * returns {*} New value for the property.
     */
    function setNested(parent, path, value) {
        var last = path.pop(),
            len = path.length,
            pi = 0,
            part = path[pi];

        for (; pi < len; part = path[++pi]) {
            if (!_.isObject(parent[part])) {
                parent[part] = {};
            }

            parent = parent[part];
        }

        if (typeof parent[last] === 'function') {
            parent[last](value);
        } else {
            parent[last] = value;
        }

        return value;
    }

    /**
     * Retrieves value of a nested property.
     * @private
     *
     * @param {Object} parent - Object to look inside for the properties.
     * @param {Array} path - Splitted path the property.
     * @returns {*} Value of the property.
     */
    function getNested(parent, path) {
        var exists = true,
            len = path.length,
            pi = 0;

        for (; pi < len && exists; pi++) {
            parent = parent[path[pi]];

            if (typeof parent === 'undefined') {
                exists = false;
            }
        }

        if (exists) {
            if (ko.isObservable(parent)) {
                parent = parent();
            }

            return parent;
        }
    }

    /**
     * Removes property from a specified object.
     * @private
     *
     * @param {Object} parent - Object from which to remove property.
     * @param {Array} path - Splitted path to the propery.
     */
    function removeNested(parent, path) {
        var field = path.pop();

        parent = getNested(parent, path);

        if (_.isObject(parent)) {
            delete parent[field];
        }
    }

    return {
        /**
         * Retrieves or defines objects' property by a composite path.
         *
         * @param {Object} data - Container for the properties specified in path.
         * @param {String} path - Objects' properties divided by dots.
         * @param {*} [value] - New value for the last property.
         * @returns {*} Returns value of the last property in chain.
         *
         * @example
         *      utils.nested({}, 'one.two', 3);
         *      => { one: {two: 3} }
         */
        nested: function (data, path, value) {
            var action = arguments.length > 2 ? setNested : getNested;

            path = path ? path.split('.') : [];

            return action(data, path, value);
        },

        /**
         * Removes nested property from an object.
         *
         * @param {Object} data - Data source.
         * @param {String} path - Path to the property e.g. 'one.two.three'
         */
        nestedRemove: function (data, path) {
            path = path.split('.');

            removeNested(data, path);
        },

        /**
         * Flattens objects' nested properties.
         *
         * @param {Object} data - Object to flatten.
         * @param {String} [separator='.'] - Objects' keys separator.
         * @returns {Object} Flattened object.
         *
         * @example Example with a default separator.
         *      utils.flatten({one: { two: { three: 'value'} }});
         *      => { 'one.two.three': 'value' };
         *
         * @example Example with a custom separator.
         *      utils.flatten({one: { two: { three: 'value'} }}, '=>');
         *      => {'one=>two=>three': 'value'};
         */
        flatten: function (data, separator, parent, result) {
            separator = separator || '.';
            result = result || {};

            _.each(data, function (node, name) {
                if (parent) {
                    name = parent + separator + name;
                }

                typeof node === 'object' ?
                    this.flatten(node, separator, name, result) :
                    result[name] = node;

            }, this);

            return result;
        },

        /**
         * Opposite operation of the 'flatten' method.
         *
         * @param {Object} data - Previously flattened object.
         * @param {String} [separator='.'] - Keys separator.
         * @returns {Object} Object with nested properties.
         *
         * @example Example using custom separator.
         *      utils.unflatten({'one=>two': 'value'}, '=>');
         *      => {
         *          one: { two: 'value' }
         *      };
         */
        unflatten: function (data, separator) {
            var result = {};

            separator = separator || '.';

            _.each(data, function (value, nodes) {
                nodes = nodes.split(separator);

                setNested(result, nodes, value);
            });

            return result;
        },

        /**
         * Same operation as 'flatten' method,
         * but returns objects' keys wrapped in '[]'.
         *
         * @param {Object} data - Object that should be serialized.
         * @returns {Object} Serialized data.
         *
         * @example
         *      utils.serialize({one: { two: { three: 'value'} }});
         *      => { 'one[two][three]': 'value' }
         */
        serialize: function (data) {
            var result = {};

            data = this.flatten(data);

            _.each(data, function (value, keys) {
                keys = this.serializeName(keys);
                value = _.isUndefined(value) ? '' : value;

                result[keys] = value;
            }, this);

            return result;
        },

        /**
         * Performs deep extend of specified objects.
         *
         * @returns {Object|Array} Extended object.
         */
        extend: function () {
            var args = _.toArray(arguments);

            args.unshift(true);

            return $.extend.apply($, args);
        },

        /**
         * Performs a deep clone of a specified object.
         *
         * @param {(Object|Array)} data - Data that should be copied.
         * @returns {Object|Array} Cloned object.
         */
        copy: function (data) {
            var result = data,
                isArray = Array.isArray(data),
                placeholder;

            if (this.isObject(data) || isArray) {
                placeholder = isArray ? [] : {};
                result = this.extend(placeholder, data);
            }

            return result;
        },

        /**
         * Removes specified nested properties from the target object.
         *
         * @param {Object} target - Object whose properties should be removed.
         * @param {(...String|Array|Object)} list - List that specifies properties to be removed.
         * @returns {Object} Modified object.
         *
         * @example Basic usage
         *      var obj = {a: {b: 2}, c: 'a'};
         *
         *      omit(obj, 'a.b');
         *      => {'a.b': 2};
         *      obj => {a: {}, c: 'a'};
         *
         * @example Various syntaxes that would return same result
         *      omit(obj, ['a.b', 'c']);
         *      omit(obj, 'a.b', 'c');
         *      omit(obj, {'a.b': true, 'c': true});
         */
        omit: function (target, list) {
            var removed = {},
                ignored = list;

            if (this.isObject(list)) {
                ignored = [];

                _.each(list, function (value, key) {
                    if (value) {
                        ignored.push(key);
                    }
                });
            } else if (_.isString(list)) {
                ignored = _.toArray(arguments).slice(1);
            }

            _.each(ignored, function (path) {
                var value = this.nested(target, path);

                if (!_.isUndefined(value)) {
                    removed[path] = value;

                    this.nestedRemove(target, path);
                }
            }, this);

            return removed;
        },

        /**
         * Checks if provided value is a plain object.
         *
         * @param {*} value - Value to be checked.
         * @returns {Boolean}
         */
        isObject: function (value) {
            var objProto = Object.prototype;

            return typeof value == 'object' ?
                objProto.toString.call(value) === '[object Object]' :
                false;
        },
<<<<<<< HEAD
        /**
         *
         * @param {*} value
         * @returns {Boolean}
         */
        isPrimitive: function (value) {
            return value === null || ~primitives.indexOf(typeof value);
=======

        /**
        * Iterates over obj props/array elems recursively, applying action to each one
        *
        * @param {*} data - Data to be iterated.
        * @param {*} action - callback to be called with each item as an argument.
        */
        forEachRecursive: function (data, action) {
            var prop;

            if (!_.isFunction(action)) {

                return;
            }

            if (!_.isObject(data)) {
                action(data);

                return;
            }

            if (_.isArray(data)) {
                _.each(data, function (item) {
                    this.forEachRecursive(item, action);
                }, this);
                action(data);

                return;
            }

            for (prop in data) {
                if (data.hasOwnProperty(prop)) {
                    this.forEachRecursive(data[prop], action);
                }
            }
            action(data);
        },

        /**
        * Maps obj props/array elems recursively
        *
        * @param {*} data - Data to be iterated.
        * @param {*} action - callback to transform each item
        *
        * @returns {*}
        */
        mapRecursive: function (data, action) {
            var newData;

            if (!_.isFunction(action)) {

                return data;
            }

            if (!_.isObject(data)) {

                return action(data);
            }

            if (_.isArray(data)) {
                newData = _.map(data, function (item) {
                    return this.mapRecursive(item, action);
                }, this);

                return action(newData);
            }

            newData = _.mapObject(data, function (val, key) {
                if (data.hasOwnProperty(key)) {

                    return this.mapRecursive(val, action);
                }

                return val;
            }, this);

            return action(newData);
        },

        /**
        * Removes empty(in common sence) obj props/array elems
        *
        * @param {*} data - Data to be cleaned.
        * @returns {*}
        */
        removeEmptyValues: function (data) {

            if (!_.isObject(data)) {
                return data;
            }

            if (_.isArray(data)) {
                return data.filter(function (item) {
                    return !this.isEmptyObj(item);
                }, this);
            }

            return _.omit(data, this.isEmptyObj.bind(this));
        },

        /**
        * Checks that argument of any type is empty in common sence:
        * empty string, string with spaces only, object without own props, empty array, null or undefined
        *
        * @param {*} val - Value to be checked.
        * @returns {Boolean}
        */
        isEmptyObj: function (val) {

            return _.isObject(val) && _.isEmpty(val) ||
            this.isEmpty(val) ||
            val && val.trim && this.isEmpty(val.trim());
>>>>>>> 5ba8712a
        }
    };
});<|MERGE_RESOLUTION|>--- conflicted
+++ resolved
@@ -8,13 +8,6 @@
     'underscore'
 ], function (ko, $, _) {
     'use strict';
-
-    var primitives = [
-        'undefined',
-        'boolean',
-        'number',
-        'string'
-    ];
 
     /**
      * Sets nested property of a specified object.
@@ -307,15 +300,6 @@
                 objProto.toString.call(value) === '[object Object]' :
                 false;
         },
-<<<<<<< HEAD
-        /**
-         *
-         * @param {*} value
-         * @returns {Boolean}
-         */
-        isPrimitive: function (value) {
-            return value === null || ~primitives.indexOf(typeof value);
-=======
 
         /**
         * Iterates over obj props/array elems recursively, applying action to each one
@@ -428,7 +412,14 @@
             return _.isObject(val) && _.isEmpty(val) ||
             this.isEmpty(val) ||
             val && val.trim && this.isEmpty(val.trim());
->>>>>>> 5ba8712a
+        },
+        /**
+         *
+         * @param {*} value
+         * @returns {Boolean}
+         */
+        isPrimitive: function (value) {
+            return value === null || ~primitives.indexOf(typeof value);
         }
     };
 });