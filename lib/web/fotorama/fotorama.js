/*!
 * Fotorama 4.6.4 | http://fotorama.io/license/
 */
fotoramaVersion = '4.6.4';
(function (window, document, location, $, undefined) {
    "use strict";
    var _fotoramaClass = 'fotorama',
        _fullscreenClass = 'fotorama__fullscreen',

        wrapClass = _fotoramaClass + '__wrap',
        wrapCss2Class = wrapClass + '--css2',
        wrapCss3Class = wrapClass + '--css3',
        wrapVideoClass = wrapClass + '--video',
        wrapFadeClass = wrapClass + '--fade',
        wrapSlideClass = wrapClass + '--slide',
        wrapNoControlsClass = wrapClass + '--no-controls',
        wrapNoShadowsClass = wrapClass + '--no-shadows',
        wrapPanYClass = wrapClass + '--pan-y',
        wrapRtlClass = wrapClass + '--rtl',
        wrapOnlyActiveClass = wrapClass + '--only-active',
        wrapNoCaptionsClass = wrapClass + '--no-captions',
        wrapToggleArrowsClass = wrapClass + '--toggle-arrows',

        stageClass = _fotoramaClass + '__stage',
        stageFrameClass = stageClass + '__frame',
        stageFrameVideoClass = stageFrameClass + '--video',
        stageShaftClass = stageClass + '__shaft',

        grabClass = _fotoramaClass + '__grab',
        pointerClass = _fotoramaClass + '__pointer',

        arrClass = _fotoramaClass + '__arr',
        arrDisabledClass = arrClass + '--disabled',
        arrPrevClass = arrClass + '--prev',
        arrNextClass = arrClass + '--next',

        navClass = _fotoramaClass + '__nav',
        navWrapClass = navClass + '-wrap',
        navShaftClass = navClass + '__shaft',
        navShaftVerticalClass = navWrapClass + '--vertical',
        navShaftListClass = navWrapClass + '--list',
        navShaftHorisontalClass = navWrapClass + '--horisontal',
        navDotsClass = navClass + '--dots',
        navThumbsClass = navClass + '--thumbs',
        navFrameClass = navClass + '__frame',
        navFrameThumbClass = navFrameClass + '--thumb',

        fadeClass = _fotoramaClass + '__fade',
        fadeFrontClass = fadeClass + '-front',
        fadeRearClass = fadeClass + '-rear',

        shadowClass = _fotoramaClass + '__shadow',
        shadowsClass = shadowClass + 's',
        shadowsLeftClass = shadowsClass + '--left',
        shadowsRightClass = shadowsClass + '--right',
        shadowsTopClass = shadowsClass + '--top',
        shadowsBottomClass = shadowsClass + '--bottom',

        activeClass = _fotoramaClass + '__active',
        selectClass = _fotoramaClass + '__select',

        hiddenClass = _fotoramaClass + '--hidden',

        fullscreenClass = _fotoramaClass + '--fullscreen',
        fullscreenIconClass = _fotoramaClass + '__fullscreen-icon',

        errorClass = _fotoramaClass + '__error',
        loadingClass = _fotoramaClass + '__loading',
        loadedClass = _fotoramaClass + '__loaded',
        loadedFullClass = loadedClass + '--full',
        loadedImgClass = loadedClass + '--img',

        grabbingClass = _fotoramaClass + '__grabbing',

        imgClass = _fotoramaClass + '__img',
        imgFullClass = imgClass + '--full',

        thumbClass = _fotoramaClass + '__thumb',
        thumbBorderClass = thumbClass + '-border',

        htmlClass = _fotoramaClass + '__html',

        videoContainerClass = _fotoramaClass + '-video-container',
        videoClass = _fotoramaClass + '__video',
        videoPlayClass = videoClass + '-play',
        videoCloseClass = videoClass + '-close',

        spinnerClass = _fotoramaClass + '__spinner',

        horizontalImageClass = _fotoramaClass + '_horisontal_ratio',
        verticalImageClass = _fotoramaClass + '_vertical_ratio';
    var JQUERY_VERSION = $ && $.fn.jquery.split('.');

    var borderPos = 0;

    if (!JQUERY_VERSION
        || JQUERY_VERSION[0] < 1
        || (JQUERY_VERSION[0] == 1 && JQUERY_VERSION[1] < 8)) {
        throw 'Fotorama requires jQuery 1.8 or later and will not run without it.';
    }
// My Underscore :-)
    var _ = {};
    /* Modernizr 2.8.3 (Custom Build) | MIT & BSD
     * Build: http://modernizr.com/download/#-csstransforms3d-csstransitions-touch-prefixed
     */

    var Modernizr = (function (window, document, undefined) {
        var version = '2.8.3',
            Modernizr = {},


            docElement = document.documentElement,

            mod = 'modernizr',
            modElem = document.createElement(mod),
            mStyle = modElem.style,
            inputElem,


            toString = {}.toString,

            prefixes = ' -webkit- -moz- -o- -ms- '.split(' '),


            omPrefixes = 'Webkit Moz O ms',

            cssomPrefixes = omPrefixes.split(' '),

            domPrefixes = omPrefixes.toLowerCase().split(' '),


            tests = {},
            inputs = {},
            attrs = {},

            classes = [],

            slice = classes.slice,

            featureName,


            injectElementWithStyles = function (rule, callback, nodes, testnames) {

                var style, ret, node, docOverflow,
                    div = document.createElement('div'),
                    body = document.body,
                    fakeBody = body || document.createElement('body');

                if (parseInt(nodes, 10)) {
                    while (nodes--) {
                        node = document.createElement('div');
                        node.id = testnames ? testnames[nodes] : mod + (nodes + 1);
                        div.appendChild(node);
                    }
                }

                style = ['&#173;', '<style id="s', mod, '">', rule, '</style>'].join('');
                div.id = mod;
                (body ? div : fakeBody).innerHTML += style;
                fakeBody.appendChild(div);
                if (!body) {
                    fakeBody.style.background = '';
                    fakeBody.style.overflow = 'hidden';
                    docOverflow = docElement.style.overflow;
                    docElement.style.overflow = 'hidden';
                    docElement.appendChild(fakeBody);
                }

                ret = callback(div, rule);
                if (!body) {
                    fakeBody.parentNode.removeChild(fakeBody);
                    docElement.style.overflow = docOverflow;
                } else {
                    div.parentNode.removeChild(div);
                }

                return !!ret;

            },
            _hasOwnProperty = ({}).hasOwnProperty, hasOwnProp;

        if (!is(_hasOwnProperty, 'undefined') && !is(_hasOwnProperty.call, 'undefined')) {
            hasOwnProp = function (object, property) {
                return _hasOwnProperty.call(object, property);
            };
        }
        else {
            hasOwnProp = function (object, property) {
                return ((property in object) && is(object.constructor.prototype[property], 'undefined'));
            };
        }


        if (!Function.prototype.bind) {
            Function.prototype.bind = function bind(that) {

                var target = this;

                if (typeof target != "function") {
                    throw new TypeError();
                }

                var args = slice.call(arguments, 1),
                    bound = function () {

                        if (this instanceof bound) {

                            var F = function () {
                            };
                            F.prototype = target.prototype;
                            var self = new F();

                            var result = target.apply(
                                self,
                                args.concat(slice.call(arguments))
                            );
                            if (Object(result) === result) {
                                return result;
                            }
                            return self;

                        } else {

                            return target.apply(
                                that,
                                args.concat(slice.call(arguments))
                            );

                        }

                    };

                return bound;
            };
        }

        function setCss(str) {
            mStyle.cssText = str;
        }

        function setCssAll(str1, str2) {
            return setCss(prefixes.join(str1 + ';') + ( str2 || '' ));
        }

        function is(obj, type) {
            return typeof obj === type;
        }

        function contains(str, substr) {
            return !!~('' + str).indexOf(substr);
        }

        function testProps(props, prefixed) {
            for (var i in props) {
                var prop = props[i];
                if (!contains(prop, "-") && mStyle[prop] !== undefined) {
                    return prefixed == 'pfx' ? prop : true;
                }
            }
            return false;
        }

        function testDOMProps(props, obj, elem) {
            for (var i in props) {
                var item = obj[props[i]];
                if (item !== undefined) {

                    if (elem === false) return props[i];

                    if (is(item, 'function')) {
                        return item.bind(elem || obj);
                    }

                    return item;
                }
            }
            return false;
        }

        function testPropsAll(prop, prefixed, elem) {

            var ucProp = prop.charAt(0).toUpperCase() + prop.slice(1),
                props = (prop + ' ' + cssomPrefixes.join(ucProp + ' ') + ucProp).split(' ');

            if (is(prefixed, "string") || is(prefixed, "undefined")) {
                return testProps(props, prefixed);

            } else {
                props = (prop + ' ' + (domPrefixes).join(ucProp + ' ') + ucProp).split(' ');
                return testDOMProps(props, prefixed, elem);
            }
        }

        tests['touch'] = function () {
            var bool;

            if (('ontouchstart' in window) || window.DocumentTouch && document instanceof DocumentTouch) {
                bool = true;
            } else {
                injectElementWithStyles(['@media (', prefixes.join('touch-enabled),('), mod, ')', '{#modernizr{top:9px;position:absolute}}'].join(''), function (node) {
                    bool = node.offsetTop === 9;
                });
            }

            return bool;
        };
        tests['csstransforms3d'] = function () {

            var ret = !!testPropsAll('perspective');

            if (ret && 'webkitPerspective' in docElement.style) {

                injectElementWithStyles('@media (transform-3d),(-webkit-transform-3d){#modernizr{left:9px;position:absolute;height:3px;}}', function (node, rule) {
                    ret = node.offsetLeft === 9 && node.offsetHeight === 3;
                });
            }
            return ret;
        };


        tests['csstransitions'] = function () {
            return testPropsAll('transition');
        };


        for (var feature in tests) {
            if (hasOwnProp(tests, feature)) {
                featureName = feature.toLowerCase();
                Modernizr[featureName] = tests[feature]();

                classes.push((Modernizr[featureName] ? '' : 'no-') + featureName);
            }
        }


        Modernizr.addTest = function (feature, test) {
            if (typeof feature == 'object') {
                for (var key in feature) {
                    if (hasOwnProp(feature, key)) {
                        Modernizr.addTest(key, feature[key]);
                    }
                }
            } else {

                feature = feature.toLowerCase();

                if (Modernizr[feature] !== undefined) {
                    return Modernizr;
                }

                test = typeof test == 'function' ? test() : test;

                if (typeof enableClasses !== "undefined" && enableClasses) {
                    docElement.className += ' ' + (test ? '' : 'no-') + feature;
                }
                Modernizr[feature] = test;

            }

            return Modernizr;
        };


        setCss('');
        modElem = inputElem = null;


        Modernizr._version = version;

        Modernizr._prefixes = prefixes;
        Modernizr._domPrefixes = domPrefixes;
        Modernizr._cssomPrefixes = cssomPrefixes;


        Modernizr.testProp = function (prop) {
            return testProps([prop]);
        };

        Modernizr.testAllProps = testPropsAll;
        Modernizr.testStyles = injectElementWithStyles;
        Modernizr.prefixed = function (prop, obj, elem) {
            if (!obj) {
                return testPropsAll(prop, 'pfx');
            } else {
                return testPropsAll(prop, obj, elem);
            }
        };
        return Modernizr;
    })(window, document);

    var fullScreenApi = {
            ok: false,
            is: function () {
                return false;
            },
            request: function () {
            },
            cancel: function () {
            },
            event: '',
            prefix: ''
        },
        browserPrefixes = 'webkit moz o ms khtml'.split(' ');

// check for native support
    if (typeof document.cancelFullScreen != 'undefined') {
        fullScreenApi.ok = true;
    } else {
        // check for fullscreen support by vendor prefix
        for (var i = 0, il = browserPrefixes.length; i < il; i++) {
            fullScreenApi.prefix = browserPrefixes[i];
            if (typeof document[fullScreenApi.prefix + 'CancelFullScreen'] != 'undefined') {
                fullScreenApi.ok = true;
                break;
            }
        }
    }

// update methods to do something useful
    if (fullScreenApi.ok) {
        fullScreenApi.event = fullScreenApi.prefix + 'fullscreenchange';
        fullScreenApi.is = function () {
            switch (this.prefix) {
                case '':
                    return document.fullScreen;
                case 'webkit':
                    return document.webkitIsFullScreen;
                default:
                    return document[this.prefix + 'FullScreen'];
            }
        };
        fullScreenApi.request = function (el) {
            return (this.prefix === '') ? el.requestFullScreen() : el[this.prefix + 'RequestFullScreen']();
        };
        fullScreenApi.cancel = function (el) {
            return (this.prefix === '') ? document.cancelFullScreen() : document[this.prefix + 'CancelFullScreen']();
        };
    }
//fgnass.github.com/spin.js#v1.3.2

    /**
     * Copyright (c) 2011-2013 Felix Gnass
     * Licensed under the MIT license
     */

    var Spinner,
        spinnerDefaults = {
            lines: 12, // The number of lines to draw
            length: 5, // The length of each line
            width: 2, // The line thickness
            radius: 7, // The radius of the inner circle
            corners: 1, // Corner roundness (0..1)
            rotate: 15, // The rotation offset
            color: 'rgba(128, 128, 128, .75)',
            hwaccel: true
        },
        spinnerOverride = {
            top: 'auto',
            left: 'auto',
            className: ''
        };

    (function (root, factory) {

        /* CommonJS */
        //if (typeof exports == 'object')  module.exports = factory()

        /* AMD module */
        //else if (typeof define == 'function' && define.amd) define(factory)

        /* Browser global */
        //else root.Spinner = factory()

        Spinner = factory();
    }
    (this, function () {
        "use strict";

        var prefixes = ['webkit', 'Moz', 'ms', 'O'] /* Vendor prefixes */
            , animations = {} /* Animation rules keyed by their name */
            , useCssAnimations
        /* Whether to use CSS animations or setTimeout */

        /**
         * Utility function to create elements. If no tag name is given,
         * a DIV is created. Optionally properties can be passed.
         */
        function createEl(tag, prop) {
            var el = document.createElement(tag || 'div')
                , n

            for (n in prop) el[n] = prop[n]
            return el
        }

        /**
         * Appends children and returns the parent.
         */
        function ins(parent /* child1, child2, ...*/) {
            for (var i = 1, n = arguments.length; i < n; i++)
                parent.appendChild(arguments[i])

            return parent
        }

        /**
         * Insert a new stylesheet to hold the @keyframe or VML rules.
         */
        var sheet = (function () {
            var el = createEl('style', {type: 'text/css'})
            ins(document.getElementsByTagName('head')[0], el)
            return el.sheet || el.styleSheet
        }())

        /**
         * Creates an opacity keyframe animation rule and returns its name.
         * Since most mobile Webkits have timing issues with animation-delay,
         * we create separate rules for each line/segment.
         */
        function addAnimation(alpha, trail, i, lines) {
            var name = ['opacity', trail, ~~(alpha * 100), i, lines].join('-')
                , start = 0.01 + i / lines * 100
                , z = Math.max(1 - (1 - alpha) / trail * (100 - start), alpha)
                , prefix = useCssAnimations.substring(0, useCssAnimations.indexOf('Animation')).toLowerCase()
                , pre = prefix && '-' + prefix + '-' || ''

            if (!animations[name]) {
                sheet.insertRule(
                    '@' + pre + 'keyframes ' + name + '{' +
                    '0%{opacity:' + z + '}' +
                    start + '%{opacity:' + alpha + '}' +
                    (start + 0.01) + '%{opacity:1}' +
                    (start + trail) % 100 + '%{opacity:' + alpha + '}' +
                    '100%{opacity:' + z + '}' +
                    '}', sheet.cssRules.length)

                animations[name] = 1
            }

            return name
        }

        /**
         * Tries various vendor prefixes and returns the first supported property.
         */
        function vendor(el, prop) {
            var s = el.style
                , pp
                , i

            prop = prop.charAt(0).toUpperCase() + prop.slice(1)
            for (i = 0; i < prefixes.length; i++) {
                pp = prefixes[i] + prop
                if (s[pp] !== undefined) return pp
            }
            if (s[prop] !== undefined) return prop
        }

        /**
         * Sets multiple style properties at once.
         */
        function css(el, prop) {
            for (var n in prop)
                el.style[vendor(el, n) || n] = prop[n]

            return el
        }

        /**
         * Fills in default values.
         */
        function merge(obj) {
            for (var i = 1; i < arguments.length; i++) {
                var def = arguments[i]
                for (var n in def)
                    if (obj[n] === undefined) obj[n] = def[n]
            }
            return obj
        }

        /**
         * Returns the absolute page-offset of the given element.
         */
        function pos(el) {
            var o = {x: el.offsetLeft, y: el.offsetTop}
            while ((el = el.offsetParent))
                o.x += el.offsetLeft, o.y += el.offsetTop

            return o
        }

        /**
         * Returns the line color from the given string or array.
         */
        function getColor(color, idx) {
            return typeof color == 'string' ? color : color[idx % color.length]
        }

        // Built-in defaults

        var defaults = {
            lines: 12,            // The number of lines to draw
            length: 7,            // The length of each line
            width: 5,             // The line thickness
            radius: 10,           // The radius of the inner circle
            rotate: 0,            // Rotation offset
            corners: 1,           // Roundness (0..1)
            color: '#000',        // #rgb or #rrggbb
            direction: 1,         // 1: clockwise, -1: counterclockwise
            speed: 1,             // Rounds per second
            trail: 100,           // Afterglow percentage
            opacity: 1 / 4,         // Opacity of the lines
            fps: 20,              // Frames per second when using setTimeout()
            zIndex: 2e9,          // Use a high z-index by default
            className: 'spinner', // CSS class to assign to the element
            top: 'auto',          // center vertically
            left: 'auto',         // center horizontally
            position: 'relative'  // element position
        }

        /** The constructor */
        function Spinner(o) {
            if (typeof this == 'undefined') return new Spinner(o)
            this.opts = merge(o || {}, Spinner.defaults, defaults)
        }

        // Global defaults that override the built-ins:
        Spinner.defaults = {}

        merge(Spinner.prototype, {

            /**
             * Adds the spinner to the given target element. If this instance is already
             * spinning, it is automatically removed from its previous target b calling
             * stop() internally.
             */
            spin: function (target) {
                this.stop()

                var self = this
                    , o = self.opts
                    , el = self.el = css(createEl(0, {className: o.className}), {
                        position: o.position,
                        width: 0,
                        zIndex: o.zIndex
                    })
                    , mid = o.radius + o.length + o.width
                    , ep // element position
                    , tp // target position

                if (target) {
                    target.insertBefore(el, target.firstChild || null)
                    tp = pos(target)
                    ep = pos(el)
                    css(el, {
                        left: (o.left == 'auto' ? tp.x - ep.x + (target.offsetWidth >> 1) : parseInt(o.left, 10) + mid) + 'px',
                        top: (o.top == 'auto' ? tp.y - ep.y + (target.offsetHeight >> 1) : parseInt(o.top, 10) + mid) + 'px'
                    })
                }

                el.setAttribute('role', 'progressbar')
                self.lines(el, self.opts)

                if (!useCssAnimations) {
                    // No CSS animation support, use setTimeout() instead
                    var i = 0
                        , start = (o.lines - 1) * (1 - o.direction) / 2
                        , alpha
                        , fps = o.fps
                        , f = fps / o.speed
                        , ostep = (1 - o.opacity) / (f * o.trail / 100)
                        , astep = f / o.lines

                        ;
                    (function anim() {
                        i++;
                        for (var j = 0; j < o.lines; j++) {
                            alpha = Math.max(1 - (i + (o.lines - j) * astep) % f * ostep, o.opacity)

                            self.opacity(el, j * o.direction + start, alpha, o)
                        }
                        self.timeout = self.el && setTimeout(anim, ~~(1000 / fps))
                    })()
                }
                return self
            },

            /**
             * Stops and removes the Spinner.
             */
            stop: function () {
                var el = this.el
                if (el) {
                    clearTimeout(this.timeout)
                    if (el.parentNode) el.parentNode.removeChild(el)
                    this.el = undefined
                }
                return this
            },

            /**
             * Internal method that draws the individual lines. Will be overwritten
             * in VML fallback mode below.
             */
            lines: function (el, o) {
                var i = 0
                    , start = (o.lines - 1) * (1 - o.direction) / 2
                    , seg

                function fill(color, shadow) {
                    return css(createEl(), {
                        position: 'absolute',
                        width: (o.length + o.width) + 'px',
                        height: o.width + 'px',
                        background: color,
                        boxShadow: shadow,
                        transformOrigin: 'left',
                        transform: 'rotate(' + ~~(360 / o.lines * i + o.rotate) + 'deg) translate(' + o.radius + 'px' + ',0)',
                        borderRadius: (o.corners * o.width >> 1) + 'px'
                    })
                }

                for (; i < o.lines; i++) {
                    seg = css(createEl(), {
                        position: 'absolute',
                        top: 1 + ~(o.width / 2) + 'px',
                        transform: o.hwaccel ? 'translate3d(0,0,0)' : '',
                        opacity: o.opacity,
                        animation: useCssAnimations && addAnimation(o.opacity, o.trail, start + i * o.direction, o.lines) + ' ' + 1 / o.speed + 's linear infinite'
                    })

                    if (o.shadow) ins(seg, css(fill('#000', '0 0 4px ' + '#000'), {top: 2 + 'px'}))
                    ins(el, ins(seg, fill(getColor(o.color, i), '0 0 1px rgba(0,0,0,.1)')))
                }
                return el
            },

            /**
             * Internal method that adjusts the opacity of a single line.
             * Will be overwritten in VML fallback mode below.
             */
            opacity: function (el, i, val) {
                if (i < el.childNodes.length) el.childNodes[i].style.opacity = val
            }

        })


        function initVML() {

            /* Utility function to create a VML tag */
            function vml(tag, attr) {
                return createEl('<' + tag + ' xmlns="urn:schemas-microsoft.com:vml" class="spin-vml">', attr)
            }

            // No CSS transforms but VML support, add a CSS rule for VML elements:
            sheet.addRule('.spin-vml', 'behavior:url(#default#VML)')

            Spinner.prototype.lines = function (el, o) {
                var r = o.length + o.width
                    , s = 2 * r

                function grp() {
                    return css(
                        vml('group', {
                            coordsize: s + ' ' + s,
                            coordorigin: -r + ' ' + -r
                        }),
                        {width: s, height: s}
                    )
                }

                var margin = -(o.width + o.length) * 2 + 'px'
                    , g = css(grp(), {position: 'absolute', top: margin, left: margin})
                    , i

                function seg(i, dx, filter) {
                    ins(g,
                        ins(css(grp(), {rotation: 360 / o.lines * i + 'deg', left: ~~dx}),
                            ins(css(vml('roundrect', {arcsize: o.corners}), {
                                    width: r,
                                    height: o.width,
                                    left: o.radius,
                                    top: -o.width >> 1,
                                    filter: filter
                                }),
                                vml('fill', {color: getColor(o.color, i), opacity: o.opacity}),
                                vml('stroke', {opacity: 0}) // transparent stroke to fix color bleeding upon opacity change
                            )
                        )
                    )
                }

                if (o.shadow)
                    for (i = 1; i <= o.lines; i++)
                        seg(i, -2, 'progid:DXImageTransform.Microsoft.Blur(pixelradius=2,makeshadow=1,shadowopacity=.3)')

                for (i = 1; i <= o.lines; i++) seg(i)
                return ins(el, g)
            }

            Spinner.prototype.opacity = function (el, i, val, o) {
                var c = el.firstChild
                o = o.shadow && o.lines || 0
                if (c && i + o < c.childNodes.length) {
                    c = c.childNodes[i + o];
                    c = c && c.firstChild;
                    c = c && c.firstChild
                    if (c) c.opacity = val
                }
            }
        }

        var probe = css(createEl('group'), {behavior: 'url(#default#VML)'})

        if (!vendor(probe, 'transform') && probe.adj) initVML()
        else useCssAnimations = vendor(probe, 'animation')

        return Spinner

    }));

    /* Bez v1.0.10-g5ae0136
     * http://github.com/rdallasgray/bez
     *
     * A plugin to convert CSS3 cubic-bezier co-ordinates to jQuery-compatible easing functions
     *
     * With thanks to Nikolay Nemshilov for clarification on the cubic-bezier maths
     * See http://st-on-it.blogspot.com/2011/05/calculating-cubic-bezier-function.html
     *
     * Copyright 2011 Robert Dallas Gray. All rights reserved.
     * Provided under the FreeBSD license: https://github.com/rdallasgray/bez/blob/master/LICENSE.txt
     */
    function bez(coOrdArray) {
        var encodedFuncName = "bez_" + $.makeArray(arguments).join("_").replace(".", "p");
        if (typeof $['easing'][encodedFuncName] !== "function") {
            var polyBez = function (p1, p2) {
                var A = [null, null],
                    B = [null, null],
                    C = [null, null],
                    bezCoOrd = function (t, ax) {
                        C[ax] = 3 * p1[ax];
                        B[ax] = 3 * (p2[ax] - p1[ax]) - C[ax];
                        A[ax] = 1 - C[ax] - B[ax];
                        return t * (C[ax] + t * (B[ax] + t * A[ax]));
                    },
                    xDeriv = function (t) {
                        return C[0] + t * (2 * B[0] + 3 * A[0] * t);
                    },
                    xForT = function (t) {
                        var x = t, i = 0, z;
                        while (++i < 14) {
                            z = bezCoOrd(x, 0) - t;
                            if (Math.abs(z) < 1e-3) break;
                            x -= z / xDeriv(x);
                        }
                        return x;
                    };
                return function (t) {
                    return bezCoOrd(xForT(t), 1);
                }
            };
            $['easing'][encodedFuncName] = function (x, t, b, c, d) {
                return c * polyBez([coOrdArray[0], coOrdArray[1]], [coOrdArray[2], coOrdArray[3]])(t / d) + b;
            }
        }
        return encodedFuncName;
    }
    var $WINDOW = $(window),
        $DOCUMENT = $(document),
        $HTML,
        $BODY,

        QUIRKS_FORCE = location.hash.replace('#', '') === 'quirks',
        TRANSFORMS3D = Modernizr.csstransforms3d,
        CSS3 = TRANSFORMS3D && !QUIRKS_FORCE,
        COMPAT = TRANSFORMS3D || document.compatMode === 'CSS1Compat',
        FULLSCREEN = fullScreenApi.ok,

        MOBILE = navigator.userAgent.match(/Android|webOS|iPhone|iPad|iPod|BlackBerry|Windows Phone/i),
        SLOW = !CSS3 || MOBILE,

        MS_POINTER = navigator.msPointerEnabled,

        WHEEL = "onwheel" in document.createElement("div") ? "wheel" : document.onmousewheel !== undefined ? "mousewheel" : "DOMMouseScroll",

        TOUCH_TIMEOUT = 250,
        TRANSITION_DURATION = 300,

        SCROLL_LOCK_TIMEOUT = 1400,

        AUTOPLAY_INTERVAL = 5000,
        MARGIN = 2,
        THUMB_SIZE = 64,

        WIDTH = 500,
        HEIGHT = 333,

        STAGE_FRAME_KEY = '$stageFrame',
        NAV_DOT_FRAME_KEY = '$navDotFrame',
        NAV_THUMB_FRAME_KEY = '$navThumbFrame',

        AUTO = 'auto',

        BEZIER = bez([.1, 0, .25, 1]),

        MAX_WIDTH = 1200,

        OPTIONS = {

            /**
             * Set width for gallery.
             * Default value - width of first image
             * Number - set value in px
             * String - set value in quotes
             *
             */
            width: null,

            /**
             * Set min-width for gallery
             *
             */
            minwidth: null,

            /**
             * Set max-width for gallery
             *
             */
            maxwidth: '100%',

            /**
             * Set height for gallery
             * Default value - height of first image
             * Number - set value in px
             * String - set value in quotes
             *
             */
            height: null,

            /**
             * Set min-height for gallery
             *
             */
            minheight: null,

            /**
             * Set max-height for gallery
             *
             */
            maxheight: null,

            /**
             * Set proportion ratio for gallery depends of image
             *
             */
            ratio: null, // '16/9' || 500/333 || 1.5

            margin: MARGIN,

            nav: 'dots', // 'thumbs' || false
            navposition: 'bottom', // 'top'
            navwidth: null,
            thumbwidth: THUMB_SIZE,
            thumbheight: THUMB_SIZE,
            thumbmargin: MARGIN,
            thumbborderwidth: MARGIN,
            carouselnavigation: true,

            allowfullscreen: false, // true || 'native'

            transition: 'slide', // 'crossfade' || 'dissolve'
            clicktransition: null,
            transitionduration: TRANSITION_DURATION,

            captions: true,

            startindex: 0,

            loop: false,

            autoplay: false,
            stopautoplayontouch: true,

            keyboard: false,

            arrows: true,
            click: true,
            swipe: false,
            trackpad: false,

            shuffle: false,

            direction: 'ltr', // 'rtl'

            shadows: true,
            spinner: null,
            showcaption: true,
            navdir: 'horisontal'
        },

        KEYBOARD_OPTIONS = {
            left: true,
            right: true,
            down: false,
            up: false,
            space: false,
            home: false,
            end: false
        };
    function noop() {
    }

    function minMaxLimit(value, min, max) {
        return Math.max(isNaN(min) ? -Infinity : min, Math.min(isNaN(max) ? Infinity : max, value));
    }

    function readTransform(css, dir) {
        return css.match(/ma/) && css.match(/-?\d+(?!d)/g)[css.match(/3d/) ?
                (dir === 'vertical' ? 13: 12) : (dir === 'vertical' ? 5 : 4)
                ]
    }

    function readPosition($el, dir) {
        if (CSS3) {
            return +readTransform($el.css('transform'), dir);
        } else {
            return +$el.css(dir === 'vertical' ? 'top': 'left').replace('px', '');
        }
    }

    function getTranslate(pos, direction) {
        var obj = {};

        if (CSS3) {

            switch (direction){
                case 'vertical':
                    obj.transform = 'translate3d(0, ' + (pos) + 'px,0)';
                    break;
                case 'list':
                    break;
                default :
                    obj.transform = 'translate3d(' + (pos) + 'px,0,0)';
                    break;
            }
        } else {
            direction === 'vertical' ?
                obj.top = pos :
                obj.left = pos;
        }
        return obj;
    }

    function getDuration(time) {
        return {'transition-duration': time + 'ms'};
    }

    function unlessNaN(value, alternative) {
        return isNaN(value) ? alternative : value;
    }

    function numberFromMeasure(value, measure) {
        return unlessNaN(+String(value).replace(measure || 'px', ''));
    }

    function numberFromPercent(value) {
        return /%$/.test(value) ? numberFromMeasure(value, '%') : undefined;
    }

    function numberFromWhatever(value, whole) {
        return unlessNaN(numberFromPercent(value) / 100 * whole, numberFromMeasure(value));
    }

    function measureIsValid(value) {
        return (!isNaN(numberFromMeasure(value)) || !isNaN(numberFromMeasure(value, '%'))) && value;
    }

    function getPosByIndex(index, side, margin, baseIndex) {

        return (index - (baseIndex || 0)) * (side + (margin || 0));
    }

    function getIndexByPos(pos, side, margin, baseIndex) {
        return -Math.round(pos / (side + (margin || 0)) - (baseIndex || 0));
    }

    function bindTransitionEnd($el) {
        var elData = $el.data();

        if (elData.tEnd) return;

        var el = $el[0],
            transitionEndEvent = {
                WebkitTransition: 'webkitTransitionEnd',
                MozTransition: 'transitionend',
                OTransition: 'oTransitionEnd otransitionend',
                msTransition: 'MSTransitionEnd',
                transition: 'transitionend'
            };
        addEvent(el, transitionEndEvent[Modernizr.prefixed('transition')], function (e) {
            elData.tProp && e.propertyName.match(elData.tProp) && elData.onEndFn();
        });
        elData.tEnd = true;
    }

    function afterTransition($el, property, fn, time) {
        var ok,
            elData = $el.data();

        if (elData) {
            elData.onEndFn = function () {
                if (ok) return;
                ok = true;
                clearTimeout(elData.tT);
                fn();
            };
            elData.tProp = property;

            // Passive call, just in case of fail of native transition-end event
            clearTimeout(elData.tT);
            elData.tT = setTimeout(function () {
                elData.onEndFn();
            }, time * 1.5);

            bindTransitionEnd($el);
        }
    }


    function stop($el, pos/*, _001*/) {
        var dir = $el.navdir || 'horizontal';
        if ($el.length) {
            var elData = $el.data();
            if (CSS3) {
                $el.css(getDuration(0));
                elData.onEndFn = noop;
                clearTimeout(elData.tT);
            } else {
                $el.stop();
            }
            var lockedPos = getNumber(pos, function () {
                return readPosition($el, dir);
            });

            $el.css(getTranslate(lockedPos, dir/*, _001*/));//.width(); // `.width()` for reflow
            return lockedPos;
        }
    }

    function getNumber() {
        var number;
        for (var _i = 0, _l = arguments.length; _i < _l; _i++) {
            number = _i ? arguments[_i]() : arguments[_i];
            if (typeof number === 'number') {
                break;
            }
        }

        return number;
    }

    function edgeResistance(pos, edge) {
        return Math.round(pos + ((edge - pos) / 1.5));
    }

    function getProtocol() {
        getProtocol.p = getProtocol.p || (location.protocol === 'https:' ? 'https://' : 'http://');
        return getProtocol.p;
    }

    function parseHref(href) {
        var a = document.createElement('a');
        a.href = href;
        return a;
    }

    function findVideoId(href, forceVideo) {
        if (typeof href !== 'string') return href;
        href = parseHref(href);

        var id,
            type;

        if (href.host.match(/youtube\.com/) && href.search) {
            //.log();
            id = href.search.split('v=')[1];
            if (id) {
                var ampersandPosition = id.indexOf('&');
                if (ampersandPosition !== -1) {
                    id = id.substring(0, ampersandPosition);
                }
                type = 'youtube';
            }
        } else if (href.host.match(/youtube\.com|youtu\.be/)) {
            id = href.pathname.replace(/^\/(embed\/|v\/)?/, '').replace(/\/.*/, '');
            type = 'youtube';
        } else if (href.host.match(/vimeo\.com/)) {
            type = 'vimeo';
            id = href.pathname.replace(/^\/(video\/)?/, '').replace(/\/.*/, '');
        }

        if ((!id || !type) && forceVideo) {
            id = href.href;
            type = 'custom';
        }

        return id ? {id: id, type: type, s: href.search.replace(/^\?/, ''), p: getProtocol()} : false;
    }

    function getVideoThumbs(dataFrame, data, fotorama) {
        var img, thumb, video = dataFrame.video;
        if (video.type === 'youtube') {
            thumb = getProtocol() + 'img.youtube.com/vi/' + video.id + '/default.jpg';
            img = thumb.replace(/\/default.jpg$/, '/hqdefault.jpg');
            dataFrame.thumbsReady = true;
        } else if (video.type === 'vimeo') {
            $.ajax({
                url: getProtocol() + 'vimeo.com/api/v2/video/' + video.id + '.json',
                dataType: 'jsonp',
                success: function (json) {
                    dataFrame.thumbsReady = true;
                    updateData(data, {img: json[0].thumbnail_large, thumb: json[0].thumbnail_small}, dataFrame.i, fotorama);
                }
            });
        } else {
            dataFrame.thumbsReady = true;
        }

        return {
            img: img,
            thumb: thumb
        }
    }

    function updateData(data, _dataFrame, i, fotorama) {
        for (var _i = 0, _l = data.length; _i < _l; _i++) {
            var dataFrame = data[_i];

            if (dataFrame.i === i && dataFrame.thumbsReady) {
                var clear = {videoReady: true};
                clear[STAGE_FRAME_KEY] = clear[NAV_THUMB_FRAME_KEY] = clear[NAV_DOT_FRAME_KEY] = false;

                fotorama.splice(_i, 1, $.extend(
                    {},
                    dataFrame,
                    clear,
                    _dataFrame
                ));

                break;
            }
        }
    }

    function getDataFromHtml($el) {
        var data = [];

        function getDataFromImg($img, imgData, checkVideo) {
            var $child = $img.children('img').eq(0),
                _imgHref = $img.attr('href'),
                _imgSrc = $img.attr('src'),
                _thumbSrc = $child.attr('src'),
                _video = imgData.video,
                video = checkVideo ? findVideoId(_imgHref, _video === true) : false;

            if (video) {
                _imgHref = false;
            } else {
                video = _video;
            }

            getDimensions($img, $child, $.extend(imgData, {
                video: video,
                img: imgData.img || _imgHref || _imgSrc || _thumbSrc,
                thumb: imgData.thumb || _thumbSrc || _imgSrc || _imgHref
            }));
        }

        function getDimensions($img, $child, imgData) {
            var separateThumbFLAG = imgData.thumb && imgData.img !== imgData.thumb,
                width = numberFromMeasure(imgData.width || $img.attr('width')),
                height = numberFromMeasure(imgData.height || $img.attr('height'));

            $.extend(imgData, {
                width: width,
                height: height,
                thumbratio: getRatio(imgData.thumbratio || (numberFromMeasure(imgData.thumbwidth || ($child && $child.attr('width')) || separateThumbFLAG || width) / numberFromMeasure(imgData.thumbheight || ($child && $child.attr('height')) || separateThumbFLAG || height)))
            });
        }

        $el.children().each(function () {
            var $this = $(this),
                dataFrame = optionsToLowerCase($.extend($this.data(), {id: $this.attr('id')}));
            if ($this.is('a, img')) {
                getDataFromImg($this, dataFrame, true);
            } else if (!$this.is(':empty')) {
                getDimensions($this, null, $.extend(dataFrame, {
                    html: this,
                    _html: $this.html() // Because of IE
                }));
            } else return;

            data.push(dataFrame);
        });

        return data;
    }

    function isHidden(el) {
        return el.offsetWidth === 0 && el.offsetHeight === 0;
    }

    function isDetached(el) {
        return !$.contains(document.documentElement, el);
    }

    function waitFor(test, fn, timeout, i) {
        if (!waitFor.i) {
            waitFor.i = 1;
            waitFor.ii = [true];
        }

        i = i || waitFor.i;

        if (typeof waitFor.ii[i] === 'undefined') {
            waitFor.ii[i] = true;
        }

        if (test()) {
            fn();
        } else {
            waitFor.ii[i] && setTimeout(function () {
                waitFor.ii[i] && waitFor(test, fn, timeout, i);
            }, timeout || 100);
        }

        return waitFor.i++;
    }

    waitFor.stop = function (i) {
        waitFor.ii[i] = false;
    };

    function fit($el, measuresToFit) {
        var elData = $el.data(),
            measures = elData.measures;

        if (measures && (!elData.l ||
            elData.l.W !== measures.width ||
            elData.l.H !== measures.height ||
            elData.l.r !== measures.ratio ||
            elData.l.w !== measuresToFit.w ||
            elData.l.h !== measuresToFit.h)) {

            var height = minMaxLimit(measuresToFit.h, 0, measures.height),
                width = height * measures.ratio;

            UTIL.setRatio($el, width, height);

            elData.l = {
                W: measures.width,
                H: measures.height,
                r: measures.ratio,
                w: measuresToFit.w,
                h: measuresToFit.h
            };
        }

        return true;
    }

    function setStyle($el, style) {
        var el = $el[0];
        if (el.styleSheet) {
            el.styleSheet.cssText = style;
        } else {
            $el.html(style);
        }
    }

    function findShadowEdge(pos, min, max, dir) {
        return min === max ? false :
            dir === 'vertical' ?
                (pos <= min ? 'top' : pos >= max ? 'bottom' : 'top bottom') :
                (pos <= min ? 'left' : pos >= max ? 'right' : 'left right');
    }

    function smartClick($el, fn, _options) {
        _options = _options || {};

        $el.each(function () {
            var $this = $(this),
                thisData = $this.data(),
                startEvent;

            if (thisData.clickOn) return;

            thisData.clickOn = true;

            $.extend(touch($this, {
                onStart: function (e) {
                    startEvent = e;
                    (_options.onStart || noop).call(this, e);
                },
                onMove: _options.onMove || noop,
                onTouchEnd: _options.onTouchEnd || noop,
                onEnd: function (result) {
                    if (result.moved) return;
                    fn.call(this, startEvent);
                }
            }), {noMove: true});
        });
    }

    function div(classes, child) {
        return '<div class="' + classes + '">' + (child || '') + '</div>';
    }


    /**
     * Function transforming into valid classname
     * @param className - name of the class
     * @returns {string} - dom format of class name
     */
    function cls(className) {
        return "." + className;
    }

    /**
     *
     * @param {json-object} videoItem Parsed object from data.video item or href from link a in input dates
     * @returns {string} DOM view of video iframe
     */
    function createVideoFrame(videoItem) {
        var frame = '<iframe src="' + videoItem.p + videoItem.type + '.com/embed/' + videoItem.id + '" frameborder="0" allowfullscreen></iframe>';
        return frame;
    }

// Fisher–Yates Shuffle
// http://bost.ocks.org/mike/shuffle/
    function shuffle(array) {
        // While there remain elements to shuffle
        var l = array.length;
        while (l) {
            // Pick a remaining element
            var i = Math.floor(Math.random() * l--);

            // And swap it with the current element
            var t = array[l];
            array[l] = array[i];
            array[i] = t;
        }

        return array;
    }

    function clone(array) {
        return Object.prototype.toString.call(array) == '[object Array]'
            && $.map(array, function (frame) {
                return $.extend({}, frame);
            });
    }

    function lockScroll($el, left, top) {
        $el
            .scrollLeft(left || 0)
            .scrollTop(top || 0);
    }

    function optionsToLowerCase(options) {
        if (options) {
            var opts = {};
            $.each(options, function (key, value) {
                opts[key.toLowerCase()] = value;
            });

            return opts;
        }
    }

    function getRatio(_ratio) {
        if (!_ratio) return;
        var ratio = +_ratio;
        if (!isNaN(ratio)) {
            return ratio;
        } else {
            ratio = _ratio.split('/');
            return +ratio[0] / +ratio[1] || undefined;
        }
    }

    function addEvent(el, e, fn, bool) {
        if (!e) return;
        el.addEventListener ? el.addEventListener(e, fn, !!bool) : el.attachEvent('on' + e, fn);
    }

    function elIsDisabled(el) {
        return !!el.getAttribute('disabled');
    }

    function disableAttr(FLAG) {
        return {tabindex: FLAG * -1 + '', disabled: FLAG};
    }

    function addEnterUp(el, fn) {
        addEvent(el, 'keyup', function (e) {
            elIsDisabled(el) || e.keyCode == 13 && fn.call(el, e);
        });
    }

    function addFocus(el, fn) {
        addEvent(el, 'focus', el.onfocusin = function (e) {
            fn.call(el, e);
        }, true);
    }

    function stopEvent(e, stopPropagation) {
        e.preventDefault ? e.preventDefault() : (e.returnValue = false);
        stopPropagation && e.stopPropagation && e.stopPropagation();
    }

    function getDirectionSign(forward) {
        return forward ? '>' : '<';
    }

    var UTIL = (function () {

        function setRatioClass($el, wh, ht) {
            var rateImg = wh / ht;

            if (rateImg <= 1) {
                $el.parent().removeClass(horizontalImageClass);
                $el.parent().addClass(verticalImageClass);
            } else {
                $el.parent().removeClass(verticalImageClass);
                $el.parent().addClass(horizontalImageClass);
            }
        }

        /**
         * Set specific attribute in thumbnail template
         * @param $frame DOM item of specific thumbnail
         * @param value Value which must be setted into specific attribute
         * @param searchAttr Name of attribute where value must be included
         */
        function setThumbAttr($frame, value, searchAttr) {
            var attr = searchAttr;

            if (!$frame.attr(attr) && $frame.attr(attr) !== undefined) {
                $frame.attr(attr, value);
            }

            if ($frame.find("[" + attr + "]").length) {
                $frame.find("[" + attr + "]")
                    .each(function () {
                        $(this).attr(attr, value);
                    });
            }
        }

        /**
         * Method describe behavior need to render caption on preview or not
         * @param frameItem specific item from data
         * @param isExpected {bool} if items with caption need render them or not
         * @returns {boolean} if true then caption should be rendered
         */
        function isExpectedCaption(frameItem, isExpected, undefined) {
            var expected = false,
                frameExpected;

            frameItem.showCaption === undefined || frameItem.showCaption === true ? frameExpected = true : frameExpected = false;

            if (!isExpected) {
                return false;
            }

            if (frameItem.caption && frameExpected) {
                expected = true;
            }

            return expected;
        }

        return {
            setRatio: setRatioClass,
            setThumbAttr: setThumbAttr,
            isExpectedCaption: isExpectedCaption
        };

    }(UTIL || {}, jQuery));
    function slide($el, options) {
        var elData = $el.data(),
            elPos = Math.round(options.pos),
            onEndFn = function () {
                if (elData && elData.sliding) {
                    elData.sliding = false;
                }
                (options.onEnd || noop)();
            };

        if (typeof options.overPos !== 'undefined' && options.overPos !== options.pos) {
            elPos = options.overPos;
        }
        var translate = $.extend(getTranslate(elPos, options.direction), options.width && {width: options.width}, options.height && {height: options.height});
        if (elData && elData.sliding) {
            elData.sliding = true;
        }

        if (CSS3) {

            if (!options.thumb || !options.thumb.areSlides) {
                $el.css($.extend(getDuration(options.time), translate));
            } else {
                if ($el.selector !== '.fotorama__nav-wrap .fotorama__nav .fotorama__nav__shaft') {
                    $el.css($.extend(getDuration(options.time), translate));
    
                    if ($el.selector === ".fotorama__thumb-border") {

<<<<<<< HEAD
                        var slideLength = 4,
=======
                        var slideLength = Math.floor($el.closest('.fotorama__wrap').width()/options.thumb.width),
>>>>>>> 3790b5b1
                            borderStep = options.thumb.margin,
                            slidePosition;
                        
                        borderStep += options.navdir === 'vertical' ? options.thumb.height : options.thumb.width;
    
                        if (((borderPos < options.pos) || (options.pos === 0)) && ((borderPos !== 0) || (options.pos <= borderStep))) {
    
                            if (Math.abs(Math.round(options.pos / borderStep)) % slideLength === 0) {
                                slidePosition = - options.pos;
                                shiftSlide(slidePosition, options, borderStep, slideLength);
                            }
                        } else {
    
                            if (Math.abs(Math.round(options.pos / borderStep)) % slideLength === slideLength - 1) {
                                slidePosition = borderStep * (slideLength - 1) - options.pos;
                                shiftSlide(slidePosition, options, borderStep, slideLength);
                            } else {
                                if (borderPos === 0) {
                                    slidePosition = borderStep * ((options.pos / borderStep + 1) % slideLength - 1) - options.pos;
                                    shiftSlide(slidePosition, options, borderStep, slideLength);
                                }
                            }  
                        }
                        borderPos = options.pos;                    
                    }
                }
            }

            if (options.time > 10) {
                afterTransition($el, 'transform', onEndFn, options.time);
            } else {
                onEndFn();
            }
        } else {
            $el.stop().animate(translate, options.time, BEZIER, onEndFn);
            options.measures.nw = -slidePosition + borderStep * (slideLength - 1);
            $('.fotorama__nav__shaft').css($.extend(getDuration(options.time), translate));
        }
    }

    function shiftSlide(slidePosition, options, borderStep, slideLength) {
        var translate = $.extend(getTranslate(slidePosition, options.direction), options.width && {width: options.width}, options.height && {height: options.height});
        if (options.direction === 'vertical') {
            options.measures.h = -slidePosition + borderStep * (slideLength - 1);
        } else {
            options.measures.nw = -slidePosition + borderStep * (slideLength - 1);
        }
        $('.fotorama__nav__shaft').css($.extend(getDuration(options.time), translate));
    }

    function fade($el1, $el2, $frames, options, fadeStack, chain) {
        var chainedFLAG = typeof chain !== 'undefined';
        if (!chainedFLAG) {
            fadeStack.push(arguments);
            Array.prototype.push.call(arguments, fadeStack.length);
            if (fadeStack.length > 1) return;
        }

        $el1 = $el1 || $($el1);
        $el2 = $el2 || $($el2);

        var _$el1 = $el1[0],
            _$el2 = $el2[0],
            crossfadeFLAG = options.method === 'crossfade',
            onEndFn = function () {
                if (!onEndFn.done) {
                    onEndFn.done = true;
                    var args = (chainedFLAG || fadeStack.shift()) && fadeStack.shift();
                    args && fade.apply(this, args);
                    (options.onEnd || noop)(!!args);
                }
            },
            time = options.time / (chain || 1);

        $frames.removeClass(fadeRearClass + ' ' + fadeFrontClass);

        $el1
            .stop()
            .addClass(fadeRearClass);
        $el2
            .stop()
            .addClass(fadeFrontClass);

        crossfadeFLAG && _$el2 && $el1.fadeTo(0, 0);

        $el1.fadeTo(crossfadeFLAG ? time : 0, 1, crossfadeFLAG && onEndFn);
        $el2.fadeTo(time, 0, onEndFn);

        (_$el1 && crossfadeFLAG) || _$el2 || onEndFn();
    }
    var lastEvent,
        moveEventType,
        preventEvent,
        preventEventTimeout,
        dragDomEl;

    function extendEvent(e) {
        var touch = (e.touches || [])[0] || e;
        e._x = touch.pageX;
        e._y = touch.clientY;
        e._now = $.now();
    }

    function touch($el, options) {
        var el = $el[0],
            tail = {},
            touchEnabledFLAG,
            startEvent,
            $target,
            controlTouch,
            touchFLAG,
            targetIsSelectFLAG,
            targetIsLinkFlag,
            tolerance,
            moved;

        function onStart(e) {
            $target = $(e.target);
            tail.checked = targetIsSelectFLAG = targetIsLinkFlag = moved = false;

            if (touchEnabledFLAG
                || tail.flow
                || (e.touches && e.touches.length > 1)
                || e.which > 1
                || (lastEvent && lastEvent.type !== e.type && preventEvent)
                || (targetIsSelectFLAG = options.select && $target.is(options.select, el))) return targetIsSelectFLAG;

            touchFLAG = e.type === 'touchstart';
            targetIsLinkFlag = $target.is('a, a *', el);
            controlTouch = tail.control;

            tolerance = (tail.noMove || tail.noSwipe || controlTouch) ? 16 : !tail.snap ? 4 : 0;

            extendEvent(e);

            startEvent = lastEvent = e;
            moveEventType = e.type.replace(/down|start/, 'move').replace(/Down/, 'Move');

            (options.onStart || noop).call(el, e, {control: controlTouch, $target: $target});

            touchEnabledFLAG = tail.flow = true;

            if (!touchFLAG || tail.go) stopEvent(e);
        }

        function onMove(e) {
            if ((e.touches && e.touches.length > 1)
                || (MS_POINTER && !e.isPrimary)
                || moveEventType !== e.type
                || !touchEnabledFLAG) {
                touchEnabledFLAG && onEnd();
                (options.onTouchEnd || noop)();
                return;
            }

            extendEvent(e);

            var xDiff = Math.abs(e._x - startEvent._x), // opt _x → _pageX
                yDiff = Math.abs(e._y - startEvent._y),
                xyDiff = xDiff - yDiff,
                xWin = (tail.go || tail.x || xyDiff >= 0) && !tail.noSwipe,
                yWin = xyDiff < 0;

            if (touchFLAG && !tail.checked) {
                if (touchEnabledFLAG = xWin) {
                    stopEvent(e);
                }
            } else {
                stopEvent(e);
                (options.onMove || noop).call(el, e, {touch: touchFLAG});
            }

            if (!moved && Math.sqrt(Math.pow(xDiff, 2) + Math.pow(yDiff, 2)) > tolerance) {
                moved = true;
            }

            tail.checked = tail.checked || xWin || yWin;
        }

        function onEnd(e) {
            (options.onTouchEnd || noop)();

            var _touchEnabledFLAG = touchEnabledFLAG;
            tail.control = touchEnabledFLAG = false;

            if (_touchEnabledFLAG) {
                tail.flow = false;
            }

            if (!_touchEnabledFLAG || (targetIsLinkFlag && !tail.checked)) return;

            e && stopEvent(e);

            preventEvent = true;
            clearTimeout(preventEventTimeout);
            preventEventTimeout = setTimeout(function () {
                preventEvent = false;
            }, 1000);

            (options.onEnd || noop).call(el, {
                moved: moved,
                $target: $target,
                control: controlTouch,
                touch: touchFLAG,
                startEvent: startEvent,
                aborted: !e || e.type === 'MSPointerCancel'
            });
        }

        function onOtherStart() {
            if (tail.flow) return;
            setTimeout(function () {
                tail.flow = true;
            }, 10);
        }

        function onOtherEnd() {
            if (!tail.flow) return;
            setTimeout(function () {
                tail.flow = false;
            }, TOUCH_TIMEOUT);
        }

        if (MS_POINTER) {
            addEvent(el, 'MSPointerDown', onStart);
            addEvent(document, 'MSPointerMove', onMove);
            addEvent(document, 'MSPointerCancel', onEnd);
            addEvent(document, 'MSPointerUp', onEnd);
        } else {
            addEvent(el, 'touchstart', onStart);
            addEvent(el, 'touchmove', onMove);
            addEvent(el, 'touchend', onEnd);

            addEvent(document, 'touchstart', onOtherStart);
            addEvent(document, 'touchend', onOtherEnd);
            addEvent(document, 'touchcancel', onOtherEnd);

            $WINDOW.on('scroll', onOtherEnd);

            $el.on('mousedown', onStart);
            $DOCUMENT
                .on('mousemove', onMove)
                .on('mouseup', onEnd);
        }
        if (Modernizr.touch) {
            dragDomEl = 'a';
        } else {
            dragDomEl = 'div';
        }
        $el.on('click', dragDomEl, function (e) {
            tail.checked && stopEvent(e);
        });

        return tail;
    }

    function moveOnTouch($el, options) {
        var el = $el[0],
            elData = $el.data(),
            tail = {},
            startCoo,
            coo,
            startElPos,
            moveElPos,
            edge,
            moveTrack,
            startTime,
            endTime,
            min,
            max,
            snap,
            dir,
            slowFLAG,
            controlFLAG,
            moved,
            tracked;

        function startTracking(e, noStop) {
            tracked = true;
            startCoo = coo = (dir === 'vertical') ? e._y : e._x;
            startTime = e._now;

            moveTrack = [
                [startTime, startCoo]
            ];

            startElPos = moveElPos = tail.noMove || noStop ? 0 : stop($el, (options.getPos || noop)()/*, options._001*/);

            (options.onStart || noop).call(el, e);
        }

        function onStart(e, result) {
            min = tail.min;
            max = tail.max;
            snap = tail.snap,
            dir = tail.direction || 'horizontal',
            $el.navdir = dir;

            slowFLAG = e.altKey;
            tracked = moved = false;

            controlFLAG = result.control;

            if (!controlFLAG && !elData.sliding) {
                startTracking(e);
            }
        }

        function onMove(e, result) {
            if (!tail.noSwipe) {
                if (!tracked) {
                    startTracking(e);
                }
                coo = (dir === 'vertical') ? e._y : e._x;

                moveTrack.push([e._now, coo]);

                moveElPos = startElPos - (startCoo - coo);

                edge = findShadowEdge(moveElPos, min, max, dir);

                if (!options.carouselnavigation) {
                    if (moveElPos <= min) {
                        moveElPos = edgeResistance(moveElPos, min);
                    } else if (moveElPos >= max) {
                        moveElPos = edgeResistance(moveElPos, max);
                    }
                }

                if (!tail.noMove) {
                    $el.css(getTranslate(moveElPos, dir));
                    if (!moved) {
                        moved = true;
                        // only for mouse
                        result.touch || MS_POINTER || $el.addClass(grabbingClass);
                    }

                    (options.onMove || noop).call(el, e, {pos: moveElPos, edge: edge});
                }
            }
        }

        function onEnd(result) {
            if (tail.noSwipe && result.moved) return;

            if (!tracked) {
                startTracking(result.startEvent, true);
            }

            result.touch || MS_POINTER || $el.removeClass(grabbingClass);

            endTime = $.now();

            var _backTimeIdeal = endTime - TOUCH_TIMEOUT,
                _backTime,
                _timeDiff,
                _timeDiffLast,
                backTime = null,
                backCoo,
                virtualPos,
                limitPos,
                newPos,
                overPos,
                time = TRANSITION_DURATION,
                speed,
                friction = options.friction;

            for (var _i = moveTrack.length - 1; _i >= 0; _i--) {
                _backTime = moveTrack[_i][0];
                _timeDiff = Math.abs(_backTime - _backTimeIdeal);
                if (backTime === null || _timeDiff < _timeDiffLast) {
                    backTime = _backTime;
                    backCoo = moveTrack[_i][1];
                } else if (backTime === _backTimeIdeal || _timeDiff > _timeDiffLast) {
                    break;
                }
                _timeDiffLast = _timeDiff;
            }

            newPos = minMaxLimit(moveElPos, min, max);

            var cooDiff = backCoo - coo,
                forwardFLAG = cooDiff >= 0,
                timeDiff = endTime - backTime,
                longTouchFLAG = timeDiff > TOUCH_TIMEOUT,
                swipeFLAG = !longTouchFLAG && moveElPos !== startElPos && newPos === moveElPos;

            if (snap) {
                newPos = minMaxLimit(Math[swipeFLAG ? (forwardFLAG ? 'floor' : 'ceil') : 'round'](moveElPos / snap) * snap, min, max);
                min = max = newPos;
            }

            if (swipeFLAG && (snap || newPos === moveElPos)) {
                speed = -(cooDiff / timeDiff);
                time *= minMaxLimit(Math.abs(speed), options.timeLow, options.timeHigh);
                virtualPos = Math.round(moveElPos + speed * time / friction);

                if (!snap) {
                    newPos = virtualPos;
                }

                if (!forwardFLAG && virtualPos > max || forwardFLAG && virtualPos < min) {
                    limitPos = forwardFLAG ? min : max;
                    overPos = virtualPos - limitPos;
                    if (!snap) {
                        newPos = limitPos;
                    }
                    overPos = minMaxLimit(newPos + overPos * .03, limitPos - 50, limitPos + 50);
                    time = Math.abs((moveElPos - overPos) / (speed / friction));
                }
            }

            time *= slowFLAG ? 10 : 1;

            (options.onEnd || noop).call(el, $.extend(result, {
                moved: result.moved || longTouchFLAG && snap,
                pos: moveElPos,
                newPos: newPos,
                cooDiff: (startCoo - coo),
                overPos: overPos,
                time: time,
                dir:dir
            }));
        }

        tail = $.extend(touch(options.$wrap, $.extend({}, options, {
            onStart: onStart,
            onMove: onMove,
            onEnd: onEnd
        })), tail);

        return tail;
    }
    function wheel($el, options) {
        var el = $el[0],
            lockFLAG,
            lastDirection,
            lastNow,
            tail = {
                prevent: {}
            };

        addEvent(el, WHEEL, function (e) {
            var yDelta = e.wheelDeltaY || -1 * e.deltaY || 0,
                xDelta = e.wheelDeltaX || -1 * e.deltaX || 0,
                xWin = Math.abs(xDelta) && !Math.abs(yDelta),
                direction = getDirectionSign(xDelta < 0),
                sameDirection = lastDirection === direction,
                now = $.now(),
                tooFast = now - lastNow < TOUCH_TIMEOUT;

            lastDirection = direction;
            lastNow = now;

            if (!xWin || !tail.ok || tail.prevent[direction] && !lockFLAG) {
                return;
            } else {
                stopEvent(e, true);
                if (lockFLAG && sameDirection && tooFast) {
                    return;
                }
            }

            if (options.shift) {
                lockFLAG = true;
                clearTimeout(tail.t);
                tail.t = setTimeout(function () {
                    lockFLAG = false;
                }, SCROLL_LOCK_TIMEOUT);
            }

            (options.onEnd || noop)(e, options.shift ? direction : xDelta);

        });

        return tail;
    }
    jQuery.Fotorama = function ($fotorama, opts) {
        $HTML = $('html');
        $BODY = $('body');

        var that = this,
            stamp = $.now(),
            stampClass = _fotoramaClass + stamp,
            fotorama = $fotorama[0],
            data,
            dataFrameCount = 1,
            fotoramaData = $fotorama.data(),
            size,

            $style = $('<style></style>'),

            $anchor = $(div(hiddenClass)),
            $wrap = $fotorama.find(cls(wrapClass)),
            $stage = $wrap.find(cls(stageClass)),
            stage = $stage[0],

            $stageShaft = $fotorama.find(cls(stageShaftClass)),
            $stageFrame = $(),
            $arrPrev = $fotorama.find(cls(arrPrevClass)),
            $arrNext = $fotorama.find(cls(arrNextClass)),
            $arrs = $fotorama.find(cls(arrClass)),
            $navWrap = $fotorama.find(cls(navWrapClass)),
            $nav = $navWrap.find(cls(navClass)),
            $navShaft = $nav.find(cls(navShaftClass)),
            $navFrame,
            $navDotFrame = $(),
            $navThumbFrame = $(),

            stageShaftData = $stageShaft.data(),
            navShaftData = $navShaft.data(),

            $thumbBorder = $fotorama.find(cls(thumbBorderClass)),

            $fullscreenIcon = $fotorama.find(cls(fullscreenIconClass)),
            fullscreenIcon = $fullscreenIcon[0],
            $videoPlay = $(div(videoPlayClass)),
            $videoClose = $fotorama.find(cls(videoCloseClass)),
            videoClose = $videoClose[0],

            spinner,
            $spinner = $(div(spinnerClass)),

            $videoPlaying,

            activeIndex = false,
            activeFrame,
            activeIndexes,
            repositionIndex,
            dirtyIndex,
            lastActiveIndex,
            prevIndex,
            nextIndex,
            nextAutoplayIndex,
            startIndex,
            slidesNumb,

            o_loop,
            o_nav,
            o_navThumbs,
            o_navTop,
            o_allowFullScreen,
            o_nativeFullScreen,
            o_fade,
            o_thumbSide,
            o_thumbSide2,
            o_transitionDuration,
            o_transition,
            o_shadows,
            o_rtl,
            o_keyboard,
            lastOptions = {},

            measures = {},
            measuresSetFLAG,

            stageShaftTouchTail = {},
            stageWheelTail = {},
            navShaftTouchTail = {},
            navWheelTail = {},

            scrollTop,
            scrollLeft,

            showedFLAG,
            pausedAutoplayFLAG,
            stoppedAutoplayFLAG,

            toDeactivate = {},
            toDetach = {},

            measuresStash,

            touchedFLAG,

            hoverFLAG,

            navFrameKey,
            stageLeft = 0,

            fadeStack = [];
        if (Modernizr.touch) {
            $wrap[STAGE_FRAME_KEY] = $('<a class="' + stageFrameClass + '" target="_blank"></a>');
        } else {
            $wrap[STAGE_FRAME_KEY] = $('<div class="' + stageFrameClass + '"></div>');
        }

        $wrap[NAV_THUMB_FRAME_KEY] = $($.Fotorama.jst.thumb());

        $wrap[NAV_DOT_FRAME_KEY] = $($.Fotorama.jst.dots());

        toDeactivate[STAGE_FRAME_KEY] = [];
        toDeactivate[NAV_THUMB_FRAME_KEY] = [];
        toDeactivate[NAV_DOT_FRAME_KEY] = [];
        toDetach[STAGE_FRAME_KEY] = {};

        $wrap.addClass(CSS3 ? wrapCss3Class : wrapCss2Class);

        fotoramaData.fotorama = this;

        /**
         * Search video items in incomming data and transform object for video layout.
         *
         */
        function checkForVideo() {
            $.each(data, function (i, dataFrame) {
                if (!dataFrame.i) {
                    dataFrame.i = dataFrameCount++;
                    var video = findVideoId(dataFrame.video, true);
                    if (video) {
                        var thumbs = {};
                        dataFrame.video = video;
                        if (!dataFrame.img && !dataFrame.thumb) {
                            thumbs = getVideoThumbs(dataFrame, data, that);
                        } else {
                            dataFrame.thumbsReady = true;
                        }
                        updateData(data, {img: thumbs.img, thumb: thumbs.thumb}, dataFrame.i, that);
                    }
                }
            });
        }

        function allowKey(key) {
            return o_keyboard[key] || that.fullScreen;
        }

        function setStagePosition() {
            if ($stage !== undefined) {

                if (opts.navdir == 'vertical') {
                    var padding = opts.thumbwidth + opts.thumbmargin;

                    $stage.css('left', padding);
                    $arrNext.css('right', padding);
                    $fullscreenIcon.css('right', padding);
                    $wrap.css('width', $wrap.css('width') + padding);
                    $stageShaft.css('max-width', $wrap.width() - padding);
                } else {
                    $stage.css('left', '');
                    $arrNext.css('right', '');
                    $fullscreenIcon.css('right', '');
                    $wrap.css('width', $wrap.css('width') + padding);
                    $stageShaft.css('max-width', '');
                }
            }
        }

        function bindGlobalEvents(FLAG) {
            var keydownCommon = 'keydown.' + _fotoramaClass,
                localStamp = _fotoramaClass + stamp,
                keydownLocal = 'keydown.' + localStamp,
                resizeLocal = 'resize.' + localStamp + ' ' + 'orientationchange.' + localStamp;

            if (FLAG) {
                $DOCUMENT
                    .on(keydownLocal, function (e) {
                        var catched,
                            index;

                        if ($videoPlaying && e.keyCode === 27) {
                            catched = true;
                            unloadVideo($videoPlaying, true, true);
                        } else if (that.fullScreen || (opts.keyboard && !that.index)) {
                            if (e.keyCode === 27) {
                                catched = true;
                                that.cancelFullScreen();
                            } else if ((e.shiftKey && e.keyCode === 32 && allowKey('space')) || (e.keyCode === 37 && allowKey('left')) || (e.keyCode === 38 && allowKey('up'))) {
                                index = '<';
                            } else if ((e.keyCode === 32 && allowKey('space')) || (e.keyCode === 39 && allowKey('right')) || (e.keyCode === 40 && allowKey('down'))) {
                                index = '>';
                            } else if (e.keyCode === 36 && allowKey('home')) {
                                index = '<<';
                            } else if (e.keyCode === 35 && allowKey('end')) {
                                index = '>>';
                            }
                        }

                        (catched || index) && stopEvent(e);
                        index && that.show({index: index, slow: e.altKey, user: true});
                    });

                if (!that.index) {
                    $DOCUMENT
                        .off(keydownCommon)
                        .on(keydownCommon, 'textarea, input, select', function (e) {
                            !$BODY.hasClass(_fullscreenClass) && e.stopPropagation();
                        });
                }

                $WINDOW.on(resizeLocal, that.resize);
            } else {
                $DOCUMENT.off(keydownLocal);
                $WINDOW.off(resizeLocal);
            }
        }

        function appendElements(FLAG) {
            if (FLAG === appendElements.f) return;

            if (FLAG) {
                $fotorama
                    .addClass(_fotoramaClass + ' ' + stampClass)
                    .before($anchor)
                    .before($style);
                addInstance(that);
            } else {
                $anchor.detach();
                $style.detach();
                $fotorama
                    .html(fotoramaData.urtext)
                    .removeClass(stampClass);

                hideInstance(that);
            }

            bindGlobalEvents(FLAG);
            appendElements.f = FLAG;
        }

        /**
         * Set and install data from incomming @param {JSON} options or takes data attr from data-"name"=... values.
         */
        function setData() {
            data = that.data = data || clone(opts.data) || getDataFromHtml($fotorama);
            size = that.size = data.length;

            ready.ok && opts.shuffle && shuffle(data);

            checkForVideo();

            activeIndex = limitIndex(activeIndex);

            size && appendElements(true);
        }

        function stageNoMove() {
            var _noMove = size < 2 || $videoPlaying;
            stageShaftTouchTail.noMove = _noMove || o_fade;
            stageShaftTouchTail.noSwipe = _noMove || !opts.swipe;

            !o_transition && $stageShaft.toggleClass(grabClass, !opts.click && !stageShaftTouchTail.noMove && !stageShaftTouchTail.noSwipe);
            MS_POINTER && $wrap.toggleClass(wrapPanYClass, !stageShaftTouchTail.noSwipe);
        }

        function setAutoplayInterval(interval) {
            if (interval === true) interval = '';
            opts.autoplay = Math.max(+interval || AUTOPLAY_INTERVAL, o_transitionDuration * 1.5);
        }

        /**
         * Options on the fly
         * */
        function setOptions() {
            if (!opts.nav || opts.nav === 'dots') {
                opts.navdir = 'horizontal'
            }

            that.options = opts = optionsToLowerCase(opts);

            o_fade = (opts.transition === 'crossfade' || opts.transition === 'dissolve');

            o_loop = opts.loop && (size > 2 || (o_fade && (!o_transition || o_transition !== 'slide')));

            o_transitionDuration = +opts.transitionduration || TRANSITION_DURATION;

            o_rtl = opts.direction === 'rtl';

            o_keyboard = $.extend({}, opts.keyboard && KEYBOARD_OPTIONS, opts.keyboard);

            var classes = {add: [], remove: []};

            function addOrRemoveClass(FLAG, value) {
                classes[FLAG ? 'add' : 'remove'].push(value);
            }

            if (size > 1) {
                o_nav = opts.nav;
                o_navTop = opts.navposition === 'top';
                classes.remove.push(selectClass);

                $arrs.toggle(!!opts.arrows);
            } else {
                o_nav = false;
                $arrs.hide();
            }

            spinnerStop();
            spinner = new Spinner($.extend(spinnerDefaults, opts.spinner, spinnerOverride, {direction: o_rtl ? -1 : 1}));

            arrsUpdate();
            stageWheelUpdate();

            if (opts.autoplay) setAutoplayInterval(opts.autoplay);

            o_thumbSide = numberFromMeasure(opts.thumbwidth) || THUMB_SIZE;
            o_thumbSide2 = numberFromMeasure(opts.thumbheight) || THUMB_SIZE;

            stageWheelTail.ok = navWheelTail.ok = opts.trackpad && !SLOW;

            stageNoMove();

            extendMeasures(opts, [measures]);

            o_navThumbs = o_nav === 'thumbs';

            if ($navWrap.filter(':hidden') && !!o_nav) {
                $navWrap.show();
            }
            if (o_navThumbs) {
                frameDraw(size, 'navThumb');

                $navFrame = $navThumbFrame;
                //
                navFrameKey = NAV_THUMB_FRAME_KEY;

                setStyle($style, $.Fotorama.jst.style({
                    w: o_thumbSide,
                    h: o_thumbSide2,
                    b: opts.thumbborderwidth,
                    m: opts.thumbmargin,
                    s: stamp,
                    q: !COMPAT
                }));

                $nav
                    .addClass(navThumbsClass)
                    .removeClass(navDotsClass);
            } else if (o_nav === 'dots') {
                frameDraw(size, 'navDot');

                $navFrame = $navDotFrame;
                navFrameKey = NAV_DOT_FRAME_KEY;

                $nav
                    .addClass(navDotsClass)
                    .removeClass(navThumbsClass);
            } else {
                $navWrap.hide();
                o_nav = false;
                $nav.removeClass(navThumbsClass + ' ' + navDotsClass);
            }

            if (o_nav) {
                if (o_navTop) {
                    $navWrap.insertBefore($stage);
                } else {
                    $navWrap.insertAfter($stage);
                }
                frameAppend.nav = false;

                frameAppend($navFrame, $navShaft, 'nav');
            }

            o_allowFullScreen = opts.allowfullscreen;

            if (o_allowFullScreen) {
                $fullscreenIcon.prependTo($stage);
                o_nativeFullScreen = FULLSCREEN && o_allowFullScreen === 'native';
            } else {
                $fullscreenIcon.detach();
                o_nativeFullScreen = false;
            }

            addOrRemoveClass(o_fade, wrapFadeClass);
            addOrRemoveClass(!o_fade, wrapSlideClass);
            addOrRemoveClass(!opts.captions, wrapNoCaptionsClass);
            addOrRemoveClass(o_rtl, wrapRtlClass);
            addOrRemoveClass(opts.arrows !== 'always', wrapToggleArrowsClass);

            o_shadows = opts.shadows && !SLOW;
            addOrRemoveClass(!o_shadows, wrapNoShadowsClass);

            $wrap
                .addClass(classes.add.join(' '))
                .removeClass(classes.remove.join(' '));

            lastOptions = $.extend({}, opts);
            setStagePosition();
        }

        function normalizeIndex(index) {
            return index < 0 ? (size + (index % size)) % size : index >= size ? index % size : index;
        }

        function limitIndex(index) {
            return minMaxLimit(index, 0, size - 1);
        }

        function edgeIndex(index) {
            return o_loop ? normalizeIndex(index) : limitIndex(index);
        }

        function getPrevIndex(index) {
            return index > 0 || o_loop ? index - 1 : false;
        }

        function getNextIndex(index) {
            return index < size - 1 || o_loop ? index + 1 : false;
        }

        function setStageShaftMinmaxAndSnap() {
            stageShaftTouchTail.min = o_loop ? -Infinity : -getPosByIndex(size - 1, measures.w, opts.margin, repositionIndex);
            stageShaftTouchTail.max = o_loop ? Infinity : -getPosByIndex(0, measures.w, opts.margin, repositionIndex);
            stageShaftTouchTail.snap = measures.w + opts.margin;
        }

        function setNavShaftMinMax() {
            var isVerticalDir = (opts.navdir === 'vertical'),
                measureToCalculate = opts.thumbmargin + $('.' + navFrameThumbClass).length * (
                isVerticalDir ? opts.thumbheight : opts.thumbwidth + opts.thumbmargin),
                param = (opts.carouselnavigation ? measureToCalculate :
                    isVerticalDir ?  $navShaft.height(): $navShaft.width()),
                mainParam = isVerticalDir ? measures.h : measures.nw;
            navShaftTouchTail.min = Math.min(0, mainParam - param);
            navShaftTouchTail.max = 0;
            navShaftTouchTail.direction = opts.navdir;
            $navShaft.toggleClass(grabClass, !(navShaftTouchTail.noMove = navShaftTouchTail.min === navShaftTouchTail.max));
        }

        function eachIndex(indexes, type, fn) {
            if (typeof indexes === 'number') {
                indexes = new Array(indexes);
                var rangeFLAG = true;
            }
            return $.each(indexes, function (i, index) {
                if (rangeFLAG) index = i;
                if (typeof index === 'number') {
                    var dataFrame = data[normalizeIndex(index)];

                    if (dataFrame) {
                        var key = '$' + type + 'Frame',
                            $frame = dataFrame[key];

                        fn.call(this, i, index, dataFrame, $frame, key, $frame && $frame.data());
                    }
                }
            });
        }

        function setMeasures(width, height, ratio, index) {
            if (!measuresSetFLAG || (measuresSetFLAG === '*' && index === startIndex)) {

                width = measureIsValid(opts.width) || measureIsValid(width) || WIDTH;
                height = measureIsValid(opts.height) || measureIsValid(height) || HEIGHT;
                that.resize({
                    width: width,
                    ratio: opts.ratio || ratio || width / height
                }, 0, index !== startIndex && '*');
            }
        }

        function loadImg(indexes, type, specialMeasures, again) {
            eachIndex(indexes, type, function (i, index, dataFrame, $frame, key, frameData) {

                if (!$frame) return;

                var fullFLAG = that.fullScreen && dataFrame.full && dataFrame.full !== dataFrame.img && !frameData.$full && type === 'stage';

                if (frameData.$img && !again && !fullFLAG) return;

                var img = new Image(),
                    $img = $(img),
                    imgData = $img.data();

                frameData[fullFLAG ? '$full' : '$img'] = $img;

                var srcKey = type === 'stage' ? (fullFLAG ? 'full' : 'img') : 'thumb',
                    src = dataFrame[srcKey],
                    dummy = fullFLAG ? null : dataFrame[type === 'stage' ? 'thumb' : 'img'];

                if (type === 'navThumb') $frame = frameData.$wrap;

                function triggerTriggerEvent(event) {
                    var _index = normalizeIndex(index);
                    triggerEvent(event, {
                        index: _index,
                        src: src,
                        frame: data[_index]
                    });
                }

                function error() {
                    $img.remove();

                    $.Fotorama.cache[src] = 'error';

                    if ((!dataFrame.html || type !== 'stage') && dummy && dummy !== src) {
                        dataFrame[srcKey] = src = dummy;
                        loadImg([index], type, specialMeasures, true);
                    } else {
                        if (src && !dataFrame.html && !fullFLAG) {
                            $frame
                                .trigger('f:error')
                                .removeClass(loadingClass)
                                .addClass(errorClass);

                            triggerTriggerEvent('error');
                        } else if (type === 'stage') {
                            $frame
                                .trigger('f:load')
                                .removeClass(loadingClass + ' ' + errorClass)
                                .addClass(loadedClass);

                            triggerTriggerEvent('load');
                            setMeasures();
                        }

                        frameData.state = 'error';

                        if (size > 1 && data[index] === dataFrame && !dataFrame.html && !dataFrame.deleted && !dataFrame.video && !fullFLAG) {
                            dataFrame.deleted = true;
                            that.splice(index, 1);
                        }
                    }
                }

                function loaded() {
                    $.Fotorama.measures[src] = imgData.measures = $.Fotorama.measures[src] || {
                        width: img.width,
                        height: img.height,
                        ratio: img.width / img.height
                    };

                    setMeasures(imgData.measures.width, imgData.measures.height, imgData.measures.ratio, index);

                    $img
                        .off('load error')
                        .addClass(imgClass + (fullFLAG ? ' ' + imgFullClass : ''))
                        .prependTo($frame);

                    if ($frame.hasClass(stageFrameClass) && !$frame.hasClass(videoContainerClass)) {
                        $frame.attr("href", $img.attr("src"));
                    }

                    fit($img, (
                        $.isFunction(specialMeasures) ? specialMeasures() : specialMeasures) || measures);

                    $.Fotorama.cache[src] = frameData.state = 'loaded';

                    setTimeout(function () {
                        $frame
                            .trigger('f:load')
                            .removeClass(loadingClass + ' ' + errorClass)
                            .addClass(loadedClass + ' ' + (fullFLAG ? loadedFullClass : loadedImgClass));

                        if (type === 'stage') {
                            triggerTriggerEvent('load');
                        } else if (dataFrame.thumbratio === AUTO || !dataFrame.thumbratio && opts.thumbratio === AUTO) {
                            // danger! reflow for all thumbnails
                            dataFrame.thumbratio = imgData.measures.ratio;
                            reset();
                        }
                    }, 0);
                }

                if (!src) {
                    error();
                    return;
                }

                function waitAndLoad() {
                    var _i = 10;
                    waitFor(function () {
                        return !touchedFLAG || !_i-- && !SLOW;
                    }, function () {
                        loaded();
                    });
                }

                if (!$.Fotorama.cache[src]) {
                    $.Fotorama.cache[src] = '*';

                    $img
                        .on('load', waitAndLoad)
                        .on('error', error);
                } else {
                    (function justWait() {
                        if ($.Fotorama.cache[src] === 'error') {
                            error();
                        } else if ($.Fotorama.cache[src] === 'loaded') {
                            setTimeout(waitAndLoad, 0);
                        } else {
                            setTimeout(justWait, 100);
                        }
                    })();
                }

                frameData.state = '';
                img.src = src;

                if (frameData.data.caption) {
                    img.alt = frameData.data.caption || "";
                }

                if (UTIL.isExpectedCaption(dataFrame, opts.showcaption)) {
                    $(img).attr('aria-labelledby', dataFrame.labelledby);
                }
            });
        }

        function spinnerSpin($el) {
            $spinner.append(spinner.spin().el).appendTo($el);
        }

        function spinnerStop() {
            $spinner.detach();
            spinner && spinner.stop();
        }

        function updateFotoramaState() {
            var $frame = activeFrame[STAGE_FRAME_KEY];

            if ($frame && !$frame.data().state) {
                spinnerSpin($frame);
                $frame.on('f:load f:error', function () {
                    $frame.off('f:load f:error');
                    spinnerStop();
                });
            }
        }

        function addNavFrameEvents(frame) {
            addEnterUp(frame, onNavFrameClick);
            addFocus(frame, function () {

                setTimeout(function () {
                    lockScroll($nav);
                }, 0);
                slideNavShaft({time: o_transitionDuration, guessIndex: $(this).data().eq, minMax: navShaftTouchTail});
            });
        }

        function frameDraw(indexes, type) {
            eachIndex(indexes, type, function (i, index, dataFrame, $frame, key, frameData) {
                if ($frame) return;

                $frame = dataFrame[key] = $wrap[key].clone();
                frameData = $frame.data();
                frameData.data = dataFrame;
                var frame = $frame[0],
                    labelledbyValue = "labelledby" + $.now();

                if (type === 'stage') {

                    if (dataFrame.html) {
                        $('<div class="' + htmlClass + '"></div>')
                            .append(
                            dataFrame._html ? $(dataFrame.html)
                                .removeAttr('id')
                                .html(dataFrame._html) // Because of IE
                                : dataFrame.html
                        )
                            .appendTo($frame);
                    }

                    if (dataFrame.id) {
                        labelledbyValue = dataFrame.id || labelledbyValue;
                    }
                    dataFrame.labelledby = labelledbyValue;

                    if (UTIL.isExpectedCaption(dataFrame, opts.showcaption)) {
                        $($.Fotorama.jst.frameCaption({
                            caption: dataFrame.caption,
                            labelledby: labelledbyValue
                        })).appendTo($frame);
                    }

                    dataFrame.video && $frame
                        .addClass(stageFrameVideoClass)
                        .append($videoPlay.clone());

                    // This solves tabbing problems
                    addFocus(frame, function () {
                        setTimeout(function () {
                            lockScroll($stage);
                        }, 0);
                        clickToShow({index: frameData.eq, user: true});
                    });

                    $stageFrame = $stageFrame.add($frame);
                } else if (type === 'navDot') {
                    addNavFrameEvents(frame);
                    $navDotFrame = $navDotFrame.add($frame);
                } else if (type === 'navThumb') {
                    addNavFrameEvents(frame);
                    frameData.$wrap = $frame.children(':first');


                    $navThumbFrame = $navThumbFrame.add($frame);
                    if (dataFrame.video) {
                        frameData.$wrap.append($videoPlay.clone());
                    }
                }
            });
        }

        function callFit($img, measuresToFit) {
            return $img && $img.length && fit($img, measuresToFit);
        }

        function stageFramePosition(indexes) {
            eachIndex(indexes, 'stage', function (i, index, dataFrame, $frame, key, frameData) {
                if (!$frame) return;

                var normalizedIndex = normalizeIndex(index);
                frameData.eq = normalizedIndex;

                toDetach[STAGE_FRAME_KEY][normalizedIndex] = $frame.css($.extend({left: o_fade ? 0 : getPosByIndex(index, measures.w, opts.margin, repositionIndex)}, o_fade && getDuration(0)));

                if (isDetached($frame[0])) {
                    $frame.appendTo($stageShaft);
                    unloadVideo(dataFrame.$video);
                }

                callFit(frameData.$img, measures);
                callFit(frameData.$full, measures);

                if ($frame.hasClass(stageFrameClass) && !($frame.attr('aria-hidden') === "false" && $frame.hasClass(activeClass))) {
                    $frame.attr('aria-hidden', 'true');
                }
            });
        }

        function thumbsDraw(pos, loadFLAG) {
            var leftLimit,
                rightLimit,
                exceedLimit;

            if (o_nav !== 'thumbs' || isNaN(pos)) return;

            leftLimit = -pos;
            rightLimit = -pos + measures.nw;

            if (opts.navdir === 'vertical') {
                pos = pos - opts.thumbheight;
                rightLimit = -pos + measures.h;
            }

            $navThumbFrame.each(function () {
                var $this = $(this),
                    thisData = $this.data(),
                    eq = thisData.eq,
                    getSpecialMeasures = function () {
                        return {
                            h: o_thumbSide2,
                            w: thisData.w
                        }
                    },
                    specialMeasures = getSpecialMeasures(),
                    exceedLimit = opts.navdir === 'vertical' ?
                        thisData.t > rightLimit : thisData.l > rightLimit;
                    specialMeasures.w = thisData.w;

                if (thisData.l + thisData.w < leftLimit
                    || exceedLimit
                    || callFit(thisData.$img, specialMeasures)) return;

                loadFLAG && loadImg([eq], 'navThumb', getSpecialMeasures);
            });
        }

        function frameAppend($frames, $shaft, type) {
            if (!frameAppend[type]) {

                var thumbsFLAG = type === 'nav' && o_navThumbs,
                    left = 0,
                    top = 0;

                $shaft.append(
                    $frames
                        .filter(function () {
                            var actual,
                                $this = $(this),
                                frameData = $this.data();
                            for (var _i = 0, _l = data.length; _i < _l; _i++) {
                                if (frameData.data === data[_i]) {
                                    actual = true;
                                    frameData.eq = _i;
                                    break;
                                }
                            }
                            return actual || $this.remove() && false;
                        })
                        .sort(function (a, b) {
                            return $(a).data().eq - $(b).data().eq;
                        })
                        .each(function () {
                            var $this = $(this),
                                frameData = $this.data();
                            UTIL.setThumbAttr($this, frameData.data.caption, "aria-label");
                        })
                        .each(function () {

                            if (!thumbsFLAG) return;

                            var $this = $(this),
                                frameData = $this.data(),
                                thumbwidth = Math.round(o_thumbSide2 * frameData.data.thumbratio) || o_thumbSide,
                                thumbheight = Math.round(o_thumbSide / frameData.data.thumbratio) || o_thumbSide2;
                            frameData.t = top;
                            frameData.h = thumbheight;
                            frameData.l = left;
                            frameData.w = thumbwidth;

                            $this.css({width: thumbwidth});

                            top += thumbheight + opts.thumbmargin;
                            left += thumbwidth + opts.thumbmargin;
                        })
                );

                frameAppend[type] = true;
            }
        }

        function getDirection(x) {
            return x - stageLeft > measures.w / 3;
        }

        function disableDirrection(i) {
            return !o_loop && (!(activeIndex + i) || !(activeIndex - size + i)) && !$videoPlaying;
        }

        function arrsUpdate() {
            var disablePrev = disableDirrection(0),
                disableNext = disableDirrection(1);
            $arrPrev
                .toggleClass(arrDisabledClass, disablePrev)
                .attr(disableAttr(disablePrev));
            $arrNext
                .toggleClass(arrDisabledClass, disableNext)
                .attr(disableAttr(disableNext));
        }

        function stageWheelUpdate() {
            if (stageWheelTail.ok) {
                stageWheelTail.prevent = {'<': disableDirrection(0), '>': disableDirrection(1)};
            }
        }

        function getNavFrameBounds($navFrame) {
            var navFrameData = $navFrame.data(),
                left,
                top,
                width,
                height;

            if (o_navThumbs) {
                left = navFrameData.l;
                top = navFrameData.t;
                width = navFrameData.w;
                height = navFrameData.h;
            } else {
                left = $navFrame.position().left;
                width = $navFrame.width();
            }

            var horizontalBounds = {
                c: left + width / 2,
                min: -left + opts.thumbmargin * 10,
                max: -left + measures.w - width - opts.thumbmargin * 10
            };

            var verticalBounds = {
                c: top + height / 2,
                min: -top + opts.thumbmargin * 10,
                max: -top + measures.h - height - opts.thumbmargin * 10
            };

            return opts.navdir === 'vertical' ? verticalBounds : horizontalBounds;
        }

        function slideThumbBorder(time) {
            var navFrameData = activeFrame[navFrameKey].data();
            slide($thumbBorder, {
                time: time * 1.2,
                pos: (opts.navdir === 'vertical' ? navFrameData.t : navFrameData.l),
                width: navFrameData.w,
                height: navFrameData.h,
                direction: opts.navdir,
                thumb: {
                    width: opts.thumbwidth,
                    height: opts.thumbheight,
                    margin: opts.thumbmargin,
                    areSlides: opts.carouselnavigation,
                    measures: measures
                },
                measures: measures
            });
        }

        function slideNavShaft(options) {
            var $guessNavFrame = data[options.guessIndex][navFrameKey];
            if ($guessNavFrame) {
                var overflowFLAG = navShaftTouchTail.min !== navShaftTouchTail.max,
                    minMax = options.minMax || overflowFLAG && getNavFrameBounds(activeFrame[navFrameKey]),
                    boundTop = overflowFLAG && (options.keep && slideNavShaft.t ? slideNavShaft.l : minMaxLimit((options.coo || measures.nw / 2) - getNavFrameBounds($guessNavFrame).c, minMax.min, minMax.max)),
                    boundLeft = overflowFLAG && (options.keep && slideNavShaft.l ? slideNavShaft.l : minMaxLimit((options.coo || measures.nw / 2) - getNavFrameBounds($guessNavFrame).c, minMax.min, minMax.max)),
                    l = (opts.navdir === 'vertical' ? boundTop : boundLeft),
                    pos = overflowFLAG && minMaxLimit(l, navShaftTouchTail.min, navShaftTouchTail.max),
                    time = options.time * 1.1;
                slide($navShaft, {
                    time: time,
                    pos: pos || 0,
                    direction: opts.navdir,
                    onEnd: function () {
                        thumbsDraw(pos, true);
                    },
                    thumb: {
                        width: opts.thumbwidth,
                        height: opts.thumbheight,
                        margin: opts.thumbmargin,
                        areSlides: opts.carouselnavigation,
                        measures: measures
                    }
                });

                setShadow($nav, findShadowEdge(pos, navShaftTouchTail.min, navShaftTouchTail.max, opts.navdir));
                slideNavShaft.l = l;
            }
        }

        function navUpdate() {
            deactivateFrames(navFrameKey);
            toDeactivate[navFrameKey].push(activeFrame[navFrameKey].addClass(activeClass).attr('data-active', true));
        }

        function deactivateFrames(key) {
            var _toDeactivate = toDeactivate[key];

            while (_toDeactivate.length) {
                _toDeactivate.shift().removeClass(activeClass).attr('data-active', false);
            }
        }

        function detachFrames(key) {
            var _toDetach = toDetach[key];

            $.each(activeIndexes, function (i, index) {
                delete _toDetach[normalizeIndex(index)];
            });

            $.each(_toDetach, function (index, $frame) {
                delete _toDetach[index];
                $frame.detach();
            });
        }

        function stageShaftReposition(skipOnEnd) {

            repositionIndex = dirtyIndex = activeIndex;

            var $frame = activeFrame[STAGE_FRAME_KEY];

            if ($frame) {
                deactivateFrames(STAGE_FRAME_KEY);
                toDeactivate[STAGE_FRAME_KEY].push($frame.addClass(activeClass).attr('data-active', true));

                if ($frame.hasClass(stageFrameClass)) {
                    $frame.attr('aria-hidden', 'false');
                }

                skipOnEnd || that.show.onEnd(true);
                stop($stageShaft, 0, true);

                detachFrames(STAGE_FRAME_KEY);
                stageFramePosition(activeIndexes);
                setStageShaftMinmaxAndSnap();
                setNavShaftMinMax();
            }
        }

        function extendMeasures(options, measuresArray) {
            if (!options) return;

            $.each(measuresArray, function (i, measures) {
                if (!measures) return;

                $.extend(measures, {
                    width: options.width || measures.width,
                    height: options.height,
                    minwidth: options.minwidth,
                    maxwidth: options.maxwidth,
                    minheight: options.minheight,
                    maxheight: options.maxheight,
                    ratio: getRatio(options.ratio)
                })
            });
        }

        function triggerEvent(event, extra) {
            $fotorama.trigger(_fotoramaClass + ':' + event, [that, extra]);
        }

        function onTouchStart() {
            clearTimeout(onTouchEnd.t);
            touchedFLAG = 1;

            if (opts.stopautoplayontouch) {
                that.stopAutoplay();
            } else {
                pausedAutoplayFLAG = true;
            }
        }

        function onTouchEnd() {
            if (!touchedFLAG) return;
            if (!opts.stopautoplayontouch) {
                releaseAutoplay();
                changeAutoplay();
            }

            onTouchEnd.t = setTimeout(function () {
                touchedFLAG = 0;
            }, TRANSITION_DURATION + TOUCH_TIMEOUT);
        }

        function releaseAutoplay() {
            pausedAutoplayFLAG = !!($videoPlaying || stoppedAutoplayFLAG);
        }

        function changeAutoplay() {

            clearTimeout(changeAutoplay.t);
            waitFor.stop(changeAutoplay.w);

            if (!opts.autoplay || pausedAutoplayFLAG) {
                if (that.autoplay) {
                    that.autoplay = false;
                    triggerEvent('stopautoplay');
                }

                return;
            }

            if (!that.autoplay) {
                that.autoplay = true;
                triggerEvent('startautoplay');
            }

            var _activeIndex = activeIndex;


            var frameData = activeFrame[STAGE_FRAME_KEY].data();
            changeAutoplay.w = waitFor(function () {
                return frameData.state || _activeIndex !== activeIndex;
            }, function () {
                changeAutoplay.t = setTimeout(function () {

                    if (pausedAutoplayFLAG || _activeIndex !== activeIndex) return;

                    var _nextAutoplayIndex = nextAutoplayIndex,
                        nextFrameData = data[_nextAutoplayIndex][STAGE_FRAME_KEY].data();

                    changeAutoplay.w = waitFor(function () {

                        return nextFrameData.state || _nextAutoplayIndex !== nextAutoplayIndex;
                    }, function () {
                        if (pausedAutoplayFLAG || _nextAutoplayIndex !== nextAutoplayIndex) return;
                        that.show(o_loop ? getDirectionSign(!o_rtl) : nextAutoplayIndex);
                    });
                }, opts.autoplay);
            });

        }

        that.showSlide = function(index) {
            if ((index > 0) && (index <= $navShaft.children().length - 1)) {
                index --;
                var borderStep = opts.navdir === 'vertical' ? 
                        opts.thumbheight + opts.thumbmargin :
                        opts.thumbwidth + opts.thumbmargin,
<<<<<<< HEAD
                    slideLength = 4,
=======
                    slideLength = Math.floor($el.closest('.fotorama__wrap').width()/opts.thumbwidth),
>>>>>>> 3790b5b1
                    options = {
                        time: opts.transitionduration,
                        direction: opts.navdir,
                        width: activeFrame[navFrameKey].data().w,
                        width: activeFrame[navFrameKey].data().h,
                        measures: measures
                    },
                    slidePosition;
                slidePosition = -(index * borderStep * slideLength);
                shiftSlide(slidePosition, options, borderStep, slideLength);
                thumbsDraw(false, true);
            }
<<<<<<< HEAD
        }
=======
        };
>>>>>>> 3790b5b1

        that.startAutoplay = function (interval) {
            if (that.autoplay) return this;
            pausedAutoplayFLAG = stoppedAutoplayFLAG = false;
            setAutoplayInterval(interval || opts.autoplay);
            changeAutoplay();

            return this;
        };

        that.stopAutoplay = function () {
            if (that.autoplay) {
                pausedAutoplayFLAG = stoppedAutoplayFLAG = true;
                changeAutoplay();
            }
            return this;
        };

        that.show = function (options) {
            var index;

            if (typeof options !== 'object') {
                index = options;
                options = {};
            } else {
                index = options.index;
            }

            index = index === '>' ? dirtyIndex + 1 : index === '<' ? dirtyIndex - 1 : index === '<<' ? 0 : index === '>>' ? size - 1 : index;
            index = isNaN(index) ? undefined : index;
            index = typeof index === 'undefined' ? activeIndex || 0 : index;

            that.activeIndex = activeIndex = edgeIndex(index);
            prevIndex = getPrevIndex(activeIndex);
            nextIndex = getNextIndex(activeIndex);
            nextAutoplayIndex = normalizeIndex(activeIndex + (o_rtl ? -1 : 1));
            activeIndexes = [activeIndex, prevIndex, nextIndex];

            dirtyIndex = o_loop ? index : activeIndex;

            var diffIndex = Math.abs(lastActiveIndex - dirtyIndex),
                time = getNumber(options.time, function () {
                    return Math.min(o_transitionDuration * (1 + (diffIndex - 1) / 12), o_transitionDuration * 2);
                }),
                overPos = options.overPos;

            if (options.slow) time *= 10;

            var _activeFrame = activeFrame;
            that.activeFrame = activeFrame = data[activeIndex];

            var silent = _activeFrame === activeFrame && !options.user;

            unloadVideo($videoPlaying, activeFrame.i !== data[normalizeIndex(repositionIndex)].i);
            frameDraw(activeIndexes, 'stage');
            stageFramePosition(SLOW ? [dirtyIndex] : [dirtyIndex, getPrevIndex(dirtyIndex), getNextIndex(dirtyIndex)]);
            updateTouchTails('go', true);

            silent || triggerEvent('show', {
                user: options.user,
                time: time
            });

            pausedAutoplayFLAG = true;

            var onEnd = that.show.onEnd = function (skipReposition) {
                if (onEnd.ok) return;
                onEnd.ok = true;

                skipReposition || stageShaftReposition(true);

                if (!silent) {
                    triggerEvent('showend', {
                        user: options.user
                    });
                }

                if (!skipReposition && o_transition && o_transition !== opts.transition) {
                    that.setOptions({transition: o_transition});
                    o_transition = false;
                    return;
                }

                updateFotoramaState();
                loadImg(activeIndexes, 'stage');

                updateTouchTails('go', false);
                stageWheelUpdate();

                stageCursor();
                releaseAutoplay();
                changeAutoplay();
            };

            if (!o_fade) {
                slide($stageShaft, {
                    pos: -getPosByIndex(dirtyIndex, measures.w, opts.margin, repositionIndex),
                    overPos: overPos,
                    time: time,
                    onEnd: onEnd
                });
            } else {
                var $activeFrame = activeFrame[STAGE_FRAME_KEY],
                    $prevActiveFrame = activeIndex !== lastActiveIndex ? data[lastActiveIndex][STAGE_FRAME_KEY] : null;

                fade($activeFrame, $prevActiveFrame, $stageFrame, {
                    time: time,
                    method: opts.transition,
                    onEnd: onEnd
                }, fadeStack);
            }

            arrsUpdate();

            if (o_nav) {
                navUpdate();

                var guessIndex = limitIndex(activeIndex + minMaxLimit(dirtyIndex - lastActiveIndex, -1, 1));
                slideNavShaft({
                    time: time,
                    coo: guessIndex !== activeIndex && options.coo,
                    guessIndex: typeof options.coo !== 'undefined' ? guessIndex : activeIndex,
                    keep: silent
                });

                if (o_navThumbs) slideThumbBorder(time);
            }

            showedFLAG = typeof lastActiveIndex !== 'undefined' && lastActiveIndex !== activeIndex;
            lastActiveIndex = activeIndex;

            return this;
        };

        that.requestFullScreen = function () {
            if (o_allowFullScreen && !that.fullScreen) {
                scrollTop = $WINDOW.scrollTop();
                scrollLeft = $WINDOW.scrollLeft();

                lockScroll($WINDOW);

                updateTouchTails('x', true);

                measuresStash = $.extend({}, measures);

                $fotorama
                    .addClass(fullscreenClass)
                    .appendTo($BODY.addClass(_fullscreenClass));

                $HTML.addClass(_fullscreenClass);

                unloadVideo($videoPlaying, true, true);

                that.fullScreen = true;

                if (o_nativeFullScreen) {
                    fullScreenApi.request(fotorama);
                }

                that.resize();
                loadImg(activeIndexes, 'stage');
                updateFotoramaState();

                triggerEvent('fullscreenenter');
            }

            return this;
        };

        function cancelFullScreen() {
            if (that.fullScreen) {
                that.fullScreen = false;

                if (FULLSCREEN) {
                    fullScreenApi.cancel(fotorama);
                }

                $BODY.removeClass(_fullscreenClass);
                $HTML.removeClass(_fullscreenClass);

                $fotorama
                    .removeClass(fullscreenClass)
                    .insertAfter($anchor);

                measures = $.extend({}, measuresStash);

                unloadVideo($videoPlaying, true, true);

                updateTouchTails('x', false);

                that.resize();
                loadImg(activeIndexes, 'stage');

                lockScroll($WINDOW, scrollLeft, scrollTop);

                triggerEvent('fullscreenexit');
            }
        }

        that.cancelFullScreen = function () {
            if (o_nativeFullScreen && fullScreenApi.is()) {
                fullScreenApi.cancel(document);
            } else {
                cancelFullScreen();
            }

            return this;
        };

        that.toggleFullScreen = function () {
            return that[(that.fullScreen ? 'cancel' : 'request') + 'FullScreen']();
        };

        addEvent(document, fullScreenApi.event, function () {
            if (data && !fullScreenApi.is() && !$videoPlaying) {
                cancelFullScreen();
            }
        });

        that.resize = function (options) {
            if (!data) return this;

            var time = arguments[1] || 0,
                setFLAG = arguments[2];

            extendMeasures(!that.fullScreen ? optionsToLowerCase(options) : {
                width: $(window).width(),
                maxwidth: null,
                minwidth: null,
                height: $(window).height(),
                maxheight: null,
                minheight: null
            }, [measures, setFLAG || that.fullScreen || opts]);

            var width = measures.width,
                height = measures.height,
                ratio = measures.ratio,
                windowHeight = $WINDOW.height() - (o_nav ? $nav.height() : 0);

            if (measureIsValid(width)) {
                $wrap.css({width: ''});
                $wrap.css({height: ''});
                $stage.css({width: ''});
                $stage.css({height: ''});
                $stage.css({'line-height': ''});
                $stageShaft.css({width: ''});
                $stageShaft.css({height: ''});
                $nav.css({width: ''});
                $nav.css({height: ''});
                $wrap.css({minWidth: measures.minwidth || 0, maxWidth: measures.maxwidth || MAX_WIDTH});

                width = measures.W = measures.w = $wrap.width();
                measures.nw = o_nav && numberFromWhatever(opts.navwidth, width) || width;

                $stageShaft.css({width: measures.w, marginLeft: (measures.W - measures.w) / 2});

                height = numberFromWhatever(height, windowHeight);

                height = height || (ratio && width / ratio);

                slidesNumb = Math.floor($wrap.width()/opts.thumbwidth);

                if (height) {
                    width = Math.round(width);
                    height = measures.h = Math.round(minMaxLimit(height, numberFromWhatever(measures.minheight, windowHeight), numberFromWhatever(measures.maxheight, windowHeight)));
                    $stage.css({'width': width, 'height': height, 'line-height': height + 'px'});

                    if (opts.navdir === 'vertical' && !that.fullscreen) {
                        $nav.width(opts.thumbwidth + opts.thumbmargin * 2);
                    }

                    if (opts.navdir === 'horizontal' && !that.fullscreen) {
                        $nav.height(opts.thumbheight + opts.thumbmargin * 2);
                    }

                    if (opts.navdir === 'vertical' && that.fullScreen) {
                        $stage.css('height', $(window).height());
                    }

                    if (opts.navdir === 'horizontal' && that.fullScreen) {
                        $stage.css('height', $(window).height() - (opts.thumbheight + opts.thumbmargin * 2));
                    }

                    if (o_nav) {
                        switch (opts.navdir) {
                            case 'vertical':
                                $navWrap.removeClass(navShaftHorisontalClass);
                                $navWrap.removeClass(navShaftListClass);
                                $navWrap.addClass(navShaftVerticalClass);
                                $nav
                                    .stop()
                                    .animate({height: measures.h, width: opts.thumbwidth}, time);
                                break;
                            case 'list':
                                $navWrap.removeClass(navShaftVerticalClass);
                                $navWrap.removeClass(navShaftHorisontalClass);
                                $navWrap.addClass(navShaftListClass);
                                break;
                            default:
                                $navWrap.removeClass(navShaftVerticalClass);
                                $navWrap.removeClass(navShaftListClass);
                                $navWrap.addClass(navShaftHorisontalClass);
                                $nav
                                    .stop()
                                    .animate({width: measures.nw}, time);
                                break;
                        }

                        stageShaftReposition();
                        slideNavShaft({guessIndex: activeIndex, time: time, keep: true});
                        if (o_navThumbs && frameAppend.nav) slideThumbBorder(time);
                    }

                    measuresSetFLAG = setFLAG || true;

                    ready.ok = true;
                    ready();
                }
            }

            stageLeft = $stage.offset().left;
            setStagePosition();

            return this;
        };

        that.setOptions = function (options) {
            $.extend(opts, options);
            reset();
            return this;
        };

        that.shuffle = function () {
            data && shuffle(data) && reset();
            return this;
        };

        function setShadow($el, edge) {
            if (o_shadows) {
                $el.removeClass(shadowsLeftClass + ' ' + shadowsRightClass);
                $el.removeClass(shadowsTopClass + ' ' + shadowsBottomClass);
                edge && !$videoPlaying && $el.addClass(edge.replace(/^|\s/g, ' ' + shadowsClass + '--'));
            }
        }

        that.destroy = function () {
            that.cancelFullScreen();
            that.stopAutoplay();

            data = that.data = null;

            appendElements();

            activeIndexes = [];
            detachFrames(STAGE_FRAME_KEY);

            reset.ok = false;

            return this;
        };

        /**
         *
         * @returns {jQuery.Fotorama}
         */
        that.playVideo = function () {
            var dataFrame = activeFrame,
                video = dataFrame.video,
                _activeIndex = activeIndex;

            if (typeof video === 'object' && dataFrame.videoReady) {
                o_nativeFullScreen && that.fullScreen && that.cancelFullScreen();

                waitFor(function () {
                    return !fullScreenApi.is() || _activeIndex !== activeIndex;
                }, function () {
                    if (_activeIndex === activeIndex) {
                        dataFrame.$video = dataFrame.$video || $(div(videoClass)).append(createVideoFrame(video));
                        dataFrame.$video.appendTo(dataFrame[STAGE_FRAME_KEY]);

                        $wrap.addClass(wrapVideoClass);
                        $videoPlaying = dataFrame.$video;

                        stageNoMove();

                        $arrs.blur();
                        $fullscreenIcon.blur();

                        triggerEvent('loadvideo');
                    }
                });
            }

            return this;
        };

        that.stopVideo = function () {
            unloadVideo($videoPlaying, true, true);
            return this;
        };

        function unloadVideo($video, unloadActiveFLAG, releaseAutoplayFLAG) {
            if (unloadActiveFLAG) {
                $wrap.removeClass(wrapVideoClass);
                $videoPlaying = false;

                stageNoMove();
            }

            if ($video && $video !== $videoPlaying) {
                $video.remove();
                triggerEvent('unloadvideo');
            }

            if (releaseAutoplayFLAG) {
                releaseAutoplay();
                changeAutoplay();
            }
        }

        function toggleControlsClass(FLAG) {
            $wrap.toggleClass(wrapNoControlsClass, FLAG);
        }

        function stageCursor(e) {
            if (stageShaftTouchTail.flow) return;

            var x = e ? e.pageX : stageCursor.x,
                pointerFLAG = x && !disableDirrection(getDirection(x)) && opts.click;

            if (stageCursor.p !== pointerFLAG
                && $stage.toggleClass(pointerClass, pointerFLAG)) {
                stageCursor.p = pointerFLAG;
                stageCursor.x = x;
            }
        }

        $stage.on('mousemove', stageCursor);

        function clickToShow(showOptions) {
            clearTimeout(clickToShow.t);

            if (opts.clicktransition && opts.clicktransition !== opts.transition) {
                setTimeout(function () {
                    var _o_transition = opts.transition;

                    that.setOptions({transition: opts.clicktransition});

                    // now safe to pass base transition to o_transition, so that.show will restor it
                    o_transition = _o_transition;
                    // this timeout is here to prevent jerking in some browsers
                    clickToShow.t = setTimeout(function () {
                        that.show(showOptions);
                    }, 10);
                }, 0);
            } else {
                that.show(showOptions);
            }
        }

        function onStageTap(e, toggleControlsFLAG) {
            var target = e.target,
                $target = $(target);
            if ($target.hasClass(videoPlayClass)) {
                that.playVideo();
            } else if (target === fullscreenIcon) {
                that.toggleFullScreen();
            } else if ($videoPlaying) {
                target === videoClose && unloadVideo($videoPlaying, true, true);
            } else {
                if (toggleControlsFLAG) {
                    toggleControlsClass();
                } else if (opts.click) {

                    clickToShow({index: e.shiftKey || getDirectionSign(getDirection(e._x)), slow: e.altKey, user: true});
                }
            }
        }

        function updateTouchTails(key, value) {
            stageShaftTouchTail[key] = navShaftTouchTail[key] = value;
        }

        stageShaftTouchTail = moveOnTouch($stageShaft, {
            onStart: onTouchStart,
            onMove: function (e, result) {
                setShadow($stage, result.edge);
            },
            onTouchEnd: onTouchEnd,
            onEnd: function (result) {
                setShadow($stage);


                var toggleControlsFLAG = (MS_POINTER && !hoverFLAG || result.touch) && opts.arrows && opts.arrows !== 'always';

                if (result.moved || (toggleControlsFLAG && result.pos !== result.newPos && !result.control)) {
                    var index = getIndexByPos(result.newPos, measures.w, opts.margin, repositionIndex);
                    that.show({
                        index: index,
                        time: o_fade ? o_transitionDuration : result.time,
                        overPos: result.overPos,
                        user: true
                    });
                } else if (!result.aborted && !result.control) {
                    onStageTap(result.startEvent, toggleControlsFLAG);
                }
            },
            timeLow: 1,
            timeHigh: 1,
            friction: 2,
            select: '.' + selectClass + ', .' + selectClass + ' *',
            $wrap: $stage,
            direction: 'horizontal'

        });
        function slideDrag (pos, newPos,cooDiff) {
            console.log(pos, newPos);
            if (opts.carouselnavigation) {
                var borderStep = opts.navdir === 'vertical' ?
                    opts.thumbheight + opts.thumbmargin :
                    opts.thumbwidth + opts.thumbmargin,
                    slidePosition,
                    options = {
                        time: opts.transitionduration,
                        direction: opts.navdir,
                        width: activeFrame[navFrameKey].data().w,
                        height: activeFrame[navFrameKey].data().h,
                        measures: measures
                    };

                if (newPos !== 0 && pos < 0) {
                    if(pos >= newPos) {
                        console.log('>>')
                        if (pos < navShaftTouchTail.min) {
                            slidePosition = newPos + (-Math.ceil(newPos % (borderStep * slidesNumb)));
                            shiftSlide(slidePosition, options, borderStep, slidesNumb);
                        } else {
                            slidePosition = newPos - (borderStep * slidesNumb + Math.round(newPos % (borderStep * slidesNumb) - 1));
                            shiftSlide(slidePosition, options, borderStep, slidesNumb);
                        }
                    } else {
                        console.log('<<')
                        if (pos < navShaftTouchTail.min) {
                            if(cooDiff < 0) {
                                slidePosition = newPos + (-Math.ceil(newPos % (borderStep * slidesNumb)));
                                shiftSlide(slidePosition, options, borderStep, slidesNumb);
                            } else {
                                slidePosition = newPos - (borderStep * slidesNumb + Math.round(newPos % (borderStep * slidesNumb)- 1));
                                shiftSlide(slidePosition, options, borderStep, slidesNumb);
                            }

                        } else {
                            slidePosition = newPos + (-Math.ceil(newPos % (borderStep * slidesNumb)));
                            shiftSlide(slidePosition, options, borderStep, slidesNumb);
                        }
                    }
                }

                if (newPos === 0) {
                    console.log('dont move')
                    slidePosition = borderStep * ((newPos/ borderStep + 1) % slidesNumb - 1) - newPos;
                    shiftSlide(slidePosition, options, borderStep, slidesNumb);
                }
            }
            slideDrag.slidePosition = slidePosition;
        }

        navShaftTouchTail = moveOnTouch($navShaft, {
            onStart: onTouchStart,
            onMove: function (e, result) {
                setShadow($nav, result.edge);
            },
            onTouchEnd: onTouchEnd,
            onEnd: function (result) {

                function onEnd() {
                    slideNavShaft.l = opts.carouselnavigation ? slideDrag.slidePosition : result.newPos;
                    releaseAutoplay();
                    changeAutoplay();
                    thumbsDraw(result.newPos, true);
                }

                if (!result.moved) {
                    var target = result.$target.closest('.' + navFrameClass, $navShaft)[0];
                    target && onNavFrameClick.call(target, result.startEvent);
                } else if (result.pos !== result.newPos) {
                    console.log('catch');
                    opts.carouselnavigation && slideDrag(result.pos, result.newPos,result.cooDiff);
                    pausedAutoplayFLAG = true;
                    !opts.carouselnavigation && slide($navShaft, {
                        time: result.time,
                        pos: result.newPos,
                        overPos: result.overPos,
                        direction: opts.navdir,
                        onEnd: onEnd
                    });

                    thumbsDraw(opts.carouselnavigation ? slideDrag.slidePosition : result.newPos, true);
                    o_shadows && setShadow($nav, findShadowEdge(result.newPos, navShaftTouchTail.min, navShaftTouchTail.max, result.dir));

                } else {
                    console.log('else worked');
                    opts.carouselnavigation &&slideDrag(result.pos, result.newPos,result.cooDiff);
                    onEnd();
                }
            },
            timeLow: .5,
            timeHigh: 2,
            friction: 5,
            $wrap: $nav,
            direction: opts.navdir,
            carouselnavigation: opts.carouselnavigation
        });

        stageWheelTail = wheel($stage, {
            shift: true,
            onEnd: function (e, direction) {
                onTouchStart();
                onTouchEnd();
                that.show({index: direction, slow: e.altKey})
            }
        });

        navWheelTail = wheel($nav, {
            onEnd: function (e, direction) {
                onTouchStart();
                onTouchEnd();
                var newPos = stop($navShaft) + direction * .25;
                $navShaft.css(getTranslate(minMaxLimit(newPos, navShaftTouchTail.min, navShaftTouchTail.max), opts.navdir));
                o_shadows && setShadow($nav, findShadowEdge(newPos, navShaftTouchTail.min, navShaftTouchTail.max, opts.navdir));
                navWheelTail.prevent = {'<': newPos >= navShaftTouchTail.max, '>': newPos <= navShaftTouchTail.min};
                clearTimeout(navWheelTail.t);
                navWheelTail.t = setTimeout(function () {
                    slideNavShaft.l = newPos;
                    thumbsDraw(newPos, true)
                }, TOUCH_TIMEOUT);
                thumbsDraw(newPos);
            }
        });

        $wrap.hover(
            function () {
                setTimeout(function () {
                    if (touchedFLAG) return;
                    toggleControlsClass(!(hoverFLAG = true));
                }, 0);
            },
            function () {
                if (!hoverFLAG) return;
                toggleControlsClass(!(hoverFLAG = false));
            }
        );

        function onNavFrameClick(e) {
            var index = $(this).data().eq;
            clickToShow({index: index, slow: e.altKey, user: true, coo: e._x - $nav.offset().left});
        }

        function onArrClick(e) {
            clickToShow({index: $arrs.index(this) ? '>' : '<', slow: e.altKey, user: true});
        }

        smartClick($arrs, function (e) {
            stopEvent(e);
            onArrClick.call(this, e);
        }, {
            onStart: function () {
                onTouchStart();
                stageShaftTouchTail.control = true;
            },
            onTouchEnd: onTouchEnd
        });

        function addFocusOnControls(el) {
            addFocus(el, function () {
                setTimeout(function () {
                    lockScroll($stage);
                }, 0);
                toggleControlsClass(false);
            });
        }

        $arrs.each(function () {
            addEnterUp(this, function (e) {
                onArrClick.call(this, e);
            });
            addFocusOnControls(this);
        });

        addEnterUp(fullscreenIcon, that.toggleFullScreen);
        addFocusOnControls(fullscreenIcon);

        function reset() {
            setData();
            setOptions();

            if (!reset.i) {
                reset.i = true;
                // Only once
                var _startindex = opts.startindex;
                activeIndex = repositionIndex = dirtyIndex = lastActiveIndex = startIndex = edgeIndex(_startindex) || 0;
                /*(o_rtl ? size - 1 : 0)*///;
            }

            if (size) {
                if (changeToRtl()) return;

                if ($videoPlaying) {
                    unloadVideo($videoPlaying, true);
                }

                activeIndexes = [];
                detachFrames(STAGE_FRAME_KEY);

                reset.ok = true;

                that.show({index: activeIndex, time: 0});
                that.resize();
            } else {
                that.destroy();
            }
        }

        function changeToRtl() {

            if (!changeToRtl.f === o_rtl) {
                changeToRtl.f = o_rtl;
                activeIndex = size - 1 - activeIndex;
                that.reverse();

                return true;
            }
        }

        $.each('load push pop shift unshift reverse sort splice'.split(' '), function (i, method) {
            that[method] = function () {
                data = data || [];
                if (method !== 'load') {
                    Array.prototype[method].apply(data, arguments);
                } else if (arguments[0] && typeof arguments[0] === 'object' && arguments[0].length) {
                    data = clone(arguments[0]);
                }
                reset();
                return that;
            }
        });

        function ready() {
            if (ready.ok) {
                ready.ok = false;
                triggerEvent('ready');
            }
        }

        reset();
    };
    $.fn.fotorama = function (opts) {
        return this.each(function () {
            var that = this,
                $fotorama = $(this),
                fotoramaData = $fotorama.data(),
                fotorama = fotoramaData.fotorama;

            if (!fotorama) {
                waitFor(function () {
                    return !isHidden(that);
                }, function () {
                    fotoramaData.urtext = $fotorama.html();
                    new $.Fotorama($fotorama,
                        $.extend(
                            {},
                            OPTIONS,
                            window.fotoramaDefaults,
                            opts,
                            fotoramaData
                        )
                    );
                });
            } else {
                fotorama.setOptions(opts, true);
            }
        });
    };
    $.Fotorama.instances = [];

    function calculateIndexes() {
        $.each($.Fotorama.instances, function (index, instance) {
            instance.index = index;
        });
    }

    function addInstance(instance) {
        $.Fotorama.instances.push(instance);
        calculateIndexes();
    }

    function hideInstance(instance) {
        $.Fotorama.instances.splice(instance.index, 1);
        calculateIndexes();
    }
    $.Fotorama.cache = {};
    $.Fotorama.measures = {};
    $ = $ || {};
    $.Fotorama = $.Fotorama || {};
    $.Fotorama.jst = $.Fotorama.jst || {};

    $.Fotorama.jst.dots = function(v) {
        var __t, __p = '', __e = _.escape;
        __p += '<div class="fotorama__nav__frame fotorama__nav__frame--dot" tabindex="0" role="button" data-gallery-role="nav-frame" data-nav-type="thumb" aria-label>\r\n    <div class="fotorama__dot"></div>\r\n</div>';
        return __p
    };

    $.Fotorama.jst.frameCaption = function(v) {
        var __t, __p = '', __e = _.escape;
        __p += '<div class="fotorama__caption" aria-hidden="true">\r\n    <div class="fotorama__caption__wrap" id="' +
        ((__t = ( v.labelledby )) == null ? '' : __t) +
        '">' +
        ((__t = ( v.caption )) == null ? '' : __t) +
        '</div>\r\n</div>\r\n';
        return __p
    };

    $.Fotorama.jst.style = function(v) {
        var __t, __p = '', __e = _.escape;
        __p += '.fotorama' +
        ((__t = ( v.s )) == null ? '' : __t) +
        ' .fotorama__nav--thumbs .fotorama__nav__frame{\r\npadding:' +
        ((__t = ( v.m )) == null ? '' : __t) +
        'px;\r\nheight:' +
        ((__t = ( v.h )) == null ? '' : __t) +
        'px}\r\n.fotorama' +
        ((__t = ( v.s )) == null ? '' : __t) +
        ' .fotorama__thumb-border{\r\nheight:' +
        ((__t = ( v.h )) == null ? '' : __t) +
        'px;\r\nborder-width:' +
        ((__t = ( v.b )) == null ? '' : __t) +
        'px;\r\nmargin-top:' +
        ((__t = ( v.m )) == null ? '' : __t) +
        'px}';
        return __p
    };

    $.Fotorama.jst.thumb = function(v) {
        var __t, __p = '', __e = _.escape;
        __p += '<div class="fotorama__nav__frame fotorama__nav__frame--thumb" tabindex="0" role="button" data-gallery-role="nav-frame" data-nav-type="thumb" aria-label>\r\n    <div class="fotorama__thumb">\r\n    </div>\r\n</div>';
        return __p
    };
})(window, document, location, typeof jQuery !== 'undefined' && jQuery);<|MERGE_RESOLUTION|>--- conflicted
+++ resolved
@@ -1618,11 +1618,7 @@
     
                     if ($el.selector === ".fotorama__thumb-border") {
 
-<<<<<<< HEAD
-                        var slideLength = 4,
-=======
                         var slideLength = Math.floor($el.closest('.fotorama__wrap').width()/options.thumb.width),
->>>>>>> 3790b5b1
                             borderStep = options.thumb.margin,
                             slidePosition;
                         
@@ -3196,11 +3192,7 @@
                 var borderStep = opts.navdir === 'vertical' ? 
                         opts.thumbheight + opts.thumbmargin :
                         opts.thumbwidth + opts.thumbmargin,
-<<<<<<< HEAD
-                    slideLength = 4,
-=======
                     slideLength = Math.floor($el.closest('.fotorama__wrap').width()/opts.thumbwidth),
->>>>>>> 3790b5b1
                     options = {
                         time: opts.transitionduration,
                         direction: opts.navdir,
@@ -3213,11 +3205,7 @@
                 shiftSlide(slidePosition, options, borderStep, slideLength);
                 thumbsDraw(false, true);
             }
-<<<<<<< HEAD
-        }
-=======
         };
->>>>>>> 3790b5b1
 
         that.startAutoplay = function (interval) {
             if (that.autoplay) return this;
