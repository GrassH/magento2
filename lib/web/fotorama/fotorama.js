/*!
 * Fotorama 4.6.4 | http://fotorama.io/license/
 */
fotoramaVersion = '4.6.4';
(function (window, document, location, $, undefined) {
    "use strict";
    var _fotoramaClass = 'fotorama',
        _fullscreenClass = 'fotorama__fullscreen',

        wrapClass = _fotoramaClass + '__wrap',
        wrapCss2Class = wrapClass + '--css2',
        wrapCss3Class = wrapClass + '--css3',
        wrapVideoClass = wrapClass + '--video',
        wrapFadeClass = wrapClass + '--fade',
        wrapSlideClass = wrapClass + '--slide',
        wrapNoControlsClass = wrapClass + '--no-controls',
        wrapNoShadowsClass = wrapClass + '--no-shadows',
        wrapPanYClass = wrapClass + '--pan-y',
        wrapRtlClass = wrapClass + '--rtl',
        wrapOnlyActiveClass = wrapClass + '--only-active',
        wrapNoCaptionsClass = wrapClass + '--no-captions',
        wrapToggleArrowsClass = wrapClass + '--toggle-arrows',

        stageClass = _fotoramaClass + '__stage',
        stageFrameClass = stageClass + '__frame',
        stageFrameVideoClass = stageFrameClass + '--video',
        stageShaftClass = stageClass + '__shaft',

        grabClass = _fotoramaClass + '__grab',
        pointerClass = _fotoramaClass + '__pointer',

        arrClass = _fotoramaClass + '__arr',
        arrDisabledClass = arrClass + '--disabled',
        arrPrevClass = arrClass + '--prev',
        arrNextClass = arrClass + '--next',

        navClass = _fotoramaClass + '__nav',
        navWrapClass = navClass + '-wrap',
        navShaftClass = navClass + '__shaft',
        navShaftVerticalClass = navWrapClass + '--vertical',
        navShaftListClass = navWrapClass + '--list',
        navShafthorizontalClass = navWrapClass + '--horizontal',
        navDotsClass = navClass + '--dots',
        navThumbsClass = navClass + '--thumbs',
        navFrameClass = navClass + '__frame',

        fadeClass = _fotoramaClass + '__fade',
        fadeFrontClass = fadeClass + '-front',
        fadeRearClass = fadeClass + '-rear',

        shadowClass = _fotoramaClass + '__shadow',
        shadowsClass = shadowClass + 's',
        shadowsLeftClass = shadowsClass + '--left',
        shadowsRightClass = shadowsClass + '--right',
        shadowsTopClass = shadowsClass + '--top',
        shadowsBottomClass = shadowsClass + '--bottom',

        activeClass = _fotoramaClass + '__active',
        selectClass = _fotoramaClass + '__select',

        hiddenClass = _fotoramaClass + '--hidden',

        fullscreenClass = _fotoramaClass + '--fullscreen',
        fullscreenIconClass = _fotoramaClass + '__fullscreen-icon',

        errorClass = _fotoramaClass + '__error',
        loadingClass = _fotoramaClass + '__loading',
        loadedClass = _fotoramaClass + '__loaded',
        loadedFullClass = loadedClass + '--full',
        loadedImgClass = loadedClass + '--img',

        grabbingClass = _fotoramaClass + '__grabbing',

        imgClass = _fotoramaClass + '__img',
        imgFullClass = imgClass + '--full',

        thumbClass = _fotoramaClass + '__thumb',
        thumbArrLeft = thumbClass + '__arr--left',
        thumbArrRight = thumbClass + '__arr--right',
        thumbBorderClass = thumbClass + '-border',

        htmlClass = _fotoramaClass + '__html',

        videoContainerClass = _fotoramaClass + '-video-container',
        videoClass = _fotoramaClass + '__video',
        videoPlayClass = videoClass + '-play',
        videoCloseClass = videoClass + '-close',


        horizontalImageClass = _fotoramaClass + '_horizontal_ratio',
        verticalImageClass = _fotoramaClass + '_vertical_ratio',
<<<<<<< HEAD

        spinnerShowClass = _fotoramaClass + '_spinner';
=======
        fotoramaSpinnerClass = _fotoramaClass + '__spinner',
        spinnerShowClass = fotoramaSpinnerClass + '--show';
>>>>>>> 20aef946
    var JQUERY_VERSION = $ && $.fn.jquery.split('.');

    if (!JQUERY_VERSION
        || JQUERY_VERSION[0] < 1
        || (JQUERY_VERSION[0] == 1 && JQUERY_VERSION[1] < 8)) {
        throw 'Fotorama requires jQuery 1.8 or later and will not run without it.';
    }

    var _ = {};
    /* Modernizr 2.8.3 (Custom Build) | MIT & BSD
     * Build: http://modernizr.com/download/#-csstransforms3d-csstransitions-touch-prefixed
     */

    var Modernizr = (function (window, document, undefined) {
        var version = '2.8.3',
            Modernizr = {},


            docElement = document.documentElement,

            mod = 'modernizr',
            modElem = document.createElement(mod),
            mStyle = modElem.style,
            inputElem,


            toString = {}.toString,

            prefixes = ' -webkit- -moz- -o- -ms- '.split(' '),


            omPrefixes = 'Webkit Moz O ms',

            cssomPrefixes = omPrefixes.split(' '),

            domPrefixes = omPrefixes.toLowerCase().split(' '),


            tests = {},
            inputs = {},
            attrs = {},

            classes = [],

            slice = classes.slice,

            featureName,


            injectElementWithStyles = function (rule, callback, nodes, testnames) {

                var style, ret, node, docOverflow,
                    div = document.createElement('div'),
                    body = document.body,
                    fakeBody = body || document.createElement('body');

                if (parseInt(nodes, 10)) {
                    while (nodes--) {
                        node = document.createElement('div');
                        node.id = testnames ? testnames[nodes] : mod + (nodes + 1);
                        div.appendChild(node);
                    }
                }

                style = ['&#173;', '<style id="s', mod, '">', rule, '</style>'].join('');
                div.id = mod;
                (body ? div : fakeBody).innerHTML += style;
                fakeBody.appendChild(div);
                if (!body) {
                    fakeBody.style.background = '';
                    fakeBody.style.overflow = 'hidden';
                    docOverflow = docElement.style.overflow;
                    docElement.style.overflow = 'hidden';
                    docElement.appendChild(fakeBody);
                }

                ret = callback(div, rule);
                if (!body) {
                    fakeBody.parentNode.removeChild(fakeBody);
                    docElement.style.overflow = docOverflow;
                } else {
                    div.parentNode.removeChild(div);
                }

                return !!ret;

            },
            _hasOwnProperty = ({}).hasOwnProperty, hasOwnProp;

        if (!is(_hasOwnProperty, 'undefined') && !is(_hasOwnProperty.call, 'undefined')) {
            hasOwnProp = function (object, property) {
                return _hasOwnProperty.call(object, property);
            };
        }
        else {
            hasOwnProp = function (object, property) {
                return ((property in object) && is(object.constructor.prototype[property], 'undefined'));
            };
        }


        if (!Function.prototype.bind) {
            Function.prototype.bind = function bind(that) {

                var target = this;

                if (typeof target != "function") {
                    throw new TypeError();
                }

                var args = slice.call(arguments, 1),
                    bound = function () {

                        if (this instanceof bound) {

                            var F = function () {
                            };
                            F.prototype = target.prototype;
                            var self = new F();

                            var result = target.apply(
                                self,
                                args.concat(slice.call(arguments))
                            );
                            if (Object(result) === result) {
                                return result;
                            }
                            return self;

                        } else {

                            return target.apply(
                                that,
                                args.concat(slice.call(arguments))
                            );

                        }

                    };

                return bound;
            };
        }

        function setCss(str) {
            mStyle.cssText = str;
        }

        function setCssAll(str1, str2) {
            return setCss(prefixes.join(str1 + ';') + ( str2 || '' ));
        }

        function is(obj, type) {
            return typeof obj === type;
        }

        function contains(str, substr) {
            return !!~('' + str).indexOf(substr);
        }

        function testProps(props, prefixed) {
            for (var i in props) {
                var prop = props[i];
                if (!contains(prop, "-") && mStyle[prop] !== undefined) {
                    return prefixed == 'pfx' ? prop : true;
                }
            }
            return false;
        }

        function testDOMProps(props, obj, elem) {
            for (var i in props) {
                var item = obj[props[i]];
                if (item !== undefined) {

                    if (elem === false) return props[i];

                    if (is(item, 'function')) {
                        return item.bind(elem || obj);
                    }

                    return item;
                }
            }
            return false;
        }

        function testPropsAll(prop, prefixed, elem) {

            var ucProp = prop.charAt(0).toUpperCase() + prop.slice(1),
                props = (prop + ' ' + cssomPrefixes.join(ucProp + ' ') + ucProp).split(' ');

            if (is(prefixed, "string") || is(prefixed, "undefined")) {
                return testProps(props, prefixed);

            } else {
                props = (prop + ' ' + (domPrefixes).join(ucProp + ' ') + ucProp).split(' ');
                return testDOMProps(props, prefixed, elem);
            }
        }

        tests['touch'] = function () {
            var bool;

            if (('ontouchstart' in window) || window.DocumentTouch && document instanceof DocumentTouch) {
                bool = true;
            } else {
                injectElementWithStyles(['@media (', prefixes.join('touch-enabled),('), mod, ')', '{#modernizr{top:9px;position:absolute}}'].join(''), function (node) {
                    bool = node.offsetTop === 9;
                });
            }

            return bool;
        };
        tests['csstransforms3d'] = function () {

            var ret = !!testPropsAll('perspective');

            if (ret && 'webkitPerspective' in docElement.style) {

                injectElementWithStyles('@media (transform-3d),(-webkit-transform-3d){#modernizr{left:9px;position:absolute;height:3px;}}', function (node, rule) {
                    ret = node.offsetLeft === 9 && node.offsetHeight === 3;
                });
            }
            return ret;
        };


        tests['csstransitions'] = function () {
            return testPropsAll('transition');
        };


        for (var feature in tests) {
            if (hasOwnProp(tests, feature)) {
                featureName = feature.toLowerCase();
                Modernizr[featureName] = tests[feature]();

                classes.push((Modernizr[featureName] ? '' : 'no-') + featureName);
            }
        }


        Modernizr.addTest = function (feature, test) {
            if (typeof feature == 'object') {
                for (var key in feature) {
                    if (hasOwnProp(feature, key)) {
                        Modernizr.addTest(key, feature[key]);
                    }
                }
            } else {

                feature = feature.toLowerCase();

                if (Modernizr[feature] !== undefined) {
                    return Modernizr;
                }

                test = typeof test == 'function' ? test() : test;

                if (typeof enableClasses !== "undefined" && enableClasses) {
                    docElement.className += ' ' + (test ? '' : 'no-') + feature;
                }
                Modernizr[feature] = test;

            }

            return Modernizr;
        };


        setCss('');
        modElem = inputElem = null;


        Modernizr._version = version;

        Modernizr._prefixes = prefixes;
        Modernizr._domPrefixes = domPrefixes;
        Modernizr._cssomPrefixes = cssomPrefixes;


        Modernizr.testProp = function (prop) {
            return testProps([prop]);
        };

        Modernizr.testAllProps = testPropsAll;
        Modernizr.testStyles = injectElementWithStyles;
        Modernizr.prefixed = function (prop, obj, elem) {
            if (!obj) {
                return testPropsAll(prop, 'pfx');
            } else {
                return testPropsAll(prop, obj, elem);
            }
        };
        return Modernizr;
    })(window, document);

    var fullScreenApi = {
            ok: false,
            is: function () {
                return false;
            },
            request: function () {
            },
            cancel: function () {
            },
            event: '',
            prefix: ''
        },
        browserPrefixes = 'webkit moz o ms khtml'.split(' ');

// check for native support
    if (typeof document.cancelFullScreen != 'undefined') {
        fullScreenApi.ok = true;
    } else {
        // check for fullscreen support by vendor prefix
        for (var i = 0, il = browserPrefixes.length; i < il; i++) {
            fullScreenApi.prefix = browserPrefixes[i];
            if (typeof document[fullScreenApi.prefix + 'CancelFullScreen'] != 'undefined') {
                fullScreenApi.ok = true;
                break;
            }
        }
    }

// update methods to do something useful
    if (fullScreenApi.ok) {
        fullScreenApi.event = fullScreenApi.prefix + 'fullscreenchange';
        fullScreenApi.is = function () {
            switch (this.prefix) {
                case '':
                    return document.fullScreen;
                case 'webkit':
                    return document.webkitIsFullScreen;
                default:
                    return document[this.prefix + 'FullScreen'];
            }
        };
        fullScreenApi.request = function (el) {
            return (this.prefix === '') ? el.requestFullScreen() : el[this.prefix + 'RequestFullScreen']();
        };
        fullScreenApi.cancel = function (el) {
            return (this.prefix === '') ? document.cancelFullScreen() : document[this.prefix + 'CancelFullScreen']();
        };
    }
    /* Bez v1.0.10-g5ae0136
     * http://github.com/rdallasgray/bez
     *
     * A plugin to convert CSS3 cubic-bezier co-ordinates to jQuery-compatible easing functions
     *
     * With thanks to Nikolay Nemshilov for clarification on the cubic-bezier maths
     * See http://st-on-it.blogspot.com/2011/05/calculating-cubic-bezier-function.html
     *
     * Copyright 2011 Robert Dallas Gray. All rights reserved.
     * Provided under the FreeBSD license: https://github.com/rdallasgray/bez/blob/master/LICENSE.txt
     */
    function bez(coOrdArray) {
        var encodedFuncName = "bez_" + $.makeArray(arguments).join("_").replace(".", "p");
        if (typeof $['easing'][encodedFuncName] !== "function") {
            var polyBez = function (p1, p2) {
                var A = [null, null],
                    B = [null, null],
                    C = [null, null],
                    bezCoOrd = function (t, ax) {
                        C[ax] = 3 * p1[ax];
                        B[ax] = 3 * (p2[ax] - p1[ax]) - C[ax];
                        A[ax] = 1 - C[ax] - B[ax];
                        return t * (C[ax] + t * (B[ax] + t * A[ax]));
                    },
                    xDeriv = function (t) {
                        return C[0] + t * (2 * B[0] + 3 * A[0] * t);
                    },
                    xForT = function (t) {
                        var x = t, i = 0, z;
                        while (++i < 14) {
                            z = bezCoOrd(x, 0) - t;
                            if (Math.abs(z) < 1e-3) break;
                            x -= z / xDeriv(x);
                        }
                        return x;
                    };
                return function (t) {
                    return bezCoOrd(xForT(t), 1);
                }
            };
            $['easing'][encodedFuncName] = function (x, t, b, c, d) {
                return c * polyBez([coOrdArray[0], coOrdArray[1]], [coOrdArray[2], coOrdArray[3]])(t / d) + b;
            }
        }
        return encodedFuncName;
    }

    var $WINDOW = $(window),
        $DOCUMENT = $(document),
        $HTML,
        $BODY,

        QUIRKS_FORCE = location.hash.replace('#', '') === 'quirks',
        TRANSFORMS3D = Modernizr.csstransforms3d,
        CSS3 = TRANSFORMS3D && !QUIRKS_FORCE,
        COMPAT = TRANSFORMS3D || document.compatMode === 'CSS1Compat',
        FULLSCREEN = fullScreenApi.ok,

        MOBILE = navigator.userAgent.match(/Android|webOS|iPhone|iPad|iPod|BlackBerry|Windows Phone/i),
        SLOW = !CSS3 || MOBILE,

        MS_POINTER = navigator.msPointerEnabled,

        WHEEL = "onwheel" in document.createElement("div") ? "wheel" : document.onmousewheel !== undefined ? "mousewheel" : "DOMMouseScroll",

        TOUCH_TIMEOUT = 250,
        TRANSITION_DURATION = 300,

        SCROLL_LOCK_TIMEOUT = 1400,

        AUTOPLAY_INTERVAL = 5000,
        MARGIN = 2,
        THUMB_SIZE = 64,

        WIDTH = 500,
        HEIGHT = 333,

        STAGE_FRAME_KEY = '$stageFrame',
        NAV_DOT_FRAME_KEY = '$navDotFrame',
        NAV_THUMB_FRAME_KEY = '$navThumbFrame',

        AUTO = 'auto',

        BEZIER = bez([.1, 0, .25, 1]),

        MAX_WIDTH = 1200,

        /**
         * Number of thumbnails in slide. Calculated only on setOptions and resize.
         * @type {number}
         */
        thumbsPerSlide = 1,

        OPTIONS = {

            /**
             * Set width for gallery.
             * Default value - width of first image
             * Number - set value in px
             * String - set value in quotes
             *
             */
            width: null,

            /**
             * Set min-width for gallery
             *
             */
            minwidth: null,

            /**
             * Set max-width for gallery
             *
             */
            maxwidth: '100%',

            /**
             * Set height for gallery
             * Default value - height of first image
             * Number - set value in px
             * String - set value in quotes
             *
             */
            height: null,

            /**
             * Set min-height for gallery
             *
             */
            minheight: null,

            /**
             * Set max-height for gallery
             *
             */
            maxheight: null,

            /**
             * Set proportion ratio for gallery depends of image
             *
             */
            ratio: null, // '16/9' || 500/333 || 1.5

            margin: MARGIN,

            nav: 'dots', // 'thumbs' || false
            navposition: 'bottom', // 'top'
            navwidth: null,
            thumbwidth: THUMB_SIZE,
            thumbheight: THUMB_SIZE,
            thumbmargin: MARGIN,
            thumbborderwidth: MARGIN,

            allowfullscreen: false, // true || 'native'

            transition: 'slide', // 'crossfade' || 'dissolve'
            clicktransition: null,
            transitionduration: TRANSITION_DURATION,

            captions: true,

            startindex: 0,

            loop: false,

            autoplay: false,
            stopautoplayontouch: true,

            keyboard: false,

            arrows: true,
            click: true,
            swipe: false,
            trackpad: false,

            shuffle: false,

            direction: 'ltr', // 'rtl'

            shadows: true,

            showcaption: true,

            /**
             * Set type of thumbnail navigation
             */
            navdir: 'horizontal',

            /**
             * Set configuration to show or hide arrows in thumb navigation
             */
            navarrows: true,

            /**
             * Set type of navigation. Can be thumbs or slides
             */
            navtype: 'thumbs'

        },

        KEYBOARD_OPTIONS = {
            left: true,
            right: true,
            down: false,
            up: false,
            space: false,
            home: false,
            end: false
        };

    function noop() {
    }

    function minMaxLimit(value, min, max) {
        return Math.max(isNaN(min) ? -Infinity : min, Math.min(isNaN(max) ? Infinity : max, value));
    }

    function readTransform(css, dir) {
        return css.match(/ma/) && css.match(/-?\d+(?!d)/g)[css.match(/3d/) ?
                (dir === 'vertical' ? 13 : 12) : (dir === 'vertical' ? 5 : 4)
                ]
    }

    function readPosition($el, dir) {
        if (CSS3) {
            return +readTransform($el.css('transform'), dir);
        } else {
            return +$el.css(dir === 'vertical' ? 'top' : 'left').replace('px', '');
        }
    }

    function getTranslate(pos, direction) {
        var obj = {};

        if (CSS3) {

            switch (direction) {
                case 'vertical':
                    obj.transform = 'translate3d(0, ' + (pos) + 'px,0)';
                    break;
                case 'list':
                    break;
                default :
                    obj.transform = 'translate3d(' + (pos) + 'px,0,0)';
                    break;
            }
        } else {
            direction === 'vertical' ?
                obj.top = pos :
                obj.left = pos;
        }
        return obj;
    }

    function getDuration(time) {
        return {'transition-duration': time + 'ms'};
    }

    function unlessNaN(value, alternative) {
        return isNaN(value) ? alternative : value;
    }

    function numberFromMeasure(value, measure) {
        return unlessNaN(+String(value).replace(measure || 'px', ''));
    }

    function numberFromPercent(value) {
        return /%$/.test(value) ? numberFromMeasure(value, '%') : undefined;
    }

    function numberFromWhatever(value, whole) {
        return unlessNaN(numberFromPercent(value) / 100 * whole, numberFromMeasure(value));
    }

    function measureIsValid(value) {
        return (!isNaN(numberFromMeasure(value)) || !isNaN(numberFromMeasure(value, '%'))) && value;
    }

    function getPosByIndex(index, side, margin, baseIndex) {

        return (index - (baseIndex || 0)) * (side + (margin || 0));
    }

    function getIndexByPos(pos, side, margin, baseIndex) {
        return -Math.round(pos / (side + (margin || 0)) - (baseIndex || 0));
    }

    function bindTransitionEnd($el) {
        var elData = $el.data();

        if (elData.tEnd) return;

        var el = $el[0],
            transitionEndEvent = {
                WebkitTransition: 'webkitTransitionEnd',
                MozTransition: 'transitionend',
                OTransition: 'oTransitionEnd otransitionend',
                msTransition: 'MSTransitionEnd',
                transition: 'transitionend'
            };
        addEvent(el, transitionEndEvent[Modernizr.prefixed('transition')], function (e) {
            elData.tProp && e.propertyName.match(elData.tProp) && elData.onEndFn();
        });
        elData.tEnd = true;
    }

    function afterTransition($el, property, fn, time) {
        var ok,
            elData = $el.data();

        if (elData) {
            elData.onEndFn = function () {
                if (ok) return;
                ok = true;
                clearTimeout(elData.tT);
                fn();
            };
            elData.tProp = property;

            // Passive call, just in case of fail of native transition-end event
            clearTimeout(elData.tT);
            elData.tT = setTimeout(function () {
                elData.onEndFn();
            }, time * 1.5);

            bindTransitionEnd($el);
        }
    }


    function stop($el, pos/*, _001*/) {
        var dir = $el.navdir || 'horizontal';
        if ($el.length) {
            var elData = $el.data();
            if (CSS3) {
                $el.css(getDuration(0));
                elData.onEndFn = noop;
                clearTimeout(elData.tT);
            } else {
                $el.stop();
            }
            var lockedPos = getNumber(pos, function () {
                return readPosition($el, dir);
            });

            $el.css(getTranslate(lockedPos, dir/*, _001*/));//.width(); // `.width()` for reflow
            return lockedPos;
        }
    }

    function getNumber() {
        var number;
        for (var _i = 0, _l = arguments.length; _i < _l; _i++) {
            number = _i ? arguments[_i]() : arguments[_i];
            if (typeof number === 'number') {
                break;
            }
        }

        return number;
    }

    function edgeResistance(pos, edge) {
        return Math.round(pos + ((edge - pos) / 1.5));
    }

    function getProtocol() {
        getProtocol.p = getProtocol.p || (location.protocol === 'https:' ? 'https://' : 'http://');
        return getProtocol.p;
    }

    function parseHref(href) {
        var a = document.createElement('a');
        a.href = href;
        return a;
    }

    function findVideoId(href, forceVideo) {
        if (typeof href !== 'string') return href;
        href = parseHref(href);

        var id,
            type;

        if (href.host.match(/youtube\.com/) && href.search) {
            //.log();
            id = href.search.split('v=')[1];
            if (id) {
                var ampersandPosition = id.indexOf('&');
                if (ampersandPosition !== -1) {
                    id = id.substring(0, ampersandPosition);
                }
                type = 'youtube';
            }
        } else if (href.host.match(/youtube\.com|youtu\.be/)) {
            id = href.pathname.replace(/^\/(embed\/|v\/)?/, '').replace(/\/.*/, '');
            type = 'youtube';
        } else if (href.host.match(/vimeo\.com/)) {
            type = 'vimeo';
            id = href.pathname.replace(/^\/(video\/)?/, '').replace(/\/.*/, '');
        }

        if ((!id || !type) && forceVideo) {
            id = href.href;
            type = 'custom';
        }

        return id ? {id: id, type: type, s: href.search.replace(/^\?/, ''), p: getProtocol()} : false;
    }

    function getVideoThumbs(dataFrame, data, fotorama) {
        var img, thumb, video = dataFrame.video;
        if (video.type === 'youtube') {
            thumb = getProtocol() + 'img.youtube.com/vi/' + video.id + '/default.jpg';
            img = thumb.replace(/\/default.jpg$/, '/hqdefault.jpg');
            dataFrame.thumbsReady = true;
        } else if (video.type === 'vimeo') {
            $.ajax({
                url: getProtocol() + 'vimeo.com/api/v2/video/' + video.id + '.json',
                dataType: 'jsonp',
                success: function (json) {
                    dataFrame.thumbsReady = true;
                    updateData(data, {
                        img: json[0].thumbnail_large,
                        thumb: json[0].thumbnail_small
                    }, dataFrame.i, fotorama);
                }
            });
        } else {
            dataFrame.thumbsReady = true;
        }

        return {
            img: img,
            thumb: thumb
        }
    }

    function updateData(data, _dataFrame, i, fotorama) {
        for (var _i = 0, _l = data.length; _i < _l; _i++) {
            var dataFrame = data[_i];

            if (dataFrame.i === i && dataFrame.thumbsReady) {
                var clear = {videoReady: true};
                clear[STAGE_FRAME_KEY] = clear[NAV_THUMB_FRAME_KEY] = clear[NAV_DOT_FRAME_KEY] = false;

                fotorama.splice(_i, 1, $.extend(
                    {},
                    dataFrame,
                    clear,
                    _dataFrame
                ));

                break;
            }
        }
    }

    function getDataFromHtml($el) {
        var data = [];

        function getDataFromImg($img, imgData, checkVideo) {
            var $child = $img.children('img').eq(0),
                _imgHref = $img.attr('href'),
                _imgSrc = $img.attr('src'),
                _thumbSrc = $child.attr('src'),
                _video = imgData.video,
                video = checkVideo ? findVideoId(_imgHref, _video === true) : false;

            if (video) {
                _imgHref = false;
            } else {
                video = _video;
            }

            getDimensions($img, $child, $.extend(imgData, {
                video: video,
                img: imgData.img || _imgHref || _imgSrc || _thumbSrc,
                thumb: imgData.thumb || _thumbSrc || _imgSrc || _imgHref
            }));
        }

        function getDimensions($img, $child, imgData) {
            var separateThumbFLAG = imgData.thumb && imgData.img !== imgData.thumb,
                width = numberFromMeasure(imgData.width || $img.attr('width')),
                height = numberFromMeasure(imgData.height || $img.attr('height'));

            $.extend(imgData, {
                width: width,
                height: height,
                thumbratio: getRatio(imgData.thumbratio || (numberFromMeasure(imgData.thumbwidth || ($child && $child.attr('width')) || separateThumbFLAG || width) / numberFromMeasure(imgData.thumbheight || ($child && $child.attr('height')) || separateThumbFLAG || height)))
            });
        }

        $el.children().each(function () {
            var $this = $(this),
                dataFrame = optionsToLowerCase($.extend($this.data(), {id: $this.attr('id')}));
            if ($this.is('a, img')) {
                getDataFromImg($this, dataFrame, true);
            } else if (!$this.is(':empty')) {
                getDimensions($this, null, $.extend(dataFrame, {
                    html: this,
                    _html: $this.html() // Because of IE
                }));
            } else return;

            data.push(dataFrame);
        });

        return data;
    }

    function isHidden(el) {
        return el.offsetWidth === 0 && el.offsetHeight === 0;
    }

    function isDetached(el) {
        return !$.contains(document.documentElement, el);
    }

    function waitFor(test, fn, timeout, i) {
        if (!waitFor.i) {
            waitFor.i = 1;
            waitFor.ii = [true];
        }

        i = i || waitFor.i;

        if (typeof waitFor.ii[i] === 'undefined') {
            waitFor.ii[i] = true;
        }

        if (test()) {
            fn();
        } else {
            waitFor.ii[i] && setTimeout(function () {
                waitFor.ii[i] && waitFor(test, fn, timeout, i);
            }, timeout || 100);
        }

        return waitFor.i++;
    }

    waitFor.stop = function (i) {
        waitFor.ii[i] = false;
    };

    function fit($el, measuresToFit) {
        var elData = $el.data(),
            measures = elData.measures;

        if (measures && (!elData.l ||
            elData.l.W !== measures.width ||
            elData.l.H !== measures.height ||
            elData.l.r !== measures.ratio ||
            elData.l.w !== measuresToFit.w ||
            elData.l.h !== measuresToFit.h)) {

            var height = minMaxLimit(measuresToFit.h, 0, measures.height),
                width = height * measures.ratio;

            UTIL.setRatio($el, width, height);

            elData.l = {
                W: measures.width,
                H: measures.height,
                r: measures.ratio,
                w: measuresToFit.w,
                h: measuresToFit.h
            };
        }

        return true;
    }

    function setStyle($el, style) {
        var el = $el[0];
        if (el.styleSheet) {
            el.styleSheet.cssText = style;
        } else {
            $el.html(style);
        }
    }

    function findShadowEdge(pos, min, max, dir) {
        return min === max ? false :
            dir === 'vertical' ?
                (pos <= min ? 'top' : pos >= max ? 'bottom' : 'top bottom') :
                (pos <= min ? 'left' : pos >= max ? 'right' : 'left right');
    }

    function smartClick($el, fn, _options) {
        _options = _options || {};

        $el.each(function () {
            var $this = $(this),
                thisData = $this.data(),
                startEvent;

            if (thisData.clickOn) return;

            thisData.clickOn = true;

            $.extend(touch($this, {
                onStart: function (e) {
                    startEvent = e;
                    (_options.onStart || noop).call(this, e);
                },
                onMove: _options.onMove || noop,
                onTouchEnd: _options.onTouchEnd || noop,
                onEnd: function (result) {
                    if (result.moved) return;
                    fn.call(this, startEvent);
                }
            }), {noMove: true});
        });
    }

    function div(classes, child) {
        return '<div class="' + classes + '">' + (child || '') + '</div>';
    }


    /**
     * Function transforming into valid classname
     * @param className - name of the class
     * @returns {string} - dom format of class name
     */
    function cls(className) {
        return "." + className;
    }

    /**
     *
     * @param {json-object} videoItem Parsed object from data.video item or href from link a in input dates
     * @returns {string} DOM view of video iframe
     */
    function createVideoFrame(videoItem) {
        var frame = '<iframe src="' + videoItem.p + videoItem.type + '.com/embed/' + videoItem.id + '" frameborder="0" allowfullscreen></iframe>';
        return frame;
    }

// Fisher–Yates Shuffle
// http://bost.ocks.org/mike/shuffle/
    function shuffle(array) {
        // While there remain elements to shuffle
        var l = array.length;
        while (l) {
            // Pick a remaining element
            var i = Math.floor(Math.random() * l--);

            // And swap it with the current element
            var t = array[l];
            array[l] = array[i];
            array[i] = t;
        }

        return array;
    }

    function clone(array) {
        return Object.prototype.toString.call(array) == '[object Array]'
            && $.map(array, function (frame) {
                return $.extend({}, frame);
            });
    }

    function lockScroll($el, left, top) {
        $el
            .scrollLeft(left || 0)
            .scrollTop(top || 0);
    }

    function optionsToLowerCase(options) {
        if (options) {
            var opts = {};
            $.each(options, function (key, value) {
                opts[key.toLowerCase()] = value;
            });

            return opts;
        }
    }

    function getRatio(_ratio) {
        if (!_ratio) return;
        var ratio = +_ratio;
        if (!isNaN(ratio)) {
            return ratio;
        } else {
            ratio = _ratio.split('/');
            return +ratio[0] / +ratio[1] || undefined;
        }
    }

    function addEvent(el, e, fn, bool) {
        if (!e) return;
        el.addEventListener ? el.addEventListener(e, fn, !!bool) : el.attachEvent('on' + e, fn);
    }

    /**
     *
     * @param position guess position for navShaft
     * @param restriction object contains min and max values for position
     * @returns {*} filtered value of position
     */
    function validateRestrictions(position, restriction) {
        if (position > restriction.max) {
            position = restriction.max;
        } else {
            if (position < restriction.min) {
                position = restriction.min;
            }
        }
        return position;
    }

    function validateSlidePos(opt, navShaftTouchTail, guessIndex, offsetNav, $guessNavFrame, $navWrap, dir) {
        var position,
            size,
            wrapSize;
        if (dir === 'horizontal') {
            size = opt.thumbwidth;
            wrapSize = $navWrap.width();
        } else {
            size = opt.thumbheight;
            wrapSize = $navWrap.height();
        }
        if ( (size + opt.margin) * (guessIndex + 1) >= (wrapSize - offsetNav) ) {
            if (dir === 'horizontal') {
                position = -$guessNavFrame.position().left;
            } else {
                position = -$guessNavFrame.position().top;
            }
        } else {
            if ((size + opt.margin) * (guessIndex) <= Math.abs(offsetNav)) {
                if (dir === 'horizontal') {
                    position = -$guessNavFrame.position().left + wrapSize - (size + opt.margin);
                } else {
                    position = -$guessNavFrame.position().top + wrapSize - (size + opt.margin);
                }
            } else {
                position = offsetNav;
            }
        }
        position = validateRestrictions(position, navShaftTouchTail);

        return position || 0;
    }

    function elIsDisabled(el) {
        return !!el.getAttribute('disabled');
    }

    function disableAttr(FLAG, disable) {
        if (disable) {
            return {disabled: FLAG};
        } else {
            return {tabindex: FLAG * -1 + '', disabled: FLAG};

        }
    }

    function addEnterUp(el, fn) {
        addEvent(el, 'keyup', function (e) {
            elIsDisabled(el) || e.keyCode == 13 && fn.call(el, e);
        });
    }

    function addFocus(el, fn) {
        addEvent(el, 'focus', el.onfocusin = function (e) {
            fn.call(el, e);
        }, true);
    }

    function stopEvent(e, stopPropagation) {
        e.preventDefault ? e.preventDefault() : (e.returnValue = false);
        stopPropagation && e.stopPropagation && e.stopPropagation();
    }

    function getDirectionSign(forward) {
        return forward ? '>' : '<';
    }

    var UTIL = (function () {

        function setRatioClass($el, wh, ht) {
            var rateImg = wh / ht;

            if (rateImg <= 1) {
                $el.parent().removeClass(horizontalImageClass);
                $el.parent().addClass(verticalImageClass);
            } else {
                $el.parent().removeClass(verticalImageClass);
                $el.parent().addClass(horizontalImageClass);
            }
        }

        /**
         * Set specific attribute in thumbnail template
         * @param $frame DOM item of specific thumbnail
         * @param value Value which must be setted into specific attribute
         * @param searchAttr Name of attribute where value must be included
         */
        function setThumbAttr($frame, value, searchAttr) {
            var attr = searchAttr;

            if (!$frame.attr(attr) && $frame.attr(attr) !== undefined) {
                $frame.attr(attr, value);
            }

            if ($frame.find("[" + attr + "]").length) {
                $frame.find("[" + attr + "]")
                    .each(function () {
                        $(this).attr(attr, value);
                    });
            }
        }

        /**
         * Method describe behavior need to render caption on preview or not
         * @param frameItem specific item from data
         * @param isExpected {bool} if items with caption need render them or not
         * @returns {boolean} if true then caption should be rendered
         */
        function isExpectedCaption(frameItem, isExpected, undefined) {
            var expected = false,
                frameExpected;

            frameItem.showCaption === undefined || frameItem.showCaption === true ? frameExpected = true : frameExpected = false;

            if (!isExpected) {
                return false;
            }

            if (frameItem.caption && frameExpected) {
                expected = true;
            }

            return expected;
        }

        return {
            setRatio: setRatioClass,
            setThumbAttr: setThumbAttr,
            isExpectedCaption: isExpectedCaption
        };

    }(UTIL || {}, jQuery));

    function slide($el, options) {
        var elData = $el.data(),
            elPos = Math.round(options.pos),
            onEndFn = function () {
                if (elData && elData.sliding) {
                    elData.sliding = false;
                }
                (options.onEnd || noop)();
            };

        if (typeof options.overPos !== 'undefined' && options.overPos !== options.pos) {
            elPos = options.overPos;
        }

        var translate = $.extend(getTranslate(elPos, options.direction), options.width && {width: options.width}, options.height && {height: options.height});
        if (elData && elData.sliding) {
            elData.sliding = true;
        }

        if (CSS3) {
            $el.css($.extend(getDuration(options.time), translate));

            if (options.time > 10) {
                afterTransition($el, 'transform', onEndFn, options.time);
            } else {
                onEndFn();
            }
        } else {
            $el.stop().animate(translate, options.time, BEZIER, onEndFn);
        }
    }

    function fade($el1, $el2, $frames, options, fadeStack, chain) {
        var chainedFLAG = typeof chain !== 'undefined';
        if (!chainedFLAG) {
            fadeStack.push(arguments);
            Array.prototype.push.call(arguments, fadeStack.length);
            if (fadeStack.length > 1) return;
        }

        $el1 = $el1 || $($el1);
        $el2 = $el2 || $($el2);

        var _$el1 = $el1[0],
            _$el2 = $el2[0],
            crossfadeFLAG = options.method === 'crossfade',
            onEndFn = function () {
                if (!onEndFn.done) {
                    onEndFn.done = true;
                    var args = (chainedFLAG || fadeStack.shift()) && fadeStack.shift();
                    args && fade.apply(this, args);
                    (options.onEnd || noop)(!!args);
                }
            },
            time = options.time / (chain || 1);

        $frames.removeClass(fadeRearClass + ' ' + fadeFrontClass);

        $el1
            .stop()
            .addClass(fadeRearClass);
        $el2
            .stop()
            .addClass(fadeFrontClass);

        crossfadeFLAG && _$el2 && $el1.fadeTo(0, 0);

        $el1.fadeTo(crossfadeFLAG ? time : 0, 1, crossfadeFLAG && onEndFn);
        $el2.fadeTo(time, 0, onEndFn);

        (_$el1 && crossfadeFLAG) || _$el2 || onEndFn();
    }

    var lastEvent,
        moveEventType,
        preventEvent,
        preventEventTimeout,
        dragDomEl;

    function extendEvent(e) {
        var touch = (e.touches || [])[0] || e;
        e._x = touch.pageX;
        e._y = touch.clientY;
        e._now = $.now();
    }

    function touch($el, options) {
        var el = $el[0],
            tail = {},
            touchEnabledFLAG,
            startEvent,
            $target,
            controlTouch,
            touchFLAG,
            targetIsSelectFLAG,
            targetIsLinkFlag,
            tolerance,
            moved;

        function onStart(e) {
            $target = $(e.target);
            tail.checked = targetIsSelectFLAG = targetIsLinkFlag = moved = false;

            if (touchEnabledFLAG
                || tail.flow
                || (e.touches && e.touches.length > 1)
                || e.which > 1
                || (lastEvent && lastEvent.type !== e.type && preventEvent)
                || (targetIsSelectFLAG = options.select && $target.is(options.select, el))) return targetIsSelectFLAG;

            touchFLAG = e.type === 'touchstart';
            targetIsLinkFlag = $target.is('a, a *', el);
            controlTouch = tail.control;

            tolerance = (tail.noMove || tail.noSwipe || controlTouch) ? 16 : !tail.snap ? 4 : 0;

            extendEvent(e);

            startEvent = lastEvent = e;
            moveEventType = e.type.replace(/down|start/, 'move').replace(/Down/, 'Move');

            (options.onStart || noop).call(el, e, {control: controlTouch, $target: $target});

            touchEnabledFLAG = tail.flow = true;

            if (!touchFLAG || tail.go) stopEvent(e);
        }

        function onMove(e) {
            if ((e.touches && e.touches.length > 1)
                || (MS_POINTER && !e.isPrimary)
                || moveEventType !== e.type
                || !touchEnabledFLAG) {
                touchEnabledFLAG && onEnd();
                (options.onTouchEnd || noop)();
                return;
            }

            extendEvent(e);

            var xDiff = Math.abs(e._x - startEvent._x), // opt _x → _pageX
                yDiff = Math.abs(e._y - startEvent._y),
                xyDiff = xDiff - yDiff,
                xWin = (tail.go || tail.x || xyDiff >= 0) && !tail.noSwipe,
                yWin = xyDiff < 0;

            stopEvent(e);
            (options.onMove || noop).call(el, e, {touch: touchFLAG});

            if (!moved && Math.sqrt(Math.pow(xDiff, 2) + Math.pow(yDiff, 2)) > tolerance) {
                moved = true;
            }

            tail.checked = tail.checked || xWin || yWin;
        }

        function onEnd(e) {
            (options.onTouchEnd || noop)();

            var _touchEnabledFLAG = touchEnabledFLAG;
            tail.control = touchEnabledFLAG = false;

            if (_touchEnabledFLAG) {
                tail.flow = false;
            }

            if (!_touchEnabledFLAG || (targetIsLinkFlag && !tail.checked)) return;

            e && stopEvent(e);

            preventEvent = true;
            clearTimeout(preventEventTimeout);
            preventEventTimeout = setTimeout(function () {
                preventEvent = false;
            }, 1000);

            (options.onEnd || noop).call(el, {
                moved: moved,
                $target: $target,
                control: controlTouch,
                touch: touchFLAG,
                startEvent: startEvent,
                aborted: !e || e.type === 'MSPointerCancel'
            });
        }

        function onOtherStart() {
            if (tail.flow) return;
            tail.flow = true;
        }

        function onOtherEnd() {
            if (!tail.flow) return;
            tail.flow = false;
        }

        if (MS_POINTER) {
            addEvent(el, 'MSPointerDown', onStart);
            addEvent(document, 'MSPointerMove', onMove);
            addEvent(document, 'MSPointerCancel', onEnd);
            addEvent(document, 'MSPointerUp', onEnd);
        } else {
            addEvent(el, 'touchstart', onStart);
            addEvent(el, 'touchmove', onMove);
            addEvent(el, 'touchend', onEnd);

            addEvent(document, 'touchstart', onOtherStart);
            addEvent(document, 'touchend', onOtherEnd);
            addEvent(document, 'touchcancel', onOtherEnd);

            $WINDOW.on('scroll', onOtherEnd);

            $el.on('mousedown', onStart);
            $DOCUMENT
                .on('mousemove', onMove)
                .on('mouseup', onEnd);
        }
        if (Modernizr.touch) {
            dragDomEl = 'a';
        } else {
            dragDomEl = 'div';
        }
        $el.on('click', dragDomEl, function (e) {
            tail.checked && stopEvent(e);
        });

        return tail;
    }

    function moveOnTouch($el, options) {
        var el = $el[0],
            elData = $el.data(),
            tail = {},
            startCoo,
            coo,
            startElPos,
            moveElPos,
            edge,
            moveTrack,
            startTime,
            endTime,
            min,
            max,
            snap,
            dir,
            slowFLAG,
            controlFLAG,
            moved,
            tracked;

        function startTracking(e, noStop) {
            tracked = true;
            startCoo = coo = (dir === 'vertical') ? e._y : e._x;
            startTime = e._now;

            moveTrack = [
                [startTime, startCoo]
            ];

            startElPos = moveElPos = tail.noMove || noStop ? 0 : stop($el, (options.getPos || noop)()/*, options._001*/);

            (options.onStart || noop).call(el, e);
        }

        function onStart(e, result) {
            min = tail.min;
            max = tail.max;
            snap = tail.snap,
                dir = tail.direction || 'horizontal',
                $el.navdir = dir;

            slowFLAG = e.altKey;
            tracked = moved = false;

            controlFLAG = result.control;

            if (!controlFLAG && !elData.sliding) {
                startTracking(e);
            }
        }

        function onMove(e, result) {
            if (!tail.noSwipe) {
                if (!tracked) {
                    startTracking(e);
                }
                coo = (dir === 'vertical') ? e._y : e._x;

                moveTrack.push([e._now, coo]);

                moveElPos = startElPos - (startCoo - coo);

                edge = findShadowEdge(moveElPos, min, max, dir);

                if (moveElPos <= min) {
                    moveElPos = edgeResistance(moveElPos, min);
                } else if (moveElPos >= max) {
                    moveElPos = edgeResistance(moveElPos, max);
                }

                if (!tail.noMove) {
                    $el.css(getTranslate(moveElPos, dir));
                    if (!moved) {
                        moved = true;
                        // only for mouse
                        result.touch || MS_POINTER || $el.addClass(grabbingClass);
                    }

                    (options.onMove || noop).call(el, e, {pos: moveElPos, edge: edge});
                }
            }
        }

        function onEnd(result) {
            if (tail.noSwipe && result.moved) return;

            if (!tracked) {
                startTracking(result.startEvent, true);
            }

            result.touch || MS_POINTER || $el.removeClass(grabbingClass);

            endTime = $.now();

            var _backTimeIdeal = endTime - TOUCH_TIMEOUT,
                _backTime,
                _timeDiff,
                _timeDiffLast,
                backTime = null,
                backCoo,
                virtualPos,
                limitPos,
                newPos,
                overPos,
                time = TRANSITION_DURATION,
                speed,
                friction = options.friction;

            for (var _i = moveTrack.length - 1; _i >= 0; _i--) {
                _backTime = moveTrack[_i][0];
                _timeDiff = Math.abs(_backTime - _backTimeIdeal);
                if (backTime === null || _timeDiff < _timeDiffLast) {
                    backTime = _backTime;
                    backCoo = moveTrack[_i][1];
                } else if (backTime === _backTimeIdeal || _timeDiff > _timeDiffLast) {
                    break;
                }
                _timeDiffLast = _timeDiff;
            }

            newPos = minMaxLimit(moveElPos, min, max);

            var cooDiff = backCoo - coo,
                forwardFLAG = cooDiff >= 0,
                timeDiff = endTime - backTime,
                longTouchFLAG = timeDiff > TOUCH_TIMEOUT,
                swipeFLAG = !longTouchFLAG && moveElPos !== startElPos && newPos === moveElPos;

            if (snap) {
                newPos = minMaxLimit(Math[swipeFLAG ? (forwardFLAG ? 'floor' : 'ceil') : 'round'](moveElPos / snap) * snap, min, max);
                min = max = newPos;
            }

            if (swipeFLAG && (snap || newPos === moveElPos)) {
                speed = -(cooDiff / timeDiff);
                time *= minMaxLimit(Math.abs(speed), options.timeLow, options.timeHigh);
                virtualPos = Math.round(moveElPos + speed * time / friction);

                if (!snap) {
                    newPos = virtualPos;
                }

                if (!forwardFLAG && virtualPos > max || forwardFLAG && virtualPos < min) {
                    limitPos = forwardFLAG ? min : max;
                    overPos = virtualPos - limitPos;
                    if (!snap) {
                        newPos = limitPos;
                    }
                    overPos = minMaxLimit(newPos + overPos * .03, limitPos - 50, limitPos + 50);
                    time = Math.abs((moveElPos - overPos) / (speed / friction));
                }
            }

            time *= slowFLAG ? 10 : 1;

            (options.onEnd || noop).call(el, $.extend(result, {
                moved: result.moved || longTouchFLAG && snap,
                pos: moveElPos,
                newPos: newPos,
                overPos: overPos,
                time: time,
                dir: dir
            }));
        }

        tail = $.extend(touch(options.$wrap, $.extend({}, options, {
            onStart: onStart,
            onMove: onMove,
            onEnd: onEnd
        })), tail);

        return tail;
    }

    function wheel($el, options) {
        var el = $el[0],
            lockFLAG,
            lastDirection,
            lastNow,
            tail = {
                prevent: {}
            };

        addEvent(el, WHEEL, function (e) {
            var yDelta = e.wheelDeltaY || -1 * e.deltaY || 0,
                xDelta = e.wheelDeltaX || -1 * e.deltaX || 0,
                xWin = Math.abs(xDelta) && !Math.abs(yDelta),
                direction = getDirectionSign(xDelta < 0),
                sameDirection = lastDirection === direction,
                now = $.now(),
                tooFast = now - lastNow < TOUCH_TIMEOUT;

            lastDirection = direction;
            lastNow = now;

            if (!xWin || !tail.ok || tail.prevent[direction] && !lockFLAG) {
                return;
            } else {
                stopEvent(e, true);
                if (lockFLAG && sameDirection && tooFast) {
                    return;
                }
            }

            if (options.shift) {
                lockFLAG = true;
                clearTimeout(tail.t);
                tail.t = setTimeout(function () {
                    lockFLAG = false;
                }, SCROLL_LOCK_TIMEOUT);
            }

            (options.onEnd || noop)(e, options.shift ? direction : xDelta);

        });

        return tail;
    }

    jQuery.Fotorama = function ($fotorama, opts) {
        $HTML = $('html');
        $BODY = $('body');

        var that = this,
            stamp = $.now(),
            stampClass = _fotoramaClass + stamp,
            fotorama = $fotorama[0],
            data,
            dataFrameCount = 1,
            fotoramaData = $fotorama.data(),
            size,

            $style = $('<style></style>'),

            $anchor = $(div(hiddenClass)),
            $wrap = $fotorama.find(cls(wrapClass)),
            $stage = $wrap.find(cls(stageClass)),
            stage = $stage[0],

            $stageShaft = $fotorama.find(cls(stageShaftClass)),
            $stageFrame = $(),
            $arrPrev = $fotorama.find(cls(arrPrevClass)),
            $arrNext = $fotorama.find(cls(arrNextClass)),
            $arrs = $fotorama.find(cls(arrClass)),
            $navWrap = $fotorama.find(cls(navWrapClass)),
            $nav = $navWrap.find(cls(navClass)),
            $navShaft = $nav.find(cls(navShaftClass)),
            $navFrame,
            $navDotFrame = $(),
            $navThumbFrame = $(),

            stageShaftData = $stageShaft.data(),
            navShaftData = $navShaft.data(),

            $thumbBorder = $fotorama.find(cls(thumbBorderClass)),
            $thumbArrLeft = $fotorama.find(cls(thumbArrLeft)),
            $thumbArrRight = $fotorama.find(cls(thumbArrRight)),

            $fullscreenIcon = $fotorama.find(cls(fullscreenIconClass)),
            fullscreenIcon = $fullscreenIcon[0],
            $videoPlay = $(div(videoPlayClass)),
            $videoClose = $fotorama.find(cls(videoCloseClass)),
            videoClose = $videoClose[0],

<<<<<<< HEAD
            $spinner = $fotorama.find('.fotorama_spin'),
=======
            $spinner = $fotorama.find(cls(fotoramaSpinnerClass)),
>>>>>>> 20aef946

            $videoPlaying,

            activeIndex = false,
            activeFrame,
            activeIndexes,
            repositionIndex,
            dirtyIndex,
            lastActiveIndex,
            prevIndex,
            nextIndex,
            nextAutoplayIndex,
            startIndex,

            o_loop,
            o_nav,
            o_navThumbs,
            o_navTop,
            o_allowFullScreen,
            o_nativeFullScreen,
            o_fade,
            o_thumbSide,
            o_thumbSide2,
            o_transitionDuration,
            o_transition,
            o_shadows,
            o_rtl,
            o_keyboard,
            lastOptions = {},

            measures = {},
            measuresSetFLAG,

            stageShaftTouchTail = {},
            stageWheelTail = {},
            navShaftTouchTail = {},
            navWheelTail = {},

            scrollTop,
            scrollLeft,

            showedFLAG,
            pausedAutoplayFLAG,
            stoppedAutoplayFLAG,

            toDeactivate = {},
            toDetach = {},

            measuresStash,

            touchedFLAG,

            hoverFLAG,

            navFrameKey,
            stageLeft = 0,

            fadeStack = [];

        $wrap[STAGE_FRAME_KEY] = $('<div class="' + stageFrameClass + '"></div>');
        $wrap[NAV_THUMB_FRAME_KEY] = $($.Fotorama.jst.thumb());
        $wrap[NAV_DOT_FRAME_KEY] = $($.Fotorama.jst.dots());

        toDeactivate[STAGE_FRAME_KEY] = [];
        toDeactivate[NAV_THUMB_FRAME_KEY] = [];
        toDeactivate[NAV_DOT_FRAME_KEY] = [];
        toDetach[STAGE_FRAME_KEY] = {};

        $wrap.addClass(CSS3 ? wrapCss3Class : wrapCss2Class);

        fotoramaData.fotorama = this;

        /**
         * Search video items in incomming data and transform object for video layout.
         *
         */
        function checkForVideo() {
            $.each(data, function (i, dataFrame) {
                if (!dataFrame.i) {
                    dataFrame.i = dataFrameCount++;
                    var video = findVideoId(dataFrame.video, true);
                    if (video) {
                        var thumbs = {};
                        dataFrame.video = video;
                        if (!dataFrame.img && !dataFrame.thumb) {
                            thumbs = getVideoThumbs(dataFrame, data, that);
                        } else {
                            dataFrame.thumbsReady = true;
                        }
                        updateData(data, {img: thumbs.img, thumb: thumbs.thumb}, dataFrame.i, that);
                    }
                }
            });
        }

        function allowKey(key) {
            return o_keyboard[key];
        }

        function setStagePosition() {
            if ($stage !== undefined) {

                if (opts.navdir == 'vertical') {
                    var padding = opts.thumbwidth + opts.thumbmargin;

                    $stage.css('left', padding);
                    $arrNext.css('right', padding);
                    $fullscreenIcon.css('right', padding);
                    $wrap.css('width', $wrap.css('width') + padding);
                    $stageShaft.css('max-width', $wrap.width() - padding);
                } else {
                    $stage.css('left', '');
                    $arrNext.css('right', '');
                    $fullscreenIcon.css('right', '');
                    $wrap.css('width', $wrap.css('width') + padding);
                    $stageShaft.css('max-width', '');
                }
            }
        }

        function bindGlobalEvents(FLAG) {
            var keydownCommon = 'keydown.' + _fotoramaClass,
                localStamp = _fotoramaClass + stamp,
                keydownLocal = 'keydown.' + localStamp,
                keyupLocal = 'keyup.' + localStamp,
                resizeLocal = 'resize.' + localStamp + ' ' + 'orientationchange.' + localStamp,
                showParams;

            if (FLAG) {
                $DOCUMENT
                    .on(keydownLocal, function (e) {
                        var catched,
                            index;

                        if ($videoPlaying && e.keyCode === 27) {
                            catched = true;
                            unloadVideo($videoPlaying, true, true);
                        } else if (that.fullScreen || (opts.keyboard && !that.index)) {
                            if (e.keyCode === 27) {
                                catched = true;
                                that.cancelFullScreen();
                            } else if ((e.shiftKey && e.keyCode === 32 && allowKey('space')) || (e.keyCode === 37 && allowKey('left')) || (e.keyCode === 38 && allowKey('up'))) {
                                that.longPress.progress();
                                index = '<';
                            } else if ((e.keyCode === 32 && allowKey('space')) || (e.keyCode === 39 && allowKey('right')) || (e.keyCode === 40 && allowKey('down'))) {
                                that.longPress.progress();
                                index = '>';
                            } else if (e.keyCode === 36 && allowKey('home')) {
                                that.longPress.progress();
                                index = '<<';
                            } else if (e.keyCode === 35 && allowKey('end')) {
                                that.longPress.progress();
                                index = '>>';
                            }
                        }

                        (catched || index) && stopEvent(e);
                        showParams = {index: index, slow: e.altKey, user: true};
                        index && (that.longPress.inProgress ?
                            that.showWhileLongPress(showParams) :
                            that.show(showParams));
                    });

                if (FLAG) {
                    $DOCUMENT
                        .on(keyupLocal, function (e) {
                            if (that.longPress.inProgress) {
                                that.showEndLongPress({user: true});
                            }
                            that.longPress.reset();
                        });
                }

                if (!that.index) {
                    $DOCUMENT
                        .off(keydownCommon)
                        .on(keydownCommon, 'textarea, input, select', function (e) {
                            !$BODY.hasClass(_fullscreenClass) && e.stopPropagation();
                        });
                }

                $WINDOW.on(resizeLocal, that.resize);
            } else {
                $DOCUMENT.off(keydownLocal);
                $WINDOW.off(resizeLocal);
            }
        }

        function appendElements(FLAG) {
            if (FLAG === appendElements.f) return;

            if (FLAG) {
                $fotorama
                    .addClass(_fotoramaClass + ' ' + stampClass)
                    .before($anchor)
                    .before($style);
                addInstance(that);
            } else {
                $anchor.detach();
                $style.detach();
                $fotorama
                    .html(fotoramaData.urtext)
                    .removeClass(stampClass);

                hideInstance(that);
            }

            bindGlobalEvents(FLAG);
            appendElements.f = FLAG;
        }

        /**
         * Set and install data from incomming @param {JSON} options or takes data attr from data-"name"=... values.
         */
        function setData() {
            data = that.data = data || clone(opts.data) || getDataFromHtml($fotorama);
            size = that.size = data.length;

            ready.ok && opts.shuffle && shuffle(data);

            checkForVideo();

            activeIndex = limitIndex(activeIndex);

            size && appendElements(true);
        }

        function stageNoMove() {
            var _noMove = size < 2 || $videoPlaying;
            stageShaftTouchTail.noMove = _noMove || o_fade;
            stageShaftTouchTail.noSwipe = _noMove || !opts.swipe;

            !o_transition && $stageShaft.toggleClass(grabClass, !opts.click && !stageShaftTouchTail.noMove && !stageShaftTouchTail.noSwipe);
            MS_POINTER && $wrap.toggleClass(wrapPanYClass, !stageShaftTouchTail.noSwipe);
        }

        function setAutoplayInterval(interval) {
            if (interval === true) interval = '';
            opts.autoplay = Math.max(+interval || AUTOPLAY_INTERVAL, o_transitionDuration * 1.5);
        }

        function updateThumbArrow(opt) {
            if (opt.navarrows && opt.nav === 'thumbs') {
                $thumbArrLeft.show();
                $thumbArrRight.show();
            } else {
                $thumbArrLeft.hide();
                $thumbArrRight.hide();
            }

        }

        function getThumbsInSlide($el, opts) {
            return Math.floor($wrap.width() / (opts.thumbwidth + opts.thumbmargin));
        }

        /**
         * Options on the fly
         * */
        function setOptions() {
            if (!opts.nav || opts.nav === 'dots') {
                opts.navdir = 'horizontal'
            }

            that.options = opts = optionsToLowerCase(opts);
            thumbsPerSlide = getThumbsInSlide($wrap, opts);

            o_fade = (opts.transition === 'crossfade' || opts.transition === 'dissolve');

            o_loop = opts.loop && (size > 2 || (o_fade && (!o_transition || o_transition !== 'slide')));

            o_transitionDuration = +opts.transitionduration || TRANSITION_DURATION;

            o_rtl = opts.direction === 'rtl';

            o_keyboard = $.extend({}, opts.keyboard && KEYBOARD_OPTIONS, opts.keyboard);
            updateThumbArrow(opts);
            var classes = {add: [], remove: []};

            function addOrRemoveClass(FLAG, value) {
                classes[FLAG ? 'add' : 'remove'].push(value);
            }

            if (size > 1) {
                o_nav = opts.nav;
                o_navTop = opts.navposition === 'top';
                classes.remove.push(selectClass);

                $arrs.toggle(opts.arrows);
            } else {
                o_nav = false;
                $arrs.hide();
            }

            arrsUpdate();
            stageWheelUpdate();
            thumbArrUpdate();
            if (opts.autoplay) setAutoplayInterval(opts.autoplay);

            o_thumbSide = numberFromMeasure(opts.thumbwidth) || THUMB_SIZE;
            o_thumbSide2 = numberFromMeasure(opts.thumbheight) || THUMB_SIZE;

            stageWheelTail.ok = navWheelTail.ok = opts.trackpad && !SLOW;

            stageNoMove();

            extendMeasures(opts, [measures]);

            o_navThumbs = o_nav === 'thumbs';

            if ($navWrap.filter(':hidden') && !!o_nav) {
                $navWrap.show();
            }
            if (o_navThumbs) {
                frameDraw(size, 'navThumb');

                $navFrame = $navThumbFrame;
                navFrameKey = NAV_THUMB_FRAME_KEY;

                setStyle($style, $.Fotorama.jst.style({
                    w: o_thumbSide,
                    h: o_thumbSide2,
                    b: opts.thumbborderwidth,
                    m: opts.thumbmargin,
                    s: stamp,
                    q: !COMPAT
                }));

                $nav
                    .addClass(navThumbsClass)
                    .removeClass(navDotsClass);
            } else if (o_nav === 'dots') {
                frameDraw(size, 'navDot');

                $navFrame = $navDotFrame;
                navFrameKey = NAV_DOT_FRAME_KEY;

                $nav
                    .addClass(navDotsClass)
                    .removeClass(navThumbsClass);
            } else {
                $navWrap.hide();
                o_nav = false;
                $nav.removeClass(navThumbsClass + ' ' + navDotsClass);
            }

            if (o_nav) {
                if (o_navTop) {
                    $navWrap.insertBefore($stage);
                } else {
                    $navWrap.insertAfter($stage);
                }
                frameAppend.nav = false;

                frameAppend($navFrame, $navShaft, 'nav');
            }

            o_allowFullScreen = opts.allowfullscreen;

            if (o_allowFullScreen) {
                $fullscreenIcon.prependTo($stage);
                o_nativeFullScreen = FULLSCREEN && o_allowFullScreen === 'native';
            } else {
                $fullscreenIcon.detach();
                o_nativeFullScreen = false;
            }

            addOrRemoveClass(o_fade, wrapFadeClass);
            addOrRemoveClass(!o_fade, wrapSlideClass);
            addOrRemoveClass(!opts.captions, wrapNoCaptionsClass);
            addOrRemoveClass(o_rtl, wrapRtlClass);
            addOrRemoveClass(opts.arrows, wrapToggleArrowsClass);

            o_shadows = opts.shadows && !SLOW;
            addOrRemoveClass(!o_shadows, wrapNoShadowsClass);

            $wrap
                .addClass(classes.add.join(' '))
                .removeClass(classes.remove.join(' '));

            lastOptions = $.extend({}, opts);
            setStagePosition();
        }

        function normalizeIndex(index) {
            return index < 0 ? (size + (index % size)) % size : index >= size ? index % size : index;
        }

        function limitIndex(index) {
            return minMaxLimit(index, 0, size - 1);
        }

        function edgeIndex(index) {
            return o_loop ? normalizeIndex(index) : limitIndex(index);
        }

        function getPrevIndex(index) {
            return index > 0 || o_loop ? index - 1 : false;
        }

        function getNextIndex(index) {
            return index < size - 1 || o_loop ? index + 1 : false;
        }

        function setStageShaftMinmaxAndSnap() {
            stageShaftTouchTail.min = o_loop ? -Infinity : -getPosByIndex(size - 1, measures.w, opts.margin, repositionIndex);
            stageShaftTouchTail.max = o_loop ? Infinity : -getPosByIndex(0, measures.w, opts.margin, repositionIndex);
            stageShaftTouchTail.snap = measures.w + opts.margin;
        }

        function setNavShaftMinMax() {

            var isVerticalDir = (opts.navdir === 'vertical');
            var param = isVerticalDir ? $navShaft.height() : $navShaft.width();
            var mainParam = isVerticalDir ? measures.h : measures.nw;
            navShaftTouchTail.min = Math.min(0, mainParam - param);
            navShaftTouchTail.max = 0;
            navShaftTouchTail.direction = opts.navdir;
            $navShaft.toggleClass(grabClass, !(navShaftTouchTail.noMove = navShaftTouchTail.min === navShaftTouchTail.max));
        }

        function eachIndex(indexes, type, fn) {
            if (typeof indexes === 'number') {
                indexes = new Array(indexes);
                var rangeFLAG = true;
            }
            return $.each(indexes, function (i, index) {
                if (rangeFLAG) index = i;
                if (typeof index === 'number') {
                    var dataFrame = data[normalizeIndex(index)];

                    if (dataFrame) {
                        var key = '$' + type + 'Frame',
                            $frame = dataFrame[key];

                        fn.call(this, i, index, dataFrame, $frame, key, $frame && $frame.data());
                    }
                }
            });
        }

        function setMeasures(width, height, ratio, index) {
            if (!measuresSetFLAG || (measuresSetFLAG === '*' && index === startIndex)) {

                width = measureIsValid(opts.width) || measureIsValid(width) || WIDTH;
                height = measureIsValid(opts.height) || measureIsValid(height) || HEIGHT;
                that.resize({
                    width: width,
                    ratio: opts.ratio || ratio || width / height
                }, 0, index !== startIndex && '*');
            }
        }

        function loadImg(indexes, type, specialMeasures, again) {

            eachIndex(indexes, type, function (i, index, dataFrame, $frame, key, frameData) {

                if (!$frame) return;

                var fullFLAG = that.fullScreen && !frameData.$full && type === 'stage';

                if (frameData.$img && !again && !fullFLAG) return;

                var img = new Image(),
                    $img = $(img),
                    imgData = $img.data();

                frameData[fullFLAG ? '$full' : '$img'] = $img;

                var srcKey = type === 'stage' ? (fullFLAG ? 'full' : 'img') : 'thumb',
                    src = dataFrame[srcKey],
                    dummy = fullFLAG ? dataFrame['img'] : dataFrame[type === 'stage' ? 'thumb' : 'img'];

                if (type === 'navThumb') $frame = frameData.$wrap;

                function triggerTriggerEvent(event) {
                    var _index = normalizeIndex(index);
                    triggerEvent(event, {
                        index: _index,
                        src: src,
                        frame: data[_index]
                    });
                }

                function error() {
                    $img.remove();

                    $.Fotorama.cache[src] = 'error';

                    if ((!dataFrame.html || type !== 'stage') && dummy && dummy !== src) {
                        dataFrame[srcKey] = src = dummy;
                        frameData.$full = null;
                        loadImg([index], type, specialMeasures, true);
                    } else {
                        if (src && !dataFrame.html && !fullFLAG) {
                            $frame
                                .trigger('f:error')
                                .removeClass(loadingClass)
                                .addClass(errorClass);

                            triggerTriggerEvent('error');
                        } else if (type === 'stage') {
                            $frame
                                .trigger('f:load')
                                .removeClass(loadingClass + ' ' + errorClass)
                                .addClass(loadedClass);

                            triggerTriggerEvent('load');
                            setMeasures();
                        }

                        frameData.state = 'error';

                        if (size > 1 && data[index] === dataFrame && !dataFrame.html && !dataFrame.deleted && !dataFrame.video && !fullFLAG) {
                            dataFrame.deleted = true;
                            that.splice(index, 1);
                        }
                    }
                }

                function loaded() {
                    $.Fotorama.measures[src] = imgData.measures = $.Fotorama.measures[src] || {
                            width: img.width,
                            height: img.height,
                            ratio: img.width / img.height
                        };

                    setMeasures(imgData.measures.width, imgData.measures.height, imgData.measures.ratio, index);

                    $img
                        .off('load error')
                        .addClass('' + (fullFLAG ? imgFullClass: imgClass))
                        .attr('aria-hidden', 'false')
                        .prependTo($frame);

                    if ($frame.hasClass(stageFrameClass) && !$frame.hasClass(videoContainerClass)) {
                        $frame.attr("href", $img.attr("src"));
                    }

                    fit($img, (
                            $.isFunction(specialMeasures) ? specialMeasures() : specialMeasures) || measures);

                    $.Fotorama.cache[src] = frameData.state = 'loaded';

                    setTimeout(function () {
                        $frame
                            .trigger('f:load')
                            .removeClass(loadingClass + ' ' + errorClass)
                            .addClass(loadedClass + ' ' + (fullFLAG ? loadedFullClass : loadedImgClass));

                        if (type === 'stage') {
                            triggerTriggerEvent('load');
                        } else if (dataFrame.thumbratio === AUTO || !dataFrame.thumbratio && opts.thumbratio === AUTO) {
                            // danger! reflow for all thumbnails
                            dataFrame.thumbratio = imgData.measures.ratio;
                            reset();
                        }
                    }, 0);
                }

                if (!src) {
                    error();
                    return;
                }

                function waitAndLoad() {
                    var _i = 10;
                    waitFor(function () {
                        return !touchedFLAG || !_i-- && !SLOW;
                    }, function () {
                        loaded();
                    });
                }

                if (!$.Fotorama.cache[src]) {
                    $.Fotorama.cache[src] = '*';

                    $img
                        .on('load', waitAndLoad)
                        .on('error', error);
                } else {
                    (function justWait() {
                        if ($.Fotorama.cache[src] === 'error') {
                            error();
                        } else if ($.Fotorama.cache[src] === 'loaded') {
                            setTimeout(waitAndLoad, 0);
                        } else {
                            setTimeout(justWait, 100);
                        }
                    })();
                }

                frameData.state = '';
                img.src = src;

                if (frameData.data.caption) {
                    img.alt = frameData.data.caption || "";
                }

                if (frameData.data.full) {
                    $(img).data('original', frameData.data.full);
                }

                if (UTIL.isExpectedCaption(dataFrame, opts.showcaption)) {
                    $(img).attr('aria-labelledby', dataFrame.labelledby);
                }
            });
        }

        function updateFotoramaState() {
            var $frame = activeFrame[STAGE_FRAME_KEY];

            if ($frame && !$frame.data().state) {
                $spinner.addClass(spinnerShowClass);
                $frame.on('f:load f:error', function () {
                    $frame.off('f:load f:error');
                    $spinner.removeClass(spinnerShowClass);
                });
            }
        }

        function addNavFrameEvents(frame) {
            addEnterUp(frame, onNavFrameClick);
            addFocus(frame, function () {

                setTimeout(function () {
                    lockScroll($nav);
                }, 0);
                slideNavShaft({time: o_transitionDuration, guessIndex: $(this).data().eq, minMax: navShaftTouchTail});
            });
        }

        function frameDraw(indexes, type) {
            eachIndex(indexes, type, function (i, index, dataFrame, $frame, key, frameData) {
                if ($frame) return;

                $frame = dataFrame[key] = $wrap[key].clone();
                frameData = $frame.data();
                frameData.data = dataFrame;
                var frame = $frame[0],
                    labelledbyValue = "labelledby" + $.now();

                if (type === 'stage') {

                    if (dataFrame.html) {
                        $('<div class="' + htmlClass + '"></div>')
                            .append(
                            dataFrame._html ? $(dataFrame.html)
                                .removeAttr('id')
                                .html(dataFrame._html) // Because of IE
                                : dataFrame.html
                        )
                            .appendTo($frame);
                    }

                    if (dataFrame.id) {
                        labelledbyValue = dataFrame.id || labelledbyValue;
                    }
                    dataFrame.labelledby = labelledbyValue;

                    if (UTIL.isExpectedCaption(dataFrame, opts.showcaption)) {
                        $($.Fotorama.jst.frameCaption({
                            caption: dataFrame.caption,
                            labelledby: labelledbyValue
                        })).appendTo($frame);
                    }

                    dataFrame.video && $frame
                        .addClass(stageFrameVideoClass)
                        .append($videoPlay.clone());

                    // This solves tabbing problems
                    addFocus(frame, function () {
                        setTimeout(function () {
                            lockScroll($stage);
                        }, 0);
                        clickToShow({index: frameData.eq, user: true});
                    });

                    $stageFrame = $stageFrame.add($frame);
                } else if (type === 'navDot') {
                    addNavFrameEvents(frame);
                    $navDotFrame = $navDotFrame.add($frame);
                } else if (type === 'navThumb') {
                    addNavFrameEvents(frame);
                    frameData.$wrap = $frame.children(':first');

                    $navThumbFrame = $navThumbFrame.add($frame);
                    if (dataFrame.video) {
                        frameData.$wrap.append($videoPlay.clone());
                    }
                }
            });
        }

        function callFit($img, measuresToFit) {
            return $img && $img.length && fit($img, measuresToFit);
        }

        function stageFramePosition(indexes) {
            eachIndex(indexes, 'stage', function (i, index, dataFrame, $frame, key, frameData) {
                if (!$frame) return;

                var normalizedIndex = normalizeIndex(index);
                frameData.eq = normalizedIndex;

                toDetach[STAGE_FRAME_KEY][normalizedIndex] = $frame.css($.extend({left: o_fade ? 0 : getPosByIndex(index, measures.w, opts.margin, repositionIndex)}, o_fade && getDuration(0)));

                if (isDetached($frame[0])) {
                    $frame.appendTo($stageShaft);
                    unloadVideo(dataFrame.$video);
                }

                callFit(frameData.$img, measures);
                callFit(frameData.$full, measures);

                if ($frame.hasClass(stageFrameClass) && !($frame.attr('aria-hidden') === "false" && $frame.hasClass(activeClass))) {
                    $frame.attr('aria-hidden', 'true');
                }
            });
        }

        function thumbsDraw(pos, loadFLAG) {
            var leftLimit,
                rightLimit,
                exceedLimit;


            if (o_nav !== 'thumbs' || isNaN(pos)) return;

            leftLimit = -pos;
            rightLimit = -pos + measures.nw;

            if (opts.navdir === 'vertical') {
                pos = pos - opts.thumbheight;
                rightLimit = -pos + measures.h;
            }

            $navThumbFrame.each(function () {
                var $this = $(this),
                    thisData = $this.data(),
                    eq = thisData.eq,
                    getSpecialMeasures = function () {
                        return {
                            h: o_thumbSide2,
                            w: thisData.w
                        }
                    },
                    specialMeasures = getSpecialMeasures(),
                    exceedLimit = opts.navdir === 'vertical' ?
                    thisData.t > rightLimit : thisData.l > rightLimit;
                specialMeasures.w = thisData.w;

                if (thisData.l + thisData.w < leftLimit
                    || exceedLimit
                    || callFit(thisData.$img, specialMeasures)) return;

                loadFLAG && loadImg([eq], 'navThumb', getSpecialMeasures);
            });
        }

        function frameAppend($frames, $shaft, type) {
            if (!frameAppend[type]) {

                var thumbsFLAG = type === 'nav' && o_navThumbs,
                    left = 0,
                    top = 0;

                $shaft.append(
                    $frames
                        .filter(function () {
                            var actual,
                                $this = $(this),
                                frameData = $this.data();
                            for (var _i = 0, _l = data.length; _i < _l; _i++) {
                                if (frameData.data === data[_i]) {
                                    actual = true;
                                    frameData.eq = _i;
                                    break;
                                }
                            }
                            return actual || $this.remove() && false;
                        })
                        .sort(function (a, b) {
                            return $(a).data().eq - $(b).data().eq;
                        })
                        .each(function () {
                            var $this = $(this),
                                frameData = $this.data();
                            UTIL.setThumbAttr($this, frameData.data.caption, "aria-label");
                        })
                        .each(function () {

                            if (!thumbsFLAG) return;

                            var $this = $(this),
                                frameData = $this.data(),
                                thumbwidth = Math.round(o_thumbSide2 * frameData.data.thumbratio) || o_thumbSide,
                                thumbheight = Math.round(o_thumbSide / frameData.data.thumbratio) || o_thumbSide2;
                            frameData.t = top;
                            frameData.h = thumbheight;
                            frameData.l = left;
                            frameData.w = thumbwidth;

                            $this.css({width: thumbwidth});

                            top += thumbheight + opts.thumbmargin;
                            left += thumbwidth + opts.thumbmargin;
                        })
                );

                frameAppend[type] = true;
            }
        }

        function getDirection(x) {
            return x - stageLeft > measures.w / 3;
        }

        function disableDirrection(i) {
            return !o_loop && (!(activeIndex + i) || !(activeIndex - size + i)) && !$videoPlaying;
        }

        function arrsUpdate() {
            var disablePrev = disableDirrection(0),
                disableNext = disableDirrection(1);
            $arrPrev
                .toggleClass(arrDisabledClass, disablePrev)
                .attr(disableAttr(disablePrev, false));
            $arrNext
                .toggleClass(arrDisabledClass, disableNext)
                .attr(disableAttr(disableNext, false));
        }

        function thumbArrUpdate() {
            var isLeftDisable = false,
                isRightDisable = false;
            if (opts.navtype === 'thumbs' && !opts.loop) {
                (activeIndex == 0) ? isLeftDisable = true : isLeftDisable = false;
                (activeIndex == opts.data.length - 1) ? isRightDisable = true : isRightDisable = false;
            }
            if (opts.navtype === 'slides') {
                var pos = readPosition($navShaft, opts.navdir);
                pos >= navShaftTouchTail.max ? isLeftDisable = true : isLeftDisable = false;
                pos <= navShaftTouchTail.min ? isRightDisable = true : isRightDisable = false;
            }
            $thumbArrLeft
                .toggleClass(arrDisabledClass, isLeftDisable)
                .attr(disableAttr(isLeftDisable, true));
            $thumbArrRight
                .toggleClass(arrDisabledClass, isRightDisable)
                .attr(disableAttr(isRightDisable, true));
        }

        function stageWheelUpdate() {
            if (stageWheelTail.ok) {
                stageWheelTail.prevent = {'<': disableDirrection(0), '>': disableDirrection(1)};
            }
        }

        function getNavFrameBounds($navFrame) {
            var navFrameData = $navFrame.data(),
                left,
                top,
                width,
                height;

            if (o_navThumbs) {
                left = navFrameData.l;
                top = navFrameData.t;
                width = navFrameData.w;
                height = navFrameData.h;
            } else {
                left = $navFrame.position().left;
                width = $navFrame.width();
            }

            var horizontalBounds = {
                c: left + width / 2,
                min: -left + opts.thumbmargin * 10,
                max: -left + measures.w - width - opts.thumbmargin * 10
            };

            var verticalBounds = {
                c: top + height / 2,
                min: -top + opts.thumbmargin * 10,
                max: -top + measures.h - height - opts.thumbmargin * 10
            };

            return opts.navdir === 'vertical' ? verticalBounds : horizontalBounds;
        }

        function slideThumbBorder(time) {
            var navFrameData = activeFrame[navFrameKey].data();
            slide($thumbBorder, {
                time: time * 1.2,
                pos: (opts.navdir === 'vertical' ? navFrameData.t : navFrameData.l),
                width: navFrameData.w,
                height: navFrameData.h,
                direction: opts.navdir
            });
        }

        function slideNavShaft(options) {
            var $guessNavFrame = data[options.guessIndex][navFrameKey],
                typeOfAnimation = opts.navtype;

            var overflowFLAG,
                time,
                minMax,
                boundTop,
                boundLeft,
                l,
                pos,
                x;

            if ($guessNavFrame) {
                if (typeOfAnimation === 'thumbs') {
                    overflowFLAG = navShaftTouchTail.min !== navShaftTouchTail.max;
                    minMax = options.minMax || overflowFLAG && getNavFrameBounds(activeFrame[navFrameKey]);
                    boundTop = overflowFLAG && (options.keep && slideNavShaft.t ? slideNavShaft.l : minMaxLimit((options.coo || measures.nw / 2) - getNavFrameBounds($guessNavFrame).c, minMax.min, minMax.max));
                    boundLeft = overflowFLAG && (options.keep && slideNavShaft.l ? slideNavShaft.l : minMaxLimit((options.coo || measures.nw / 2) - getNavFrameBounds($guessNavFrame).c, minMax.min, minMax.max));
                    l = (opts.navdir === 'vertical' ? boundTop : boundLeft);
                    pos = overflowFLAG && minMaxLimit(l, navShaftTouchTail.min, navShaftTouchTail.max) || 0;
                    time = options.time * 1.1;
                    slide($navShaft, {
                        time: time,
                        pos: pos,
                        direction: opts.navdir,
                        onEnd: function () {
                            thumbsDraw(pos, true);
                            thumbArrUpdate();
                        }
                    });

                    setShadow($nav, findShadowEdge(pos, navShaftTouchTail.min, navShaftTouchTail.max, opts.navdir));
                    slideNavShaft.l = l;
                } else {
                    x = readPosition($navShaft, opts.navdir);
                    time = options.time * 1.11;

                    pos = validateSlidePos(opts, navShaftTouchTail, options.guessIndex, x, $guessNavFrame, $navWrap, opts.navdir);

                    slide($navShaft, {
                        time: time,
                        pos: pos,
                        direction: opts.navdir,
                        onEnd: function () {
                            thumbsDraw(pos, true);
                            thumbArrUpdate();
                        }
                    });
                    setShadow($nav, findShadowEdge(pos, navShaftTouchTail.min, navShaftTouchTail.max, opts.navdir));
                }
            }
        }

        function navUpdate() {
            deactivateFrames(navFrameKey);
            toDeactivate[navFrameKey].push(activeFrame[navFrameKey].addClass(activeClass).attr('data-active', true));
        }

        function deactivateFrames(key) {
            var _toDeactivate = toDeactivate[key];

            while (_toDeactivate.length) {
                _toDeactivate.shift().removeClass(activeClass).attr('data-active', false);
            }
        }

        function detachFrames(key) {
            var _toDetach = toDetach[key];

            $.each(activeIndexes, function (i, index) {
                delete _toDetach[normalizeIndex(index)];
            });

            $.each(_toDetach, function (index, $frame) {
                delete _toDetach[index];
                $frame.detach();
            });
        }

        function stageShaftReposition(skipOnEnd) {

            repositionIndex = dirtyIndex = activeIndex;

            var $frame = activeFrame[STAGE_FRAME_KEY];

            if ($frame) {
                deactivateFrames(STAGE_FRAME_KEY);
                toDeactivate[STAGE_FRAME_KEY].push($frame.addClass(activeClass).attr('data-active', true));

                if ($frame.hasClass(stageFrameClass)) {
                    $frame.attr('aria-hidden', 'false');
                }

                skipOnEnd || that.showStage.onEnd(true);
                stop($stageShaft, 0, true);

                detachFrames(STAGE_FRAME_KEY);
                stageFramePosition(activeIndexes);
                setStageShaftMinmaxAndSnap();
                setNavShaftMinMax();
                addEnterUp($stageShaft[0], function () {
                    if (!$fotorama.hasClass(fullscreenClass)) {
                        that.requestFullScreen();
                        $fullscreenIcon.focus();
                    }
                });
            }
        }

        function extendMeasures(options, measuresArray) {
            if (!options) return;

            $.each(measuresArray, function (i, measures) {
                if (!measures) return;

                $.extend(measures, {
                    width: options.width || measures.width,
                    height: options.height,
                    minwidth: options.minwidth,
                    maxwidth: options.maxwidth,
                    minheight: options.minheight,
                    maxheight: options.maxheight,
                    ratio: getRatio(options.ratio)
                })
            });
        }

        function triggerEvent(event, extra) {
            $fotorama.trigger(_fotoramaClass + ':' + event, [that, extra]);
        }

        function onTouchStart() {
            clearTimeout(onTouchEnd.t);
            touchedFLAG = 1;

            if (opts.stopautoplayontouch) {
                that.stopAutoplay();
            } else {
                pausedAutoplayFLAG = true;
            }
        }

        function onTouchEnd() {
            if (!touchedFLAG) return;
            if (!opts.stopautoplayontouch) {
                releaseAutoplay();
                changeAutoplay();
            }

            onTouchEnd.t = setTimeout(function () {
                touchedFLAG = 0;
            }, TRANSITION_DURATION + TOUCH_TIMEOUT);
        }

        function releaseAutoplay() {
            pausedAutoplayFLAG = !!($videoPlaying || stoppedAutoplayFLAG);
        }

        function changeAutoplay() {

            clearTimeout(changeAutoplay.t);
            waitFor.stop(changeAutoplay.w);

            if (!opts.autoplay || pausedAutoplayFLAG) {
                if (that.autoplay) {
                    that.autoplay = false;
                    triggerEvent('stopautoplay');
                }

                return;
            }

            if (!that.autoplay) {
                that.autoplay = true;
                triggerEvent('startautoplay');
            }

            var _activeIndex = activeIndex;


            var frameData = activeFrame[STAGE_FRAME_KEY].data();
            changeAutoplay.w = waitFor(function () {
                return frameData.state || _activeIndex !== activeIndex;
            }, function () {
                changeAutoplay.t = setTimeout(function () {

                    if (pausedAutoplayFLAG || _activeIndex !== activeIndex) return;

                    var _nextAutoplayIndex = nextAutoplayIndex,
                        nextFrameData = data[_nextAutoplayIndex][STAGE_FRAME_KEY].data();

                    changeAutoplay.w = waitFor(function () {

                        return nextFrameData.state || _nextAutoplayIndex !== nextAutoplayIndex;
                    }, function () {
                        if (pausedAutoplayFLAG || _nextAutoplayIndex !== nextAutoplayIndex) return;
                        that.show(o_loop ? getDirectionSign(!o_rtl) : nextAutoplayIndex);
                    });
                }, opts.autoplay);
            });

        }

        that.startAutoplay = function (interval) {
            if (that.autoplay) return this;
            pausedAutoplayFLAG = stoppedAutoplayFLAG = false;
            setAutoplayInterval(interval || opts.autoplay);
            changeAutoplay();

            return this;
        };

        that.stopAutoplay = function () {
            if (that.autoplay) {
                pausedAutoplayFLAG = stoppedAutoplayFLAG = true;
                changeAutoplay();
            }
            return this;
        };

        that.showSlide = function (slideDir) {
            var currentPosition = readPosition($navShaft, opts.navdir),
                pos,
                time = 500 * 1.1,
                size = opts.navdir === 'horizontal' ? opts.thumbwidth : opts.thumbheight,
                onEnd = function () {
                    thumbArrUpdate();
                };
            if (slideDir === 'next') {
                pos = currentPosition - (size + opts.margin) * thumbsPerSlide;
            }
            if (slideDir === 'prev') {
                pos = currentPosition + (size + opts.margin) * thumbsPerSlide;
            }
            pos = validateRestrictions(pos, navShaftTouchTail);
            thumbsDraw(pos, true);
            slide($navShaft, {
                time: time,
                pos: pos,
                direction: opts.navdir,
                onEnd: onEnd
            });
        };

        that.showWhileLongPress = function (options) {
            if (that.longPress.singlePressInProgress) {
                return;
            }

            var index = calcActiveIndex(options);
            calcGlobalIndexes(index);
            var time = calcTime(options) / 50;
            var _activeFrame = activeFrame;
            that.activeFrame = activeFrame = data[activeIndex];
            var silent = _activeFrame === activeFrame && !options.user;

            that.showNav(silent, options, time);

            return this;
        };

        that.showEndLongPress = function (options) {
            if (that.longPress.singlePressInProgress) {
                return;
            }

            var index = calcActiveIndex(options);
            calcGlobalIndexes(index);
            var time = calcTime(options) / 50;
            var _activeFrame = activeFrame;
            that.activeFrame = activeFrame = data[activeIndex];

            var silent = _activeFrame === activeFrame && !options.user;

            that.showStage(silent, options, time);

            showedFLAG = typeof lastActiveIndex !== 'undefined' && lastActiveIndex !== activeIndex;
            lastActiveIndex = activeIndex;
            return this;
        };

        function calcActiveIndex (options) {
            var index;

            if (typeof options !== 'object') {
                index = options;
                options = {};
            } else {
                index = options.index;
            }

            index = index === '>' ? dirtyIndex + 1 : index === '<' ? dirtyIndex - 1 : index === '<<' ? 0 : index === '>>' ? size - 1 : index;
            index = isNaN(index) ? undefined : index;
            index = typeof index === 'undefined' ? activeIndex || 0 : index;

            return index;
        }

        function calcGlobalIndexes (index) {
            that.activeIndex = activeIndex = edgeIndex(index);
            prevIndex = getPrevIndex(activeIndex);
            nextIndex = getNextIndex(activeIndex);
            nextAutoplayIndex = normalizeIndex(activeIndex + (o_rtl ? -1 : 1));
            activeIndexes = [activeIndex, prevIndex, nextIndex];

            dirtyIndex = o_loop ? index : activeIndex;
        }

        function calcTime (options) {
            var diffIndex = Math.abs(lastActiveIndex - dirtyIndex),
                time = getNumber(options.time, function () {
                    return Math.min(o_transitionDuration * (1 + (diffIndex - 1) / 12), o_transitionDuration * 2);
                });

            if (options.slow) {
                time *= 10;
            }

            return time;
        }

        that.showStage = function (silent, options, time) {
            unloadVideo($videoPlaying, activeFrame.i !== data[normalizeIndex(repositionIndex)].i);
            frameDraw(activeIndexes, 'stage');
            stageFramePosition(SLOW ? [dirtyIndex] : [dirtyIndex, getPrevIndex(dirtyIndex), getNextIndex(dirtyIndex)]);
            updateTouchTails('go', true);

            silent || triggerEvent('show', {
                user: options.user,
                time: time
            });

            pausedAutoplayFLAG = true;

            var overPos = options.overPos;
            var onEnd = that.showStage.onEnd = function (skipReposition) {
                if (onEnd.ok) return;
                onEnd.ok = true;

                skipReposition || stageShaftReposition(true);

                if (!silent) {
                    triggerEvent('showend', {
                        user: options.user
                    });
                }

                if (!skipReposition && o_transition && o_transition !== opts.transition) {
                    that.setOptions({transition: o_transition});
                    o_transition = false;
                    return;
                }

                updateFotoramaState();
                loadImg(activeIndexes, 'stage');

                updateTouchTails('go', false);
                stageWheelUpdate();

                stageCursor();
                releaseAutoplay();
                changeAutoplay();

                if (that.fullScreen) {
                    activeFrame[STAGE_FRAME_KEY].find('.' + imgFullClass).attr('aria-hidden', false);
                    activeFrame[STAGE_FRAME_KEY].find('.' + imgClass).attr('aria-hidden', true)
                } else {
                    activeFrame[STAGE_FRAME_KEY].find('.' + imgFullClass).attr('aria-hidden', true);
                    activeFrame[STAGE_FRAME_KEY].find('.' + imgClass).attr('aria-hidden', false)
                }
            };

            if (!o_fade) {
                slide($stageShaft, {
                    pos: -getPosByIndex(dirtyIndex, measures.w, opts.margin, repositionIndex),
                    overPos: overPos,
                    time: time,
                    onEnd: onEnd
                });
            } else {
                var $activeFrame = activeFrame[STAGE_FRAME_KEY],
                    $prevActiveFrame = data[lastActiveIndex] && activeIndex !== lastActiveIndex ? data[lastActiveIndex][STAGE_FRAME_KEY] : null;

                fade($activeFrame, $prevActiveFrame, $stageFrame, {
                    time: time,
                    method: opts.transition,
                    onEnd: onEnd
                }, fadeStack);
            }

            arrsUpdate();
        };

        that.showNav = function(silent, options, time){
            thumbArrUpdate();
            if (o_nav) {
                navUpdate();

                var guessIndex = limitIndex(activeIndex + minMaxLimit(dirtyIndex - lastActiveIndex, -1, 1));
                slideNavShaft({
                    time: time,
                    coo: guessIndex !== activeIndex && options.coo,
                    guessIndex: typeof options.coo !== 'undefined' ? guessIndex : activeIndex,
                    keep: silent
                });
                if (o_navThumbs) slideThumbBorder(time);
            }
        };

        that.show = function (options) {
            that.longPress.singlePressInProgress = true;

            var index = calcActiveIndex(options);
            calcGlobalIndexes(index);
            var time = calcTime(options);
            var _activeFrame = activeFrame;
            that.activeFrame = activeFrame = data[activeIndex];

            var silent = _activeFrame === activeFrame && !options.user;

            that.showStage(silent, options, time);
            that.showNav(silent, options, time);

            showedFLAG = typeof lastActiveIndex !== 'undefined' && lastActiveIndex !== activeIndex;
            lastActiveIndex = activeIndex;
            that.longPress.singlePressInProgress = false;

            return this;
        };

        that.requestFullScreen = function () {
            if (o_allowFullScreen && !that.fullScreen) {

                //check that this is not video
                var isVideo = $((that.activeFrame || {}).$stageFrame || {}).hasClass('fotorama-video-container');
                if(isVideo) {
                    return;
                }

                scrollTop = $WINDOW.scrollTop();
                scrollLeft = $WINDOW.scrollLeft();

                lockScroll($WINDOW);

                updateTouchTails('x', true);

                measuresStash = $.extend({}, measures);

                $fotorama
                    .addClass(fullscreenClass)
                    .appendTo($BODY.addClass(_fullscreenClass));

                $HTML.addClass(_fullscreenClass);

                unloadVideo($videoPlaying, true, true);

                that.fullScreen = true;

                if (o_nativeFullScreen) {
                    fullScreenApi.request(fotorama);
                }

                that.resize();
                loadImg(activeIndexes, 'stage');
                updateFotoramaState();
                triggerEvent('fullscreenenter');

                if (!('ontouchstart' in window)) {
                    $fullscreenIcon.focus();
                }
            }

            return this;
        };

        function cancelFullScreen() {
            if (that.fullScreen) {
                that.fullScreen = false;

                if (FULLSCREEN) {
                    fullScreenApi.cancel(fotorama);
                }

                $BODY.removeClass(_fullscreenClass);
                $HTML.removeClass(_fullscreenClass);

                $fotorama
                    .removeClass(fullscreenClass)
                    .insertAfter($anchor);

                measures = $.extend({}, measuresStash);

                unloadVideo($videoPlaying, true, true);

                updateTouchTails('x', false);

                that.resize();
                loadImg(activeIndexes, 'stage');

                lockScroll($WINDOW, scrollLeft, scrollTop);

                triggerEvent('fullscreenexit');
            }
        }

        that.cancelFullScreen = function () {
            if (o_nativeFullScreen && fullScreenApi.is()) {
                fullScreenApi.cancel(document);
            } else {
                cancelFullScreen();
            }

            return this;
        };

        that.toggleFullScreen = function () {
            return that[(that.fullScreen ? 'cancel' : 'request') + 'FullScreen']();
        };

        addEvent(document, fullScreenApi.event, function () {
            if (data && !fullScreenApi.is() && !$videoPlaying) {
                cancelFullScreen();
            }
        });

        that.resize = function (options) {
            if (!data) return this;

            var time = arguments[1] || 0,
                setFLAG = arguments[2];

            thumbsPerSlide = getThumbsInSlide($wrap, opts);
            extendMeasures(!that.fullScreen ? optionsToLowerCase(options) : {
                width: $(window).width(),
                maxwidth: null,
                minwidth: null,
                height: $(window).height(),
                maxheight: null,
                minheight: null
            }, [measures, setFLAG || that.fullScreen || opts]);

            var width = measures.width,
                height = measures.height,
                ratio = measures.ratio,
                windowHeight = $WINDOW.height() - (o_nav ? $nav.height() : 0);

            if (measureIsValid(width)) {
                $wrap.css({width: ''});
                $wrap.css({height: ''});
                $stage.css({width: ''});
                $stage.css({height: ''});
                $stage.css({'line-height': ''});
                $stageShaft.css({width: ''});
                $stageShaft.css({height: ''});
                $nav.css({width: ''});
                $nav.css({height: ''});
                $wrap.css({minWidth: measures.minwidth || 0, maxWidth: measures.maxwidth || MAX_WIDTH});

                width = measures.W = measures.w = $wrap.width();
                measures.nw = o_nav && numberFromWhatever(opts.navwidth, width) || width;

                $stageShaft.css({width: measures.w, marginLeft: (measures.W - measures.w) / 2});

                height = numberFromWhatever(height, windowHeight);

                height = height || (ratio && width / ratio);

                if (height) {
                    width = Math.round(width);
                    height = measures.h = Math.round(minMaxLimit(height, numberFromWhatever(measures.minheight, windowHeight), numberFromWhatever(measures.maxheight, windowHeight)));
                    $stage.css({'width': width, 'height': height, 'line-height': height + 'px'});

                    if (opts.navdir === 'vertical' && !that.fullscreen) {
                        $nav.width(opts.thumbwidth + opts.thumbmargin * 2);
                    }

                    if (opts.navdir === 'horizontal' && !that.fullscreen) {
                        $nav.height(opts.thumbheight + opts.thumbmargin * 2);
                    }

                    if (opts.navdir === 'horizontal') {
                        if (o_nav === 'dots') {
                            $nav.height('auto');
                        }
                    }

                    if (opts.navdir === 'vertical' && that.fullScreen) {
                        $stage.css('height', $WINDOW.height());
                    }

                    if (opts.navdir === 'horizontal' && that.fullScreen) {
                        $stage.css('height', $WINDOW.height() - $nav.height());
                    }

                    if (o_nav) {
                        switch (opts.navdir) {
                            case 'vertical':
                                $navWrap.removeClass(navShafthorizontalClass);
                                $navWrap.removeClass(navShaftListClass);
                                $navWrap.addClass(navShaftVerticalClass);
                                $nav
                                    .stop()
                                    .animate({height: measures.h, width: opts.thumbwidth}, time);
                                break;
                            case 'list':
                                $navWrap.removeClass(navShaftVerticalClass);
                                $navWrap.removeClass(navShafthorizontalClass);
                                $navWrap.addClass(navShaftListClass);
                                break;
                            default:
                                $navWrap.removeClass(navShaftVerticalClass);
                                $navWrap.removeClass(navShaftListClass);
                                $navWrap.addClass(navShafthorizontalClass);
                                $nav
                                    .stop()
                                    .animate({width: measures.nw}, time);
                                break;
                        }

                        stageShaftReposition();
                        slideNavShaft({guessIndex: activeIndex, time: time, keep: true});
                        if (o_navThumbs && frameAppend.nav) slideThumbBorder(time);
                    }

                    measuresSetFLAG = setFLAG || true;

                    ready.ok = true;
                    ready();
                }
            }

            stageLeft = $stage.offset().left;
            setStagePosition();

            return this;
        };

        that.setOptions = function (options) {
            $.extend(opts, options);
            reset();
            return this;
        };

        that.shuffle = function () {
            data && shuffle(data) && reset();
            return this;
        };

        function setShadow($el, edge) {
            if (o_shadows) {
                $el.removeClass(shadowsLeftClass + ' ' + shadowsRightClass);
                $el.removeClass(shadowsTopClass + ' ' + shadowsBottomClass);
                edge && !$videoPlaying && $el.addClass(edge.replace(/^|\s/g, ' ' + shadowsClass + '--'));
            }
        }

        that.longPress = {
            threshold: 1,
            count: 0,
            thumbSlideTime: 20,
            progress: function(){
                if (!this.inProgress) {
                    this.count++;
                    this.inProgress = this.count > this.threshold;
                }
            },
            end: function(){
                if(this.inProgress) {
                    this.isEnded = true
                }
            },
            reset: function(){
                this.count = 0;
                this.inProgress = false;
                this.isEnded = false;
            }
        };

        that.destroy = function () {
            that.cancelFullScreen();
            that.stopAutoplay();

            data = that.data = null;

            appendElements();

            activeIndexes = [];
            detachFrames(STAGE_FRAME_KEY);

            reset.ok = false;

            return this;
        };

        /**
         *
         * @returns {jQuery.Fotorama}
         */
        that.playVideo = function () {
            var dataFrame = activeFrame,
                video = dataFrame.video,
                _activeIndex = activeIndex;

            if (typeof video === 'object' && dataFrame.videoReady) {
                o_nativeFullScreen && that.fullScreen && that.cancelFullScreen();

                waitFor(function () {
                    return !fullScreenApi.is() || _activeIndex !== activeIndex;
                }, function () {
                    if (_activeIndex === activeIndex) {
                        dataFrame.$video = dataFrame.$video || $(div(videoClass)).append(createVideoFrame(video));
                        dataFrame.$video.appendTo(dataFrame[STAGE_FRAME_KEY]);

                        $wrap.addClass(wrapVideoClass);
                        $videoPlaying = dataFrame.$video;

                        stageNoMove();

                        $arrs.blur();
                        $fullscreenIcon.blur();

                        triggerEvent('loadvideo');
                    }
                });
            }

            return this;
        };

        that.stopVideo = function () {
            unloadVideo($videoPlaying, true, true);
            return this;
        };

        that.spliceByIndex = function (index, newImgObj) {
            newImgObj.img && $.ajax({
                url: newImgObj.img,
                type: 'HEAD',
                success: function() {
                    data.splice(index, 1, newImgObj);
                    reset();
                }
            });
        };

        function unloadVideo($video, unloadActiveFLAG, releaseAutoplayFLAG) {
            if (unloadActiveFLAG) {
                $wrap.removeClass(wrapVideoClass);
                $videoPlaying = false;

                stageNoMove();
            }

            if ($video && $video !== $videoPlaying) {
                $video.remove();
                triggerEvent('unloadvideo');
            }

            if (releaseAutoplayFLAG) {
                releaseAutoplay();
                changeAutoplay();
            }
        }

        function toggleControlsClass(FLAG) {
            $wrap.toggleClass(wrapNoControlsClass, FLAG);
        }

        function stageCursor(e) {
            if (stageShaftTouchTail.flow) return;

            var x = e ? e.pageX : stageCursor.x,
                pointerFLAG = x && !disableDirrection(getDirection(x)) && opts.click;

            if (stageCursor.p !== pointerFLAG
                && $stage.toggleClass(pointerClass, pointerFLAG)) {
                stageCursor.p = pointerFLAG;
                stageCursor.x = x;
            }
        }

        $stage.on('mousemove', stageCursor);

        function clickToShow(showOptions) {
            clearTimeout(clickToShow.t);

            if (opts.clicktransition && opts.clicktransition !== opts.transition) {
                setTimeout(function () {
                    var _o_transition = opts.transition;

                    that.setOptions({transition: opts.clicktransition});

                    // now safe to pass base transition to o_transition, so that.show will restor it
                    o_transition = _o_transition;
                    // this timeout is here to prevent jerking in some browsers
                    clickToShow.t = setTimeout(function () {
                        that.show(showOptions);
                    }, 10);
                }, 0);
            } else {
                that.show(showOptions);
            }
        }

        function onStageTap(e, toggleControlsFLAG) {
            var target = e.target,
                $target = $(target);
            if ($target.hasClass(videoPlayClass)) {
                that.playVideo();
            } else if (target === fullscreenIcon) {
                that.toggleFullScreen();
            } else if ($videoPlaying) {
                target === videoClose && unloadVideo($videoPlaying, true, true);
            } else if (!$fotorama.hasClass(fullscreenClass)) {
                that.requestFullScreen();
            }
        }

        function updateTouchTails(key, value) {
            stageShaftTouchTail[key] = navShaftTouchTail[key] = value;
        }

        stageShaftTouchTail = moveOnTouch($stageShaft, {
            onStart: onTouchStart,
            onMove: function (e, result) {
                setShadow($stage, result.edge);
            },
            onTouchEnd: onTouchEnd,
            onEnd: function (result) {
                var toggleControlsFLAG;

                setShadow($stage);
                toggleControlsFLAG = (MS_POINTER && !hoverFLAG || result.touch) &&
                    opts.arrows;

                if ((result.moved || (toggleControlsFLAG && result.pos !== result.newPos && !result.control)) && result.$target[0] !== $fullscreenIcon[0]) {
                    var index = getIndexByPos(result.newPos, measures.w, opts.margin, repositionIndex);
                    
                    that.show({
                        index: index,
                        time: o_fade ? o_transitionDuration : result.time,
                        overPos: result.overPos,
                        user: true
                    });
                } else if (!result.aborted && !result.control) {
                    onStageTap(result.startEvent, toggleControlsFLAG);
                }
            },
            timeLow: 1,
            timeHigh: 1,
            friction: 2,
            select: '.' + selectClass + ', .' + selectClass + ' *',
            $wrap: $stage,
            direction: 'horizontal'

        });

        navShaftTouchTail = moveOnTouch($navShaft, {
            onStart: onTouchStart,
            onMove: function (e, result) {
                setShadow($nav, result.edge);
            },
            onTouchEnd: onTouchEnd,
            onEnd: function (result) {

                function onEnd() {
                    slideNavShaft.l = result.newPos;
                    releaseAutoplay();
                    changeAutoplay();
                    thumbsDraw(result.newPos, true);
                    thumbArrUpdate();
                }

                if (!result.moved) {
                    var target = result.$target.closest('.' + navFrameClass, $navShaft)[0];
                    target && onNavFrameClick.call(target, result.startEvent);
                } else if (result.pos !== result.newPos) {
                    pausedAutoplayFLAG = true;
                    slide($navShaft, {
                        time: result.time,
                        pos: result.newPos,
                        overPos: result.overPos,
                        direction: opts.navdir,
                        onEnd: onEnd
                    });
                    thumbsDraw(result.newPos);
                    o_shadows && setShadow($nav, findShadowEdge(result.newPos, navShaftTouchTail.min, navShaftTouchTail.max, result.dir));
                } else {
                    onEnd();
                }
            },
            timeLow: .5,
            timeHigh: 2,
            friction: 5,
            $wrap: $nav,
            direction: opts.navdir
        });

        stageWheelTail = wheel($stage, {
            shift: true,
            onEnd: function (e, direction) {
                onTouchStart();
                onTouchEnd();
                that.show({index: direction, slow: e.altKey})
            }
        });

        navWheelTail = wheel($nav, {
            onEnd: function (e, direction) {
                onTouchStart();
                onTouchEnd();
                var newPos = stop($navShaft) + direction * .25;
                $navShaft.css(getTranslate(minMaxLimit(newPos, navShaftTouchTail.min, navShaftTouchTail.max), opts.navdir));
                o_shadows && setShadow($nav, findShadowEdge(newPos, navShaftTouchTail.min, navShaftTouchTail.max, opts.navdir));
                navWheelTail.prevent = {'<': newPos >= navShaftTouchTail.max, '>': newPos <= navShaftTouchTail.min};
                clearTimeout(navWheelTail.t);
                navWheelTail.t = setTimeout(function () {
                    slideNavShaft.l = newPos;
                    thumbsDraw(newPos, true)
                }, TOUCH_TIMEOUT);
                thumbsDraw(newPos);
            }
        });

        $wrap.hover(
            function () {
                setTimeout(function () {
                    if (touchedFLAG) return;
                    toggleControlsClass(!(hoverFLAG = true));
                }, 0);
            },
            function () {
                if (!hoverFLAG) return;
                toggleControlsClass(!(hoverFLAG = false));
            }
        );

        function onNavFrameClick(e) {
            var index = $(this).data().eq;

            if (opts.navtype === 'thumbs') {
                clickToShow({index: index, slow: e.altKey, user: true, coo: e._x - $nav.offset().left});
            } else {
                clickToShow({index: index, slow: e.altKey, user: true});
            }
        }

        function onArrClick(e) {
            clickToShow({index: $arrs.index(this) ? '>' : '<', slow: e.altKey, user: true});
        }

        smartClick($arrs, function (e) {
            stopEvent(e);
            onArrClick.call(this, e);
        }, {
            onStart: function () {
                onTouchStart();
                stageShaftTouchTail.control = true;
            },
            onTouchEnd: onTouchEnd
        });

        smartClick($thumbArrLeft, function (e) {
            stopEvent(e);
            if (opts.navtype === 'thumbs') {

                that.show('<');
            } else {
                that.showSlide('prev')
            }
        });

        smartClick($thumbArrRight, function (e) {
            stopEvent(e);
            if (opts.navtype === 'thumbs') {
                that.show('>');
            } else {
                that.showSlide('next')
            }

        });


        function addFocusOnControls(el) {
            addFocus(el, function () {
                setTimeout(function () {
                    lockScroll($stage);
                }, 0);
                toggleControlsClass(false);
            });
        }

        $arrs.each(function () {
            addEnterUp(this, function (e) {
                onArrClick.call(this, e);
            });
            addFocusOnControls(this);
        });

        addEnterUp(fullscreenIcon, function () {
            if ($fotorama.hasClass(fullscreenClass)) {
                that.cancelFullScreen();
                $stageShaft.focus();
            } else {
                that.requestFullScreen();
                $fullscreenIcon.focus();
            }

        });
        addFocusOnControls(fullscreenIcon);

        function reset() {
            setData();
            setOptions();

            if (!reset.i) {
                reset.i = true;
                // Only once
                var _startindex = opts.startindex;
                activeIndex = repositionIndex = dirtyIndex = lastActiveIndex = startIndex = edgeIndex(_startindex) || 0;
                /*(o_rtl ? size - 1 : 0)*///;
            }

            if (size) {
                if (changeToRtl()) return;

                if ($videoPlaying) {
                    unloadVideo($videoPlaying, true);
                }

                activeIndexes = [];
                detachFrames(STAGE_FRAME_KEY);

                reset.ok = true;

                that.show({index: activeIndex, time: 0});
                that.resize();
            } else {
                that.destroy();
            }
        }

        function changeToRtl() {

            if (!changeToRtl.f === o_rtl) {
                changeToRtl.f = o_rtl;
                activeIndex = size - 1 - activeIndex;
                that.reverse();

                return true;
            }
        }

        $.each('load push pop shift unshift reverse sort splice'.split(' '), function (i, method) {
            that[method] = function () {
                data = data || [];
                if (method !== 'load') {
                    Array.prototype[method].apply(data, arguments);
                } else if (arguments[0] && typeof arguments[0] === 'object' && arguments[0].length) {
                    data = clone(arguments[0]);
                }
                reset();
                return that;
            }
        });

        function ready() {
            if (ready.ok) {
                ready.ok = false;
                triggerEvent('ready');
            }
        }

        reset();
    };
    $.fn.fotorama = function (opts) {
        return this.each(function () {
            var that = this,
                $fotorama = $(this),
                fotoramaData = $fotorama.data(),
                fotorama = fotoramaData.fotorama;

            if (!fotorama) {
                waitFor(function () {
                    return !isHidden(that);
                }, function () {
                    fotoramaData.urtext = $fotorama.html();
                    new $.Fotorama($fotorama,
                        $.extend(
                            {},
                            OPTIONS,
                            window.fotoramaDefaults,
                            opts,
                            fotoramaData
                        )
                    );
                });
            } else {
                fotorama.setOptions(opts, true);
            }
        });
    };
    $.Fotorama.instances = [];

    function calculateIndexes() {
        $.each($.Fotorama.instances, function (index, instance) {
            instance.index = index;
        });
    }

    function addInstance(instance) {
        $.Fotorama.instances.push(instance);
        calculateIndexes();
    }

    function hideInstance(instance) {
        $.Fotorama.instances.splice(instance.index, 1);
        calculateIndexes();
    }

    $.Fotorama.cache = {};
    $.Fotorama.measures = {};
    $ = $ || {};
    $.Fotorama = $.Fotorama || {};
    $.Fotorama.jst = $.Fotorama.jst || {};

    $.Fotorama.jst.dots = function (v) {
        var __t, __p = '', __e = _.escape;
        __p += '<div class="fotorama__nav__frame fotorama__nav__frame--dot" tabindex="0" role="button" data-gallery-role="nav-frame" data-nav-type="thumb" aria-label>\r\n    <div class="fotorama__dot"></div>\r\n</div>';
        return __p
    };

    $.Fotorama.jst.frameCaption = function (v) {
        var __t, __p = '', __e = _.escape;
        __p += '<div class="fotorama__caption" aria-hidden="true">\r\n    <div class="fotorama__caption__wrap" id="' +
            ((__t = ( v.labelledby )) == null ? '' : __t) +
            '">' +
            ((__t = ( v.caption )) == null ? '' : __t) +
            '</div>\r\n</div>\r\n';
        return __p
    };

    $.Fotorama.jst.style = function (v) {
        var __t, __p = '', __e = _.escape;
        __p += '.fotorama' +
            ((__t = ( v.s )) == null ? '' : __t) +
            ' .fotorama__nav--thumbs .fotorama__nav__frame{\r\npadding:' +
            ((__t = ( v.m )) == null ? '' : __t) +
            'px;\r\nheight:' +
            ((__t = ( v.h )) == null ? '' : __t) +
            'px}\r\n.fotorama' +
            ((__t = ( v.s )) == null ? '' : __t) +
            ' .fotorama__thumb-border{\r\nheight:' +
            ((__t = ( v.h )) == null ? '' : __t) +
            'px;\r\nborder-width:' +
            ((__t = ( v.b )) == null ? '' : __t) +
            'px;\r\nmargin-top:' +
            ((__t = ( v.m )) == null ? '' : __t) +
            'px}';
        return __p
    };

    $.Fotorama.jst.thumb = function (v) {
        var __t, __p = '', __e = _.escape;
        __p += '<div class="fotorama__nav__frame fotorama__nav__frame--thumb" tabindex="0" role="button" data-gallery-role="nav-frame" data-nav-type="thumb" aria-label>\r\n    <div class="fotorama__thumb">\r\n    </div>\r\n</div>';
        return __p
    };
})(window, document, location, typeof jQuery !== 'undefined' && jQuery);<|MERGE_RESOLUTION|>--- conflicted
+++ resolved
@@ -89,13 +89,8 @@
 
         horizontalImageClass = _fotoramaClass + '_horizontal_ratio',
         verticalImageClass = _fotoramaClass + '_vertical_ratio',
-<<<<<<< HEAD
-
-        spinnerShowClass = _fotoramaClass + '_spinner';
-=======
         fotoramaSpinnerClass = _fotoramaClass + '__spinner',
         spinnerShowClass = fotoramaSpinnerClass + '--show';
->>>>>>> 20aef946
     var JQUERY_VERSION = $ && $.fn.jquery.split('.');
 
     if (!JQUERY_VERSION
@@ -1786,11 +1781,7 @@
             $videoClose = $fotorama.find(cls(videoCloseClass)),
             videoClose = $videoClose[0],
 
-<<<<<<< HEAD
-            $spinner = $fotorama.find('.fotorama_spin'),
-=======
             $spinner = $fotorama.find(cls(fotoramaSpinnerClass)),
->>>>>>> 20aef946
 
             $videoPlaying,
 
