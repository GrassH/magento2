--- conflicted
+++ resolved
@@ -89,13 +89,8 @@
 
         horizontalImageClass = _fotoramaClass + '_horizontal_ratio',
         verticalImageClass = _fotoramaClass + '_vertical_ratio',
-<<<<<<< HEAD
         fotoramaSpinnerClass = _fotoramaClass + '__spinner',
         spinnerShowClass = fotoramaSpinnerClass + '--show';
-=======
-
-        spinnerShowClass = _fotoramaClass + '_spinner';
->>>>>>> 40d09bab
     var JQUERY_VERSION = $ && $.fn.jquery.split('.');
 
     if (!JQUERY_VERSION
@@ -1786,11 +1781,7 @@
             $videoClose = $fotorama.find(cls(videoCloseClass)),
             videoClose = $videoClose[0],
 
-<<<<<<< HEAD
             $spinner = $fotorama.find(cls(fotoramaSpinnerClass)),
-=======
-            $spinner = $fotorama.find('.fotorama_spin'),
->>>>>>> 40d09bab
 
             $videoPlaying,
 
