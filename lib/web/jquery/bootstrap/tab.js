--- conflicted
+++ resolved
@@ -105,13 +105,8 @@
 
         if (listElement) {
             const itemSelector = listElement.nodeName === 'UL' || listElement.nodeName === 'OL' ? SELECTOR_ACTIVE_UL : SELECTOR_ACTIVE;
-<<<<<<< HEAD
-            previous = SelectorEngine.find(itemSelector, listElement)
-            previous = previous[previous.length - 1]
-=======
             previous = SelectorEngine.find(itemSelector, listElement);
             previous = previous[previous.length - 1];
->>>>>>> a9452734
         }
 
         const hideEvent = previous ?
@@ -136,13 +131,8 @@
             });
             EventHandler.trigger(this._element, EVENT_SHOWN, {
                 relatedTarget: previous
-<<<<<<< HEAD
-            })
+            });
         };
-=======
-            });
-        }
->>>>>>> a9452734
 
         if (target) {
             this._activate(target, target.parentNode, complete);
@@ -258,11 +248,7 @@
         }
 
         const data = Tab.getOrCreateInstance(this);
-<<<<<<< HEAD
-        data.show()
-=======
         data.show();
->>>>>>> a9452734
     })
 
     /**
