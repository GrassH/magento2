/**
 * --------------------------------------------------------------------------
 * Bootstrap (v5.1.3): collapse.js and base-component.js
 * Licensed under MIT (https://github.com/twbs/bootstrap/blob/main/LICENSE)
 * --------------------------------------------------------------------------
 */

define([
    "jquery",
    "./util/index",
    "./dom/data",
    "./dom/event-handler",
    "./dom/manipulator",
    "./dom/selector-engine"
], function($, Util, Data, EventHandler, Manipulator, SelectorEngine) {
    'use strict';

    const defineJQueryPlugin = Util.defineJQueryPlugin;
    const executeAfterTransition = Util.executeAfterTransition;
    const getElement = Util.getElement;
    const getSelectorFromElement = Util.getSelectorFromElement;
    const getElementFromSelector = Util.getElementFromSelector;
    const reflow = Util.reflow;
    const typeCheckConfig = Util.typeCheckConfig;

    /**
     * ------------------------------------------------------------------------
     * Constants
     * ------------------------------------------------------------------------
     */

    const VERSION = '5.1.3';
    const NAME = 'collapse';
    const DATA_KEY = 'bs.collapse';
    const EVENT_KEY = `.${DATA_KEY}`;
    const DATA_API_KEY = '.data-api';

    const Default = {
        toggle: true,
        parent: null
    };

    const DefaultType = {
        toggle: 'boolean',
        parent: '(null|element)'
    };

    const EVENT_SHOW = `show${EVENT_KEY}`;
    const EVENT_SHOWN = `shown${EVENT_KEY}`;
    const EVENT_HIDE = `hide${EVENT_KEY}`;
    const EVENT_HIDDEN = `hidden${EVENT_KEY}`;
    const EVENT_CLICK_DATA_API = `click${EVENT_KEY}${DATA_API_KEY}`;

    const CLASS_NAME_SHOW = 'show';
    const CLASS_NAME_COLLAPSE = 'collapse';
    const CLASS_NAME_COLLAPSING = 'collapsing';
    const CLASS_NAME_COLLAPSED = 'collapsed';
    const CLASS_NAME_DEEPER_CHILDREN = `:scope .${CLASS_NAME_COLLAPSE} .${CLASS_NAME_COLLAPSE}`;
    const CLASS_NAME_HORIZONTAL = 'collapse-horizontal';

    const WIDTH = 'width';
    const HEIGHT = 'height';

    const SELECTOR_ACTIVES = '.collapse.show, .collapse.collapsing';
    const SELECTOR_DATA_TOGGLE = '[data-bs-toggle="collapse"]';

    /**
     * ------------------------------------------------------------------------
     * Class Definition
     * ------------------------------------------------------------------------
     */

    var Collapse = function(element, config) {
        element = getElement(element);

        if (!element) {
            return;
        }

        this._element = element;
        Data.set(this._element, DATA_KEY, this);

        this._isTransitioning = false;
        this._config = this._getConfig(config);
        this._triggerArray = [];

        const toggleList = SelectorEngine.find(SELECTOR_DATA_TOGGLE);

        for (let i = 0, len = toggleList.length; i < len; i++) {
            const elem = toggleList[i];
            const selector = getSelectorFromElement(elem);
            const filterElement = SelectorEngine.find(selector)
                .filter(foundElem => foundElem === this._element);

            if (selector !== null && filterElement.length) {
                this._selector = selector;
                this._triggerArray.push(elem);
            }
        }

        this._initializeChildren();

        if (!this._config.parent) {
            this._addAriaAndCollapsedClass(this._triggerArray, this._isShown());
        }

        if (this._config.toggle) {
            this.toggle();
        }
    }

    // Getters

    Collapse.VERSION = VERSION;

    Collapse.Default = Default;

    Collapse.NAME = NAME;

    Collapse.DATA_KEY = 'bs.' + Collapse.NAME;

    Collapse.EVENT_KEY = '.' + Collapse.DATA_KEY;

    // Public

    Collapse.prototype.dispose = function() {
        Data.remove(this._element, this.constructor.DATA_KEY);
        EventHandler.off(this._element, this.constructor.EVENT_KEY);

        Object.getOwnPropertyNames(this).forEach(propertyName => {
            this[propertyName] = null;
        })
    }

    Collapse.prototype._queueCallback = function(callback, element, isAnimated = true) {
        executeAfterTransition(callback, element, isAnimated);
    }

    Collapse.prototype.toggle = function() {
        if (this._isShown()) {
            this.hide();
        } else {
            this.show();
        }
    }

    Collapse.prototype.show = function() {
        if (this._isTransitioning || this._isShown()) {
            return;
        }

        let actives = [];
        let activesData;

        if (this._config.parent) {
            const children = SelectorEngine.find(CLASS_NAME_DEEPER_CHILDREN, this._config.parent);
<<<<<<< HEAD
            actives = SelectorEngine.find(SELECTOR_ACTIVES, this._config.parent).filter(elem => !children.includes(elem)) // remove children if greater depth
=======
            actives = SelectorEngine.find(SELECTOR_ACTIVES, this._config.parent).filter(elem => !children.includes(elem)); // remove children if greater depth
>>>>>>> a9452734
        }

        const container = SelectorEngine.findOne(this._selector);
        if (actives.length) {
            const tempActiveData = actives.find(elem => container !== elem);
<<<<<<< HEAD
            activesData = tempActiveData ? Collapse.getInstance(tempActiveData) : null
=======
            activesData = tempActiveData ? Collapse.getInstance(tempActiveData) : null;
>>>>>>> a9452734

            if (activesData && activesData._isTransitioning) {
                return;
            }
        }

        const startEvent = EventHandler.trigger(this._element, EVENT_SHOW);
        if (startEvent.defaultPrevented) {
            return;
        }

        actives.forEach(elemActive => {
            if (container !== elemActive) {
                Collapse.getOrCreateInstance(elemActive, {toggle: false}).hide();
            }

            if (!activesData) {
                Data.set(elemActive, DATA_KEY, null);
            }
        })

        const dimension = this._getDimension();

        this._element.classList.remove(CLASS_NAME_COLLAPSE);
        this._element.classList.add(CLASS_NAME_COLLAPSING);

        this._element.style[dimension] = 0;

        this._addAriaAndCollapsedClass(this._triggerArray, true);
        this._isTransitioning = true;

        const complete = () => {
            this._isTransitioning = false;

            this._element.classList.remove(CLASS_NAME_COLLAPSING);
            this._element.classList.add(CLASS_NAME_COLLAPSE, CLASS_NAME_SHOW);

            this._element.style[dimension] = '';

<<<<<<< HEAD
            EventHandler.trigger(this._element, EVENT_SHOWN)
        };
=======
            EventHandler.trigger(this._element, EVENT_SHOWN);
        }
>>>>>>> a9452734

        const capitalizedDimension = dimension[0].toUpperCase() + dimension.slice(1);
        const scrollSize = `scroll${capitalizedDimension}`;

        this._queueCallback(complete, this._element, true);
        this._element.style[dimension] = `${this._element[scrollSize]}px`;
    }

    Collapse.prototype.hide = function() {
        if (this._isTransitioning || !this._isShown()) {
            return;
        }

        const startEvent = EventHandler.trigger(this._element, EVENT_HIDE);
        if (startEvent.defaultPrevented) {
            return;
        }

        const dimension = this._getDimension();

        this._element.style[dimension] = `${this._element.getBoundingClientRect()[dimension]}px`;

        reflow(this._element);

        this._element.classList.add(CLASS_NAME_COLLAPSING);
        this._element.classList.remove(CLASS_NAME_COLLAPSE, CLASS_NAME_SHOW);

        const triggerArrayLength = this._triggerArray.length;
        for (let i = 0; i < triggerArrayLength; i++) {
            const trigger = this._triggerArray[i];
            const elem = getElementFromSelector(trigger);

            if (elem && !this._isShown(elem)) {
                this._addAriaAndCollapsedClass([trigger], false);
            }
        }

        this._isTransitioning = true;

        const complete = () => {
<<<<<<< HEAD
            this._isTransitioning = false
            this._element.classList.remove(CLASS_NAME_COLLAPSING)
            this._element.classList.add(CLASS_NAME_COLLAPSE)
            EventHandler.trigger(this._element, EVENT_HIDDEN)
        };
=======
            this._isTransitioning = false;
            this._element.classList.remove(CLASS_NAME_COLLAPSING);
            this._element.classList.add(CLASS_NAME_COLLAPSE);
            EventHandler.trigger(this._element, EVENT_HIDDEN);
        }
>>>>>>> a9452734

        this._element.style[dimension] = '';

        this._queueCallback(complete, this._element, true);
    }

    Collapse.prototype._isShown = function(element = this._element) {
        return element.classList.contains(CLASS_NAME_SHOW);
    }

    // Private

    Collapse.prototype._getConfig = function(config) {
        config = {
            ...Default,
            ...Manipulator.getDataAttributes(this._element),
            ...config
        };
        config.toggle = Boolean(config.toggle); // Coerce string values
        config.parent = getElement(config.parent);
        typeCheckConfig(NAME, config, DefaultType);
        return config;
    }

    Collapse.prototype._getDimension = function() {
        return this._element.classList.contains(CLASS_NAME_HORIZONTAL) ? WIDTH : HEIGHT;
    }

    Collapse.prototype._initializeChildren = function() {
        if (!this._config.parent) {
            return;
        }

        const children = SelectorEngine.find(CLASS_NAME_DEEPER_CHILDREN, this._config.parent);
        SelectorEngine.find(SELECTOR_DATA_TOGGLE, this._config.parent).filter(elem => !children.includes(elem))
            .forEach(element => {
                const selected = getElementFromSelector(element);

                if (selected) {
                    this._addAriaAndCollapsedClass([element], this._isShown(selected));
                }
            })
    }

    Collapse.prototype._addAriaAndCollapsedClass = function(triggerArray, isOpen) {
        if (!triggerArray.length) {
            return;
        }

        triggerArray.forEach(elem => {
            if (isOpen) {
                elem.classList.remove(CLASS_NAME_COLLAPSED);
            } else {
                elem.classList.add(CLASS_NAME_COLLAPSED);
            }

            elem.setAttribute('aria-expanded', isOpen);
        })
    }

    // Static

    Collapse.getInstance = function(element) {
        return Data.get(getElement(element), this.DATA_KEY);
    }

    Collapse.getOrCreateInstance = function(element, config = {}) {
        return this.getInstance(element) || new this(element, typeof config === 'object' ? config : null);
    }

    Collapse.jQueryInterface = function(config) {
        return this.each(function () {
            const _config = {};
            if (typeof config === 'string' && /show|hide/.test(config)) {
                _config.toggle = false;
            }

            const data = Collapse.getOrCreateInstance(this, _config);

            if (typeof config === 'string') {
                if (typeof data[config] === 'undefined') {
                    throw new TypeError(`No method named "${config}"`);
                }

                data[config]();
            }
        })
    }

    /**
     * ------------------------------------------------------------------------
     * Data Api implementation
     * ------------------------------------------------------------------------
     */

    EventHandler.on(document, EVENT_CLICK_DATA_API, SELECTOR_DATA_TOGGLE, function (event) {
        // preventDefault only for <a> elements (which change the URL) not inside the collapsible element
        if (event.target.tagName === 'A' || (event.delegateTarget && event.delegateTarget.tagName === 'A')) {
            event.preventDefault();
        }

        const selector = getSelectorFromElement(this);
        const selectorElements = SelectorEngine.find(selector);

        selectorElements.forEach(element => {
            Collapse.getOrCreateInstance(element, {toggle: false}).toggle();
        })
    })

    /**
     * ------------------------------------------------------------------------
     * jQuery
     * ------------------------------------------------------------------------
     * add .Collapse to jQuery only if jQuery is present
     */

    defineJQueryPlugin(Collapse);

    return Collapse;
});<|MERGE_RESOLUTION|>--- conflicted
+++ resolved
@@ -154,21 +154,13 @@
 
         if (this._config.parent) {
             const children = SelectorEngine.find(CLASS_NAME_DEEPER_CHILDREN, this._config.parent);
-<<<<<<< HEAD
-            actives = SelectorEngine.find(SELECTOR_ACTIVES, this._config.parent).filter(elem => !children.includes(elem)) // remove children if greater depth
-=======
             actives = SelectorEngine.find(SELECTOR_ACTIVES, this._config.parent).filter(elem => !children.includes(elem)); // remove children if greater depth
->>>>>>> a9452734
         }
 
         const container = SelectorEngine.findOne(this._selector);
         if (actives.length) {
             const tempActiveData = actives.find(elem => container !== elem);
-<<<<<<< HEAD
-            activesData = tempActiveData ? Collapse.getInstance(tempActiveData) : null
-=======
             activesData = tempActiveData ? Collapse.getInstance(tempActiveData) : null;
->>>>>>> a9452734
 
             if (activesData && activesData._isTransitioning) {
                 return;
@@ -208,13 +200,8 @@
 
             this._element.style[dimension] = '';
 
-<<<<<<< HEAD
-            EventHandler.trigger(this._element, EVENT_SHOWN)
+            EventHandler.trigger(this._element, EVENT_SHOWN);
         };
-=======
-            EventHandler.trigger(this._element, EVENT_SHOWN);
-        }
->>>>>>> a9452734
 
         const capitalizedDimension = dimension[0].toUpperCase() + dimension.slice(1);
         const scrollSize = `scroll${capitalizedDimension}`;
@@ -255,19 +242,11 @@
         this._isTransitioning = true;
 
         const complete = () => {
-<<<<<<< HEAD
-            this._isTransitioning = false
-            this._element.classList.remove(CLASS_NAME_COLLAPSING)
-            this._element.classList.add(CLASS_NAME_COLLAPSE)
-            EventHandler.trigger(this._element, EVENT_HIDDEN)
-        };
-=======
             this._isTransitioning = false;
             this._element.classList.remove(CLASS_NAME_COLLAPSING);
             this._element.classList.add(CLASS_NAME_COLLAPSE);
             EventHandler.trigger(this._element, EVENT_HIDDEN);
-        }
->>>>>>> a9452734
+        };
 
         this._element.style[dimension] = '';
 
