// /**
//  * Copyright © 2015 Magento. All rights reserved.
//  * See COPYING.txt for license details.
//  */

//
//  Lib -> Components -> Modals
//  _____________________________________________

//
//  Variables
//  ---------------------------------------------

@import '../../source/_variables.less';

@modal__background-color: @color-white;
@modal__box-shadow: 0 0 12px 2px rgba(0, 0, 0, .35);

@modal-popup__indent-vertical: 5rem;
@modal-popup__padding: 3rem;
@modal-popup__width: 75%;
@modal-popup__z-index: @modal__z-index;

@modal-slide__first__indent-left: 14.8rem;
@modal-slide__indent-left: 4.5rem;
@modal-slide__padding: 2.6rem;
@modal-slide__z-index: @modal__z-index;

@modal-slide-header__padding-vertical: 2.1rem;

<<<<<<< HEAD
@modal-popup-confirm__width: 50rem;
=======
@modal-popup-image-box__border-color: @color-gray80;
@modal-popup-image-box__max-width: 78rem;

@modal-popup-image-box-preview__max-width: @modal-popup-image-box-preview-image__max-height + (2 * @indent__base);
@modal-popup-image-box-preview-image__max-height: 54rem;
>>>>>>> de8541a6

//
//  Utilities
//  ---------------------------------------------

.abs-modal() {
    bottom: 0;
    left: 0;
    min-width: 0;
    position: fixed;
    right: 0;
    top: 0;
    visibility: hidden;
    pointer-events: none;
    &._show {
        visibility: visible;
        .modal-inner-wrap {
            -webkit-transform: translate(0, 0);
            transform: translate(0, 0);
        }
    }
    .modal-inner-wrap {
        background-color: @modal__background-color;
        box-shadow: @modal__box-shadow;
        opacity: 1;
        pointer-events: auto;
    }
}

.abs-modal-slide() {
    left: @modal-slide__first__indent-left;
    z-index: @modal-slide__z-index;
    &._show {
        .modal-inner-wrap {
            -webkit-transform: translateX(0);
            transform: translateX(0);
        }
    }
    .modal-inner-wrap {
        height: 100%;
        overflow-y: auto;
        position: static;
        -webkit-transform: translateX(100%);
        transform: translateX(100%);
        transition-duration: .3s;
        transition-timing-function: ease-in-out;
        -webkit-transition-property: -webkit-transform, visibility;
        transition-property: transform, visibility;
        width: auto;
    }
}

.abs-modal-popup() {
    left: 0;
    overflow-y: auto;
    z-index: @modal-popup__z-index;
    &._show {
        .modal-inner-wrap {
            -webkit-transform: translateY(0);
            transform: translateY(0);
        }
    }
    .modal-inner-wrap {
        box-sizing: border-box;
        .vendor-prefix-display(flex);
        .vendor-prefix-flex-direction(column);
        height: auto;
        left: 0;
        right: 0;
        margin: @modal-popup__indent-vertical auto;
        position: absolute;
        -webkit-transform: translateY(-200%);
        transform: translateY(-200%);
        transition-duration: .2s;
        transition-timing-function: ease;
        -webkit-transition-property: -webkit-transform, visibility;
        transition-property: transform, visibility;
        width: @modal-popup__width;
    }
}

//

body {
    &._has-modal {
        height: 100%;
        overflow: hidden;
        width: 100%;
    }
}

// Modals overlay

.modals-overlay {
    &:extend(.ui-widget-overlay all);
    z-index: @overlay__z-index;
}

.modal-slide,
.modal-popup {
    .abs-modal();
}

.modal-slide {
    .abs-modal-slide();
    &._inner-scroll {
        .modal-inner-wrap {
            .vendor-prefix-display(flex);
            .vendor-prefix-flex-direction(column);
            overflow-y: visible;
        }
        .modal-header,
        .modal-footer {
            .vendor-prefix-flex-grow(0);
            .vendor-prefix-flex-shrink(0);
        }
        .modal-content {
            overflow-y: auto;
        }
        .modal-footer {
            margin-top: auto;
        }
    }
    .modal-header,
    .modal-content,
    .modal-footer {
        padding: 0 @modal-slide__padding @modal-slide__padding;
    }
    .modal-header {
        padding-top: @modal-slide-header__padding-vertical;
        padding-bottom: @modal-slide-header__padding-vertical;
    }
}

.modal-popup {
    .abs-modal-popup();
    //  If applied, switching outer popup scroll to inner
    &._inner-scroll {
        overflow-y: visible;
        .ie10 &,
        .ie9 & {
            overflow-y: auto;
        }
        .modal-inner-wrap {
            max-height: 90%;
            .ie10 &,
            .ie9 & {
                max-height: none;
            }
        }
        .modal-content {
            overflow-y: auto;
        }
    }
    .modal-header,
    .modal-content,
    .modal-footer {
        padding-left: @modal-popup__padding;
        padding-right: @modal-popup__padding;
    }
    .modal-header,
    .modal-footer {
        .vendor-prefix-flex-grow(0);
        .vendor-prefix-flex-shrink(0);
    }
    .modal-header {
        padding-top: @modal-popup__padding;
        padding-bottom: @modal-popup__padding;
    }
    .modal-footer {
        margin-top: auto;
        padding-top: @modal-popup__padding;
        padding-bottom: @modal-popup__padding;
    }
<<<<<<< HEAD
    &.confirm {
        .modal-inner-wrap {
            margin-left: -(@modal-popup-confirm__width/2);
            left: 50%;
            width: @modal-popup-confirm__width;
        }
        .modal-footer {
            text-align: right;
=======
    &._image-box {
        .modal-inner-wrap {
            margin: 5rem auto;
            max-width: @modal-popup-image-box__max-width;
            position: static;
        }
        .thumbnail-preview {
            text-align: center;
            .thumbnail-preview-image-block {
                border: 1px solid @modal-popup-image-box__border-color;
                margin: 0 auto @indent__base;
                max-width: @modal-popup-image-box-preview__max-width;
                padding: @indent__base;
            }
            .thumbnail-preview-image {
                max-height: @modal-popup-image-box-preview-image__max-height;
            }
>>>>>>> de8541a6
        }
    }
}

//
//  Mobile
//  ---------------------------------------------

//  Mobile transform to modal-slide
@media (max-width: @screen__m) {
    .modal-popup {
        &.modal-slide {
            .abs-modal-slide();
            .modal-inner-wrap {
                margin: 0;
                max-height: none;
            }
        }
    }
}<|MERGE_RESOLUTION|>--- conflicted
+++ resolved
@@ -28,15 +28,13 @@
 
 @modal-slide-header__padding-vertical: 2.1rem;
 
-<<<<<<< HEAD
 @modal-popup-confirm__width: 50rem;
-=======
+
 @modal-popup-image-box__border-color: @color-gray80;
 @modal-popup-image-box__max-width: 78rem;
 
 @modal-popup-image-box-preview__max-width: @modal-popup-image-box-preview-image__max-height + (2 * @indent__base);
 @modal-popup-image-box-preview-image__max-height: 54rem;
->>>>>>> de8541a6
 
 //
 //  Utilities
@@ -211,7 +209,6 @@
         padding-top: @modal-popup__padding;
         padding-bottom: @modal-popup__padding;
     }
-<<<<<<< HEAD
     &.confirm {
         .modal-inner-wrap {
             margin-left: -(@modal-popup-confirm__width/2);
@@ -220,7 +217,8 @@
         }
         .modal-footer {
             text-align: right;
-=======
+        }
+    }
     &._image-box {
         .modal-inner-wrap {
             margin: 5rem auto;
@@ -238,7 +236,6 @@
             .thumbnail-preview-image {
                 max-height: @modal-popup-image-box-preview-image__max-height;
             }
->>>>>>> de8541a6
         }
     }
 }
