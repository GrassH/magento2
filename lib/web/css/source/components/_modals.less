--- conflicted
+++ resolved
@@ -67,14 +67,9 @@
 }
 
 .lib-modal-slide() {
-<<<<<<< HEAD
     .lib-css(left, @modal-slide__first__indent-left);
     .lib-css(z-index, @modal-slide__z-index);
-=======
-    left: @modal-slide__first__indent-left;
-    z-index: @modal-slide__z-index;
-
->>>>>>> 5a7337a3
+
     &._show {
         .modal-inner-wrap {
             -webkit-transform: translateX(0);
@@ -97,14 +92,10 @@
 }
 
 .lib-modal-popup() {
+    .lib-css(z-index, @modal-popup__z-index);
     left: 0;
     overflow-y: auto;
-<<<<<<< HEAD
-    .lib-css(z-index, @modal-popup__z-index);
-=======
-    z-index: @modal-popup__z-index;
-
->>>>>>> 5a7337a3
+
     &._show {
         .modal-inner-wrap {
             -webkit-transform: translateY(0);
