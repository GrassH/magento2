--- conflicted
+++ resolved
@@ -203,10 +203,9 @@
         padding-top: @modal-popup__padding;
         padding-bottom: @modal-popup__padding;
     }
-<<<<<<< HEAD
     .modal-footer-actions {
         text-align: right;
-=======
+    }
     &.confirm {
         .modal-inner-wrap {
             margin-left: -(@modal-popup-confirm__width/2);
@@ -216,7 +215,6 @@
         .modal-footer {
             text-align: right;
         }
->>>>>>> e9b1713e
     }
 }
 
