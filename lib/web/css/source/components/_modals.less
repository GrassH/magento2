// /**
//  * Copyright © Magento, Inc. All rights reserved.
//  * See COPYING.txt for license details.
//  */

//
//  Lib -> Components -> Modals
//  _____________________________________________

//
//  Variables
//  ---------------------------------------------

@import '../../source/_variables.less';

@modal__background-color: @color-white;
@modal__box-shadow: 0 0 12px 2px rgba(0, 0, 0, .35);

@modal-popup__indent-vertical: 5rem;
@modal-popup__padding: 3rem;
@modal-popup__width: 75%;
@modal-popup__z-index: @modal__z-index;

@modal-slide__first__indent-left: 14.8rem;
@modal-slide__indent-left: 4.5rem;
@modal-slide__padding: 2.6rem;
@modal-slide__z-index: @modal__z-index;

@modal-slide-header__padding-vertical: 2.1rem;

@modal-popup-confirm__width: 50rem;

@modal-popup-image-box__border-color: @color-gray80;
@modal-popup-image-box__max-width: 78rem;

@modal-popup-image-box-preview__max-width: @modal-popup-image-box-preview-image__max-height + (2 * @indent__base);
@modal-popup-image-box-preview-image__max-height: 54rem;

//
//  Utilities
//  ---------------------------------------------

.lib-modal() {
    bottom: 0;
    left: 0;
    min-width: 0;
    position: fixed;
    right: 0;
    top: 0;
    visibility: hidden;
    opacity: 0;
    -webkit-transition: visibility 0s .3s, opacity .3s ease;
            transition: visibility 0s .3s, opacity .3s ease;

    &._show {
        visibility: visible;
        opacity: 1;
        -webkit-transition: opacity .3s ease;
                transition: opacity .3s ease;

        .modal-inner-wrap {
            -webkit-transform: translate(0, 0);
                    transform: translate(0, 0);
        }
    }

    .modal-inner-wrap {
        .lib-css(background-color, @modal__background-color);
        .lib-css(box-shadow, @modal__box-shadow);
        opacity: 1;
        pointer-events: auto;
    }
}

.lib-modal-slide() {
    .lib-css(left, @modal-slide__first__indent-left);
    .lib-css(z-index, @modal-slide__z-index);

    &._show {
        .modal-inner-wrap {
            -webkit-transform: translateX(0);
                    transform: translateX(0);
        }
    }

    .modal-inner-wrap {
        height: 100%;
        overflow-y: auto;
        position: static;
        -webkit-transform: translateX(100%);
                transform: translateX(100%);
        -webkit-transition: -webkit-transform .3s ease-in-out;
                transition:         transform .3s ease-in-out;
        width: auto;
    }
}

.lib-modal-popup() {
    .lib-css(z-index, @modal-popup__z-index);
    left: 0;
    overflow-y: auto;

    &.confirm {
        .modal-inner-wrap {
<<<<<<< HEAD
            .lib-css(width, @modal-popup-confirm__width);
=======
            .lib-css(max-width, @modal-popup-confirm__width);
>>>>>>> da337984

            .modal-content {
                padding-right: 7rem;
            }
        }
    }

    &._show {
        .modal-inner-wrap {
            -webkit-transform: translateY(0);
                    transform: translateY(0);
        }
    }

    .modal-inner-wrap {
        .lib-css(margin, @modal-popup__indent-vertical auto);
        .lib-css(width, @modal-popup__width);
        .lib-vendor-prefix-display(flex);
        .lib-vendor-prefix-flex-direction(column);
        box-sizing: border-box;
        height: auto;
        left: 0;
        position: absolute;
        right: 0;
        -webkit-transform: translateY(-200%);
                transform: translateY(-200%);
        -webkit-transition: -webkit-transform .2s ease;
                transition:         transform .2s ease;

    }
}

//
//  Common
//  _____________________________________________

& when (@media-common = true) {
    body {
        &._has-modal {
            height: 100%;
            overflow: hidden;
            width: 100%;
        }
    }

    //  Modals overlay
    .modals-overlay {
        &:extend(.abs-modal-overlay all);
        .lib-css(z-index, @overlay__z-index);
    }

    .modal-slide,
    .modal-popup {
        .lib-modal();
    }

    .modal-slide {
        .lib-modal-slide();
        &._inner-scroll {
            .modal-inner-wrap {
                overflow-y: visible;
                .lib-vendor-prefix-display(flex);
                .lib-vendor-prefix-flex-direction(column);
            }

            .modal-header,
            .modal-footer {
                .lib-vendor-prefix-flex-grow(0);
                .lib-vendor-prefix-flex-shrink(0);
            }

            .modal-content {
                overflow-y: auto;
            }

            .modal-footer {
                margin-top: auto;
            }
        }

        .modal-header,
        .modal-content,
        .modal-footer {
            .lib-css(padding, 0 @modal-slide__padding @modal-slide__padding);
        }

        .modal-header {
            .lib-css(padding-bottom, @modal-slide-header__padding-vertical);
            .lib-css(padding-top, @modal-slide-header__padding-vertical);
        }
    }

    .modal-popup {
        .lib-modal-popup();

        //  If applied, switching outer popup scroll to inner
        &._inner-scroll {
            overflow-y: visible;

            .ie11 & {
                overflow-y: auto;
            }

            .modal-inner-wrap {
                max-height: 90%;

                .ie11 & {
                    max-height: none;
                }
            }

            .modal-content {
                overflow-y: auto;
            }
        }

        .modal-header,
        .modal-content,
        .modal-footer {
            .lib-css(padding-left, @modal-popup__padding);
            .lib-css(padding-right, @modal-popup__padding);
        }

        .modal-header,
        .modal-footer {
            .lib-vendor-prefix-flex-grow(0);
            .lib-vendor-prefix-flex-shrink(0);
        }

        .modal-header {
            .lib-css(padding-bottom, @modal-popup__padding / 2.5);
            .lib-css(padding-top, @modal-popup__padding);
        }

        .modal-footer {
            margin-top: auto;
            .lib-css(padding-bottom, @modal-popup__padding);
            .lib-css(padding-top, @modal-popup__padding);
        }

        .modal-footer-actions {
            text-align: right;
        }
    }
}

//
//  Mobile
//  _____________________________________________

//  Mobile transform to modal-slide
.media-width(@extremum, @break) when (@extremum = 'max') and (@break = @screen__m) {
    .modal-popup {
        &.modal-slide {
            .lib-modal-slide();

            .modal-inner-wrap {
                margin: 0;
                max-height: none;
            }
        }
    }
}<|MERGE_RESOLUTION|>--- conflicted
+++ resolved
@@ -102,11 +102,7 @@
 
     &.confirm {
         .modal-inner-wrap {
-<<<<<<< HEAD
-            .lib-css(width, @modal-popup-confirm__width);
-=======
             .lib-css(max-width, @modal-popup-confirm__width);
->>>>>>> da337984
 
             .modal-content {
                 padding-right: 7rem;
