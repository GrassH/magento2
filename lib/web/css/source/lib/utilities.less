--- conflicted
+++ resolved
@@ -1,6 +1,6 @@
-<<<<<<< HEAD
 // /**
-//  * @copyright Copyright (c) 2014 X.commerce, Inc. (http://www.magentocommerce.com)
+//  * Copyright © 2015 Magento. All rights reserved.
+//  * See COPYING.txt for license details.
 //  */
 
 //
@@ -368,334 +368,4 @@
     -ms-flex-order: @_value;
      -webkit-order: @_value;
              order: @_value;
-}
-=======
-// /**
-//  * Copyright © 2015 Magento. All rights reserved.
-//  * See COPYING.txt for license details.
-//  */
-
-.margin-top-rem(
-    @value
-) when not (@value = false) and not (@value = '') {
-    @_value: unit(@value);
-    margin-top: @_value * 1rem / @font-rem-ratio;
-}
-
-.margin-bottom-rem(
-    @value
-) when not (@value = false) and not (@value = '') {
-    @_value: unit(@value);
-    margin-bottom: @_value * 1rem / @font-rem-ratio;
-}
-
-.margin-vertical-rem(@val-top, @val-bottom) {
-    .margin-top-rem(@val-top);
-    .margin-bottom-rem(@val-bottom);
-}
-
-.padding-top-rem(
-    @value
-) when not (@value = false) and not (@value = '') {
-    @_value: unit(@value);
-    padding-top: @_value * 1rem / @font-rem-ratio;
-}
-
-.padding-bottom-rem(
-    @value
-) when not (@value = false) and not (@value = '') {
-    @_value: unit(@value);
-    padding-bottom: @_value * 1rem / @font-rem-ratio;
-}
-
-.padding-vertical-rem(@val-top, @val-bottom) {
-    .padding-top-rem(@val-top);
-    .padding-bottom-rem(@val-bottom);
-}
-
-.visibility-hidden() {
-    visibility: hidden;
-    height: 0;
-}
-
-.visually-hidden() {
-    position: absolute;
-    width: 1px;
-    height: 1px;
-    margin: -1px;
-    padding: 0;
-    overflow: hidden;
-    clip: rect(0,0,0,0);
-    border: 0;
-}
-
-.visually-hidden-reset() {
-    position: static;
-    width: auto;
-    height: auto;
-    margin: 0;
-    overflow: visible;
-    clip: auto;
-}
-
-//
-//    Clearfix
-//--------------------------------------
-.clearfix() {
-    &:before,
-    &:after {
-        content: "";
-        display: table;
-    }
-    &:after {
-        clear: both;
-    }
-}
-.clearer() {
-    &:after {
-        content: "";
-        display: table;
-        clear: both;
-    }
-}
-
-//
-//    Gradient
-//--------------------------------------
-#gradient {
-    // Horizontal gradient, from left to right
-    // Creates two color stops, start and end, by specifying a color and position for each color stop.
-    // Color stops are not available in IE9 and below.
-    // Filters are enabled
-    .horizontal(@_start-color; @_end-color; @_start-percent: 0%; @_end-percent: 100%) when not (@disable-filters) {
-        background-color: @_end-color;
-        background-repeat: repeat-x;
-        background-image: -webkit-linear-gradient(left, color-stop(@_start-color @_start-percent), color-stop(@_end-color @_end-percent)); // Safari 5.1-6, Chrome 10+
-        background-image: linear-gradient(to right, @_start-color @_start-percent, @_end-color @_end-percent); // Standard, IE10, Firefox 16+, Opera 12.10+, Safari 7+, Chrome 26+
-        filter: e(%("progid:DXImageTransform.Microsoft.gradient(startColorstr='%d', endColorstr='%d', GradientType=1)", @_start-color, @_end-color)); // IE9 and down
-    }
-
-    // Horizontal gradient, from left to right
-    // Creates two color stops, start and end, by specifying a color and position for each color stop.
-    // Color stops are not available in IE9 and below.
-    // Filters are disabled
-    .horizontal(@_start-color; @_end-color; @_start-percent: 0%; @_end-percent: 100%) when (@disable-filters) {
-        background-color: @_end-color;
-        background-repeat: repeat-x;
-        background-image: -webkit-linear-gradient(left, color-stop(@_start-color @_start-percent), color-stop(@_end-color @_end-percent)); // Safari 5.1-6, Chrome 10+
-        background-image: linear-gradient(to right, @_start-color @_start-percent, @_end-color @_end-percent); // Standard, IE10, Firefox 16+, Opera 12.10+, Safari 7+, Chrome 26+
-    }
-
-    // Vertical gradient, from top to bottom
-    // Creates two color stops, start and end, by specifying a color and position for each color stop.
-    // Color stops are not available in IE9 and below.
-// Filters are enabled
-    .vertical(@_start-color; @_end-color; @_start-percent: 0%; @_end-percent: 100%) when not (@disable-filters) {
-        background-color: @_end-color;
-        background-repeat: repeat-x;
-        background-image: -webkit-linear-gradient(top, @_start-color @_start-percent, @_end-color @_end-percent);  // Safari 5.1-6, Chrome 10+
-        background-image: linear-gradient(to bottom, @_start-color @_start-percent, @_end-color @_end-percent); // Standard, IE10, Firefox 16+, Opera 12.10+, Safari 7+, Chrome 26+
-        filter: e(%("progid:DXImageTransform.Microsoft.gradient(startColorstr='%d', endColorstr='%d', GradientType=0)", @_start-color, @_end-color)); // IE9 and down
-    }
-
-    // Vertical gradient, from top to bottom
-    // Creates two color stops, start and end, by specifying a color and position for each color stop.
-    // Color stops are not available in IE9 and below.
-    // Filters are disabled
-    .vertical(@_start-color; @_end-color; @_start-percent: 0%; @_end-percent: 100%) when (@disable-filters) {
-        background-color: @_end-color;
-        background-repeat: repeat-x;
-        background-image: -webkit-linear-gradient(top, @_start-color @_start-percent, @_end-color @_end-percent);  // Safari 5.1-6, Chrome 10+
-        background-image: linear-gradient(to bottom, @_start-color @_start-percent, @_end-color @_end-percent); // Standard, IE10, Firefox 16+, Opera 12.10+, Safari 7+, Chrome 26+
-    }
-}
-
-//
-//    Custom background gradient
-//--------------------------------------
-// Pager gradient - horizontal
-.background-gradient(
-    @_background-gradient-start-color,
-    @_background-gradient-end-color,
-    @_background-gradient-direction,
-    @_background-gradient
-) when (@_background-gradient-direction = horizontal) and (@_background-gradient = true) {
-    #gradient > .horizontal(@_background-gradient-start-color, @_background-gradient-end-color);
-}
-
-// Pager gradient - vertical
-.background-gradient(
-    @_background-gradient-start-color,
-    @_background-gradient-end-color,
-    @_background-gradient-direction,
-    @_background-gradient
-) when (@_background-gradient-direction = vertical) and (@_background-gradient = true) {
-    #gradient > .vertical(@_background-gradient-start-color, @_background-gradient-end-color);
-}
-
-//
-//    Rotate
-//--------------------------------------
-.rotate(@_rotation) {
-    -webkit-transform: rotate(@_rotation); // Use in 8 Safari
-    -ms-transform: rotate(@_rotation); // Use in 9 IE
-    transform: rotate(@_rotation);
-}
-
-//
-//    Remove spaces between elements with display: inline-block
-//--------------------------------------
-.inline-block-space-container() {
-    font-size: 0;
-    line-height: 0;
-    letter-spacing: -1px;
-}
-
-.inline-block-space-item(@_font-size: @font-size-base, @_line-height: normal) {
-    .font-size(@_font-size);
-    font-size: @_font-size;
-    line-height: @_line-height;
-    letter-spacing: normal;
-}
-
-//
-//    Add any css property
-//--------------------------------------
-.css(@_property, @_value, @_prefix: 0) when (@_prefix = 1) {
-    -ms-@{_property}:@_value;
-    -webkit-@{_property}:@_value;
-    -moz-@{_property}:@_value;
-}
-.css(@_property, @_value, @_prefix: 0) when not (@_value = false) and not (@_value = '') {
-    @{_property}:@_value;
-}
-
-//
-//    Add url to property
-//--------------------------------------
-// usage:
-// .column.left {
-//     .url('images/fallback.png');
-//     background:url("@{url}") repeat-y;
-// }
-// .columns {
-//     .url('images/fallback.png', 'Magento_Catalog');
-//     background:url("@{url}") repeat;
-// }
-
-@urls-resolved: false;
-
-.url (@_path) {
-    @url: "@{baseDir}@{_path}";
-}
-.url (@_path, @_module) when not (@_module = false) and not (@_module = '') and  (@urls-resolved = false) {
-    @url: "@{_module}::@{_path}";
-}
-.url (@_path, @_module) when not (@_module = false) and not (@_module = '') and  (@urls-resolved = true) {
-    @url: "@{baseDir}@{_module}/@{_path}";
-}
-
-//
-//    Arrow
-//--------------------------------------
-.arrow(@_position, @_size, @_color) {
-    width: 0;
-    height: 0;
-    border: @_size solid transparent;
-    ._abbor_el(@_position, @_color);
-}
-._abbor_el(@_position, @_color) when (@_position = left) {
-    border-right-color: @_color;
-}
-._abbor_el(@_position, @_color) when (@_position = right) {
-    border-left-color: @_color;
-}
-._abbor_el(@_position, @_color) when (@_position = up) {
-    border-bottom-color: @_color;
-}
-._abbor_el(@_position, @_color) when (@_position = down) {
-    border-top-color: @_color;
-}
-
-//
-//    Input placeholder
-//--------------------------------------
-
-.input-placeholder(
-    @_input-placeholder-color: @form-element-input-placeholder-color,
-    @_input-placeholder-font-weight: @form-element-input-font-weight
-) {
-    &::-webkit-input-placeholder {
-        color: @_input-placeholder-color;
-        font-weight: @_input-placeholder-font-weight;
-    }
-    &:-moz-placeholder {
-        color: @_input-placeholder-color;
-        font-weight: @_input-placeholder-font-weight;
-    }
-    &::-moz-placeholder {
-        color: @_input-placeholder-color;
-        font-weight: @_input-placeholder-font-weight;
-    }
-    &:-ms-input-placeholder {
-        color: @_input-placeholder-color;
-        font-weight: @_input-placeholder-font-weight;
-    }
-}
-
-//
-// Flex layout
-//--------------------------------------
-
-.vendor-prefix-display (
-    @_value: flex
-) {
-    display: ~"-webkit-@{_value}";
-    display: ~"-ms-@{_value}box";
-    display: @_value;
-}
-
-.vendor-prefix-flex-grow (
-    @_value: 0
-) {
-    -webkit-flex-grow: @_value;
-    flex-grow: @_value;
-}
-
-.vendor-prefix-flex-shrink (
-    @_value: 1
-) {
-    -webkit-flex-shrink: @_value;
-    flex-shrink: @_value;
-}
-
-.vendor-prefix-flex-basis (
-    @_value: auto
-) {
-    -webkit-flex-basis: @_value;
-    flex-basis: @_value;
-}
-
-.vendor-prefix-flex-wrap (
-    @_value: wrap
-) {
-    -webkit-flex-wrap: @_value;
-            flex-wrap: @_value;
-}
-
-.vendor-prefix-flex-direction (
-    @_value: column
-) {
-    -webkit-flex-direction: @_value;
-        -ms-flex-direction: @_value;
-            flex-direction: @_value;
-}
-
-.vendor-prefix-order (
-    @_value: 0
-) {
-    -ms-flex-order: @_value;
-     -webkit-order: @_value;
-             order: @_value;
-}
->>>>>>> 94f96652
+}