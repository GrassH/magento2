--- conflicted
+++ resolved
@@ -1,6 +1,6 @@
-<<<<<<< HEAD
 // /**
-//  * @copyright Copyright (c) 2014 X.commerce, Inc. (http://www.magentocommerce.com)
+//  * Copyright © 2015 Magento. All rights reserved.
+//  * See COPYING.txt for license details.
 //  */
 
 .font-face(
@@ -445,428 +445,4 @@
     .typography-lists();
     .typography-code();
     .typography-blockquote();
-}
-=======
-// /**
-//  * Copyright © 2015 Magento. All rights reserved.
-//  * See COPYING.txt for license details.
-//  */
-
-.font-face(
-    @family-name,
-    @font-path,
-    @font-weight: normal,
-    @font-style: normal
-) {
-    @font-face {
-        font-family: @family-name;
-        src: url('@{font-path}.eot');
-        src: url('@{font-path}.eot?#iefix') format('embedded-opentype'),
-        url('@{font-path}.woff') format('woff'),
-        url('@{font-path}.ttf') format('truetype'),
-        url('@{font-path}.svg#@{family-name}') format('svg');
-        font-weight: @font-weight;
-        font-style: @font-style;
-    }
-}
-
-//  Rem font size
-.font-size(@sizeValue) when not (ispercentage(@sizeValue)) and not (@sizeValue = false) {
-    @value: unit(@sizeValue);
-    @remValue: (@value / @font-rem-ratio);
-    @pxValue: @value;
-    font-size: ~"@{remValue}rem";
-}
-
-.font-size(@sizeValue) when (ispercentage(@sizeValue)) and not (@sizeValue = false) {
-    font-size: @sizeValue;
-}
-
-//  Rem line height
-.line-height(@heightValue) when not (@heightValue = false) and not (ispercentage(@heightValue)) {
-    @value: unit(@heightValue);
-    @remValue: (@value / @font-rem-ratio);
-    @pxValue: @value;
-    line-height: ~"@{remValue}rem";
-}
-
-.line-height(@heightValue) when (ispercentage(@heightValue)) and not (@heightValue = false) {
-    line-height: @heightValue;
-}
-
-.wrap-words() {
-    word-break: break-all;
-    word-break: break-word;
-    .hyphens();
-}
-
-.text-overflow() {
-    overflow: hidden;
-    text-overflow: ellipsis;
-    white-space: nowrap;
-}
-
-.text-hide() {
-    font: ~"0/0" a;
-    color: transparent;
-    text-shadow: none;
-    background-color: transparent;
-    border: 0;
-}
-
-//  Optional hyphenation
-.hyphens(@mode: auto) {
-    word-wrap: break-word;
-    -webkit-hyphens: @mode;
-    -moz-hyphens: @mode;
-    -ms-hyphens: @mode; // IE10+
-    hyphens: @mode;
-}
-
-.typography (
-    @_font-size: @font-size-base,
-    @_color: @text-color,
-    @_font-family: @font-family-base,
-    @_font-weight: @font-weight-base,
-    @_line-height: @line-height-base,
-    @_font-style: @font-style-base
-) {
-    .font-size(@_font-size);
-    .css(color, @_color);
-    .css(font-family, @_font-family);
-    .css(font-weight, @_font-weight);
-    .css(font-style, @_font-style);
-    .css(line-height, @_line-height);
-}
-
-.list-reset-styles(@_margin: 0, @_padding: 0) {
-    .css(margin, @_margin);
-    .css(padding, @_padding);
-    list-style: none none;
-}
-
-.list-inline() {
-    .list-reset-styles();
-    > li {
-        display: inline-block;
-        vertical-align: top;
-    }
-}
-
-.link(
-    @_link-color: @link-color,
-    @_link-text-decoration: @link-text-decoration,
-    @_link-color-visited: @link-color-visited,
-    @_link-text-decoration-visited: @link-text-decoration-visited,
-    @_link-color-hover: @link-color-hover,
-    @_link-text-decoration-hover: @link-text-decoration-hover,
-    @_link-color-active: @link-color-active,
-    @_link-text-decoration-active: @link-text-decoration-active
-) {
-    .css(color, @_link-color);
-    .css(text-decoration, @_link-text-decoration);
-    &:visited {
-        .css(color, @_link-color-visited);
-        .css(text-decoration, @_link-text-decoration-visited);
-    }
-    &:hover {
-        .css(color, @_link-color-hover);
-        .css(text-decoration, @_link-text-decoration-hover);
-    }
-    &:active {
-        .css(color,@_link-color-active);
-        .css(text-decoration, @_link-text-decoration-active);
-    }
-}
-
-.heading(@_heading_level: h1) {
-    @_font-color: "@{_heading_level}-font-color";
-    @_font-size: "@{_heading_level}-font-size";
-    @_font-family: "@{_heading_level}-font-family";
-    @_font-weight: "@{_heading_level}-font-weight";
-    @_line-height: "@{_heading_level}-line-height";
-    @_font-style: "@{_heading_level}-font-style";
-    @_margin-top: "@{_heading_level}-margin-top";
-    @_margin-bottom: "@{_heading_level}-margin-bottom";
-        .typography(
-            @@_font-size,
-            @@_font-color,
-            @@_font-family,
-            @@_font-weight,
-            @@_line-height,
-            @@_font-style
-        );
-        .margin-vertical-rem(@@_margin-top, @@_margin-bottom);
-}
-
-//
-//  Base typography
-//--------------------------------------
-.typography-base() {
-    html {
-        font-size: @font-size-root;
-        -webkit-text-size-adjust: 100%;
-        -ms-text-size-adjust: 100%;
-        font-size-adjust: 100%;
-    }
-    body {
-        .typography();
-    }
-
-    p {
-        .margin-vertical-rem(@p-margin-top, @p-margin-bottom);
-    }
-
-    // Abbreviations and acronyms
-    abbr[title] {
-        cursor: help;
-        border-bottom: 1px dotted @abbr-border-color;
-    }
-
-    b,
-    strong {
-        font-weight: @font-weight-bold;
-    }
-
-    em,
-    i {
-        font-style: @font-style-emphasis;
-    }
-
-    mark {
-        .css(background, @mark-bg);
-        .css(color, @mark-color);
-    }
-
-    small,
-    .small {
-        font-size: @font-size-s;
-    }
-
-    hr {
-        margin-top: @line-height-computed;
-        margin-bottom: @line-height-computed;
-        border: 0;
-        border-top: @hr-border-width @hr-border-style @hr-border-color;
-    }
-
-    sub,
-    sup {
-        font-size: (@font-size-xs/@font-size-base)*100%;
-        line-height: 0;
-        position: relative;
-        vertical-align: baseline;
-    }
-    sup {
-        top: -.5em;
-    }
-    sub {
-        bottom: -.25em;
-    }
-
-    dfn {
-        font-style: @font-style-emphasis;
-    }
-}
-
-//
-//  Headings
-//--------------------------------------
-.typography-headings() {
-    h1 {
-        .heading(h1);
-    }
-
-    h2 {
-        .heading(h2);
-    }
-
-    h3 {
-        .heading(h3);
-    }
-
-    h4 {
-        .heading(h4);
-    }
-
-    h5 {
-        .heading(h5);
-    }
-
-    h6 {
-        .heading(h6);
-    }
-
-    h1, h2, h3, h4, h5, h6 {
-        small,
-        .small {
-            .typography(
-                @heading-small-size,
-                @heading-small-color,
-                @_line-height: @heading-small-line-height
-            );
-        }
-    }
-}
-
-//
-//  Links
-// --------------------------------------------------
-.typography-links() {
-    a,
-    .alink {
-        .link();
-    }
-}
-
-//
-//  Unordered and Ordered lists
-// --------------------------------------------------
-.typography-lists() {
-    ul,
-    ol {
-        .margin-vertical-rem(@list-margin-top, @list-margin-bottom);
-        //.typography(@list-font-size-base, @list-color-base);
-        > li {
-            .margin-vertical-rem(@list-item-margin-top, @list-item-margin-bottom);
-        }
-        ul,
-        ol {
-            margin-bottom: 0;
-        }
-    }
-
-    dl {
-        margin-top: @dl-margin-top;
-        margin-bottom: @dl-margin-bottom;
-    }
-    dt {
-        .css(font-weight, @dt-font-weight);
-        margin-top: @dt-margin-top;
-        margin-bottom: @dt-margin-bottom;
-    }
-    dd {
-        margin-top: @dd-margin-top;
-        margin-bottom: @dd-margin-bottom;
-        margin-left: 0;
-    }
-}
-
-//
-//  Code (inline and block)
-// --------------------------------------------------
-.typography-code() {
-    code,
-    kbd,
-    pre,
-    samp {
-        font-family: @font-family-monospace;
-    }
-
-    // Inline code
-    code {
-        .css(background, @code-bg);
-        .css(color, @code-color);
-        .font-size(@code-font-size);
-        .css(padding, @code-padding);
-        white-space: nowrap;
-    }
-
-    // User input typically entered via keyboard
-    kbd {
-        .css(background, @kbd-bg);
-        .css(color, @kbd-color);
-        .css(padding, @code-padding);
-        .font-size(@code-font-size);
-    }
-
-    // Blocks of code
-    pre {
-        .css(background, @pre-bg);
-        border: @pre-border-width solid @pre-border-color;
-        .css(color, @pre-color);
-        display: block;
-        .font-size (@code-font-size);
-        margin: 0 0 @indent-s-base;
-        line-height: @line-height-base;
-        .css(padding, @indent-s-base);
-        word-break: break-all;
-        word-wrap: break-word;
-        code {
-            padding: 0;
-            font-size: inherit;
-            color: inherit;
-            white-space: pre-wrap;
-            background-color: transparent;
-            border-radius: 0;
-        }
-    }
-}
-
-//
-//  Blockquotes
-// --------------------------------------------------
-.typography-blockquote() {
-    blockquote {
-        .css(margin, @blockquote-margin);
-        .css(padding, @blockquote-padding);
-        .typography(
-              @_font-size: @blockquote-font-size,
-              @_font-style: @blockquote-font-style
-        );
-        border-left: @blockquote-border-width solid @blockquote-border-color;
-
-        p,
-        ul,
-        ol {
-            &:last-child {
-                margin-bottom: 0;
-            }
-        }
-
-        footer,
-        small,
-        .small {
-            .css(color, @blockquote-small-color);
-            display: block;
-            .font-size(@blockquote-small-font-size);
-            line-height: @line-height-base;
-            &:before {
-                content: @blockquote-before-content;
-            }
-        }
-        cite {
-            .css(font-style, @cite-font-style);
-        }
-    }
-
-    // Quotes
-    blockquote:before,
-    blockquote:after {
-        content: "";
-    }
-
-    q {
-        quotes: none;
-    }
-    q:before,
-    q:after {
-        content: '';
-        content: none;
-    }
-
-    // Undo browser default styling
-    cite {
-        .css(font-style, @cite-font-style);
-    }
-}
-
-.typography-all() {
-    .typography-base();
-    .typography-headings();
-    .typography-links();
-    .typography-lists();
-    .typography-code();
-    .typography-blockquote();
-}
->>>>>>> 94f96652
+}