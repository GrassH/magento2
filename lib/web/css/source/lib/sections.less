--- conflicted
+++ resolved
@@ -1,6 +1,6 @@
-<<<<<<< HEAD
 // /**
-//  * @copyright Copyright (c) 2014 X.commerce, Inc. (http://www.magentocommerce.com)
+//  * Copyright © 2015 Magento. All rights reserved.
+//  * See COPYING.txt for license details.
 //  */
 
 .data-tabs-base(@_tab-control-height-base: @tab-control-height-base) {
@@ -265,274 +265,4 @@
         .css(margin, @_accordion-content-margin);
         .css(padding, @_accordion-content-padding);
     }
-}
-=======
-// /**
-//  * Copyright © 2015 Magento. All rights reserved.
-//  * See COPYING.txt for license details.
-//  */
-
-.data-tabs-base(@_tab-control-height-base: @tab-control-height-base) {
-    .clearfix();
-    position: relative;
-    z-index: 1;
-    > .item.title {
-        float: left;
-        width: auto;
-        > .switch {
-            display: block;
-            height: @_tab-control-height-base;
-            position: relative;
-            z-index: 2;
-        }
-    }
-    > .item.content {
-        box-sizing: border-box;
-        .clearfix();
-        float: right;
-        margin-top: @_tab-control-height-base;
-        margin-left: -100%;
-        width: 100%;
-        &.active {
-            display: block;
-        }
-    }
-}
-
-.data-tabs(
-    @_tab-control-font-family: @tab-control-font-family,
-    @_tab-control-font-size: @tab-control-font-size,
-    @_tab-control-font-style: @tab-control-font-style,
-    @_tab-control-font-weight: @tab-control-font-weight,
-    @_tab-control-line-height: @tab-control-line-height,
-
-    @_tab-control-bg: @tab-control-bg,
-    @_tab-control-color: @tab-control-color,
-    @_tab-control-text-decoration: @tab-control-text-decoration,
-
-    @_tab-control-color-visited: @tab-control-color,
-    @_tab-control-text-decoration-visited: @tab-control-text-decoration,
-
-    @_tab-control-bg-hover: @tab-control-bg-hover,
-    @_tab-control-color-hover: @tab-control-color-hover,
-    @_tab-control-text-decoration-hover: @tab-control-text-decoration,
-
-    @_tab-control-bg-active: @tab-control-bg-active,
-    @_tab-control-color-active: @tab-control-color-active,
-    @_tab-control-text-decoration-active: @tab-control-text-decoration,
-
-    @_tab-control-height: @tab-control-height,
-    @_tab-control-margin-right: @tab-control-margin-right,
-
-    @_tab-control-padding-top: @tab-control-padding-top,
-    @_tab-control-padding-right: @tab-control-padding-right,
-    @_tab-control-padding-bottom: @tab-control-padding-bottom,
-    @_tab-control-padding-left: @tab-control-padding-left,
-
-    @_tab-control-border-width: @tab-control-border-width,
-    @_tab-control-border-color: @tab-control-border-color,
-
-    @_tab-content-bg: @tab-content-bg,
-    @_tab-content-border: @tab-content-border,
-    @_tab-content-border-top-status: @tab-content-border-top-status,
-    @_tab-content-margin-top: @tab-content-margin-top,
-
-    @_tab-content-padding-top: @tab-content-padding-top,
-    @_tab-content-padding-right: @tab-content-padding-right,
-    @_tab-content-padding-bottom: @tab-content-padding-bottom,
-    @_tab-content-padding-left: @tab-content-padding-left
-) {
-    .data-tabs-base();
-    > .item.title {
-        margin: 0 @_tab-control-margin-right 0 0;
-        > .switch {
-            .typography(
-                @_color: @_tab-control-color,
-                @_font-size: @_tab-control-font-size,
-                @_font-family: @_tab-control-font-family,
-                @_font-weight: @_tab-control-font-weight,
-                @_font-style: @_tab-control-font-style,
-                @_line-height: @_tab-control-line-height
-            );
-            .link(
-                @_link-color: @_tab-control-color,
-                @_link-text-decoration: @_tab-control-text-decoration,
-                @_link-color-visited: @_tab-control-color-visited,
-                @_link-text-decoration-visited: @_tab-control-text-decoration-visited,
-                @_link-color-hover: @_tab-control-color-hover,
-                @_link-text-decoration-hover: @_tab-control-text-decoration-hover,
-                @_link-color-active: @_tab-control-color-active,
-                @_link-text-decoration-active: @_tab-control-text-decoration-active
-            );
-            height: @_tab-control-height;
-            padding: @_tab-control-padding-top @_tab-control-padding-right @_tab-control-padding-bottom @_tab-control-padding-left;
-            .css(border, @_tab-content-border);
-            .css(background, @_tab-control-bg);
-            border-bottom: none;
-        }
-        &:not(.disabled) > .switch:focus,
-        &:not(.disabled) > .switch:hover {
-            .css(background, @_tab-control-bg-hover);
-        }
-        &:not(.disabled) > .switch:active,
-        &.active > .switch,
-        &.active > .switch:focus,
-        &.active > .switch:hover {
-            .css(background, @_tab-control-bg-active);
-            .css(color, @_tab-control-color-active);
-        }
-        &.active > .switch,
-        &.active > .switch:focus,
-        &.active > .switch:hover {
-            padding-bottom: @_tab-control-padding-bottom + @_tab-control-border-width;
-        }
-    }
-    > .item.content {
-        .css(background, @_tab-content-bg);
-        margin-top: @_tab-content-margin-top;
-        padding: @_tab-content-padding-top @_tab-content-padding-right @_tab-content-padding-bottom @_tab-content-padding-left;
-        ._tab-content-border(
-            @_tab-content-border-top-status: @_tab-content-border-top-status,
-            @_tab-content-border: @_tab-content-border
-        );
-    }
-}
-
-._tab-content-border(
-    @_tab-content-border-top-status,
-    @_tab-content-border
-) when (@_tab-content-border-top-status = false){
-    border: @_tab-content-border;
-}
-
-._tab-content-border(
-    @_tab-content-border-top-status,
-    @_tab-content-border
-) when (@_tab-content-border-top-status = true){
-    border: 0;
-    border-top: @_tab-content-border;
-}
-
-.data-accordion-base() {
-    margin: 0;
-    padding: 0;
-    > .item.title {
-        box-sizing: border-box;
-        float: none;
-        width: 100%;
-        > .switch {
-            display: block;
-        }
-    }
-    > .item.content {
-        .clearfix();
-        box-sizing: border-box;
-        float: none;
-        margin: 0;
-        display: block;
-        &.active {
-            display: block;
-        }
-    }
-}
-
-.data-accordion(
-    @_accordion-control-font-family: @accordion-control-font-family,
-    @_accordion-control-font-size: @accordion-control-font-size,
-    @_accordion-control-font-style: @accordion-control-font-style,
-    @_accordion-control-font-weight: @accordion-control-font-weight,
-    @_accordion-control-line-height: @accordion-control-line-height,
-
-    @_accordion-control-border-top: @accordion-control-border-top,
-    @_accordion-control-border-right: @accordion-control-border-right,
-    @_accordion-control-border-bottom: @accordion-control-border-bottom,
-    @_accordion-control-border-left: @accordion-control-border-left,
-
-    @_accordion-control-bg: @accordion-control-bg,
-    @_accordion-control-color: @accordion-control-color,
-    @_accordion-control-text-decoration: @accordion-control-text-decoration,
-
-    @_accordion-control-color-visited: @accordion-control-color,
-    @_accordion-control-text-decoration-visited: @accordion-control-text-decoration,
-
-    @_accordion-control-bg-hover: @accordion-control-bg-hover,
-    @_accordion-control-color-hover: @accordion-control-color-hover,
-    @_accordion-control-text-decoration-hover: @accordion-control-text-decoration-hover,
-
-    @_accordion-control-bg-active: @accordion-control-bg-active,
-    @_accordion-control-color-active: @accordion-control-color-active,
-    @_accordion-control-text-decoration-active: @accordion-control-text-decoration-active,
-
-    @_accordion-control-height: @accordion-control-height,
-    @_accordion-control-margin-bottom: @accordion-control-margin-bottom,
-
-    @_accordion-control-padding-top: @accordion-control-padding-top,
-    @_accordion-control-padding-right: @accordion-control-padding-right,
-    @_accordion-control-padding-bottom: @accordion-control-padding-bottom,
-    @_accordion-control-padding-left: @accordion-control-padding-left,
-
-    @_accordion-content-bg: @accordion-content-bg,
-    @_accordion-content-border: @accordion-content-border,
-
-    @_accordion-content-margin: @accordion-content-margin,
-    @_accordion-content-padding: @accordion-content-padding
-) {
-    .data-accordion-base();
-    & when (@_accordion-control-margin-bottom = 0) {
-        > .item.title {
-            .css(margin, 0);
-        }
-    }
-    & when not (@_accordion-control-margin-bottom = 0) {
-        > .item.title {
-            .css(margin, 0 0 @_accordion-control-margin-bottom);
-        }
-    }
-    > .item.title {
-        > .switch {
-            .css(background, @_accordion-control-bg);
-            .css(border-top,@_accordion-control-border-top);
-            .css(border-right,@_accordion-control-border-right);
-            .css(border-bottom,@_accordion-control-border-bottom);
-            .css(border-left,@_accordion-control-border-left);
-            height: @_accordion-control-height;
-            padding: @_accordion-control-padding-top @_accordion-control-padding-right @_accordion-control-padding-bottom @_accordion-control-padding-left;
-            .typography(
-                @_color: @_accordion-control-color,
-                @_font-family: @_accordion-control-font-family,
-                @_font-size: @_accordion-control-font-size,
-                @_font-style: @_accordion-control-font-style,
-                @_font-weight: @_accordion-control-font-weight,
-                @_line-height: @_accordion-control-line-height
-            );
-            .link(
-                @_link-color: @_accordion-control-color,
-                @_link-text-decoration: @_accordion-control-text-decoration,
-                @_link-color-visited: @_accordion-control-color-visited,
-                @_link-text-decoration-visited: @_accordion-control-text-decoration-visited,
-                @_link-color-hover: @_accordion-control-color-hover,
-                @_link-text-decoration-hover: @_accordion-control-text-decoration-hover,
-                @_link-color-active: @_accordion-control-color-active,
-                @_link-text-decoration-active: @_accordion-control-text-decoration-active
-            );
-        }
-        &:not(.disabled) > .switch:focus,
-        &:not(.disabled) > .switch:hover {
-            .css(background, @_accordion-control-bg-hover);
-        }
-        &:not(.disabled) > .switch:active,
-        &.active > .switch,
-        &.active > .switch:focus,
-        &.active > .switch:hover {
-            .css(background, @_accordion-control-bg-active);
-            padding-bottom: @_accordion-control-padding-bottom;
-        }
-    }
-    > .item.content {
-        .css(background, @_accordion-content-bg);
-        .css(border, @_accordion-content-border);
-        .css(margin, @_accordion-content-margin);
-        .css(padding, @_accordion-content-padding);
-    }
-}
->>>>>>> 94f96652
+}