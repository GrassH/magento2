--- conflicted
+++ resolved
@@ -1,6 +1,6 @@
-<<<<<<< HEAD
 // /**
-//  * @copyright Copyright (c) 2014 X.commerce, Inc. (http://www.magentocommerce.com)
+//  * Copyright © 2015 Magento. All rights reserved.
+//  * See COPYING.txt for license details.
 //  */
 
 .loader(
@@ -86,96 +86,4 @@
     right: 0;
     top: 0;
     z-index: 100;
-}
-=======
-// /**
-//  * Copyright © 2015 Magento. All rights reserved.
-//  * See COPYING.txt for license details.
-//  */
-
-.loader(
-    @_loader-overlay-background-color: @loader-overlay-background-color,
-    @_loader-overlay-z-index: @loader-overlay-z-index,
-    @_loader-icon-width: @loader-icon-width,
-    @_loader-icon-height: @loader-icon-height,
-    @_loader-icon-background-color: @loader-icon-background-color,
-    @_loader-icon-background-image: @loader-icon-background-image,
-    @_loader-icon-background-position: @loader-icon-background-position,
-    @_loader-icon-border-radius: @loader-icon-border-radius,
-    @_loader-icon-padding: @loader-icon-padding,
-    @_loader-text: @loader-text,
-    @_loader-text-color: @loader-text-color,
-    @_loader-text-font-size: @loader-text-font-size,
-    @_loader-text-font-family: @loader-text-font-family,
-    @_loader-text-font-weight: @loader-text-font-weight,
-    @_loader-text-font-style: @loader-text-font-style,
-    @_loader-text-padding: @loader-text-padding
-) {
-    position: fixed;
-    left: 0;
-    top: 0;
-    right: 0;
-    bottom: 0;
-    background-color: @_loader-overlay-background-color;
-    z-index: @_loader-overlay-z-index;
-    &:before {
-        box-sizing: border-box;
-        .css(padding, @_loader-icon-padding);
-        background: @_loader-icon-background-color @_loader-icon-background-image no-repeat @_loader-icon-background-position;
-        border-radius: @_loader-icon-border-radius;
-        content: '';
-        position: absolute;
-        top: 0;
-        right: 0;
-        left: 0;
-        bottom: 0;
-        margin: auto;
-        width: @_loader-icon-width;
-        height: @_loader-icon-height;
-
-        ._loader-text(@_loader-text);
-    }
-}
-
-._loader-text(
-    @_loader-text
-) when (@_loader-text = true) {
-    content: attr(data-text);
-    padding: @_loader-text-padding;
-    vertical-align: baseline;
-    text-align: center;
-    .typography(
-        @_color: @_loader-text-color,
-        @_font-size: @_loader-text-font-size,
-        @_font-family: @_loader-text-font-family,
-        @_font-weight: @_loader-text-font-weight,
-        @_font-style: @_loader-text-font-style
-    );
-}
-
-.loading(
-    @_loading-background-color: @loading-background-color,
-    @_loading-background-image: @loading-background-image
-) {
-    position: relative;
-    &:before {
-        content: '';
-        position: absolute;
-        left: 0;
-        top: 0;
-        right: 0;
-        bottom: 0;
-        background: @_loading-background-color @_loading-background-image no-repeat 50% 50%;
-    }
-}
-
-.loading-mask() {
-    bottom: 0;
-    left: 0;
-    margin: auto;
-    position: fixed;
-    right: 0;
-    top: 0;
-    z-index: 100;
-}
->>>>>>> 94f96652
+}