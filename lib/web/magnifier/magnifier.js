/**
 * Copyright © 2015 Magento. All rights reserved.
 * See COPYING.txt for license details.
 */

;(function ($) {
    $.fn.magnify = function (options) {
        'use strict';

        var magnify = new Magnify($(this), options);
        /*events must be tracked here*/

        /**
         * Return that from _init function
         *
         */
        return magnify;

    };

    function Magnify(element, options) {
        var gOptions = options || {},
            $box = $(element),
            $thumb,
            that = this,
            largeWrapper = options.largeWrapper ||  ".magnifier-preview",
            $largeWrapper = $(largeWrapper);
        curThumb = null,
            currentOpts = {
                x: 0,
                y: 0,
                w: 0,
                h: 0,
                lensW: 0,
                lensH: 0,
                lensBgX: 0,
                lensBgY: 0,
                largeW: 0,
                largeH: 0,
                largeL: 0,
                largeT: 0,
                zoom: 2,
                zoomMin: 1.1,
                zoomMax: 5,
                mode: 'outside',
                eventType: 'click',
                status: 0,
                zoomAttached: false,
                zoomable: (gOptions.zoomable !== undefined)
                    ? gOptions.zoomable
                    : false,
                onthumbenter: (gOptions.onthumbenter !== undefined)
                    ? gOptions.onthumbenter
                    : null,
                onthumbmove: (gOptions.onthumbmove !== undefined)
                    ? gOptions.onthumbmove
                    : null,
                onthumbleave: (gOptions.onthumbleave !== undefined)
                    ? gOptions.onthumbleave
                    : null,
                onzoom: (gOptions.onzoom !== undefined)
                    ? gOptions.onzoom
                    : null
            },
            pos = {
                t: 0,
                l: 0,
                x: 0,
                y: 0
            },
            gId = 0,
            status = 0,
            curIdx = '',
            curLens = null,
            curLarge = null,
            lensbg = (gOptions.bg !== undefined) ? gOptions.lensbg : true,
            gZoom = (gOptions.zoom !== undefined)
                ? gOptions.zoom
                : currentOpts.zoom,
            gZoomMin = (gOptions.zoomMin !== undefined)
                ? gOptions.zoomMin
                : currentOpts.zoomMin,
            gZoomMax = (gOptions.zoomMax !== undefined)
                ? gOptions.zoomMax
                : currentOpts.zoomMax,
            gMode = gOptions.mode || currentOpts.mode,
            gEventType = gOptions.eventType || currentOpts.eventType,
            data = {},
            inBounds = false,
            isOverThumb = false,
            rate = 1,
            paddingX = 0,
            paddingY = 0,
            enabled = true,
            showWrapper = true;

        var MagnifyCls = {
            magnifyHidden: "magnify-hidden",
            magnifyOpaque: "magnify-opaque",
            magnifyFull: "magnify-fullimage"

        };


        /**
         * Update Lens positon on.
         *
         */
        that.update = function () {
            updateLensOnLoad();
        };

        /**
         * Init new Magnifier
         *
         */
        that.init = function () {
            _init($box, options);
        };

        function _toBoolean (str) {
            if (typeof  str === 'string') {
                if (str === 'true') {
                    return true;
                } else if (str === 'false' || '') {
                    return false;
                } else {
                    console.warn("Wrong type: can't be transformed to Boolean");
                }
            } else if (typeof str === 'boolean') {
                return str;
            }
        }

        function createLens(thumb) {
            if ($(thumb).siblings('.magnify-lens').length) {
                return false;
            }
            var lens = $('<div class="magnify-lens" class="magnifier-loader" data-gallery-role="magnifier-zoom"></div>');
            $(thumb).parent().append(lens);
        }

        function updateLensOnLoad(idx, thumb, large, largeWrapper) {
            var lens = $box.find('.magnify-lens'),
                textWrapper;

            if (data[idx].status === 1) {
                textWrapper = $('<div class="magnifier-loader-text"></div>');
                lens.className = 'magnifier-loader magnify-hidden';
                textWrapper.html("Loading...");
                lens.html("").append(textWrapper);
            } else if (data[idx].status === 2) {
                lens.addClass(MagnifyCls.magnifyHidden);
                lens.html("");
                large.id = idx + '-large';
                large.style.width = data[idx].largeW * rate + 'px';
                large.style.height = data[idx].largeH + 'px';
                large.className = 'magnifier-large magnify-hidden';

                if (data[idx].mode === 'inside') {
                    lens.append(large);
                } else {
                    largeWrapper.html("").append(large);
                }
            }

            data[idx].lensH = data[idx].lensH > $thumb.height() ? $thumb.height() : data[idx].lensH;
            lens.css({
                width: data[idx].lensW + 1 + 'px',
                height: data[idx].lensH + 'px'
            });
        }

        function getMousePos() {
            var xPos = pos.x - currentOpts.x,
                yPos = pos.y - currentOpts.y,
                t,
                l;

            inBounds = ( xPos < 0 || yPos < 0 || xPos > currentOpts.w || yPos > currentOpts.h ) ? false : true;

            l = xPos - currentOpts.lensW / 2;
            t = yPos - currentOpts.lensH / 2;

            if (currentOpts.mode !== 'inside') {
                if (xPos < currentOpts.lensW / 2) {
                    l = 0;
                }

                if (yPos < currentOpts.lensH / 2) {
                    t = 0;
                }

                if (xPos - currentOpts.w + Math.ceil(currentOpts.lensW / 2) > 0) {
                    l = currentOpts.w - Math.ceil(currentOpts.lensW + 2);
                }

                if (yPos - currentOpts.h + Math.ceil(currentOpts.lensH / 2) > 0) {
                    t = currentOpts.h - Math.ceil(currentOpts.lensH);
                }

                pos.l = l;
                pos.t = t;

                currentOpts.lensBgX = pos.l;
                currentOpts.lensBgY = pos.t;

                if (currentOpts.mode === 'inside') {
                    currentOpts.largeL = xPos * (currentOpts.zoom - (currentOpts.lensW / currentOpts.w));
                    currentOpts.largeT = yPos * (currentOpts.zoom - (currentOpts.lensH / currentOpts.h));
                } else {
                    currentOpts.largeL = currentOpts.lensBgX * currentOpts.zoom * (currentOpts.largeWrapperW / currentOpts.w) * rate;
                    currentOpts.largeT = currentOpts.lensBgY * currentOpts.zoom * (currentOpts.largeWrapperH / currentOpts.h);
                }
            }
        }



        function onThumbEnter() {
            if (_toBoolean(enabled)) {
                currentOpts = data[curIdx];
                curLens = $box.find('.magnify-lens');

                if (currentOpts.status === 2) {
                    curLens.removeClass(MagnifyCls.magnifyOpaque);
                    curLarge = $('#' + curIdx + '-large');
                    curLarge.removeClass(MagnifyCls.magnifyHidden);
                } else if (currentOpts.status === 1) {
                    curLens.className = 'magnifier-loader';
                }
            }
        }

        function onThumbLeave() {
            if (currentOpts.status > 0) {
                var handler = currentOpts.onthumbleave;

                if (handler !== null) {
                    handler({
                        thumb: curThumb,
                        lens: curLens,
                        large: curLarge,
                        x: pos.x,
                        y: pos.y
                    });
                }
                if (!curLens.hasClass(MagnifyCls.magnifyHidden)) {
                    curLens.addClass(MagnifyCls.magnifyHidden);

                    //$curThumb.removeClass(MagnifyCls.magnifyOpaque);
                    if (curLarge !== null) {
                        curLarge.addClass(MagnifyCls.magnifyHidden);
                    }
                }
            }
        }

        function move() {
            if (_toBoolean(enabled)) {
                if (status !== currentOpts.status) {
                    onThumbEnter();
                }

                if (currentOpts.status > 0) {
                    curThumb.className = currentOpts.thumbCssClass + ' magnify-opaque';

                    if (currentOpts.status === 1) {
                        curLens.className = 'magnifier-loader';
                    } else if (currentOpts.status === 2) {
                        curLens.removeClass(MagnifyCls.magnifyHidden);
                        curLarge.removeClass(MagnifyCls.magnifyHidden);
                        curLarge.css({
                            left: '-' + currentOpts.largeL + 'px',
                            top: '-' + currentOpts.largeT + 'px'
                        });
                    }

                    pos.t = pos.t <= 0 ? 0 : pos.t;
                    curLens.css({
                        left: pos.l + paddingX +'px',
<<<<<<< HEAD
                        top: pos.t + paddingY + 1 + 'px'
=======
                        top: pos.t + paddingY + 'px'
>>>>>>> 5bd3fd5a
                    });

                    if (lensbg) {
                        curLens.css({
                            "background-color": "rgba(f,f,f,.5)"
                        });
                    } else {
                        curLens.get(0).style.backgroundPosition = '-' +
                        currentOpts.lensBgX + 'px -' +
                        currentOpts.lensBgY + 'px';
                    }
                    var handler = currentOpts.onthumbmove;

                    if (handler !== null) {
                        handler({
                            thumb: curThumb,
                            lens: curLens,
                            large: curLarge,
                            x: pos.x,
                            y: pos.y
                        });
                    }
                }

                status = currentOpts.status;
            }
        }

        function setThumbData(thumb, thumbData) {
            var thumbBounds = thumb.getBoundingClientRect(),
                w = 0,
                h = 0;

            thumbData.x = thumbBounds.left;
            thumbData.y = thumbBounds.top;
            thumbData.w = thumbBounds.right - thumbData.x;
            thumbData.h = thumbBounds.bottom - thumbData.y;

            if (thumbData.mode === 'inside') {
                w = thumbData.w;
                h = thumbData.h;
            } else {
                w = thumbData.largeWrapperW;
                h = thumbData.largeWrapperH;
            }

            thumbData.largeW = thumbData.zoom * w;
            thumbData.largeH = thumbData.zoom * h;

            thumbData.lensW = (thumbData.w / thumbData.zoom) / rate;
            thumbData.lensH = thumbData.h / thumbData.zoom;
        }

        function _init($box, options) {
            var opts = {};
            if (options.thumb === undefined) {
                return false;
            }

            $thumb = $box.find(options.thumb);

            if ($thumb.length) {
                for (var key in options) {
                    opts[key] = options[key];
                }

                opts.thumb = $thumb;
                enabled = opts.enabled;

                if(_toBoolean(enabled)) {

                    $largeWrapper.show().css('display', '');
                    $largeWrapper.addClass(MagnifyCls.magnifyHidden);
                    set(opts);
                } else {
                    $largeWrapper.empty().hide();
                }
            }

            return that;
        }

        function hoverEvents(thumb) {
            $(thumb).on('mouseover', function (e) {

                if (showWrapper) {

                    if (currentOpts.status !== 0) {
                        onThumbLeave();
                    }
                    handleEvents(e);
                    isOverThumb = inBounds;
                }
            }).trigger('mouseover');
        }

        function clickEvents(thumb) {
            $(thumb).on('click', function (e) {

                if (showWrapper) {
                    if (!isOverThumb) {
                        if (currentOpts.status !== 0) {
                            onThumbLeave();
                        }
                        handleEvents(e);
                        isOverThumb = true;
                    }
                }
            });
        }

        function bindEvents(eType, thumb) {
            switch (eType) {
                case 'hover':
                    hoverEvents(thumb);
                    break;
                case 'click':
                    clickEvents(thumb);
                    break;
            }
        }

        function handleEvents(e) {
            var src = e.target;
            curIdx = src.id;
            curThumb = src;

            onThumbEnter(src);

            setThumbData(curThumb, currentOpts);

            pos.x = e.clientX;
            pos.y = e.clientY;

            getMousePos();
            move();

            var handler = currentOpts.onthumbenter;

            if (handler !== null) {
                handler({
                    thumb: curThumb,
                    lens: curLens,
                    large: curLarge,
                    x: pos.x,
                    y: pos.y
                });
            }
        }

        function set(options) {
            if (data[options.thumb.id] !== undefined) {
                curThumb = options.thumb;
                return false;
            }

            var thumbObj = new Image(),
                largeObj = new Image(),
                $thumb = options.thumb,
                thumb = $thumb.get(0),
                idx = thumb.id,
                largeUrl,
                largeWrapper = $(options.largeWrapper),
                zoom = options.zoom || thumb.getAttribute('data-zoom') || gZoom,
                zoomMin = options.zoomMin || gZoomMin,
                zoomMax = options.zoomMax || gZoomMax,
                mode = options.mode || thumb.getAttribute('data-mode') || gMode,
                eventType = options.eventType || thumb.getAttribute('data-eventType') || gEventType,
                onthumbenter = (options.onthumbenter !== undefined)
                    ? options.onthumbenter
                    : currentOpts.onthumbenter,
                onthumbleave = (options.onthumbleave !== undefined)
                    ? options.onthumbleave
                    : currentOpts.onthumbleave,
                onthumbmove = (options.onthumbmove !== undefined)
                    ? options.onthumbmove
                    : currentOpts.onthumbmove;

            largeUrl = $thumb.data("original") || gOptions.full || $thumb.attr('src');

            if (thumb.id === '') {
                idx = thumb.id = 'magnifier-item-' + gId;
                gId += 1;
            }

            createLens(thumb, idx);

            if (options.width) {
                largeWrapper.width(options.width);
            }
            if (options.height) {
                largeWrapper.height(options.height);
            }
            if (options.top) {
                if (typeof options.top == 'function') {
                    var top = options.top() + 'px';
                } else {
                    var top = options.top + 'px';
                }
                largeWrapper[0].style.top = top.replace("%px", "%");
            }
            if (options.left) {
                if (typeof options.left == 'function') {
                    var left = options.left() + 'px';
                } else {
                    var left = options.left + 'px';
                }
                largeWrapper[0].style.left = left.replace("%px", "%");
            }

            data[idx] = {
                zoom: zoom,
                zoomMin: zoomMin,
                zoomMax: zoomMax,
                mode: mode,
                eventType: eventType,
                thumbCssClass: thumb.className,
                zoomAttached: false,
                status: 0,
                largeUrl: largeUrl,
                largeWrapperId: mode === 'outside' ? largeWrapper.attr('id') : null,
                largeWrapperW: mode === 'outside' ? largeWrapper.width() : null,
                largeWrapperH: mode === 'outside' ? largeWrapper.height() : null,
                onthumbenter: onthumbenter,
                onthumbleave: onthumbleave,
                onthumbmove: onthumbmove
            };

            rate = ($thumb.width() / $thumb.height()) / (data[idx].largeWrapperW / data[idx].largeWrapperH);
            paddingX = ($thumb.parent().width() - $thumb.width()) / 2;
            paddingY = ($thumb.parent().height() - $thumb.height()) / 2;

            showWrapper = false;
            $(thumbObj).on('load', function () {
                data[idx].status = 1;

                $(largeObj).on('load', function () {

                    if ((largeObj.width > largeWrapper.width()) || (largeObj.height > largeWrapper.height())) {
                        showWrapper = true;
                        bindEvents(eventType, thumb);
                        data[idx].status = 2;
                        data[idx].zoom = largeObj.height / largeWrapper.height();
                        setThumbData(thumb, data[idx]);
                        updateLensOnLoad(idx, thumb, largeObj, largeWrapper);
                    }
                });

                largeObj.src = data[idx].largeUrl;
            });

            thumbObj.src = thumb.src;
        }

        function onMousemove(e) {

            pos.x = e.clientX;
            pos.y = e.clientY;

            getMousePos();

            if (gEventType === 'hover') {
                isOverThumb = inBounds;
            }

            if (inBounds && isOverThumb) {
                $largeWrapper.removeClass(MagnifyCls.magnifyHidden);
                move();
            } else {
                onThumbLeave();
                isOverThumb = false;
                $largeWrapper.addClass(MagnifyCls.magnifyHidden);
            }
        }

        function onScroll() {

            if (curThumb !== null) {
                setThumbData(curThumb, currentOpts);
            }
        }


        $(window).on('scroll', onScroll);
        $(window).resize(function() {
            _init($box, gOptions);
        });

        $(document).on('mousemove', onMousemove);
        _init($box, gOptions);

    }
}(jQuery));<|MERGE_RESOLUTION|>--- conflicted
+++ resolved
@@ -279,11 +279,7 @@
                     pos.t = pos.t <= 0 ? 0 : pos.t;
                     curLens.css({
                         left: pos.l + paddingX +'px',
-<<<<<<< HEAD
-                        top: pos.t + paddingY + 1 + 'px'
-=======
                         top: pos.t + paddingY + 'px'
->>>>>>> 5bd3fd5a
                     });
 
                     if (lensbg) {
