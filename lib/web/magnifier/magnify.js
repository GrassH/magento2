--- conflicted
+++ resolved
@@ -30,11 +30,7 @@
             dragFlag,
             endX,
             transitionActive = false,
-<<<<<<< HEAD
-            tapedTwice = false,
-=======
             tapFlag = 0,
->>>>>>> 046db583
             allowZoomOut = false,
             allowZoomIn = true;
 
@@ -508,6 +504,7 @@
                 $imageContainer = $('[data-gallery-role="stage-shaft"] [data-active="true"]'),
                 gallery = $gallery.data('fotorama'),
                 pinchDimention;
+
             swipeSlide = _.throttle(function (direction) {
                 $(gallerySelector).data('fotorama').show(direction);
             }, 500, {
@@ -793,23 +790,6 @@
                 }
             });
 
-            isTouchEnabled && $image.off('touchend');
-            isTouchEnabled && $image.on('touchend', function (e) {
-                if (e.originalEvent.touches.length === 0) {
-                    if (!tapedTwice) {
-                        tapedTwice = true;
-                        setTimeout(function () {
-                            tapedTwice = false;
-                        }, 300);
-
-                        return;
-                    }
-                    toggleZoomable($image, allowZoomOut);
-                    dblClickHandler(e);
-                }
-            });
-
-
             $(window).resize(function () {
                 var imageSize = getImageSize($(fullscreenImageSelector)[0].src),
                     isImageSmall =
@@ -964,14 +944,10 @@
                 })
                 .on('fotorama:fullscreenenter fotorama:showend', function (e, fotorama) {
                     hideMagnifier();
-<<<<<<< HEAD
-                    !tapedTwice && resetVars($(fullscreenImageSelector));
-=======
 
                     if (!$(fullscreenImageSelector).is($prevImage)) {
                         resetVars($(fullscreenImageSelector));
                     }
->>>>>>> 046db583
                     magnifierFullscreen(fotorama);
                     mousewheel(e, fotorama, element);
 
@@ -995,10 +971,6 @@
                 .on('fotorama:show', function (e, fotorama) {
                     $prevImage = _.clone($(fullscreenImageSelector));
                     hideMagnifier();
-<<<<<<< HEAD
-                    !tapedTwice && resetVars($(fullscreenImageSelector));
-=======
->>>>>>> 046db583
                 })
                 .on('fotorama:fullscreenexit', function (e, fotorama) {
                     resetVars($(fullscreenImageSelector));
