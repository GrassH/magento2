--- conflicted
+++ resolved
@@ -583,10 +583,13 @@
                 }
             });
 
-<<<<<<< HEAD
             var keyboardNavigation = function (e) {
                 var step = 40,
-                    isFullScreen = $(gallerySelector).data('fotorama').fullScreen;
+                    isFullScreen = $(gallerySelector).data('fotorama').fullScreen,
+                    initVars = function () {
+                        imagePosX = $(fullscreenImageSelector, $gallery).offset().left;
+                        imagePosY = $(fullscreenImageSelector, $gallery).offset().top;
+                    };
 
                 if (isFullScreen) {
                     imagePosX = $(fullscreenImageSelector, $(gallerySelector)).offset().left;
@@ -594,6 +597,7 @@
                 }
 
                 if (e.keyCode === 39) {
+                    initVars();
 
                     if (isFullScreen) {
                         shiftImage(-step, 0, e);
@@ -603,6 +607,7 @@
                 }
 
                 if (e.keyCode === 38) {
+                    initVars();
 
                     if (isFullScreen) {
                         shiftImage(0, step, e);
@@ -612,40 +617,18 @@
                 }
 
                 if (e.keyCode === 37) {
+                    initVars();
 
                     if (isFullScreen) {
                         shiftImage(step, 0, e);
                     } else {
                         $(gallerySelector).data('fotorama').show('<');
                     }
-=======
-            $(window).keyup(function (e) {
-                var step = 20,
-                    initVars  = function () {
-                        imagePosX = $(fullscreenImageSelector, $gallery).offset().left;
-                        imagePosY = $(fullscreenImageSelector, $gallery).offset().top;
-                    });
-
-                if (e.keyCode === 102) {
-                    initVars();
-                    shiftImage(-step, 0);
-                }
-                if (e.keyCode === 98) {
-                    initVars();
-                    shiftImage(0, step);
-                }
-                if (e.keyCode === 100) {
-                    initVars();
-                    shiftImage(step, 0);
-                }
-                if (e.keyCode === 104) {
-                    initVars();
-                    shiftImage(0, -step);
->>>>>>> 27672dd5
                 }
 
                 if (e.keyCode === 40) {
                     e.preventDefault();
+                    initVars();
 
                     if (isFullScreen) {
                         shiftImage(0, -step, e);
@@ -654,6 +637,7 @@
                     }
                 }
             };
+
             $(document).unbind('keydown');
             $(document).keydown(keyboardNavigation);
 
