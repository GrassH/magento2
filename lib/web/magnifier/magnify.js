/**
 * Copyright © 2015 Magento. All rights reserved.
 * See COPYING.txt for license details.
 */
define([
    'jquery',
    'underscore',
    'magnifier/magnifier'
], function ($, _) {
    'use strict';

    return function (config, element) {

        var isTouchEnabled = 'ontouchstart' in document.documentElement,
            gallerySelector = '[data-gallery-role="gallery"]',
            magnifierSelector = '[data-gallery-role="magnifier"]',
            magnifierZoomSelector = '[data-gallery-role="magnifier-zoom"]',
            zoomInButtonSelector = '[data-gallery-role="fotorama__zoom-in"]',
            zoomOutButtonSelector = '[data-gallery-role="fotorama__zoom-out"]',
            fullscreenImageSelector = '[data-gallery-role="stage-shaft"] [data-active="true"] .fotorama__img--full',
            imageDraggableClass = 'fotorama__img--draggable',
            imageZoommable = 'fotorama__img--zoommable',
            zoomInLoaded = 'zoom-in-loaded',
            zoomOutLoaded = 'zoom-out-loaded',
            zoomInDisabled = 'fotorama__zoom-in--disabled',
            zoomOutDisabled = 'fotorama__zoom-out--disabled',
            hideMagnifier,
            behaveOnHover,
            dragFlag,
            zoomShown = true,
            allowZoomOut = false,
            allowZoomIn = true;

        if (isTouchEnabled) {
            $(element).on('fotorama:showend fotorama:load', function () {
                $(magnifierSelector).remove();
                $(magnifierZoomSelector).remove();
            });
        }

        /**
         * Return width and height of original image
         * @param src path for original image
         * @returns {{rw: number, rh: number}}
         */
        function getImageSize(src) {
            var img = new Image(),
                imgSize = {
                    rw: 0,
                    rh: 0
                };

            img.src = src;
            imgSize.rw = img.width;
            imgSize.rh = img.height;

            return imgSize;
        }

        function toggleZoomable($image, flag) {
            if (flag) {
                $image.css({
                    width: $image.width(),
                    height: $image.height()
                }).addClass(imageZoommable);
            } else {
                $image.css({
                    width: '',
                    height: '',
                    top: '',
                    left: ''
                }).removeClass(imageZoommable);
            }
        }

        function resetVars($image) {
            allowZoomIn = true;
            allowZoomOut = dragFlag = false;
            $image.hasClass(imageDraggableClass) && $image.removeClass(imageDraggableClass);
            toggleZoomable($image, false);
        }

        function disableZoom(flag) {
            if (flag) {
                $(zoomInButtonSelector).addClass(zoomInDisabled);
                $(zoomOutButtonSelector).addClass(zoomOutDisabled);
                zoomShown = false;
            } else {
                $(zoomInButtonSelector).removeClass(zoomInDisabled);
                $(zoomOutButtonSelector).removeClass(zoomOutDisabled);
                zoomShown = true;
            }
        }

        function toggleZoomButtons($image) {
            var path = $image.attr('src'),
                imgSize;

            if (path) {
                imgSize = getImageSize(path);

                imgSize.rh > $image.parent().height() || imgSize.rw > $image.parent().width() ?
                    disableZoom(false) : disableZoom(true);
            } else {
                disableZoom(true);
            }
        }

        function getTopValue($image, topProp, step, height, containerHeight) {
            var top;

            if (parseInt($image.css('marginTop')) || parseInt($image.css('marginLeft'))) {
                top = dragFlag ? topProp - step / 4 : 0;
                top = top < containerHeight - height ? containerHeight - height : top;
                top = top > height - containerHeight ? height - containerHeight : top;
            } else {
                top = topProp + step / 2;
                top = top < containerHeight - height ? containerHeight - height : top;
                top = top > 0 ? 0 : top;

                if (!dragFlag && step < 0) {
                    top = top < (containerHeight - height) / 2 ? (containerHeight - height) / 2 : top;
                }
            }

            return top;
        }

        function getLeftValue(leftProp, step, width, containerWidth) {
            var left;

            left = leftProp + step / 2;
            left = left < containerWidth - width ? containerWidth - width : left;
            left = left > 0 ? 0 : left;

            if (!dragFlag && step < 0) {
                left = left < (containerWidth - width) / 2 ? (containerWidth - width) / 2 : left;
            }

            return left;
        }

        function checkFullscreenImagePosition($image, dimentions, widthStep, heightStep) {
            var $imageContainer,
                containerWidth,
                containerHeight,
                settings,
                top,
                left,
                ratio;

            if ($(gallerySelector).data('fotorama').fullScreen) {
                $imageContainer = $image.parent();
                containerWidth = $imageContainer.width();
                containerHeight = $imageContainer.height();
                top = $image.position().top;
                left = $image.position().left;
                ratio = $image.width() / $image.height();
                dimentions.height = isNaN(dimentions.height) ? dimentions.width / ratio : dimentions.height;
                dimentions.width = isNaN(dimentions.width) ? dimentions.height * ratio : dimentions.width;

                top = dimentions.height >= containerHeight ?
                    getTopValue($image, top, heightStep, dimentions.height, containerHeight) : 0;

                left = dimentions.width >= containerWidth ?
                    getLeftValue(left, widthStep, dimentions.width, containerWidth) : 0;

                settings = $.extend(dimentions, {
                    left: left,
                    top: top
                });

                $image.css(settings);
            }
        }

        function zoomIn(e, xStep, yStep) {
            var $image,
                imgOriginalSize,
                imageWidth,
                imageHeight,
                zoomWidthStep,
                zoomHeightStep,
                widthResult,
                heightResult,
                ratio,
                dimentions = {};

            if (zoomShown && allowZoomIn) {

                $image = $(fullscreenImageSelector);
                imgOriginalSize = getImageSize($image[0].src);
                imageWidth = $image.width();
                imageHeight = $image.height();
                ratio = imageWidth / imageHeight;
                allowZoomOut = true;

                if (!$image.hasClass(imageZoommable)) {
                    toggleZoomable($image, true);
                }

                e.preventDefault();

                if (imageWidth >= imageHeight) {
                    zoomWidthStep = xStep || Math.ceil(imageWidth * parseFloat(config.magnifierOpts.fullscreenzoom) / 100);
                    widthResult = imageWidth + zoomWidthStep;

                    if (widthResult >= imgOriginalSize.rw) {
                        widthResult = imgOriginalSize.rw;
                        zoomWidthStep = xStep || widthResult - imageWidth;
                        allowZoomIn = false;
                    }
                    heightResult = widthResult / ratio;
                    zoomHeightStep = yStep || heightResult - imageHeight;
                } else {
                    zoomHeightStep = yStep || Math.ceil(imageHeight * parseFloat(config.magnifierOpts.fullscreenzoom) / 100);
                    heightResult = imageHeight + zoomHeightStep;

                    if (heightResult >= imgOriginalSize.rh) {
                        heightResult = imgOriginalSize.rh;
                        zoomHeightStep =  yStep || heightResult - imageHeight;
                        allowZoomIn = false;
                    }
                    widthResult = heightResult * ratio;
                    zoomWidthStep = xStep || widthResult - imageWidth;
                }

                if (imageWidth >= imageHeight && imageWidth !== imgOriginalSize.rw) {
                    dimentions = $.extend(dimentions, {
                        width: widthResult,
                        height: 'auto'
                    });
                    checkFullscreenImagePosition($image, dimentions, -zoomWidthStep, -zoomHeightStep);

                } else if (imageWidth < imageHeight && imageHeight !== imgOriginalSize.rh) {
                    dimentions = $.extend(dimentions, {
                        width: 'auto',
                        height: heightResult
                    });
                    checkFullscreenImagePosition($image, dimentions, -zoomWidthStep, -zoomHeightStep);
                }
            }

            return false;
        }

        function zoomOut(e, xStep, yStep) {
            var $image,
                widthResult,
                heightResult,
                dimentions,
                parentWidth,
                parentHeight,
                imageWidth,
                imageHeight,
                zoomWidthStep,
                zoomHeightStep,
                ratio,
                fitIntoParent;

            if (zoomShown && allowZoomOut) {
                allowZoomIn = true;
                $image = $(fullscreenImageSelector);
                parentWidth = $image.parent().width();
                parentHeight = $image.parent().height();
                imageWidth = $image.width();
                imageHeight = $image.height();
                ratio = imageWidth / imageHeight;

                e.preventDefault();

                if (imageWidth >= imageHeight) {
                    zoomWidthStep = xStep || Math.ceil(imageWidth * parseFloat(config.magnifierOpts.fullscreenzoom) / 100);
                    widthResult = imageWidth - zoomWidthStep;
                    heightResult = widthResult / ratio;
                    zoomHeightStep = yStep || imageHeight - heightResult;
                } else {
                    zoomHeightStep = yStep || Math.ceil(imageHeight * parseFloat(config.magnifierOpts.fullscreenzoom) / 100);
                    heightResult = imageHeight - zoomHeightStep;
                    widthResult = heightResult * ratio;
                    zoomWidthStep = xStep || imageWidth - widthResult;
                }

                fitIntoParent = function () {
                    if (ratio > parentWidth / parentHeight) {
                        widthResult = parentWidth;
                        zoomWidthStep = imageWidth - widthResult;
                        heightResult = widthResult / ratio;
                        zoomHeightStep = imageHeight - heightResult;
                        dimentions = {
                            width: widthResult,
                            height: 'auto'
                        };
                    } else {
                        heightResult = parentHeight;
                        zoomHeightStep = imageHeight - heightResult;
                        widthResult = heightResult * ratio;
                        zoomWidthStep = imageWidth - widthResult;
                        dimentions = {
                            width: 'auto',
                            height: heightResult
                        };
                    }
                    checkFullscreenImagePosition($image, dimentions, zoomWidthStep, zoomHeightStep);
                };

                if (imageWidth >= imageHeight) {
                    if (widthResult > parentWidth) {
                        dimentions = {
                            width: widthResult,
                            height: 'auto'
                        };
                        checkFullscreenImagePosition($image, dimentions, zoomWidthStep, zoomHeightStep);
                    } else {
                        if (heightResult > parentHeight) {
                            dimentions = {
                                width: widthResult,
                                height: 'auto'
                            };
                            checkFullscreenImagePosition($image, dimentions, zoomWidthStep, zoomHeightStep);
                        } else {
                            allowZoomOut = dragFlag = false;
                            fitIntoParent();
                        }
                    }
                } else {
                    if (heightResult > parentHeight) {
                        dimentions = {
                            width: 'auto',
                            height: heightResult
                        };
                        checkFullscreenImagePosition($image, dimentions, zoomWidthStep, zoomHeightStep);
                    } else {
                        if (widthResult > parentWidth) {
                            dimentions = {
                                width: 'auto',
                                height: heightResult
                            };
                            checkFullscreenImagePosition($image, dimentions, zoomWidthStep, zoomHeightStep);
                        } else {
                            allowZoomOut = dragFlag = false;
                            fitIntoParent();
                        }
                    }
                }
            }

            return false;
        }

        /**
         * Bind event on scroll on active item in fotorama
         * @param e
         * @param fotorama - object of fotorama
         */
        function mousewheel(e, fotorama, element) {
            var $fotoramaStage = fotorama.activeFrame.$stageFrame,
                fotoramaStage = $fotoramaStage.get(0);

            function onWheel(e) {
                var delta = e.deltaY || e.wheelDelta,
                    ev = e || window.event;

                if ($(gallerySelector).data('fotorama').fullScreen) {

                    if (e.deltaY) {
                        if (delta > 0) {
                            zoomOut(ev);
                        } else {
                            zoomIn(ev);
                        }
                    } else {
                        if (delta > 0) {
                            zoomIn(ev);
                        } else {
                            zoomOut(ev);
                        }
                    }

                    e.preventDefault ? e.preventDefault() : e.returnValue = false;
                }
            }

            if (!$fotoramaStage.hasClass('magnify-wheel-loaded')) {
                if (fotoramaStage && fotoramaStage.addEventListener) {
                    if ('onwheel' in document) {
                        fotoramaStage.addEventListener('wheel', onWheel);
                    } else if ('onmousewheel' in document) {
                        fotoramaStage.addEventListener('mousewheel', onWheel);
                    } else {
                        fotoramaStage.addEventListener('MozMousePixelScroll', onWheel);
                    }
                    $fotoramaStage.addClass('magnify-wheel-loaded');
                }
            }
        }

        /**
         * Method which makes draggable picture. Also work on touch devices.
         */
        function magnifierFullscreen() {
            var isDragActive = false,
                startX,
                startY,
                endX,
                imagePosX,
                imagePosY,
                touch,
                $gallery = $(gallerySelector),
                $image = $(fullscreenImageSelector, $gallery),
                $imageContainer = $('[data-gallery-role="stage-shaft"] [data-active="true"]'),
                gallery = $gallery.data('fotorama');

            var swipeSlide = _.throttle(function (direction) {
                $(gallerySelector).data('fotorama').show(direction)
            }, 500, {trailing: false});

            function shiftImage(dx, dy, e) {
                var top = +imagePosY + dy,
                    left = +imagePosX + dx;

                dragFlag = true;

                if (($image.offset().left === $imageContainer.offset().left + $imageContainer.width() - $image.width() && e.keyCode === 39) ||
                    (endX === $imageContainer.offset().left + $imageContainer.width() - $image.width() && dx < 0 && 
                    (e.type === 'mousemove' || e.type === 'touchmove' || e.type === 'pointermove' || e.type === 'MSPointerMove'))) {
                    endX = null;
                    swipeSlide('>');
                    return;
                }

                if (($image.offset().left === $imageContainer.offset().left && dx !== 0 && e.keyCode === 37) ||
                    (endX === $imageContainer.offset().left && dx > 0 && 
                    (e.type === 'mousemove' || e.type === 'touchmove' || e.type === 'pointermove' || e.type === 'MSPointerMove'))) {
                    endX = null;
                    swipeSlide('<');
                    return;
                }

                if ($image.height() > $imageContainer.height()) {

                    if ($imageContainer.offset().top + $imageContainer.height() > top + $image.height()) {
                        top = $imageContainer.offset().top + $imageContainer.height() - $image.height();
                    } else {
                        top = $imageContainer.offset().top < top ? 0 : top;
                    }
                    $image.offset({
                        'top': top
                    });
                }

                if ($image.width() > $imageContainer.width()) {

                    if ($imageContainer.offset().left + $imageContainer.width() > left + $image.width()) {
                        left = $imageContainer.offset().left + $imageContainer.width() - $image.width();
                    } else {
                        left = $imageContainer.offset().left < left ? $imageContainer.offset().left : left;
                    }
                    $image.offset({
                        'left': left
                    });
                } else if (Math.abs(dy) === 0 &&  
                    !(e.type === 'mousemove' || e.type === 'touchmove' || e.type === 'pointermove' || e.type === 'MSPointerMove')) {
                    dx < 0 ? $(gallerySelector).data('fotorama').show('>') : $(gallerySelector).data('fotorama').show('<');
                }

                if ($image.width() <= $imageContainer.width() && 
                    (e.type === 'mousemove' || e.type === 'touchmove' || e.type === 'pointermove' || e.type === 'MSPointerMove') && 
                    Math.abs(dx) > Math.abs(dy) && Math.abs(dx) > 50) {
                    dx < 0 ? swipeSlide('>') : swipeSlide('<');
                }
            }

            /**
             * Sets image size to original or fit in parent block
             * @param e - event object
             */
            function dblClickHandler(e) {
                var imgOriginalSize = getImageSize($image[0].src);

                if (allowZoomIn) {                        
                    zoomIn(e, imgOriginalSize.rw - $image.width(), imgOriginalSize.rh - $image.height());
                } else {
                    zoomOut(e, imgOriginalSize.rw - $imageContainer.width(), imgOriginalSize.rh - $imageContainer.height());
                }
            }

            $image.unbind('dblclick');
            $image.dblclick(dblClickHandler);

            if (gallery.fullScreen) {
                toggleZoomButtons($image);
            }

            $image.off(isTouchEnabled ? 'touchstart' : 'pointerdown mousedown MSPointerDown')
            $image.on(isTouchEnabled ? 'touchstart' : 'pointerdown mousedown MSPointerDown', function (e) {
                if (gallery.fullScreen) {
                    e.preventDefault();

                    if (zoomShown && allowZoomOut) {
                        $image.addClass(imageDraggableClass);
                    }
                    imagePosY = $image.offset().top;
                    imagePosX = $image.offset().left;

                    if (isTouchEnabled) {
                        touch = e.originalEvent.touches[0] || e.originalEvent.changedTouches[0];
                        e.clientX = touch.pageX;
                        e.clientY = touch.pageY;
                    }
                    startX = e.clientX || e.originalEvent.clientX;
                    startY = e.clientY || e.originalEvent.clientY;
                    isDragActive = true;

                    if (!endX) {
                        endX = $image.offset().left;
                    }
                }
            });

            $image.off(isTouchEnabled ? 'touchmove' : 'mousemove pointermove MSPointerMove');
            $image.on(isTouchEnabled ? 'touchmove' : 'mousemove pointermove MSPointerMove', function (e) {
                var clientX,
                    clientY;

                if (gallery.fullScreen && isDragActive) {

                    clientX = e.clientX || e.originalEvent.clientX;
                    clientY = e.clientY || e.originalEvent.clientY;

                    e.preventDefault();

                    if (isTouchEnabled) {
                        touch = e.originalEvent.touches[0] || e.originalEvent.changedTouches[0];
                        e.clientX = touch.pageX;
                        e.clientY = touch.pageY;
                    }

                    shiftImage(clientX - startX, clientY - startY, e);
                }
            });

            /**
             * Replaces original navigations with better one
             * @param e - event object
             */
            var keyboardNavigation = function (e) {

                if ($(':focus').attr('data-gallery-role')) {
                    var step = 40,
                        isFullScreen = $(gallerySelector).data('fotorama').fullScreen,
                        initVars = function () {
                            imagePosX = $(fullscreenImageSelector, $gallery).offset().left;
                            imagePosY = $(fullscreenImageSelector, $gallery).offset().top;
                        };
    
                    if (isFullScreen) {
                        imagePosX = $(fullscreenImageSelector, $(gallerySelector)).offset().left;
                        imagePosY = $(fullscreenImageSelector, $(gallerySelector)).offset().top;
                    }
    
                    if (e.keyCode === 39) {
    
                        if (isFullScreen) {
                            initVars();
                            shiftImage(-step, 0, e);
                        } else {
                            $(gallerySelector).data('fotorama').show('>');
                        }
                    }
    
                    if (e.keyCode === 38) {
    
                        if (isFullScreen) {
                            initVars();
                            shiftImage(0, step, e);
                        } else {
                            $(gallerySelector).data('fotorama').show('<');
                        }
                    }
<<<<<<< HEAD
    
                    if (e.keyCode === 37) {
    
                        if (isFullScreen) {
                            initVars();
                            shiftImage(step, 0, e);
                        } else {
                            $(gallerySelector).data('fotorama').show('<');
                        }
                    }
    
                    if (e.keyCode === 40) {
                        e.preventDefault();
    
                        if (isFullScreen) {
                            initVars();
                            shiftImage(0, -step, e);
                        } else {
                            $(gallerySelector).data('fotorama').show('>');
                        }
                    }
    
                    if (e.keyCode === 27 && isFullScreen) {
                        $(gallerySelector).data('fotorama').cancelFullScreen();
=======
                }

                if (e.keyCode === 40) {

                    if (isFullScreen) {
                        e.preventDefault();
                        initVars();
                        shiftImage(0, -step, e);
>>>>>>> c4a1bd39
                    }
                }

                if (e.keyCode === 27 && isFullScreen) {
                    $(gallerySelector).data('fotorama').cancelFullScreen();
                }
            };

            $(document).unbind('keydown');
            $(document).keydown(keyboardNavigation);

            $(document).on(isTouchEnabled ? 'touchend' : 'mouseup pointerup MSPointerUp', function (e) {

                if (gallery.fullScreen) {

                    if ($image.offset()) {
                        endX = $image.offset().left;
                    }

                    isDragActive = false;
                    $image.removeClass(imageDraggableClass);
                }
            });

            if (zoomShown) {
                toggleZoomable($image, true);
            }

            $(window).resize(function () {
                if ($image.hasClass(imageZoommable) && !allowZoomOut) {
                    resetVars($image);
                }
            });
        }

        /**
         * Hides magnifier preview and zoom blocks.
         */
        hideMagnifier = function () {
            $(magnifierSelector).empty().hide();
            $(magnifierZoomSelector).remove();
        };

        /**
         * Hides magnifier on drag and while arrow click.
         */
        behaveOnHover = function (e, initPos) {
            var pos = [e.pageX, e.pageY],
                isArrow = $(e.target).data('gallery-role') === 'arrow',
                isClick = initPos[0] ===  pos[0] && initPos[1] ===  pos[1],
                isImg = $(e.target).parent().data('active');

            if ((isImg && !isClick) || isArrow) {
                hideMagnifier();
            }
        };

        if (config.magnifierOpts.eventType === 'click') {
            config.options.swipe = false;
        } else if (config.magnifierOpts.eventType === 'hover') {
            $(element).on('pointerdown mousedown MSPointerDown', function (e) {
                var pos = [e.pageX, e.pageY];
                $(element).on('mousemove pointermove MSPointerMove', function (ev) {
                    navigator.msPointerEnabled ? hideMagnifier() : behaveOnHover(ev, pos);
                });
                $(document).on('mouseup pointerup MSPointerUp', function () {
                    $(element).off('mousemove pointermove MSPointerMove');
                });
            });
        }

        $.extend(config.magnifierOpts, {
            zoomable: false,
            thumb: '.fotorama__img',
            largeWrapper: '[data-gallery-role="magnifier"]',
            height: config.magnifierOpts.height || function () {
                return $('[data-active="true"]').height();
            },
            width: config.magnifierOpts.width || function () {
                var productMedia = $(gallerySelector).parent().parent();

                return productMedia.parent().width() - productMedia.width() - 20;
            },
            left: config.magnifierOpts.left || function () {
                return $(gallerySelector).offset().left + $(gallerySelector).width() + 20;
            },
            top: config.magnifierOpts.top || function () {
                return $(gallerySelector).offset().top;
            }
        });

        $(element).on('fotorama:load fotorama:showend fotorama:fullscreenexit fotorama:ready', function (e, fotorama) {
            hideMagnifier();
            config.magnifierOpts.large = $(gallerySelector).data('fotorama').activeFrame.img;
            config.magnifierOpts.full = fotorama.data[fotorama.activeIndex].original;
            $($(gallerySelector).data('fotorama').activeFrame.$stageFrame).magnify(config.magnifierOpts);
        });
        $(element).on('gallery:loaded', function (e) {
            var $prevImage;
            $(element).find(gallerySelector)
                .on('fotorama:ready', function (e, fotorama) {
                    var $zoomIn = $(zoomInButtonSelector),
                        $zoomOut = $(zoomOutButtonSelector);

                    if (!$zoomIn.hasClass(zoomInLoaded)) {
                        $zoomIn.on('click touchstart', zoomIn);

                        $zoomIn.keyup(function (e) {

                            if (e.keyCode === 13) {
                                zoomIn(e);
                            }
                        });

                        $(window).keyup(function (e) {

                            if (e.keyCode === 107 || fotorama.fullscreen) {
                                zoomIn(e);
                            }
                        });

                        $zoomIn.addClass(zoomInLoaded);
                    }

                    if (!$zoomOut.hasClass(zoomOutLoaded)) {
                        $zoomOut.on('click touchstart', zoomOut);

                        $zoomOut.keyup(function (e) {

                            if (e.keyCode === 13) {
                                zoomOut(e);
                            }
                        });

                        $(window).keyup(function (e) {

                            if (e.keyCode === 109 || fotorama.fullscreen) {
                                zoomOut(e);
                            }
                        });

                        $zoomOut.addClass(zoomOutLoaded);
                    }
                })
                .on('fotorama:fullscreenenter fotorama:showend', function (e, fotorama) {
                    hideMagnifier();
                    resetVars($(fullscreenImageSelector));
                    magnifierFullscreen(e, fotorama);
                    mousewheel(e, fotorama, element);

                    if ($prevImage) {
                        resetVars($prevImage);
                    }
                })
                .on('fotorama:load', function (e, fotorama) {
                    if ($(gallerySelector).data('fotorama').fullScreen) {
                        toggleZoomButtons($(fullscreenImageSelector));
                    }
                    magnifierFullscreen();
                })
                .on('fotorama:show', function (e, fotorama) {
                    $prevImage = $(fullscreenImageSelector);
                    hideMagnifier();
                })
                .on('fotorama:fullscreenexit', function (e, fotorama) {
                    resetVars($(fullscreenImageSelector));
                    hideMagnifier();
                    $(zoomInButtonSelector).css({display:''});
                    $(zoomOutButtonSelector).css({display:''});
                });
        });

        return config;
    }
});<|MERGE_RESOLUTION|>--- conflicted
+++ resolved
@@ -578,7 +578,6 @@
                             $(gallerySelector).data('fotorama').show('<');
                         }
                     }
-<<<<<<< HEAD
     
                     if (e.keyCode === 37) {
     
@@ -589,35 +588,19 @@
                             $(gallerySelector).data('fotorama').show('<');
                         }
                     }
-    
+
                     if (e.keyCode === 40) {
-                        e.preventDefault();
     
                         if (isFullScreen) {
+                            e.preventDefault();
                             initVars();
                             shiftImage(0, -step, e);
-                        } else {
-                            $(gallerySelector).data('fotorama').show('>');
                         }
                     }
     
                     if (e.keyCode === 27 && isFullScreen) {
                         $(gallerySelector).data('fotorama').cancelFullScreen();
-=======
-                }
-
-                if (e.keyCode === 40) {
-
-                    if (isFullScreen) {
-                        e.preventDefault();
-                        initVars();
-                        shiftImage(0, -step, e);
->>>>>>> c4a1bd39
-                    }
-                }
-
-                if (e.keyCode === 27 && isFullScreen) {
-                    $(gallerySelector).data('fotorama').cancelFullScreen();
+                    }
                 }
             };
 
