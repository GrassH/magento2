--- conflicted
+++ resolved
@@ -52,8 +52,6 @@
             return imgSize;
         };
 
-<<<<<<< HEAD
-=======
         function getDimension($image) {
             if ($image) {
                 var imgOriginalSize = getImageSize($image[0].src)
@@ -73,7 +71,6 @@
             }
         };
 
->>>>>>> 13e329f1
         function toggleZoomable($image, flag) {
             if (flag) {
                 $image.css({
@@ -88,16 +85,6 @@
                     left: ''
                 }).removeClass(imageZoommable);
             }
-<<<<<<< HEAD
-        }
-
-        function resetVars($image) {
-            allowZoomIn = true;
-            allowZoomOut = dragFlag = false;
-            $image.hasClass(imageDraggableClass) && $image.removeClass(imageDraggableClass);
-            toggleZoomable($image, false);
-=======
->>>>>>> 13e329f1
         }
 
         function resetVars($image) {
