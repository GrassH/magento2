{
    "_readme": [
        "This file locks the dependencies of your project to a known state",
        "Read more about it at https://getcomposer.org/doc/01-basic-usage.md#composer-lock-the-lock-file",
        "This file is @generated automatically"
    ],
<<<<<<< HEAD
    "hash": "b8b22934efe930c5d3176556829581ef",
    "content-hash": "c6e52e66eefb57a637f8d8737f464024",
=======
    "hash": "78fb0de58c5d6be500c20bc8c0ce4a44",
    "content-hash": "c2139dc47051ee9a26c32330bd0471f8",
>>>>>>> 6f97f01f
    "packages": [
        {
            "name": "braintree/braintree_php",
            "version": "2.39.0",
            "source": {
                "type": "git",
                "url": "https://github.com/braintree/braintree_php.git",
                "reference": "11322fe8247ec6ba3e983cd6883d313f07791143"
            },
            "dist": {
                "type": "zip",
                "url": "https://api.github.com/repos/braintree/braintree_php/zipball/11322fe8247ec6ba3e983cd6883d313f07791143",
                "reference": "11322fe8247ec6ba3e983cd6883d313f07791143",
                "shasum": ""
            },
            "require": {
                "ext-curl": "*",
                "ext-dom": "*",
                "ext-hash": "*",
                "ext-openssl": "*",
                "ext-simplexml": "*",
                "ext-xmlwriter": "*",
                "php": ">=5.2.1"
            },
            "require-dev": {
                "phpunit/phpunit": "3.7.*"
            },
            "type": "library",
            "autoload": {
                "psr-0": {
                    "Braintree": "lib"
                }
            },
            "notification-url": "https://packagist.org/downloads/",
            "license": [
                "MIT"
            ],
            "authors": [
                {
                    "name": "Braintree",
                    "homepage": "http://www.braintreepayments.com"
                }
            ],
            "description": "Braintree PHP Client Library",
            "time": "2015-05-07 16:53:06"
        },
        {
            "name": "colinmollenhour/credis",
            "version": "1.6",
            "source": {
                "type": "git",
                "url": "https://github.com/colinmollenhour/credis.git",
                "reference": "409edfd0ea81f5cb74afbdb86df54890c207b5e4"
            },
            "dist": {
                "type": "zip",
                "url": "https://api.github.com/repos/colinmollenhour/credis/zipball/409edfd0ea81f5cb74afbdb86df54890c207b5e4",
                "reference": "409edfd0ea81f5cb74afbdb86df54890c207b5e4",
                "shasum": ""
            },
            "require": {
                "php": ">=5.3.0"
            },
            "type": "library",
            "autoload": {
                "classmap": [
                    "Client.php",
                    "Cluster.php",
                    "Sentinel.php"
                ]
            },
            "notification-url": "https://packagist.org/downloads/",
            "license": [
                "MIT"
            ],
            "authors": [
                {
                    "name": "Colin Mollenhour",
                    "email": "colin@mollenhour.com"
                }
            ],
            "description": "Credis is a lightweight interface to the Redis key-value store which wraps the phpredis library when available for better performance.",
            "homepage": "https://github.com/colinmollenhour/credis",
            "time": "2015-11-28 01:20:04"
        },
        {
            "name": "colinmollenhour/php-redis-session-abstract",
            "version": "v1.1",
            "source": {
                "type": "git",
                "url": "https://github.com/colinmollenhour/php-redis-session-abstract.git",
                "reference": "95330b7f29663dab81f53d1a438e4d927b6c5f66"
            },
            "dist": {
                "type": "zip",
                "url": "https://api.github.com/repos/colinmollenhour/php-redis-session-abstract/zipball/95330b7f29663dab81f53d1a438e4d927b6c5f66",
                "reference": "95330b7f29663dab81f53d1a438e4d927b6c5f66",
                "shasum": ""
            },
            "require": {
                "colinmollenhour/credis": "1.6",
                "magento/zendframework1": "1.12.16",
                "php": "~5.5.0|~5.6.0|~7.0.0"
            },
            "type": "library",
            "autoload": {
                "psr-0": {
                    "Cm\\RedisSession\\": "src/"
                }
            },
            "notification-url": "https://packagist.org/downloads/",
            "license": [
                "BSD-3-Clause"
            ],
            "authors": [
                {
                    "name": "Colin Mollenhour"
                }
            ],
            "description": "A Redis-based session handler with optimistic locking",
            "homepage": "https://github.com/colinmollenhour/php-redis-session-abstract",
            "time": "2016-02-03 18:13:49"
        },
        {
            "name": "composer/composer",
            "version": "1.0.0-alpha10",
            "source": {
                "type": "git",
                "url": "https://github.com/composer/composer.git",
                "reference": "775f6cd5c633facf2e7b99611fdcaa900b58ddb7"
            },
            "dist": {
                "type": "zip",
                "url": "https://api.github.com/repos/composer/composer/zipball/775f6cd5c633facf2e7b99611fdcaa900b58ddb7",
                "reference": "775f6cd5c633facf2e7b99611fdcaa900b58ddb7",
                "shasum": ""
            },
            "require": {
                "justinrainbow/json-schema": "~1.4",
                "php": ">=5.3.2",
                "seld/jsonlint": "~1.0",
                "symfony/console": "~2.5",
                "symfony/finder": "~2.2",
                "symfony/process": "~2.1"
            },
            "require-dev": {
                "phpunit/phpunit": "~4.5"
            },
            "suggest": {
                "ext-openssl": "Enabling the openssl extension allows you to access https URLs for repositories and packages",
                "ext-zip": "Enabling the zip extension allows you to unzip archives, and allows gzip compression of all internet traffic"
            },
            "bin": [
                "bin/composer"
            ],
            "type": "library",
            "extra": {
                "branch-alias": {
                    "dev-master": "1.0-dev"
                }
            },
            "autoload": {
                "psr-0": {
                    "Composer": "src/"
                }
            },
            "notification-url": "https://packagist.org/downloads/",
            "license": [
                "MIT"
            ],
            "authors": [
                {
                    "name": "Nils Adermann",
                    "email": "naderman@naderman.de",
                    "homepage": "http://www.naderman.de"
                },
                {
                    "name": "Jordi Boggiano",
                    "email": "j.boggiano@seld.be",
                    "homepage": "http://seld.be"
                }
            ],
            "description": "Composer helps you declare, manage and install dependencies of PHP projects, ensuring you have the right stack everywhere.",
            "homepage": "http://getcomposer.org/",
            "keywords": [
                "autoload",
                "dependency",
                "package"
            ],
            "time": "2015-04-14 21:18:51"
        },
        {
            "name": "justinrainbow/json-schema",
            "version": "1.6.1",
            "source": {
                "type": "git",
                "url": "https://github.com/justinrainbow/json-schema.git",
                "reference": "cc84765fb7317f6b07bd8ac78364747f95b86341"
            },
            "dist": {
                "type": "zip",
                "url": "https://api.github.com/repos/justinrainbow/json-schema/zipball/cc84765fb7317f6b07bd8ac78364747f95b86341",
                "reference": "cc84765fb7317f6b07bd8ac78364747f95b86341",
                "shasum": ""
            },
            "require": {
                "php": ">=5.3.29"
            },
            "require-dev": {
                "json-schema/json-schema-test-suite": "1.1.0",
                "phpdocumentor/phpdocumentor": "~2",
                "phpunit/phpunit": "~3.7"
            },
            "bin": [
                "bin/validate-json"
            ],
            "type": "library",
            "extra": {
                "branch-alias": {
                    "dev-master": "1.6.x-dev"
                }
            },
            "autoload": {
                "psr-4": {
                    "JsonSchema\\": "src/JsonSchema/"
                }
            },
            "notification-url": "https://packagist.org/downloads/",
            "license": [
                "BSD-3-Clause"
            ],
            "authors": [
                {
                    "name": "Bruno Prieto Reis",
                    "email": "bruno.p.reis@gmail.com"
                },
                {
                    "name": "Justin Rainbow",
                    "email": "justin.rainbow@gmail.com"
                },
                {
                    "name": "Igor Wiedler",
                    "email": "igor@wiedler.ch"
                },
                {
                    "name": "Robert Schönthal",
                    "email": "seroscho@googlemail.com"
                }
            ],
            "description": "A library to validate a json schema.",
            "homepage": "https://github.com/justinrainbow/json-schema",
            "keywords": [
                "json",
                "schema"
            ],
            "time": "2016-01-25 15:43:01"
        },
        {
            "name": "magento/composer",
            "version": "1.0.2",
            "dist": {
                "type": "zip",
                "url": "https://repo.magento.com/archives/magento/composer/magento-composer-1.0.2.0.zip",
                "reference": null,
                "shasum": "6bfdbff4c23aace1e6d14ab598c81c790375aba0"
            },
            "require": {
                "composer/composer": "1.0.0-alpha10",
                "php": "~5.5.0|~5.6.0|~7.0.0",
                "symfony/console": "~2.3 <2.7"
            },
            "require-dev": {
                "phpunit/phpunit": "4.1.0"
            },
            "type": "library",
            "autoload": {
                "psr-4": {
                    "Magento\\Composer\\": "src"
                }
            },
            "license": [
                "OSL-3.0",
                "AFL-3.0"
            ],
            "description": "Magento composer library helps to instantiate Composer application and run composer commands."
        },
        {
            "name": "magento/magento-composer-installer",
            "version": "0.1.11",
            "source": {
                "type": "git",
                "url": "https://github.com/magento/magento-composer-installer.git",
                "reference": "a12b9577cd9859af67d2365ae38d23ddfc57cf4d"
            },
            "dist": {
                "type": "zip",
                "url": "https://api.github.com/repos/magento/magento-composer-installer/zipball/a12b9577cd9859af67d2365ae38d23ddfc57cf4d",
                "reference": "a12b9577cd9859af67d2365ae38d23ddfc57cf4d",
                "shasum": ""
            },
            "require": {
                "composer-plugin-api": "^1.0"
            },
            "replace": {
                "magento-hackathon/magento-composer-installer": "*"
            },
            "require-dev": {
                "composer/composer": "*@dev",
                "firegento/phpcs": "dev-patch-1",
                "mikey179/vfsstream": "*",
                "phpunit/phpunit": "*",
                "phpunit/phpunit-mock-objects": "dev-master",
                "squizlabs/php_codesniffer": "1.4.7",
                "symfony/process": "*"
            },
            "type": "composer-plugin",
            "extra": {
                "composer-command-registry": [
                    "MagentoHackathon\\Composer\\Magento\\Command\\DeployCommand"
                ],
                "class": "MagentoHackathon\\Composer\\Magento\\Plugin"
            },
            "autoload": {
                "psr-0": {
                    "MagentoHackathon\\Composer\\Magento": "src/"
                }
            },
            "notification-url": "https://packagist.org/downloads/",
            "license": [
                "OSL-3.0"
            ],
            "authors": [
                {
                    "name": "Vinai Kopp",
                    "email": "vinai@netzarbeiter.com"
                },
                {
                    "name": "Daniel Fahlke aka Flyingmana",
                    "email": "flyingmana@googlemail.com"
                },
                {
                    "name": "Jörg Weller",
                    "email": "weller@flagbit.de"
                },
                {
                    "name": "Karl Spies",
                    "email": "karl.spies@gmx.net"
                },
                {
                    "name": "Tobias Vogt",
                    "email": "tobi@webguys.de"
                },
                {
                    "name": "David Fuhr",
                    "email": "fuhr@flagbit.de"
                }
            ],
            "description": "Composer installer for Magento modules",
            "homepage": "https://github.com/magento/magento-composer-installer",
            "keywords": [
                "composer-installer",
                "magento"
            ],
            "time": "2016-06-15 04:02:25"
        },
        {
            "name": "magento/zendframework1",
            "version": "1.12.16",
            "source": {
                "type": "git",
                "url": "https://github.com/magento/zf1.git",
                "reference": "c9d607bfd9454bc18b9deff737ccd5d044e2ab10"
            },
            "dist": {
                "type": "zip",
                "url": "https://api.github.com/repos/magento/zf1/zipball/c9d607bfd9454bc18b9deff737ccd5d044e2ab10",
                "reference": "c9d607bfd9454bc18b9deff737ccd5d044e2ab10",
                "shasum": ""
            },
            "require": {
                "php": ">=5.2.11"
            },
            "require-dev": {
                "phpunit/dbunit": "1.3.*",
                "phpunit/phpunit": "3.7.*"
            },
            "type": "library",
            "extra": {
                "branch-alias": {
                    "dev-master": "1.12.x-dev"
                }
            },
            "autoload": {
                "psr-0": {
                    "Zend_": "library/"
                }
            },
            "notification-url": "https://packagist.org/downloads/",
            "include-path": [
                "library/"
            ],
            "license": [
                "BSD-3-Clause"
            ],
            "description": "Magento Zend Framework 1",
            "homepage": "http://framework.zend.com/",
            "keywords": [
                "ZF1",
                "framework"
            ],
            "time": "2015-10-29 14:34:55"
        },
        {
            "name": "monolog/monolog",
            "version": "1.16.0",
            "source": {
                "type": "git",
                "url": "https://github.com/Seldaek/monolog.git",
                "reference": "c0c0b4bee3aabce7182876b0d912ef2595563db7"
            },
            "dist": {
                "type": "zip",
                "url": "https://api.github.com/repos/Seldaek/monolog/zipball/c0c0b4bee3aabce7182876b0d912ef2595563db7",
                "reference": "c0c0b4bee3aabce7182876b0d912ef2595563db7",
                "shasum": ""
            },
            "require": {
                "php": ">=5.3.0",
                "psr/log": "~1.0"
            },
            "provide": {
                "psr/log-implementation": "1.0.0"
            },
            "require-dev": {
                "aws/aws-sdk-php": "^2.4.9",
                "doctrine/couchdb": "~1.0@dev",
                "graylog2/gelf-php": "~1.0",
                "php-console/php-console": "^3.1.3",
                "phpunit/phpunit": "~4.5",
                "phpunit/phpunit-mock-objects": "2.3.0",
                "raven/raven": "~0.8",
                "ruflin/elastica": ">=0.90 <3.0",
                "swiftmailer/swiftmailer": "~5.3",
                "videlalvaro/php-amqplib": "~2.4"
            },
            "suggest": {
                "aws/aws-sdk-php": "Allow sending log messages to AWS services like DynamoDB",
                "doctrine/couchdb": "Allow sending log messages to a CouchDB server",
                "ext-amqp": "Allow sending log messages to an AMQP server (1.0+ required)",
                "ext-mongo": "Allow sending log messages to a MongoDB server",
                "graylog2/gelf-php": "Allow sending log messages to a GrayLog2 server",
                "php-console/php-console": "Allow sending log messages to Google Chrome",
                "raven/raven": "Allow sending log messages to a Sentry server",
                "rollbar/rollbar": "Allow sending log messages to Rollbar",
                "ruflin/elastica": "Allow sending log messages to an Elastic Search server",
                "videlalvaro/php-amqplib": "Allow sending log messages to an AMQP server using php-amqplib"
            },
            "type": "library",
            "extra": {
                "branch-alias": {
                    "dev-master": "1.16.x-dev"
                }
            },
            "autoload": {
                "psr-4": {
                    "Monolog\\": "src/Monolog"
                }
            },
            "notification-url": "https://packagist.org/downloads/",
            "license": [
                "MIT"
            ],
            "authors": [
                {
                    "name": "Jordi Boggiano",
                    "email": "j.boggiano@seld.be",
                    "homepage": "http://seld.be"
                }
            ],
            "description": "Sends your logs to files, sockets, inboxes, databases and various web services",
            "homepage": "http://github.com/Seldaek/monolog",
            "keywords": [
                "log",
                "logging",
                "psr-3"
            ],
            "time": "2015-08-09 17:44:44"
        },
        {
            "name": "oyejorge/less.php",
            "version": "v1.7.0.3",
            "source": {
                "type": "git",
                "url": "https://github.com/oyejorge/less.php.git",
                "reference": "6e08ecb07e6f6d9170c23e8744c58fdd822ad0de"
            },
            "dist": {
                "type": "zip",
                "url": "https://api.github.com/repos/oyejorge/less.php/zipball/6e08ecb07e6f6d9170c23e8744c58fdd822ad0de",
                "reference": "6e08ecb07e6f6d9170c23e8744c58fdd822ad0de",
                "shasum": ""
            },
            "require": {
                "php": ">=5.2"
            },
            "bin": [
                "bin/lessc"
            ],
            "type": "library",
            "autoload": {
                "psr-0": {
                    "Less": "lib/"
                },
                "classmap": [
                    "lessc.inc.php"
                ]
            },
            "notification-url": "https://packagist.org/downloads/",
            "license": [
                "Apache-2.0"
            ],
            "authors": [
                {
                    "name": "Matt Agar",
                    "homepage": "https://github.com/agar"
                },
                {
                    "name": "Martin Jantošovič",
                    "homepage": "https://github.com/Mordred"
                },
                {
                    "name": "Josh Schmidt",
                    "homepage": "https://github.com/oyejorge"
                }
            ],
            "description": "PHP port of the Javascript version of LESS http://lesscss.org",
            "homepage": "http://lessphp.gpeasy.com",
            "keywords": [
                "css",
                "less",
                "less.js",
                "lesscss",
                "php",
                "stylesheet"
            ],
            "time": "2015-03-10 18:12:59"
        },
        {
            "name": "pelago/emogrifier",
            "version": "v0.1.1",
            "source": {
                "type": "git",
                "url": "https://github.com/jjriv/emogrifier.git",
                "reference": "ed72bcd6a3c7014862ff86d026193667a172fedf"
            },
            "dist": {
                "type": "zip",
                "url": "https://api.github.com/repos/jjriv/emogrifier/zipball/ed72bcd6a3c7014862ff86d026193667a172fedf",
                "reference": "ed72bcd6a3c7014862ff86d026193667a172fedf",
                "shasum": ""
            },
            "require": {
                "ext-mbstring": "*",
                "php": ">=5.4.0"
            },
            "require-dev": {
                "phpunit/phpunit": "~4.6.0",
                "squizlabs/php_codesniffer": "~2.3.0"
            },
            "type": "library",
            "autoload": {
                "psr-4": {
                    "Pelago\\": "Classes/"
                }
            },
            "notification-url": "https://packagist.org/downloads/",
            "license": [
                "MIT"
            ],
            "authors": [
                {
                    "name": "John Reeve",
                    "email": "jreeve@pelagodesign.com"
                },
                {
                    "name": "Cameron Brooks"
                },
                {
                    "name": "Jaime Prado"
                },
                {
                    "name": "Oliver Klee",
                    "email": "typo3-coding@oliverklee.de"
                },
                {
                    "name": "Roman Ožana",
                    "email": "ozana@omdesign.cz"
                }
            ],
            "description": "Converts CSS styles into inline style attributes in your HTML code",
            "homepage": "http://www.pelagodesign.com/sidecar/emogrifier/",
            "time": "2015-05-15 11:37:51"
        },
        {
            "name": "phpseclib/phpseclib",
            "version": "0.3.10",
            "source": {
                "type": "git",
                "url": "https://github.com/phpseclib/phpseclib.git",
                "reference": "d15bba1edcc7c89e09cc74c5d961317a8b947bf4"
            },
            "dist": {
                "type": "zip",
                "url": "https://api.github.com/repos/phpseclib/phpseclib/zipball/d15bba1edcc7c89e09cc74c5d961317a8b947bf4",
                "reference": "d15bba1edcc7c89e09cc74c5d961317a8b947bf4",
                "shasum": ""
            },
            "require": {
                "php": ">=5.0.0"
            },
            "require-dev": {
                "phing/phing": "~2.7",
                "phpunit/phpunit": "~4.0",
                "sami/sami": "~2.0",
                "squizlabs/php_codesniffer": "~1.5"
            },
            "suggest": {
                "ext-gmp": "Install the GMP (GNU Multiple Precision) extension in order to speed up arbitrary precision integer arithmetic operations.",
                "ext-mcrypt": "Install the Mcrypt extension in order to speed up a wide variety of cryptographic operations.",
                "pear-pear/PHP_Compat": "Install PHP_Compat to get phpseclib working on PHP < 4.3.3."
            },
            "type": "library",
            "extra": {
                "branch-alias": {
                    "dev-master": "0.3-dev"
                }
            },
            "autoload": {
                "psr-0": {
                    "Crypt": "phpseclib/",
                    "File": "phpseclib/",
                    "Math": "phpseclib/",
                    "Net": "phpseclib/",
                    "System": "phpseclib/"
                },
                "files": [
                    "phpseclib/Crypt/Random.php"
                ]
            },
            "notification-url": "https://packagist.org/downloads/",
            "include-path": [
                "phpseclib/"
            ],
            "license": [
                "MIT"
            ],
            "authors": [
                {
                    "name": "Jim Wigginton",
                    "email": "terrafrost@php.net",
                    "role": "Lead Developer"
                },
                {
                    "name": "Patrick Monnerat",
                    "email": "pm@datasphere.ch",
                    "role": "Developer"
                },
                {
                    "name": "Andreas Fischer",
                    "email": "bantu@phpbb.com",
                    "role": "Developer"
                },
                {
                    "name": "Hans-Jürgen Petrich",
                    "email": "petrich@tronic-media.com",
                    "role": "Developer"
                }
            ],
            "description": "PHP Secure Communications Library - Pure-PHP implementations of RSA, AES, SSH2, SFTP, X.509 etc.",
            "homepage": "http://phpseclib.sourceforge.net",
            "keywords": [
                "BigInteger",
                "aes",
                "asn.1",
                "asn1",
                "blowfish",
                "crypto",
                "cryptography",
                "encryption",
                "rsa",
                "security",
                "sftp",
                "signature",
                "signing",
                "ssh",
                "twofish",
                "x.509",
                "x509"
            ],
            "time": "2015-01-28 21:50:33"
        },
        {
            "name": "psr/log",
            "version": "1.0.2",
            "source": {
                "type": "git",
                "url": "https://github.com/php-fig/log.git",
                "reference": "4ebe3a8bf773a19edfe0a84b6585ba3d401b724d"
            },
            "dist": {
                "type": "zip",
                "url": "https://api.github.com/repos/php-fig/log/zipball/4ebe3a8bf773a19edfe0a84b6585ba3d401b724d",
                "reference": "4ebe3a8bf773a19edfe0a84b6585ba3d401b724d",
                "shasum": ""
            },
            "require": {
                "php": ">=5.3.0"
            },
            "type": "library",
            "extra": {
                "branch-alias": {
                    "dev-master": "1.0.x-dev"
                }
            },
            "autoload": {
                "psr-4": {
                    "Psr\\Log\\": "Psr/Log/"
                }
            },
            "notification-url": "https://packagist.org/downloads/",
            "license": [
                "MIT"
            ],
            "authors": [
                {
                    "name": "PHP-FIG",
                    "homepage": "http://www.php-fig.org/"
                }
            ],
            "description": "Common interface for logging libraries",
            "homepage": "https://github.com/php-fig/log",
            "keywords": [
                "log",
                "psr",
                "psr-3"
            ],
            "time": "2016-10-10 12:19:37"
        },
        {
            "name": "seld/jsonlint",
            "version": "1.4.1",
            "source": {
                "type": "git",
                "url": "https://github.com/Seldaek/jsonlint.git",
                "reference": "e827b5254d3e58c736ea2c5616710983d80b0b70"
            },
            "dist": {
                "type": "zip",
                "url": "https://api.github.com/repos/Seldaek/jsonlint/zipball/e827b5254d3e58c736ea2c5616710983d80b0b70",
                "reference": "e827b5254d3e58c736ea2c5616710983d80b0b70",
                "shasum": ""
            },
            "require": {
                "php": "^5.3 || ^7.0"
            },
            "bin": [
                "bin/jsonlint"
            ],
            "type": "library",
            "autoload": {
                "psr-4": {
                    "Seld\\JsonLint\\": "src/Seld/JsonLint/"
                }
            },
            "notification-url": "https://packagist.org/downloads/",
            "license": [
                "MIT"
            ],
            "authors": [
                {
                    "name": "Jordi Boggiano",
                    "email": "j.boggiano@seld.be",
                    "homepage": "http://seld.be"
                }
            ],
            "description": "JSON Linter",
            "keywords": [
                "json",
                "linter",
                "parser",
                "validator"
            ],
            "time": "2016-09-14 15:17:56"
        },
        {
            "name": "symfony/console",
            "version": "v2.6.13",
            "target-dir": "Symfony/Component/Console",
            "source": {
                "type": "git",
                "url": "https://github.com/symfony/console.git",
                "reference": "0e5e18ae09d3f5c06367759be940e9ed3f568359"
            },
            "dist": {
                "type": "zip",
                "url": "https://api.github.com/repos/symfony/console/zipball/0e5e18ae09d3f5c06367759be940e9ed3f568359",
                "reference": "0e5e18ae09d3f5c06367759be940e9ed3f568359",
                "shasum": ""
            },
            "require": {
                "php": ">=5.3.3"
            },
            "require-dev": {
                "psr/log": "~1.0",
                "symfony/event-dispatcher": "~2.1",
                "symfony/phpunit-bridge": "~2.7",
                "symfony/process": "~2.1"
            },
            "suggest": {
                "psr/log": "For using the console logger",
                "symfony/event-dispatcher": "",
                "symfony/process": ""
            },
            "type": "library",
            "extra": {
                "branch-alias": {
                    "dev-master": "2.6-dev"
                }
            },
            "autoload": {
                "psr-0": {
                    "Symfony\\Component\\Console\\": ""
                }
            },
            "notification-url": "https://packagist.org/downloads/",
            "license": [
                "MIT"
            ],
            "authors": [
                {
                    "name": "Fabien Potencier",
                    "email": "fabien@symfony.com"
                },
                {
                    "name": "Symfony Community",
                    "homepage": "https://symfony.com/contributors"
                }
            ],
            "description": "Symfony Console Component",
            "homepage": "https://symfony.com",
            "time": "2015-07-26 09:08:40"
        },
        {
            "name": "symfony/event-dispatcher",
            "version": "v2.8.12",
            "source": {
                "type": "git",
                "url": "https://github.com/symfony/event-dispatcher.git",
                "reference": "889983a79a043dfda68f38c38b6dba092dd49cd8"
            },
            "dist": {
                "type": "zip",
                "url": "https://api.github.com/repos/symfony/event-dispatcher/zipball/889983a79a043dfda68f38c38b6dba092dd49cd8",
                "reference": "889983a79a043dfda68f38c38b6dba092dd49cd8",
                "shasum": ""
            },
            "require": {
                "php": ">=5.3.9"
            },
            "require-dev": {
                "psr/log": "~1.0",
                "symfony/config": "~2.0,>=2.0.5|~3.0.0",
                "symfony/dependency-injection": "~2.6|~3.0.0",
                "symfony/expression-language": "~2.6|~3.0.0",
                "symfony/stopwatch": "~2.3|~3.0.0"
            },
            "suggest": {
                "symfony/dependency-injection": "",
                "symfony/http-kernel": ""
            },
            "type": "library",
            "extra": {
                "branch-alias": {
                    "dev-master": "2.8-dev"
                }
            },
            "autoload": {
                "psr-4": {
                    "Symfony\\Component\\EventDispatcher\\": ""
                },
                "exclude-from-classmap": [
                    "/Tests/"
                ]
            },
            "notification-url": "https://packagist.org/downloads/",
            "license": [
                "MIT"
            ],
            "authors": [
                {
                    "name": "Fabien Potencier",
                    "email": "fabien@symfony.com"
                },
                {
                    "name": "Symfony Community",
                    "homepage": "https://symfony.com/contributors"
                }
            ],
            "description": "Symfony EventDispatcher Component",
            "homepage": "https://symfony.com",
            "time": "2016-07-28 16:56:28"
        },
        {
            "name": "symfony/finder",
            "version": "v2.8.12",
            "source": {
                "type": "git",
                "url": "https://github.com/symfony/finder.git",
                "reference": "bc24c8f5674c6f6841f2856b70e5d60784be5691"
            },
            "dist": {
                "type": "zip",
                "url": "https://api.github.com/repos/symfony/finder/zipball/bc24c8f5674c6f6841f2856b70e5d60784be5691",
                "reference": "bc24c8f5674c6f6841f2856b70e5d60784be5691",
                "shasum": ""
            },
            "require": {
                "php": ">=5.3.9"
            },
            "type": "library",
            "extra": {
                "branch-alias": {
                    "dev-master": "2.8-dev"
                }
            },
            "autoload": {
                "psr-4": {
                    "Symfony\\Component\\Finder\\": ""
                },
                "exclude-from-classmap": [
                    "/Tests/"
                ]
            },
            "notification-url": "https://packagist.org/downloads/",
            "license": [
                "MIT"
            ],
            "authors": [
                {
                    "name": "Fabien Potencier",
                    "email": "fabien@symfony.com"
                },
                {
                    "name": "Symfony Community",
                    "homepage": "https://symfony.com/contributors"
                }
            ],
            "description": "Symfony Finder Component",
            "homepage": "https://symfony.com",
            "time": "2016-09-28 00:10:16"
        },
        {
            "name": "symfony/process",
            "version": "v2.8.12",
            "source": {
                "type": "git",
                "url": "https://github.com/symfony/process.git",
                "reference": "024de37f8a6b9e5e8244d9eb3fcf3e467dd2a93f"
            },
            "dist": {
                "type": "zip",
                "url": "https://api.github.com/repos/symfony/process/zipball/024de37f8a6b9e5e8244d9eb3fcf3e467dd2a93f",
                "reference": "024de37f8a6b9e5e8244d9eb3fcf3e467dd2a93f",
                "shasum": ""
            },
            "require": {
                "php": ">=5.3.9"
            },
            "type": "library",
            "extra": {
                "branch-alias": {
                    "dev-master": "2.8-dev"
                }
            },
            "autoload": {
                "psr-4": {
                    "Symfony\\Component\\Process\\": ""
                },
                "exclude-from-classmap": [
                    "/Tests/"
                ]
            },
            "notification-url": "https://packagist.org/downloads/",
            "license": [
                "MIT"
            ],
            "authors": [
                {
                    "name": "Fabien Potencier",
                    "email": "fabien@symfony.com"
                },
                {
                    "name": "Symfony Community",
                    "homepage": "https://symfony.com/contributors"
                }
            ],
            "description": "Symfony Process Component",
            "homepage": "https://symfony.com",
            "time": "2016-09-29 14:03:54"
        },
        {
            "name": "tedivm/jshrink",
            "version": "v1.0.1",
            "source": {
                "type": "git",
                "url": "https://github.com/tedious/JShrink.git",
                "reference": "7575d9d96f113bc7c1c28ec8231ee086751a9078"
            },
            "dist": {
                "type": "zip",
                "url": "https://api.github.com/repos/tedious/JShrink/zipball/7575d9d96f113bc7c1c28ec8231ee086751a9078",
                "reference": "7575d9d96f113bc7c1c28ec8231ee086751a9078",
                "shasum": ""
            },
            "require": {
                "php": ">=5.3.0"
            },
            "require-dev": {
                "fabpot/php-cs-fixer": "0.4.0",
                "phpunit/phpunit": "4.0.*",
                "satooshi/php-coveralls": "dev-master"
            },
            "type": "library",
            "autoload": {
                "psr-0": {
                    "JShrink": "src/"
                }
            },
            "notification-url": "https://packagist.org/downloads/",
            "license": [
                "BSD-3-Clause"
            ],
            "authors": [
                {
                    "name": "Robert Hafner",
                    "email": "tedivm@tedivm.com"
                }
            ],
            "description": "Javascript Minifier built in PHP",
            "homepage": "http://github.com/tedious/JShrink",
            "keywords": [
                "javascript",
                "minifier"
            ],
            "time": "2014-11-11 03:54:14"
        },
        {
            "name": "tubalmartin/cssmin",
            "version": "v2.4.8-p4",
            "source": {
                "type": "git",
                "url": "https://github.com/tubalmartin/YUI-CSS-compressor-PHP-port.git",
                "reference": "fe84d71e8420243544c0ce3bd0f5d7c1936b0f90"
            },
            "dist": {
                "type": "zip",
                "url": "https://api.github.com/repos/tubalmartin/YUI-CSS-compressor-PHP-port/zipball/fe84d71e8420243544c0ce3bd0f5d7c1936b0f90",
                "reference": "fe84d71e8420243544c0ce3bd0f5d7c1936b0f90",
                "shasum": ""
            },
            "require": {
                "php": ">=5.0.0"
            },
            "type": "library",
            "autoload": {
                "classmap": [
                    "cssmin.php"
                ]
            },
            "notification-url": "https://packagist.org/downloads/",
            "license": [
                "BSD-3-Clause"
            ],
            "authors": [
                {
                    "name": "Túbal Martín",
                    "homepage": "http://tubalmartin.me/"
                }
            ],
            "description": "A PHP port of the YUI CSS compressor",
            "homepage": "https://github.com/tubalmartin/YUI-CSS-compressor-PHP-port",
            "keywords": [
                "compress",
                "compressor",
                "css",
                "minify",
                "yui"
            ],
            "time": "2014-09-22 08:08:50"
        },
        {
            "name": "zendframework/zend-code",
            "version": "2.4.10",
            "source": {
                "type": "git",
                "url": "https://github.com/zendframework/zend-code.git",
                "reference": "e3b32fa0fa358643aa6880b04944650981208c20"
            },
            "dist": {
                "type": "zip",
                "url": "https://api.github.com/repos/zendframework/zend-code/zipball/e3b32fa0fa358643aa6880b04944650981208c20",
                "reference": "e3b32fa0fa358643aa6880b04944650981208c20",
                "shasum": ""
            },
            "require": {
                "php": ">=5.3.23",
                "zendframework/zend-eventmanager": "self.version"
            },
            "require-dev": {
                "doctrine/common": ">=2.1",
                "fabpot/php-cs-fixer": "1.7.*",
                "phpunit/phpunit": "~4.0",
                "satooshi/php-coveralls": "dev-master",
                "zendframework/zend-stdlib": "self.version"
            },
            "suggest": {
                "doctrine/common": "Doctrine\\Common >=2.1 for annotation features",
                "zendframework/zend-stdlib": "Zend\\Stdlib component"
            },
            "type": "library",
            "extra": {
                "branch-alias": {
                    "dev-master": "2.4-dev",
                    "dev-develop": "2.5-dev"
                }
            },
            "autoload": {
                "psr-4": {
                    "Zend\\Code\\": "src/"
                }
            },
            "notification-url": "https://packagist.org/downloads/",
            "license": [
                "BSD-3-Clause"
            ],
            "description": "provides facilities to generate arbitrary code using an object oriented interface",
            "homepage": "https://github.com/zendframework/zend-code",
            "keywords": [
                "code",
                "zf2"
            ],
            "time": "2015-05-11 16:17:05"
        },
        {
            "name": "zendframework/zend-config",
            "version": "2.4.10",
            "source": {
                "type": "git",
                "url": "https://github.com/zendframework/zend-config.git",
                "reference": "6b879e54096b8e0d2290f7414c38f9a5947cb8ac"
            },
            "dist": {
                "type": "zip",
                "url": "https://api.github.com/repos/zendframework/zend-config/zipball/6b879e54096b8e0d2290f7414c38f9a5947cb8ac",
                "reference": "6b879e54096b8e0d2290f7414c38f9a5947cb8ac",
                "shasum": ""
            },
            "require": {
                "php": ">=5.3.23",
                "zendframework/zend-stdlib": "self.version"
            },
            "require-dev": {
                "fabpot/php-cs-fixer": "1.7.*",
                "phpunit/phpunit": "~4.0",
                "satooshi/php-coveralls": "dev-master",
                "zendframework/zend-filter": "self.version",
                "zendframework/zend-i18n": "self.version",
                "zendframework/zend-json": "self.version",
                "zendframework/zend-servicemanager": "self.version"
            },
            "suggest": {
                "zendframework/zend-filter": "Zend\\Filter component",
                "zendframework/zend-i18n": "Zend\\I18n component",
                "zendframework/zend-json": "Zend\\Json to use the Json reader or writer classes",
                "zendframework/zend-servicemanager": "Zend\\ServiceManager for use with the Config Factory to retrieve reader and writer instances"
            },
            "type": "library",
            "extra": {
                "branch-alias": {
                    "dev-master": "2.4-dev",
                    "dev-develop": "2.5-dev"
                }
            },
            "autoload": {
                "psr-4": {
                    "Zend\\Config\\": "src/"
                }
            },
            "notification-url": "https://packagist.org/downloads/",
            "license": [
                "BSD-3-Clause"
            ],
            "description": "provides a nested object property based user interface for accessing this configuration data within application code",
            "homepage": "https://github.com/zendframework/zend-config",
            "keywords": [
                "config",
                "zf2"
            ],
            "time": "2015-05-07 14:55:31"
        },
        {
            "name": "zendframework/zend-console",
            "version": "2.4.10",
            "source": {
                "type": "git",
                "url": "https://github.com/zendframework/zend-console.git",
                "reference": "92f9c51bdc42332e63914eec892364594a9b68c8"
            },
            "dist": {
                "type": "zip",
                "url": "https://api.github.com/repos/zendframework/zend-console/zipball/92f9c51bdc42332e63914eec892364594a9b68c8",
                "reference": "92f9c51bdc42332e63914eec892364594a9b68c8",
                "shasum": ""
            },
            "require": {
                "php": ">=5.3.23",
                "zendframework/zend-stdlib": "self.version"
            },
            "require-dev": {
                "fabpot/php-cs-fixer": "1.7.*",
                "phpunit/phpunit": "~4.0",
                "satooshi/php-coveralls": "dev-master"
            },
            "suggest": {
                "zendframework/zend-filter": "To support DefaultRouteMatcher usage",
                "zendframework/zend-validator": "To support DefaultRouteMatcher usage"
            },
            "type": "library",
            "extra": {
                "branch-alias": {
                    "dev-master": "2.4-dev",
                    "dev-develop": "2.5-dev"
                }
            },
            "autoload": {
                "psr-4": {
                    "Zend\\Console\\": "src/"
                }
            },
            "notification-url": "https://packagist.org/downloads/",
            "license": [
                "BSD-3-Clause"
            ],
            "homepage": "https://github.com/zendframework/zend-console",
            "keywords": [
                "console",
                "zf2"
            ],
            "time": "2015-05-07 14:55:31"
        },
        {
            "name": "zendframework/zend-crypt",
            "version": "2.4.10",
            "source": {
                "type": "git",
                "url": "https://github.com/zendframework/zend-crypt.git",
                "reference": "165ec063868884eb952f6bca258f464f7103b79f"
            },
            "dist": {
                "type": "zip",
                "url": "https://api.github.com/repos/zendframework/zend-crypt/zipball/165ec063868884eb952f6bca258f464f7103b79f",
                "reference": "165ec063868884eb952f6bca258f464f7103b79f",
                "shasum": ""
            },
            "require": {
                "php": ">=5.3.23",
                "zendframework/zend-math": "~2.4.0",
                "zendframework/zend-servicemanager": "~2.4.0",
                "zendframework/zend-stdlib": "~2.4.0"
            },
            "require-dev": {
                "fabpot/php-cs-fixer": "1.7.*",
                "phpunit/phpunit": "~4.0",
                "satooshi/php-coveralls": "dev-master",
                "zendframework/zend-config": "~2.4.0"
            },
            "suggest": {
                "ext-mcrypt": "Required for most features of Zend\\Crypt"
            },
            "type": "library",
            "extra": {
                "branch-alias": {
                    "dev-master": "2.4-dev",
                    "dev-develop": "2.5-dev"
                }
            },
            "autoload": {
                "psr-4": {
                    "Zend\\Crypt\\": "src/"
                }
            },
            "notification-url": "https://packagist.org/downloads/",
            "license": [
                "BSD-3-Clause"
            ],
            "homepage": "https://github.com/zendframework/zend-crypt",
            "keywords": [
                "crypt",
                "zf2"
            ],
            "time": "2015-11-23 16:33:27"
        },
        {
            "name": "zendframework/zend-di",
            "version": "2.4.10",
            "source": {
                "type": "git",
                "url": "https://github.com/zendframework/zend-di.git",
                "reference": "fb578aa1e1ce9fb2dccec920f113e7db4ad44297"
            },
            "dist": {
                "type": "zip",
                "url": "https://api.github.com/repos/zendframework/zend-di/zipball/fb578aa1e1ce9fb2dccec920f113e7db4ad44297",
                "reference": "fb578aa1e1ce9fb2dccec920f113e7db4ad44297",
                "shasum": ""
            },
            "require": {
                "php": ">=5.3.23",
                "zendframework/zend-code": "self.version",
                "zendframework/zend-stdlib": "self.version"
            },
            "require-dev": {
                "fabpot/php-cs-fixer": "1.7.*",
                "phpunit/phpunit": "~4.0",
                "satooshi/php-coveralls": "dev-master",
                "zendframework/zend-servicemanager": "self.version"
            },
            "suggest": {
                "zendframework/zend-servicemanager": "Zend\\ServiceManager component"
            },
            "type": "library",
            "extra": {
                "branch-alias": {
                    "dev-master": "2.4-dev",
                    "dev-develop": "2.5-dev"
                }
            },
            "autoload": {
                "psr-4": {
                    "Zend\\Di\\": "src/"
                }
            },
            "notification-url": "https://packagist.org/downloads/",
            "license": [
                "BSD-3-Clause"
            ],
            "homepage": "https://github.com/zendframework/zend-di",
            "keywords": [
                "di",
                "zf2"
            ],
            "time": "2015-05-07 14:55:31"
        },
        {
            "name": "zendframework/zend-escaper",
            "version": "2.4.10",
            "source": {
                "type": "git",
                "url": "https://github.com/zendframework/zend-escaper.git",
                "reference": "13f468ff824f3c83018b90aff892a1b3201383a9"
            },
            "dist": {
                "type": "zip",
                "url": "https://api.github.com/repos/zendframework/zend-escaper/zipball/13f468ff824f3c83018b90aff892a1b3201383a9",
                "reference": "13f468ff824f3c83018b90aff892a1b3201383a9",
                "shasum": ""
            },
            "require": {
                "php": ">=5.3.23"
            },
            "require-dev": {
                "fabpot/php-cs-fixer": "1.7.*",
                "phpunit/phpunit": "~4.0",
                "satooshi/php-coveralls": "dev-master"
            },
            "type": "library",
            "extra": {
                "branch-alias": {
                    "dev-master": "2.4-dev",
                    "dev-develop": "2.5-dev"
                }
            },
            "autoload": {
                "psr-4": {
                    "Zend\\Escaper\\": "src/"
                }
            },
            "notification-url": "https://packagist.org/downloads/",
            "license": [
                "BSD-3-Clause"
            ],
            "homepage": "https://github.com/zendframework/zend-escaper",
            "keywords": [
                "escaper",
                "zf2"
            ],
            "time": "2015-05-07 14:55:31"
        },
        {
            "name": "zendframework/zend-eventmanager",
            "version": "2.4.10",
            "source": {
                "type": "git",
                "url": "https://github.com/zendframework/zend-eventmanager.git",
                "reference": "c2c46a7a2809b74ceb66fd79f66d43f97e1747b4"
            },
            "dist": {
                "type": "zip",
                "url": "https://api.github.com/repos/zendframework/zend-eventmanager/zipball/c2c46a7a2809b74ceb66fd79f66d43f97e1747b4",
                "reference": "c2c46a7a2809b74ceb66fd79f66d43f97e1747b4",
                "shasum": ""
            },
            "require": {
                "php": ">=5.3.23",
                "zendframework/zend-stdlib": "self.version"
            },
            "require-dev": {
                "fabpot/php-cs-fixer": "1.7.*",
                "phpunit/phpunit": "~4.0",
                "satooshi/php-coveralls": "dev-master"
            },
            "type": "library",
            "extra": {
                "branch-alias": {
                    "dev-master": "2.4-dev",
                    "dev-develop": "2.5-dev"
                }
            },
            "autoload": {
                "psr-4": {
                    "Zend\\EventManager\\": "src/"
                }
            },
            "notification-url": "https://packagist.org/downloads/",
            "license": [
                "BSD-3-Clause"
            ],
            "homepage": "https://github.com/zendframework/zend-event-manager",
            "keywords": [
                "eventmanager",
                "zf2"
            ],
            "time": "2015-05-07 14:55:31"
        },
        {
            "name": "zendframework/zend-filter",
            "version": "2.4.10",
            "source": {
                "type": "git",
                "url": "https://github.com/zendframework/zend-filter.git",
                "reference": "a3711101850078b2aa69586c71897acaada2e9cb"
            },
            "dist": {
                "type": "zip",
                "url": "https://api.github.com/repos/zendframework/zend-filter/zipball/a3711101850078b2aa69586c71897acaada2e9cb",
                "reference": "a3711101850078b2aa69586c71897acaada2e9cb",
                "shasum": ""
            },
            "require": {
                "php": ">=5.3.23",
                "zendframework/zend-stdlib": "self.version"
            },
            "require-dev": {
                "fabpot/php-cs-fixer": "1.7.*",
                "phpunit/phpunit": "~4.0",
                "satooshi/php-coveralls": "dev-master",
                "zendframework/zend-crypt": "self.version",
                "zendframework/zend-servicemanager": "self.version",
                "zendframework/zend-uri": "self.version"
            },
            "suggest": {
                "zendframework/zend-crypt": "Zend\\Crypt component",
                "zendframework/zend-i18n": "Zend\\I18n component",
                "zendframework/zend-servicemanager": "Zend\\ServiceManager component",
                "zendframework/zend-uri": "Zend\\Uri component for UriNormalize filter"
            },
            "type": "library",
            "extra": {
                "branch-alias": {
                    "dev-master": "2.4-dev",
                    "dev-develop": "2.5-dev"
                }
            },
            "autoload": {
                "psr-4": {
                    "Zend\\Filter\\": "src/"
                }
            },
            "notification-url": "https://packagist.org/downloads/",
            "license": [
                "BSD-3-Clause"
            ],
            "description": "provides a set of commonly needed data filters",
            "homepage": "https://github.com/zendframework/zend-filter",
            "keywords": [
                "filter",
                "zf2"
            ],
            "time": "2015-05-07 14:55:31"
        },
        {
            "name": "zendframework/zend-form",
            "version": "2.4.10",
            "source": {
                "type": "git",
                "url": "https://github.com/zendframework/zend-form.git",
                "reference": "779ba5da3dc040c52e632ea340462af2306c7682"
            },
            "dist": {
                "type": "zip",
                "url": "https://api.github.com/repos/zendframework/zend-form/zipball/779ba5da3dc040c52e632ea340462af2306c7682",
                "reference": "779ba5da3dc040c52e632ea340462af2306c7682",
                "shasum": ""
            },
            "require": {
                "php": ">=5.3.23",
                "zendframework/zend-inputfilter": "~2.4.0",
                "zendframework/zend-stdlib": "~2.4.0"
            },
            "require-dev": {
                "fabpot/php-cs-fixer": "1.7.*",
                "ircmaxell/random-lib": "^1.1",
                "phpunit/phpunit": "~4.0",
                "satooshi/php-coveralls": "dev-master",
                "zendframework/zend-cache": "~2.4.0",
                "zendframework/zend-captcha": "~2.4.0",
                "zendframework/zend-code": "~2.4.0",
                "zendframework/zend-eventmanager": "~2.4.0",
                "zendframework/zend-filter": "~2.4.0",
                "zendframework/zend-i18n": "~2.4.0",
                "zendframework/zend-servicemanager": "~2.4.0",
                "zendframework/zend-session": "~2.4.0",
                "zendframework/zend-text": "~2.4.0",
                "zendframework/zend-validator": "~2.4.0",
                "zendframework/zend-view": "~2.4.0",
                "zendframework/zendservice-recaptcha": "~2.0"
            },
            "suggest": {
                "zendframework/zend-captcha": "Zend\\Captcha component",
                "zendframework/zend-code": "Zend\\Code component",
                "zendframework/zend-eventmanager": "Zend\\EventManager component",
                "zendframework/zend-filter": "Zend\\Filter component",
                "zendframework/zend-i18n": "Zend\\I18n component",
                "zendframework/zend-servicemanager": "Zend\\ServiceManager component",
                "zendframework/zend-validator": "Zend\\Validator component",
                "zendframework/zend-view": "Zend\\View component",
                "zendframework/zendservice-recaptcha": "ZendService\\ReCaptcha component"
            },
            "type": "library",
            "extra": {
                "branch-alias": {
                    "dev-master": "2.4-dev",
                    "dev-develop": "2.5-dev"
                }
            },
            "autoload": {
                "psr-4": {
                    "Zend\\Form\\": "src/"
                }
            },
            "notification-url": "https://packagist.org/downloads/",
            "license": [
                "BSD-3-Clause"
            ],
            "homepage": "https://github.com/zendframework/zend-form",
            "keywords": [
                "form",
                "zf2"
            ],
            "time": "2015-09-09 19:11:05"
        },
        {
            "name": "zendframework/zend-http",
            "version": "2.4.10",
            "source": {
                "type": "git",
                "url": "https://github.com/zendframework/zend-http.git",
                "reference": "0456267c3825f3c4b558460e0bffeb4c496e6fb8"
            },
            "dist": {
                "type": "zip",
                "url": "https://api.github.com/repos/zendframework/zend-http/zipball/0456267c3825f3c4b558460e0bffeb4c496e6fb8",
                "reference": "0456267c3825f3c4b558460e0bffeb4c496e6fb8",
                "shasum": ""
            },
            "require": {
                "php": ">=5.3.23",
                "zendframework/zend-loader": "~2.4.0",
                "zendframework/zend-stdlib": "~2.4.0",
                "zendframework/zend-uri": "~2.4.0",
                "zendframework/zend-validator": "~2.4.0"
            },
            "require-dev": {
                "fabpot/php-cs-fixer": "1.7.*",
                "phpunit/phpunit": "~4.0",
                "satooshi/php-coveralls": "dev-master",
                "zendframework/zend-config": "~2.4.0"
            },
            "type": "library",
            "extra": {
                "branch-alias": {
                    "dev-master": "2.4-dev",
                    "dev-develop": "2.5-dev"
                }
            },
            "autoload": {
                "psr-4": {
                    "Zend\\Http\\": "src/"
                }
            },
            "notification-url": "https://packagist.org/downloads/",
            "license": [
                "BSD-3-Clause"
            ],
            "description": "provides an easy interface for performing Hyper-Text Transfer Protocol (HTTP) requests",
            "homepage": "https://github.com/zendframework/zend-http",
            "keywords": [
                "http",
                "zf2"
            ],
            "time": "2015-09-14 16:11:20"
        },
        {
            "name": "zendframework/zend-i18n",
            "version": "2.4.10",
            "source": {
                "type": "git",
                "url": "https://github.com/zendframework/zend-i18n.git",
                "reference": "f26d6ae4be3f1ac98fbb3708aafae908c38f46c8"
            },
            "dist": {
                "type": "zip",
                "url": "https://api.github.com/repos/zendframework/zend-i18n/zipball/f26d6ae4be3f1ac98fbb3708aafae908c38f46c8",
                "reference": "f26d6ae4be3f1ac98fbb3708aafae908c38f46c8",
                "shasum": ""
            },
            "require": {
                "php": ">=5.3.23",
                "zendframework/zend-stdlib": "self.version"
            },
            "require-dev": {
                "fabpot/php-cs-fixer": "1.7.*",
                "phpunit/phpunit": "~4.0",
                "satooshi/php-coveralls": "dev-master",
                "zendframework/zend-cache": "self.version",
                "zendframework/zend-config": "self.version",
                "zendframework/zend-eventmanager": "self.version",
                "zendframework/zend-filter": "self.version",
                "zendframework/zend-servicemanager": "self.version",
                "zendframework/zend-validator": "self.version",
                "zendframework/zend-view": "self.version"
            },
            "suggest": {
                "ext-intl": "Required for most features of Zend\\I18n; included in default builds of PHP",
                "zendframework/zend-cache": "Zend\\Cache component",
                "zendframework/zend-config": "Zend\\Config component",
                "zendframework/zend-eventmanager": "You should install this package to use the events in the translator",
                "zendframework/zend-filter": "You should install this package to use the provided filters",
                "zendframework/zend-resources": "Translation resources",
                "zendframework/zend-servicemanager": "Zend\\ServiceManager component",
                "zendframework/zend-validator": "You should install this package to use the provided validators",
                "zendframework/zend-view": "You should install this package to use the provided view helpers"
            },
            "type": "library",
            "extra": {
                "branch-alias": {
                    "dev-master": "2.4-dev",
                    "dev-develop": "2.5-dev"
                }
            },
            "autoload": {
                "psr-4": {
                    "Zend\\I18n\\": "src/"
                }
            },
            "notification-url": "https://packagist.org/downloads/",
            "license": [
                "BSD-3-Clause"
            ],
            "homepage": "https://github.com/zendframework/zend-i18n",
            "keywords": [
                "i18n",
                "zf2"
            ],
            "time": "2015-05-07 14:55:31"
        },
        {
            "name": "zendframework/zend-inputfilter",
            "version": "2.4.10",
            "source": {
                "type": "git",
                "url": "https://github.com/zendframework/zend-inputfilter.git",
                "reference": "6305e9acf7da9f5481b5266cb6e0353a96c10a06"
            },
            "dist": {
                "type": "zip",
                "url": "https://api.github.com/repos/zendframework/zend-inputfilter/zipball/6305e9acf7da9f5481b5266cb6e0353a96c10a06",
                "reference": "6305e9acf7da9f5481b5266cb6e0353a96c10a06",
                "shasum": ""
            },
            "require": {
                "php": ">=5.3.23",
                "zendframework/zend-filter": "~2.4.0",
                "zendframework/zend-stdlib": "~2.4.0",
                "zendframework/zend-validator": "~2.4.8"
            },
            "require-dev": {
                "fabpot/php-cs-fixer": "1.7.*",
                "phpunit/phpunit": "^4.5",
                "zendframework/zend-servicemanager": "~2.4.0"
            },
            "suggest": {
                "zendframework/zend-servicemanager": "To support plugin manager support"
            },
            "type": "library",
            "extra": {
                "branch-alias": {
                    "dev-master": "2.4-dev",
                    "dev-develop": "2.5-dev"
                }
            },
            "autoload": {
                "psr-4": {
                    "Zend\\InputFilter\\": "src/"
                }
            },
            "notification-url": "https://packagist.org/downloads/",
            "license": [
                "BSD-3-Clause"
            ],
            "homepage": "https://github.com/zendframework/zend-inputfilter",
            "keywords": [
                "inputfilter",
                "zf2"
            ],
            "time": "2015-09-09 15:44:54"
        },
        {
            "name": "zendframework/zend-json",
            "version": "2.4.10",
            "source": {
                "type": "git",
                "url": "https://github.com/zendframework/zend-json.git",
                "reference": "1db4b878846520e619fbcdc7ce826c8563f8e839"
            },
            "dist": {
                "type": "zip",
                "url": "https://api.github.com/repos/zendframework/zend-json/zipball/1db4b878846520e619fbcdc7ce826c8563f8e839",
                "reference": "1db4b878846520e619fbcdc7ce826c8563f8e839",
                "shasum": ""
            },
            "require": {
                "php": ">=5.3.23",
                "zendframework/zend-stdlib": "self.version"
            },
            "require-dev": {
                "fabpot/php-cs-fixer": "1.7.*",
                "phpunit/phpunit": "~4.0",
                "satooshi/php-coveralls": "dev-master",
                "zendframework/zend-http": "self.version",
                "zendframework/zend-server": "self.version"
            },
            "suggest": {
                "zendframework/zend-http": "Zend\\Http component",
                "zendframework/zend-server": "Zend\\Server component",
                "zendframework/zendxml": "To support Zend\\Json\\Json::fromXml() usage"
            },
            "type": "library",
            "extra": {
                "branch-alias": {
                    "dev-master": "2.4-dev",
                    "dev-develop": "2.5-dev"
                }
            },
            "autoload": {
                "psr-4": {
                    "Zend\\Json\\": "src/"
                }
            },
            "notification-url": "https://packagist.org/downloads/",
            "license": [
                "BSD-3-Clause"
            ],
            "description": "provides convenience methods for serializing native PHP to JSON and decoding JSON to native PHP",
            "homepage": "https://github.com/zendframework/zend-json",
            "keywords": [
                "json",
                "zf2"
            ],
            "time": "2015-05-07 14:55:31"
        },
        {
            "name": "zendframework/zend-loader",
            "version": "2.4.10",
            "source": {
                "type": "git",
                "url": "https://github.com/zendframework/zend-loader.git",
                "reference": "5e62c44a4d23c4e09d35fcc2a3b109c944dbdc22"
            },
            "dist": {
                "type": "zip",
                "url": "https://api.github.com/repos/zendframework/zend-loader/zipball/5e62c44a4d23c4e09d35fcc2a3b109c944dbdc22",
                "reference": "5e62c44a4d23c4e09d35fcc2a3b109c944dbdc22",
                "shasum": ""
            },
            "require": {
                "php": ">=5.3.23"
            },
            "require-dev": {
                "fabpot/php-cs-fixer": "1.7.*",
                "phpunit/phpunit": "~4.0",
                "satooshi/php-coveralls": "dev-master"
            },
            "type": "library",
            "extra": {
                "branch-alias": {
                    "dev-master": "2.4-dev",
                    "dev-develop": "2.5-dev"
                }
            },
            "autoload": {
                "psr-4": {
                    "Zend\\Loader\\": "src/"
                }
            },
            "notification-url": "https://packagist.org/downloads/",
            "license": [
                "BSD-3-Clause"
            ],
            "homepage": "https://github.com/zendframework/zend-loader",
            "keywords": [
                "loader",
                "zf2"
            ],
            "time": "2015-05-07 14:55:31"
        },
        {
            "name": "zendframework/zend-log",
            "version": "2.4.10",
            "source": {
                "type": "git",
                "url": "https://github.com/zendframework/zend-log.git",
                "reference": "f6538f4b61cdacafa47c7cef26c5c0204f2d1eef"
            },
            "dist": {
                "type": "zip",
                "url": "https://api.github.com/repos/zendframework/zend-log/zipball/f6538f4b61cdacafa47c7cef26c5c0204f2d1eef",
                "reference": "f6538f4b61cdacafa47c7cef26c5c0204f2d1eef",
                "shasum": ""
            },
            "require": {
                "php": ">=5.3.23",
                "zendframework/zend-servicemanager": "self.version",
                "zendframework/zend-stdlib": "self.version"
            },
            "require-dev": {
                "fabpot/php-cs-fixer": "1.7.*",
                "phpunit/phpunit": "~4.0",
                "satooshi/php-coveralls": "dev-master",
                "zendframework/zend-console": "self.version",
                "zendframework/zend-db": "self.version",
                "zendframework/zend-escaper": "self.version",
                "zendframework/zend-mail": "self.version",
                "zendframework/zend-validator": "self.version"
            },
            "suggest": {
                "ext-mongo": "*",
                "zendframework/zend-console": "Zend\\Console component",
                "zendframework/zend-db": "Zend\\Db component",
                "zendframework/zend-escaper": "Zend\\Escaper component, for use in the XML formatter",
                "zendframework/zend-mail": "Zend\\Mail component",
                "zendframework/zend-validator": "Zend\\Validator component"
            },
            "type": "library",
            "extra": {
                "branch-alias": {
                    "dev-master": "2.4-dev",
                    "dev-develop": "2.5-dev"
                }
            },
            "autoload": {
                "psr-4": {
                    "Zend\\Log\\": "src/"
                }
            },
            "notification-url": "https://packagist.org/downloads/",
            "license": [
                "BSD-3-Clause"
            ],
            "description": "component for general purpose logging",
            "homepage": "https://github.com/zendframework/zend-log",
            "keywords": [
                "log",
                "logging",
                "zf2"
            ],
            "time": "2015-05-07 14:55:31"
        },
        {
            "name": "zendframework/zend-math",
            "version": "2.4.10",
            "source": {
                "type": "git",
                "url": "https://github.com/zendframework/zend-math.git",
                "reference": "1e7e803366fc7618a8668ce2403c932196174faa"
            },
            "dist": {
                "type": "zip",
                "url": "https://api.github.com/repos/zendframework/zend-math/zipball/1e7e803366fc7618a8668ce2403c932196174faa",
                "reference": "1e7e803366fc7618a8668ce2403c932196174faa",
                "shasum": ""
            },
            "require": {
                "php": ">=5.3.23"
            },
            "require-dev": {
                "fabpot/php-cs-fixer": "1.7.*",
                "phpunit/phpunit": "~4.0",
                "satooshi/php-coveralls": "dev-master"
            },
            "suggest": {
                "ext-bcmath": "If using the bcmath functionality",
                "ext-gmp": "If using the gmp functionality",
                "ircmaxell/random-lib": "Fallback random byte generator for Zend\\Math\\Rand if OpenSSL/Mcrypt extensions are unavailable",
                "zendframework/zend-servicemanager": ">= current version, if using the BigInteger::factory functionality"
            },
            "type": "library",
            "extra": {
                "branch-alias": {
                    "dev-master": "2.4-dev",
                    "dev-develop": "2.5-dev"
                }
            },
            "autoload": {
                "psr-4": {
                    "Zend\\Math\\": "src/"
                }
            },
            "notification-url": "https://packagist.org/downloads/",
            "license": [
                "BSD-3-Clause"
            ],
            "homepage": "https://github.com/zendframework/zend-math",
            "keywords": [
                "math",
                "zf2"
            ],
            "time": "2015-05-07 14:55:31"
        },
        {
            "name": "zendframework/zend-modulemanager",
            "version": "2.4.10",
            "source": {
                "type": "git",
                "url": "https://github.com/zendframework/zend-modulemanager.git",
                "reference": "49c0713c2b560dd434aa36b83df4c89f51f8dab4"
            },
            "dist": {
                "type": "zip",
                "url": "https://api.github.com/repos/zendframework/zend-modulemanager/zipball/49c0713c2b560dd434aa36b83df4c89f51f8dab4",
                "reference": "49c0713c2b560dd434aa36b83df4c89f51f8dab4",
                "shasum": ""
            },
            "require": {
                "php": ">=5.3.23",
                "zendframework/zend-eventmanager": "self.version",
                "zendframework/zend-stdlib": "self.version"
            },
            "require-dev": {
                "fabpot/php-cs-fixer": "1.7.*",
                "phpunit/phpunit": "~4.0",
                "satooshi/php-coveralls": "dev-master",
                "zendframework/zend-config": "self.version",
                "zendframework/zend-console": "self.version",
                "zendframework/zend-loader": "self.version",
                "zendframework/zend-servicemanager": "self.version"
            },
            "suggest": {
                "zendframework/zend-config": "Zend\\Config component",
                "zendframework/zend-console": "Zend\\Console component",
                "zendframework/zend-loader": "Zend\\Loader component",
                "zendframework/zend-mvc": "Zend\\Mvc component",
                "zendframework/zend-servicemanager": "Zend\\ServiceManager component"
            },
            "type": "library",
            "extra": {
                "branch-alias": {
                    "dev-master": "2.4-dev",
                    "dev-develop": "2.5-dev"
                }
            },
            "autoload": {
                "psr-4": {
                    "Zend\\ModuleManager\\": "src/"
                }
            },
            "notification-url": "https://packagist.org/downloads/",
            "license": [
                "BSD-3-Clause"
            ],
            "homepage": "https://github.com/zendframework/zend-module-manager",
            "keywords": [
                "modulemanager",
                "zf2"
            ],
            "time": "2015-05-07 14:55:31"
        },
        {
            "name": "zendframework/zend-mvc",
            "version": "2.4.10",
            "source": {
                "type": "git",
                "url": "https://github.com/zendframework/zend-mvc.git",
                "reference": "5ecf513a82fe9fdeee84919eee45e8098639df04"
            },
            "dist": {
                "type": "zip",
                "url": "https://api.github.com/repos/zendframework/zend-mvc/zipball/5ecf513a82fe9fdeee84919eee45e8098639df04",
                "reference": "5ecf513a82fe9fdeee84919eee45e8098639df04",
                "shasum": ""
            },
            "require": {
                "php": ">=5.3.23",
                "zendframework/zend-eventmanager": "~2.4.0",
                "zendframework/zend-form": "~2.4.8",
                "zendframework/zend-servicemanager": "~2.4.0",
                "zendframework/zend-stdlib": "~2.4.0"
            },
            "require-dev": {
                "fabpot/php-cs-fixer": "1.7.*",
                "phpunit/phpunit": "~4.0",
                "satooshi/php-coveralls": "dev-master",
                "zendframework/zend-authentication": "~2.4.0",
                "zendframework/zend-cache": "~2.4.0",
                "zendframework/zend-console": "~2.4.0",
                "zendframework/zend-di": "~2.4.0",
                "zendframework/zend-filter": "~2.4.0",
                "zendframework/zend-http": "~2.4.8",
                "zendframework/zend-i18n": "~2.4.0",
                "zendframework/zend-inputfilter": "~2.4.8",
                "zendframework/zend-json": "~2.4.0",
                "zendframework/zend-log": "~2.4.0",
                "zendframework/zend-modulemanager": "~2.4.0",
                "zendframework/zend-serializer": "~2.4.0",
                "zendframework/zend-session": "~2.4.0",
                "zendframework/zend-text": "~2.4.0",
                "zendframework/zend-uri": "~2.4.0",
                "zendframework/zend-validator": "~2.4.8",
                "zendframework/zend-version": "~2.4.0",
                "zendframework/zend-view": "~2.4.0"
            },
            "suggest": {
                "zendframework/zend-authentication": "Zend\\Authentication component for Identity plugin",
                "zendframework/zend-config": "Zend\\Config component",
                "zendframework/zend-console": "Zend\\Console component",
                "zendframework/zend-di": "Zend\\Di component",
                "zendframework/zend-filter": "Zend\\Filter component",
                "zendframework/zend-http": "Zend\\Http component",
                "zendframework/zend-i18n": "Zend\\I18n component for translatable segments",
                "zendframework/zend-inputfilter": "Zend\\Inputfilter component",
                "zendframework/zend-json": "Zend\\Json component",
                "zendframework/zend-log": "Zend\\Log component",
                "zendframework/zend-modulemanager": "Zend\\ModuleManager component",
                "zendframework/zend-serializer": "Zend\\Serializer component",
                "zendframework/zend-session": "Zend\\Session component for FlashMessenger, PRG, and FPRG plugins",
                "zendframework/zend-stdlib": "Zend\\Stdlib component",
                "zendframework/zend-text": "Zend\\Text component",
                "zendframework/zend-uri": "Zend\\Uri component",
                "zendframework/zend-validator": "Zend\\Validator component",
                "zendframework/zend-version": "Zend\\Version component",
                "zendframework/zend-view": "Zend\\View component"
            },
            "type": "library",
            "extra": {
                "branch-alias": {
                    "dev-master": "2.4-dev",
                    "dev-develop": "2.5-dev"
                }
            },
            "autoload": {
                "psr-4": {
                    "Zend\\Mvc\\": "src/"
                }
            },
            "notification-url": "https://packagist.org/downloads/",
            "license": [
                "BSD-3-Clause"
            ],
            "homepage": "https://github.com/zendframework/zend-mvc",
            "keywords": [
                "mvc",
                "zf2"
            ],
            "time": "2015-09-14 16:32:50"
        },
        {
            "name": "zendframework/zend-serializer",
            "version": "2.4.10",
            "source": {
                "type": "git",
                "url": "https://github.com/zendframework/zend-serializer.git",
                "reference": "31a0da5c09f54fe76bc4e145e348b0d3d277aaf0"
            },
            "dist": {
                "type": "zip",
                "url": "https://api.github.com/repos/zendframework/zend-serializer/zipball/31a0da5c09f54fe76bc4e145e348b0d3d277aaf0",
                "reference": "31a0da5c09f54fe76bc4e145e348b0d3d277aaf0",
                "shasum": ""
            },
            "require": {
                "php": ">=5.3.23",
                "zendframework/zend-json": "self.version",
                "zendframework/zend-math": "self.version",
                "zendframework/zend-stdlib": "self.version"
            },
            "require-dev": {
                "fabpot/php-cs-fixer": "1.7.*",
                "phpunit/phpunit": "~4.0",
                "satooshi/php-coveralls": "dev-master",
                "zendframework/zend-servicemanager": "self.version"
            },
            "suggest": {
                "zendframework/zend-servicemanager": "To support plugin manager support"
            },
            "type": "library",
            "extra": {
                "branch-alias": {
                    "dev-master": "2.4-dev",
                    "dev-develop": "2.5-dev"
                }
            },
            "autoload": {
                "psr-4": {
                    "Zend\\Serializer\\": "src/"
                }
            },
            "notification-url": "https://packagist.org/downloads/",
            "license": [
                "BSD-3-Clause"
            ],
            "description": "provides an adapter based interface to simply generate storable representation of PHP types by different facilities, and recover",
            "homepage": "https://github.com/zendframework/zend-serializer",
            "keywords": [
                "serializer",
                "zf2"
            ],
            "time": "2015-05-07 14:55:31"
        },
        {
            "name": "zendframework/zend-server",
            "version": "2.4.10",
            "source": {
                "type": "git",
                "url": "https://github.com/zendframework/zend-server.git",
                "reference": "dd6da0d3c304cb43d3ac0be2dc9c334372d3734c"
            },
            "dist": {
                "type": "zip",
                "url": "https://api.github.com/repos/zendframework/zend-server/zipball/dd6da0d3c304cb43d3ac0be2dc9c334372d3734c",
                "reference": "dd6da0d3c304cb43d3ac0be2dc9c334372d3734c",
                "shasum": ""
            },
            "require": {
                "php": ">=5.3.23",
                "zendframework/zend-code": "self.version",
                "zendframework/zend-stdlib": "self.version"
            },
            "require-dev": {
                "fabpot/php-cs-fixer": "1.7.*",
                "phpunit/phpunit": "~4.0",
                "satooshi/php-coveralls": "dev-master"
            },
            "type": "library",
            "extra": {
                "branch-alias": {
                    "dev-master": "2.4-dev",
                    "dev-develop": "2.5-dev"
                }
            },
            "autoload": {
                "psr-4": {
                    "Zend\\Server\\": "src/"
                }
            },
            "notification-url": "https://packagist.org/downloads/",
            "license": [
                "BSD-3-Clause"
            ],
            "homepage": "https://github.com/zendframework/zend-server",
            "keywords": [
                "server",
                "zf2"
            ],
            "time": "2015-05-07 14:55:31"
        },
        {
            "name": "zendframework/zend-servicemanager",
            "version": "2.4.10",
            "source": {
                "type": "git",
                "url": "https://github.com/zendframework/zend-servicemanager.git",
                "reference": "855294e12771b4295c26446b6ed2df2f1785f234"
            },
            "dist": {
                "type": "zip",
                "url": "https://api.github.com/repos/zendframework/zend-servicemanager/zipball/855294e12771b4295c26446b6ed2df2f1785f234",
                "reference": "855294e12771b4295c26446b6ed2df2f1785f234",
                "shasum": ""
            },
            "require": {
                "php": ">=5.3.23"
            },
            "require-dev": {
                "fabpot/php-cs-fixer": "1.7.*",
                "phpunit/phpunit": "~4.0",
                "satooshi/php-coveralls": "dev-master",
                "zendframework/zend-di": "self.version"
            },
            "suggest": {
                "ocramius/proxy-manager": "ProxyManager 0.5.* to handle lazy initialization of services",
                "zendframework/zend-di": "Zend\\Di component"
            },
            "type": "library",
            "extra": {
                "branch-alias": {
                    "dev-master": "2.4-dev",
                    "dev-develop": "2.5-dev"
                }
            },
            "autoload": {
                "psr-4": {
                    "Zend\\ServiceManager\\": "src/"
                }
            },
            "notification-url": "https://packagist.org/downloads/",
            "license": [
                "BSD-3-Clause"
            ],
            "homepage": "https://github.com/zendframework/zend-service-manager",
            "keywords": [
                "servicemanager",
                "zf2"
            ],
            "time": "2015-05-07 14:55:31"
        },
        {
            "name": "zendframework/zend-soap",
            "version": "2.4.10",
            "source": {
                "type": "git",
                "url": "https://github.com/zendframework/zend-soap.git",
                "reference": "743ab449c4d0d03cee21db743c5aed360be49d36"
            },
            "dist": {
                "type": "zip",
                "url": "https://api.github.com/repos/zendframework/zend-soap/zipball/743ab449c4d0d03cee21db743c5aed360be49d36",
                "reference": "743ab449c4d0d03cee21db743c5aed360be49d36",
                "shasum": ""
            },
            "require": {
                "php": ">=5.3.23",
                "zendframework/zend-server": "self.version",
                "zendframework/zend-stdlib": "self.version",
                "zendframework/zend-uri": "self.version"
            },
            "require-dev": {
                "fabpot/php-cs-fixer": "1.7.*",
                "phpunit/phpunit": "~4.0",
                "satooshi/php-coveralls": "dev-master",
                "zendframework/zend-http": "self.version"
            },
            "suggest": {
                "zendframework/zend-http": "Zend\\Http component"
            },
            "type": "library",
            "extra": {
                "branch-alias": {
                    "dev-master": "2.4-dev",
                    "dev-develop": "2.5-dev"
                }
            },
            "autoload": {
                "psr-4": {
                    "Zend\\Soap\\": "src/"
                }
            },
            "notification-url": "https://packagist.org/downloads/",
            "license": [
                "BSD-3-Clause"
            ],
            "homepage": "https://github.com/zendframework/zend-soap",
            "keywords": [
                "soap",
                "zf2"
            ],
            "time": "2015-05-07 14:55:31"
        },
        {
            "name": "zendframework/zend-stdlib",
            "version": "2.4.10",
            "source": {
                "type": "git",
                "url": "https://github.com/zendframework/zend-stdlib.git",
                "reference": "d8ecb629a72da9f91bd95c5af006384823560b42"
            },
            "dist": {
                "type": "zip",
                "url": "https://api.github.com/repos/zendframework/zend-stdlib/zipball/d8ecb629a72da9f91bd95c5af006384823560b42",
                "reference": "d8ecb629a72da9f91bd95c5af006384823560b42",
                "shasum": ""
            },
            "require": {
                "php": ">=5.3.23"
            },
            "require-dev": {
                "fabpot/php-cs-fixer": "1.7.*",
                "phpunit/phpunit": "~4.0",
                "satooshi/php-coveralls": "dev-master",
                "zendframework/zend-eventmanager": "self.version",
                "zendframework/zend-filter": "self.version",
                "zendframework/zend-serializer": "self.version",
                "zendframework/zend-servicemanager": "self.version"
            },
            "suggest": {
                "zendframework/zend-eventmanager": "To support aggregate hydrator usage",
                "zendframework/zend-filter": "To support naming strategy hydrator usage",
                "zendframework/zend-serializer": "Zend\\Serializer component",
                "zendframework/zend-servicemanager": "To support hydrator plugin manager usage"
            },
            "type": "library",
            "extra": {
                "branch-alias": {
                    "dev-master": "2.4-dev",
                    "dev-develop": "2.5-dev"
                }
            },
            "autoload": {
                "psr-4": {
                    "Zend\\Stdlib\\": "src/"
                }
            },
            "notification-url": "https://packagist.org/downloads/",
            "license": [
                "BSD-3-Clause"
            ],
            "homepage": "https://github.com/zendframework/zend-stdlib",
            "keywords": [
                "stdlib",
                "zf2"
            ],
            "time": "2015-07-21 13:55:46"
        },
        {
            "name": "zendframework/zend-text",
            "version": "2.4.10",
            "source": {
                "type": "git",
                "url": "https://github.com/zendframework/zend-text.git",
                "reference": "bd2393fa1f88b719be033a07fdff23f5fa745ad5"
            },
            "dist": {
                "type": "zip",
                "url": "https://api.github.com/repos/zendframework/zend-text/zipball/bd2393fa1f88b719be033a07fdff23f5fa745ad5",
                "reference": "bd2393fa1f88b719be033a07fdff23f5fa745ad5",
                "shasum": ""
            },
            "require": {
                "php": ">=5.3.23",
                "zendframework/zend-servicemanager": "self.version",
                "zendframework/zend-stdlib": "self.version"
            },
            "require-dev": {
                "fabpot/php-cs-fixer": "1.7.*",
                "phpunit/phpunit": "~4.0",
                "satooshi/php-coveralls": "dev-master"
            },
            "type": "library",
            "extra": {
                "branch-alias": {
                    "dev-master": "2.4-dev",
                    "dev-develop": "2.5-dev"
                }
            },
            "autoload": {
                "psr-4": {
                    "Zend\\Text\\": "src/"
                }
            },
            "notification-url": "https://packagist.org/downloads/",
            "license": [
                "BSD-3-Clause"
            ],
            "homepage": "https://github.com/zendframework/zend-text",
            "keywords": [
                "text",
                "zf2"
            ],
            "time": "2015-05-07 14:55:31"
        },
        {
            "name": "zendframework/zend-uri",
            "version": "2.4.10",
            "source": {
                "type": "git",
                "url": "https://github.com/zendframework/zend-uri.git",
                "reference": "33512866d20cc4bc54a0c1a6a0bdfcf5088939b3"
            },
            "dist": {
                "type": "zip",
                "url": "https://api.github.com/repos/zendframework/zend-uri/zipball/33512866d20cc4bc54a0c1a6a0bdfcf5088939b3",
                "reference": "33512866d20cc4bc54a0c1a6a0bdfcf5088939b3",
                "shasum": ""
            },
            "require": {
                "php": ">=5.3.23",
                "zendframework/zend-escaper": "~2.4.0",
                "zendframework/zend-validator": "~2.4.0"
            },
            "require-dev": {
                "fabpot/php-cs-fixer": "1.7.*",
                "phpunit/phpunit": "~4.0",
                "satooshi/php-coveralls": "dev-master"
            },
            "type": "library",
            "extra": {
                "branch-alias": {
                    "dev-master": "2.4-dev",
                    "dev-develop": "2.5-dev"
                }
            },
            "autoload": {
                "psr-4": {
                    "Zend\\Uri\\": "src/"
                }
            },
            "notification-url": "https://packagist.org/downloads/",
            "license": [
                "BSD-3-Clause"
            ],
            "description": "a component that aids in manipulating and validating » Uniform Resource Identifiers (URIs)",
            "homepage": "https://github.com/zendframework/zend-uri",
            "keywords": [
                "uri",
                "zf2"
            ],
            "time": "2015-09-14 16:17:10"
        },
        {
            "name": "zendframework/zend-validator",
            "version": "2.4.10",
            "source": {
                "type": "git",
                "url": "https://github.com/zendframework/zend-validator.git",
                "reference": "81415511fe729e6de19a61936313cef43c80d337"
            },
            "dist": {
                "type": "zip",
                "url": "https://api.github.com/repos/zendframework/zend-validator/zipball/81415511fe729e6de19a61936313cef43c80d337",
                "reference": "81415511fe729e6de19a61936313cef43c80d337",
                "shasum": ""
            },
            "require": {
                "php": ">=5.3.23",
                "zendframework/zend-stdlib": "~2.4.0"
            },
            "require-dev": {
                "fabpot/php-cs-fixer": "1.7.*",
                "phpunit/phpunit": "~4.0",
                "satooshi/php-coveralls": "dev-master",
                "zendframework/zend-config": "~2.4.0",
                "zendframework/zend-db": "~2.4.0",
                "zendframework/zend-filter": "~2.4.0",
                "zendframework/zend-i18n": "~2.4.0",
                "zendframework/zend-math": "~2.4.0",
                "zendframework/zend-servicemanager": "~2.4.0",
                "zendframework/zend-session": "~2.4.0",
                "zendframework/zend-uri": "~2.4.0"
            },
            "suggest": {
                "zendframework/zend-db": "Zend\\Db component",
                "zendframework/zend-filter": "Zend\\Filter component, required by the Digits validator",
                "zendframework/zend-i18n": "Zend\\I18n component to allow translation of validation error messages as well as to use the various Date validators",
                "zendframework/zend-math": "Zend\\Math component",
                "zendframework/zend-resources": "Translations of validator messages",
                "zendframework/zend-servicemanager": "Zend\\ServiceManager component to allow using the ValidatorPluginManager and validator chains",
                "zendframework/zend-session": "Zend\\Session component",
                "zendframework/zend-uri": "Zend\\Uri component, required by the Uri and Sitemap\\Loc validators"
            },
            "type": "library",
            "extra": {
                "branch-alias": {
                    "dev-master": "2.4-dev",
                    "dev-develop": "2.5-dev"
                }
            },
            "autoload": {
                "psr-4": {
                    "Zend\\Validator\\": "src/"
                }
            },
            "notification-url": "https://packagist.org/downloads/",
            "license": [
                "BSD-3-Clause"
            ],
            "description": "provides a set of commonly needed validators",
            "homepage": "https://github.com/zendframework/zend-validator",
            "keywords": [
                "validator",
                "zf2"
            ],
            "time": "2015-09-08 21:04:17"
        },
        {
            "name": "zendframework/zend-view",
            "version": "2.4.10",
            "source": {
                "type": "git",
                "url": "https://github.com/zendframework/zend-view.git",
                "reference": "d81da0d932a0e35f8cbc6f10d80c8b4ab54973ea"
            },
            "dist": {
                "type": "zip",
                "url": "https://api.github.com/repos/zendframework/zend-view/zipball/d81da0d932a0e35f8cbc6f10d80c8b4ab54973ea",
                "reference": "d81da0d932a0e35f8cbc6f10d80c8b4ab54973ea",
                "shasum": ""
            },
            "require": {
                "php": ">=5.3.23",
                "zendframework/zend-eventmanager": "self.version",
                "zendframework/zend-loader": "self.version",
                "zendframework/zend-stdlib": "self.version"
            },
            "require-dev": {
                "fabpot/php-cs-fixer": "1.7.*",
                "phpunit/phpunit": "~4.0",
                "satooshi/php-coveralls": "dev-master",
                "zendframework/zend-authentication": "self.version",
                "zendframework/zend-escaper": "self.version",
                "zendframework/zend-feed": "self.version",
                "zendframework/zend-filter": "self.version",
                "zendframework/zend-http": "self.version",
                "zendframework/zend-i18n": "self.version",
                "zendframework/zend-json": "self.version",
                "zendframework/zend-mvc": "self.version",
                "zendframework/zend-navigation": "self.version",
                "zendframework/zend-paginator": "self.version",
                "zendframework/zend-permissions-acl": "self.version",
                "zendframework/zend-servicemanager": "self.version",
                "zendframework/zend-uri": "self.version"
            },
            "suggest": {
                "zendframework/zend-authentication": "Zend\\Authentication component",
                "zendframework/zend-escaper": "Zend\\Escaper component",
                "zendframework/zend-feed": "Zend\\Feed component",
                "zendframework/zend-filter": "Zend\\Filter component",
                "zendframework/zend-http": "Zend\\Http component",
                "zendframework/zend-i18n": "Zend\\I18n component",
                "zendframework/zend-json": "Zend\\Json component",
                "zendframework/zend-mvc": "Zend\\Mvc component",
                "zendframework/zend-navigation": "Zend\\Navigation component",
                "zendframework/zend-paginator": "Zend\\Paginator component",
                "zendframework/zend-permissions-acl": "Zend\\Permissions\\Acl component",
                "zendframework/zend-servicemanager": "Zend\\ServiceManager component",
                "zendframework/zend-uri": "Zend\\Uri component"
            },
            "type": "library",
            "extra": {
                "branch-alias": {
                    "dev-master": "2.4-dev",
                    "dev-develop": "2.5-dev"
                }
            },
            "autoload": {
                "psr-4": {
                    "Zend\\View\\": "src/"
                }
            },
            "notification-url": "https://packagist.org/downloads/",
            "license": [
                "BSD-3-Clause"
            ],
            "description": "provides a system of helpers, output filters, and variable escaping",
            "homepage": "https://github.com/zendframework/zend-view",
            "keywords": [
                "view",
                "zf2"
            ],
            "time": "2015-06-16 15:22:37"
        }
    ],
    "packages-dev": [
        {
            "name": "doctrine/instantiator",
            "version": "1.0.5",
            "source": {
                "type": "git",
                "url": "https://github.com/doctrine/instantiator.git",
                "reference": "8e884e78f9f0eb1329e445619e04456e64d8051d"
            },
            "dist": {
                "type": "zip",
                "url": "https://api.github.com/repos/doctrine/instantiator/zipball/8e884e78f9f0eb1329e445619e04456e64d8051d",
                "reference": "8e884e78f9f0eb1329e445619e04456e64d8051d",
                "shasum": ""
            },
            "require": {
                "php": ">=5.3,<8.0-DEV"
            },
            "require-dev": {
                "athletic/athletic": "~0.1.8",
                "ext-pdo": "*",
                "ext-phar": "*",
                "phpunit/phpunit": "~4.0",
                "squizlabs/php_codesniffer": "~2.0"
            },
            "type": "library",
            "extra": {
                "branch-alias": {
                    "dev-master": "1.0.x-dev"
                }
            },
            "autoload": {
                "psr-4": {
                    "Doctrine\\Instantiator\\": "src/Doctrine/Instantiator/"
                }
            },
            "notification-url": "https://packagist.org/downloads/",
            "license": [
                "MIT"
            ],
            "authors": [
                {
                    "name": "Marco Pivetta",
                    "email": "ocramius@gmail.com",
                    "homepage": "http://ocramius.github.com/"
                }
            ],
            "description": "A small, lightweight utility to instantiate objects in PHP without invoking their constructors",
            "homepage": "https://github.com/doctrine/instantiator",
            "keywords": [
                "constructor",
                "instantiate"
            ],
            "time": "2015-06-14 21:17:01"
        },
        {
            "name": "fabpot/php-cs-fixer",
            "version": "v1.12.2",
            "source": {
                "type": "git",
                "url": "https://github.com/FriendsOfPHP/PHP-CS-Fixer.git",
                "reference": "baa7112bef3b86c65fcfaae9a7a50436e3902b41"
            },
            "dist": {
                "type": "zip",
                "url": "https://api.github.com/repos/FriendsOfPHP/PHP-CS-Fixer/zipball/baa7112bef3b86c65fcfaae9a7a50436e3902b41",
                "reference": "baa7112bef3b86c65fcfaae9a7a50436e3902b41",
                "shasum": ""
            },
            "require": {
                "ext-tokenizer": "*",
                "php": "^5.3.6 || >=7.0 <7.2",
                "sebastian/diff": "^1.1",
                "symfony/console": "^2.3 || ^3.0",
                "symfony/event-dispatcher": "^2.1 || ^3.0",
                "symfony/filesystem": "^2.1 || ^3.0",
                "symfony/finder": "^2.1 || ^3.0",
                "symfony/process": "^2.3 || ^3.0",
                "symfony/stopwatch": "^2.5 || ^3.0"
            },
            "conflict": {
                "hhvm": "<3.9"
            },
            "require-dev": {
                "phpunit/phpunit": "^4.5|^5",
                "satooshi/php-coveralls": "^1.0"
            },
            "bin": [
                "php-cs-fixer"
            ],
            "type": "application",
            "autoload": {
                "psr-4": {
                    "Symfony\\CS\\": "Symfony/CS/"
                }
            },
            "notification-url": "https://packagist.org/downloads/",
            "license": [
                "MIT"
            ],
            "authors": [
                {
                    "name": "Dariusz Rumiński",
                    "email": "dariusz.ruminski@gmail.com"
                },
                {
                    "name": "Fabien Potencier",
                    "email": "fabien@symfony.com"
                }
            ],
            "description": "A tool to automatically fix PHP code style",
            "abandoned": "friendsofphp/php-cs-fixer",
            "time": "2016-09-27 07:57:59"
        },
        {
            "name": "league/climate",
            "version": "2.6.1",
            "source": {
                "type": "git",
                "url": "https://github.com/thephpleague/climate.git",
                "reference": "28851c909017424f61cc6a62089316313c645d1c"
            },
            "dist": {
                "type": "zip",
                "url": "https://api.github.com/repos/thephpleague/climate/zipball/28851c909017424f61cc6a62089316313c645d1c",
                "reference": "28851c909017424f61cc6a62089316313c645d1c",
                "shasum": ""
            },
            "require": {
                "php": ">=5.4.0"
            },
            "require-dev": {
                "mockery/mockery": "dev-master",
                "phpunit/phpunit": "4.1.*"
            },
            "type": "library",
            "autoload": {
                "psr-4": {
                    "League\\CLImate\\": "src/"
                }
            },
            "notification-url": "https://packagist.org/downloads/",
            "license": [
                "MIT"
            ],
            "authors": [
                {
                    "name": "Joe Tannenbaum",
                    "email": "hey@joe.codes",
                    "homepage": "http://joe.codes/",
                    "role": "Developer"
                }
            ],
            "description": "PHP's best friend for the terminal. CLImate allows you to easily output colored text, special formats, and more.",
            "keywords": [
                "cli",
                "colors",
                "command",
                "php",
                "terminal"
            ],
            "time": "2015-01-18 14:31:58"
        },
        {
            "name": "lusitanian/oauth",
            "version": "v0.7.0",
            "source": {
                "type": "git",
                "url": "https://github.com/Lusitanian/PHPoAuthLib.git",
                "reference": "a48f63ce1a636c86f901b9bdbdadcdbf473bb07b"
            },
            "dist": {
                "type": "zip",
                "url": "https://api.github.com/repos/Lusitanian/PHPoAuthLib/zipball/a48f63ce1a636c86f901b9bdbdadcdbf473bb07b",
                "reference": "a48f63ce1a636c86f901b9bdbdadcdbf473bb07b",
                "shasum": ""
            },
            "require": {
                "php": ">=5.3.0"
            },
            "require-dev": {
                "phpunit/phpunit": "3.7.*",
                "predis/predis": "0.8.*@dev",
                "squizlabs/php_codesniffer": "2.*",
                "symfony/http-foundation": "~2.1"
            },
            "suggest": {
                "ext-openssl": "Allows for usage of secure connections with the stream-based HTTP client.",
                "predis/predis": "Allows using the Redis storage backend.",
                "symfony/http-foundation": "Allows using the Symfony Session storage backend."
            },
            "type": "library",
            "extra": {
                "branch-alias": {
                    "dev-master": "0.1-dev"
                }
            },
            "autoload": {
                "psr-0": {
                    "OAuth": "src",
                    "OAuth\\Unit": "tests"
                }
            },
            "notification-url": "https://packagist.org/downloads/",
            "license": [
                "MIT"
            ],
            "authors": [
                {
                    "name": "David Desberg",
                    "email": "david@daviddesberg.com"
                },
                {
                    "name": "Elliot Chance",
                    "email": "elliotchance@gmail.com"
                },
                {
                    "name": "Pieter Hordijk",
                    "email": "info@pieterhordijk.com"
                }
            ],
            "description": "PHP 5.3+ oAuth 1/2 Library",
            "keywords": [
                "Authentication",
                "authorization",
                "oauth",
                "security"
            ],
            "time": "2015-10-07 00:20:04"
        },
        {
            "name": "pdepend/pdepend",
            "version": "2.2.2",
            "source": {
                "type": "git",
                "url": "https://github.com/pdepend/pdepend.git",
                "reference": "d3ae0d084d526cdc6c3f1b858fb7148de77b41c5"
            },
            "dist": {
                "type": "zip",
                "url": "https://api.github.com/repos/pdepend/pdepend/zipball/d3ae0d084d526cdc6c3f1b858fb7148de77b41c5",
                "reference": "d3ae0d084d526cdc6c3f1b858fb7148de77b41c5",
                "shasum": ""
            },
            "require": {
                "php": ">=5.3.7",
                "symfony/config": "^2.3.0",
                "symfony/dependency-injection": "^2.3.0",
                "symfony/filesystem": "^2.3.0"
            },
            "require-dev": {
                "phpunit/phpunit": "^4.0.0,<4.8",
                "squizlabs/php_codesniffer": "^2.0.0"
            },
            "bin": [
                "src/bin/pdepend"
            ],
            "type": "library",
            "autoload": {
                "psr-0": {
                    "PDepend\\": "src/main/php/"
                }
            },
            "notification-url": "https://packagist.org/downloads/",
            "license": [
                "BSD-3-Clause"
            ],
            "description": "Official version of pdepend to be handled with Composer",
            "time": "2015-10-16 08:49:58"
        },
        {
            "name": "phpmd/phpmd",
            "version": "2.3.3",
            "source": {
                "type": "git",
                "url": "https://github.com/phpmd/phpmd.git",
                "reference": "e46a0999e0941a6b5677cfa4117e29e70b753de1"
            },
            "dist": {
                "type": "zip",
                "url": "https://api.github.com/repos/phpmd/phpmd/zipball/e46a0999e0941a6b5677cfa4117e29e70b753de1",
                "reference": "e46a0999e0941a6b5677cfa4117e29e70b753de1",
                "shasum": ""
            },
            "require": {
                "pdepend/pdepend": "~2.0",
                "php": ">=5.3.0"
            },
            "require-dev": {
                "phpunit/phpunit": "^4.0",
                "squizlabs/php_codesniffer": "^2.0"
            },
            "bin": [
                "src/bin/phpmd"
            ],
            "type": "project",
            "autoload": {
                "psr-0": {
                    "PHPMD\\": "src/main/php"
                }
            },
            "notification-url": "https://packagist.org/downloads/",
            "license": [
                "BSD-3-Clause"
            ],
            "authors": [
                {
                    "name": "Manuel Pichler",
                    "email": "github@manuel-pichler.de",
                    "homepage": "https://github.com/manuelpichler",
                    "role": "Project Founder"
                },
                {
                    "name": "Other contributors",
                    "homepage": "https://github.com/phpmd/phpmd/graphs/contributors",
                    "role": "Contributors"
                },
                {
                    "name": "Marc Würth",
                    "email": "ravage@bluewin.ch",
                    "homepage": "https://github.com/ravage84",
                    "role": "Project Maintainer"
                }
            ],
            "description": "PHPMD is a spin-off project of PHP Depend and aims to be a PHP equivalent of the well known Java tool PMD.",
            "homepage": "http://phpmd.org/",
            "keywords": [
                "mess detection",
                "mess detector",
                "pdepend",
                "phpmd",
                "pmd"
            ],
            "time": "2016-03-08 12:03:06"
        },
        {
            "name": "phpunit/php-code-coverage",
            "version": "2.2.4",
            "source": {
                "type": "git",
                "url": "https://github.com/sebastianbergmann/php-code-coverage.git",
                "reference": "eabf68b476ac7d0f73793aada060f1c1a9bf8979"
            },
            "dist": {
                "type": "zip",
                "url": "https://api.github.com/repos/sebastianbergmann/php-code-coverage/zipball/eabf68b476ac7d0f73793aada060f1c1a9bf8979",
                "reference": "eabf68b476ac7d0f73793aada060f1c1a9bf8979",
                "shasum": ""
            },
            "require": {
                "php": ">=5.3.3",
                "phpunit/php-file-iterator": "~1.3",
                "phpunit/php-text-template": "~1.2",
                "phpunit/php-token-stream": "~1.3",
                "sebastian/environment": "^1.3.2",
                "sebastian/version": "~1.0"
            },
            "require-dev": {
                "ext-xdebug": ">=2.1.4",
                "phpunit/phpunit": "~4"
            },
            "suggest": {
                "ext-dom": "*",
                "ext-xdebug": ">=2.2.1",
                "ext-xmlwriter": "*"
            },
            "type": "library",
            "extra": {
                "branch-alias": {
                    "dev-master": "2.2.x-dev"
                }
            },
            "autoload": {
                "classmap": [
                    "src/"
                ]
            },
            "notification-url": "https://packagist.org/downloads/",
            "license": [
                "BSD-3-Clause"
            ],
            "authors": [
                {
                    "name": "Sebastian Bergmann",
                    "email": "sb@sebastian-bergmann.de",
                    "role": "lead"
                }
            ],
            "description": "Library that provides collection, processing, and rendering functionality for PHP code coverage information.",
            "homepage": "https://github.com/sebastianbergmann/php-code-coverage",
            "keywords": [
                "coverage",
                "testing",
                "xunit"
            ],
            "time": "2015-10-06 15:47:00"
        },
        {
            "name": "phpunit/php-file-iterator",
            "version": "1.3.4",
            "source": {
                "type": "git",
                "url": "https://github.com/sebastianbergmann/php-file-iterator.git",
                "reference": "acd690379117b042d1c8af1fafd61bde001bf6bb"
            },
            "dist": {
                "type": "zip",
                "url": "https://api.github.com/repos/sebastianbergmann/php-file-iterator/zipball/acd690379117b042d1c8af1fafd61bde001bf6bb",
                "reference": "acd690379117b042d1c8af1fafd61bde001bf6bb",
                "shasum": ""
            },
            "require": {
                "php": ">=5.3.3"
            },
            "type": "library",
            "autoload": {
                "classmap": [
                    "File/"
                ]
            },
            "notification-url": "https://packagist.org/downloads/",
            "include-path": [
                ""
            ],
            "license": [
                "BSD-3-Clause"
            ],
            "authors": [
                {
                    "name": "Sebastian Bergmann",
                    "email": "sb@sebastian-bergmann.de",
                    "role": "lead"
                }
            ],
            "description": "FilterIterator implementation that filters files based on a list of suffixes.",
            "homepage": "https://github.com/sebastianbergmann/php-file-iterator/",
            "keywords": [
                "filesystem",
                "iterator"
            ],
            "time": "2013-10-10 15:34:57"
        },
        {
            "name": "phpunit/php-text-template",
            "version": "1.2.1",
            "source": {
                "type": "git",
                "url": "https://github.com/sebastianbergmann/php-text-template.git",
                "reference": "31f8b717e51d9a2afca6c9f046f5d69fc27c8686"
            },
            "dist": {
                "type": "zip",
                "url": "https://api.github.com/repos/sebastianbergmann/php-text-template/zipball/31f8b717e51d9a2afca6c9f046f5d69fc27c8686",
                "reference": "31f8b717e51d9a2afca6c9f046f5d69fc27c8686",
                "shasum": ""
            },
            "require": {
                "php": ">=5.3.3"
            },
            "type": "library",
            "autoload": {
                "classmap": [
                    "src/"
                ]
            },
            "notification-url": "https://packagist.org/downloads/",
            "license": [
                "BSD-3-Clause"
            ],
            "authors": [
                {
                    "name": "Sebastian Bergmann",
                    "email": "sebastian@phpunit.de",
                    "role": "lead"
                }
            ],
            "description": "Simple template engine.",
            "homepage": "https://github.com/sebastianbergmann/php-text-template/",
            "keywords": [
                "template"
            ],
            "time": "2015-06-21 13:50:34"
        },
        {
            "name": "phpunit/php-timer",
            "version": "1.0.8",
            "source": {
                "type": "git",
                "url": "https://github.com/sebastianbergmann/php-timer.git",
                "reference": "38e9124049cf1a164f1e4537caf19c99bf1eb260"
            },
            "dist": {
                "type": "zip",
                "url": "https://api.github.com/repos/sebastianbergmann/php-timer/zipball/38e9124049cf1a164f1e4537caf19c99bf1eb260",
                "reference": "38e9124049cf1a164f1e4537caf19c99bf1eb260",
                "shasum": ""
            },
            "require": {
                "php": ">=5.3.3"
            },
            "require-dev": {
                "phpunit/phpunit": "~4|~5"
            },
            "type": "library",
            "autoload": {
                "classmap": [
                    "src/"
                ]
            },
            "notification-url": "https://packagist.org/downloads/",
            "license": [
                "BSD-3-Clause"
            ],
            "authors": [
                {
                    "name": "Sebastian Bergmann",
                    "email": "sb@sebastian-bergmann.de",
                    "role": "lead"
                }
            ],
            "description": "Utility class for timing",
            "homepage": "https://github.com/sebastianbergmann/php-timer/",
            "keywords": [
                "timer"
            ],
            "time": "2016-05-12 18:03:57"
        },
        {
            "name": "phpunit/php-token-stream",
            "version": "1.4.8",
            "source": {
                "type": "git",
                "url": "https://github.com/sebastianbergmann/php-token-stream.git",
                "reference": "3144ae21711fb6cac0b1ab4cbe63b75ce3d4e8da"
            },
            "dist": {
                "type": "zip",
                "url": "https://api.github.com/repos/sebastianbergmann/php-token-stream/zipball/3144ae21711fb6cac0b1ab4cbe63b75ce3d4e8da",
                "reference": "3144ae21711fb6cac0b1ab4cbe63b75ce3d4e8da",
                "shasum": ""
            },
            "require": {
                "ext-tokenizer": "*",
                "php": ">=5.3.3"
            },
            "require-dev": {
                "phpunit/phpunit": "~4.2"
            },
            "type": "library",
            "extra": {
                "branch-alias": {
                    "dev-master": "1.4-dev"
                }
            },
            "autoload": {
                "classmap": [
                    "src/"
                ]
            },
            "notification-url": "https://packagist.org/downloads/",
            "license": [
                "BSD-3-Clause"
            ],
            "authors": [
                {
                    "name": "Sebastian Bergmann",
                    "email": "sebastian@phpunit.de"
                }
            ],
            "description": "Wrapper around PHP's tokenizer extension.",
            "homepage": "https://github.com/sebastianbergmann/php-token-stream/",
            "keywords": [
                "tokenizer"
            ],
            "time": "2015-09-15 10:49:45"
        },
        {
            "name": "phpunit/phpunit",
            "version": "4.1.0",
            "source": {
                "type": "git",
                "url": "https://github.com/sebastianbergmann/phpunit.git",
                "reference": "efb1b1334605594417a3bd466477772d06d460a8"
            },
            "dist": {
                "type": "zip",
                "url": "https://api.github.com/repos/sebastianbergmann/phpunit/zipball/efb1b1334605594417a3bd466477772d06d460a8",
                "reference": "efb1b1334605594417a3bd466477772d06d460a8",
                "shasum": ""
            },
            "require": {
                "ext-dom": "*",
                "ext-json": "*",
                "ext-pcre": "*",
                "ext-reflection": "*",
                "ext-spl": "*",
                "php": ">=5.3.3",
                "phpunit/php-code-coverage": "~2.0",
                "phpunit/php-file-iterator": "~1.3.1",
                "phpunit/php-text-template": "~1.2",
                "phpunit/php-timer": "~1.0.2",
                "phpunit/phpunit-mock-objects": "~2.1",
                "sebastian/comparator": "~1.0",
                "sebastian/diff": "~1.1",
                "sebastian/environment": "~1.0",
                "sebastian/exporter": "~1.0",
                "sebastian/version": "~1.0",
                "symfony/yaml": "~2.0"
            },
            "suggest": {
                "phpunit/php-invoker": "~1.1"
            },
            "bin": [
                "phpunit"
            ],
            "type": "library",
            "extra": {
                "branch-alias": {
                    "dev-master": "4.1.x-dev"
                }
            },
            "autoload": {
                "classmap": [
                    "src/"
                ]
            },
            "notification-url": "https://packagist.org/downloads/",
            "include-path": [
                "",
                "../../symfony/yaml/"
            ],
            "license": [
                "BSD-3-Clause"
            ],
            "authors": [
                {
                    "name": "Sebastian Bergmann",
                    "email": "sebastian@phpunit.de",
                    "role": "lead"
                }
            ],
            "description": "The PHP Unit Testing framework.",
            "homepage": "http://www.phpunit.de/",
            "keywords": [
                "phpunit",
                "testing",
                "xunit"
            ],
            "time": "2014-05-02 07:13:40"
        },
        {
            "name": "phpunit/phpunit-mock-objects",
            "version": "2.3.8",
            "source": {
                "type": "git",
                "url": "https://github.com/sebastianbergmann/phpunit-mock-objects.git",
                "reference": "ac8e7a3db35738d56ee9a76e78a4e03d97628983"
            },
            "dist": {
                "type": "zip",
                "url": "https://api.github.com/repos/sebastianbergmann/phpunit-mock-objects/zipball/ac8e7a3db35738d56ee9a76e78a4e03d97628983",
                "reference": "ac8e7a3db35738d56ee9a76e78a4e03d97628983",
                "shasum": ""
            },
            "require": {
                "doctrine/instantiator": "^1.0.2",
                "php": ">=5.3.3",
                "phpunit/php-text-template": "~1.2",
                "sebastian/exporter": "~1.2"
            },
            "require-dev": {
                "phpunit/phpunit": "~4.4"
            },
            "suggest": {
                "ext-soap": "*"
            },
            "type": "library",
            "extra": {
                "branch-alias": {
                    "dev-master": "2.3.x-dev"
                }
            },
            "autoload": {
                "classmap": [
                    "src/"
                ]
            },
            "notification-url": "https://packagist.org/downloads/",
            "license": [
                "BSD-3-Clause"
            ],
            "authors": [
                {
                    "name": "Sebastian Bergmann",
                    "email": "sb@sebastian-bergmann.de",
                    "role": "lead"
                }
            ],
            "description": "Mock Object library for PHPUnit",
            "homepage": "https://github.com/sebastianbergmann/phpunit-mock-objects/",
            "keywords": [
                "mock",
                "xunit"
            ],
            "time": "2015-10-02 06:51:40"
        },
        {
            "name": "sebastian/comparator",
            "version": "1.2.0",
            "source": {
                "type": "git",
                "url": "https://github.com/sebastianbergmann/comparator.git",
                "reference": "937efb279bd37a375bcadf584dec0726f84dbf22"
            },
            "dist": {
                "type": "zip",
                "url": "https://api.github.com/repos/sebastianbergmann/comparator/zipball/937efb279bd37a375bcadf584dec0726f84dbf22",
                "reference": "937efb279bd37a375bcadf584dec0726f84dbf22",
                "shasum": ""
            },
            "require": {
                "php": ">=5.3.3",
                "sebastian/diff": "~1.2",
                "sebastian/exporter": "~1.2"
            },
            "require-dev": {
                "phpunit/phpunit": "~4.4"
            },
            "type": "library",
            "extra": {
                "branch-alias": {
                    "dev-master": "1.2.x-dev"
                }
            },
            "autoload": {
                "classmap": [
                    "src/"
                ]
            },
            "notification-url": "https://packagist.org/downloads/",
            "license": [
                "BSD-3-Clause"
            ],
            "authors": [
                {
                    "name": "Jeff Welch",
                    "email": "whatthejeff@gmail.com"
                },
                {
                    "name": "Volker Dusch",
                    "email": "github@wallbash.com"
                },
                {
                    "name": "Bernhard Schussek",
                    "email": "bschussek@2bepublished.at"
                },
                {
                    "name": "Sebastian Bergmann",
                    "email": "sebastian@phpunit.de"
                }
            ],
            "description": "Provides the functionality to compare PHP values for equality",
            "homepage": "http://www.github.com/sebastianbergmann/comparator",
            "keywords": [
                "comparator",
                "compare",
                "equality"
            ],
            "time": "2015-07-26 15:48:44"
        },
        {
            "name": "sebastian/diff",
            "version": "1.4.1",
            "source": {
                "type": "git",
                "url": "https://github.com/sebastianbergmann/diff.git",
                "reference": "13edfd8706462032c2f52b4b862974dd46b71c9e"
            },
            "dist": {
                "type": "zip",
                "url": "https://api.github.com/repos/sebastianbergmann/diff/zipball/13edfd8706462032c2f52b4b862974dd46b71c9e",
                "reference": "13edfd8706462032c2f52b4b862974dd46b71c9e",
                "shasum": ""
            },
            "require": {
                "php": ">=5.3.3"
            },
            "require-dev": {
                "phpunit/phpunit": "~4.8"
            },
            "type": "library",
            "extra": {
                "branch-alias": {
                    "dev-master": "1.4-dev"
                }
            },
            "autoload": {
                "classmap": [
                    "src/"
                ]
            },
            "notification-url": "https://packagist.org/downloads/",
            "license": [
                "BSD-3-Clause"
            ],
            "authors": [
                {
                    "name": "Kore Nordmann",
                    "email": "mail@kore-nordmann.de"
                },
                {
                    "name": "Sebastian Bergmann",
                    "email": "sebastian@phpunit.de"
                }
            ],
            "description": "Diff implementation",
            "homepage": "https://github.com/sebastianbergmann/diff",
            "keywords": [
                "diff"
            ],
            "time": "2015-12-08 07:14:41"
        },
        {
            "name": "sebastian/environment",
            "version": "1.3.8",
            "source": {
                "type": "git",
                "url": "https://github.com/sebastianbergmann/environment.git",
                "reference": "be2c607e43ce4c89ecd60e75c6a85c126e754aea"
            },
            "dist": {
                "type": "zip",
                "url": "https://api.github.com/repos/sebastianbergmann/environment/zipball/be2c607e43ce4c89ecd60e75c6a85c126e754aea",
                "reference": "be2c607e43ce4c89ecd60e75c6a85c126e754aea",
                "shasum": ""
            },
            "require": {
                "php": "^5.3.3 || ^7.0"
            },
            "require-dev": {
                "phpunit/phpunit": "^4.8 || ^5.0"
            },
            "type": "library",
            "extra": {
                "branch-alias": {
                    "dev-master": "1.3.x-dev"
                }
            },
            "autoload": {
                "classmap": [
                    "src/"
                ]
            },
            "notification-url": "https://packagist.org/downloads/",
            "license": [
                "BSD-3-Clause"
            ],
            "authors": [
                {
                    "name": "Sebastian Bergmann",
                    "email": "sebastian@phpunit.de"
                }
            ],
            "description": "Provides functionality to handle HHVM/PHP environments",
            "homepage": "http://www.github.com/sebastianbergmann/environment",
            "keywords": [
                "Xdebug",
                "environment",
                "hhvm"
            ],
            "time": "2016-08-18 05:49:44"
        },
        {
            "name": "sebastian/exporter",
            "version": "1.2.2",
            "source": {
                "type": "git",
                "url": "https://github.com/sebastianbergmann/exporter.git",
                "reference": "42c4c2eec485ee3e159ec9884f95b431287edde4"
            },
            "dist": {
                "type": "zip",
                "url": "https://api.github.com/repos/sebastianbergmann/exporter/zipball/42c4c2eec485ee3e159ec9884f95b431287edde4",
                "reference": "42c4c2eec485ee3e159ec9884f95b431287edde4",
                "shasum": ""
            },
            "require": {
                "php": ">=5.3.3",
                "sebastian/recursion-context": "~1.0"
            },
            "require-dev": {
                "ext-mbstring": "*",
                "phpunit/phpunit": "~4.4"
            },
            "type": "library",
            "extra": {
                "branch-alias": {
                    "dev-master": "1.3.x-dev"
                }
            },
            "autoload": {
                "classmap": [
                    "src/"
                ]
            },
            "notification-url": "https://packagist.org/downloads/",
            "license": [
                "BSD-3-Clause"
            ],
            "authors": [
                {
                    "name": "Jeff Welch",
                    "email": "whatthejeff@gmail.com"
                },
                {
                    "name": "Volker Dusch",
                    "email": "github@wallbash.com"
                },
                {
                    "name": "Bernhard Schussek",
                    "email": "bschussek@2bepublished.at"
                },
                {
                    "name": "Sebastian Bergmann",
                    "email": "sebastian@phpunit.de"
                },
                {
                    "name": "Adam Harvey",
                    "email": "aharvey@php.net"
                }
            ],
            "description": "Provides the functionality to export PHP variables for visualization",
            "homepage": "http://www.github.com/sebastianbergmann/exporter",
            "keywords": [
                "export",
                "exporter"
            ],
            "time": "2016-06-17 09:04:28"
        },
        {
            "name": "sebastian/recursion-context",
            "version": "1.0.2",
            "source": {
                "type": "git",
                "url": "https://github.com/sebastianbergmann/recursion-context.git",
                "reference": "913401df809e99e4f47b27cdd781f4a258d58791"
            },
            "dist": {
                "type": "zip",
                "url": "https://api.github.com/repos/sebastianbergmann/recursion-context/zipball/913401df809e99e4f47b27cdd781f4a258d58791",
                "reference": "913401df809e99e4f47b27cdd781f4a258d58791",
                "shasum": ""
            },
            "require": {
                "php": ">=5.3.3"
            },
            "require-dev": {
                "phpunit/phpunit": "~4.4"
            },
            "type": "library",
            "extra": {
                "branch-alias": {
                    "dev-master": "1.0.x-dev"
                }
            },
            "autoload": {
                "classmap": [
                    "src/"
                ]
            },
            "notification-url": "https://packagist.org/downloads/",
            "license": [
                "BSD-3-Clause"
            ],
            "authors": [
                {
                    "name": "Jeff Welch",
                    "email": "whatthejeff@gmail.com"
                },
                {
                    "name": "Sebastian Bergmann",
                    "email": "sebastian@phpunit.de"
                },
                {
                    "name": "Adam Harvey",
                    "email": "aharvey@php.net"
                }
            ],
            "description": "Provides functionality to recursively process PHP variables",
            "homepage": "http://www.github.com/sebastianbergmann/recursion-context",
            "time": "2015-11-11 19:50:13"
        },
        {
            "name": "sebastian/version",
            "version": "1.0.6",
            "source": {
                "type": "git",
                "url": "https://github.com/sebastianbergmann/version.git",
                "reference": "58b3a85e7999757d6ad81c787a1fbf5ff6c628c6"
            },
            "dist": {
                "type": "zip",
                "url": "https://api.github.com/repos/sebastianbergmann/version/zipball/58b3a85e7999757d6ad81c787a1fbf5ff6c628c6",
                "reference": "58b3a85e7999757d6ad81c787a1fbf5ff6c628c6",
                "shasum": ""
            },
            "type": "library",
            "autoload": {
                "classmap": [
                    "src/"
                ]
            },
            "notification-url": "https://packagist.org/downloads/",
            "license": [
                "BSD-3-Clause"
            ],
            "authors": [
                {
                    "name": "Sebastian Bergmann",
                    "email": "sebastian@phpunit.de",
                    "role": "lead"
                }
            ],
            "description": "Library that helps with managing the version number of Git-hosted PHP projects",
            "homepage": "https://github.com/sebastianbergmann/version",
            "time": "2015-06-21 13:59:46"
        },
        {
            "name": "sjparkinson/static-review",
            "version": "4.1.1",
            "source": {
                "type": "git",
                "url": "https://github.com/sjparkinson/static-review.git",
                "reference": "493c3410cf146a12fca84209bad126c494e125f0"
            },
            "dist": {
                "type": "zip",
                "url": "https://api.github.com/repos/sjparkinson/static-review/zipball/493c3410cf146a12fca84209bad126c494e125f0",
                "reference": "493c3410cf146a12fca84209bad126c494e125f0",
                "shasum": ""
            },
            "require": {
                "league/climate": "~2.0",
                "php": ">=5.4.0",
                "symfony/console": "~2.0",
                "symfony/process": "~2.0"
            },
            "require-dev": {
                "mockery/mockery": "~0.9",
                "phpunit/phpunit": "~4.0",
                "sensiolabs/security-checker": "~2.0",
                "squizlabs/php_codesniffer": "~1.0"
            },
            "suggest": {
                "sensiolabs/security-checker": "Required for ComposerSecurityReview.",
                "squizlabs/php_codesniffer": "Required for PhpCodeSnifferReview."
            },
            "bin": [
                "bin/static-review.php"
            ],
            "type": "library",
            "autoload": {
                "psr-4": {
                    "StaticReview\\": "src/"
                }
            },
            "notification-url": "https://packagist.org/downloads/",
            "license": [
                "MIT"
            ],
            "authors": [
                {
                    "name": "Samuel Parkinson",
                    "email": "sam.james.parkinson@gmail.com",
                    "homepage": "http://samp.im"
                }
            ],
            "description": "An extendable framework for version control hooks.",
            "time": "2014-09-22 08:40:36"
        },
        {
            "name": "squizlabs/php_codesniffer",
            "version": "1.5.3",
            "source": {
                "type": "git",
                "url": "https://github.com/squizlabs/PHP_CodeSniffer.git",
                "reference": "396178ada8499ec492363587f037125bf7b07fcc"
            },
            "dist": {
                "type": "zip",
                "url": "https://api.github.com/repos/squizlabs/PHP_CodeSniffer/zipball/396178ada8499ec492363587f037125bf7b07fcc",
                "reference": "396178ada8499ec492363587f037125bf7b07fcc",
                "shasum": ""
            },
            "require": {
                "ext-tokenizer": "*",
                "php": ">=5.1.2"
            },
            "suggest": {
                "phpunit/php-timer": "dev-master"
            },
            "bin": [
                "scripts/phpcs"
            ],
            "type": "library",
            "extra": {
                "branch-alias": {
                    "dev-phpcs-fixer": "2.0.x-dev"
                }
            },
            "autoload": {
                "classmap": [
                    "CodeSniffer.php",
                    "CodeSniffer/CLI.php",
                    "CodeSniffer/Exception.php",
                    "CodeSniffer/File.php",
                    "CodeSniffer/Report.php",
                    "CodeSniffer/Reporting.php",
                    "CodeSniffer/Sniff.php",
                    "CodeSniffer/Tokens.php",
                    "CodeSniffer/Reports/",
                    "CodeSniffer/CommentParser/",
                    "CodeSniffer/Tokenizers/",
                    "CodeSniffer/DocGenerators/",
                    "CodeSniffer/Standards/AbstractPatternSniff.php",
                    "CodeSniffer/Standards/AbstractScopeSniff.php",
                    "CodeSniffer/Standards/AbstractVariableSniff.php",
                    "CodeSniffer/Standards/IncorrectPatternException.php",
                    "CodeSniffer/Standards/Generic/Sniffs/",
                    "CodeSniffer/Standards/MySource/Sniffs/",
                    "CodeSniffer/Standards/PEAR/Sniffs/",
                    "CodeSniffer/Standards/PSR1/Sniffs/",
                    "CodeSniffer/Standards/PSR2/Sniffs/",
                    "CodeSniffer/Standards/Squiz/Sniffs/",
                    "CodeSniffer/Standards/Zend/Sniffs/"
                ]
            },
            "notification-url": "https://packagist.org/downloads/",
            "license": [
                "BSD-3-Clause"
            ],
            "authors": [
                {
                    "name": "Greg Sherwood",
                    "role": "lead"
                }
            ],
            "description": "PHP_CodeSniffer tokenises PHP, JavaScript and CSS files and detects violations of a defined set of coding standards.",
            "homepage": "http://www.squizlabs.com/php-codesniffer",
            "keywords": [
                "phpcs",
                "standards"
            ],
            "time": "2014-05-01 03:07:07"
        },
        {
            "name": "symfony/config",
            "version": "v2.8.12",
            "source": {
                "type": "git",
                "url": "https://github.com/symfony/config.git",
                "reference": "f8b1922bbda9d2ac86aecd649399040bce849fde"
            },
            "dist": {
                "type": "zip",
                "url": "https://api.github.com/repos/symfony/config/zipball/f8b1922bbda9d2ac86aecd649399040bce849fde",
                "reference": "f8b1922bbda9d2ac86aecd649399040bce849fde",
                "shasum": ""
            },
            "require": {
                "php": ">=5.3.9",
                "symfony/filesystem": "~2.3|~3.0.0"
            },
            "suggest": {
                "symfony/yaml": "To use the yaml reference dumper"
            },
            "type": "library",
            "extra": {
                "branch-alias": {
                    "dev-master": "2.8-dev"
                }
            },
            "autoload": {
                "psr-4": {
                    "Symfony\\Component\\Config\\": ""
                },
                "exclude-from-classmap": [
                    "/Tests/"
                ]
            },
            "notification-url": "https://packagist.org/downloads/",
            "license": [
                "MIT"
            ],
            "authors": [
                {
                    "name": "Fabien Potencier",
                    "email": "fabien@symfony.com"
                },
                {
                    "name": "Symfony Community",
                    "homepage": "https://symfony.com/contributors"
                }
            ],
            "description": "Symfony Config Component",
            "homepage": "https://symfony.com",
            "time": "2016-09-14 20:31:12"
        },
        {
            "name": "symfony/dependency-injection",
            "version": "v2.8.12",
            "source": {
                "type": "git",
                "url": "https://github.com/symfony/dependency-injection.git",
                "reference": "ee9ec9ac2b046462d341e9de7c4346142d335e75"
            },
            "dist": {
                "type": "zip",
                "url": "https://api.github.com/repos/symfony/dependency-injection/zipball/ee9ec9ac2b046462d341e9de7c4346142d335e75",
                "reference": "ee9ec9ac2b046462d341e9de7c4346142d335e75",
                "shasum": ""
            },
            "require": {
                "php": ">=5.3.9"
            },
            "conflict": {
                "symfony/expression-language": "<2.6"
            },
            "require-dev": {
                "symfony/config": "~2.2|~3.0.0",
                "symfony/expression-language": "~2.6|~3.0.0",
                "symfony/yaml": "~2.3.42|~2.7.14|~2.8.7|~3.0.7"
            },
            "suggest": {
                "symfony/config": "",
                "symfony/expression-language": "For using expressions in service container configuration",
                "symfony/proxy-manager-bridge": "Generate service proxies to lazy load them",
                "symfony/yaml": ""
            },
            "type": "library",
            "extra": {
                "branch-alias": {
                    "dev-master": "2.8-dev"
                }
            },
            "autoload": {
                "psr-4": {
                    "Symfony\\Component\\DependencyInjection\\": ""
                },
                "exclude-from-classmap": [
                    "/Tests/"
                ]
            },
            "notification-url": "https://packagist.org/downloads/",
            "license": [
                "MIT"
            ],
            "authors": [
                {
                    "name": "Fabien Potencier",
                    "email": "fabien@symfony.com"
                },
                {
                    "name": "Symfony Community",
                    "homepage": "https://symfony.com/contributors"
                }
            ],
            "description": "Symfony DependencyInjection Component",
            "homepage": "https://symfony.com",
            "time": "2016-09-24 09:47:20"
        },
        {
            "name": "symfony/filesystem",
            "version": "v2.8.12",
            "source": {
                "type": "git",
                "url": "https://github.com/symfony/filesystem.git",
                "reference": "44b499521defddf2eae17a18c811bbdae4f98bdf"
            },
            "dist": {
                "type": "zip",
                "url": "https://api.github.com/repos/symfony/filesystem/zipball/44b499521defddf2eae17a18c811bbdae4f98bdf",
                "reference": "44b499521defddf2eae17a18c811bbdae4f98bdf",
                "shasum": ""
            },
            "require": {
                "php": ">=5.3.9"
            },
            "type": "library",
            "extra": {
                "branch-alias": {
                    "dev-master": "2.8-dev"
                }
            },
            "autoload": {
                "psr-4": {
                    "Symfony\\Component\\Filesystem\\": ""
                },
                "exclude-from-classmap": [
                    "/Tests/"
                ]
            },
            "notification-url": "https://packagist.org/downloads/",
            "license": [
                "MIT"
            ],
            "authors": [
                {
                    "name": "Fabien Potencier",
                    "email": "fabien@symfony.com"
                },
                {
                    "name": "Symfony Community",
                    "homepage": "https://symfony.com/contributors"
                }
            ],
            "description": "Symfony Filesystem Component",
            "homepage": "https://symfony.com",
            "time": "2016-09-06 10:55:00"
        },
        {
            "name": "symfony/stopwatch",
            "version": "v3.1.5",
            "source": {
                "type": "git",
                "url": "https://github.com/symfony/stopwatch.git",
                "reference": "bb42806b12c5f89db4ebf64af6741afe6d8457e1"
            },
            "dist": {
                "type": "zip",
                "url": "https://api.github.com/repos/symfony/stopwatch/zipball/bb42806b12c5f89db4ebf64af6741afe6d8457e1",
                "reference": "bb42806b12c5f89db4ebf64af6741afe6d8457e1",
                "shasum": ""
            },
            "require": {
                "php": ">=5.5.9"
            },
            "type": "library",
            "extra": {
                "branch-alias": {
                    "dev-master": "3.1-dev"
                }
            },
            "autoload": {
                "psr-4": {
                    "Symfony\\Component\\Stopwatch\\": ""
                },
                "exclude-from-classmap": [
                    "/Tests/"
                ]
            },
            "notification-url": "https://packagist.org/downloads/",
            "license": [
                "MIT"
            ],
            "authors": [
                {
                    "name": "Fabien Potencier",
                    "email": "fabien@symfony.com"
                },
                {
                    "name": "Symfony Community",
                    "homepage": "https://symfony.com/contributors"
                }
            ],
            "description": "Symfony Stopwatch Component",
            "homepage": "https://symfony.com",
            "time": "2016-06-29 05:41:56"
        },
        {
            "name": "symfony/yaml",
            "version": "v2.8.12",
            "source": {
                "type": "git",
                "url": "https://github.com/symfony/yaml.git",
                "reference": "e7540734bad981fe59f8ef14b6fc194ae9df8d9c"
            },
            "dist": {
                "type": "zip",
                "url": "https://api.github.com/repos/symfony/yaml/zipball/e7540734bad981fe59f8ef14b6fc194ae9df8d9c",
                "reference": "e7540734bad981fe59f8ef14b6fc194ae9df8d9c",
                "shasum": ""
            },
            "require": {
                "php": ">=5.3.9"
            },
            "type": "library",
            "extra": {
                "branch-alias": {
                    "dev-master": "2.8-dev"
                }
            },
            "autoload": {
                "psr-4": {
                    "Symfony\\Component\\Yaml\\": ""
                },
                "exclude-from-classmap": [
                    "/Tests/"
                ]
            },
            "notification-url": "https://packagist.org/downloads/",
            "license": [
                "MIT"
            ],
            "authors": [
                {
                    "name": "Fabien Potencier",
                    "email": "fabien@symfony.com"
                },
                {
                    "name": "Symfony Community",
                    "homepage": "https://symfony.com/contributors"
                }
            ],
            "description": "Symfony Yaml Component",
            "homepage": "https://symfony.com",
            "time": "2016-09-02 01:57:56"
        }
    ],
    "aliases": [],
    "minimum-stability": "alpha",
    "stability-flags": {
        "composer/composer": 15
    },
    "prefer-stable": true,
    "prefer-lowest": false,
    "platform": {
        "php": "~5.5.0|~5.6.0|~7.0.0",
        "lib-libxml": "*",
        "ext-ctype": "*",
        "ext-gd": "*",
        "ext-spl": "*",
        "ext-dom": "*",
        "ext-simplexml": "*",
        "ext-mcrypt": "*",
        "ext-hash": "*",
        "ext-curl": "*",
        "ext-iconv": "*",
        "ext-intl": "*",
        "ext-xsl": "*",
        "ext-mbstring": "*",
        "ext-openssl": "*",
        "ext-zip": "*"
    },
    "platform-dev": []
}<|MERGE_RESOLUTION|>--- conflicted
+++ resolved
@@ -4,13 +4,8 @@
         "Read more about it at https://getcomposer.org/doc/01-basic-usage.md#composer-lock-the-lock-file",
         "This file is @generated automatically"
     ],
-<<<<<<< HEAD
-    "hash": "b8b22934efe930c5d3176556829581ef",
-    "content-hash": "c6e52e66eefb57a637f8d8737f464024",
-=======
     "hash": "78fb0de58c5d6be500c20bc8c0ce4a44",
     "content-hash": "c2139dc47051ee9a26c32330bd0471f8",
->>>>>>> 6f97f01f
     "packages": [
         {
             "name": "braintree/braintree_php",
