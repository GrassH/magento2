--- conflicted
+++ resolved
@@ -4,11 +4,7 @@
         "Read more about it at https://getcomposer.org/doc/01-basic-usage.md#installing-dependencies",
         "This file is @generated automatically"
     ],
-<<<<<<< HEAD
-    "content-hash": "271b6ffda2898e9717c906f662088380",
-=======
     "content-hash": "d51a6bf9aea2e8357d74864e6697727f",
->>>>>>> e7c37e5d
     "packages": [
         {
             "name": "braintree/braintree_php",
@@ -3650,18 +3646,6 @@
         },
         {
             "name": "zendframework/zend-i18n",
-<<<<<<< HEAD
-            "version": "2.9.1",
-            "source": {
-                "type": "git",
-                "url": "https://github.com/zendframework/zend-i18n.git",
-                "reference": "9233ee8553564a6e45e8311a7173734ba4e5db9b"
-            },
-            "dist": {
-                "type": "zip",
-                "url": "https://api.github.com/repos/zendframework/zend-i18n/zipball/9233ee8553564a6e45e8311a7173734ba4e5db9b",
-                "reference": "9233ee8553564a6e45e8311a7173734ba4e5db9b",
-=======
             "version": "2.9.2",
             "source": {
                 "type": "git",
@@ -3672,7 +3656,6 @@
                 "type": "zip",
                 "url": "https://api.github.com/repos/zendframework/zend-i18n/zipball/e17a54b3aee333ab156958f570cde630acee8b07",
                 "reference": "e17a54b3aee333ab156958f570cde630acee8b07",
->>>>>>> e7c37e5d
                 "shasum": ""
             },
             "require": {
@@ -3727,11 +3710,7 @@
                 "i18n",
                 "zf"
             ],
-<<<<<<< HEAD
-            "time": "2019-09-26T11:54:57+00:00"
-=======
             "time": "2019-09-30T12:04:37+00:00"
->>>>>>> e7c37e5d
         },
         {
             "name": "zendframework/zend-inputfilter",
@@ -5043,8 +5022,8 @@
             "authors": [
                 {
                     "name": "Ivan Krutov",
-                    "role": "Developer",
-                    "email": "vania-pooh@yandex-team.ru"
+                    "email": "vania-pooh@yandex-team.ru",
+                    "role": "Developer"
                 }
             ],
             "description": "A PHPUnit adapter for Allure report.",
@@ -7454,18 +7433,18 @@
             "authors": [
                 {
                     "name": "Arne Blankerts",
-                    "role": "Developer",
-                    "email": "arne@blankerts.de"
+                    "email": "arne@blankerts.de",
+                    "role": "Developer"
                 },
                 {
                     "name": "Sebastian Heuer",
-                    "role": "Developer",
-                    "email": "sebastian@phpeople.de"
+                    "email": "sebastian@phpeople.de",
+                    "role": "Developer"
                 },
                 {
                     "name": "Sebastian Bergmann",
-                    "role": "Developer",
-                    "email": "sebastian@phpunit.de"
+                    "email": "sebastian@phpunit.de",
+                    "role": "Developer"
                 }
             ],
             "description": "Component for reading phar.io manifest information from a PHP Archive (PHAR)",
@@ -7501,18 +7480,18 @@
             "authors": [
                 {
                     "name": "Arne Blankerts",
-                    "role": "Developer",
-                    "email": "arne@blankerts.de"
+                    "email": "arne@blankerts.de",
+                    "role": "Developer"
                 },
                 {
                     "name": "Sebastian Heuer",
-                    "role": "Developer",
-                    "email": "sebastian@phpeople.de"
+                    "email": "sebastian@phpeople.de",
+                    "role": "Developer"
                 },
                 {
                     "name": "Sebastian Bergmann",
-                    "role": "Developer",
-                    "email": "sebastian@phpunit.de"
+                    "email": "sebastian@phpunit.de",
+                    "role": "Developer"
                 }
             ],
             "description": "Library for handling version information and constraints",
@@ -7998,8 +7977,8 @@
             "authors": [
                 {
                     "name": "Sebastian Bergmann",
-                    "role": "lead",
-                    "email": "sebastian@phpunit.de"
+                    "email": "sebastian@phpunit.de",
+                    "role": "lead"
                 }
             ],
             "description": "Library that provides collection, processing, and rendering functionality for PHP code coverage information.",
@@ -8046,8 +8025,8 @@
             "authors": [
                 {
                     "name": "Sebastian Bergmann",
-                    "role": "lead",
-                    "email": "sb@sebastian-bergmann.de"
+                    "email": "sb@sebastian-bergmann.de",
+                    "role": "lead"
                 }
             ],
             "description": "FilterIterator implementation that filters files based on a list of suffixes.",
@@ -8088,8 +8067,8 @@
             "authors": [
                 {
                     "name": "Sebastian Bergmann",
-                    "role": "lead",
-                    "email": "sebastian@phpunit.de"
+                    "email": "sebastian@phpunit.de",
+                    "role": "lead"
                 }
             ],
             "description": "Simple template engine.",
@@ -8137,8 +8116,8 @@
             "authors": [
                 {
                     "name": "Sebastian Bergmann",
-                    "role": "lead",
-                    "email": "sb@sebastian-bergmann.de"
+                    "email": "sb@sebastian-bergmann.de",
+                    "role": "lead"
                 }
             ],
             "description": "Utility class for timing",
@@ -8744,8 +8723,8 @@
             "authors": [
                 {
                     "name": "Sebastian Bergmann",
-                    "role": "lead",
-                    "email": "sebastian@phpunit.de"
+                    "email": "sebastian@phpunit.de",
+                    "role": "lead"
                 }
             ],
             "description": "FinderFacade is a convenience wrapper for Symfony's Finder component.",
@@ -9075,8 +9054,8 @@
             "authors": [
                 {
                     "name": "Sebastian Bergmann",
-                    "role": "lead",
-                    "email": "sebastian@phpunit.de"
+                    "email": "sebastian@phpunit.de",
+                    "role": "lead"
                 }
             ],
             "description": "Library that helps with managing the version number of Git-hosted PHP projects",
@@ -9927,8 +9906,8 @@
             "authors": [
                 {
                     "name": "Arne Blankerts",
-                    "role": "lead",
-                    "email": "arne@blankerts.de"
+                    "email": "arne@blankerts.de",
+                    "role": "lead"
                 }
             ],
             "description": "The classes contained within this repository extend the standard DOM to use exceptions at all occasions of errors instead of PHP warnings or notices. They also add various custom methods and shortcuts for convenience and to simplify the usage of DOM.",
@@ -9968,8 +9947,8 @@
             "authors": [
                 {
                     "name": "Arne Blankerts",
-                    "role": "Developer",
-                    "email": "arne@blankerts.de"
+                    "email": "arne@blankerts.de",
+                    "role": "Developer"
                 }
             ],
             "description": "A small library for converting tokenized PHP source code into XML and potentially other formats",
