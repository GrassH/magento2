{
    "_readme": [
        "This file locks the dependencies of your project to a known state",
        "Read more about it at https://getcomposer.org/doc/01-basic-usage.md#composer-lock-the-lock-file",
        "This file is @generated automatically"
    ],
<<<<<<< HEAD
    "content-hash": "cc35f2442556ca7b19eb6fa03d9eec84",
=======
    "content-hash": "95ad9c4b31ef1192095279c6f66885bf",
>>>>>>> 1155b291
    "packages": [
        {
            "name": "braintree/braintree_php",
            "version": "3.28.0",
            "source": {
                "type": "git",
                "url": "https://github.com/braintree/braintree_php.git",
                "reference": "f8ab5ca7b3397536de622fc9640e5b257fc33e71"
            },
            "dist": {
                "type": "zip",
                "url": "https://api.github.com/repos/braintree/braintree_php/zipball/f8ab5ca7b3397536de622fc9640e5b257fc33e71",
                "reference": "f8ab5ca7b3397536de622fc9640e5b257fc33e71",
                "shasum": ""
            },
            "require": {
                "ext-curl": "*",
                "ext-dom": "*",
                "ext-hash": "*",
                "ext-openssl": "*",
                "ext-xmlwriter": "*",
                "php": ">=5.4.0"
            },
            "require-dev": {
                "phpunit/phpunit": "3.7.*"
            },
            "type": "library",
            "autoload": {
                "psr-0": {
                    "Braintree": "lib/"
                },
                "psr-4": {
                    "Braintree\\": "lib/Braintree"
                }
            },
            "notification-url": "https://packagist.org/downloads/",
            "license": [
                "MIT"
            ],
            "authors": [
                {
                    "name": "Braintree",
                    "homepage": "https://www.braintreepayments.com"
                }
            ],
            "description": "Braintree PHP Client Library",
            "time": "2018-02-08T23:03:34+00:00"
        },
        {
            "name": "colinmollenhour/cache-backend-file",
            "version": "v1.4.3",
            "source": {
                "type": "git",
                "url": "https://github.com/colinmollenhour/Cm_Cache_Backend_File.git",
                "reference": "9250e3d931c3d71701834fc073a82fd3902c04ae"
            },
            "dist": {
                "type": "zip",
                "url": "https://api.github.com/repos/colinmollenhour/Cm_Cache_Backend_File/zipball/9250e3d931c3d71701834fc073a82fd3902c04ae",
                "reference": "9250e3d931c3d71701834fc073a82fd3902c04ae",
                "shasum": ""
            },
            "type": "magento-module",
            "autoload": {
                "classmap": [
                    "File.php"
                ]
            },
            "notification-url": "https://packagist.org/downloads/",
            "license": [
                "BSD-3-Clause"
            ],
            "authors": [
                {
                    "name": "Colin Mollenhour"
                }
            ],
            "description": "The stock Zend_Cache_Backend_File backend has extremely poor performance for cleaning by tags making it become unusable as the number of cached items increases. This backend makes many changes resulting in a huge performance boost, especially for tag cleaning.",
            "homepage": "https://github.com/colinmollenhour/Cm_Cache_Backend_File",
            "time": "2018-03-20T17:41:08+00:00"
        },
        {
            "name": "colinmollenhour/cache-backend-redis",
            "version": "1.10.4",
            "source": {
                "type": "git",
                "url": "https://github.com/colinmollenhour/Cm_Cache_Backend_Redis.git",
                "reference": "6bf0a4b7a3f8dc4a6255fad5b6e42213253d9972"
            },
            "dist": {
                "type": "zip",
                "url": "https://api.github.com/repos/colinmollenhour/Cm_Cache_Backend_Redis/zipball/6bf0a4b7a3f8dc4a6255fad5b6e42213253d9972",
                "reference": "6bf0a4b7a3f8dc4a6255fad5b6e42213253d9972",
                "shasum": ""
            },
            "require": {
                "magento-hackathon/magento-composer-installer": "*"
            },
            "type": "magento-module",
            "autoload": {
                "classmap": [
                    "Cm/Cache/Backend/Redis.php"
                ]
            },
            "notification-url": "https://packagist.org/downloads/",
            "license": [
                "BSD-3-Clause"
            ],
            "authors": [
                {
                    "name": "Colin Mollenhour"
                }
            ],
            "description": "Zend_Cache backend using Redis with full support for tags.",
            "homepage": "https://github.com/colinmollenhour/Cm_Cache_Backend_Redis",
            "time": "2017-10-05T20:50:44+00:00"
        },
        {
            "name": "colinmollenhour/credis",
<<<<<<< HEAD
            "version": "1.8.2",
            "source": {
                "type": "git",
                "url": "https://github.com/colinmollenhour/credis.git",
                "reference": "9c14b4bb0779127638a17dd8aab8f05f28c6df43"
            },
            "dist": {
                "type": "zip",
                "url": "https://api.github.com/repos/colinmollenhour/credis/zipball/9c14b4bb0779127638a17dd8aab8f05f28c6df43",
                "reference": "9c14b4bb0779127638a17dd8aab8f05f28c6df43",
=======
            "version": "1.9.1",
            "source": {
                "type": "git",
                "url": "https://github.com/colinmollenhour/credis.git",
                "reference": "049ccfb2c680e4dfa6adcfa97f2f29d086919abd"
            },
            "dist": {
                "type": "zip",
                "url": "https://api.github.com/repos/colinmollenhour/credis/zipball/049ccfb2c680e4dfa6adcfa97f2f29d086919abd",
                "reference": "049ccfb2c680e4dfa6adcfa97f2f29d086919abd",
>>>>>>> 1155b291
                "shasum": ""
            },
            "require": {
                "php": ">=5.4.0"
            },
            "type": "library",
            "autoload": {
                "classmap": [
                    "Client.php",
                    "Cluster.php",
                    "Sentinel.php",
                    "Module.php"
                ]
            },
            "notification-url": "https://packagist.org/downloads/",
            "license": [
                "MIT"
            ],
            "authors": [
                {
                    "name": "Colin Mollenhour",
                    "email": "colin@mollenhour.com"
                }
            ],
            "description": "Credis is a lightweight interface to the Redis key-value store which wraps the phpredis library when available for better performance.",
            "homepage": "https://github.com/colinmollenhour/credis",
<<<<<<< HEAD
            "time": "2017-07-05T15:32:38+00:00"
=======
            "time": "2017-10-05T20:28:58+00:00"
>>>>>>> 1155b291
        },
        {
            "name": "colinmollenhour/php-redis-session-abstract",
            "version": "v1.3.8",
            "source": {
                "type": "git",
                "url": "https://github.com/colinmollenhour/php-redis-session-abstract.git",
                "reference": "9f69f5c1be512d5ff168e731e7fa29ab2905d847"
            },
            "dist": {
                "type": "zip",
                "url": "https://api.github.com/repos/colinmollenhour/php-redis-session-abstract/zipball/9f69f5c1be512d5ff168e731e7fa29ab2905d847",
                "reference": "9f69f5c1be512d5ff168e731e7fa29ab2905d847",
                "shasum": ""
            },
            "require": {
                "colinmollenhour/credis": "~1.6",
                "php": "~5.5.0|~5.6.0|~7.0.0|~7.1.0|~7.2.0"
            },
            "type": "library",
            "autoload": {
                "psr-0": {
                    "Cm\\RedisSession\\": "src/"
                }
            },
            "notification-url": "https://packagist.org/downloads/",
            "license": [
                "BSD-3-Clause"
            ],
            "authors": [
                {
                    "name": "Colin Mollenhour"
                }
            ],
            "description": "A Redis-based session handler with optimistic locking",
            "homepage": "https://github.com/colinmollenhour/php-redis-session-abstract",
            "time": "2018-01-08T14:53:13+00:00"
        },
        {
            "name": "composer/ca-bundle",
            "version": "1.1.1",
            "source": {
                "type": "git",
                "url": "https://github.com/composer/ca-bundle.git",
                "reference": "d2c0a83b7533d6912e8d516756ebd34f893e9169"
            },
            "dist": {
                "type": "zip",
                "url": "https://api.github.com/repos/composer/ca-bundle/zipball/d2c0a83b7533d6912e8d516756ebd34f893e9169",
                "reference": "d2c0a83b7533d6912e8d516756ebd34f893e9169",
                "shasum": ""
            },
            "require": {
                "ext-openssl": "*",
                "ext-pcre": "*",
                "php": "^5.3.2 || ^7.0"
            },
            "require-dev": {
                "phpunit/phpunit": "^4.8.35 || ^5.7 || ^6.5",
                "psr/log": "^1.0",
                "symfony/process": "^2.5 || ^3.0 || ^4.0"
            },
            "type": "library",
            "extra": {
                "branch-alias": {
                    "dev-master": "1.x-dev"
                }
            },
            "autoload": {
                "psr-4": {
                    "Composer\\CaBundle\\": "src"
                }
            },
            "notification-url": "https://packagist.org/downloads/",
            "license": [
                "MIT"
            ],
            "authors": [
                {
                    "name": "Jordi Boggiano",
                    "email": "j.boggiano@seld.be",
                    "homepage": "http://seld.be"
                }
            ],
            "description": "Lets you find a path to the system CA bundle, and includes a fallback to the Mozilla CA bundle.",
            "keywords": [
                "cabundle",
                "cacert",
                "certificate",
                "ssl",
                "tls"
            ],
            "time": "2018-03-29T19:57:20+00:00"
        },
        {
            "name": "composer/composer",
            "version": "1.6.3",
            "source": {
                "type": "git",
                "url": "https://github.com/composer/composer.git",
                "reference": "88a69fda0f2187ad8714cedffd7a8872dceaa4c2"
            },
            "dist": {
                "type": "zip",
                "url": "https://api.github.com/repos/composer/composer/zipball/88a69fda0f2187ad8714cedffd7a8872dceaa4c2",
                "reference": "88a69fda0f2187ad8714cedffd7a8872dceaa4c2",
                "shasum": ""
            },
            "require": {
                "composer/ca-bundle": "^1.0",
                "composer/semver": "^1.0",
                "composer/spdx-licenses": "^1.2",
                "justinrainbow/json-schema": "^3.0 || ^4.0 || ^5.0",
                "php": "^5.3.2 || ^7.0",
                "psr/log": "^1.0",
                "seld/cli-prompt": "^1.0",
                "seld/jsonlint": "^1.4",
                "seld/phar-utils": "^1.0",
                "symfony/console": "^2.7 || ^3.0 || ^4.0",
                "symfony/filesystem": "^2.7 || ^3.0 || ^4.0",
                "symfony/finder": "^2.7 || ^3.0 || ^4.0",
                "symfony/process": "^2.7 || ^3.0 || ^4.0"
            },
            "require-dev": {
                "phpunit/phpunit": "^4.8.35 || ^5.7",
                "phpunit/phpunit-mock-objects": "^2.3 || ^3.0"
            },
            "suggest": {
                "ext-openssl": "Enabling the openssl extension allows you to access https URLs for repositories and packages",
                "ext-zip": "Enabling the zip extension allows you to unzip archives",
                "ext-zlib": "Allow gzip compression of HTTP requests"
            },
            "bin": [
                "bin/composer"
            ],
            "type": "library",
            "extra": {
                "branch-alias": {
                    "dev-master": "1.6-dev"
                }
            },
            "autoload": {
                "psr-4": {
                    "Composer\\": "src/Composer"
                }
            },
            "notification-url": "https://packagist.org/downloads/",
            "license": [
                "MIT"
            ],
            "authors": [
                {
                    "name": "Nils Adermann",
                    "email": "naderman@naderman.de",
                    "homepage": "http://www.naderman.de"
                },
                {
                    "name": "Jordi Boggiano",
                    "email": "j.boggiano@seld.be",
                    "homepage": "http://seld.be"
                }
            ],
            "description": "Composer helps you declare, manage and install dependencies of PHP projects, ensuring you have the right stack everywhere.",
            "homepage": "https://getcomposer.org/",
            "keywords": [
                "autoload",
                "dependency",
                "package"
            ],
            "time": "2018-01-31T15:28:18+00:00"
        },
        {
            "name": "composer/semver",
            "version": "1.4.2",
            "source": {
                "type": "git",
                "url": "https://github.com/composer/semver.git",
                "reference": "c7cb9a2095a074d131b65a8a0cd294479d785573"
            },
            "dist": {
                "type": "zip",
                "url": "https://api.github.com/repos/composer/semver/zipball/c7cb9a2095a074d131b65a8a0cd294479d785573",
                "reference": "c7cb9a2095a074d131b65a8a0cd294479d785573",
                "shasum": ""
            },
            "require": {
                "php": "^5.3.2 || ^7.0"
            },
            "require-dev": {
                "phpunit/phpunit": "^4.5 || ^5.0.5",
                "phpunit/phpunit-mock-objects": "2.3.0 || ^3.0"
            },
            "type": "library",
            "extra": {
                "branch-alias": {
                    "dev-master": "1.x-dev"
                }
            },
            "autoload": {
                "psr-4": {
                    "Composer\\Semver\\": "src"
                }
            },
            "notification-url": "https://packagist.org/downloads/",
            "license": [
                "MIT"
            ],
            "authors": [
                {
                    "name": "Nils Adermann",
                    "email": "naderman@naderman.de",
                    "homepage": "http://www.naderman.de"
                },
                {
                    "name": "Jordi Boggiano",
                    "email": "j.boggiano@seld.be",
                    "homepage": "http://seld.be"
                },
                {
                    "name": "Rob Bast",
                    "email": "rob.bast@gmail.com",
                    "homepage": "http://robbast.nl"
                }
            ],
            "description": "Semver library that offers utilities, version constraint parsing and validation.",
            "keywords": [
                "semantic",
                "semver",
                "validation",
                "versioning"
            ],
            "time": "2016-08-30T16:08:34+00:00"
        },
        {
            "name": "composer/spdx-licenses",
            "version": "1.3.0",
            "source": {
                "type": "git",
                "url": "https://github.com/composer/spdx-licenses.git",
                "reference": "7e111c50db92fa2ced140f5ba23b4e261bc77a30"
            },
            "dist": {
                "type": "zip",
                "url": "https://api.github.com/repos/composer/spdx-licenses/zipball/7e111c50db92fa2ced140f5ba23b4e261bc77a30",
                "reference": "7e111c50db92fa2ced140f5ba23b4e261bc77a30",
                "shasum": ""
            },
            "require": {
                "php": "^5.3.2 || ^7.0"
            },
            "require-dev": {
                "phpunit/phpunit": "^4.8.35 || ^5.7 || ^6.5",
                "phpunit/phpunit-mock-objects": "2.3.0 || ^3.0"
            },
            "type": "library",
            "extra": {
                "branch-alias": {
                    "dev-master": "1.x-dev"
                }
            },
            "autoload": {
                "psr-4": {
                    "Composer\\Spdx\\": "src"
                }
            },
            "notification-url": "https://packagist.org/downloads/",
            "license": [
                "MIT"
            ],
            "authors": [
                {
                    "name": "Nils Adermann",
                    "email": "naderman@naderman.de",
                    "homepage": "http://www.naderman.de"
                },
                {
                    "name": "Jordi Boggiano",
                    "email": "j.boggiano@seld.be",
                    "homepage": "http://seld.be"
                },
                {
                    "name": "Rob Bast",
                    "email": "rob.bast@gmail.com",
                    "homepage": "http://robbast.nl"
                }
            ],
            "description": "SPDX licenses list and validation library.",
            "keywords": [
                "license",
                "spdx",
                "validator"
            ],
            "time": "2018-01-31T13:17:27+00:00"
        },
        {
            "name": "container-interop/container-interop",
            "version": "1.2.0",
            "source": {
                "type": "git",
                "url": "https://github.com/container-interop/container-interop.git",
                "reference": "79cbf1341c22ec75643d841642dd5d6acd83bdb8"
            },
            "dist": {
                "type": "zip",
                "url": "https://api.github.com/repos/container-interop/container-interop/zipball/79cbf1341c22ec75643d841642dd5d6acd83bdb8",
                "reference": "79cbf1341c22ec75643d841642dd5d6acd83bdb8",
                "shasum": ""
            },
            "require": {
                "psr/container": "^1.0"
            },
            "type": "library",
            "autoload": {
                "psr-4": {
                    "Interop\\Container\\": "src/Interop/Container/"
                }
            },
            "notification-url": "https://packagist.org/downloads/",
            "license": [
                "MIT"
            ],
            "description": "Promoting the interoperability of container objects (DIC, SL, etc.)",
            "homepage": "https://github.com/container-interop/container-interop",
            "time": "2017-02-14T19:40:03+00:00"
        },
        {
            "name": "elasticsearch/elasticsearch",
            "version": "v5.3.2",
            "source": {
                "type": "git",
                "url": "https://github.com/elastic/elasticsearch-php.git",
                "reference": "4b29a4121e790bbfe690d5ee77da348b62d48eb8"
            },
            "dist": {
                "type": "zip",
                "url": "https://api.github.com/repos/elastic/elasticsearch-php/zipball/4b29a4121e790bbfe690d5ee77da348b62d48eb8",
                "reference": "4b29a4121e790bbfe690d5ee77da348b62d48eb8",
                "shasum": ""
            },
            "require": {
                "guzzlehttp/ringphp": "~1.0",
                "php": "^5.6|^7.0",
                "psr/log": "~1.0"
            },
            "require-dev": {
                "cpliakas/git-wrapper": "~1.0",
                "doctrine/inflector": "^1.1",
                "mockery/mockery": "0.9.4",
                "phpunit/phpunit": "^4.7|^5.4",
                "sami/sami": "~3.2",
                "symfony/finder": "^2.8",
                "symfony/yaml": "^2.8"
            },
            "suggest": {
                "ext-curl": "*",
                "monolog/monolog": "Allows for client-level logging and tracing"
            },
            "type": "library",
            "autoload": {
                "psr-4": {
                    "Elasticsearch\\": "src/Elasticsearch/"
                }
            },
            "notification-url": "https://packagist.org/downloads/",
            "license": [
                "Apache-2.0"
            ],
            "authors": [
                {
                    "name": "Zachary Tong"
                }
            ],
            "description": "PHP Client for Elasticsearch",
            "keywords": [
                "client",
                "elasticsearch",
                "search"
            ],
            "time": "2017-11-08T17:04:47+00:00"
        },
        {
            "name": "guzzlehttp/ringphp",
            "version": "1.1.0",
            "source": {
                "type": "git",
                "url": "https://github.com/guzzle/RingPHP.git",
                "reference": "dbbb91d7f6c191e5e405e900e3102ac7f261bc0b"
            },
            "dist": {
                "type": "zip",
                "url": "https://api.github.com/repos/guzzle/RingPHP/zipball/dbbb91d7f6c191e5e405e900e3102ac7f261bc0b",
                "reference": "dbbb91d7f6c191e5e405e900e3102ac7f261bc0b",
                "shasum": ""
            },
            "require": {
                "guzzlehttp/streams": "~3.0",
                "php": ">=5.4.0",
                "react/promise": "~2.0"
            },
            "require-dev": {
                "ext-curl": "*",
                "phpunit/phpunit": "~4.0"
            },
            "suggest": {
                "ext-curl": "Guzzle will use specific adapters if cURL is present"
            },
            "type": "library",
            "extra": {
                "branch-alias": {
                    "dev-master": "1.1-dev"
                }
            },
            "autoload": {
                "psr-4": {
                    "GuzzleHttp\\Ring\\": "src/"
                }
            },
            "notification-url": "https://packagist.org/downloads/",
            "license": [
                "MIT"
            ],
            "authors": [
                {
                    "name": "Michael Dowling",
                    "email": "mtdowling@gmail.com",
                    "homepage": "https://github.com/mtdowling"
                }
            ],
            "description": "Provides a simple API and specification that abstracts away the details of HTTP into a single PHP function.",
            "time": "2015-05-20T03:37:09+00:00"
        },
        {
            "name": "guzzlehttp/streams",
            "version": "3.0.0",
            "source": {
                "type": "git",
                "url": "https://github.com/guzzle/streams.git",
                "reference": "47aaa48e27dae43d39fc1cea0ccf0d84ac1a2ba5"
            },
            "dist": {
                "type": "zip",
                "url": "https://api.github.com/repos/guzzle/streams/zipball/47aaa48e27dae43d39fc1cea0ccf0d84ac1a2ba5",
                "reference": "47aaa48e27dae43d39fc1cea0ccf0d84ac1a2ba5",
                "shasum": ""
            },
            "require": {
                "php": ">=5.4.0"
            },
            "require-dev": {
                "phpunit/phpunit": "~4.0"
            },
            "type": "library",
            "extra": {
                "branch-alias": {
                    "dev-master": "3.0-dev"
                }
            },
            "autoload": {
                "psr-4": {
                    "GuzzleHttp\\Stream\\": "src/"
                }
            },
            "notification-url": "https://packagist.org/downloads/",
            "license": [
                "MIT"
            ],
            "authors": [
                {
                    "name": "Michael Dowling",
                    "email": "mtdowling@gmail.com",
                    "homepage": "https://github.com/mtdowling"
                }
            ],
            "description": "Provides a simple abstraction over streams of data",
            "homepage": "http://guzzlephp.org/",
            "keywords": [
                "Guzzle",
                "stream"
            ],
            "time": "2014-10-12T19:18:40+00:00"
        },
        {
            "name": "justinrainbow/json-schema",
            "version": "5.2.7",
            "source": {
                "type": "git",
                "url": "https://github.com/justinrainbow/json-schema.git",
                "reference": "8560d4314577199ba51bf2032f02cd1315587c23"
            },
            "dist": {
                "type": "zip",
                "url": "https://api.github.com/repos/justinrainbow/json-schema/zipball/8560d4314577199ba51bf2032f02cd1315587c23",
                "reference": "8560d4314577199ba51bf2032f02cd1315587c23",
                "shasum": ""
            },
            "require": {
                "php": ">=5.3.3"
            },
            "require-dev": {
                "friendsofphp/php-cs-fixer": "^2.1",
                "json-schema/json-schema-test-suite": "1.2.0",
                "phpunit/phpunit": "^4.8.35"
            },
            "bin": [
                "bin/validate-json"
            ],
            "type": "library",
            "extra": {
                "branch-alias": {
                    "dev-master": "5.0.x-dev"
                }
            },
            "autoload": {
                "psr-4": {
                    "JsonSchema\\": "src/JsonSchema/"
                }
            },
            "notification-url": "https://packagist.org/downloads/",
            "license": [
                "MIT"
            ],
            "authors": [
                {
                    "name": "Bruno Prieto Reis",
                    "email": "bruno.p.reis@gmail.com"
                },
                {
                    "name": "Justin Rainbow",
                    "email": "justin.rainbow@gmail.com"
                },
                {
                    "name": "Igor Wiedler",
                    "email": "igor@wiedler.ch"
                },
                {
                    "name": "Robert Schönthal",
                    "email": "seroscho@googlemail.com"
                }
            ],
            "description": "A library to validate a json schema.",
            "homepage": "https://github.com/justinrainbow/json-schema",
            "keywords": [
                "json",
                "schema"
            ],
            "time": "2018-02-14T22:26:30+00:00"
        },
        {
            "name": "magento/composer",
            "version": "1.3.0",
            "source": {
                "type": "git",
                "url": "https://github.com/magento/composer.git",
                "reference": "38fdaa51967cd3dbed85cf695b6a70e3c2ff8a92"
            },
            "dist": {
                "type": "zip",
                "url": "https://api.github.com/repos/magento/composer/zipball/38fdaa51967cd3dbed85cf695b6a70e3c2ff8a92",
                "reference": "38fdaa51967cd3dbed85cf695b6a70e3c2ff8a92",
                "shasum": ""
            },
            "require": {
                "composer/composer": "^1.6",
                "php": "~7.1.3|~7.2.0",
                "symfony/console": "~4.0.0"
            },
            "require-dev": {
                "phpunit/phpunit": "~7.0.0"
            },
            "type": "library",
            "autoload": {
                "psr-4": {
                    "Magento\\Composer\\": "src"
                }
            },
            "notification-url": "https://packagist.org/downloads/",
            "license": [
                "OSL-3.0",
                "AFL-3.0"
            ],
            "description": "Magento composer library helps to instantiate Composer application and run composer commands.",
            "time": "2018-03-26T16:19:52+00:00"
        },
        {
            "name": "magento/magento-composer-installer",
            "version": "0.1.13",
            "source": {
                "type": "git",
                "url": "https://github.com/magento/magento-composer-installer.git",
                "reference": "8b6c32f53b4944a5d6656e86344cd0f9784709a1"
            },
            "dist": {
                "type": "zip",
                "url": "https://api.github.com/repos/magento/magento-composer-installer/zipball/8b6c32f53b4944a5d6656e86344cd0f9784709a1",
                "reference": "8b6c32f53b4944a5d6656e86344cd0f9784709a1",
                "shasum": ""
            },
            "require": {
                "composer-plugin-api": "^1.0"
            },
            "replace": {
                "magento-hackathon/magento-composer-installer": "*"
            },
            "require-dev": {
                "composer/composer": "*@dev",
                "firegento/phpcs": "dev-patch-1",
                "mikey179/vfsstream": "*",
                "phpunit/phpunit": "*",
                "phpunit/phpunit-mock-objects": "dev-master",
                "squizlabs/php_codesniffer": "1.4.7",
                "symfony/process": "*"
            },
            "type": "composer-plugin",
            "extra": {
                "composer-command-registry": [
                    "MagentoHackathon\\Composer\\Magento\\Command\\DeployCommand"
                ],
                "class": "MagentoHackathon\\Composer\\Magento\\Plugin"
            },
            "autoload": {
                "psr-0": {
                    "MagentoHackathon\\Composer\\Magento": "src/"
                }
            },
            "notification-url": "https://packagist.org/downloads/",
            "license": [
                "OSL-3.0"
            ],
            "authors": [
                {
                    "name": "Vinai Kopp",
                    "email": "vinai@netzarbeiter.com"
                },
                {
                    "name": "Daniel Fahlke aka Flyingmana",
                    "email": "flyingmana@googlemail.com"
                },
                {
                    "name": "Jörg Weller",
                    "email": "weller@flagbit.de"
                },
                {
                    "name": "Karl Spies",
                    "email": "karl.spies@gmx.net"
                },
                {
                    "name": "Tobias Vogt",
                    "email": "tobi@webguys.de"
                },
                {
                    "name": "David Fuhr",
                    "email": "fuhr@flagbit.de"
                }
            ],
            "description": "Composer installer for Magento modules",
            "homepage": "https://github.com/magento/magento-composer-installer",
            "keywords": [
                "composer-installer",
                "magento"
            ],
            "time": "2017-12-29T16:45:24+00:00"
        },
        {
            "name": "magento/zendframework1",
            "version": "dev-master",
            "source": {
                "type": "git",
                "url": "https://github.com/magento-engcom/zf1-php-7.2-support.git",
                "reference": "10d8c93d5fc04b5e7d93ff1f69c3d30a5f6865b8"
            },
            "dist": {
                "type": "zip",
                "url": "https://api.github.com/repos/magento-engcom/zf1-php-7.2-support/zipball/10d8c93d5fc04b5e7d93ff1f69c3d30a5f6865b8",
                "reference": "10d8c93d5fc04b5e7d93ff1f69c3d30a5f6865b8",
                "shasum": ""
            },
            "archive": {
                "exclude": [
                    "/demos",
                    "/documentation",
                    "/tests"
                ]
            },
            "require": {
                "php": ">=5.2.11"
            },
            "require-dev": {
                "phpunit/dbunit": "1.3.*",
                "phpunit/phpunit": "3.7.*"
            },
            "type": "library",
            "extra": {
                "branch-alias": {
                    "dev-master": "1.12.x-dev"
                }
            },
            "autoload": {
                "psr-0": {
                    "Zend_": "library/"
                }
            },
            "include-path": [
                "library/"
            ],
            "license": [
                "BSD-3-Clause"
            ],
            "description": "Magento Zend Framework 1",
            "homepage": "http://framework.zend.com/",
            "keywords": [
                "framework",
                "zf1"
            ],
            "support": {
                "source": "https://github.com/magento-engcom/zf1-php-7.2-support/tree/master",
                "issues": "https://github.com/magento-engcom/zf1-php-7.2-support/issues"
            },
            "time": "2018-03-30T18:59:41+00:00"
        },
        {
            "name": "monolog/monolog",
            "version": "1.23.0",
            "source": {
                "type": "git",
                "url": "https://github.com/Seldaek/monolog.git",
                "reference": "fd8c787753b3a2ad11bc60c063cff1358a32a3b4"
            },
            "dist": {
                "type": "zip",
                "url": "https://api.github.com/repos/Seldaek/monolog/zipball/fd8c787753b3a2ad11bc60c063cff1358a32a3b4",
                "reference": "fd8c787753b3a2ad11bc60c063cff1358a32a3b4",
                "shasum": ""
            },
            "require": {
                "php": ">=5.3.0",
                "psr/log": "~1.0"
            },
            "provide": {
                "psr/log-implementation": "1.0.0"
            },
            "require-dev": {
                "aws/aws-sdk-php": "^2.4.9 || ^3.0",
                "doctrine/couchdb": "~1.0@dev",
                "graylog2/gelf-php": "~1.0",
                "jakub-onderka/php-parallel-lint": "0.9",
                "php-amqplib/php-amqplib": "~2.4",
                "php-console/php-console": "^3.1.3",
                "phpunit/phpunit": "~4.5",
                "phpunit/phpunit-mock-objects": "2.3.0",
                "ruflin/elastica": ">=0.90 <3.0",
                "sentry/sentry": "^0.13",
                "swiftmailer/swiftmailer": "^5.3|^6.0"
            },
            "suggest": {
                "aws/aws-sdk-php": "Allow sending log messages to AWS services like DynamoDB",
                "doctrine/couchdb": "Allow sending log messages to a CouchDB server",
                "ext-amqp": "Allow sending log messages to an AMQP server (1.0+ required)",
                "ext-mongo": "Allow sending log messages to a MongoDB server",
                "graylog2/gelf-php": "Allow sending log messages to a GrayLog2 server",
                "mongodb/mongodb": "Allow sending log messages to a MongoDB server via PHP Driver",
                "php-amqplib/php-amqplib": "Allow sending log messages to an AMQP server using php-amqplib",
                "php-console/php-console": "Allow sending log messages to Google Chrome",
                "rollbar/rollbar": "Allow sending log messages to Rollbar",
                "ruflin/elastica": "Allow sending log messages to an Elastic Search server",
                "sentry/sentry": "Allow sending log messages to a Sentry server"
            },
            "type": "library",
            "extra": {
                "branch-alias": {
                    "dev-master": "2.0.x-dev"
                }
            },
            "autoload": {
                "psr-4": {
                    "Monolog\\": "src/Monolog"
                }
            },
            "notification-url": "https://packagist.org/downloads/",
            "license": [
                "MIT"
            ],
            "authors": [
                {
                    "name": "Jordi Boggiano",
                    "email": "j.boggiano@seld.be",
                    "homepage": "http://seld.be"
                }
            ],
            "description": "Sends your logs to files, sockets, inboxes, databases and various web services",
            "homepage": "http://github.com/Seldaek/monolog",
            "keywords": [
                "log",
                "logging",
                "psr-3"
            ],
            "time": "2017-06-19T01:22:40+00:00"
        },
        {
            "name": "oyejorge/less.php",
            "version": "v1.7.0.14",
            "source": {
                "type": "git",
                "url": "https://github.com/oyejorge/less.php.git",
                "reference": "42925c5a01a07d67ca7e82dfc8fb31814d557bc9"
            },
            "dist": {
                "type": "zip",
                "url": "https://api.github.com/repos/oyejorge/less.php/zipball/42925c5a01a07d67ca7e82dfc8fb31814d557bc9",
                "reference": "42925c5a01a07d67ca7e82dfc8fb31814d557bc9",
                "shasum": ""
            },
            "require": {
                "php": ">=5.3"
            },
            "require-dev": {
                "phpunit/phpunit": "~4.8.24"
            },
            "bin": [
                "bin/lessc"
            ],
            "type": "library",
            "autoload": {
                "psr-0": {
                    "Less": "lib/"
                },
                "classmap": [
                    "lessc.inc.php"
                ]
            },
            "notification-url": "https://packagist.org/downloads/",
            "license": [
                "Apache-2.0"
            ],
            "authors": [
                {
                    "name": "Matt Agar",
                    "homepage": "https://github.com/agar"
                },
                {
                    "name": "Martin Jantošovič",
                    "homepage": "https://github.com/Mordred"
                },
                {
                    "name": "Josh Schmidt",
                    "homepage": "https://github.com/oyejorge"
                }
            ],
            "description": "PHP port of the Javascript version of LESS http://lesscss.org (Originally maintained by Josh Schmidt)",
            "homepage": "http://lessphp.gpeasy.com",
            "keywords": [
                "css",
                "less",
                "less.js",
                "lesscss",
                "php",
                "stylesheet"
            ],
            "time": "2017-03-28T22:19:25+00:00"
        },
        {
            "name": "paragonie/random_compat",
            "version": "v2.0.11",
            "source": {
                "type": "git",
                "url": "https://github.com/paragonie/random_compat.git",
                "reference": "5da4d3c796c275c55f057af5a643ae297d96b4d8"
            },
            "dist": {
                "type": "zip",
                "url": "https://api.github.com/repos/paragonie/random_compat/zipball/5da4d3c796c275c55f057af5a643ae297d96b4d8",
                "reference": "5da4d3c796c275c55f057af5a643ae297d96b4d8",
                "shasum": ""
            },
            "require": {
                "php": ">=5.2.0"
            },
            "require-dev": {
                "phpunit/phpunit": "4.*|5.*"
            },
            "suggest": {
                "ext-libsodium": "Provides a modern crypto API that can be used to generate random bytes."
            },
            "type": "library",
            "autoload": {
                "files": [
                    "lib/random.php"
                ]
            },
            "notification-url": "https://packagist.org/downloads/",
            "license": [
                "MIT"
            ],
            "authors": [
                {
                    "name": "Paragon Initiative Enterprises",
                    "email": "security@paragonie.com",
                    "homepage": "https://paragonie.com"
                }
            ],
            "description": "PHP 5.x polyfill for random_bytes() and random_int() from PHP 7",
            "keywords": [
                "csprng",
                "pseudorandom",
                "random"
            ],
            "time": "2017-09-27T21:40:39+00:00"
        },
        {
            "name": "pelago/emogrifier",
            "version": "v2.0.0",
            "source": {
                "type": "git",
                "url": "https://github.com/MyIntervals/emogrifier.git",
                "reference": "8babf8ddbf348f26b29674e2f84db66ff7e3d95e"
            },
            "dist": {
                "type": "zip",
                "url": "https://api.github.com/repos/MyIntervals/emogrifier/zipball/8babf8ddbf348f26b29674e2f84db66ff7e3d95e",
                "reference": "8babf8ddbf348f26b29674e2f84db66ff7e3d95e",
                "shasum": ""
            },
            "require": {
                "php": "^5.5.0 || ~7.0.0 || ~7.1.0 || ~7.2.0"
            },
            "require-dev": {
                "phpunit/phpunit": "^4.8.0",
                "squizlabs/php_codesniffer": "^3.1.0"
            },
            "type": "library",
            "extra": {
                "branch-alias": {
                    "dev-master": "2.1.x-dev"
                }
            },
            "autoload": {
                "psr-4": {
                    "Pelago\\": "Classes/"
                }
            },
            "notification-url": "https://packagist.org/downloads/",
            "license": [
                "MIT"
            ],
            "authors": [
                {
                    "name": "John Reeve",
                    "email": "jreeve@pelagodesign.com"
                },
                {
                    "name": "Cameron Brooks"
                },
                {
                    "name": "Jaime Prado"
                },
                {
                    "name": "Roman Ožana",
                    "email": "ozana@omdesign.cz"
                },
                {
                    "name": "Oliver Klee",
                    "email": "github@oliverklee.de"
                },
                {
                    "name": "Zoli Szabó",
                    "email": "zoli.szabo+github@gmail.com"
                }
            ],
            "description": "Converts CSS styles into inline style attributes in your HTML code",
            "homepage": "https://www.myintervals.com/emogrifier.php",
            "keywords": [
                "css",
                "email",
                "pre-processing"
            ],
            "time": "2018-01-05T23:30:21+00:00"
        },
        {
            "name": "php-amqplib/php-amqplib",
            "version": "v2.7.2",
            "source": {
                "type": "git",
                "url": "https://github.com/php-amqplib/php-amqplib.git",
                "reference": "dfd3694a86f1a7394d3693485259d4074a6ec79b"
            },
            "dist": {
                "type": "zip",
                "url": "https://api.github.com/repos/php-amqplib/php-amqplib/zipball/dfd3694a86f1a7394d3693485259d4074a6ec79b",
                "reference": "dfd3694a86f1a7394d3693485259d4074a6ec79b",
                "shasum": ""
            },
            "require": {
                "ext-bcmath": "*",
                "ext-mbstring": "*",
                "php": ">=5.3.0"
            },
            "replace": {
                "videlalvaro/php-amqplib": "self.version"
            },
            "require-dev": {
                "phpdocumentor/phpdocumentor": "^2.9",
                "phpunit/phpunit": "^4.8",
                "scrutinizer/ocular": "^1.1",
                "squizlabs/php_codesniffer": "^2.5"
            },
            "suggest": {
                "ext-sockets": "Use AMQPSocketConnection"
            },
            "type": "library",
            "extra": {
                "branch-alias": {
                    "dev-master": "2.7-dev"
                }
            },
            "autoload": {
                "psr-4": {
                    "PhpAmqpLib\\": "PhpAmqpLib/"
                }
            },
            "notification-url": "https://packagist.org/downloads/",
            "license": [
                "LGPL-2.1-or-later"
            ],
            "authors": [
                {
                    "name": "Alvaro Videla",
                    "role": "Original Maintainer"
                },
                {
                    "name": "John Kelly",
                    "email": "johnmkelly86@gmail.com",
                    "role": "Maintainer"
                },
                {
                    "name": "Raúl Araya",
                    "email": "nubeiro@gmail.com",
                    "role": "Maintainer"
                }
            ],
            "description": "Formerly videlalvaro/php-amqplib.  This library is a pure PHP implementation of the AMQP protocol. It's been tested against RabbitMQ.",
            "homepage": "https://github.com/php-amqplib/php-amqplib/",
            "keywords": [
                "message",
                "queue",
                "rabbitmq"
            ],
            "time": "2018-02-11T19:28:00+00:00"
        },
        {
            "name": "phpseclib/mcrypt_compat",
            "version": "1.0.4",
            "source": {
                "type": "git",
                "url": "https://github.com/phpseclib/mcrypt_compat.git",
                "reference": "034ee0e920c70b589196d0bb0a7e8babae5fce08"
            },
            "dist": {
                "type": "zip",
                "url": "https://api.github.com/repos/phpseclib/mcrypt_compat/zipball/034ee0e920c70b589196d0bb0a7e8babae5fce08",
                "reference": "034ee0e920c70b589196d0bb0a7e8babae5fce08",
                "shasum": ""
            },
            "require": {
                "php": ">=5.3.3",
                "phpseclib/phpseclib": "~2.0"
            },
            "require-dev": {
                "phpunit/phpunit": "^4.8.35|^5.7|^6.0"
            },
            "suggest": {
                "ext-openssl": "Will enable faster cryptographic operations"
            },
            "type": "library",
            "autoload": {
                "files": [
                    "lib/mcrypt.php"
                ]
            },
            "notification-url": "https://packagist.org/downloads/",
            "license": [
                "MIT"
            ],
            "authors": [
                {
                    "name": "Jim Wigginton",
                    "email": "terrafrost@php.net",
                    "homepage": "http://phpseclib.sourceforge.net"
                }
            ],
            "description": "PHP 7.1 polyfill for the mcrypt extension from PHP <= 7.0",
            "keywords": [
                "cryptograpy",
                "encryption",
                "mcrypt"
            ],
            "time": "2018-01-13T23:07:52+00:00"
        },
        {
            "name": "phpseclib/phpseclib",
            "version": "2.0.10",
            "source": {
                "type": "git",
                "url": "https://github.com/phpseclib/phpseclib.git",
                "reference": "d305b780829ea4252ed9400b3f5937c2c99b51d4"
            },
            "dist": {
                "type": "zip",
                "url": "https://api.github.com/repos/phpseclib/phpseclib/zipball/d305b780829ea4252ed9400b3f5937c2c99b51d4",
                "reference": "d305b780829ea4252ed9400b3f5937c2c99b51d4",
                "shasum": ""
            },
            "require": {
                "php": ">=5.3.3"
            },
            "require-dev": {
                "phing/phing": "~2.7",
                "phpunit/phpunit": "^4.8.35|^5.7|^6.0",
                "sami/sami": "~2.0",
                "squizlabs/php_codesniffer": "~2.0"
            },
            "suggest": {
                "ext-gmp": "Install the GMP (GNU Multiple Precision) extension in order to speed up arbitrary precision integer arithmetic operations.",
                "ext-libsodium": "SSH2/SFTP can make use of some algorithms provided by the libsodium-php extension.",
                "ext-mcrypt": "Install the Mcrypt extension in order to speed up a few other cryptographic operations.",
                "ext-openssl": "Install the OpenSSL extension in order to speed up a wide variety of cryptographic operations."
            },
            "type": "library",
            "autoload": {
                "files": [
                    "phpseclib/bootstrap.php"
                ],
                "psr-4": {
                    "phpseclib\\": "phpseclib/"
                }
            },
            "notification-url": "https://packagist.org/downloads/",
            "license": [
                "MIT"
            ],
            "authors": [
                {
                    "name": "Jim Wigginton",
                    "email": "terrafrost@php.net",
                    "role": "Lead Developer"
                },
                {
                    "name": "Patrick Monnerat",
                    "email": "pm@datasphere.ch",
                    "role": "Developer"
                },
                {
                    "name": "Andreas Fischer",
                    "email": "bantu@phpbb.com",
                    "role": "Developer"
                },
                {
                    "name": "Hans-Jürgen Petrich",
                    "email": "petrich@tronic-media.com",
                    "role": "Developer"
                },
                {
                    "name": "Graham Campbell",
                    "email": "graham@alt-three.com",
                    "role": "Developer"
                }
            ],
            "description": "PHP Secure Communications Library - Pure-PHP implementations of RSA, AES, SSH2, SFTP, X.509 etc.",
            "homepage": "http://phpseclib.sourceforge.net",
            "keywords": [
                "BigInteger",
                "aes",
                "asn.1",
                "asn1",
                "blowfish",
                "crypto",
                "cryptography",
                "encryption",
                "rsa",
                "security",
                "sftp",
                "signature",
                "signing",
                "ssh",
                "twofish",
                "x.509",
                "x509"
            ],
            "time": "2018-02-19T04:29:13+00:00"
        },
        {
            "name": "psr/container",
            "version": "1.0.0",
            "source": {
                "type": "git",
                "url": "https://github.com/php-fig/container.git",
                "reference": "b7ce3b176482dbbc1245ebf52b181af44c2cf55f"
            },
            "dist": {
                "type": "zip",
                "url": "https://api.github.com/repos/php-fig/container/zipball/b7ce3b176482dbbc1245ebf52b181af44c2cf55f",
                "reference": "b7ce3b176482dbbc1245ebf52b181af44c2cf55f",
                "shasum": ""
            },
            "require": {
                "php": ">=5.3.0"
            },
            "type": "library",
            "extra": {
                "branch-alias": {
                    "dev-master": "1.0.x-dev"
                }
            },
            "autoload": {
                "psr-4": {
                    "Psr\\Container\\": "src/"
                }
            },
            "notification-url": "https://packagist.org/downloads/",
            "license": [
                "MIT"
            ],
            "authors": [
                {
                    "name": "PHP-FIG",
                    "homepage": "http://www.php-fig.org/"
                }
            ],
            "description": "Common Container Interface (PHP FIG PSR-11)",
            "homepage": "https://github.com/php-fig/container",
            "keywords": [
                "PSR-11",
                "container",
                "container-interface",
                "container-interop",
                "psr"
            ],
            "time": "2017-02-14T16:28:37+00:00"
        },
        {
            "name": "psr/http-message",
            "version": "1.0.1",
            "source": {
                "type": "git",
                "url": "https://github.com/php-fig/http-message.git",
                "reference": "f6561bf28d520154e4b0ec72be95418abe6d9363"
            },
            "dist": {
                "type": "zip",
                "url": "https://api.github.com/repos/php-fig/http-message/zipball/f6561bf28d520154e4b0ec72be95418abe6d9363",
                "reference": "f6561bf28d520154e4b0ec72be95418abe6d9363",
                "shasum": ""
            },
            "require": {
                "php": ">=5.3.0"
            },
            "type": "library",
            "extra": {
                "branch-alias": {
                    "dev-master": "1.0.x-dev"
                }
            },
            "autoload": {
                "psr-4": {
                    "Psr\\Http\\Message\\": "src/"
                }
            },
            "notification-url": "https://packagist.org/downloads/",
            "license": [
                "MIT"
            ],
            "authors": [
                {
                    "name": "PHP-FIG",
                    "homepage": "http://www.php-fig.org/"
                }
            ],
            "description": "Common interface for HTTP messages",
            "homepage": "https://github.com/php-fig/http-message",
            "keywords": [
                "http",
                "http-message",
                "psr",
                "psr-7",
                "request",
                "response"
            ],
            "time": "2016-08-06T14:39:51+00:00"
        },
        {
            "name": "psr/log",
            "version": "1.0.2",
            "source": {
                "type": "git",
                "url": "https://github.com/php-fig/log.git",
                "reference": "4ebe3a8bf773a19edfe0a84b6585ba3d401b724d"
            },
            "dist": {
                "type": "zip",
                "url": "https://api.github.com/repos/php-fig/log/zipball/4ebe3a8bf773a19edfe0a84b6585ba3d401b724d",
                "reference": "4ebe3a8bf773a19edfe0a84b6585ba3d401b724d",
                "shasum": ""
            },
            "require": {
                "php": ">=5.3.0"
            },
            "type": "library",
            "extra": {
                "branch-alias": {
                    "dev-master": "1.0.x-dev"
                }
            },
            "autoload": {
                "psr-4": {
                    "Psr\\Log\\": "Psr/Log/"
                }
            },
            "notification-url": "https://packagist.org/downloads/",
            "license": [
                "MIT"
            ],
            "authors": [
                {
                    "name": "PHP-FIG",
                    "homepage": "http://www.php-fig.org/"
                }
            ],
            "description": "Common interface for logging libraries",
            "homepage": "https://github.com/php-fig/log",
            "keywords": [
                "log",
                "psr",
                "psr-3"
            ],
            "time": "2016-10-10T12:19:37+00:00"
        },
        {
            "name": "ramsey/uuid",
            "version": "3.7.3",
            "source": {
                "type": "git",
                "url": "https://github.com/ramsey/uuid.git",
                "reference": "44abcdad877d9a46685a3a4d221e3b2c4b87cb76"
            },
            "dist": {
                "type": "zip",
                "url": "https://api.github.com/repos/ramsey/uuid/zipball/44abcdad877d9a46685a3a4d221e3b2c4b87cb76",
                "reference": "44abcdad877d9a46685a3a4d221e3b2c4b87cb76",
                "shasum": ""
            },
            "require": {
                "paragonie/random_compat": "^1.0|^2.0",
                "php": "^5.4 || ^7.0"
            },
            "replace": {
                "rhumsaa/uuid": "self.version"
            },
            "require-dev": {
                "codeception/aspect-mock": "^1.0 | ~2.0.0",
                "doctrine/annotations": "~1.2.0",
                "goaop/framework": "1.0.0-alpha.2 | ^1.0 | ^2.1",
                "ircmaxell/random-lib": "^1.1",
                "jakub-onderka/php-parallel-lint": "^0.9.0",
                "mockery/mockery": "^0.9.9",
                "moontoast/math": "^1.1",
                "php-mock/php-mock-phpunit": "^0.3|^1.1",
                "phpunit/phpunit": "^4.7|^5.0",
                "squizlabs/php_codesniffer": "^2.3"
            },
            "suggest": {
                "ext-libsodium": "Provides the PECL libsodium extension for use with the SodiumRandomGenerator",
                "ext-uuid": "Provides the PECL UUID extension for use with the PeclUuidTimeGenerator and PeclUuidRandomGenerator",
                "ircmaxell/random-lib": "Provides RandomLib for use with the RandomLibAdapter",
                "moontoast/math": "Provides support for converting UUID to 128-bit integer (in string form).",
                "ramsey/uuid-console": "A console application for generating UUIDs with ramsey/uuid",
                "ramsey/uuid-doctrine": "Allows the use of Ramsey\\Uuid\\Uuid as Doctrine field type."
            },
            "type": "library",
            "extra": {
                "branch-alias": {
                    "dev-master": "3.x-dev"
                }
            },
            "autoload": {
                "psr-4": {
                    "Ramsey\\Uuid\\": "src/"
                }
            },
            "notification-url": "https://packagist.org/downloads/",
            "license": [
                "MIT"
            ],
            "authors": [
                {
                    "name": "Marijn Huizendveld",
                    "email": "marijn.huizendveld@gmail.com"
                },
                {
                    "name": "Thibaud Fabre",
                    "email": "thibaud@aztech.io"
                },
                {
                    "name": "Ben Ramsey",
                    "email": "ben@benramsey.com",
                    "homepage": "https://benramsey.com"
                }
            ],
            "description": "Formerly rhumsaa/uuid. A PHP 5.4+ library for generating RFC 4122 version 1, 3, 4, and 5 universally unique identifiers (UUID).",
            "homepage": "https://github.com/ramsey/uuid",
            "keywords": [
                "guid",
                "identifier",
                "uuid"
            ],
            "time": "2018-01-20T00:28:24+00:00"
        },
        {
            "name": "react/promise",
            "version": "v2.5.1",
            "source": {
                "type": "git",
                "url": "https://github.com/reactphp/promise.git",
                "reference": "62785ae604c8d69725d693eb370e1d67e94c4053"
            },
            "dist": {
                "type": "zip",
                "url": "https://api.github.com/repos/reactphp/promise/zipball/62785ae604c8d69725d693eb370e1d67e94c4053",
                "reference": "62785ae604c8d69725d693eb370e1d67e94c4053",
                "shasum": ""
            },
            "require": {
                "php": ">=5.4.0"
            },
            "require-dev": {
                "phpunit/phpunit": "~4.8"
            },
            "type": "library",
            "autoload": {
                "psr-4": {
                    "React\\Promise\\": "src/"
                },
                "files": [
                    "src/functions_include.php"
                ]
            },
            "notification-url": "https://packagist.org/downloads/",
            "license": [
                "MIT"
            ],
            "authors": [
                {
                    "name": "Jan Sorgalla",
                    "email": "jsorgalla@gmail.com"
                }
            ],
            "description": "A lightweight implementation of CommonJS Promises/A for PHP",
            "keywords": [
                "promise",
                "promises"
            ],
            "time": "2017-03-25T12:08:31+00:00"
        },
        {
            "name": "seld/cli-prompt",
            "version": "1.0.3",
            "source": {
                "type": "git",
                "url": "https://github.com/Seldaek/cli-prompt.git",
                "reference": "a19a7376a4689d4d94cab66ab4f3c816019ba8dd"
            },
            "dist": {
                "type": "zip",
                "url": "https://api.github.com/repos/Seldaek/cli-prompt/zipball/a19a7376a4689d4d94cab66ab4f3c816019ba8dd",
                "reference": "a19a7376a4689d4d94cab66ab4f3c816019ba8dd",
                "shasum": ""
            },
            "require": {
                "php": ">=5.3"
            },
            "type": "library",
            "extra": {
                "branch-alias": {
                    "dev-master": "1.x-dev"
                }
            },
            "autoload": {
                "psr-4": {
                    "Seld\\CliPrompt\\": "src/"
                }
            },
            "notification-url": "https://packagist.org/downloads/",
            "license": [
                "MIT"
            ],
            "authors": [
                {
                    "name": "Jordi Boggiano",
                    "email": "j.boggiano@seld.be"
                }
            ],
            "description": "Allows you to prompt for user input on the command line, and optionally hide the characters they type",
            "keywords": [
                "cli",
                "console",
                "hidden",
                "input",
                "prompt"
            ],
            "time": "2017-03-18T11:32:45+00:00"
        },
        {
            "name": "seld/jsonlint",
            "version": "1.7.1",
            "source": {
                "type": "git",
                "url": "https://github.com/Seldaek/jsonlint.git",
                "reference": "d15f59a67ff805a44c50ea0516d2341740f81a38"
            },
            "dist": {
                "type": "zip",
                "url": "https://api.github.com/repos/Seldaek/jsonlint/zipball/d15f59a67ff805a44c50ea0516d2341740f81a38",
                "reference": "d15f59a67ff805a44c50ea0516d2341740f81a38",
                "shasum": ""
            },
            "require": {
                "php": "^5.3 || ^7.0"
            },
            "require-dev": {
                "phpunit/phpunit": "^4.8.35 || ^5.7 || ^6.0"
            },
            "bin": [
                "bin/jsonlint"
            ],
            "type": "library",
            "autoload": {
                "psr-4": {
                    "Seld\\JsonLint\\": "src/Seld/JsonLint/"
                }
            },
            "notification-url": "https://packagist.org/downloads/",
            "license": [
                "MIT"
            ],
            "authors": [
                {
                    "name": "Jordi Boggiano",
                    "email": "j.boggiano@seld.be",
                    "homepage": "http://seld.be"
                }
            ],
            "description": "JSON Linter",
            "keywords": [
                "json",
                "linter",
                "parser",
                "validator"
            ],
            "time": "2018-01-24T12:46:19+00:00"
        },
        {
            "name": "seld/phar-utils",
            "version": "1.0.1",
            "source": {
                "type": "git",
                "url": "https://github.com/Seldaek/phar-utils.git",
                "reference": "7009b5139491975ef6486545a39f3e6dad5ac30a"
            },
            "dist": {
                "type": "zip",
                "url": "https://api.github.com/repos/Seldaek/phar-utils/zipball/7009b5139491975ef6486545a39f3e6dad5ac30a",
                "reference": "7009b5139491975ef6486545a39f3e6dad5ac30a",
                "shasum": ""
            },
            "require": {
                "php": ">=5.3"
            },
            "type": "library",
            "extra": {
                "branch-alias": {
                    "dev-master": "1.x-dev"
                }
            },
            "autoload": {
                "psr-4": {
                    "Seld\\PharUtils\\": "src/"
                }
            },
            "notification-url": "https://packagist.org/downloads/",
            "license": [
                "MIT"
            ],
            "authors": [
                {
                    "name": "Jordi Boggiano",
                    "email": "j.boggiano@seld.be"
                }
            ],
            "description": "PHAR file format utilities, for when PHP phars you up",
            "keywords": [
                "phra"
            ],
            "time": "2015-10-13T18:44:15+00:00"
        },
        {
            "name": "symfony/console",
<<<<<<< HEAD
            "version": "v4.0.6",
            "source": {
                "type": "git",
                "url": "https://github.com/symfony/console.git",
                "reference": "555c8dbe0ae9e561740451eabdbed2cc554b6a51"
            },
            "dist": {
                "type": "zip",
                "url": "https://api.github.com/repos/symfony/console/zipball/555c8dbe0ae9e561740451eabdbed2cc554b6a51",
                "reference": "555c8dbe0ae9e561740451eabdbed2cc554b6a51",
=======
            "version": "v2.8.36",
            "source": {
                "type": "git",
                "url": "https://github.com/symfony/console.git",
                "reference": "a6ff8b2ffa4eb43046828b303af2e3fedadacc27"
            },
            "dist": {
                "type": "zip",
                "url": "https://api.github.com/repos/symfony/console/zipball/a6ff8b2ffa4eb43046828b303af2e3fedadacc27",
                "reference": "a6ff8b2ffa4eb43046828b303af2e3fedadacc27",
>>>>>>> 1155b291
                "shasum": ""
            },
            "require": {
                "php": "^7.1.3",
                "symfony/polyfill-mbstring": "~1.0"
            },
            "conflict": {
                "symfony/dependency-injection": "<3.4",
                "symfony/process": "<3.3"
            },
            "require-dev": {
                "psr/log": "~1.0",
                "symfony/config": "~3.4|~4.0",
                "symfony/dependency-injection": "~3.4|~4.0",
                "symfony/event-dispatcher": "~3.4|~4.0",
                "symfony/lock": "~3.4|~4.0",
                "symfony/process": "~3.4|~4.0"
            },
            "suggest": {
                "psr/log": "For using the console logger",
                "symfony/event-dispatcher": "",
                "symfony/lock": "",
                "symfony/process": ""
            },
            "type": "library",
            "extra": {
                "branch-alias": {
                    "dev-master": "4.0-dev"
                }
            },
            "autoload": {
                "psr-4": {
                    "Symfony\\Component\\Console\\": ""
                },
                "exclude-from-classmap": [
                    "/Tests/"
                ]
            },
            "notification-url": "https://packagist.org/downloads/",
            "license": [
                "MIT"
            ],
            "authors": [
                {
                    "name": "Fabien Potencier",
                    "email": "fabien@symfony.com"
                },
                {
                    "name": "Symfony Community",
                    "homepage": "https://symfony.com/contributors"
                }
            ],
            "description": "Symfony Console Component",
            "homepage": "https://symfony.com",
<<<<<<< HEAD
            "time": "2018-02-26T15:55:47+00:00"
        },
        {
            "name": "symfony/event-dispatcher",
            "version": "v4.0.6",
            "source": {
                "type": "git",
                "url": "https://github.com/symfony/event-dispatcher.git",
                "reference": "85eaf6a8ec915487abac52e133efc4a268204428"
            },
            "dist": {
                "type": "zip",
                "url": "https://api.github.com/repos/symfony/event-dispatcher/zipball/85eaf6a8ec915487abac52e133efc4a268204428",
                "reference": "85eaf6a8ec915487abac52e133efc4a268204428",
=======
            "time": "2018-02-26T15:33:21+00:00"
        },
        {
            "name": "symfony/debug",
            "version": "v3.0.9",
            "source": {
                "type": "git",
                "url": "https://github.com/symfony/debug.git",
                "reference": "697c527acd9ea1b2d3efac34d9806bf255278b0a"
            },
            "dist": {
                "type": "zip",
                "url": "https://api.github.com/repos/symfony/debug/zipball/697c527acd9ea1b2d3efac34d9806bf255278b0a",
                "reference": "697c527acd9ea1b2d3efac34d9806bf255278b0a",
                "shasum": ""
            },
            "require": {
                "php": ">=5.5.9",
                "psr/log": "~1.0"
            },
            "conflict": {
                "symfony/http-kernel": ">=2.3,<2.3.24|~2.4.0|>=2.5,<2.5.9|>=2.6,<2.6.2"
            },
            "require-dev": {
                "symfony/class-loader": "~2.8|~3.0",
                "symfony/http-kernel": "~2.8|~3.0"
            },
            "type": "library",
            "extra": {
                "branch-alias": {
                    "dev-master": "3.0-dev"
                }
            },
            "autoload": {
                "psr-4": {
                    "Symfony\\Component\\Debug\\": ""
                },
                "exclude-from-classmap": [
                    "/Tests/"
                ]
            },
            "notification-url": "https://packagist.org/downloads/",
            "license": [
                "MIT"
            ],
            "authors": [
                {
                    "name": "Fabien Potencier",
                    "email": "fabien@symfony.com"
                },
                {
                    "name": "Symfony Community",
                    "homepage": "https://symfony.com/contributors"
                }
            ],
            "description": "Symfony Debug Component",
            "homepage": "https://symfony.com",
            "time": "2016-07-30T07:22:48+00:00"
        },
        {
            "name": "symfony/event-dispatcher",
            "version": "v2.8.36",
            "source": {
                "type": "git",
                "url": "https://github.com/symfony/event-dispatcher.git",
                "reference": "f5d2d7dcc33b89e20c2696ea9afcbddf6540081c"
            },
            "dist": {
                "type": "zip",
                "url": "https://api.github.com/repos/symfony/event-dispatcher/zipball/f5d2d7dcc33b89e20c2696ea9afcbddf6540081c",
                "reference": "f5d2d7dcc33b89e20c2696ea9afcbddf6540081c",
>>>>>>> 1155b291
                "shasum": ""
            },
            "require": {
                "php": "^7.1.3"
            },
            "conflict": {
                "symfony/dependency-injection": "<3.4"
            },
            "require-dev": {
                "psr/log": "~1.0",
                "symfony/config": "~3.4|~4.0",
                "symfony/dependency-injection": "~3.4|~4.0",
                "symfony/expression-language": "~3.4|~4.0",
                "symfony/stopwatch": "~3.4|~4.0"
            },
            "suggest": {
                "symfony/dependency-injection": "",
                "symfony/http-kernel": ""
            },
            "type": "library",
            "extra": {
                "branch-alias": {
                    "dev-master": "4.0-dev"
                }
            },
            "autoload": {
                "psr-4": {
                    "Symfony\\Component\\EventDispatcher\\": ""
                },
                "exclude-from-classmap": [
                    "/Tests/"
                ]
            },
            "notification-url": "https://packagist.org/downloads/",
            "license": [
                "MIT"
            ],
            "authors": [
                {
                    "name": "Fabien Potencier",
                    "email": "fabien@symfony.com"
                },
                {
                    "name": "Symfony Community",
                    "homepage": "https://symfony.com/contributors"
                }
            ],
            "description": "Symfony EventDispatcher Component",
            "homepage": "https://symfony.com",
<<<<<<< HEAD
            "time": "2018-02-14T14:11:10+00:00"
        },
        {
            "name": "symfony/filesystem",
            "version": "v4.0.6",
            "source": {
                "type": "git",
                "url": "https://github.com/symfony/filesystem.git",
                "reference": "5d2d655b2c72fc4d9bf7e9bf14f72a447b940f21"
            },
            "dist": {
                "type": "zip",
                "url": "https://api.github.com/repos/symfony/filesystem/zipball/5d2d655b2c72fc4d9bf7e9bf14f72a447b940f21",
                "reference": "5d2d655b2c72fc4d9bf7e9bf14f72a447b940f21",
=======
            "time": "2018-02-11T16:53:59+00:00"
        },
        {
            "name": "symfony/filesystem",
            "version": "v3.4.6",
            "source": {
                "type": "git",
                "url": "https://github.com/symfony/filesystem.git",
                "reference": "253a4490b528597aa14d2bf5aeded6f5e5e4a541"
            },
            "dist": {
                "type": "zip",
                "url": "https://api.github.com/repos/symfony/filesystem/zipball/253a4490b528597aa14d2bf5aeded6f5e5e4a541",
                "reference": "253a4490b528597aa14d2bf5aeded6f5e5e4a541",
>>>>>>> 1155b291
                "shasum": ""
            },
            "require": {
                "php": "^7.1.3"
            },
            "type": "library",
            "extra": {
                "branch-alias": {
                    "dev-master": "4.0-dev"
                }
            },
            "autoload": {
                "psr-4": {
                    "Symfony\\Component\\Filesystem\\": ""
                },
                "exclude-from-classmap": [
                    "/Tests/"
                ]
            },
            "notification-url": "https://packagist.org/downloads/",
            "license": [
                "MIT"
            ],
            "authors": [
                {
                    "name": "Fabien Potencier",
                    "email": "fabien@symfony.com"
                },
                {
                    "name": "Symfony Community",
                    "homepage": "https://symfony.com/contributors"
                }
            ],
            "description": "Symfony Filesystem Component",
            "homepage": "https://symfony.com",
<<<<<<< HEAD
            "time": "2018-02-22T10:50:29+00:00"
        },
        {
            "name": "symfony/finder",
            "version": "v4.0.6",
            "source": {
                "type": "git",
                "url": "https://github.com/symfony/finder.git",
                "reference": "44a796d2ecc2a16a5fc8f2956a34ee617934d55f"
            },
            "dist": {
                "type": "zip",
                "url": "https://api.github.com/repos/symfony/finder/zipball/44a796d2ecc2a16a5fc8f2956a34ee617934d55f",
                "reference": "44a796d2ecc2a16a5fc8f2956a34ee617934d55f",
=======
            "time": "2018-02-22T10:48:49+00:00"
        },
        {
            "name": "symfony/finder",
            "version": "v3.4.6",
            "source": {
                "type": "git",
                "url": "https://github.com/symfony/finder.git",
                "reference": "a479817ce0a9e4adfd7d39c6407c95d97c254625"
            },
            "dist": {
                "type": "zip",
                "url": "https://api.github.com/repos/symfony/finder/zipball/a479817ce0a9e4adfd7d39c6407c95d97c254625",
                "reference": "a479817ce0a9e4adfd7d39c6407c95d97c254625",
>>>>>>> 1155b291
                "shasum": ""
            },
            "require": {
                "php": "^7.1.3"
            },
            "type": "library",
            "extra": {
                "branch-alias": {
                    "dev-master": "4.0-dev"
                }
            },
            "autoload": {
                "psr-4": {
                    "Symfony\\Component\\Finder\\": ""
                },
                "exclude-from-classmap": [
                    "/Tests/"
                ]
            },
            "notification-url": "https://packagist.org/downloads/",
            "license": [
                "MIT"
            ],
            "authors": [
                {
                    "name": "Fabien Potencier",
                    "email": "fabien@symfony.com"
                },
                {
                    "name": "Symfony Community",
                    "homepage": "https://symfony.com/contributors"
                }
            ],
            "description": "Symfony Finder Component",
            "homepage": "https://symfony.com",
<<<<<<< HEAD
            "time": "2018-03-05T18:28:26+00:00"
=======
            "time": "2018-03-05T18:28:11+00:00"
>>>>>>> 1155b291
        },
        {
            "name": "symfony/polyfill-mbstring",
            "version": "v1.7.0",
            "source": {
                "type": "git",
                "url": "https://github.com/symfony/polyfill-mbstring.git",
                "reference": "78be803ce01e55d3491c1397cf1c64beb9c1b63b"
            },
            "dist": {
                "type": "zip",
                "url": "https://api.github.com/repos/symfony/polyfill-mbstring/zipball/78be803ce01e55d3491c1397cf1c64beb9c1b63b",
                "reference": "78be803ce01e55d3491c1397cf1c64beb9c1b63b",
                "shasum": ""
            },
            "require": {
                "php": ">=5.3.3"
            },
            "suggest": {
                "ext-mbstring": "For best performance"
            },
            "type": "library",
            "extra": {
                "branch-alias": {
                    "dev-master": "1.7-dev"
                }
            },
            "autoload": {
                "psr-4": {
                    "Symfony\\Polyfill\\Mbstring\\": ""
                },
                "files": [
                    "bootstrap.php"
                ]
            },
            "notification-url": "https://packagist.org/downloads/",
            "license": [
                "MIT"
            ],
            "authors": [
                {
                    "name": "Nicolas Grekas",
                    "email": "p@tchwork.com"
                },
                {
                    "name": "Symfony Community",
                    "homepage": "https://symfony.com/contributors"
                }
            ],
            "description": "Symfony polyfill for the Mbstring extension",
            "homepage": "https://symfony.com",
            "keywords": [
                "compatibility",
                "mbstring",
                "polyfill",
                "portable",
                "shim"
            ],
            "time": "2018-01-30T19:27:44+00:00"
        },
        {
            "name": "symfony/process",
<<<<<<< HEAD
            "version": "v4.0.6",
            "source": {
                "type": "git",
                "url": "https://github.com/symfony/process.git",
                "reference": "6ed08502a7c9559da8e60ea343bdbd19c3350b3e"
            },
            "dist": {
                "type": "zip",
                "url": "https://api.github.com/repos/symfony/process/zipball/6ed08502a7c9559da8e60ea343bdbd19c3350b3e",
                "reference": "6ed08502a7c9559da8e60ea343bdbd19c3350b3e",
=======
            "version": "v2.8.36",
            "source": {
                "type": "git",
                "url": "https://github.com/symfony/process.git",
                "reference": "756f614c5061729ea245ac6717231f7e3bfb74f9"
            },
            "dist": {
                "type": "zip",
                "url": "https://api.github.com/repos/symfony/process/zipball/756f614c5061729ea245ac6717231f7e3bfb74f9",
                "reference": "756f614c5061729ea245ac6717231f7e3bfb74f9",
>>>>>>> 1155b291
                "shasum": ""
            },
            "require": {
                "php": "^7.1.3"
            },
            "type": "library",
            "extra": {
                "branch-alias": {
                    "dev-master": "4.0-dev"
                }
            },
            "autoload": {
                "psr-4": {
                    "Symfony\\Component\\Process\\": ""
                },
                "exclude-from-classmap": [
                    "/Tests/"
                ]
            },
            "notification-url": "https://packagist.org/downloads/",
            "license": [
                "MIT"
            ],
            "authors": [
                {
                    "name": "Fabien Potencier",
                    "email": "fabien@symfony.com"
                },
                {
                    "name": "Symfony Community",
                    "homepage": "https://symfony.com/contributors"
                }
            ],
            "description": "Symfony Process Component",
            "homepage": "https://symfony.com",
<<<<<<< HEAD
            "time": "2018-02-19T12:18:43+00:00"
=======
            "time": "2018-02-12T17:44:58+00:00"
>>>>>>> 1155b291
        },
        {
            "name": "tedivm/jshrink",
            "version": "v1.3.0",
            "source": {
                "type": "git",
                "url": "https://github.com/tedious/JShrink.git",
                "reference": "68ce379b213741e86f02bf6053b0d26b9f833448"
            },
            "dist": {
                "type": "zip",
                "url": "https://api.github.com/repos/tedious/JShrink/zipball/68ce379b213741e86f02bf6053b0d26b9f833448",
                "reference": "68ce379b213741e86f02bf6053b0d26b9f833448",
                "shasum": ""
            },
            "require": {
                "php": "^5.6|^7.0"
            },
            "require-dev": {
                "friendsofphp/php-cs-fixer": "^2.8",
                "php-coveralls/php-coveralls": "^1.1.0",
                "phpunit/phpunit": "^6"
            },
            "type": "library",
            "autoload": {
                "psr-0": {
                    "JShrink": "src/"
                }
            },
            "notification-url": "https://packagist.org/downloads/",
            "license": [
                "BSD-3-Clause"
            ],
            "authors": [
                {
                    "name": "Robert Hafner",
                    "email": "tedivm@tedivm.com"
                }
            ],
            "description": "Javascript Minifier built in PHP",
            "homepage": "http://github.com/tedious/JShrink",
            "keywords": [
                "javascript",
                "minifier"
            ],
            "time": "2017-12-08T00:59:56+00:00"
        },
        {
            "name": "tubalmartin/cssmin",
            "version": "v4.1.1",
            "source": {
                "type": "git",
                "url": "https://github.com/tubalmartin/YUI-CSS-compressor-PHP-port.git",
                "reference": "3cbf557f4079d83a06f9c3ff9b957c022d7805cf"
            },
            "dist": {
                "type": "zip",
                "url": "https://api.github.com/repos/tubalmartin/YUI-CSS-compressor-PHP-port/zipball/3cbf557f4079d83a06f9c3ff9b957c022d7805cf",
                "reference": "3cbf557f4079d83a06f9c3ff9b957c022d7805cf",
                "shasum": ""
            },
            "require": {
                "ext-pcre": "*",
                "php": ">=5.3.2"
            },
            "require-dev": {
                "cogpowered/finediff": "0.3.*",
                "phpunit/phpunit": "4.8.*"
            },
            "bin": [
                "cssmin"
            ],
            "type": "library",
            "autoload": {
                "psr-4": {
                    "tubalmartin\\CssMin\\": "src"
                }
            },
            "notification-url": "https://packagist.org/downloads/",
            "license": [
                "BSD-3-Clause"
            ],
            "authors": [
                {
                    "name": "Túbal Martín",
                    "homepage": "http://tubalmartin.me/"
                }
            ],
            "description": "A PHP port of the YUI CSS compressor",
            "homepage": "https://github.com/tubalmartin/YUI-CSS-compressor-PHP-port",
            "keywords": [
                "compress",
                "compressor",
                "css",
                "cssmin",
                "minify",
                "yui"
            ],
            "time": "2018-01-15T15:26:51+00:00"
        },
        {
            "name": "webonyx/graphql-php",
            "version": "v0.11.5",
            "source": {
                "type": "git",
                "url": "https://github.com/webonyx/graphql-php.git",
                "reference": "b97cad0f4a50131c85d9224e8e36ebbcf1c6b425"
            },
            "dist": {
                "type": "zip",
                "url": "https://api.github.com/repos/webonyx/graphql-php/zipball/b97cad0f4a50131c85d9224e8e36ebbcf1c6b425",
                "reference": "b97cad0f4a50131c85d9224e8e36ebbcf1c6b425",
                "shasum": ""
            },
            "require": {
                "ext-mbstring": "*",
                "php": ">=5.5,<8.0-DEV"
            },
            "require-dev": {
                "phpunit/phpunit": "^4.8",
                "psr/http-message": "^1.0"
            },
            "suggest": {
                "psr/http-message": "To use standard GraphQL server",
                "react/promise": "To leverage async resolving on React PHP platform"
            },
            "type": "library",
            "autoload": {
                "files": [
                    "src/deprecated.php"
                ],
                "psr-4": {
                    "GraphQL\\": "src/"
                }
            },
            "notification-url": "https://packagist.org/downloads/",
            "license": [
                "BSD"
            ],
            "description": "A PHP port of GraphQL reference implementation",
            "homepage": "https://github.com/webonyx/graphql-php",
            "keywords": [
                "api",
                "graphql"
            ],
            "time": "2017-12-12T09:03:21+00:00"
        },
        {
            "name": "zendframework/zend-captcha",
            "version": "2.7.1",
            "source": {
                "type": "git",
                "url": "https://github.com/zendframework/zend-captcha.git",
                "reference": "2d56293a5ae3e45e7c8ee7030aa8b305768d8014"
            },
            "dist": {
                "type": "zip",
                "url": "https://api.github.com/repos/zendframework/zend-captcha/zipball/2d56293a5ae3e45e7c8ee7030aa8b305768d8014",
                "reference": "2d56293a5ae3e45e7c8ee7030aa8b305768d8014",
                "shasum": ""
            },
            "require": {
                "php": "^5.6 || ^7.0",
                "zendframework/zend-math": "^2.6 || ^3.0",
                "zendframework/zend-stdlib": "^2.7 || ^3.0"
            },
            "require-dev": {
                "phpunit/phpunit": "~4.8",
                "zendframework/zend-coding-standard": "~1.0.0",
                "zendframework/zend-session": "^2.6",
                "zendframework/zend-text": "^2.6",
                "zendframework/zend-validator": "^2.6",
                "zendframework/zendservice-recaptcha": "^3.0"
            },
            "suggest": {
                "zendframework/zend-i18n-resources": "Translations of captcha messages",
                "zendframework/zend-session": "Zend\\Session component",
                "zendframework/zend-text": "Zend\\Text component",
                "zendframework/zend-validator": "Zend\\Validator component",
                "zendframework/zendservice-recaptcha": "ZendService\\ReCaptcha component"
            },
            "type": "library",
            "extra": {
                "branch-alias": {
                    "dev-master": "2.7-dev",
                    "dev-develop": "2.8-dev"
                }
            },
            "autoload": {
                "psr-4": {
                    "Zend\\Captcha\\": "src/"
                }
            },
            "notification-url": "https://packagist.org/downloads/",
            "license": [
                "BSD-3-Clause"
            ],
            "homepage": "https://github.com/zendframework/zend-captcha",
            "keywords": [
                "captcha",
                "zf2"
            ],
            "time": "2017-02-23T08:09:44+00:00"
        },
        {
            "name": "zendframework/zend-code",
            "version": "3.1.0",
            "source": {
                "type": "git",
                "url": "https://github.com/zendframework/zend-code.git",
                "reference": "2899c17f83a7207f2d7f53ec2f421204d3beea27"
            },
            "dist": {
                "type": "zip",
                "url": "https://api.github.com/repos/zendframework/zend-code/zipball/2899c17f83a7207f2d7f53ec2f421204d3beea27",
                "reference": "2899c17f83a7207f2d7f53ec2f421204d3beea27",
                "shasum": ""
            },
            "require": {
                "php": "^5.6 || 7.0.0 - 7.0.4 || ^7.0.6",
                "zendframework/zend-eventmanager": "^2.6 || ^3.0"
            },
            "require-dev": {
                "doctrine/annotations": "~1.0",
                "ext-phar": "*",
                "phpunit/phpunit": "^4.8.21",
                "squizlabs/php_codesniffer": "^2.5",
                "zendframework/zend-stdlib": "^2.7 || ^3.0"
            },
            "suggest": {
                "doctrine/annotations": "Doctrine\\Common\\Annotations >=1.0 for annotation features",
                "zendframework/zend-stdlib": "Zend\\Stdlib component"
            },
            "type": "library",
            "extra": {
                "branch-alias": {
                    "dev-master": "3.1-dev",
                    "dev-develop": "3.2-dev"
                }
            },
            "autoload": {
                "psr-4": {
                    "Zend\\Code\\": "src/"
                }
            },
            "notification-url": "https://packagist.org/downloads/",
            "license": [
                "BSD-3-Clause"
            ],
            "description": "provides facilities to generate arbitrary code using an object oriented interface",
            "homepage": "https://github.com/zendframework/zend-code",
            "keywords": [
                "code",
                "zf2"
            ],
            "time": "2016-10-24T13:23:32+00:00"
        },
        {
            "name": "zendframework/zend-config",
            "version": "2.6.0",
            "source": {
                "type": "git",
                "url": "https://github.com/zendframework/zend-config.git",
                "reference": "2920e877a9f6dca9fa8f6bd3b1ffc2e19bb1e30d"
            },
            "dist": {
                "type": "zip",
                "url": "https://api.github.com/repos/zendframework/zend-config/zipball/2920e877a9f6dca9fa8f6bd3b1ffc2e19bb1e30d",
                "reference": "2920e877a9f6dca9fa8f6bd3b1ffc2e19bb1e30d",
                "shasum": ""
            },
            "require": {
                "php": "^5.5 || ^7.0",
                "zendframework/zend-stdlib": "^2.7 || ^3.0"
            },
            "require-dev": {
                "fabpot/php-cs-fixer": "1.7.*",
                "phpunit/phpunit": "~4.0",
                "zendframework/zend-filter": "^2.6",
                "zendframework/zend-i18n": "^2.5",
                "zendframework/zend-json": "^2.6.1",
                "zendframework/zend-servicemanager": "^2.7.5 || ^3.0.3"
            },
            "suggest": {
                "zendframework/zend-filter": "Zend\\Filter component",
                "zendframework/zend-i18n": "Zend\\I18n component",
                "zendframework/zend-json": "Zend\\Json to use the Json reader or writer classes",
                "zendframework/zend-servicemanager": "Zend\\ServiceManager for use with the Config Factory to retrieve reader and writer instances"
            },
            "type": "library",
            "extra": {
                "branch-alias": {
                    "dev-master": "2.6-dev",
                    "dev-develop": "2.7-dev"
                }
            },
            "autoload": {
                "psr-4": {
                    "Zend\\Config\\": "src/"
                }
            },
            "notification-url": "https://packagist.org/downloads/",
            "license": [
                "BSD-3-Clause"
            ],
            "description": "provides a nested object property based user interface for accessing this configuration data within application code",
            "homepage": "https://github.com/zendframework/zend-config",
            "keywords": [
                "config",
                "zf2"
            ],
            "time": "2016-02-04T23:01:10+00:00"
        },
        {
            "name": "zendframework/zend-console",
            "version": "2.7.0",
            "source": {
                "type": "git",
                "url": "https://github.com/zendframework/zend-console.git",
                "reference": "e8aa08da83de3d265256c40ba45cd649115f0e18"
            },
            "dist": {
                "type": "zip",
                "url": "https://api.github.com/repos/zendframework/zend-console/zipball/e8aa08da83de3d265256c40ba45cd649115f0e18",
                "reference": "e8aa08da83de3d265256c40ba45cd649115f0e18",
                "shasum": ""
            },
            "require": {
                "php": "^5.6 || ^7.0",
                "zendframework/zend-stdlib": "^2.7.7 || ^3.1"
            },
            "require-dev": {
                "phpunit/phpunit": "^5.7.23 || ^6.4.3",
                "zendframework/zend-coding-standard": "~1.0.0",
                "zendframework/zend-filter": "^2.7.2",
                "zendframework/zend-json": "^2.6 || ^3.0",
                "zendframework/zend-validator": "^2.10.1"
            },
            "suggest": {
                "zendframework/zend-filter": "To support DefaultRouteMatcher usage",
                "zendframework/zend-validator": "To support DefaultRouteMatcher usage"
            },
            "type": "library",
            "extra": {
                "branch-alias": {
                    "dev-master": "2.7.x-dev",
                    "dev-develop": "2.8.x-dev"
                }
            },
            "autoload": {
                "psr-4": {
                    "Zend\\Console\\": "src/"
                }
            },
            "notification-url": "https://packagist.org/downloads/",
            "license": [
                "BSD-3-Clause"
            ],
            "description": "Build console applications using getopt syntax or routing, complete with prompts",
            "keywords": [
                "ZendFramework",
                "console",
                "zf"
            ],
            "time": "2018-01-25T19:08:04+00:00"
        },
        {
            "name": "zendframework/zend-crypt",
            "version": "2.6.0",
            "source": {
                "type": "git",
                "url": "https://github.com/zendframework/zend-crypt.git",
                "reference": "1b2f5600bf6262904167116fa67b58ab1457036d"
            },
            "dist": {
                "type": "zip",
                "url": "https://api.github.com/repos/zendframework/zend-crypt/zipball/1b2f5600bf6262904167116fa67b58ab1457036d",
                "reference": "1b2f5600bf6262904167116fa67b58ab1457036d",
                "shasum": ""
            },
            "require": {
                "container-interop/container-interop": "~1.0",
                "php": "^5.5 || ^7.0",
                "zendframework/zend-math": "^2.6",
                "zendframework/zend-stdlib": "^2.7 || ^3.0"
            },
            "require-dev": {
                "fabpot/php-cs-fixer": "1.7.*",
                "phpunit/phpunit": "~4.0"
            },
            "suggest": {
                "ext-mcrypt": "Required for most features of Zend\\Crypt"
            },
            "type": "library",
            "extra": {
                "branch-alias": {
                    "dev-master": "2.6-dev",
                    "dev-develop": "2.7-dev"
                }
            },
            "autoload": {
                "psr-4": {
                    "Zend\\Crypt\\": "src/"
                }
            },
            "notification-url": "https://packagist.org/downloads/",
            "license": [
                "BSD-3-Clause"
            ],
            "homepage": "https://github.com/zendframework/zend-crypt",
            "keywords": [
                "crypt",
                "zf2"
            ],
            "time": "2016-02-03T23:46:30+00:00"
        },
        {
            "name": "zendframework/zend-db",
            "version": "2.9.2",
            "source": {
                "type": "git",
                "url": "https://github.com/zendframework/zend-db.git",
                "reference": "1651abb1b33fc8fbd2d78ff9e2abb526cc2cf666"
            },
            "dist": {
                "type": "zip",
                "url": "https://api.github.com/repos/zendframework/zend-db/zipball/1651abb1b33fc8fbd2d78ff9e2abb526cc2cf666",
                "reference": "1651abb1b33fc8fbd2d78ff9e2abb526cc2cf666",
                "shasum": ""
            },
            "require": {
                "php": "^5.6 || ^7.0",
                "zendframework/zend-stdlib": "^2.7 || ^3.0"
            },
            "require-dev": {
                "phpunit/phpunit": "^5.7.25 || ^6.4.4",
                "zendframework/zend-coding-standard": "~1.0.0",
                "zendframework/zend-eventmanager": "^2.6.2 || ^3.0",
                "zendframework/zend-hydrator": "^1.1 || ^2.1",
                "zendframework/zend-servicemanager": "^2.7.5 || ^3.0.3"
            },
            "suggest": {
                "zendframework/zend-eventmanager": "Zend\\EventManager component",
                "zendframework/zend-hydrator": "Zend\\Hydrator component for using HydratingResultSets",
                "zendframework/zend-servicemanager": "Zend\\ServiceManager component"
            },
            "type": "library",
            "extra": {
                "branch-alias": {
                    "dev-master": "2.9-dev",
                    "dev-develop": "2.10-dev"
                },
                "zf": {
                    "component": "Zend\\Db",
                    "config-provider": "Zend\\Db\\ConfigProvider"
                }
            },
            "autoload": {
                "psr-4": {
                    "Zend\\Db\\": "src/"
                }
            },
            "notification-url": "https://packagist.org/downloads/",
            "license": [
                "BSD-3-Clause"
            ],
            "description": "Database abstraction layer, SQL abstraction, result set abstraction, and RowDataGateway and TableDataGateway implementations",
            "keywords": [
                "ZendFramework",
                "db",
                "zf"
            ],
            "time": "2017-12-11T14:57:52+00:00"
        },
        {
            "name": "zendframework/zend-di",
            "version": "2.6.1",
            "source": {
                "type": "git",
                "url": "https://github.com/zendframework/zend-di.git",
                "reference": "1fd1ba85660b5a2718741b38639dc7c4c3194b37"
            },
            "dist": {
                "type": "zip",
                "url": "https://api.github.com/repos/zendframework/zend-di/zipball/1fd1ba85660b5a2718741b38639dc7c4c3194b37",
                "reference": "1fd1ba85660b5a2718741b38639dc7c4c3194b37",
                "shasum": ""
            },
            "require": {
                "container-interop/container-interop": "^1.1",
                "php": "^5.5 || ^7.0",
                "zendframework/zend-code": "^2.6 || ^3.0",
                "zendframework/zend-stdlib": "^2.7 || ^3.0"
            },
            "require-dev": {
                "fabpot/php-cs-fixer": "1.7.*",
                "phpunit/phpunit": "~4.0"
            },
            "type": "library",
            "extra": {
                "branch-alias": {
                    "dev-master": "2.6-dev",
                    "dev-develop": "2.7-dev"
                }
            },
            "autoload": {
                "psr-4": {
                    "Zend\\Di\\": "src/"
                }
            },
            "notification-url": "https://packagist.org/downloads/",
            "license": [
                "BSD-3-Clause"
            ],
            "homepage": "https://github.com/zendframework/zend-di",
            "keywords": [
                "di",
                "zf2"
            ],
            "time": "2016-04-25T20:58:11+00:00"
        },
        {
            "name": "zendframework/zend-diactoros",
            "version": "1.7.1",
            "source": {
                "type": "git",
                "url": "https://github.com/zendframework/zend-diactoros.git",
                "reference": "bf26aff803a11c5cc8eb7c4878a702c403ec67f1"
            },
            "dist": {
                "type": "zip",
                "url": "https://api.github.com/repos/zendframework/zend-diactoros/zipball/bf26aff803a11c5cc8eb7c4878a702c403ec67f1",
                "reference": "bf26aff803a11c5cc8eb7c4878a702c403ec67f1",
                "shasum": ""
            },
            "require": {
                "php": "^5.6 || ^7.0",
                "psr/http-message": "^1.0"
            },
            "provide": {
                "psr/http-message-implementation": "1.0"
            },
            "require-dev": {
                "ext-dom": "*",
                "ext-libxml": "*",
                "phpunit/phpunit": "^5.7.16 || ^6.0.8",
                "zendframework/zend-coding-standard": "~1.0"
            },
            "type": "library",
            "extra": {
                "branch-alias": {
                    "dev-master": "1.7.x-dev",
                    "dev-develop": "1.8.x-dev"
                }
            },
            "autoload": {
                "psr-4": {
                    "Zend\\Diactoros\\": "src/"
                }
            },
            "notification-url": "https://packagist.org/downloads/",
            "license": [
                "BSD-2-Clause"
            ],
            "description": "PSR HTTP Message implementations",
            "homepage": "https://github.com/zendframework/zend-diactoros",
            "keywords": [
                "http",
                "psr",
                "psr-7"
            ],
            "time": "2018-02-26T15:44:50+00:00"
        },
        {
            "name": "zendframework/zend-escaper",
            "version": "2.5.2",
            "source": {
                "type": "git",
                "url": "https://github.com/zendframework/zend-escaper.git",
                "reference": "2dcd14b61a72d8b8e27d579c6344e12c26141d4e"
            },
            "dist": {
                "type": "zip",
                "url": "https://api.github.com/repos/zendframework/zend-escaper/zipball/2dcd14b61a72d8b8e27d579c6344e12c26141d4e",
                "reference": "2dcd14b61a72d8b8e27d579c6344e12c26141d4e",
                "shasum": ""
            },
            "require": {
                "php": ">=5.5"
            },
            "require-dev": {
                "fabpot/php-cs-fixer": "1.7.*",
                "phpunit/phpunit": "~4.0"
            },
            "type": "library",
            "extra": {
                "branch-alias": {
                    "dev-master": "2.5-dev",
                    "dev-develop": "2.6-dev"
                }
            },
            "autoload": {
                "psr-4": {
                    "Zend\\Escaper\\": "src/"
                }
            },
            "notification-url": "https://packagist.org/downloads/",
            "license": [
                "BSD-3-Clause"
            ],
            "homepage": "https://github.com/zendframework/zend-escaper",
            "keywords": [
                "escaper",
                "zf2"
            ],
            "time": "2016-06-30T19:48:38+00:00"
        },
        {
            "name": "zendframework/zend-eventmanager",
            "version": "2.6.4",
            "source": {
                "type": "git",
                "url": "https://github.com/zendframework/zend-eventmanager.git",
                "reference": "d238c443220dce4b6396579c8ab2200ec25f9108"
            },
            "dist": {
                "type": "zip",
                "url": "https://api.github.com/repos/zendframework/zend-eventmanager/zipball/d238c443220dce4b6396579c8ab2200ec25f9108",
                "reference": "d238c443220dce4b6396579c8ab2200ec25f9108",
                "shasum": ""
            },
            "require": {
                "php": "^5.5 || ^7.0",
                "zendframework/zend-stdlib": "^2.7"
            },
            "require-dev": {
                "athletic/athletic": "dev-master",
                "fabpot/php-cs-fixer": "1.7.*",
                "phpunit/phpunit": "~4.0"
            },
            "type": "library",
            "extra": {
                "branch-alias": {
                    "dev-release-2.6": "2.6-dev",
                    "dev-master": "3.0-dev",
                    "dev-develop": "3.1-dev"
                }
            },
            "autoload": {
                "psr-4": {
                    "Zend\\EventManager\\": "src/"
                }
            },
            "notification-url": "https://packagist.org/downloads/",
            "license": [
                "BSD-3-Clause"
            ],
            "homepage": "https://github.com/zendframework/zend-eventmanager",
            "keywords": [
                "eventmanager",
                "zf2"
            ],
            "time": "2017-12-12T17:48:56+00:00"
        },
        {
            "name": "zendframework/zend-feed",
            "version": "2.9.0",
            "source": {
                "type": "git",
                "url": "https://github.com/zendframework/zend-feed.git",
                "reference": "abe88686124d492e0a2a84656f15e5482bfbe030"
            },
            "dist": {
                "type": "zip",
                "url": "https://api.github.com/repos/zendframework/zend-feed/zipball/abe88686124d492e0a2a84656f15e5482bfbe030",
                "reference": "abe88686124d492e0a2a84656f15e5482bfbe030",
                "shasum": ""
            },
            "require": {
                "php": "^5.6 || ^7.0",
                "zendframework/zend-escaper": "^2.5.2",
                "zendframework/zend-stdlib": "^2.7.7 || ^3.1"
            },
            "require-dev": {
                "phpunit/phpunit": "^5.7.23 || ^6.4.3",
                "psr/http-message": "^1.0.1",
                "zendframework/zend-cache": "^2.7.2",
                "zendframework/zend-coding-standard": "~1.0.0",
                "zendframework/zend-db": "^2.8.2",
                "zendframework/zend-http": "^2.7",
                "zendframework/zend-servicemanager": "^2.7.8 || ^3.3",
                "zendframework/zend-validator": "^2.10.1"
            },
            "suggest": {
                "psr/http-message": "PSR-7 ^1.0.1, if you wish to use Zend\\Feed\\Reader\\Http\\Psr7ResponseDecorator",
                "zendframework/zend-cache": "Zend\\Cache component, for optionally caching feeds between requests",
                "zendframework/zend-db": "Zend\\Db component, for use with PubSubHubbub",
                "zendframework/zend-http": "Zend\\Http for PubSubHubbub, and optionally for use with Zend\\Feed\\Reader",
                "zendframework/zend-servicemanager": "Zend\\ServiceManager component, for easily extending ExtensionManager implementations",
                "zendframework/zend-validator": "Zend\\Validator component, for validating email addresses used in Atom feeds and entries when using the Writer subcomponent"
            },
            "type": "library",
            "extra": {
                "branch-alias": {
                    "dev-master": "2.9-dev",
                    "dev-develop": "2.10-dev"
                }
            },
            "autoload": {
                "psr-4": {
                    "Zend\\Feed\\": "src/"
                }
            },
            "notification-url": "https://packagist.org/downloads/",
            "license": [
                "BSD-3-Clause"
            ],
            "description": "provides functionality for consuming RSS and Atom feeds",
            "keywords": [
                "ZendFramework",
                "feed",
                "zf"
            ],
            "time": "2017-12-04T17:59:38+00:00"
        },
        {
            "name": "zendframework/zend-filter",
            "version": "2.7.2",
            "source": {
                "type": "git",
                "url": "https://github.com/zendframework/zend-filter.git",
                "reference": "b8d0ff872f126631bf63a932e33aa2d22d467175"
            },
            "dist": {
                "type": "zip",
                "url": "https://api.github.com/repos/zendframework/zend-filter/zipball/b8d0ff872f126631bf63a932e33aa2d22d467175",
                "reference": "b8d0ff872f126631bf63a932e33aa2d22d467175",
                "shasum": ""
            },
            "require": {
                "php": "^5.5 || ^7.0",
                "zendframework/zend-stdlib": "^2.7 || ^3.0"
            },
            "require-dev": {
                "pear/archive_tar": "^1.4",
                "phpunit/phpunit": "^6.0.10 || ^5.7.17",
                "zendframework/zend-coding-standard": "~1.0.0",
                "zendframework/zend-crypt": "^2.6 || ^3.0",
                "zendframework/zend-servicemanager": "^2.7.5 || ^3.0.3",
                "zendframework/zend-uri": "^2.5"
            },
            "suggest": {
                "zendframework/zend-crypt": "Zend\\Crypt component, for encryption filters",
                "zendframework/zend-i18n": "Zend\\I18n component for filters depending on i18n functionality",
                "zendframework/zend-servicemanager": "Zend\\ServiceManager component, for using the filter chain functionality",
                "zendframework/zend-uri": "Zend\\Uri component, for the UriNormalize filter"
            },
            "type": "library",
            "extra": {
                "branch-alias": {
                    "dev-master": "2.7-dev",
                    "dev-develop": "2.8-dev"
                },
                "zf": {
                    "component": "Zend\\Filter",
                    "config-provider": "Zend\\Filter\\ConfigProvider"
                }
            },
            "autoload": {
                "psr-4": {
                    "Zend\\Filter\\": "src/"
                }
            },
            "notification-url": "https://packagist.org/downloads/",
            "license": [
                "BSD-3-Clause"
            ],
            "description": "provides a set of commonly needed data filters",
            "homepage": "https://github.com/zendframework/zend-filter",
            "keywords": [
                "filter",
                "zf2"
            ],
            "time": "2017-05-17T20:56:17+00:00"
        },
        {
            "name": "zendframework/zend-form",
            "version": "2.11.0",
            "source": {
                "type": "git",
                "url": "https://github.com/zendframework/zend-form.git",
                "reference": "b68a9f07d93381613b68817091d0505ca94d3363"
            },
            "dist": {
                "type": "zip",
                "url": "https://api.github.com/repos/zendframework/zend-form/zipball/b68a9f07d93381613b68817091d0505ca94d3363",
                "reference": "b68a9f07d93381613b68817091d0505ca94d3363",
                "shasum": ""
            },
            "require": {
                "php": "^5.6 || ^7.0",
                "zendframework/zend-hydrator": "^1.1 || ^2.1",
                "zendframework/zend-inputfilter": "^2.8",
                "zendframework/zend-stdlib": "^2.7 || ^3.0"
            },
            "require-dev": {
                "doctrine/annotations": "~1.0",
                "phpunit/phpunit": "^5.7.23 || ^6.5.3",
                "zendframework/zend-cache": "^2.6.1",
                "zendframework/zend-captcha": "^2.7.1",
                "zendframework/zend-code": "^2.6 || ^3.0",
                "zendframework/zend-coding-standard": "~1.0.0",
                "zendframework/zend-escaper": "^2.5",
                "zendframework/zend-eventmanager": "^2.6.2 || ^3.0",
                "zendframework/zend-filter": "^2.6",
                "zendframework/zend-i18n": "^2.6",
                "zendframework/zend-servicemanager": "^2.7.5 || ^3.0.3",
                "zendframework/zend-session": "^2.8.1",
                "zendframework/zend-text": "^2.6",
                "zendframework/zend-validator": "^2.6",
                "zendframework/zend-view": "^2.6.2",
                "zendframework/zendservice-recaptcha": "^3.0.0"
            },
            "suggest": {
                "zendframework/zend-captcha": "^2.7.1, required for using CAPTCHA form elements",
                "zendframework/zend-code": "^2.6 || ^3.0, required to use zend-form annotations support",
                "zendframework/zend-eventmanager": "^2.6.2 || ^3.0, reuired for zend-form annotations support",
                "zendframework/zend-i18n": "^2.6, required when using zend-form view helpers",
                "zendframework/zend-servicemanager": "^2.7.5 || ^3.0.3, required to use the form factories or provide services",
                "zendframework/zend-view": "^2.6.2, required for using the zend-form view helpers",
                "zendframework/zendservice-recaptcha": "in order to use the ReCaptcha form element"
            },
            "type": "library",
            "extra": {
                "branch-alias": {
                    "dev-master": "2.11.x-dev",
                    "dev-develop": "2.12.x-dev"
                },
                "zf": {
                    "component": "Zend\\Form",
                    "config-provider": "Zend\\Form\\ConfigProvider"
                }
            },
            "autoload": {
                "psr-4": {
                    "Zend\\Form\\": "src/"
                },
                "files": [
                    "autoload/formElementManagerPolyfill.php"
                ]
            },
            "notification-url": "https://packagist.org/downloads/",
            "license": [
                "BSD-3-Clause"
            ],
            "description": "Validate and display simple and complex forms, casting forms to business objects and vice versa",
            "keywords": [
                "ZendFramework",
                "form",
                "zf"
            ],
            "time": "2017-12-06T21:09:08+00:00"
        },
        {
            "name": "zendframework/zend-http",
            "version": "2.7.0",
            "source": {
                "type": "git",
                "url": "https://github.com/zendframework/zend-http.git",
                "reference": "78aa510c0ea64bfb2aa234f50c4f232c9531acfa"
            },
            "dist": {
                "type": "zip",
                "url": "https://api.github.com/repos/zendframework/zend-http/zipball/78aa510c0ea64bfb2aa234f50c4f232c9531acfa",
                "reference": "78aa510c0ea64bfb2aa234f50c4f232c9531acfa",
                "shasum": ""
            },
            "require": {
                "php": "^5.6 || ^7.0",
                "zendframework/zend-loader": "^2.5.1",
                "zendframework/zend-stdlib": "^3.1 || ^2.7.7",
                "zendframework/zend-uri": "^2.5.2",
                "zendframework/zend-validator": "^2.10.1"
            },
            "require-dev": {
                "phpunit/phpunit": "^6.4.1 || ^5.7.15",
                "zendframework/zend-coding-standard": "~1.0.0",
                "zendframework/zend-config": "^3.1 || ^2.6"
            },
            "type": "library",
            "extra": {
                "branch-alias": {
                    "dev-master": "2.7-dev",
                    "dev-develop": "2.8-dev"
                }
            },
            "autoload": {
                "psr-4": {
                    "Zend\\Http\\": "src/"
                }
            },
            "notification-url": "https://packagist.org/downloads/",
            "license": [
                "BSD-3-Clause"
            ],
            "description": "provides an easy interface for performing Hyper-Text Transfer Protocol (HTTP) requests",
            "homepage": "https://github.com/zendframework/zend-http",
            "keywords": [
                "ZendFramework",
                "http",
                "http client",
                "zend",
                "zf"
            ],
            "time": "2017-10-13T12:06:24+00:00"
        },
        {
            "name": "zendframework/zend-hydrator",
            "version": "1.1.0",
            "source": {
                "type": "git",
                "url": "https://github.com/zendframework/zend-hydrator.git",
                "reference": "22652e1661a5a10b3f564cf7824a2206cf5a4a65"
            },
            "dist": {
                "type": "zip",
                "url": "https://api.github.com/repos/zendframework/zend-hydrator/zipball/22652e1661a5a10b3f564cf7824a2206cf5a4a65",
                "reference": "22652e1661a5a10b3f564cf7824a2206cf5a4a65",
                "shasum": ""
            },
            "require": {
                "php": "^5.5 || ^7.0",
                "zendframework/zend-stdlib": "^2.7 || ^3.0"
            },
            "require-dev": {
                "phpunit/phpunit": "~4.0",
                "squizlabs/php_codesniffer": "^2.0@dev",
                "zendframework/zend-eventmanager": "^2.6.2 || ^3.0",
                "zendframework/zend-filter": "^2.6",
                "zendframework/zend-inputfilter": "^2.6",
                "zendframework/zend-serializer": "^2.6.1",
                "zendframework/zend-servicemanager": "^2.7.5 || ^3.0.3"
            },
            "suggest": {
                "zendframework/zend-eventmanager": "^2.6.2 || ^3.0, to support aggregate hydrator usage",
                "zendframework/zend-filter": "^2.6, to support naming strategy hydrator usage",
                "zendframework/zend-serializer": "^2.6.1, to use the SerializableStrategy",
                "zendframework/zend-servicemanager": "^2.7.5 || ^3.0.3, to support hydrator plugin manager usage"
            },
            "type": "library",
            "extra": {
                "branch-alias": {
                    "dev-release-1.0": "1.0-dev",
                    "dev-release-1.1": "1.1-dev",
                    "dev-master": "2.0-dev",
                    "dev-develop": "2.1-dev"
                }
            },
            "autoload": {
                "psr-4": {
                    "Zend\\Hydrator\\": "src/"
                }
            },
            "notification-url": "https://packagist.org/downloads/",
            "license": [
                "BSD-3-Clause"
            ],
            "homepage": "https://github.com/zendframework/zend-hydrator",
            "keywords": [
                "hydrator",
                "zf2"
            ],
            "time": "2016-02-18T22:38:26+00:00"
        },
        {
            "name": "zendframework/zend-i18n",
            "version": "2.7.4",
            "source": {
                "type": "git",
                "url": "https://github.com/zendframework/zend-i18n.git",
                "reference": "d3431e29cc00c2a1c6704e601d4371dbf24f6a31"
            },
            "dist": {
                "type": "zip",
                "url": "https://api.github.com/repos/zendframework/zend-i18n/zipball/d3431e29cc00c2a1c6704e601d4371dbf24f6a31",
                "reference": "d3431e29cc00c2a1c6704e601d4371dbf24f6a31",
                "shasum": ""
            },
            "require": {
                "php": "^7.0 || ^5.6",
                "zendframework/zend-stdlib": "^2.7 || ^3.0"
            },
            "require-dev": {
                "phpunit/phpunit": "^6.0.8 || ^5.7.15",
                "zendframework/zend-cache": "^2.6.1",
                "zendframework/zend-coding-standard": "~1.0.0",
                "zendframework/zend-config": "^2.6",
                "zendframework/zend-eventmanager": "^2.6.2 || ^3.0",
                "zendframework/zend-filter": "^2.6.1",
                "zendframework/zend-servicemanager": "^2.7.5 || ^3.0.3",
                "zendframework/zend-validator": "^2.6",
                "zendframework/zend-view": "^2.6.3"
            },
            "suggest": {
                "ext-intl": "Required for most features of Zend\\I18n; included in default builds of PHP",
                "zendframework/zend-cache": "Zend\\Cache component",
                "zendframework/zend-config": "Zend\\Config component",
                "zendframework/zend-eventmanager": "You should install this package to use the events in the translator",
                "zendframework/zend-filter": "You should install this package to use the provided filters",
                "zendframework/zend-i18n-resources": "Translation resources",
                "zendframework/zend-servicemanager": "Zend\\ServiceManager component",
                "zendframework/zend-validator": "You should install this package to use the provided validators",
                "zendframework/zend-view": "You should install this package to use the provided view helpers"
            },
            "type": "library",
            "extra": {
                "branch-alias": {
                    "dev-master": "2.7-dev",
                    "dev-develop": "2.8-dev"
                },
                "zf": {
                    "component": "Zend\\I18n",
                    "config-provider": "Zend\\I18n\\ConfigProvider"
                }
            },
            "autoload": {
                "psr-4": {
                    "Zend\\I18n\\": "src/"
                }
            },
            "notification-url": "https://packagist.org/downloads/",
            "license": [
                "BSD-3-Clause"
            ],
            "homepage": "https://github.com/zendframework/zend-i18n",
            "keywords": [
                "i18n",
                "zf2"
            ],
            "time": "2017-05-17T17:00:12+00:00"
        },
        {
            "name": "zendframework/zend-inputfilter",
            "version": "2.8.1",
            "source": {
                "type": "git",
                "url": "https://github.com/zendframework/zend-inputfilter.git",
                "reference": "55d1430db559e9781b147e73c2c0ce6635d8efe2"
            },
            "dist": {
                "type": "zip",
                "url": "https://api.github.com/repos/zendframework/zend-inputfilter/zipball/55d1430db559e9781b147e73c2c0ce6635d8efe2",
                "reference": "55d1430db559e9781b147e73c2c0ce6635d8efe2",
                "shasum": ""
            },
            "require": {
                "php": "^5.6 || ^7.0",
                "zendframework/zend-filter": "^2.6",
                "zendframework/zend-servicemanager": "^2.7.10 || ^3.3.1",
                "zendframework/zend-stdlib": "^2.7 || ^3.0",
                "zendframework/zend-validator": "^2.10.1"
            },
            "require-dev": {
                "phpunit/phpunit": "^5.7.23 || ^6.4.3",
                "zendframework/zend-coding-standard": "~1.0.0"
            },
            "type": "library",
            "extra": {
                "branch-alias": {
                    "dev-master": "2.8.x-dev",
                    "dev-develop": "2.9.x-dev"
                },
                "zf": {
                    "component": "Zend\\InputFilter",
                    "config-provider": "Zend\\InputFilter\\ConfigProvider"
                }
            },
            "autoload": {
                "psr-4": {
                    "Zend\\InputFilter\\": "src/"
                }
            },
            "notification-url": "https://packagist.org/downloads/",
            "license": [
                "BSD-3-Clause"
            ],
            "description": "Normalize and validate input sets from the web, APIs, the CLI, and more, including files",
            "keywords": [
                "ZendFramework",
                "inputfilter",
                "zf"
            ],
            "time": "2018-01-22T19:41:18+00:00"
        },
        {
            "name": "zendframework/zend-json",
            "version": "2.6.1",
            "source": {
                "type": "git",
                "url": "https://github.com/zendframework/zend-json.git",
                "reference": "4c8705dbe4ad7d7e51b2876c5b9eea0ef916ba28"
            },
            "dist": {
                "type": "zip",
                "url": "https://api.github.com/repos/zendframework/zend-json/zipball/4c8705dbe4ad7d7e51b2876c5b9eea0ef916ba28",
                "reference": "4c8705dbe4ad7d7e51b2876c5b9eea0ef916ba28",
                "shasum": ""
            },
            "require": {
                "php": "^5.5 || ^7.0"
            },
            "require-dev": {
                "fabpot/php-cs-fixer": "1.7.*",
                "phpunit/phpunit": "~4.0",
                "zendframework/zend-http": "^2.5.4",
                "zendframework/zend-server": "^2.6.1",
                "zendframework/zend-stdlib": "^2.5 || ^3.0",
                "zendframework/zendxml": "^1.0.2"
            },
            "suggest": {
                "zendframework/zend-http": "Zend\\Http component, required to use Zend\\Json\\Server",
                "zendframework/zend-server": "Zend\\Server component, required to use Zend\\Json\\Server",
                "zendframework/zend-stdlib": "Zend\\Stdlib component, for use with caching Zend\\Json\\Server responses",
                "zendframework/zendxml": "To support Zend\\Json\\Json::fromXml() usage"
            },
            "type": "library",
            "extra": {
                "branch-alias": {
                    "dev-master": "2.6-dev",
                    "dev-develop": "2.7-dev"
                }
            },
            "autoload": {
                "psr-4": {
                    "Zend\\Json\\": "src/"
                }
            },
            "notification-url": "https://packagist.org/downloads/",
            "license": [
                "BSD-3-Clause"
            ],
            "description": "provides convenience methods for serializing native PHP to JSON and decoding JSON to native PHP",
            "homepage": "https://github.com/zendframework/zend-json",
            "keywords": [
                "json",
                "zf2"
            ],
            "time": "2016-02-04T21:20:26+00:00"
        },
        {
            "name": "zendframework/zend-loader",
            "version": "2.5.1",
            "source": {
                "type": "git",
                "url": "https://github.com/zendframework/zend-loader.git",
                "reference": "c5fd2f071bde071f4363def7dea8dec7393e135c"
            },
            "dist": {
                "type": "zip",
                "url": "https://api.github.com/repos/zendframework/zend-loader/zipball/c5fd2f071bde071f4363def7dea8dec7393e135c",
                "reference": "c5fd2f071bde071f4363def7dea8dec7393e135c",
                "shasum": ""
            },
            "require": {
                "php": ">=5.3.23"
            },
            "require-dev": {
                "fabpot/php-cs-fixer": "1.7.*",
                "phpunit/phpunit": "~4.0"
            },
            "type": "library",
            "extra": {
                "branch-alias": {
                    "dev-master": "2.5-dev",
                    "dev-develop": "2.6-dev"
                }
            },
            "autoload": {
                "psr-4": {
                    "Zend\\Loader\\": "src/"
                }
            },
            "notification-url": "https://packagist.org/downloads/",
            "license": [
                "BSD-3-Clause"
            ],
            "homepage": "https://github.com/zendframework/zend-loader",
            "keywords": [
                "loader",
                "zf2"
            ],
            "time": "2015-06-03T14:05:47+00:00"
        },
        {
            "name": "zendframework/zend-log",
            "version": "2.9.2",
            "source": {
                "type": "git",
                "url": "https://github.com/zendframework/zend-log.git",
                "reference": "bf7489578d092d6ff7508117d1d920a4764fbd6a"
            },
            "dist": {
                "type": "zip",
                "url": "https://api.github.com/repos/zendframework/zend-log/zipball/bf7489578d092d6ff7508117d1d920a4764fbd6a",
                "reference": "bf7489578d092d6ff7508117d1d920a4764fbd6a",
                "shasum": ""
            },
            "require": {
                "php": "^5.6 || ^7.0",
                "psr/log": "^1.0",
                "zendframework/zend-servicemanager": "^2.7.5 || ^3.0.3",
                "zendframework/zend-stdlib": "^2.7 || ^3.0"
            },
            "provide": {
                "psr/log-implementation": "1.0.0"
            },
            "require-dev": {
                "mikey179/vfsstream": "^1.6",
                "phpunit/phpunit": "^5.7.15 || ^6.0.8",
                "zendframework/zend-coding-standard": "~1.0.0",
                "zendframework/zend-db": "^2.6",
                "zendframework/zend-escaper": "^2.5",
                "zendframework/zend-filter": "^2.5",
                "zendframework/zend-mail": "^2.6.1",
                "zendframework/zend-validator": "^2.6"
            },
            "suggest": {
                "ext-mongo": "mongo extension to use Mongo writer",
                "ext-mongodb": "mongodb extension to use MongoDB writer",
                "zendframework/zend-console": "Zend\\Console component to use the RequestID log processor",
                "zendframework/zend-db": "Zend\\Db component to use the database log writer",
                "zendframework/zend-escaper": "Zend\\Escaper component, for use in the XML log formatter",
                "zendframework/zend-mail": "Zend\\Mail component to use the email log writer",
                "zendframework/zend-validator": "Zend\\Validator component to block invalid log messages"
            },
            "type": "library",
            "extra": {
                "branch-alias": {
                    "dev-master": "2.9-dev",
                    "dev-develop": "2.10-dev"
                },
                "zf": {
                    "component": "Zend\\Log",
                    "config-provider": "Zend\\Log\\ConfigProvider"
                }
            },
            "autoload": {
                "psr-4": {
                    "Zend\\Log\\": "src/"
                }
            },
            "notification-url": "https://packagist.org/downloads/",
            "license": [
                "BSD-3-Clause"
            ],
            "description": "component for general purpose logging",
            "homepage": "https://github.com/zendframework/zend-log",
            "keywords": [
                "log",
                "logging",
                "zf2"
            ],
            "time": "2017-05-17T16:03:26+00:00"
        },
        {
            "name": "zendframework/zend-mail",
            "version": "2.9.0",
            "source": {
                "type": "git",
                "url": "https://github.com/zendframework/zend-mail.git",
                "reference": "067248425f285dec0bdb74256a8f67f9092f115e"
            },
            "dist": {
                "type": "zip",
                "url": "https://api.github.com/repos/zendframework/zend-mail/zipball/067248425f285dec0bdb74256a8f67f9092f115e",
                "reference": "067248425f285dec0bdb74256a8f67f9092f115e",
                "shasum": ""
            },
            "require": {
                "ext-iconv": "*",
                "php": "^7.1",
                "zendframework/zend-loader": "^2.5",
                "zendframework/zend-mime": "^2.5",
                "zendframework/zend-stdlib": "^2.7 || ^3.0",
                "zendframework/zend-validator": "^2.10.2"
            },
            "require-dev": {
                "phpunit/phpunit": "^6.0.8 || ^5.7.15",
                "zendframework/zend-coding-standard": "~1.0.0",
                "zendframework/zend-config": "^2.6",
                "zendframework/zend-crypt": "^2.6",
                "zendframework/zend-servicemanager": "^2.7.5 || ^3.0.3"
            },
            "suggest": {
                "ext-intl": "Handle IDN in AddressList hostnames",
                "zendframework/zend-crypt": "Crammd5 support in SMTP Auth",
                "zendframework/zend-servicemanager": "^2.7.5 || ^3.0.3 when using SMTP to deliver messages"
            },
            "type": "library",
            "extra": {
                "branch-alias": {
                    "dev-master": "2.8-dev",
                    "dev-develop": "2.9-dev"
                },
                "zf": {
                    "component": "Zend\\Mail",
                    "config-provider": "Zend\\Mail\\ConfigProvider"
                }
            },
            "autoload": {
                "psr-4": {
                    "Zend\\Mail\\": "src/"
                }
            },
            "notification-url": "https://packagist.org/downloads/",
            "license": [
                "BSD-3-Clause"
            ],
            "description": "provides generalized functionality to compose and send both text and MIME-compliant multipart e-mail messages",
            "homepage": "https://github.com/zendframework/zend-mail",
            "keywords": [
                "mail",
                "zf2"
            ],
            "time": "2018-03-01T18:57:00+00:00"
        },
        {
            "name": "zendframework/zend-math",
            "version": "2.7.0",
            "source": {
                "type": "git",
                "url": "https://github.com/zendframework/zend-math.git",
                "reference": "f4358090d5d23973121f1ed0b376184b66d9edec"
            },
            "dist": {
                "type": "zip",
                "url": "https://api.github.com/repos/zendframework/zend-math/zipball/f4358090d5d23973121f1ed0b376184b66d9edec",
                "reference": "f4358090d5d23973121f1ed0b376184b66d9edec",
                "shasum": ""
            },
            "require": {
                "php": "^5.5 || ^7.0"
            },
            "require-dev": {
                "fabpot/php-cs-fixer": "1.7.*",
                "ircmaxell/random-lib": "~1.1",
                "phpunit/phpunit": "~4.0"
            },
            "suggest": {
                "ext-bcmath": "If using the bcmath functionality",
                "ext-gmp": "If using the gmp functionality",
                "ircmaxell/random-lib": "Fallback random byte generator for Zend\\Math\\Rand if Mcrypt extensions is unavailable"
            },
            "type": "library",
            "extra": {
                "branch-alias": {
                    "dev-master": "2.7-dev",
                    "dev-develop": "2.8-dev"
                }
            },
            "autoload": {
                "psr-4": {
                    "Zend\\Math\\": "src/"
                }
            },
            "notification-url": "https://packagist.org/downloads/",
            "license": [
                "BSD-3-Clause"
            ],
            "homepage": "https://github.com/zendframework/zend-math",
            "keywords": [
                "math",
                "zf2"
            ],
            "time": "2016-04-07T16:29:53+00:00"
        },
        {
            "name": "zendframework/zend-mime",
            "version": "2.7.0",
            "source": {
                "type": "git",
                "url": "https://github.com/zendframework/zend-mime.git",
                "reference": "5db38e92f8a6c7c5e25c8afce6e2d0bd49340c5f"
            },
            "dist": {
                "type": "zip",
                "url": "https://api.github.com/repos/zendframework/zend-mime/zipball/5db38e92f8a6c7c5e25c8afce6e2d0bd49340c5f",
                "reference": "5db38e92f8a6c7c5e25c8afce6e2d0bd49340c5f",
                "shasum": ""
            },
            "require": {
                "php": "^5.6 || ^7.0",
                "zendframework/zend-stdlib": "^2.7 || ^3.0"
            },
            "require-dev": {
                "phpunit/phpunit": "^5.7.21 || ^6.3",
                "zendframework/zend-coding-standard": "~1.0.0",
                "zendframework/zend-mail": "^2.6"
            },
            "suggest": {
                "zendframework/zend-mail": "Zend\\Mail component"
            },
            "type": "library",
            "extra": {
                "branch-alias": {
                    "dev-master": "2.7-dev",
                    "dev-develop": "2.8-dev"
                }
            },
            "autoload": {
                "psr-4": {
                    "Zend\\Mime\\": "src/"
                }
            },
            "notification-url": "https://packagist.org/downloads/",
            "license": [
                "BSD-3-Clause"
            ],
            "description": "Create and parse MIME messages and parts",
            "homepage": "https://github.com/zendframework/zend-mime",
            "keywords": [
                "ZendFramework",
                "mime",
                "zf"
            ],
            "time": "2017-11-28T15:02:22+00:00"
        },
        {
            "name": "zendframework/zend-modulemanager",
            "version": "2.8.2",
            "source": {
                "type": "git",
                "url": "https://github.com/zendframework/zend-modulemanager.git",
                "reference": "394df6e12248ac430a312d4693f793ee7120baa6"
            },
            "dist": {
                "type": "zip",
                "url": "https://api.github.com/repos/zendframework/zend-modulemanager/zipball/394df6e12248ac430a312d4693f793ee7120baa6",
                "reference": "394df6e12248ac430a312d4693f793ee7120baa6",
                "shasum": ""
            },
            "require": {
                "php": "^5.6 || ^7.0",
                "zendframework/zend-config": "^3.1 || ^2.6",
                "zendframework/zend-eventmanager": "^3.2 || ^2.6.3",
                "zendframework/zend-stdlib": "^3.1 || ^2.7"
            },
            "require-dev": {
                "phpunit/phpunit": "^6.0.8 || ^5.7.15",
                "zendframework/zend-coding-standard": "~1.0.0",
                "zendframework/zend-console": "^2.6",
                "zendframework/zend-di": "^2.6",
                "zendframework/zend-loader": "^2.5",
                "zendframework/zend-mvc": "^3.0 || ^2.7",
                "zendframework/zend-servicemanager": "^3.0.3 || ^2.7.5"
            },
            "suggest": {
                "zendframework/zend-console": "Zend\\Console component",
                "zendframework/zend-loader": "Zend\\Loader component if you are not using Composer autoloading for your modules",
                "zendframework/zend-mvc": "Zend\\Mvc component",
                "zendframework/zend-servicemanager": "Zend\\ServiceManager component"
            },
            "type": "library",
            "extra": {
                "branch-alias": {
                    "dev-master": "2.7-dev",
                    "dev-develop": "2.8-dev"
                }
            },
            "autoload": {
                "psr-4": {
                    "Zend\\ModuleManager\\": "src/"
                }
            },
            "notification-url": "https://packagist.org/downloads/",
            "license": [
                "BSD-3-Clause"
            ],
            "description": "Modular application system for zend-mvc applications",
            "homepage": "https://github.com/zendframework/zend-modulemanager",
            "keywords": [
                "ZendFramework",
                "modulemanager",
                "zf"
            ],
            "time": "2017-12-02T06:11:18+00:00"
        },
        {
            "name": "zendframework/zend-mvc",
            "version": "2.7.13",
            "source": {
                "type": "git",
                "url": "https://github.com/zendframework/zend-mvc.git",
                "reference": "9dcaaad145254d023d3cd3559bf29e430f2884b2"
            },
            "dist": {
                "type": "zip",
                "url": "https://api.github.com/repos/zendframework/zend-mvc/zipball/9dcaaad145254d023d3cd3559bf29e430f2884b2",
                "reference": "9dcaaad145254d023d3cd3559bf29e430f2884b2",
                "shasum": ""
            },
            "require": {
                "container-interop/container-interop": "^1.1",
                "php": "^5.5 || ^7.0",
                "zendframework/zend-eventmanager": "^2.6.2 || ^3.0",
                "zendframework/zend-form": "^2.8.2",
                "zendframework/zend-hydrator": "^1.1 || ^2.1",
                "zendframework/zend-psr7bridge": "^0.2",
                "zendframework/zend-servicemanager": "^2.7.5 || ^3.0.3",
                "zendframework/zend-stdlib": "^2.7.5 || ^3.0"
            },
            "replace": {
                "zendframework/zend-router": "^2.0"
            },
            "require-dev": {
                "friendsofphp/php-cs-fixer": "1.7.*",
                "phpunit/phpunit": "^4.5",
                "sebastian/version": "^1.0.4",
                "zendframework/zend-authentication": "^2.5.3",
                "zendframework/zend-cache": "^2.6.1",
                "zendframework/zend-console": "^2.6",
                "zendframework/zend-di": "^2.6",
                "zendframework/zend-filter": "^2.6.1",
                "zendframework/zend-http": "^2.5.4",
                "zendframework/zend-i18n": "^2.6",
                "zendframework/zend-inputfilter": "^2.6",
                "zendframework/zend-json": "^2.6.1",
                "zendframework/zend-log": "^2.7.1",
                "zendframework/zend-modulemanager": "^2.7.1",
                "zendframework/zend-serializer": "^2.6.1",
                "zendframework/zend-session": "^2.6.2",
                "zendframework/zend-text": "^2.6",
                "zendframework/zend-uri": "^2.5",
                "zendframework/zend-validator": "^2.6",
                "zendframework/zend-view": "^2.6.3"
            },
            "suggest": {
                "zendframework/zend-authentication": "Zend\\Authentication component for Identity plugin",
                "zendframework/zend-config": "Zend\\Config component",
                "zendframework/zend-console": "Zend\\Console component",
                "zendframework/zend-di": "Zend\\Di component",
                "zendframework/zend-filter": "Zend\\Filter component",
                "zendframework/zend-http": "Zend\\Http component",
                "zendframework/zend-i18n": "Zend\\I18n component for translatable segments",
                "zendframework/zend-inputfilter": "Zend\\Inputfilter component",
                "zendframework/zend-json": "Zend\\Json component",
                "zendframework/zend-log": "Zend\\Log component",
                "zendframework/zend-modulemanager": "Zend\\ModuleManager component",
                "zendframework/zend-serializer": "Zend\\Serializer component",
                "zendframework/zend-servicemanager-di": "^1.0.1, if using zend-servicemanager v3 and requiring the zend-di integration",
                "zendframework/zend-session": "Zend\\Session component for FlashMessenger, PRG, and FPRG plugins",
                "zendframework/zend-text": "Zend\\Text component",
                "zendframework/zend-uri": "Zend\\Uri component",
                "zendframework/zend-validator": "Zend\\Validator component",
                "zendframework/zend-view": "Zend\\View component"
            },
            "type": "library",
            "extra": {
                "branch-alias": {
                    "dev-master": "2.7-dev",
                    "dev-develop": "3.0-dev"
                }
            },
            "autoload": {
                "psr-4": {
                    "Zend\\Mvc\\": "src/"
                }
            },
            "notification-url": "https://packagist.org/downloads/",
            "license": [
                "BSD-3-Clause"
            ],
            "homepage": "https://github.com/zendframework/zend-mvc",
            "keywords": [
                "mvc",
                "zf2"
            ],
            "time": "2017-12-14T22:44:10+00:00"
        },
        {
            "name": "zendframework/zend-psr7bridge",
            "version": "0.2.2",
            "source": {
                "type": "git",
                "url": "https://github.com/zendframework/zend-psr7bridge.git",
                "reference": "86c0b53b0c6381391c4add4a93a56e51d5c74605"
            },
            "dist": {
                "type": "zip",
                "url": "https://api.github.com/repos/zendframework/zend-psr7bridge/zipball/86c0b53b0c6381391c4add4a93a56e51d5c74605",
                "reference": "86c0b53b0c6381391c4add4a93a56e51d5c74605",
                "shasum": ""
            },
            "require": {
                "php": ">=5.5",
                "psr/http-message": "^1.0",
                "zendframework/zend-diactoros": "^1.1",
                "zendframework/zend-http": "^2.5"
            },
            "require-dev": {
                "phpunit/phpunit": "^4.7",
                "squizlabs/php_codesniffer": "^2.3"
            },
            "type": "library",
            "extra": {
                "branch-alias": {
                    "dev-master": "1.0-dev",
                    "dev-develop": "1.1-dev"
                }
            },
            "autoload": {
                "psr-4": {
                    "Zend\\Psr7Bridge\\": "src/"
                }
            },
            "notification-url": "https://packagist.org/downloads/",
            "license": [
                "BSD-3-Clause"
            ],
            "description": "PSR-7 <-> Zend\\Http bridge",
            "homepage": "https://github.com/zendframework/zend-psr7bridge",
            "keywords": [
                "http",
                "psr",
                "psr-7"
            ],
            "time": "2016-05-10T21:44:39+00:00"
        },
        {
            "name": "zendframework/zend-serializer",
            "version": "2.8.1",
            "source": {
                "type": "git",
                "url": "https://github.com/zendframework/zend-serializer.git",
                "reference": "7ac42b9a47e9cb23895173a3096bc3b3fb7ac580"
            },
            "dist": {
                "type": "zip",
                "url": "https://api.github.com/repos/zendframework/zend-serializer/zipball/7ac42b9a47e9cb23895173a3096bc3b3fb7ac580",
                "reference": "7ac42b9a47e9cb23895173a3096bc3b3fb7ac580",
                "shasum": ""
            },
            "require": {
                "php": "^5.6 || ^7.0",
                "zendframework/zend-json": "^2.5 || ^3.0",
                "zendframework/zend-stdlib": "^2.7 || ^3.0"
            },
            "require-dev": {
                "doctrine/instantiator": "1.0.*",
                "phpunit/phpunit": "^5.5",
                "zendframework/zend-coding-standard": "~1.0.0",
                "zendframework/zend-math": "^2.6",
                "zendframework/zend-servicemanager": "^2.7.5 || ^3.0.3"
            },
            "suggest": {
                "zendframework/zend-math": "(^2.6 || ^3.0) To support Python Pickle serialization",
                "zendframework/zend-servicemanager": "(^2.7.5 || ^3.0.3) To support plugin manager support"
            },
            "type": "library",
            "extra": {
                "branch-alias": {
                    "dev-master": "2.8-dev",
                    "dev-develop": "2.9-dev"
                },
                "zf": {
                    "component": "Zend\\Serializer",
                    "config-provider": "Zend\\Serializer\\ConfigProvider"
                }
            },
            "autoload": {
                "psr-4": {
                    "Zend\\Serializer\\": "src/"
                }
            },
            "notification-url": "https://packagist.org/downloads/",
            "license": [
                "BSD-3-Clause"
            ],
            "description": "provides an adapter based interface to simply generate storable representation of PHP types by different facilities, and recover",
            "homepage": "https://github.com/zendframework/zend-serializer",
            "keywords": [
                "serializer",
                "zf2"
            ],
            "time": "2017-11-20T22:21:04+00:00"
        },
        {
            "name": "zendframework/zend-server",
            "version": "2.7.0",
            "source": {
                "type": "git",
                "url": "https://github.com/zendframework/zend-server.git",
                "reference": "7cb617ca3e9b24579f544a244ee79ae61f480914"
            },
            "dist": {
                "type": "zip",
                "url": "https://api.github.com/repos/zendframework/zend-server/zipball/7cb617ca3e9b24579f544a244ee79ae61f480914",
                "reference": "7cb617ca3e9b24579f544a244ee79ae61f480914",
                "shasum": ""
            },
            "require": {
                "php": "^5.6 || ^7.0",
                "zendframework/zend-code": "^2.5 || ^3.0",
                "zendframework/zend-stdlib": "^2.5 || ^3.0"
            },
            "require-dev": {
                "phpunit/phpunit": "^4.8",
                "squizlabs/php_codesniffer": "^2.3.1"
            },
            "type": "library",
            "extra": {
                "branch-alias": {
                    "dev-master": "2.7-dev",
                    "dev-develop": "2.8-dev"
                }
            },
            "autoload": {
                "psr-4": {
                    "Zend\\Server\\": "src/"
                }
            },
            "notification-url": "https://packagist.org/downloads/",
            "license": [
                "BSD-3-Clause"
            ],
            "homepage": "https://github.com/zendframework/zend-server",
            "keywords": [
                "server",
                "zf2"
            ],
            "time": "2016-06-20T22:27:55+00:00"
        },
        {
            "name": "zendframework/zend-servicemanager",
            "version": "2.7.10",
            "source": {
                "type": "git",
                "url": "https://github.com/zendframework/zend-servicemanager.git",
                "reference": "ba7069c94c9af93122be9fa31cddd37f7707d5b4"
            },
            "dist": {
                "type": "zip",
                "url": "https://api.github.com/repos/zendframework/zend-servicemanager/zipball/ba7069c94c9af93122be9fa31cddd37f7707d5b4",
                "reference": "ba7069c94c9af93122be9fa31cddd37f7707d5b4",
                "shasum": ""
            },
            "require": {
                "container-interop/container-interop": "~1.0",
                "php": "^5.5 || ^7.0"
            },
            "require-dev": {
                "athletic/athletic": "dev-master",
                "fabpot/php-cs-fixer": "1.7.*",
                "phpunit/phpunit": "~4.0",
                "zendframework/zend-di": "~2.5",
                "zendframework/zend-mvc": "~2.5"
            },
            "suggest": {
                "ocramius/proxy-manager": "ProxyManager 0.5.* to handle lazy initialization of services",
                "zendframework/zend-di": "Zend\\Di component"
            },
            "type": "library",
            "extra": {
                "branch-alias": {
                    "dev-master": "2.7-dev",
                    "dev-develop": "3.0-dev"
                }
            },
            "autoload": {
                "psr-4": {
                    "Zend\\ServiceManager\\": "src/"
                }
            },
            "notification-url": "https://packagist.org/downloads/",
            "license": [
                "BSD-3-Clause"
            ],
            "homepage": "https://github.com/zendframework/zend-servicemanager",
            "keywords": [
                "servicemanager",
                "zf2"
            ],
            "time": "2017-12-05T16:27:36+00:00"
        },
        {
            "name": "zendframework/zend-session",
            "version": "2.8.5",
            "source": {
                "type": "git",
                "url": "https://github.com/zendframework/zend-session.git",
                "reference": "2cfd90e1a2f6b066b9f908599251d8f64f07021b"
            },
            "dist": {
                "type": "zip",
                "url": "https://api.github.com/repos/zendframework/zend-session/zipball/2cfd90e1a2f6b066b9f908599251d8f64f07021b",
                "reference": "2cfd90e1a2f6b066b9f908599251d8f64f07021b",
                "shasum": ""
            },
            "require": {
                "php": "^5.6 || ^7.0",
                "zendframework/zend-eventmanager": "^2.6.2 || ^3.0",
                "zendframework/zend-stdlib": "^2.7 || ^3.0"
            },
            "require-dev": {
                "container-interop/container-interop": "^1.1",
                "mongodb/mongodb": "^1.0.1",
                "php-mock/php-mock-phpunit": "^1.1.2 || ^2.0",
                "phpunit/phpunit": "^5.7.5 || >=6.0.13 <6.5.0",
                "zendframework/zend-cache": "^2.6.1",
                "zendframework/zend-coding-standard": "~1.0.0",
                "zendframework/zend-db": "^2.7",
                "zendframework/zend-http": "^2.5.4",
                "zendframework/zend-servicemanager": "^2.7.5 || ^3.0.3",
                "zendframework/zend-validator": "^2.6"
            },
            "suggest": {
                "mongodb/mongodb": "If you want to use the MongoDB session save handler",
                "zendframework/zend-cache": "Zend\\Cache component",
                "zendframework/zend-db": "Zend\\Db component",
                "zendframework/zend-http": "Zend\\Http component",
                "zendframework/zend-servicemanager": "Zend\\ServiceManager component",
                "zendframework/zend-validator": "Zend\\Validator component"
            },
            "type": "library",
            "extra": {
                "branch-alias": {
                    "dev-master": "2.8-dev",
                    "dev-develop": "2.9-dev"
                },
                "zf": {
                    "component": "Zend\\Session",
                    "config-provider": "Zend\\Session\\ConfigProvider"
                }
            },
            "autoload": {
                "psr-4": {
                    "Zend\\Session\\": "src/"
                }
            },
            "notification-url": "https://packagist.org/downloads/",
            "license": [
                "BSD-3-Clause"
            ],
            "description": "manage and preserve session data, a logical complement of cookie data, across multiple page requests by the same client",
            "keywords": [
                "ZendFramework",
                "session",
                "zf"
            ],
            "time": "2018-02-22T16:33:54+00:00"
        },
        {
            "name": "zendframework/zend-soap",
            "version": "2.7.0",
            "source": {
                "type": "git",
                "url": "https://github.com/zendframework/zend-soap.git",
                "reference": "af03c32f0db2b899b3df8cfe29aeb2b49857d284"
            },
            "dist": {
                "type": "zip",
                "url": "https://api.github.com/repos/zendframework/zend-soap/zipball/af03c32f0db2b899b3df8cfe29aeb2b49857d284",
                "reference": "af03c32f0db2b899b3df8cfe29aeb2b49857d284",
                "shasum": ""
            },
            "require": {
                "ext-soap": "*",
                "php": "^5.6 || ^7.0",
                "zendframework/zend-server": "^2.6.1",
                "zendframework/zend-stdlib": "^2.7 || ^3.0",
                "zendframework/zend-uri": "^2.5.2"
            },
            "require-dev": {
                "phpunit/phpunit": "^5.7.21 || ^6.3",
                "zendframework/zend-coding-standard": "~1.0.0",
                "zendframework/zend-config": "^2.6",
                "zendframework/zend-http": "^2.5.4"
            },
            "suggest": {
                "zendframework/zend-http": "Zend\\Http component"
            },
            "type": "library",
            "extra": {
                "branch-alias": {
                    "dev-master": "2.7.x-dev",
                    "dev-develop": "2.8.x-dev"
                }
            },
            "autoload": {
                "psr-4": {
                    "Zend\\Soap\\": "src/"
                }
            },
            "notification-url": "https://packagist.org/downloads/",
            "license": [
                "BSD-3-Clause"
            ],
            "homepage": "https://github.com/zendframework/zend-soap",
            "keywords": [
                "soap",
                "zf2"
            ],
            "time": "2018-01-29T17:51:26+00:00"
        },
        {
            "name": "zendframework/zend-stdlib",
            "version": "2.7.7",
            "source": {
                "type": "git",
                "url": "https://github.com/zendframework/zend-stdlib.git",
                "reference": "0e44eb46788f65e09e077eb7f44d2659143bcc1f"
            },
            "dist": {
                "type": "zip",
                "url": "https://api.github.com/repos/zendframework/zend-stdlib/zipball/0e44eb46788f65e09e077eb7f44d2659143bcc1f",
                "reference": "0e44eb46788f65e09e077eb7f44d2659143bcc1f",
                "shasum": ""
            },
            "require": {
                "php": "^5.5 || ^7.0",
                "zendframework/zend-hydrator": "~1.1"
            },
            "require-dev": {
                "athletic/athletic": "~0.1",
                "fabpot/php-cs-fixer": "1.7.*",
                "phpunit/phpunit": "~4.0",
                "zendframework/zend-config": "~2.5",
                "zendframework/zend-eventmanager": "~2.5",
                "zendframework/zend-filter": "~2.5",
                "zendframework/zend-inputfilter": "~2.5",
                "zendframework/zend-serializer": "~2.5",
                "zendframework/zend-servicemanager": "~2.5"
            },
            "suggest": {
                "zendframework/zend-eventmanager": "To support aggregate hydrator usage",
                "zendframework/zend-filter": "To support naming strategy hydrator usage",
                "zendframework/zend-serializer": "Zend\\Serializer component",
                "zendframework/zend-servicemanager": "To support hydrator plugin manager usage"
            },
            "type": "library",
            "extra": {
                "branch-alias": {
                    "dev-release-2.7": "2.7-dev",
                    "dev-master": "3.0-dev",
                    "dev-develop": "3.1-dev"
                }
            },
            "autoload": {
                "psr-4": {
                    "Zend\\Stdlib\\": "src/"
                }
            },
            "notification-url": "https://packagist.org/downloads/",
            "license": [
                "BSD-3-Clause"
            ],
            "homepage": "https://github.com/zendframework/zend-stdlib",
            "keywords": [
                "stdlib",
                "zf2"
            ],
            "time": "2016-04-12T21:17:31+00:00"
        },
        {
            "name": "zendframework/zend-text",
            "version": "2.6.0",
            "source": {
                "type": "git",
                "url": "https://github.com/zendframework/zend-text.git",
                "reference": "07ad9388e4d4f12620ad37b52a5b0e4ee7845f92"
            },
            "dist": {
                "type": "zip",
                "url": "https://api.github.com/repos/zendframework/zend-text/zipball/07ad9388e4d4f12620ad37b52a5b0e4ee7845f92",
                "reference": "07ad9388e4d4f12620ad37b52a5b0e4ee7845f92",
                "shasum": ""
            },
            "require": {
                "php": "^5.5 || ^7.0",
                "zendframework/zend-servicemanager": "^2.7.5 || ^3.0.3",
                "zendframework/zend-stdlib": "^2.7 || ^3.0"
            },
            "require-dev": {
                "fabpot/php-cs-fixer": "1.7.*",
                "phpunit/phpunit": "~4.0",
                "zendframework/zend-config": "^2.6"
            },
            "type": "library",
            "extra": {
                "branch-alias": {
                    "dev-master": "2.6-dev",
                    "dev-develop": "2.7-dev"
                }
            },
            "autoload": {
                "psr-4": {
                    "Zend\\Text\\": "src/"
                }
            },
            "notification-url": "https://packagist.org/downloads/",
            "license": [
                "BSD-3-Clause"
            ],
            "homepage": "https://github.com/zendframework/zend-text",
            "keywords": [
                "text",
                "zf2"
            ],
            "time": "2016-02-08T19:03:52+00:00"
        },
        {
            "name": "zendframework/zend-uri",
            "version": "2.5.2",
            "source": {
                "type": "git",
                "url": "https://github.com/zendframework/zend-uri.git",
                "reference": "0bf717a239432b1a1675ae314f7c4acd742749ed"
            },
            "dist": {
                "type": "zip",
                "url": "https://api.github.com/repos/zendframework/zend-uri/zipball/0bf717a239432b1a1675ae314f7c4acd742749ed",
                "reference": "0bf717a239432b1a1675ae314f7c4acd742749ed",
                "shasum": ""
            },
            "require": {
                "php": "^5.5 || ^7.0",
                "zendframework/zend-escaper": "^2.5",
                "zendframework/zend-validator": "^2.5"
            },
            "require-dev": {
                "fabpot/php-cs-fixer": "1.7.*",
                "phpunit/phpunit": "~4.0"
            },
            "type": "library",
            "extra": {
                "branch-alias": {
                    "dev-master": "2.5-dev",
                    "dev-develop": "2.6-dev"
                }
            },
            "autoload": {
                "psr-4": {
                    "Zend\\Uri\\": "src/"
                }
            },
            "notification-url": "https://packagist.org/downloads/",
            "license": [
                "BSD-3-Clause"
            ],
            "description": "a component that aids in manipulating and validating » Uniform Resource Identifiers (URIs)",
            "homepage": "https://github.com/zendframework/zend-uri",
            "keywords": [
                "uri",
                "zf2"
            ],
            "time": "2016-02-17T22:38:51+00:00"
        },
        {
            "name": "zendframework/zend-validator",
            "version": "2.10.2",
            "source": {
                "type": "git",
                "url": "https://github.com/zendframework/zend-validator.git",
                "reference": "38109ed7d8e46cfa71bccbe7e6ca80cdd035f8c9"
            },
            "dist": {
                "type": "zip",
                "url": "https://api.github.com/repos/zendframework/zend-validator/zipball/38109ed7d8e46cfa71bccbe7e6ca80cdd035f8c9",
                "reference": "38109ed7d8e46cfa71bccbe7e6ca80cdd035f8c9",
                "shasum": ""
            },
            "require": {
                "container-interop/container-interop": "^1.1",
                "php": "^5.6 || ^7.0",
                "zendframework/zend-stdlib": "^2.7.6 || ^3.1"
            },
            "require-dev": {
                "phpunit/phpunit": "^6.0.8 || ^5.7.15",
                "zendframework/zend-cache": "^2.6.1",
                "zendframework/zend-coding-standard": "~1.0.0",
                "zendframework/zend-config": "^2.6",
                "zendframework/zend-db": "^2.7",
                "zendframework/zend-filter": "^2.6",
                "zendframework/zend-http": "^2.5.4",
                "zendframework/zend-i18n": "^2.6",
                "zendframework/zend-math": "^2.6",
                "zendframework/zend-servicemanager": "^2.7.5 || ^3.0.3",
                "zendframework/zend-session": "^2.8",
                "zendframework/zend-uri": "^2.5"
            },
            "suggest": {
                "zendframework/zend-db": "Zend\\Db component, required by the (No)RecordExists validator",
                "zendframework/zend-filter": "Zend\\Filter component, required by the Digits validator",
                "zendframework/zend-i18n": "Zend\\I18n component to allow translation of validation error messages",
                "zendframework/zend-i18n-resources": "Translations of validator messages",
                "zendframework/zend-math": "Zend\\Math component, required by the Csrf validator",
                "zendframework/zend-servicemanager": "Zend\\ServiceManager component to allow using the ValidatorPluginManager and validator chains",
                "zendframework/zend-session": "Zend\\Session component, ^2.8; required by the Csrf validator",
                "zendframework/zend-uri": "Zend\\Uri component, required by the Uri and Sitemap\\Loc validators"
            },
            "type": "library",
            "extra": {
                "branch-alias": {
                    "dev-master": "2.10.x-dev",
                    "dev-develop": "2.11.x-dev"
                },
                "zf": {
                    "component": "Zend\\Validator",
                    "config-provider": "Zend\\Validator\\ConfigProvider"
                }
            },
            "autoload": {
                "psr-4": {
                    "Zend\\Validator\\": "src/"
                }
            },
            "notification-url": "https://packagist.org/downloads/",
            "license": [
                "BSD-3-Clause"
            ],
            "description": "provides a set of commonly needed validators",
            "homepage": "https://github.com/zendframework/zend-validator",
            "keywords": [
                "validator",
                "zf2"
            ],
            "time": "2018-02-01T17:05:33+00:00"
        },
        {
            "name": "zendframework/zend-view",
            "version": "2.10.0",
            "source": {
                "type": "git",
                "url": "https://github.com/zendframework/zend-view.git",
                "reference": "4478cc5dd960e2339d88b363ef99fa278700e80e"
            },
            "dist": {
                "type": "zip",
                "url": "https://api.github.com/repos/zendframework/zend-view/zipball/4478cc5dd960e2339d88b363ef99fa278700e80e",
                "reference": "4478cc5dd960e2339d88b363ef99fa278700e80e",
                "shasum": ""
            },
            "require": {
                "php": "^5.6 || ^7.0",
                "zendframework/zend-eventmanager": "^2.6.2 || ^3.0",
                "zendframework/zend-loader": "^2.5",
                "zendframework/zend-stdlib": "^2.7 || ^3.0"
            },
            "require-dev": {
                "phpunit/phpunit": "^5.7.15 || ^6.0.8",
                "zendframework/zend-authentication": "^2.5",
                "zendframework/zend-cache": "^2.6.1",
                "zendframework/zend-coding-standard": "~1.0.0",
                "zendframework/zend-config": "^2.6",
                "zendframework/zend-console": "^2.6",
                "zendframework/zend-escaper": "^2.5",
                "zendframework/zend-feed": "^2.7",
                "zendframework/zend-filter": "^2.6.1",
                "zendframework/zend-http": "^2.5.4",
                "zendframework/zend-i18n": "^2.6",
                "zendframework/zend-json": "^2.6.1",
                "zendframework/zend-log": "^2.7",
                "zendframework/zend-modulemanager": "^2.7.1",
                "zendframework/zend-mvc": "^2.7 || ^3.0",
                "zendframework/zend-navigation": "^2.5",
                "zendframework/zend-paginator": "^2.5",
                "zendframework/zend-permissions-acl": "^2.6",
                "zendframework/zend-router": "^3.0.1",
                "zendframework/zend-serializer": "^2.6.1",
                "zendframework/zend-servicemanager": "^2.7.5 || ^3.0.3",
                "zendframework/zend-session": "^2.8.1",
                "zendframework/zend-uri": "^2.5"
            },
            "suggest": {
                "zendframework/zend-authentication": "Zend\\Authentication component",
                "zendframework/zend-escaper": "Zend\\Escaper component",
                "zendframework/zend-feed": "Zend\\Feed component",
                "zendframework/zend-filter": "Zend\\Filter component",
                "zendframework/zend-http": "Zend\\Http component",
                "zendframework/zend-i18n": "Zend\\I18n component",
                "zendframework/zend-json": "Zend\\Json component",
                "zendframework/zend-mvc": "Zend\\Mvc component",
                "zendframework/zend-navigation": "Zend\\Navigation component",
                "zendframework/zend-paginator": "Zend\\Paginator component",
                "zendframework/zend-permissions-acl": "Zend\\Permissions\\Acl component",
                "zendframework/zend-servicemanager": "Zend\\ServiceManager component",
                "zendframework/zend-uri": "Zend\\Uri component"
            },
            "bin": [
                "bin/templatemap_generator.php"
            ],
            "type": "library",
            "extra": {
                "branch-alias": {
                    "dev-master": "2.10.x-dev",
                    "dev-develop": "2.11.x-dev"
                }
            },
            "autoload": {
                "psr-4": {
                    "Zend\\View\\": "src/"
                }
            },
            "notification-url": "https://packagist.org/downloads/",
            "license": [
                "BSD-3-Clause"
            ],
            "description": "provides a system of helpers, output filters, and variable escaping",
            "homepage": "https://github.com/zendframework/zend-view",
            "keywords": [
                "view",
                "zf2"
            ],
            "time": "2018-01-17T22:21:50+00:00"
        }
    ],
    "packages-dev": [
        {
            "name": "doctrine/annotations",
            "version": "v1.6.0",
            "source": {
                "type": "git",
                "url": "https://github.com/doctrine/annotations.git",
                "reference": "c7f2050c68a9ab0bdb0f98567ec08d80ea7d24d5"
            },
            "dist": {
                "type": "zip",
                "url": "https://api.github.com/repos/doctrine/annotations/zipball/c7f2050c68a9ab0bdb0f98567ec08d80ea7d24d5",
                "reference": "c7f2050c68a9ab0bdb0f98567ec08d80ea7d24d5",
                "shasum": ""
            },
            "require": {
                "doctrine/lexer": "1.*",
                "php": "^7.1"
            },
            "require-dev": {
                "doctrine/cache": "1.*",
                "phpunit/phpunit": "^6.4"
            },
            "type": "library",
            "extra": {
                "branch-alias": {
                    "dev-master": "1.6.x-dev"
                }
            },
            "autoload": {
                "psr-4": {
                    "Doctrine\\Common\\Annotations\\": "lib/Doctrine/Common/Annotations"
                }
            },
            "notification-url": "https://packagist.org/downloads/",
            "license": [
                "MIT"
            ],
            "authors": [
                {
                    "name": "Roman Borschel",
                    "email": "roman@code-factory.org"
                },
                {
                    "name": "Benjamin Eberlei",
                    "email": "kontakt@beberlei.de"
                },
                {
                    "name": "Guilherme Blanco",
                    "email": "guilhermeblanco@gmail.com"
                },
                {
                    "name": "Jonathan Wage",
                    "email": "jonwage@gmail.com"
                },
                {
                    "name": "Johannes Schmitt",
                    "email": "schmittjoh@gmail.com"
                }
            ],
            "description": "Docblock Annotations Parser",
            "homepage": "http://www.doctrine-project.org",
            "keywords": [
                "annotations",
                "docblock",
                "parser"
            ],
            "time": "2017-12-06T07:11:42+00:00"
        },
        {
            "name": "doctrine/instantiator",
            "version": "1.1.0",
            "source": {
                "type": "git",
                "url": "https://github.com/doctrine/instantiator.git",
                "reference": "185b8868aa9bf7159f5f953ed5afb2d7fcdc3bda"
            },
            "dist": {
                "type": "zip",
                "url": "https://api.github.com/repos/doctrine/instantiator/zipball/185b8868aa9bf7159f5f953ed5afb2d7fcdc3bda",
                "reference": "185b8868aa9bf7159f5f953ed5afb2d7fcdc3bda",
                "shasum": ""
            },
            "require": {
                "php": "^7.1"
            },
            "require-dev": {
                "athletic/athletic": "~0.1.8",
                "ext-pdo": "*",
                "ext-phar": "*",
                "phpunit/phpunit": "^6.2.3",
                "squizlabs/php_codesniffer": "^3.0.2"
            },
            "type": "library",
            "extra": {
                "branch-alias": {
                    "dev-master": "1.2.x-dev"
                }
            },
            "autoload": {
                "psr-4": {
                    "Doctrine\\Instantiator\\": "src/Doctrine/Instantiator/"
                }
            },
            "notification-url": "https://packagist.org/downloads/",
            "license": [
                "MIT"
            ],
            "authors": [
                {
                    "name": "Marco Pivetta",
                    "email": "ocramius@gmail.com",
                    "homepage": "http://ocramius.github.com/"
                }
            ],
            "description": "A small, lightweight utility to instantiate objects in PHP without invoking their constructors",
            "homepage": "https://github.com/doctrine/instantiator",
            "keywords": [
                "constructor",
                "instantiate"
            ],
            "time": "2017-07-22T11:58:36+00:00"
        },
        {
            "name": "doctrine/lexer",
            "version": "v1.0.1",
            "source": {
                "type": "git",
                "url": "https://github.com/doctrine/lexer.git",
                "reference": "83893c552fd2045dd78aef794c31e694c37c0b8c"
            },
            "dist": {
                "type": "zip",
                "url": "https://api.github.com/repos/doctrine/lexer/zipball/83893c552fd2045dd78aef794c31e694c37c0b8c",
                "reference": "83893c552fd2045dd78aef794c31e694c37c0b8c",
                "shasum": ""
            },
            "require": {
                "php": ">=5.3.2"
            },
            "type": "library",
            "extra": {
                "branch-alias": {
                    "dev-master": "1.0.x-dev"
                }
            },
            "autoload": {
                "psr-0": {
                    "Doctrine\\Common\\Lexer\\": "lib/"
                }
            },
            "notification-url": "https://packagist.org/downloads/",
            "license": [
                "MIT"
            ],
            "authors": [
                {
                    "name": "Roman Borschel",
                    "email": "roman@code-factory.org"
                },
                {
                    "name": "Guilherme Blanco",
                    "email": "guilhermeblanco@gmail.com"
                },
                {
                    "name": "Johannes Schmitt",
                    "email": "schmittjoh@gmail.com"
                }
            ],
            "description": "Base library for a lexer that can be used in Top-Down, Recursive Descent Parsers.",
            "homepage": "http://www.doctrine-project.org",
            "keywords": [
                "lexer",
                "parser"
            ],
            "time": "2014-09-09T13:34:57+00:00"
        },
        {
            "name": "friendsofphp/php-cs-fixer",
            "version": "v2.10.5",
            "source": {
                "type": "git",
                "url": "https://github.com/FriendsOfPHP/PHP-CS-Fixer.git",
                "reference": "e49993dfb9b96ec8b8d9964c4627599b050a6e99"
            },
            "dist": {
                "type": "zip",
                "url": "https://api.github.com/repos/FriendsOfPHP/PHP-CS-Fixer/zipball/e49993dfb9b96ec8b8d9964c4627599b050a6e99",
                "reference": "e49993dfb9b96ec8b8d9964c4627599b050a6e99",
                "shasum": ""
            },
            "require": {
                "composer/semver": "^1.4",
                "doctrine/annotations": "^1.2",
                "ext-json": "*",
                "ext-tokenizer": "*",
                "php": "^5.6 || >=7.0 <7.3",
                "php-cs-fixer/diff": "^1.2",
                "symfony/console": "^3.2 || ^4.0",
                "symfony/event-dispatcher": "^3.0 || ^4.0",
                "symfony/filesystem": "^3.0 || ^4.0",
                "symfony/finder": "^3.0 || ^4.0",
                "symfony/options-resolver": "^3.0 || ^4.0",
                "symfony/polyfill-php70": "^1.0",
                "symfony/polyfill-php72": "^1.4",
                "symfony/process": "^3.0 || ^4.0",
                "symfony/stopwatch": "^3.0 || ^4.0"
            },
            "conflict": {
                "hhvm": "*"
            },
            "require-dev": {
                "johnkary/phpunit-speedtrap": "^1.1 || ^2.0 || ^3.0",
                "justinrainbow/json-schema": "^5.0",
                "keradus/cli-executor": "^1.0",
                "mikey179/vfsstream": "^1.6",
                "php-coveralls/php-coveralls": "^2.0",
                "php-cs-fixer/accessible-object": "^1.0",
                "phpunit/phpunit": "^5.7.23 || ^6.4.3",
                "phpunitgoodpractices/traits": "^1.3.1",
                "symfony/phpunit-bridge": "^3.2.2 || ^4.0"
            },
            "suggest": {
                "ext-mbstring": "For handling non-UTF8 characters in cache signature.",
                "symfony/polyfill-mbstring": "When enabling `ext-mbstring` is not possible."
            },
            "bin": [
                "php-cs-fixer"
            ],
            "type": "application",
            "autoload": {
                "psr-4": {
                    "PhpCsFixer\\": "src/"
                },
                "classmap": [
                    "tests/Test/AbstractFixerTestCase.php",
                    "tests/Test/AbstractIntegrationCaseFactory.php",
                    "tests/Test/AbstractIntegrationTestCase.php",
                    "tests/Test/Assert/AssertTokensTrait.php",
                    "tests/Test/Constraint/SameStringsConstraint.php",
                    "tests/Test/IntegrationCase.php",
                    "tests/Test/IntegrationCaseFactory.php",
                    "tests/Test/IntegrationCaseFactoryInterface.php",
                    "tests/Test/InternalIntegrationCaseFactory.php",
                    "tests/TestCase.php"
                ]
            },
            "notification-url": "https://packagist.org/downloads/",
            "license": [
                "MIT"
            ],
            "authors": [
                {
                    "name": "Dariusz Rumiński",
                    "email": "dariusz.ruminski@gmail.com"
                },
                {
                    "name": "Fabien Potencier",
                    "email": "fabien@symfony.com"
                }
            ],
            "description": "A tool to automatically fix PHP code style",
            "time": "2018-03-20T18:07:08+00:00"
        },
        {
            "name": "lusitanian/oauth",
            "version": "v0.8.10",
            "source": {
                "type": "git",
                "url": "https://github.com/Lusitanian/PHPoAuthLib.git",
                "reference": "09f4af38f17db6938253f4d1b171d537913ac1ed"
            },
            "dist": {
                "type": "zip",
                "url": "https://api.github.com/repos/Lusitanian/PHPoAuthLib/zipball/09f4af38f17db6938253f4d1b171d537913ac1ed",
                "reference": "09f4af38f17db6938253f4d1b171d537913ac1ed",
                "shasum": ""
            },
            "require": {
                "php": ">=5.3.0"
            },
            "require-dev": {
                "phpunit/phpunit": "3.7.*",
                "predis/predis": "0.8.*@dev",
                "squizlabs/php_codesniffer": "2.*",
                "symfony/http-foundation": "~2.1"
            },
            "suggest": {
                "ext-openssl": "Allows for usage of secure connections with the stream-based HTTP client.",
                "predis/predis": "Allows using the Redis storage backend.",
                "symfony/http-foundation": "Allows using the Symfony Session storage backend."
            },
            "type": "library",
            "extra": {
                "branch-alias": {
                    "dev-master": "0.1-dev"
                }
            },
            "autoload": {
                "psr-0": {
                    "OAuth": "src",
                    "OAuth\\Unit": "tests"
                }
            },
            "notification-url": "https://packagist.org/downloads/",
            "license": [
                "MIT"
            ],
            "authors": [
                {
                    "name": "David Desberg",
                    "email": "david@daviddesberg.com"
                },
                {
                    "name": "Elliot Chance",
                    "email": "elliotchance@gmail.com"
                },
                {
                    "name": "Pieter Hordijk",
                    "email": "info@pieterhordijk.com"
                }
            ],
            "description": "PHP 5.3+ oAuth 1/2 Library",
            "keywords": [
                "Authentication",
                "authorization",
                "oauth",
                "security"
            ],
            "time": "2016-07-12T22:15:40+00:00"
        },
        {
            "name": "myclabs/deep-copy",
            "version": "1.7.0",
            "source": {
                "type": "git",
                "url": "https://github.com/myclabs/DeepCopy.git",
                "reference": "3b8a3a99ba1f6a3952ac2747d989303cbd6b7a3e"
            },
            "dist": {
                "type": "zip",
                "url": "https://api.github.com/repos/myclabs/DeepCopy/zipball/3b8a3a99ba1f6a3952ac2747d989303cbd6b7a3e",
                "reference": "3b8a3a99ba1f6a3952ac2747d989303cbd6b7a3e",
                "shasum": ""
            },
            "require": {
                "php": "^5.6 || ^7.0"
            },
            "require-dev": {
                "doctrine/collections": "^1.0",
                "doctrine/common": "^2.6",
                "phpunit/phpunit": "^4.1"
            },
            "type": "library",
            "autoload": {
                "psr-4": {
                    "DeepCopy\\": "src/DeepCopy/"
                },
                "files": [
                    "src/DeepCopy/deep_copy.php"
                ]
            },
            "notification-url": "https://packagist.org/downloads/",
            "license": [
                "MIT"
            ],
            "description": "Create deep copies (clones) of your objects",
            "keywords": [
                "clone",
                "copy",
                "duplicate",
                "object",
                "object graph"
            ],
            "time": "2017-10-19T19:58:43+00:00"
        },
        {
            "name": "pdepend/pdepend",
            "version": "2.5.2",
            "source": {
                "type": "git",
                "url": "https://github.com/pdepend/pdepend.git",
                "reference": "9daf26d0368d4a12bed1cacae1a9f3a6f0adf239"
            },
            "dist": {
                "type": "zip",
                "url": "https://api.github.com/repos/pdepend/pdepend/zipball/9daf26d0368d4a12bed1cacae1a9f3a6f0adf239",
                "reference": "9daf26d0368d4a12bed1cacae1a9f3a6f0adf239",
                "shasum": ""
            },
            "require": {
                "php": ">=5.3.7",
                "symfony/config": "^2.3.0|^3|^4",
                "symfony/dependency-injection": "^2.3.0|^3|^4",
                "symfony/filesystem": "^2.3.0|^3|^4"
            },
            "require-dev": {
                "phpunit/phpunit": "^4.8|^5.7",
                "squizlabs/php_codesniffer": "^2.0.0"
            },
            "bin": [
                "src/bin/pdepend"
            ],
            "type": "library",
            "autoload": {
                "psr-4": {
                    "PDepend\\": "src/main/php/PDepend"
                }
            },
            "notification-url": "https://packagist.org/downloads/",
            "license": [
                "BSD-3-Clause"
            ],
            "description": "Official version of pdepend to be handled with Composer",
            "time": "2017-12-13T13:21:38+00:00"
        },
        {
            "name": "phar-io/manifest",
            "version": "1.0.1",
            "source": {
                "type": "git",
                "url": "https://github.com/phar-io/manifest.git",
                "reference": "2df402786ab5368a0169091f61a7c1e0eb6852d0"
            },
            "dist": {
                "type": "zip",
                "url": "https://api.github.com/repos/phar-io/manifest/zipball/2df402786ab5368a0169091f61a7c1e0eb6852d0",
                "reference": "2df402786ab5368a0169091f61a7c1e0eb6852d0",
                "shasum": ""
            },
            "require": {
                "ext-dom": "*",
                "ext-phar": "*",
                "phar-io/version": "^1.0.1",
                "php": "^5.6 || ^7.0"
            },
            "type": "library",
            "extra": {
                "branch-alias": {
                    "dev-master": "1.0.x-dev"
                }
            },
            "autoload": {
                "classmap": [
                    "src/"
                ]
            },
            "notification-url": "https://packagist.org/downloads/",
            "license": [
                "BSD-3-Clause"
            ],
            "authors": [
                {
                    "name": "Arne Blankerts",
                    "email": "arne@blankerts.de",
                    "role": "Developer"
                },
                {
                    "name": "Sebastian Heuer",
                    "email": "sebastian@phpeople.de",
                    "role": "Developer"
                },
                {
                    "name": "Sebastian Bergmann",
                    "email": "sebastian@phpunit.de",
                    "role": "Developer"
                }
            ],
            "description": "Component for reading phar.io manifest information from a PHP Archive (PHAR)",
            "time": "2017-03-05T18:14:27+00:00"
        },
        {
            "name": "phar-io/version",
            "version": "1.0.1",
            "source": {
                "type": "git",
                "url": "https://github.com/phar-io/version.git",
                "reference": "a70c0ced4be299a63d32fa96d9281d03e94041df"
            },
            "dist": {
                "type": "zip",
                "url": "https://api.github.com/repos/phar-io/version/zipball/a70c0ced4be299a63d32fa96d9281d03e94041df",
                "reference": "a70c0ced4be299a63d32fa96d9281d03e94041df",
                "shasum": ""
            },
            "require": {
                "php": "^5.6 || ^7.0"
            },
            "type": "library",
            "autoload": {
                "classmap": [
                    "src/"
                ]
            },
            "notification-url": "https://packagist.org/downloads/",
            "license": [
                "BSD-3-Clause"
            ],
            "authors": [
                {
                    "name": "Arne Blankerts",
                    "email": "arne@blankerts.de",
                    "role": "Developer"
                },
                {
                    "name": "Sebastian Heuer",
                    "email": "sebastian@phpeople.de",
                    "role": "Developer"
                },
                {
                    "name": "Sebastian Bergmann",
                    "email": "sebastian@phpunit.de",
                    "role": "Developer"
                }
            ],
            "description": "Library for handling version information and constraints",
            "time": "2017-03-05T17:38:23+00:00"
        },
        {
            "name": "php-cs-fixer/diff",
            "version": "v1.3.0",
            "source": {
                "type": "git",
                "url": "https://github.com/PHP-CS-Fixer/diff.git",
                "reference": "78bb099e9c16361126c86ce82ec4405ebab8e756"
            },
            "dist": {
                "type": "zip",
                "url": "https://api.github.com/repos/PHP-CS-Fixer/diff/zipball/78bb099e9c16361126c86ce82ec4405ebab8e756",
                "reference": "78bb099e9c16361126c86ce82ec4405ebab8e756",
                "shasum": ""
            },
            "require": {
                "php": "^5.6 || ^7.0"
            },
            "require-dev": {
                "phpunit/phpunit": "^5.7.23 || ^6.4.3",
                "symfony/process": "^3.3"
            },
            "type": "library",
            "autoload": {
                "classmap": [
                    "src/"
                ]
            },
            "notification-url": "https://packagist.org/downloads/",
            "license": [
                "BSD-3-Clause"
            ],
            "authors": [
                {
                    "name": "Kore Nordmann",
                    "email": "mail@kore-nordmann.de"
                },
                {
                    "name": "Sebastian Bergmann",
                    "email": "sebastian@phpunit.de"
                },
                {
                    "name": "SpacePossum"
                }
            ],
            "description": "sebastian/diff v2 backport support for PHP5.6",
            "homepage": "https://github.com/PHP-CS-Fixer",
            "keywords": [
                "diff"
            ],
            "time": "2018-02-15T16:58:55+00:00"
        },
        {
            "name": "phpdocumentor/reflection-common",
            "version": "1.0.1",
            "source": {
                "type": "git",
                "url": "https://github.com/phpDocumentor/ReflectionCommon.git",
                "reference": "21bdeb5f65d7ebf9f43b1b25d404f87deab5bfb6"
            },
            "dist": {
                "type": "zip",
                "url": "https://api.github.com/repos/phpDocumentor/ReflectionCommon/zipball/21bdeb5f65d7ebf9f43b1b25d404f87deab5bfb6",
                "reference": "21bdeb5f65d7ebf9f43b1b25d404f87deab5bfb6",
                "shasum": ""
            },
            "require": {
                "php": ">=5.5"
            },
            "require-dev": {
                "phpunit/phpunit": "^4.6"
            },
            "type": "library",
            "extra": {
                "branch-alias": {
                    "dev-master": "1.0.x-dev"
                }
            },
            "autoload": {
                "psr-4": {
                    "phpDocumentor\\Reflection\\": [
                        "src"
                    ]
                }
            },
            "notification-url": "https://packagist.org/downloads/",
            "license": [
                "MIT"
            ],
            "authors": [
                {
                    "name": "Jaap van Otterdijk",
                    "email": "opensource@ijaap.nl"
                }
            ],
            "description": "Common reflection classes used by phpdocumentor to reflect the code structure",
            "homepage": "http://www.phpdoc.org",
            "keywords": [
                "FQSEN",
                "phpDocumentor",
                "phpdoc",
                "reflection",
                "static analysis"
            ],
            "time": "2017-09-11T18:02:19+00:00"
        },
        {
            "name": "phpdocumentor/reflection-docblock",
            "version": "4.3.0",
            "source": {
                "type": "git",
                "url": "https://github.com/phpDocumentor/ReflectionDocBlock.git",
                "reference": "94fd0001232e47129dd3504189fa1c7225010d08"
            },
            "dist": {
                "type": "zip",
                "url": "https://api.github.com/repos/phpDocumentor/ReflectionDocBlock/zipball/94fd0001232e47129dd3504189fa1c7225010d08",
                "reference": "94fd0001232e47129dd3504189fa1c7225010d08",
                "shasum": ""
            },
            "require": {
                "php": "^7.0",
                "phpdocumentor/reflection-common": "^1.0.0",
                "phpdocumentor/type-resolver": "^0.4.0",
                "webmozart/assert": "^1.0"
            },
            "require-dev": {
                "doctrine/instantiator": "~1.0.5",
                "mockery/mockery": "^1.0",
                "phpunit/phpunit": "^6.4"
            },
            "type": "library",
            "extra": {
                "branch-alias": {
                    "dev-master": "4.x-dev"
                }
            },
            "autoload": {
                "psr-4": {
                    "phpDocumentor\\Reflection\\": [
                        "src/"
                    ]
                }
            },
            "notification-url": "https://packagist.org/downloads/",
            "license": [
                "MIT"
            ],
            "authors": [
                {
                    "name": "Mike van Riel",
                    "email": "me@mikevanriel.com"
                }
            ],
            "description": "With this component, a library can provide support for annotations via DocBlocks or otherwise retrieve information that is embedded in a DocBlock.",
            "time": "2017-11-30T07:14:17+00:00"
        },
        {
            "name": "phpdocumentor/type-resolver",
            "version": "0.4.0",
            "source": {
                "type": "git",
                "url": "https://github.com/phpDocumentor/TypeResolver.git",
                "reference": "9c977708995954784726e25d0cd1dddf4e65b0f7"
            },
            "dist": {
                "type": "zip",
                "url": "https://api.github.com/repos/phpDocumentor/TypeResolver/zipball/9c977708995954784726e25d0cd1dddf4e65b0f7",
                "reference": "9c977708995954784726e25d0cd1dddf4e65b0f7",
                "shasum": ""
            },
            "require": {
                "php": "^5.5 || ^7.0",
                "phpdocumentor/reflection-common": "^1.0"
            },
            "require-dev": {
                "mockery/mockery": "^0.9.4",
                "phpunit/phpunit": "^5.2||^4.8.24"
            },
            "type": "library",
            "extra": {
                "branch-alias": {
                    "dev-master": "1.0.x-dev"
                }
            },
            "autoload": {
                "psr-4": {
                    "phpDocumentor\\Reflection\\": [
                        "src/"
                    ]
                }
            },
            "notification-url": "https://packagist.org/downloads/",
            "license": [
                "MIT"
            ],
            "authors": [
                {
                    "name": "Mike van Riel",
                    "email": "me@mikevanriel.com"
                }
            ],
            "time": "2017-07-14T14:27:02+00:00"
        },
        {
            "name": "phpmd/phpmd",
            "version": "2.6.0",
            "source": {
                "type": "git",
                "url": "https://github.com/phpmd/phpmd.git",
                "reference": "4e9924b2c157a3eb64395460fcf56b31badc8374"
            },
            "dist": {
                "type": "zip",
                "url": "https://api.github.com/repos/phpmd/phpmd/zipball/4e9924b2c157a3eb64395460fcf56b31badc8374",
                "reference": "4e9924b2c157a3eb64395460fcf56b31badc8374",
                "shasum": ""
            },
            "require": {
                "ext-xml": "*",
                "pdepend/pdepend": "^2.5",
                "php": ">=5.3.9"
            },
            "require-dev": {
                "phpunit/phpunit": "^4.0",
                "squizlabs/php_codesniffer": "^2.0"
            },
            "bin": [
                "src/bin/phpmd"
            ],
            "type": "project",
            "autoload": {
                "psr-0": {
                    "PHPMD\\": "src/main/php"
                }
            },
            "notification-url": "https://packagist.org/downloads/",
            "license": [
                "BSD-3-Clause"
            ],
            "authors": [
                {
                    "name": "Manuel Pichler",
                    "email": "github@manuel-pichler.de",
                    "homepage": "https://github.com/manuelpichler",
                    "role": "Project Founder"
                },
                {
                    "name": "Other contributors",
                    "homepage": "https://github.com/phpmd/phpmd/graphs/contributors",
                    "role": "Contributors"
                },
                {
                    "name": "Marc Würth",
                    "email": "ravage@bluewin.ch",
                    "homepage": "https://github.com/ravage84",
                    "role": "Project Maintainer"
                }
            ],
            "description": "PHPMD is a spin-off project of PHP Depend and aims to be a PHP equivalent of the well known Java tool PMD.",
            "homepage": "http://phpmd.org/",
            "keywords": [
                "mess detection",
                "mess detector",
                "pdepend",
                "phpmd",
                "pmd"
            ],
            "time": "2017-01-20T14:41:10+00:00"
        },
        {
            "name": "phpspec/prophecy",
            "version": "1.7.5",
            "source": {
                "type": "git",
                "url": "https://github.com/phpspec/prophecy.git",
                "reference": "dfd6be44111a7c41c2e884a336cc4f461b3b2401"
            },
            "dist": {
                "type": "zip",
                "url": "https://api.github.com/repos/phpspec/prophecy/zipball/dfd6be44111a7c41c2e884a336cc4f461b3b2401",
                "reference": "dfd6be44111a7c41c2e884a336cc4f461b3b2401",
                "shasum": ""
            },
            "require": {
                "doctrine/instantiator": "^1.0.2",
                "php": "^5.3|^7.0",
                "phpdocumentor/reflection-docblock": "^2.0|^3.0.2|^4.0",
                "sebastian/comparator": "^1.1|^2.0",
                "sebastian/recursion-context": "^1.0|^2.0|^3.0"
            },
            "require-dev": {
                "phpspec/phpspec": "^2.5|^3.2",
                "phpunit/phpunit": "^4.8.35 || ^5.7 || ^6.5"
            },
            "type": "library",
            "extra": {
                "branch-alias": {
                    "dev-master": "1.7.x-dev"
                }
            },
            "autoload": {
                "psr-0": {
                    "Prophecy\\": "src/"
                }
            },
            "notification-url": "https://packagist.org/downloads/",
            "license": [
                "MIT"
            ],
            "authors": [
                {
                    "name": "Konstantin Kudryashov",
                    "email": "ever.zet@gmail.com",
                    "homepage": "http://everzet.com"
                },
                {
                    "name": "Marcello Duarte",
                    "email": "marcello.duarte@gmail.com"
                }
            ],
            "description": "Highly opinionated mocking framework for PHP 5.3+",
            "homepage": "https://github.com/phpspec/prophecy",
            "keywords": [
                "Double",
                "Dummy",
                "fake",
                "mock",
                "spy",
                "stub"
            ],
            "time": "2018-02-19T10:16:54+00:00"
        },
        {
            "name": "phpunit/php-code-coverage",
            "version": "5.3.0",
            "source": {
                "type": "git",
                "url": "https://github.com/sebastianbergmann/php-code-coverage.git",
                "reference": "661f34d0bd3f1a7225ef491a70a020ad23a057a1"
            },
            "dist": {
                "type": "zip",
                "url": "https://api.github.com/repos/sebastianbergmann/php-code-coverage/zipball/661f34d0bd3f1a7225ef491a70a020ad23a057a1",
                "reference": "661f34d0bd3f1a7225ef491a70a020ad23a057a1",
                "shasum": ""
            },
            "require": {
                "ext-dom": "*",
                "ext-xmlwriter": "*",
                "php": "^7.0",
                "phpunit/php-file-iterator": "^1.4.2",
                "phpunit/php-text-template": "^1.2.1",
                "phpunit/php-token-stream": "^2.0.1",
                "sebastian/code-unit-reverse-lookup": "^1.0.1",
                "sebastian/environment": "^3.0",
                "sebastian/version": "^2.0.1",
                "theseer/tokenizer": "^1.1"
            },
            "require-dev": {
                "phpunit/phpunit": "^6.0"
            },
            "suggest": {
                "ext-xdebug": "^2.5.5"
            },
            "type": "library",
            "extra": {
                "branch-alias": {
                    "dev-master": "5.3.x-dev"
                }
            },
            "autoload": {
                "classmap": [
                    "src/"
                ]
            },
            "notification-url": "https://packagist.org/downloads/",
            "license": [
                "BSD-3-Clause"
            ],
            "authors": [
                {
                    "name": "Sebastian Bergmann",
                    "email": "sebastian@phpunit.de",
                    "role": "lead"
                }
            ],
            "description": "Library that provides collection, processing, and rendering functionality for PHP code coverage information.",
            "homepage": "https://github.com/sebastianbergmann/php-code-coverage",
            "keywords": [
                "coverage",
                "testing",
                "xunit"
            ],
            "time": "2017-12-06T09:29:45+00:00"
        },
        {
            "name": "phpunit/php-file-iterator",
            "version": "1.4.5",
            "source": {
                "type": "git",
                "url": "https://github.com/sebastianbergmann/php-file-iterator.git",
                "reference": "730b01bc3e867237eaac355e06a36b85dd93a8b4"
            },
            "dist": {
                "type": "zip",
                "url": "https://api.github.com/repos/sebastianbergmann/php-file-iterator/zipball/730b01bc3e867237eaac355e06a36b85dd93a8b4",
                "reference": "730b01bc3e867237eaac355e06a36b85dd93a8b4",
                "shasum": ""
            },
            "require": {
                "php": ">=5.3.3"
            },
            "type": "library",
            "extra": {
                "branch-alias": {
                    "dev-master": "1.4.x-dev"
                }
            },
            "autoload": {
                "classmap": [
                    "src/"
                ]
            },
            "notification-url": "https://packagist.org/downloads/",
            "license": [
                "BSD-3-Clause"
            ],
            "authors": [
                {
                    "name": "Sebastian Bergmann",
                    "email": "sb@sebastian-bergmann.de",
                    "role": "lead"
                }
            ],
            "description": "FilterIterator implementation that filters files based on a list of suffixes.",
            "homepage": "https://github.com/sebastianbergmann/php-file-iterator/",
            "keywords": [
                "filesystem",
                "iterator"
            ],
            "time": "2017-11-27T13:52:08+00:00"
        },
        {
            "name": "phpunit/php-text-template",
            "version": "1.2.1",
            "source": {
                "type": "git",
                "url": "https://github.com/sebastianbergmann/php-text-template.git",
                "reference": "31f8b717e51d9a2afca6c9f046f5d69fc27c8686"
            },
            "dist": {
                "type": "zip",
                "url": "https://api.github.com/repos/sebastianbergmann/php-text-template/zipball/31f8b717e51d9a2afca6c9f046f5d69fc27c8686",
                "reference": "31f8b717e51d9a2afca6c9f046f5d69fc27c8686",
                "shasum": ""
            },
            "require": {
                "php": ">=5.3.3"
            },
            "type": "library",
            "autoload": {
                "classmap": [
                    "src/"
                ]
            },
            "notification-url": "https://packagist.org/downloads/",
            "license": [
                "BSD-3-Clause"
            ],
            "authors": [
                {
                    "name": "Sebastian Bergmann",
                    "email": "sebastian@phpunit.de",
                    "role": "lead"
                }
            ],
            "description": "Simple template engine.",
            "homepage": "https://github.com/sebastianbergmann/php-text-template/",
            "keywords": [
                "template"
            ],
            "time": "2015-06-21T13:50:34+00:00"
        },
        {
            "name": "phpunit/php-timer",
            "version": "1.0.9",
            "source": {
                "type": "git",
                "url": "https://github.com/sebastianbergmann/php-timer.git",
                "reference": "3dcf38ca72b158baf0bc245e9184d3fdffa9c46f"
            },
            "dist": {
                "type": "zip",
                "url": "https://api.github.com/repos/sebastianbergmann/php-timer/zipball/3dcf38ca72b158baf0bc245e9184d3fdffa9c46f",
                "reference": "3dcf38ca72b158baf0bc245e9184d3fdffa9c46f",
                "shasum": ""
            },
            "require": {
                "php": "^5.3.3 || ^7.0"
            },
            "require-dev": {
                "phpunit/phpunit": "^4.8.35 || ^5.7 || ^6.0"
            },
            "type": "library",
            "extra": {
                "branch-alias": {
                    "dev-master": "1.0-dev"
                }
            },
            "autoload": {
                "classmap": [
                    "src/"
                ]
            },
            "notification-url": "https://packagist.org/downloads/",
            "license": [
                "BSD-3-Clause"
            ],
            "authors": [
                {
                    "name": "Sebastian Bergmann",
                    "email": "sb@sebastian-bergmann.de",
                    "role": "lead"
                }
            ],
            "description": "Utility class for timing",
            "homepage": "https://github.com/sebastianbergmann/php-timer/",
            "keywords": [
                "timer"
            ],
            "time": "2017-02-26T11:10:40+00:00"
        },
        {
            "name": "phpunit/php-token-stream",
            "version": "2.0.2",
            "source": {
                "type": "git",
                "url": "https://github.com/sebastianbergmann/php-token-stream.git",
                "reference": "791198a2c6254db10131eecfe8c06670700904db"
            },
            "dist": {
                "type": "zip",
                "url": "https://api.github.com/repos/sebastianbergmann/php-token-stream/zipball/791198a2c6254db10131eecfe8c06670700904db",
                "reference": "791198a2c6254db10131eecfe8c06670700904db",
                "shasum": ""
            },
            "require": {
                "ext-tokenizer": "*",
                "php": "^7.0"
            },
            "require-dev": {
                "phpunit/phpunit": "^6.2.4"
            },
            "type": "library",
            "extra": {
                "branch-alias": {
                    "dev-master": "2.0-dev"
                }
            },
            "autoload": {
                "classmap": [
                    "src/"
                ]
            },
            "notification-url": "https://packagist.org/downloads/",
            "license": [
                "BSD-3-Clause"
            ],
            "authors": [
                {
                    "name": "Sebastian Bergmann",
                    "email": "sebastian@phpunit.de"
                }
            ],
            "description": "Wrapper around PHP's tokenizer extension.",
            "homepage": "https://github.com/sebastianbergmann/php-token-stream/",
            "keywords": [
                "tokenizer"
            ],
            "time": "2017-11-27T05:48:46+00:00"
        },
        {
            "name": "phpunit/phpunit",
            "version": "6.2.4",
            "source": {
                "type": "git",
                "url": "https://github.com/sebastianbergmann/phpunit.git",
                "reference": "ff3a76a58ac293657808aefd58c8aaf05945f4d9"
            },
            "dist": {
                "type": "zip",
                "url": "https://api.github.com/repos/sebastianbergmann/phpunit/zipball/ff3a76a58ac293657808aefd58c8aaf05945f4d9",
                "reference": "ff3a76a58ac293657808aefd58c8aaf05945f4d9",
                "shasum": ""
            },
            "require": {
                "ext-dom": "*",
                "ext-json": "*",
                "ext-libxml": "*",
                "ext-mbstring": "*",
                "ext-xml": "*",
                "myclabs/deep-copy": "^1.3",
                "phar-io/manifest": "^1.0.1",
                "phar-io/version": "^1.0",
                "php": "^7.0",
                "phpspec/prophecy": "^1.7",
                "phpunit/php-code-coverage": "^5.2",
                "phpunit/php-file-iterator": "^1.4",
                "phpunit/php-text-template": "^1.2",
                "phpunit/php-timer": "^1.0.6",
                "phpunit/phpunit-mock-objects": "^4.0",
                "sebastian/comparator": "^2.0",
                "sebastian/diff": "^1.4.3",
                "sebastian/environment": "^3.0.2",
                "sebastian/exporter": "^3.1",
                "sebastian/global-state": "^1.1 || ^2.0",
                "sebastian/object-enumerator": "^3.0.2",
                "sebastian/resource-operations": "^1.0",
                "sebastian/version": "^2.0"
            },
            "conflict": {
                "phpdocumentor/reflection-docblock": "3.0.2",
                "phpunit/dbunit": "<3.0"
            },
            "require-dev": {
                "ext-pdo": "*"
            },
            "suggest": {
                "ext-xdebug": "*",
                "phpunit/php-invoker": "^1.1"
            },
            "bin": [
                "phpunit"
            ],
            "type": "library",
            "extra": {
                "branch-alias": {
                    "dev-master": "6.2.x-dev"
                }
            },
            "autoload": {
                "classmap": [
                    "src/"
                ]
            },
            "notification-url": "https://packagist.org/downloads/",
            "license": [
                "BSD-3-Clause"
            ],
            "authors": [
                {
                    "name": "Sebastian Bergmann",
                    "email": "sebastian@phpunit.de",
                    "role": "lead"
                }
            ],
            "description": "The PHP Unit Testing framework.",
            "homepage": "https://phpunit.de/",
            "keywords": [
                "phpunit",
                "testing",
                "xunit"
            ],
            "time": "2017-08-03T13:59:28+00:00"
        },
        {
            "name": "phpunit/phpunit-mock-objects",
            "version": "4.0.4",
            "source": {
                "type": "git",
                "url": "https://github.com/sebastianbergmann/phpunit-mock-objects.git",
                "reference": "2f789b59ab89669015ad984afa350c4ec577ade0"
            },
            "dist": {
                "type": "zip",
                "url": "https://api.github.com/repos/sebastianbergmann/phpunit-mock-objects/zipball/2f789b59ab89669015ad984afa350c4ec577ade0",
                "reference": "2f789b59ab89669015ad984afa350c4ec577ade0",
                "shasum": ""
            },
            "require": {
                "doctrine/instantiator": "^1.0.5",
                "php": "^7.0",
                "phpunit/php-text-template": "^1.2.1",
                "sebastian/exporter": "^3.0"
            },
            "conflict": {
                "phpunit/phpunit": "<6.0"
            },
            "require-dev": {
                "phpunit/phpunit": "^6.0"
            },
            "suggest": {
                "ext-soap": "*"
            },
            "type": "library",
            "extra": {
                "branch-alias": {
                    "dev-master": "4.0.x-dev"
                }
            },
            "autoload": {
                "classmap": [
                    "src/"
                ]
            },
            "notification-url": "https://packagist.org/downloads/",
            "license": [
                "BSD-3-Clause"
            ],
            "authors": [
                {
                    "name": "Sebastian Bergmann",
                    "email": "sb@sebastian-bergmann.de",
                    "role": "lead"
                }
            ],
            "description": "Mock Object library for PHPUnit",
            "homepage": "https://github.com/sebastianbergmann/phpunit-mock-objects/",
            "keywords": [
                "mock",
                "xunit"
            ],
            "time": "2017-08-03T14:08:16+00:00"
        },
        {
            "name": "sebastian/code-unit-reverse-lookup",
            "version": "1.0.1",
            "source": {
                "type": "git",
                "url": "https://github.com/sebastianbergmann/code-unit-reverse-lookup.git",
                "reference": "4419fcdb5eabb9caa61a27c7a1db532a6b55dd18"
            },
            "dist": {
                "type": "zip",
                "url": "https://api.github.com/repos/sebastianbergmann/code-unit-reverse-lookup/zipball/4419fcdb5eabb9caa61a27c7a1db532a6b55dd18",
                "reference": "4419fcdb5eabb9caa61a27c7a1db532a6b55dd18",
                "shasum": ""
            },
            "require": {
                "php": "^5.6 || ^7.0"
            },
            "require-dev": {
                "phpunit/phpunit": "^5.7 || ^6.0"
            },
            "type": "library",
            "extra": {
                "branch-alias": {
                    "dev-master": "1.0.x-dev"
                }
            },
            "autoload": {
                "classmap": [
                    "src/"
                ]
            },
            "notification-url": "https://packagist.org/downloads/",
            "license": [
                "BSD-3-Clause"
            ],
            "authors": [
                {
                    "name": "Sebastian Bergmann",
                    "email": "sebastian@phpunit.de"
                }
            ],
            "description": "Looks up which function or method a line of code belongs to",
            "homepage": "https://github.com/sebastianbergmann/code-unit-reverse-lookup/",
            "time": "2017-03-04T06:30:41+00:00"
        },
        {
            "name": "sebastian/comparator",
            "version": "2.0.0",
            "source": {
                "type": "git",
                "url": "https://github.com/sebastianbergmann/comparator.git",
                "reference": "20f84f468cb67efee293246e6a09619b891f55f0"
            },
            "dist": {
                "type": "zip",
                "url": "https://api.github.com/repos/sebastianbergmann/comparator/zipball/20f84f468cb67efee293246e6a09619b891f55f0",
                "reference": "20f84f468cb67efee293246e6a09619b891f55f0",
                "shasum": ""
            },
            "require": {
                "php": "^7.0",
                "sebastian/diff": "^1.2",
                "sebastian/exporter": "^3.0"
            },
            "require-dev": {
                "phpunit/phpunit": "^6.0"
            },
            "type": "library",
            "extra": {
                "branch-alias": {
                    "dev-master": "2.0.x-dev"
                }
            },
            "autoload": {
                "classmap": [
                    "src/"
                ]
            },
            "notification-url": "https://packagist.org/downloads/",
            "license": [
                "BSD-3-Clause"
            ],
            "authors": [
                {
                    "name": "Jeff Welch",
                    "email": "whatthejeff@gmail.com"
                },
                {
                    "name": "Volker Dusch",
                    "email": "github@wallbash.com"
                },
                {
                    "name": "Bernhard Schussek",
                    "email": "bschussek@2bepublished.at"
                },
                {
                    "name": "Sebastian Bergmann",
                    "email": "sebastian@phpunit.de"
                }
            ],
            "description": "Provides the functionality to compare PHP values for equality",
            "homepage": "http://www.github.com/sebastianbergmann/comparator",
            "keywords": [
                "comparator",
                "compare",
                "equality"
            ],
            "time": "2017-03-03T06:26:08+00:00"
        },
        {
            "name": "sebastian/diff",
            "version": "1.4.3",
            "source": {
                "type": "git",
                "url": "https://github.com/sebastianbergmann/diff.git",
                "reference": "7f066a26a962dbe58ddea9f72a4e82874a3975a4"
            },
            "dist": {
                "type": "zip",
                "url": "https://api.github.com/repos/sebastianbergmann/diff/zipball/7f066a26a962dbe58ddea9f72a4e82874a3975a4",
                "reference": "7f066a26a962dbe58ddea9f72a4e82874a3975a4",
                "shasum": ""
            },
            "require": {
                "php": "^5.3.3 || ^7.0"
            },
            "require-dev": {
                "phpunit/phpunit": "^4.8.35 || ^5.7 || ^6.0"
            },
            "type": "library",
            "extra": {
                "branch-alias": {
                    "dev-master": "1.4-dev"
                }
            },
            "autoload": {
                "classmap": [
                    "src/"
                ]
            },
            "notification-url": "https://packagist.org/downloads/",
            "license": [
                "BSD-3-Clause"
            ],
            "authors": [
                {
                    "name": "Kore Nordmann",
                    "email": "mail@kore-nordmann.de"
                },
                {
                    "name": "Sebastian Bergmann",
                    "email": "sebastian@phpunit.de"
                }
            ],
            "description": "Diff implementation",
            "homepage": "https://github.com/sebastianbergmann/diff",
            "keywords": [
                "diff"
            ],
            "time": "2017-05-22T07:24:03+00:00"
        },
        {
            "name": "sebastian/environment",
            "version": "3.1.0",
            "source": {
                "type": "git",
                "url": "https://github.com/sebastianbergmann/environment.git",
                "reference": "cd0871b3975fb7fc44d11314fd1ee20925fce4f5"
            },
            "dist": {
                "type": "zip",
                "url": "https://api.github.com/repos/sebastianbergmann/environment/zipball/cd0871b3975fb7fc44d11314fd1ee20925fce4f5",
                "reference": "cd0871b3975fb7fc44d11314fd1ee20925fce4f5",
                "shasum": ""
            },
            "require": {
                "php": "^7.0"
            },
            "require-dev": {
                "phpunit/phpunit": "^6.1"
            },
            "type": "library",
            "extra": {
                "branch-alias": {
                    "dev-master": "3.1.x-dev"
                }
            },
            "autoload": {
                "classmap": [
                    "src/"
                ]
            },
            "notification-url": "https://packagist.org/downloads/",
            "license": [
                "BSD-3-Clause"
            ],
            "authors": [
                {
                    "name": "Sebastian Bergmann",
                    "email": "sebastian@phpunit.de"
                }
            ],
            "description": "Provides functionality to handle HHVM/PHP environments",
            "homepage": "http://www.github.com/sebastianbergmann/environment",
            "keywords": [
                "Xdebug",
                "environment",
                "hhvm"
            ],
            "time": "2017-07-01T08:51:00+00:00"
        },
        {
            "name": "sebastian/exporter",
            "version": "3.1.0",
            "source": {
                "type": "git",
                "url": "https://github.com/sebastianbergmann/exporter.git",
                "reference": "234199f4528de6d12aaa58b612e98f7d36adb937"
            },
            "dist": {
                "type": "zip",
                "url": "https://api.github.com/repos/sebastianbergmann/exporter/zipball/234199f4528de6d12aaa58b612e98f7d36adb937",
                "reference": "234199f4528de6d12aaa58b612e98f7d36adb937",
                "shasum": ""
            },
            "require": {
                "php": "^7.0",
                "sebastian/recursion-context": "^3.0"
            },
            "require-dev": {
                "ext-mbstring": "*",
                "phpunit/phpunit": "^6.0"
            },
            "type": "library",
            "extra": {
                "branch-alias": {
                    "dev-master": "3.1.x-dev"
                }
            },
            "autoload": {
                "classmap": [
                    "src/"
                ]
            },
            "notification-url": "https://packagist.org/downloads/",
            "license": [
                "BSD-3-Clause"
            ],
            "authors": [
                {
                    "name": "Jeff Welch",
                    "email": "whatthejeff@gmail.com"
                },
                {
                    "name": "Volker Dusch",
                    "email": "github@wallbash.com"
                },
                {
                    "name": "Bernhard Schussek",
                    "email": "bschussek@2bepublished.at"
                },
                {
                    "name": "Sebastian Bergmann",
                    "email": "sebastian@phpunit.de"
                },
                {
                    "name": "Adam Harvey",
                    "email": "aharvey@php.net"
                }
            ],
            "description": "Provides the functionality to export PHP variables for visualization",
            "homepage": "http://www.github.com/sebastianbergmann/exporter",
            "keywords": [
                "export",
                "exporter"
            ],
            "time": "2017-04-03T13:19:02+00:00"
        },
        {
            "name": "sebastian/finder-facade",
            "version": "1.2.2",
            "source": {
                "type": "git",
                "url": "https://github.com/sebastianbergmann/finder-facade.git",
                "reference": "4a3174709c2dc565fe5fb26fcf827f6a1fc7b09f"
            },
            "dist": {
                "type": "zip",
                "url": "https://api.github.com/repos/sebastianbergmann/finder-facade/zipball/4a3174709c2dc565fe5fb26fcf827f6a1fc7b09f",
                "reference": "4a3174709c2dc565fe5fb26fcf827f6a1fc7b09f",
                "shasum": ""
            },
            "require": {
                "symfony/finder": "~2.3|~3.0|~4.0",
                "theseer/fdomdocument": "~1.3"
            },
            "type": "library",
            "autoload": {
                "classmap": [
                    "src/"
                ]
            },
            "notification-url": "https://packagist.org/downloads/",
            "license": [
                "BSD-3-Clause"
            ],
            "authors": [
                {
                    "name": "Sebastian Bergmann",
                    "email": "sebastian@phpunit.de",
                    "role": "lead"
                }
            ],
            "description": "FinderFacade is a convenience wrapper for Symfony's Finder component.",
            "homepage": "https://github.com/sebastianbergmann/finder-facade",
            "time": "2017-11-18T17:31:49+00:00"
        },
        {
            "name": "sebastian/global-state",
            "version": "2.0.0",
            "source": {
                "type": "git",
                "url": "https://github.com/sebastianbergmann/global-state.git",
                "reference": "e8ba02eed7bbbb9e59e43dedd3dddeff4a56b0c4"
            },
            "dist": {
                "type": "zip",
                "url": "https://api.github.com/repos/sebastianbergmann/global-state/zipball/e8ba02eed7bbbb9e59e43dedd3dddeff4a56b0c4",
                "reference": "e8ba02eed7bbbb9e59e43dedd3dddeff4a56b0c4",
                "shasum": ""
            },
            "require": {
                "php": "^7.0"
            },
            "require-dev": {
                "phpunit/phpunit": "^6.0"
            },
            "suggest": {
                "ext-uopz": "*"
            },
            "type": "library",
            "extra": {
                "branch-alias": {
                    "dev-master": "2.0-dev"
                }
            },
            "autoload": {
                "classmap": [
                    "src/"
                ]
            },
            "notification-url": "https://packagist.org/downloads/",
            "license": [
                "BSD-3-Clause"
            ],
            "authors": [
                {
                    "name": "Sebastian Bergmann",
                    "email": "sebastian@phpunit.de"
                }
            ],
            "description": "Snapshotting of global state",
            "homepage": "http://www.github.com/sebastianbergmann/global-state",
            "keywords": [
                "global state"
            ],
            "time": "2017-04-27T15:39:26+00:00"
        },
        {
            "name": "sebastian/object-enumerator",
            "version": "3.0.3",
            "source": {
                "type": "git",
                "url": "https://github.com/sebastianbergmann/object-enumerator.git",
                "reference": "7cfd9e65d11ffb5af41198476395774d4c8a84c5"
            },
            "dist": {
                "type": "zip",
                "url": "https://api.github.com/repos/sebastianbergmann/object-enumerator/zipball/7cfd9e65d11ffb5af41198476395774d4c8a84c5",
                "reference": "7cfd9e65d11ffb5af41198476395774d4c8a84c5",
                "shasum": ""
            },
            "require": {
                "php": "^7.0",
                "sebastian/object-reflector": "^1.1.1",
                "sebastian/recursion-context": "^3.0"
            },
            "require-dev": {
                "phpunit/phpunit": "^6.0"
            },
            "type": "library",
            "extra": {
                "branch-alias": {
                    "dev-master": "3.0.x-dev"
                }
            },
            "autoload": {
                "classmap": [
                    "src/"
                ]
            },
            "notification-url": "https://packagist.org/downloads/",
            "license": [
                "BSD-3-Clause"
            ],
            "authors": [
                {
                    "name": "Sebastian Bergmann",
                    "email": "sebastian@phpunit.de"
                }
            ],
            "description": "Traverses array structures and object graphs to enumerate all referenced objects",
            "homepage": "https://github.com/sebastianbergmann/object-enumerator/",
            "time": "2017-08-03T12:35:26+00:00"
        },
        {
            "name": "sebastian/object-reflector",
            "version": "1.1.1",
            "source": {
                "type": "git",
                "url": "https://github.com/sebastianbergmann/object-reflector.git",
                "reference": "773f97c67f28de00d397be301821b06708fca0be"
            },
            "dist": {
                "type": "zip",
                "url": "https://api.github.com/repos/sebastianbergmann/object-reflector/zipball/773f97c67f28de00d397be301821b06708fca0be",
                "reference": "773f97c67f28de00d397be301821b06708fca0be",
                "shasum": ""
            },
            "require": {
                "php": "^7.0"
            },
            "require-dev": {
                "phpunit/phpunit": "^6.0"
            },
            "type": "library",
            "extra": {
                "branch-alias": {
                    "dev-master": "1.1-dev"
                }
            },
            "autoload": {
                "classmap": [
                    "src/"
                ]
            },
            "notification-url": "https://packagist.org/downloads/",
            "license": [
                "BSD-3-Clause"
            ],
            "authors": [
                {
                    "name": "Sebastian Bergmann",
                    "email": "sebastian@phpunit.de"
                }
            ],
            "description": "Allows reflection of object attributes, including inherited and non-public ones",
            "homepage": "https://github.com/sebastianbergmann/object-reflector/",
            "time": "2017-03-29T09:07:27+00:00"
        },
        {
            "name": "sebastian/phpcpd",
            "version": "3.0.1",
            "source": {
                "type": "git",
                "url": "https://github.com/sebastianbergmann/phpcpd.git",
                "reference": "dfed51c1288790fc957c9433e2f49ab152e8a564"
            },
            "dist": {
                "type": "zip",
                "url": "https://api.github.com/repos/sebastianbergmann/phpcpd/zipball/dfed51c1288790fc957c9433e2f49ab152e8a564",
                "reference": "dfed51c1288790fc957c9433e2f49ab152e8a564",
                "shasum": ""
            },
            "require": {
                "php": "^5.6|^7.0",
                "phpunit/php-timer": "^1.0.6",
                "sebastian/finder-facade": "^1.1",
                "sebastian/version": "^1.0|^2.0",
                "symfony/console": "^2.7|^3.0|^4.0"
            },
            "bin": [
                "phpcpd"
            ],
            "type": "library",
            "extra": {
                "branch-alias": {
                    "dev-master": "3.0-dev"
                }
            },
            "autoload": {
                "classmap": [
                    "src/"
                ]
            },
            "notification-url": "https://packagist.org/downloads/",
            "license": [
                "BSD-3-Clause"
            ],
            "authors": [
                {
                    "name": "Sebastian Bergmann",
                    "email": "sebastian@phpunit.de",
                    "role": "lead"
                }
            ],
            "description": "Copy/Paste Detector (CPD) for PHP code.",
            "homepage": "https://github.com/sebastianbergmann/phpcpd",
            "time": "2017-11-16T08:49:28+00:00"
        },
        {
            "name": "sebastian/recursion-context",
            "version": "3.0.0",
            "source": {
                "type": "git",
                "url": "https://github.com/sebastianbergmann/recursion-context.git",
                "reference": "5b0cd723502bac3b006cbf3dbf7a1e3fcefe4fa8"
            },
            "dist": {
                "type": "zip",
                "url": "https://api.github.com/repos/sebastianbergmann/recursion-context/zipball/5b0cd723502bac3b006cbf3dbf7a1e3fcefe4fa8",
                "reference": "5b0cd723502bac3b006cbf3dbf7a1e3fcefe4fa8",
                "shasum": ""
            },
            "require": {
                "php": "^7.0"
            },
            "require-dev": {
                "phpunit/phpunit": "^6.0"
            },
            "type": "library",
            "extra": {
                "branch-alias": {
                    "dev-master": "3.0.x-dev"
                }
            },
            "autoload": {
                "classmap": [
                    "src/"
                ]
            },
            "notification-url": "https://packagist.org/downloads/",
            "license": [
                "BSD-3-Clause"
            ],
            "authors": [
                {
                    "name": "Jeff Welch",
                    "email": "whatthejeff@gmail.com"
                },
                {
                    "name": "Sebastian Bergmann",
                    "email": "sebastian@phpunit.de"
                },
                {
                    "name": "Adam Harvey",
                    "email": "aharvey@php.net"
                }
            ],
            "description": "Provides functionality to recursively process PHP variables",
            "homepage": "http://www.github.com/sebastianbergmann/recursion-context",
            "time": "2017-03-03T06:23:57+00:00"
        },
        {
            "name": "sebastian/resource-operations",
            "version": "1.0.0",
            "source": {
                "type": "git",
                "url": "https://github.com/sebastianbergmann/resource-operations.git",
                "reference": "ce990bb21759f94aeafd30209e8cfcdfa8bc3f52"
            },
            "dist": {
                "type": "zip",
                "url": "https://api.github.com/repos/sebastianbergmann/resource-operations/zipball/ce990bb21759f94aeafd30209e8cfcdfa8bc3f52",
                "reference": "ce990bb21759f94aeafd30209e8cfcdfa8bc3f52",
                "shasum": ""
            },
            "require": {
                "php": ">=5.6.0"
            },
            "type": "library",
            "extra": {
                "branch-alias": {
                    "dev-master": "1.0.x-dev"
                }
            },
            "autoload": {
                "classmap": [
                    "src/"
                ]
            },
            "notification-url": "https://packagist.org/downloads/",
            "license": [
                "BSD-3-Clause"
            ],
            "authors": [
                {
                    "name": "Sebastian Bergmann",
                    "email": "sebastian@phpunit.de"
                }
            ],
            "description": "Provides a list of PHP built-in functions that operate on resources",
            "homepage": "https://www.github.com/sebastianbergmann/resource-operations",
            "time": "2015-07-28T20:34:47+00:00"
        },
        {
            "name": "sebastian/version",
            "version": "2.0.1",
            "source": {
                "type": "git",
                "url": "https://github.com/sebastianbergmann/version.git",
                "reference": "99732be0ddb3361e16ad77b68ba41efc8e979019"
            },
            "dist": {
                "type": "zip",
                "url": "https://api.github.com/repos/sebastianbergmann/version/zipball/99732be0ddb3361e16ad77b68ba41efc8e979019",
                "reference": "99732be0ddb3361e16ad77b68ba41efc8e979019",
                "shasum": ""
            },
            "require": {
                "php": ">=5.6"
            },
            "type": "library",
            "extra": {
                "branch-alias": {
                    "dev-master": "2.0.x-dev"
                }
            },
            "autoload": {
                "classmap": [
                    "src/"
                ]
            },
            "notification-url": "https://packagist.org/downloads/",
            "license": [
                "BSD-3-Clause"
            ],
            "authors": [
                {
                    "name": "Sebastian Bergmann",
                    "email": "sebastian@phpunit.de",
                    "role": "lead"
                }
            ],
            "description": "Library that helps with managing the version number of Git-hosted PHP projects",
            "homepage": "https://github.com/sebastianbergmann/version",
            "time": "2016-10-03T07:35:21+00:00"
        },
        {
            "name": "squizlabs/php_codesniffer",
            "version": "3.2.2",
            "source": {
                "type": "git",
                "url": "https://github.com/squizlabs/PHP_CodeSniffer.git",
                "reference": "d7c00c3000ac0ce79c96fcbfef86b49a71158cd1"
            },
            "dist": {
                "type": "zip",
                "url": "https://api.github.com/repos/squizlabs/PHP_CodeSniffer/zipball/d7c00c3000ac0ce79c96fcbfef86b49a71158cd1",
                "reference": "d7c00c3000ac0ce79c96fcbfef86b49a71158cd1",
                "shasum": ""
            },
            "require": {
                "ext-simplexml": "*",
                "ext-tokenizer": "*",
                "ext-xmlwriter": "*",
                "php": ">=5.4.0"
            },
            "require-dev": {
                "phpunit/phpunit": "^4.0 || ^5.0 || ^6.0"
            },
            "bin": [
                "bin/phpcs",
                "bin/phpcbf"
            ],
            "type": "library",
            "extra": {
                "branch-alias": {
                    "dev-master": "3.x-dev"
                }
            },
            "notification-url": "https://packagist.org/downloads/",
            "license": [
                "BSD-3-Clause"
            ],
            "authors": [
                {
                    "name": "Greg Sherwood",
                    "role": "lead"
                }
            ],
            "description": "PHP_CodeSniffer tokenizes PHP, JavaScript and CSS files and detects violations of a defined set of coding standards.",
            "homepage": "http://www.squizlabs.com/php-codesniffer",
            "keywords": [
                "phpcs",
                "standards"
            ],
            "time": "2017-12-19T21:44:46+00:00"
        },
        {
            "name": "symfony/config",
<<<<<<< HEAD
            "version": "v4.0.6",
            "source": {
                "type": "git",
                "url": "https://github.com/symfony/config.git",
                "reference": "289eadd3771f7682ea2540e4925861c18ec5b4d0"
            },
            "dist": {
                "type": "zip",
                "url": "https://api.github.com/repos/symfony/config/zipball/289eadd3771f7682ea2540e4925861c18ec5b4d0",
                "reference": "289eadd3771f7682ea2540e4925861c18ec5b4d0",
=======
            "version": "v3.4.6",
            "source": {
                "type": "git",
                "url": "https://github.com/symfony/config.git",
                "reference": "05e10567b529476a006b00746c5f538f1636810e"
            },
            "dist": {
                "type": "zip",
                "url": "https://api.github.com/repos/symfony/config/zipball/05e10567b529476a006b00746c5f538f1636810e",
                "reference": "05e10567b529476a006b00746c5f538f1636810e",
>>>>>>> 1155b291
                "shasum": ""
            },
            "require": {
                "php": "^7.1.3",
                "symfony/filesystem": "~3.4|~4.0"
            },
            "conflict": {
                "symfony/finder": "<3.4"
            },
            "require-dev": {
<<<<<<< HEAD
                "symfony/dependency-injection": "~3.4|~4.0",
                "symfony/event-dispatcher": "~3.4|~4.0",
                "symfony/finder": "~3.4|~4.0",
                "symfony/yaml": "~3.4|~4.0"
=======
                "symfony/dependency-injection": "~3.3|~4.0",
                "symfony/event-dispatcher": "~3.3|~4.0",
                "symfony/finder": "~3.3|~4.0",
                "symfony/yaml": "~3.0|~4.0"
>>>>>>> 1155b291
            },
            "suggest": {
                "symfony/yaml": "To use the yaml reference dumper"
            },
            "type": "library",
            "extra": {
                "branch-alias": {
                    "dev-master": "4.0-dev"
                }
            },
            "autoload": {
                "psr-4": {
                    "Symfony\\Component\\Config\\": ""
                },
                "exclude-from-classmap": [
                    "/Tests/"
                ]
            },
            "notification-url": "https://packagist.org/downloads/",
            "license": [
                "MIT"
            ],
            "authors": [
                {
                    "name": "Fabien Potencier",
                    "email": "fabien@symfony.com"
                },
                {
                    "name": "Symfony Community",
                    "homepage": "https://symfony.com/contributors"
                }
            ],
            "description": "Symfony Config Component",
            "homepage": "https://symfony.com",
<<<<<<< HEAD
            "time": "2018-02-04T16:43:51+00:00"
        },
        {
            "name": "symfony/dependency-injection",
            "version": "v4.0.6",
            "source": {
                "type": "git",
                "url": "https://github.com/symfony/dependency-injection.git",
                "reference": "93ad14f124beacf16894b64bb5b3cdd5b4367e38"
            },
            "dist": {
                "type": "zip",
                "url": "https://api.github.com/repos/symfony/dependency-injection/zipball/93ad14f124beacf16894b64bb5b3cdd5b4367e38",
                "reference": "93ad14f124beacf16894b64bb5b3cdd5b4367e38",
=======
            "time": "2018-02-14T10:03:57+00:00"
        },
        {
            "name": "symfony/dependency-injection",
            "version": "v3.4.6",
            "source": {
                "type": "git",
                "url": "https://github.com/symfony/dependency-injection.git",
                "reference": "12e901abc1cb0d637a0e5abe9923471361d96b07"
            },
            "dist": {
                "type": "zip",
                "url": "https://api.github.com/repos/symfony/dependency-injection/zipball/12e901abc1cb0d637a0e5abe9923471361d96b07",
                "reference": "12e901abc1cb0d637a0e5abe9923471361d96b07",
>>>>>>> 1155b291
                "shasum": ""
            },
            "require": {
                "php": "^7.1.3",
                "psr/container": "^1.0"
            },
            "conflict": {
                "symfony/config": "<3.4",
                "symfony/finder": "<3.4",
                "symfony/proxy-manager-bridge": "<3.4",
                "symfony/yaml": "<3.4"
            },
            "provide": {
                "psr/container-implementation": "1.0"
            },
            "require-dev": {
                "symfony/config": "~3.4|~4.0",
                "symfony/expression-language": "~3.4|~4.0",
                "symfony/yaml": "~3.4|~4.0"
            },
            "suggest": {
                "symfony/config": "",
                "symfony/expression-language": "For using expressions in service container configuration",
                "symfony/finder": "For using double-star glob patterns or when GLOB_BRACE portability is required",
                "symfony/proxy-manager-bridge": "Generate service proxies to lazy load them",
                "symfony/yaml": ""
            },
            "type": "library",
            "extra": {
                "branch-alias": {
                    "dev-master": "4.0-dev"
                }
            },
            "autoload": {
                "psr-4": {
                    "Symfony\\Component\\DependencyInjection\\": ""
                },
                "exclude-from-classmap": [
                    "/Tests/"
                ]
            },
            "notification-url": "https://packagist.org/downloads/",
            "license": [
                "MIT"
            ],
            "authors": [
                {
                    "name": "Fabien Potencier",
                    "email": "fabien@symfony.com"
                },
                {
                    "name": "Symfony Community",
                    "homepage": "https://symfony.com/contributors"
                }
            ],
            "description": "Symfony DependencyInjection Component",
            "homepage": "https://symfony.com",
<<<<<<< HEAD
            "time": "2018-03-05T18:28:26+00:00"
=======
            "time": "2018-03-04T03:54:53+00:00"
>>>>>>> 1155b291
        },
        {
            "name": "symfony/options-resolver",
            "version": "v4.0.6",
            "source": {
                "type": "git",
                "url": "https://github.com/symfony/options-resolver.git",
                "reference": "371532a2cfe932f7a3766dd4c45364566def1dd0"
            },
            "dist": {
                "type": "zip",
                "url": "https://api.github.com/repos/symfony/options-resolver/zipball/371532a2cfe932f7a3766dd4c45364566def1dd0",
                "reference": "371532a2cfe932f7a3766dd4c45364566def1dd0",
                "shasum": ""
            },
            "require": {
                "php": "^7.1.3"
            },
            "type": "library",
            "extra": {
                "branch-alias": {
                    "dev-master": "4.0-dev"
                }
            },
            "autoload": {
                "psr-4": {
                    "Symfony\\Component\\OptionsResolver\\": ""
                },
                "exclude-from-classmap": [
                    "/Tests/"
                ]
            },
            "notification-url": "https://packagist.org/downloads/",
            "license": [
                "MIT"
            ],
            "authors": [
                {
                    "name": "Fabien Potencier",
                    "email": "fabien@symfony.com"
                },
                {
                    "name": "Symfony Community",
                    "homepage": "https://symfony.com/contributors"
                }
            ],
            "description": "Symfony OptionsResolver Component",
            "homepage": "https://symfony.com",
            "keywords": [
                "config",
                "configuration",
                "options"
            ],
            "time": "2018-01-18T22:19:33+00:00"
        },
        {
            "name": "symfony/polyfill-php70",
            "version": "v1.7.0",
            "source": {
                "type": "git",
                "url": "https://github.com/symfony/polyfill-php70.git",
                "reference": "3532bfcd8f933a7816f3a0a59682fc404776600f"
            },
            "dist": {
                "type": "zip",
                "url": "https://api.github.com/repos/symfony/polyfill-php70/zipball/3532bfcd8f933a7816f3a0a59682fc404776600f",
                "reference": "3532bfcd8f933a7816f3a0a59682fc404776600f",
                "shasum": ""
            },
            "require": {
                "paragonie/random_compat": "~1.0|~2.0",
                "php": ">=5.3.3"
            },
            "type": "library",
            "extra": {
                "branch-alias": {
                    "dev-master": "1.7-dev"
                }
            },
            "autoload": {
                "psr-4": {
                    "Symfony\\Polyfill\\Php70\\": ""
                },
                "files": [
                    "bootstrap.php"
                ],
                "classmap": [
                    "Resources/stubs"
                ]
            },
            "notification-url": "https://packagist.org/downloads/",
            "license": [
                "MIT"
            ],
            "authors": [
                {
                    "name": "Nicolas Grekas",
                    "email": "p@tchwork.com"
                },
                {
                    "name": "Symfony Community",
                    "homepage": "https://symfony.com/contributors"
                }
            ],
            "description": "Symfony polyfill backporting some PHP 7.0+ features to lower PHP versions",
            "homepage": "https://symfony.com",
            "keywords": [
                "compatibility",
                "polyfill",
                "portable",
                "shim"
            ],
            "time": "2018-01-30T19:27:44+00:00"
        },
        {
            "name": "symfony/polyfill-php72",
            "version": "v1.7.0",
            "source": {
                "type": "git",
                "url": "https://github.com/symfony/polyfill-php72.git",
                "reference": "8eca20c8a369e069d4f4c2ac9895144112867422"
            },
            "dist": {
                "type": "zip",
                "url": "https://api.github.com/repos/symfony/polyfill-php72/zipball/8eca20c8a369e069d4f4c2ac9895144112867422",
                "reference": "8eca20c8a369e069d4f4c2ac9895144112867422",
                "shasum": ""
            },
            "require": {
                "php": ">=5.3.3"
            },
            "type": "library",
            "extra": {
                "branch-alias": {
                    "dev-master": "1.7-dev"
                }
            },
            "autoload": {
                "psr-4": {
                    "Symfony\\Polyfill\\Php72\\": ""
                },
                "files": [
                    "bootstrap.php"
                ]
            },
            "notification-url": "https://packagist.org/downloads/",
            "license": [
                "MIT"
            ],
            "authors": [
                {
                    "name": "Nicolas Grekas",
                    "email": "p@tchwork.com"
                },
                {
                    "name": "Symfony Community",
                    "homepage": "https://symfony.com/contributors"
                }
            ],
            "description": "Symfony polyfill backporting some PHP 7.2+ features to lower PHP versions",
            "homepage": "https://symfony.com",
            "keywords": [
                "compatibility",
                "polyfill",
                "portable",
                "shim"
            ],
            "time": "2018-01-31T17:43:24+00:00"
        },
        {
            "name": "symfony/stopwatch",
<<<<<<< HEAD
            "version": "v4.0.6",
            "source": {
                "type": "git",
                "url": "https://github.com/symfony/stopwatch.git",
                "reference": "6795ffa2f8eebedac77f045aa62c0c10b2763042"
            },
            "dist": {
                "type": "zip",
                "url": "https://api.github.com/repos/symfony/stopwatch/zipball/6795ffa2f8eebedac77f045aa62c0c10b2763042",
                "reference": "6795ffa2f8eebedac77f045aa62c0c10b2763042",
=======
            "version": "v3.4.6",
            "source": {
                "type": "git",
                "url": "https://github.com/symfony/stopwatch.git",
                "reference": "eb17cfa072cab26537ac37e9c4ece6c0361369af"
            },
            "dist": {
                "type": "zip",
                "url": "https://api.github.com/repos/symfony/stopwatch/zipball/eb17cfa072cab26537ac37e9c4ece6c0361369af",
                "reference": "eb17cfa072cab26537ac37e9c4ece6c0361369af",
>>>>>>> 1155b291
                "shasum": ""
            },
            "require": {
                "php": "^7.1.3"
            },
            "type": "library",
            "extra": {
                "branch-alias": {
                    "dev-master": "4.0-dev"
                }
            },
            "autoload": {
                "psr-4": {
                    "Symfony\\Component\\Stopwatch\\": ""
                },
                "exclude-from-classmap": [
                    "/Tests/"
                ]
            },
            "notification-url": "https://packagist.org/downloads/",
            "license": [
                "MIT"
            ],
            "authors": [
                {
                    "name": "Fabien Potencier",
                    "email": "fabien@symfony.com"
                },
                {
                    "name": "Symfony Community",
                    "homepage": "https://symfony.com/contributors"
                }
            ],
            "description": "Symfony Stopwatch Component",
            "homepage": "https://symfony.com",
<<<<<<< HEAD
            "time": "2018-02-19T16:50:22+00:00"
=======
            "time": "2018-02-17T14:55:25+00:00"
>>>>>>> 1155b291
        },
        {
            "name": "theseer/fdomdocument",
            "version": "1.6.6",
            "source": {
                "type": "git",
                "url": "https://github.com/theseer/fDOMDocument.git",
                "reference": "6e8203e40a32a9c770bcb62fe37e68b948da6dca"
            },
            "dist": {
                "type": "zip",
                "url": "https://api.github.com/repos/theseer/fDOMDocument/zipball/6e8203e40a32a9c770bcb62fe37e68b948da6dca",
                "reference": "6e8203e40a32a9c770bcb62fe37e68b948da6dca",
                "shasum": ""
            },
            "require": {
                "ext-dom": "*",
                "lib-libxml": "*",
                "php": ">=5.3.3"
            },
            "type": "library",
            "autoload": {
                "classmap": [
                    "src/"
                ]
            },
            "notification-url": "https://packagist.org/downloads/",
            "license": [
                "BSD-3-Clause"
            ],
            "authors": [
                {
                    "name": "Arne Blankerts",
                    "email": "arne@blankerts.de",
                    "role": "lead"
                }
            ],
            "description": "The classes contained within this repository extend the standard DOM to use exceptions at all occasions of errors instead of PHP warnings or notices. They also add various custom methods and shortcuts for convenience and to simplify the usage of DOM.",
            "homepage": "https://github.com/theseer/fDOMDocument",
            "time": "2017-06-30T11:53:12+00:00"
        },
        {
            "name": "theseer/tokenizer",
            "version": "1.1.0",
            "source": {
                "type": "git",
                "url": "https://github.com/theseer/tokenizer.git",
                "reference": "cb2f008f3f05af2893a87208fe6a6c4985483f8b"
            },
            "dist": {
                "type": "zip",
                "url": "https://api.github.com/repos/theseer/tokenizer/zipball/cb2f008f3f05af2893a87208fe6a6c4985483f8b",
                "reference": "cb2f008f3f05af2893a87208fe6a6c4985483f8b",
                "shasum": ""
            },
            "require": {
                "ext-dom": "*",
                "ext-tokenizer": "*",
                "ext-xmlwriter": "*",
                "php": "^7.0"
            },
            "type": "library",
            "autoload": {
                "classmap": [
                    "src/"
                ]
            },
            "notification-url": "https://packagist.org/downloads/",
            "license": [
                "BSD-3-Clause"
            ],
            "authors": [
                {
                    "name": "Arne Blankerts",
                    "email": "arne@blankerts.de",
                    "role": "Developer"
                }
            ],
            "description": "A small library for converting tokenized PHP source code into XML and potentially other formats",
            "time": "2017-04-07T12:08:54+00:00"
        },
        {
            "name": "webmozart/assert",
            "version": "1.3.0",
            "source": {
                "type": "git",
                "url": "https://github.com/webmozart/assert.git",
                "reference": "0df1908962e7a3071564e857d86874dad1ef204a"
            },
            "dist": {
                "type": "zip",
                "url": "https://api.github.com/repos/webmozart/assert/zipball/0df1908962e7a3071564e857d86874dad1ef204a",
                "reference": "0df1908962e7a3071564e857d86874dad1ef204a",
                "shasum": ""
            },
            "require": {
                "php": "^5.3.3 || ^7.0"
            },
            "require-dev": {
                "phpunit/phpunit": "^4.6",
                "sebastian/version": "^1.0.1"
            },
            "type": "library",
            "extra": {
                "branch-alias": {
                    "dev-master": "1.3-dev"
                }
            },
            "autoload": {
                "psr-4": {
                    "Webmozart\\Assert\\": "src/"
                }
            },
            "notification-url": "https://packagist.org/downloads/",
            "license": [
                "MIT"
            ],
            "authors": [
                {
                    "name": "Bernhard Schussek",
                    "email": "bschussek@gmail.com"
                }
            ],
            "description": "Assertions to validate method input/output with nice error messages.",
            "keywords": [
                "assert",
                "check",
                "validate"
            ],
            "time": "2018-01-29T19:49:41+00:00"
        }
    ],
    "aliases": [],
    "minimum-stability": "stable",
    "stability-flags": {
        "magento/zendframework1": 20,
        "phpmd/phpmd": 0
    },
    "prefer-stable": true,
    "prefer-lowest": false,
    "platform": {
        "php": "~7.1.3||~7.2.0",
        "ext-ctype": "*",
        "ext-curl": "*",
        "ext-dom": "*",
        "ext-gd": "*",
        "ext-hash": "*",
        "ext-iconv": "*",
        "ext-intl": "*",
        "ext-mbstring": "*",
        "ext-openssl": "*",
        "ext-pdo_mysql": "*",
        "ext-simplexml": "*",
        "ext-soap": "*",
        "ext-spl": "*",
        "ext-xsl": "*",
        "ext-zip": "*",
        "lib-libxml": "*"
    },
    "platform-dev": []
}<|MERGE_RESOLUTION|>--- conflicted
+++ resolved
@@ -4,11 +4,7 @@
         "Read more about it at https://getcomposer.org/doc/01-basic-usage.md#composer-lock-the-lock-file",
         "This file is @generated automatically"
     ],
-<<<<<<< HEAD
-    "content-hash": "cc35f2442556ca7b19eb6fa03d9eec84",
-=======
-    "content-hash": "95ad9c4b31ef1192095279c6f66885bf",
->>>>>>> 1155b291
+    "content-hash": "e00f1cf2aea5a1609c8ce1be5e235d68",
     "packages": [
         {
             "name": "braintree/braintree_php",
@@ -128,18 +124,6 @@
         },
         {
             "name": "colinmollenhour/credis",
-<<<<<<< HEAD
-            "version": "1.8.2",
-            "source": {
-                "type": "git",
-                "url": "https://github.com/colinmollenhour/credis.git",
-                "reference": "9c14b4bb0779127638a17dd8aab8f05f28c6df43"
-            },
-            "dist": {
-                "type": "zip",
-                "url": "https://api.github.com/repos/colinmollenhour/credis/zipball/9c14b4bb0779127638a17dd8aab8f05f28c6df43",
-                "reference": "9c14b4bb0779127638a17dd8aab8f05f28c6df43",
-=======
             "version": "1.9.1",
             "source": {
                 "type": "git",
@@ -150,7 +134,6 @@
                 "type": "zip",
                 "url": "https://api.github.com/repos/colinmollenhour/credis/zipball/049ccfb2c680e4dfa6adcfa97f2f29d086919abd",
                 "reference": "049ccfb2c680e4dfa6adcfa97f2f29d086919abd",
->>>>>>> 1155b291
                 "shasum": ""
             },
             "require": {
@@ -177,11 +160,7 @@
             ],
             "description": "Credis is a lightweight interface to the Redis key-value store which wraps the phpredis library when available for better performance.",
             "homepage": "https://github.com/colinmollenhour/credis",
-<<<<<<< HEAD
-            "time": "2017-07-05T15:32:38+00:00"
-=======
             "time": "2017-10-05T20:28:58+00:00"
->>>>>>> 1155b291
         },
         {
             "name": "colinmollenhour/php-redis-session-abstract",
@@ -1785,7 +1764,6 @@
         },
         {
             "name": "symfony/console",
-<<<<<<< HEAD
             "version": "v4.0.6",
             "source": {
                 "type": "git",
@@ -1796,18 +1774,6 @@
                 "type": "zip",
                 "url": "https://api.github.com/repos/symfony/console/zipball/555c8dbe0ae9e561740451eabdbed2cc554b6a51",
                 "reference": "555c8dbe0ae9e561740451eabdbed2cc554b6a51",
-=======
-            "version": "v2.8.36",
-            "source": {
-                "type": "git",
-                "url": "https://github.com/symfony/console.git",
-                "reference": "a6ff8b2ffa4eb43046828b303af2e3fedadacc27"
-            },
-            "dist": {
-                "type": "zip",
-                "url": "https://api.github.com/repos/symfony/console/zipball/a6ff8b2ffa4eb43046828b303af2e3fedadacc27",
-                "reference": "a6ff8b2ffa4eb43046828b303af2e3fedadacc27",
->>>>>>> 1155b291
                 "shasum": ""
             },
             "require": {
@@ -1862,7 +1828,6 @@
             ],
             "description": "Symfony Console Component",
             "homepage": "https://symfony.com",
-<<<<<<< HEAD
             "time": "2018-02-26T15:55:47+00:00"
         },
         {
@@ -1877,79 +1842,6 @@
                 "type": "zip",
                 "url": "https://api.github.com/repos/symfony/event-dispatcher/zipball/85eaf6a8ec915487abac52e133efc4a268204428",
                 "reference": "85eaf6a8ec915487abac52e133efc4a268204428",
-=======
-            "time": "2018-02-26T15:33:21+00:00"
-        },
-        {
-            "name": "symfony/debug",
-            "version": "v3.0.9",
-            "source": {
-                "type": "git",
-                "url": "https://github.com/symfony/debug.git",
-                "reference": "697c527acd9ea1b2d3efac34d9806bf255278b0a"
-            },
-            "dist": {
-                "type": "zip",
-                "url": "https://api.github.com/repos/symfony/debug/zipball/697c527acd9ea1b2d3efac34d9806bf255278b0a",
-                "reference": "697c527acd9ea1b2d3efac34d9806bf255278b0a",
-                "shasum": ""
-            },
-            "require": {
-                "php": ">=5.5.9",
-                "psr/log": "~1.0"
-            },
-            "conflict": {
-                "symfony/http-kernel": ">=2.3,<2.3.24|~2.4.0|>=2.5,<2.5.9|>=2.6,<2.6.2"
-            },
-            "require-dev": {
-                "symfony/class-loader": "~2.8|~3.0",
-                "symfony/http-kernel": "~2.8|~3.0"
-            },
-            "type": "library",
-            "extra": {
-                "branch-alias": {
-                    "dev-master": "3.0-dev"
-                }
-            },
-            "autoload": {
-                "psr-4": {
-                    "Symfony\\Component\\Debug\\": ""
-                },
-                "exclude-from-classmap": [
-                    "/Tests/"
-                ]
-            },
-            "notification-url": "https://packagist.org/downloads/",
-            "license": [
-                "MIT"
-            ],
-            "authors": [
-                {
-                    "name": "Fabien Potencier",
-                    "email": "fabien@symfony.com"
-                },
-                {
-                    "name": "Symfony Community",
-                    "homepage": "https://symfony.com/contributors"
-                }
-            ],
-            "description": "Symfony Debug Component",
-            "homepage": "https://symfony.com",
-            "time": "2016-07-30T07:22:48+00:00"
-        },
-        {
-            "name": "symfony/event-dispatcher",
-            "version": "v2.8.36",
-            "source": {
-                "type": "git",
-                "url": "https://github.com/symfony/event-dispatcher.git",
-                "reference": "f5d2d7dcc33b89e20c2696ea9afcbddf6540081c"
-            },
-            "dist": {
-                "type": "zip",
-                "url": "https://api.github.com/repos/symfony/event-dispatcher/zipball/f5d2d7dcc33b89e20c2696ea9afcbddf6540081c",
-                "reference": "f5d2d7dcc33b89e20c2696ea9afcbddf6540081c",
->>>>>>> 1155b291
                 "shasum": ""
             },
             "require": {
@@ -1999,7 +1891,6 @@
             ],
             "description": "Symfony EventDispatcher Component",
             "homepage": "https://symfony.com",
-<<<<<<< HEAD
             "time": "2018-02-14T14:11:10+00:00"
         },
         {
@@ -2014,22 +1905,6 @@
                 "type": "zip",
                 "url": "https://api.github.com/repos/symfony/filesystem/zipball/5d2d655b2c72fc4d9bf7e9bf14f72a447b940f21",
                 "reference": "5d2d655b2c72fc4d9bf7e9bf14f72a447b940f21",
-=======
-            "time": "2018-02-11T16:53:59+00:00"
-        },
-        {
-            "name": "symfony/filesystem",
-            "version": "v3.4.6",
-            "source": {
-                "type": "git",
-                "url": "https://github.com/symfony/filesystem.git",
-                "reference": "253a4490b528597aa14d2bf5aeded6f5e5e4a541"
-            },
-            "dist": {
-                "type": "zip",
-                "url": "https://api.github.com/repos/symfony/filesystem/zipball/253a4490b528597aa14d2bf5aeded6f5e5e4a541",
-                "reference": "253a4490b528597aa14d2bf5aeded6f5e5e4a541",
->>>>>>> 1155b291
                 "shasum": ""
             },
             "require": {
@@ -2065,7 +1940,6 @@
             ],
             "description": "Symfony Filesystem Component",
             "homepage": "https://symfony.com",
-<<<<<<< HEAD
             "time": "2018-02-22T10:50:29+00:00"
         },
         {
@@ -2080,22 +1954,6 @@
                 "type": "zip",
                 "url": "https://api.github.com/repos/symfony/finder/zipball/44a796d2ecc2a16a5fc8f2956a34ee617934d55f",
                 "reference": "44a796d2ecc2a16a5fc8f2956a34ee617934d55f",
-=======
-            "time": "2018-02-22T10:48:49+00:00"
-        },
-        {
-            "name": "symfony/finder",
-            "version": "v3.4.6",
-            "source": {
-                "type": "git",
-                "url": "https://github.com/symfony/finder.git",
-                "reference": "a479817ce0a9e4adfd7d39c6407c95d97c254625"
-            },
-            "dist": {
-                "type": "zip",
-                "url": "https://api.github.com/repos/symfony/finder/zipball/a479817ce0a9e4adfd7d39c6407c95d97c254625",
-                "reference": "a479817ce0a9e4adfd7d39c6407c95d97c254625",
->>>>>>> 1155b291
                 "shasum": ""
             },
             "require": {
@@ -2131,11 +1989,7 @@
             ],
             "description": "Symfony Finder Component",
             "homepage": "https://symfony.com",
-<<<<<<< HEAD
             "time": "2018-03-05T18:28:26+00:00"
-=======
-            "time": "2018-03-05T18:28:11+00:00"
->>>>>>> 1155b291
         },
         {
             "name": "symfony/polyfill-mbstring",
@@ -2198,7 +2052,6 @@
         },
         {
             "name": "symfony/process",
-<<<<<<< HEAD
             "version": "v4.0.6",
             "source": {
                 "type": "git",
@@ -2209,18 +2062,6 @@
                 "type": "zip",
                 "url": "https://api.github.com/repos/symfony/process/zipball/6ed08502a7c9559da8e60ea343bdbd19c3350b3e",
                 "reference": "6ed08502a7c9559da8e60ea343bdbd19c3350b3e",
-=======
-            "version": "v2.8.36",
-            "source": {
-                "type": "git",
-                "url": "https://github.com/symfony/process.git",
-                "reference": "756f614c5061729ea245ac6717231f7e3bfb74f9"
-            },
-            "dist": {
-                "type": "zip",
-                "url": "https://api.github.com/repos/symfony/process/zipball/756f614c5061729ea245ac6717231f7e3bfb74f9",
-                "reference": "756f614c5061729ea245ac6717231f7e3bfb74f9",
->>>>>>> 1155b291
                 "shasum": ""
             },
             "require": {
@@ -2256,11 +2097,7 @@
             ],
             "description": "Symfony Process Component",
             "homepage": "https://symfony.com",
-<<<<<<< HEAD
             "time": "2018-02-19T12:18:43+00:00"
-=======
-            "time": "2018-02-12T17:44:58+00:00"
->>>>>>> 1155b291
         },
         {
             "name": "tedivm/jshrink",
@@ -6420,7 +6257,6 @@
         },
         {
             "name": "symfony/config",
-<<<<<<< HEAD
             "version": "v4.0.6",
             "source": {
                 "type": "git",
@@ -6431,18 +6267,6 @@
                 "type": "zip",
                 "url": "https://api.github.com/repos/symfony/config/zipball/289eadd3771f7682ea2540e4925861c18ec5b4d0",
                 "reference": "289eadd3771f7682ea2540e4925861c18ec5b4d0",
-=======
-            "version": "v3.4.6",
-            "source": {
-                "type": "git",
-                "url": "https://github.com/symfony/config.git",
-                "reference": "05e10567b529476a006b00746c5f538f1636810e"
-            },
-            "dist": {
-                "type": "zip",
-                "url": "https://api.github.com/repos/symfony/config/zipball/05e10567b529476a006b00746c5f538f1636810e",
-                "reference": "05e10567b529476a006b00746c5f538f1636810e",
->>>>>>> 1155b291
                 "shasum": ""
             },
             "require": {
@@ -6453,17 +6277,10 @@
                 "symfony/finder": "<3.4"
             },
             "require-dev": {
-<<<<<<< HEAD
                 "symfony/dependency-injection": "~3.4|~4.0",
                 "symfony/event-dispatcher": "~3.4|~4.0",
                 "symfony/finder": "~3.4|~4.0",
                 "symfony/yaml": "~3.4|~4.0"
-=======
-                "symfony/dependency-injection": "~3.3|~4.0",
-                "symfony/event-dispatcher": "~3.3|~4.0",
-                "symfony/finder": "~3.3|~4.0",
-                "symfony/yaml": "~3.0|~4.0"
->>>>>>> 1155b291
             },
             "suggest": {
                 "symfony/yaml": "To use the yaml reference dumper"
@@ -6498,7 +6315,6 @@
             ],
             "description": "Symfony Config Component",
             "homepage": "https://symfony.com",
-<<<<<<< HEAD
             "time": "2018-02-04T16:43:51+00:00"
         },
         {
@@ -6513,22 +6329,6 @@
                 "type": "zip",
                 "url": "https://api.github.com/repos/symfony/dependency-injection/zipball/93ad14f124beacf16894b64bb5b3cdd5b4367e38",
                 "reference": "93ad14f124beacf16894b64bb5b3cdd5b4367e38",
-=======
-            "time": "2018-02-14T10:03:57+00:00"
-        },
-        {
-            "name": "symfony/dependency-injection",
-            "version": "v3.4.6",
-            "source": {
-                "type": "git",
-                "url": "https://github.com/symfony/dependency-injection.git",
-                "reference": "12e901abc1cb0d637a0e5abe9923471361d96b07"
-            },
-            "dist": {
-                "type": "zip",
-                "url": "https://api.github.com/repos/symfony/dependency-injection/zipball/12e901abc1cb0d637a0e5abe9923471361d96b07",
-                "reference": "12e901abc1cb0d637a0e5abe9923471361d96b07",
->>>>>>> 1155b291
                 "shasum": ""
             },
             "require": {
@@ -6586,11 +6386,7 @@
             ],
             "description": "Symfony DependencyInjection Component",
             "homepage": "https://symfony.com",
-<<<<<<< HEAD
             "time": "2018-03-05T18:28:26+00:00"
-=======
-            "time": "2018-03-04T03:54:53+00:00"
->>>>>>> 1155b291
         },
         {
             "name": "symfony/options-resolver",
@@ -6762,7 +6558,6 @@
         },
         {
             "name": "symfony/stopwatch",
-<<<<<<< HEAD
             "version": "v4.0.6",
             "source": {
                 "type": "git",
@@ -6773,18 +6568,6 @@
                 "type": "zip",
                 "url": "https://api.github.com/repos/symfony/stopwatch/zipball/6795ffa2f8eebedac77f045aa62c0c10b2763042",
                 "reference": "6795ffa2f8eebedac77f045aa62c0c10b2763042",
-=======
-            "version": "v3.4.6",
-            "source": {
-                "type": "git",
-                "url": "https://github.com/symfony/stopwatch.git",
-                "reference": "eb17cfa072cab26537ac37e9c4ece6c0361369af"
-            },
-            "dist": {
-                "type": "zip",
-                "url": "https://api.github.com/repos/symfony/stopwatch/zipball/eb17cfa072cab26537ac37e9c4ece6c0361369af",
-                "reference": "eb17cfa072cab26537ac37e9c4ece6c0361369af",
->>>>>>> 1155b291
                 "shasum": ""
             },
             "require": {
@@ -6820,11 +6603,7 @@
             ],
             "description": "Symfony Stopwatch Component",
             "homepage": "https://symfony.com",
-<<<<<<< HEAD
             "time": "2018-02-19T16:50:22+00:00"
-=======
-            "time": "2018-02-17T14:55:25+00:00"
->>>>>>> 1155b291
         },
         {
             "name": "theseer/fdomdocument",
