{
    "_readme": [
        "This file locks the dependencies of your project to a known state",
        "Read more about it at http://getcomposer.org/doc/01-basic-usage.md#composer-lock-the-lock-file",
        "This file is @generated automatically"
    ],
<<<<<<< HEAD
    "hash": "697826645d1f0f6115b9822321c7e2e0",
=======
    "hash": "41b7973f72e20ae0cf66f1fb0b999325",
>>>>>>> 987f9bfe
    "packages": [
        {
            "name": "composer/composer",
            "version": "1.0.0-alpha8",
            "source": {
                "type": "git",
                "url": "https://github.com/composer/composer.git",
                "reference": "1eb1df44a97fb2daca1bb8b007f3bee012f0aa46"
            },
            "dist": {
                "type": "zip",
                "url": "https://api.github.com/repos/composer/composer/zipball/1eb1df44a97fb2daca1bb8b007f3bee012f0aa46",
                "reference": "1eb1df44a97fb2daca1bb8b007f3bee012f0aa46",
                "shasum": ""
            },
            "require": {
                "justinrainbow/json-schema": "1.1.*",
                "php": ">=5.3.2",
                "seld/jsonlint": "1.*",
                "symfony/console": "~2.3",
                "symfony/finder": "~2.2",
                "symfony/process": "~2.1"
            },
            "require-dev": {
                "phpunit/phpunit": "~3.7.10"
            },
            "suggest": {
                "ext-openssl": "Enabling the openssl extension allows you to access https URLs for repositories and packages",
                "ext-zip": "Enabling the zip extension allows you to unzip archives, and allows gzip compression of all internet traffic"
            },
            "bin": [
                "bin/composer"
            ],
            "type": "library",
            "extra": {
                "branch-alias": {
                    "dev-master": "1.0-dev"
                }
            },
            "autoload": {
                "psr-0": {
                    "Composer": "src/"
                }
            },
            "notification-url": "https://packagist.org/downloads/",
            "license": [
                "MIT"
            ],
            "authors": [
                {
                    "name": "Jordi Boggiano",
                    "email": "j.boggiano@seld.be",
                    "homepage": "http://seld.be",
                    "role": "Developer"
                },
                {
                    "name": "Nils Adermann",
                    "email": "naderman@naderman.de",
                    "homepage": "http://www.naderman.de",
                    "role": "Developer"
                }
            ],
            "description": "Dependency Manager",
            "homepage": "http://getcomposer.org/",
            "keywords": [
                "autoload",
                "dependency",
                "package"
            ],
            "time": "2014-01-06 18:39:59"
        },
        {
            "name": "justinrainbow/json-schema",
            "version": "1.1.0",
            "source": {
                "type": "git",
                "url": "https://github.com/justinrainbow/json-schema.git",
                "reference": "05ff6d8d79fe3ad190b0663d80d3f9deee79416c"
            },
            "dist": {
                "type": "zip",
                "url": "https://api.github.com/repos/justinrainbow/json-schema/zipball/05ff6d8d79fe3ad190b0663d80d3f9deee79416c",
                "reference": "05ff6d8d79fe3ad190b0663d80d3f9deee79416c",
                "shasum": ""
            },
            "require": {
                "php": ">=5.3.0"
            },
            "type": "library",
            "autoload": {
                "psr-0": {
                    "JsonSchema": "src/"
                }
            },
            "notification-url": "https://packagist.org/downloads/",
            "license": [
                "NewBSD"
            ],
            "authors": [
                {
                    "name": "Igor Wiedler",
                    "email": "igor@wiedler.ch",
                    "homepage": "http://wiedler.ch/igor/"
                },
                {
                    "name": "Bruno Prieto Reis",
                    "email": "bruno.p.reis@gmail.com"
                },
                {
                    "name": "Justin Rainbow",
                    "email": "justin.rainbow@gmail.com"
                },
                {
                    "name": "Robert Schönthal",
                    "email": "robert.schoenthal@gmail.com",
                    "homepage": "http://digitalkaoz.net"
                }
            ],
            "description": "A library to validate a json schema.",
            "homepage": "https://github.com/justinrainbow/json-schema",
            "keywords": [
                "json",
                "schema"
            ],
            "time": "2012-01-03 00:33:17"
        },
        {
            "name": "magento/zendframework1",
            "version": "1.12.10",
            "source": {
                "type": "git",
                "url": "https://github.com/magento/zf1.git",
                "reference": "d1e5cd8c9f83229bcdd9bb485c3ce25259c77884"
            },
            "dist": {
                "type": "zip",
                "url": "https://api.github.com/repos/magento/zf1/zipball/d1e5cd8c9f83229bcdd9bb485c3ce25259c77884",
                "reference": "d1e5cd8c9f83229bcdd9bb485c3ce25259c77884",
                "shasum": ""
            },
            "require": {
                "php": ">=5.2.11"
            },
            "require-dev": {
                "phpunit/dbunit": "1.3.*",
                "phpunit/phpunit": "3.7.*"
            },
            "type": "library",
            "extra": {
                "branch-alias": {
                    "dev-master": "1.12.x-dev"
                }
            },
            "autoload": {
                "psr-0": {
                    "Zend_": "library/"
                }
            },
            "notification-url": "https://packagist.org/downloads/",
            "include-path": [
                "library/"
            ],
            "license": [
                "BSD-3-Clause"
            ],
            "description": "Magento Zend Framework 1",
            "homepage": "http://framework.zend.com/",
            "keywords": [
                "ZF1",
                "framework"
            ],
            "time": "2015-02-06 17:25:45"
        },
        {
            "name": "monolog/monolog",
            "version": "1.11.0",
            "source": {
                "type": "git",
                "url": "https://github.com/Seldaek/monolog.git",
                "reference": "ec3961874c43840e96da3a8a1ed20d8c73d7e5aa"
            },
            "dist": {
                "type": "zip",
                "url": "https://api.github.com/repos/Seldaek/monolog/zipball/ec3961874c43840e96da3a8a1ed20d8c73d7e5aa",
                "reference": "ec3961874c43840e96da3a8a1ed20d8c73d7e5aa",
                "shasum": ""
            },
            "require": {
                "php": ">=5.3.0",
                "psr/log": "~1.0"
            },
            "provide": {
                "psr/log-implementation": "1.0.0"
            },
            "require-dev": {
                "aws/aws-sdk-php": "~2.4, >2.4.8",
                "doctrine/couchdb": "~1.0@dev",
                "graylog2/gelf-php": "~1.0",
                "phpunit/phpunit": "~3.7.0",
                "raven/raven": "~0.5",
                "ruflin/elastica": "0.90.*",
                "videlalvaro/php-amqplib": "~2.4"
            },
            "suggest": {
                "aws/aws-sdk-php": "Allow sending log messages to AWS services like DynamoDB",
                "doctrine/couchdb": "Allow sending log messages to a CouchDB server",
                "ext-amqp": "Allow sending log messages to an AMQP server (1.0+ required)",
                "ext-mongo": "Allow sending log messages to a MongoDB server",
                "graylog2/gelf-php": "Allow sending log messages to a GrayLog2 server",
                "raven/raven": "Allow sending log messages to a Sentry server",
                "rollbar/rollbar": "Allow sending log messages to Rollbar",
                "ruflin/elastica": "Allow sending log messages to an Elastic Search server",
                "videlalvaro/php-amqplib": "Allow sending log messages to an AMQP server using php-amqplib"
            },
            "type": "library",
            "extra": {
                "branch-alias": {
                    "dev-master": "1.11.x-dev"
                }
            },
            "autoload": {
                "psr-4": {
                    "Monolog\\": "src/Monolog"
                }
            },
            "notification-url": "https://packagist.org/downloads/",
            "license": [
                "MIT"
            ],
            "authors": [
                {
                    "name": "Jordi Boggiano",
                    "email": "j.boggiano@seld.be",
                    "homepage": "http://seld.be"
                }
            ],
            "description": "Sends your logs to files, sockets, inboxes, databases and various web services",
            "homepage": "http://github.com/Seldaek/monolog",
            "keywords": [
                "log",
                "logging",
                "psr-3"
            ],
            "time": "2014-09-30 13:30:58"
        },
        {
            "name": "psr/log",
            "version": "1.0.0",
            "source": {
                "type": "git",
                "url": "https://github.com/php-fig/log.git",
                "reference": "fe0936ee26643249e916849d48e3a51d5f5e278b"
            },
            "dist": {
                "type": "zip",
                "url": "https://api.github.com/repos/php-fig/log/zipball/fe0936ee26643249e916849d48e3a51d5f5e278b",
                "reference": "fe0936ee26643249e916849d48e3a51d5f5e278b",
                "shasum": ""
            },
            "type": "library",
            "autoload": {
                "psr-0": {
                    "Psr\\Log\\": ""
                }
            },
            "notification-url": "https://packagist.org/downloads/",
            "license": [
                "MIT"
            ],
            "authors": [
                {
                    "name": "PHP-FIG",
                    "homepage": "http://www.php-fig.org/"
                }
            ],
            "description": "Common interface for logging libraries",
            "keywords": [
                "log",
                "psr",
                "psr-3"
            ],
            "time": "2012-12-21 11:40:51"
        },
        {
            "name": "seld/jsonlint",
            "version": "1.3.1",
            "source": {
                "type": "git",
                "url": "https://github.com/Seldaek/jsonlint.git",
                "reference": "863ae85c6d3ef60ca49cb12bd051c4a0648c40c4"
            },
            "dist": {
                "type": "zip",
                "url": "https://api.github.com/repos/Seldaek/jsonlint/zipball/863ae85c6d3ef60ca49cb12bd051c4a0648c40c4",
                "reference": "863ae85c6d3ef60ca49cb12bd051c4a0648c40c4",
                "shasum": ""
            },
            "require": {
                "php": ">=5.3.0"
            },
            "bin": [
                "bin/jsonlint"
            ],
            "type": "library",
            "autoload": {
                "psr-4": {
                    "Seld\\JsonLint\\": "src/Seld/JsonLint/"
                }
            },
            "notification-url": "https://packagist.org/downloads/",
            "license": [
                "MIT"
            ],
            "authors": [
                {
                    "name": "Jordi Boggiano",
                    "email": "j.boggiano@seld.be",
                    "homepage": "http://seld.be"
                }
            ],
            "description": "JSON Linter",
            "keywords": [
                "json",
                "linter",
                "parser",
                "validator"
            ],
            "time": "2015-01-04 21:18:15"
        },
        {
            "name": "symfony/console",
            "version": "v2.6.4",
            "target-dir": "Symfony/Component/Console",
            "source": {
                "type": "git",
                "url": "https://github.com/symfony/Console.git",
                "reference": "e44154bfe3e41e8267d7a3794cd9da9a51cfac34"
            },
            "dist": {
                "type": "zip",
                "url": "https://api.github.com/repos/symfony/Console/zipball/e44154bfe3e41e8267d7a3794cd9da9a51cfac34",
                "reference": "e44154bfe3e41e8267d7a3794cd9da9a51cfac34",
                "shasum": ""
            },
            "require": {
                "php": ">=5.3.3"
            },
            "require-dev": {
                "psr/log": "~1.0",
                "symfony/event-dispatcher": "~2.1",
                "symfony/process": "~2.1"
            },
            "suggest": {
                "psr/log": "For using the console logger",
                "symfony/event-dispatcher": "",
                "symfony/process": ""
            },
            "type": "library",
            "extra": {
                "branch-alias": {
                    "dev-master": "2.6-dev"
                }
            },
            "autoload": {
                "psr-0": {
                    "Symfony\\Component\\Console\\": ""
                }
            },
            "notification-url": "https://packagist.org/downloads/",
            "license": [
                "MIT"
            ],
            "authors": [
                {
                    "name": "Symfony Community",
                    "homepage": "http://symfony.com/contributors"
                },
                {
                    "name": "Fabien Potencier",
                    "email": "fabien@symfony.com"
                }
            ],
            "description": "Symfony Console Component",
            "homepage": "http://symfony.com",
            "time": "2015-01-25 04:39:26"
        },
        {
            "name": "symfony/finder",
            "version": "v2.6.4",
            "target-dir": "Symfony/Component/Finder",
            "source": {
                "type": "git",
                "url": "https://github.com/symfony/Finder.git",
                "reference": "16513333bca64186c01609961a2bb1b95b5e1355"
            },
            "dist": {
                "type": "zip",
                "url": "https://api.github.com/repos/symfony/Finder/zipball/16513333bca64186c01609961a2bb1b95b5e1355",
                "reference": "16513333bca64186c01609961a2bb1b95b5e1355",
                "shasum": ""
            },
            "require": {
                "php": ">=5.3.3"
            },
            "type": "library",
            "extra": {
                "branch-alias": {
                    "dev-master": "2.6-dev"
                }
            },
            "autoload": {
                "psr-0": {
                    "Symfony\\Component\\Finder\\": ""
                }
            },
            "notification-url": "https://packagist.org/downloads/",
            "license": [
                "MIT"
            ],
            "authors": [
                {
                    "name": "Symfony Community",
                    "homepage": "http://symfony.com/contributors"
                },
                {
                    "name": "Fabien Potencier",
                    "email": "fabien@symfony.com"
                }
            ],
            "description": "Symfony Finder Component",
            "homepage": "http://symfony.com",
            "time": "2015-01-03 08:01:59"
        },
        {
            "name": "symfony/process",
            "version": "v2.6.4",
            "target-dir": "Symfony/Component/Process",
            "source": {
                "type": "git",
                "url": "https://github.com/symfony/Process.git",
                "reference": "ecfc23e89d9967999fa5f60a1e9af7384396e9ae"
            },
            "dist": {
                "type": "zip",
                "url": "https://api.github.com/repos/symfony/Process/zipball/ecfc23e89d9967999fa5f60a1e9af7384396e9ae",
                "reference": "ecfc23e89d9967999fa5f60a1e9af7384396e9ae",
                "shasum": ""
            },
            "require": {
                "php": ">=5.3.3"
            },
            "type": "library",
            "extra": {
                "branch-alias": {
                    "dev-master": "2.6-dev"
                }
            },
            "autoload": {
                "psr-0": {
                    "Symfony\\Component\\Process\\": ""
                }
            },
            "notification-url": "https://packagist.org/downloads/",
            "license": [
                "MIT"
            ],
            "authors": [
                {
                    "name": "Symfony Community",
                    "homepage": "http://symfony.com/contributors"
                },
                {
                    "name": "Fabien Potencier",
                    "email": "fabien@symfony.com"
                }
            ],
            "description": "Symfony Process Component",
            "homepage": "http://symfony.com",
            "time": "2015-01-25 04:39:26"
        },
        {
            "name": "tubalmartin/cssmin",
            "version": "v2.4.8-p4",
            "source": {
                "type": "git",
                "url": "https://github.com/tubalmartin/YUI-CSS-compressor-PHP-port.git",
                "reference": "fe84d71e8420243544c0ce3bd0f5d7c1936b0f90"
            },
            "dist": {
                "type": "zip",
                "url": "https://api.github.com/repos/tubalmartin/YUI-CSS-compressor-PHP-port/zipball/fe84d71e8420243544c0ce3bd0f5d7c1936b0f90",
                "reference": "fe84d71e8420243544c0ce3bd0f5d7c1936b0f90",
                "shasum": ""
            },
            "require": {
                "php": ">=5.0.0"
            },
            "type": "library",
            "autoload": {
                "classmap": [
                    "cssmin.php"
                ]
            },
            "notification-url": "https://packagist.org/downloads/",
            "license": [
                "BSD-3-Clause"
            ],
            "authors": [
                {
                    "name": "Túbal Martín",
                    "homepage": "http://tubalmartin.me/"
                }
            ],
            "description": "A PHP port of the YUI CSS compressor",
            "homepage": "https://github.com/tubalmartin/YUI-CSS-compressor-PHP-port",
            "keywords": [
                "compress",
                "compressor",
                "css",
                "minify",
                "yui"
            ],
            "time": "2014-09-22 08:08:50"
        },
        {
            "name": "zendframework/zend-code",
            "version": "2.3.1",
            "target-dir": "Zend/Code",
            "source": {
                "type": "git",
                "url": "https://github.com/zendframework/Component_ZendCode.git",
                "reference": "3e7cc92f946c23fb28959457fa0608c5eba29ed8"
            },
            "dist": {
                "type": "zip",
                "url": "https://api.github.com/repos/zendframework/Component_ZendCode/zipball/3e7cc92f946c23fb28959457fa0608c5eba29ed8",
                "reference": "3e7cc92f946c23fb28959457fa0608c5eba29ed8",
                "shasum": ""
            },
            "require": {
                "php": ">=5.3.23",
                "zendframework/zend-eventmanager": "self.version"
            },
            "require-dev": {
                "doctrine/common": ">=2.1",
                "zendframework/zend-stdlib": "self.version"
            },
            "suggest": {
                "doctrine/common": "Doctrine\\Common >=2.1 for annotation features",
                "zendframework/zend-stdlib": "Zend\\Stdlib component"
            },
            "type": "library",
            "extra": {
                "branch-alias": {
                    "dev-master": "2.3-dev",
                    "dev-develop": "2.4-dev"
                }
            },
            "autoload": {
                "psr-0": {
                    "Zend\\Code\\": ""
                }
            },
            "notification-url": "https://packagist.org/downloads/",
            "license": [
                "BSD-3-Clause"
            ],
            "description": "provides facilities to generate arbitrary code using an object oriented interface",
            "keywords": [
                "code",
                "zf2"
            ],
            "time": "2014-04-15 15:28:49"
        },
        {
            "name": "zendframework/zend-config",
            "version": "2.3.1",
            "target-dir": "Zend/Config",
            "source": {
                "type": "git",
                "url": "https://github.com/zendframework/Component_ZendConfig.git",
                "reference": "61b81c6ea60c1947e13b4effbfffcd9bb59c2180"
            },
            "dist": {
                "type": "zip",
                "url": "https://api.github.com/repos/zendframework/Component_ZendConfig/zipball/61b81c6ea60c1947e13b4effbfffcd9bb59c2180",
                "reference": "61b81c6ea60c1947e13b4effbfffcd9bb59c2180",
                "shasum": ""
            },
            "require": {
                "php": ">=5.3.23",
                "zendframework/zend-stdlib": "self.version"
            },
            "require-dev": {
                "zendframework/zend-filter": "self.version",
                "zendframework/zend-i18n": "self.version",
                "zendframework/zend-json": "self.version",
                "zendframework/zend-servicemanager": "self.version"
            },
            "suggest": {
                "zendframework/zend-filter": "Zend\\Filter component",
                "zendframework/zend-i18n": "Zend\\I18n component",
                "zendframework/zend-json": "Zend\\Json to use the Json reader or writer classes",
                "zendframework/zend-servicemanager": "Zend\\ServiceManager for use with the Config Factory to retrieve reader and writer instances"
            },
            "type": "library",
            "extra": {
                "branch-alias": {
                    "dev-master": "2.3-dev",
                    "dev-develop": "2.4-dev"
                }
            },
            "autoload": {
                "psr-0": {
                    "Zend\\Config\\": ""
                }
            },
            "notification-url": "https://packagist.org/downloads/",
            "license": [
                "BSD-3-Clause"
            ],
            "description": "provides a nested object property based user interface for accessing this configuration data within application code",
            "keywords": [
                "config",
                "zf2"
            ],
            "time": "2014-04-15 15:29:04"
        },
        {
            "name": "zendframework/zend-console",
            "version": "2.3.1",
            "target-dir": "Zend/Console",
            "source": {
                "type": "git",
                "url": "https://github.com/zendframework/Component_ZendConsole.git",
                "reference": "6720a94d30272eefe10bef4801cc41a027530b1c"
            },
            "dist": {
                "type": "zip",
                "url": "https://api.github.com/repos/zendframework/Component_ZendConsole/zipball/6720a94d30272eefe10bef4801cc41a027530b1c",
                "reference": "6720a94d30272eefe10bef4801cc41a027530b1c",
                "shasum": ""
            },
            "require": {
                "php": ">=5.3.23",
                "zendframework/zend-stdlib": "self.version"
            },
            "type": "library",
            "extra": {
                "branch-alias": {
                    "dev-master": "2.3-dev",
                    "dev-develop": "2.4-dev"
                }
            },
            "autoload": {
                "psr-0": {
                    "Zend\\Console\\": ""
                }
            },
            "notification-url": "https://packagist.org/downloads/",
            "license": [
                "BSD-3-Clause"
            ],
            "keywords": [
                "console",
                "zf2"
            ],
            "time": "2014-04-15 15:29:14"
        },
        {
            "name": "zendframework/zend-di",
            "version": "2.3.1",
            "target-dir": "Zend/Di",
            "source": {
                "type": "git",
                "url": "https://github.com/zendframework/Component_ZendDi.git",
                "reference": "45450000c83937a73a261a32480637b4198f4cea"
            },
            "dist": {
                "type": "zip",
                "url": "https://api.github.com/repos/zendframework/Component_ZendDi/zipball/45450000c83937a73a261a32480637b4198f4cea",
                "reference": "45450000c83937a73a261a32480637b4198f4cea",
                "shasum": ""
            },
            "require": {
                "php": ">=5.3.23",
                "zendframework/zend-code": "self.version",
                "zendframework/zend-stdlib": "self.version"
            },
            "require-dev": {
                "zendframework/zend-servicemanager": "self.version"
            },
            "suggest": {
                "zendframework/zend-servicemanager": "Zend\\ServiceManager component"
            },
            "type": "library",
            "extra": {
                "branch-alias": {
                    "dev-master": "2.3-dev",
                    "dev-develop": "2.4-dev"
                }
            },
            "autoload": {
                "psr-0": {
                    "Zend\\Di\\": ""
                }
            },
            "notification-url": "https://packagist.org/downloads/",
            "license": [
                "BSD-3-Clause"
            ],
            "keywords": [
                "di",
                "zf2"
            ],
            "time": "2014-04-15 15:29:10"
        },
        {
            "name": "zendframework/zend-escaper",
            "version": "2.3.1",
            "target-dir": "Zend/Escaper",
            "source": {
                "type": "git",
                "url": "https://github.com/zendframework/Component_ZendEscaper.git",
                "reference": "dddee2104337bbf3522f9ef591c361a40aabf7cc"
            },
            "dist": {
                "type": "zip",
                "url": "https://api.github.com/repos/zendframework/Component_ZendEscaper/zipball/dddee2104337bbf3522f9ef591c361a40aabf7cc",
                "reference": "dddee2104337bbf3522f9ef591c361a40aabf7cc",
                "shasum": ""
            },
            "require": {
                "php": ">=5.3.23"
            },
            "type": "library",
            "extra": {
                "branch-alias": {
                    "dev-master": "2.3-dev",
                    "dev-develop": "2.4-dev"
                }
            },
            "autoload": {
                "psr-0": {
                    "Zend\\Escaper\\": ""
                }
            },
            "notification-url": "https://packagist.org/downloads/",
            "license": [
                "BSD-3-Clause"
            ],
            "keywords": [
                "escaper",
                "zf2"
            ],
            "time": "2014-04-15 15:29:16"
        },
        {
            "name": "zendframework/zend-eventmanager",
            "version": "2.3.1",
            "target-dir": "Zend/EventManager",
            "source": {
                "type": "git",
                "url": "https://github.com/zendframework/Component_ZendEventManager.git",
                "reference": "957faa0580c40ef6bf6cf3e87a36d594042fe133"
            },
            "dist": {
                "type": "zip",
                "url": "https://api.github.com/repos/zendframework/Component_ZendEventManager/zipball/957faa0580c40ef6bf6cf3e87a36d594042fe133",
                "reference": "957faa0580c40ef6bf6cf3e87a36d594042fe133",
                "shasum": ""
            },
            "require": {
                "php": ">=5.3.23",
                "zendframework/zend-stdlib": "self.version"
            },
            "type": "library",
            "extra": {
                "branch-alias": {
                    "dev-master": "2.3-dev",
                    "dev-develop": "2.4-dev"
                }
            },
            "autoload": {
                "psr-0": {
                    "Zend\\EventManager\\": ""
                }
            },
            "notification-url": "https://packagist.org/downloads/",
            "license": [
                "BSD-3-Clause"
            ],
            "keywords": [
                "eventmanager",
                "zf2"
            ],
            "time": "2014-04-15 14:47:18"
        },
        {
            "name": "zendframework/zend-filter",
            "version": "2.3.1",
            "target-dir": "Zend/Filter",
            "source": {
                "type": "git",
                "url": "https://github.com/zendframework/Component_ZendFilter.git",
                "reference": "1889b7aa499beccadac770780a73e1a40e0f8a53"
            },
            "dist": {
                "type": "zip",
                "url": "https://api.github.com/repos/zendframework/Component_ZendFilter/zipball/1889b7aa499beccadac770780a73e1a40e0f8a53",
                "reference": "1889b7aa499beccadac770780a73e1a40e0f8a53",
                "shasum": ""
            },
            "require": {
                "php": ">=5.3.23",
                "zendframework/zend-stdlib": "self.version"
            },
            "require-dev": {
                "zendframework/zend-crypt": "self.version",
                "zendframework/zend-servicemanager": "self.version",
                "zendframework/zend-uri": "self.version"
            },
            "suggest": {
                "zendframework/zend-crypt": "Zend\\Crypt component",
                "zendframework/zend-i18n": "Zend\\I18n component",
                "zendframework/zend-servicemanager": "Zend\\ServiceManager component",
                "zendframework/zend-uri": "Zend\\Uri component for UriNormalize filter"
            },
            "type": "library",
            "extra": {
                "branch-alias": {
                    "dev-master": "2.3-dev",
                    "dev-develop": "2.4-dev"
                }
            },
            "autoload": {
                "psr-0": {
                    "Zend\\Filter\\": ""
                }
            },
            "notification-url": "https://packagist.org/downloads/",
            "license": [
                "BSD-3-Clause"
            ],
            "description": "provides a set of commonly needed data filters",
            "keywords": [
                "filter",
                "zf2"
            ],
            "time": "2014-04-15 15:28:47"
        },
        {
            "name": "zendframework/zend-form",
            "version": "2.3.1",
            "target-dir": "Zend/Form",
            "source": {
                "type": "git",
                "url": "https://github.com/zendframework/Component_ZendForm.git",
                "reference": "2e91090e63f865c1c0b8c21157d4eaffad341f59"
            },
            "dist": {
                "type": "zip",
                "url": "https://api.github.com/repos/zendframework/Component_ZendForm/zipball/2e91090e63f865c1c0b8c21157d4eaffad341f59",
                "reference": "2e91090e63f865c1c0b8c21157d4eaffad341f59",
                "shasum": ""
            },
            "require": {
                "php": ">=5.3.23",
                "zendframework/zend-inputfilter": "self.version",
                "zendframework/zend-stdlib": "self.version"
            },
            "require-dev": {
                "zendframework/zend-captcha": "self.version",
                "zendframework/zend-code": "self.version",
                "zendframework/zend-eventmanager": "self.version",
                "zendframework/zend-filter": "self.version",
                "zendframework/zend-i18n": "self.version",
                "zendframework/zend-servicemanager": "self.version",
                "zendframework/zend-validator": "self.version",
                "zendframework/zend-view": "self.version",
                "zendframework/zendservice-recaptcha": "*"
            },
            "suggest": {
                "zendframework/zend-captcha": "Zend\\Captcha component",
                "zendframework/zend-code": "Zend\\Code component",
                "zendframework/zend-eventmanager": "Zend\\EventManager component",
                "zendframework/zend-filter": "Zend\\Filter component",
                "zendframework/zend-i18n": "Zend\\I18n component",
                "zendframework/zend-servicemanager": "Zend\\ServiceManager component",
                "zendframework/zend-validator": "Zend\\Validator component",
                "zendframework/zend-view": "Zend\\View component",
                "zendframework/zendservice-recaptcha": "ZendService\\ReCaptcha component"
            },
            "type": "library",
            "extra": {
                "branch-alias": {
                    "dev-master": "2.3-dev",
                    "dev-develop": "2.4-dev"
                }
            },
            "autoload": {
                "psr-0": {
                    "Zend\\Form\\": ""
                }
            },
            "notification-url": "https://packagist.org/downloads/",
            "license": [
                "BSD-3-Clause"
            ],
            "keywords": [
                "form",
                "zf2"
            ],
            "time": "2014-04-15 15:29:02"
        },
        {
            "name": "zendframework/zend-http",
            "version": "2.3.1",
            "target-dir": "Zend/Http",
            "source": {
                "type": "git",
                "url": "https://github.com/zendframework/Component_ZendHttp.git",
                "reference": "b13fc4c30c39364409ef68a9f9b5975765a3ff5a"
            },
            "dist": {
                "type": "zip",
                "url": "https://api.github.com/repos/zendframework/Component_ZendHttp/zipball/b13fc4c30c39364409ef68a9f9b5975765a3ff5a",
                "reference": "b13fc4c30c39364409ef68a9f9b5975765a3ff5a",
                "shasum": ""
            },
            "require": {
                "php": ">=5.3.23",
                "zendframework/zend-loader": "self.version",
                "zendframework/zend-stdlib": "self.version",
                "zendframework/zend-uri": "self.version",
                "zendframework/zend-validator": "self.version"
            },
            "type": "library",
            "extra": {
                "branch-alias": {
                    "dev-master": "2.3-dev",
                    "dev-develop": "2.4-dev"
                }
            },
            "autoload": {
                "psr-0": {
                    "Zend\\Http\\": ""
                }
            },
            "notification-url": "https://packagist.org/downloads/",
            "license": [
                "BSD-3-Clause"
            ],
            "description": "provides an easy interface for performing Hyper-Text Transfer Protocol (HTTP) requests",
            "keywords": [
                "http",
                "zf2"
            ],
            "time": "2014-04-15 14:47:18"
        },
        {
            "name": "zendframework/zend-inputfilter",
            "version": "2.3.1",
            "target-dir": "Zend/InputFilter",
            "source": {
                "type": "git",
                "url": "https://github.com/zendframework/Component_ZendInputFilter.git",
                "reference": "a45d2180c819f9ff9e74be1bf4c5c8dd1d9649e9"
            },
            "dist": {
                "type": "zip",
                "url": "https://api.github.com/repos/zendframework/Component_ZendInputFilter/zipball/a45d2180c819f9ff9e74be1bf4c5c8dd1d9649e9",
                "reference": "a45d2180c819f9ff9e74be1bf4c5c8dd1d9649e9",
                "shasum": ""
            },
            "require": {
                "php": ">=5.3.23",
                "zendframework/zend-filter": "self.version",
                "zendframework/zend-stdlib": "self.version",
                "zendframework/zend-validator": "self.version"
            },
            "require-dev": {
                "zendframework/zend-servicemanager": "self.version"
            },
            "suggest": {
                "zendframework/zend-servicemanager": "To support plugin manager support"
            },
            "type": "library",
            "extra": {
                "branch-alias": {
                    "dev-master": "2.3-dev",
                    "dev-develop": "2.4-dev"
                }
            },
            "autoload": {
                "psr-0": {
                    "Zend\\InputFilter\\": ""
                }
            },
            "notification-url": "https://packagist.org/downloads/",
            "license": [
                "BSD-3-Clause"
            ],
            "keywords": [
                "inputfilter",
                "zf2"
            ],
            "time": "2014-04-15 14:47:18"
        },
        {
            "name": "zendframework/zend-json",
            "version": "2.3.1",
            "target-dir": "Zend/Json",
            "source": {
                "type": "git",
                "url": "https://github.com/zendframework/Component_ZendJson.git",
                "reference": "eb281da42d3f5bba5acb664359029b6fa7c62e28"
            },
            "dist": {
                "type": "zip",
                "url": "https://api.github.com/repos/zendframework/Component_ZendJson/zipball/eb281da42d3f5bba5acb664359029b6fa7c62e28",
                "reference": "eb281da42d3f5bba5acb664359029b6fa7c62e28",
                "shasum": ""
            },
            "require": {
                "php": ">=5.3.23",
                "zendframework/zend-stdlib": "self.version"
            },
            "require-dev": {
                "zendframework/zend-http": "self.version",
                "zendframework/zend-server": "self.version"
            },
            "suggest": {
                "zendframework/zend-http": "Zend\\Http component",
                "zendframework/zend-server": "Zend\\Server component"
            },
            "type": "library",
            "extra": {
                "branch-alias": {
                    "dev-master": "2.3-dev",
                    "dev-develop": "2.4-dev"
                }
            },
            "autoload": {
                "psr-0": {
                    "Zend\\Json\\": ""
                }
            },
            "notification-url": "https://packagist.org/downloads/",
            "license": [
                "BSD-3-Clause"
            ],
            "description": "provides convenience methods for serializing native PHP to JSON and decoding JSON to native PHP",
            "keywords": [
                "json",
                "zf2"
            ],
            "time": "2014-04-15 14:47:18"
        },
        {
            "name": "zendframework/zend-loader",
            "version": "2.3.1",
            "target-dir": "Zend/Loader",
            "source": {
                "type": "git",
                "url": "https://github.com/zendframework/Component_ZendLoader.git",
                "reference": "37abb23b0b2608584673f8388d1563a1fd604f09"
            },
            "dist": {
                "type": "zip",
                "url": "https://api.github.com/repos/zendframework/Component_ZendLoader/zipball/37abb23b0b2608584673f8388d1563a1fd604f09",
                "reference": "37abb23b0b2608584673f8388d1563a1fd604f09",
                "shasum": ""
            },
            "require": {
                "php": ">=5.3.23"
            },
            "type": "library",
            "extra": {
                "branch-alias": {
                    "dev-master": "2.3-dev",
                    "dev-develop": "2.4-dev"
                }
            },
            "autoload": {
                "psr-0": {
                    "Zend\\Loader\\": ""
                }
            },
            "notification-url": "https://packagist.org/downloads/",
            "license": [
                "BSD-3-Clause"
            ],
            "keywords": [
                "loader",
                "zf2"
            ],
            "time": "2014-04-15 15:28:53"
        },
        {
            "name": "zendframework/zend-log",
            "version": "2.3.1",
            "target-dir": "Zend/Log",
            "source": {
                "type": "git",
                "url": "https://github.com/zendframework/Component_ZendLog.git",
                "reference": "606ef20717a935afec1400f54bd1b03faf859c47"
            },
            "dist": {
                "type": "zip",
                "url": "https://api.github.com/repos/zendframework/Component_ZendLog/zipball/606ef20717a935afec1400f54bd1b03faf859c47",
                "reference": "606ef20717a935afec1400f54bd1b03faf859c47",
                "shasum": ""
            },
            "require": {
                "php": ">=5.3.23",
                "zendframework/zend-servicemanager": "self.version",
                "zendframework/zend-stdlib": "self.version"
            },
            "require-dev": {
                "zendframework/zend-console": "self.version",
                "zendframework/zend-db": "self.version",
                "zendframework/zend-escaper": "self.version",
                "zendframework/zend-mail": "self.version",
                "zendframework/zend-validator": "self.version"
            },
            "suggest": {
                "ext-mongo": "*",
                "zendframework/zend-console": "Zend\\Console component",
                "zendframework/zend-db": "Zend\\Db component",
                "zendframework/zend-escaper": "Zend\\Escaper component, for use in the XML formatter",
                "zendframework/zend-mail": "Zend\\Mail component",
                "zendframework/zend-validator": "Zend\\Validator component"
            },
            "type": "library",
            "extra": {
                "branch-alias": {
                    "dev-master": "2.3-dev",
                    "dev-develop": "2.4-dev"
                }
            },
            "autoload": {
                "psr-0": {
                    "Zend\\Log\\": ""
                }
            },
            "notification-url": "https://packagist.org/downloads/",
            "license": [
                "BSD-3-Clause"
            ],
            "description": "component for general purpose logging",
            "keywords": [
                "log",
                "logging",
                "zf2"
            ],
            "time": "2014-04-15 15:28:45"
        },
        {
            "name": "zendframework/zend-math",
            "version": "2.3.1",
            "target-dir": "Zend/Math",
            "source": {
                "type": "git",
                "url": "https://github.com/zendframework/Component_ZendMath.git",
                "reference": "be6de5ba3d47e3f9a6732badea8bc724c49d0552"
            },
            "dist": {
                "type": "zip",
                "url": "https://api.github.com/repos/zendframework/Component_ZendMath/zipball/be6de5ba3d47e3f9a6732badea8bc724c49d0552",
                "reference": "be6de5ba3d47e3f9a6732badea8bc724c49d0552",
                "shasum": ""
            },
            "require": {
                "php": ">=5.3.23"
            },
            "suggest": {
                "ext-bcmath": "If using the bcmath functionality",
                "ext-gmp": "If using the gmp functionality",
                "ircmaxell/random-lib": "Fallback random byte generator for Zend\\Math\\Rand if OpenSSL/Mcrypt extensions are unavailable",
                "zendframework/zend-servicemanager": ">= current version, if using the BigInteger::factory functionality"
            },
            "type": "library",
            "extra": {
                "branch-alias": {
                    "dev-master": "2.3-dev",
                    "dev-develop": "2.4-dev"
                }
            },
            "autoload": {
                "psr-0": {
                    "Zend\\Math\\": ""
                }
            },
            "notification-url": "https://packagist.org/downloads/",
            "license": [
                "BSD-3-Clause"
            ],
            "keywords": [
                "math",
                "zf2"
            ],
            "time": "2014-04-15 15:29:09"
        },
        {
            "name": "zendframework/zend-modulemanager",
            "version": "2.3.1",
            "target-dir": "Zend/ModuleManager",
            "source": {
                "type": "git",
                "url": "https://github.com/zendframework/Component_ZendModuleManager.git",
                "reference": "bfff608492fdfea1f2b815285e0ed8b467a99c9f"
            },
            "dist": {
                "type": "zip",
                "url": "https://api.github.com/repos/zendframework/Component_ZendModuleManager/zipball/bfff608492fdfea1f2b815285e0ed8b467a99c9f",
                "reference": "bfff608492fdfea1f2b815285e0ed8b467a99c9f",
                "shasum": ""
            },
            "require": {
                "php": ">=5.3.23",
                "zendframework/zend-eventmanager": "self.version",
                "zendframework/zend-stdlib": "self.version"
            },
            "require-dev": {
                "zendframework/zend-config": "self.version",
                "zendframework/zend-console": "self.version",
                "zendframework/zend-loader": "self.version",
                "zendframework/zend-mvc": "self.version",
                "zendframework/zend-servicemanager": "self.version"
            },
            "suggest": {
                "zendframework/zend-config": "Zend\\Config component",
                "zendframework/zend-console": "Zend\\Console component",
                "zendframework/zend-loader": "Zend\\Loader component",
                "zendframework/zend-mvc": "Zend\\Mvc component",
                "zendframework/zend-servicemanager": "Zend\\ServiceManager component"
            },
            "type": "library",
            "extra": {
                "branch-alias": {
                    "dev-master": "2.3-dev",
                    "dev-develop": "2.4-dev"
                }
            },
            "autoload": {
                "psr-0": {
                    "Zend\\ModuleManager\\": ""
                }
            },
            "notification-url": "https://packagist.org/downloads/",
            "license": [
                "BSD-3-Clause"
            ],
            "keywords": [
                "modulemanager",
                "zf2"
            ],
            "time": "2014-04-15 15:28:50"
        },
        {
            "name": "zendframework/zend-mvc",
            "version": "2.3.1",
            "target-dir": "Zend/Mvc",
            "source": {
                "type": "git",
                "url": "https://github.com/zendframework/Component_ZendMvc.git",
                "reference": "d7708af7028aa6c42255fe2d9ece53f0e5d76e2c"
            },
            "dist": {
                "type": "zip",
                "url": "https://api.github.com/repos/zendframework/Component_ZendMvc/zipball/d7708af7028aa6c42255fe2d9ece53f0e5d76e2c",
                "reference": "d7708af7028aa6c42255fe2d9ece53f0e5d76e2c",
                "shasum": ""
            },
            "require": {
                "php": ">=5.3.23",
                "zendframework/zend-eventmanager": "self.version",
                "zendframework/zend-servicemanager": "self.version",
                "zendframework/zend-stdlib": "self.version"
            },
            "require-dev": {
                "zendframework/zend-authentication": "self.version",
                "zendframework/zend-console": "self.version",
                "zendframework/zend-di": "self.version",
                "zendframework/zend-filter": "self.version",
                "zendframework/zend-form": "self.version",
                "zendframework/zend-http": "self.version",
                "zendframework/zend-i18n": "self.version",
                "zendframework/zend-inputfilter": "self.version",
                "zendframework/zend-json": "self.version",
                "zendframework/zend-log": "self.version",
                "zendframework/zend-modulemanager": "self.version",
                "zendframework/zend-serializer": "self.version",
                "zendframework/zend-session": "self.version",
                "zendframework/zend-text": "self.version",
                "zendframework/zend-uri": "self.version",
                "zendframework/zend-validator": "self.version",
                "zendframework/zend-version": "self.version",
                "zendframework/zend-view": "self.version"
            },
            "suggest": {
                "zendframework/zend-authentication": "Zend\\Authentication component for Identity plugin",
                "zendframework/zend-config": "Zend\\Config component",
                "zendframework/zend-console": "Zend\\Console component",
                "zendframework/zend-di": "Zend\\Di component",
                "zendframework/zend-filter": "Zend\\Filter component",
                "zendframework/zend-form": "Zend\\Form component",
                "zendframework/zend-http": "Zend\\Http component",
                "zendframework/zend-i18n": "Zend\\I18n component for translatable segments",
                "zendframework/zend-inputfilter": "Zend\\Inputfilter component",
                "zendframework/zend-json": "Zend\\Json component",
                "zendframework/zend-log": "Zend\\Log component",
                "zendframework/zend-modulemanager": "Zend\\ModuleManager component",
                "zendframework/zend-serializer": "Zend\\Serializer component",
                "zendframework/zend-session": "Zend\\Session component for FlashMessenger, PRG, and FPRG plugins",
                "zendframework/zend-stdlib": "Zend\\Stdlib component",
                "zendframework/zend-text": "Zend\\Text component",
                "zendframework/zend-uri": "Zend\\Uri component",
                "zendframework/zend-validator": "Zend\\Validator component",
                "zendframework/zend-version": "Zend\\Version component",
                "zendframework/zend-view": "Zend\\View component"
            },
            "type": "library",
            "extra": {
                "branch-alias": {
                    "dev-master": "2.3-dev",
                    "dev-develop": "2.4-dev"
                }
            },
            "autoload": {
                "psr-0": {
                    "Zend\\Mvc\\": ""
                }
            },
            "notification-url": "https://packagist.org/downloads/",
            "license": [
                "BSD-3-Clause"
            ],
            "keywords": [
                "mvc",
                "zf2"
            ],
            "time": "2014-04-15 15:29:05"
        },
        {
            "name": "zendframework/zend-serializer",
            "version": "2.3.1",
            "target-dir": "Zend/Serializer",
            "source": {
                "type": "git",
                "url": "https://github.com/zendframework/Component_ZendSerializer.git",
                "reference": "3187aa2a9c9713932f84006700f922ee1253328d"
            },
            "dist": {
                "type": "zip",
                "url": "https://api.github.com/repos/zendframework/Component_ZendSerializer/zipball/3187aa2a9c9713932f84006700f922ee1253328d",
                "reference": "3187aa2a9c9713932f84006700f922ee1253328d",
                "shasum": ""
            },
            "require": {
                "php": ">=5.3.23",
                "zendframework/zend-json": "self.version",
                "zendframework/zend-math": "self.version",
                "zendframework/zend-stdlib": "self.version"
            },
            "require-dev": {
                "zendframework/zend-servicemanager": "self.version"
            },
            "suggest": {
                "zendframework/zend-servicemanager": "To support plugin manager support"
            },
            "type": "library",
            "extra": {
                "branch-alias": {
                    "dev-master": "2.3-dev",
                    "dev-develop": "2.4-dev"
                }
            },
            "autoload": {
                "psr-0": {
                    "Zend\\Serializer\\": ""
                }
            },
            "notification-url": "https://packagist.org/downloads/",
            "license": [
                "BSD-3-Clause"
            ],
            "description": "provides an adapter based interface to simply generate storable representation of PHP types by different facilities, and recover",
            "keywords": [
                "serializer",
                "zf2"
            ],
            "time": "2014-04-15 15:29:03"
        },
        {
            "name": "zendframework/zend-server",
            "version": "2.3.1",
            "target-dir": "Zend/Server",
            "source": {
                "type": "git",
                "url": "https://github.com/zendframework/Component_ZendServer.git",
                "reference": "b491a401b1710785b5dbf69e77ee2f13764fb0ff"
            },
            "dist": {
                "type": "zip",
                "url": "https://api.github.com/repos/zendframework/Component_ZendServer/zipball/b491a401b1710785b5dbf69e77ee2f13764fb0ff",
                "reference": "b491a401b1710785b5dbf69e77ee2f13764fb0ff",
                "shasum": ""
            },
            "require": {
                "php": ">=5.3.23",
                "zendframework/zend-code": "self.version",
                "zendframework/zend-stdlib": "self.version"
            },
            "type": "library",
            "extra": {
                "branch-alias": {
                    "dev-master": "2.3-dev",
                    "dev-develop": "2.4-dev"
                }
            },
            "autoload": {
                "psr-0": {
                    "Zend\\Server\\": ""
                }
            },
            "notification-url": "https://packagist.org/downloads/",
            "license": [
                "BSD-3-Clause"
            ],
            "keywords": [
                "server",
                "zf2"
            ],
            "time": "2014-04-15 14:47:18"
        },
        {
            "name": "zendframework/zend-servicemanager",
            "version": "2.3.1",
            "target-dir": "Zend/ServiceManager",
            "source": {
                "type": "git",
                "url": "https://github.com/zendframework/Component_ZendServiceManager.git",
                "reference": "652ab6e142b7afd1eede8f0f33b47d2599786c84"
            },
            "dist": {
                "type": "zip",
                "url": "https://api.github.com/repos/zendframework/Component_ZendServiceManager/zipball/652ab6e142b7afd1eede8f0f33b47d2599786c84",
                "reference": "652ab6e142b7afd1eede8f0f33b47d2599786c84",
                "shasum": ""
            },
            "require": {
                "php": ">=5.3.23"
            },
            "require-dev": {
                "zendframework/zend-di": "self.version"
            },
            "suggest": {
                "zendframework/zend-di": "Zend\\Di component"
            },
            "type": "library",
            "extra": {
                "branch-alias": {
                    "dev-master": "2.3-dev",
                    "dev-develop": "2.4-dev"
                }
            },
            "autoload": {
                "psr-0": {
                    "Zend\\ServiceManager\\": ""
                }
            },
            "notification-url": "https://packagist.org/downloads/",
            "license": [
                "BSD-3-Clause"
            ],
            "keywords": [
                "servicemanager",
                "zf2"
            ],
            "time": "2014-04-15 15:28:43"
        },
        {
            "name": "zendframework/zend-soap",
            "version": "2.3.1",
            "target-dir": "Zend/Soap",
            "source": {
                "type": "git",
                "url": "https://github.com/zendframework/Component_ZendSoap.git",
                "reference": "29b7dfe2b2d1fcf219557ff8821506a55510a53d"
            },
            "dist": {
                "type": "zip",
                "url": "https://api.github.com/repos/zendframework/Component_ZendSoap/zipball/29b7dfe2b2d1fcf219557ff8821506a55510a53d",
                "reference": "29b7dfe2b2d1fcf219557ff8821506a55510a53d",
                "shasum": ""
            },
            "require": {
                "php": ">=5.3.23",
                "zendframework/zend-server": "self.version",
                "zendframework/zend-stdlib": "self.version",
                "zendframework/zend-uri": "self.version"
            },
            "require-dev": {
                "zendframework/zend-http": "self.version"
            },
            "suggest": {
                "zendframework/zend-http": "Zend\\Http component"
            },
            "type": "library",
            "extra": {
                "branch-alias": {
                    "dev-master": "2.3-dev",
                    "dev-develop": "2.4-dev"
                }
            },
            "autoload": {
                "psr-0": {
                    "Zend\\Soap\\": ""
                }
            },
            "notification-url": "https://packagist.org/downloads/",
            "license": [
                "BSD-3-Clause"
            ],
            "keywords": [
                "soap",
                "zf2"
            ],
            "time": "2014-04-15 14:47:18"
        },
        {
            "name": "zendframework/zend-stdlib",
            "version": "2.3.1",
            "target-dir": "Zend/Stdlib",
            "source": {
                "type": "git",
                "url": "https://github.com/zendframework/Component_ZendStdlib.git",
                "reference": "c1f4830018b5d4f034d32fa01a9e17ea176f56f6"
            },
            "dist": {
                "type": "zip",
                "url": "https://api.github.com/repos/zendframework/Component_ZendStdlib/zipball/c1f4830018b5d4f034d32fa01a9e17ea176f56f6",
                "reference": "c1f4830018b5d4f034d32fa01a9e17ea176f56f6",
                "shasum": ""
            },
            "require": {
                "php": ">=5.3.23"
            },
            "require-dev": {
                "zendframework/zend-eventmanager": "self.version",
                "zendframework/zend-serializer": "self.version",
                "zendframework/zend-servicemanager": "self.version"
            },
            "suggest": {
                "zendframework/zend-eventmanager": "To support aggregate hydrator usage",
                "zendframework/zend-serializer": "Zend\\Serializer component",
                "zendframework/zend-servicemanager": "To support hydrator plugin manager usage"
            },
            "type": "library",
            "extra": {
                "branch-alias": {
                    "dev-master": "2.3-dev",
                    "dev-develop": "2.4-dev"
                }
            },
            "autoload": {
                "psr-0": {
                    "Zend\\Stdlib\\": ""
                }
            },
            "notification-url": "https://packagist.org/downloads/",
            "license": [
                "BSD-3-Clause"
            ],
            "keywords": [
                "stdlib",
                "zf2"
            ],
            "time": "2014-04-15 15:28:48"
        },
        {
            "name": "zendframework/zend-text",
            "version": "2.3.1",
            "target-dir": "Zend/Text",
            "source": {
                "type": "git",
                "url": "https://github.com/zendframework/Component_ZendText.git",
                "reference": "74215098b67b89e61ed8d1bf82c4fe79fa311885"
            },
            "dist": {
                "type": "zip",
                "url": "https://api.github.com/repos/zendframework/Component_ZendText/zipball/74215098b67b89e61ed8d1bf82c4fe79fa311885",
                "reference": "74215098b67b89e61ed8d1bf82c4fe79fa311885",
                "shasum": ""
            },
            "require": {
                "php": ">=5.3.23",
                "zendframework/zend-servicemanager": "self.version",
                "zendframework/zend-stdlib": "self.version"
            },
            "type": "library",
            "extra": {
                "branch-alias": {
                    "dev-master": "2.3-dev",
                    "dev-develop": "2.4-dev"
                }
            },
            "autoload": {
                "psr-0": {
                    "Zend\\Text\\": ""
                }
            },
            "notification-url": "https://packagist.org/downloads/",
            "license": [
                "BSD-3-Clause"
            ],
            "keywords": [
                "text",
                "zf2"
            ],
            "time": "2014-04-15 15:29:13"
        },
        {
            "name": "zendframework/zend-uri",
            "version": "2.3.1",
            "target-dir": "Zend/Uri",
            "source": {
                "type": "git",
                "url": "https://github.com/zendframework/Component_ZendUri.git",
                "reference": "cf120804a7ef1b906979b110c6f34c8592a7c36b"
            },
            "dist": {
                "type": "zip",
                "url": "https://api.github.com/repos/zendframework/Component_ZendUri/zipball/cf120804a7ef1b906979b110c6f34c8592a7c36b",
                "reference": "cf120804a7ef1b906979b110c6f34c8592a7c36b",
                "shasum": ""
            },
            "require": {
                "php": ">=5.3.23",
                "zendframework/zend-escaper": "self.version",
                "zendframework/zend-validator": "self.version"
            },
            "type": "library",
            "extra": {
                "branch-alias": {
                    "dev-master": "2.3-dev",
                    "dev-develop": "2.4-dev"
                }
            },
            "autoload": {
                "psr-0": {
                    "Zend\\Uri\\": ""
                }
            },
            "notification-url": "https://packagist.org/downloads/",
            "license": [
                "BSD-3-Clause"
            ],
            "description": "a component that aids in manipulating and validating » Uniform Resource Identifiers (URIs)",
            "keywords": [
                "uri",
                "zf2"
            ],
            "time": "2014-04-15 14:47:18"
        },
        {
            "name": "zendframework/zend-validator",
            "version": "2.3.1",
            "target-dir": "Zend/Validator",
            "source": {
                "type": "git",
                "url": "https://github.com/zendframework/Component_ZendValidator.git",
                "reference": "ac9848e54c6c75de81ee7a82c3187cd25a898990"
            },
            "dist": {
                "type": "zip",
                "url": "https://api.github.com/repos/zendframework/Component_ZendValidator/zipball/ac9848e54c6c75de81ee7a82c3187cd25a898990",
                "reference": "ac9848e54c6c75de81ee7a82c3187cd25a898990",
                "shasum": ""
            },
            "require": {
                "php": ">=5.3.23",
                "zendframework/zend-stdlib": "self.version"
            },
            "require-dev": {
                "zendframework/zend-db": "self.version",
                "zendframework/zend-filter": "self.version",
                "zendframework/zend-i18n": "self.version",
                "zendframework/zend-math": "self.version",
                "zendframework/zend-servicemanager": "self.version",
                "zendframework/zend-session": "self.version",
                "zendframework/zend-uri": "self.version"
            },
            "suggest": {
                "zendframework/zend-db": "Zend\\Db component",
                "zendframework/zend-filter": "Zend\\Filter component, required by the Digits validator",
                "zendframework/zend-i18n": "Zend\\I18n component to allow translation of validation error messages as well as to use the various Date validators",
                "zendframework/zend-math": "Zend\\Math component",
                "zendframework/zend-resources": "Translations of validator messages",
                "zendframework/zend-servicemanager": "Zend\\ServiceManager component to allow using the ValidatorPluginManager and validator chains",
                "zendframework/zend-session": "Zend\\Session component",
                "zendframework/zend-uri": "Zend\\Uri component, required by the Uri and Sitemap\\Loc validators"
            },
            "type": "library",
            "extra": {
                "branch-alias": {
                    "dev-master": "2.3-dev",
                    "dev-develop": "2.4-dev"
                }
            },
            "autoload": {
                "psr-0": {
                    "Zend\\Validator\\": ""
                }
            },
            "notification-url": "https://packagist.org/downloads/",
            "license": [
                "BSD-3-Clause"
            ],
            "description": "provides a set of commonly needed validators",
            "keywords": [
                "validator",
                "zf2"
            ],
            "time": "2014-04-15 15:28:42"
        },
        {
            "name": "zendframework/zend-view",
            "version": "2.3.1",
            "target-dir": "Zend/View",
            "source": {
                "type": "git",
                "url": "https://github.com/zendframework/Component_ZendView.git",
                "reference": "71b6c73d4ba2f5908fe64b2a554064b22443e327"
            },
            "dist": {
                "type": "zip",
                "url": "https://api.github.com/repos/zendframework/Component_ZendView/zipball/71b6c73d4ba2f5908fe64b2a554064b22443e327",
                "reference": "71b6c73d4ba2f5908fe64b2a554064b22443e327",
                "shasum": ""
            },
            "require": {
                "php": ">=5.3.23",
                "zendframework/zend-eventmanager": "self.version",
                "zendframework/zend-loader": "self.version",
                "zendframework/zend-stdlib": "self.version"
            },
            "require-dev": {
                "zendframework/zend-authentication": "self.version",
                "zendframework/zend-escaper": "self.version",
                "zendframework/zend-feed": "self.version",
                "zendframework/zend-filter": "self.version",
                "zendframework/zend-http": "self.version",
                "zendframework/zend-i18n": "self.version",
                "zendframework/zend-json": "self.version",
                "zendframework/zend-mvc": "self.version",
                "zendframework/zend-navigation": "self.version",
                "zendframework/zend-paginator": "self.version",
                "zendframework/zend-permissions-acl": "self.version",
                "zendframework/zend-servicemanager": "self.version",
                "zendframework/zend-uri": "self.version"
            },
            "suggest": {
                "zendframework/zend-authentication": "Zend\\Authentication component",
                "zendframework/zend-escaper": "Zend\\Escaper component",
                "zendframework/zend-feed": "Zend\\Feed component",
                "zendframework/zend-filter": "Zend\\Filter component",
                "zendframework/zend-http": "Zend\\Http component",
                "zendframework/zend-i18n": "Zend\\I18n component",
                "zendframework/zend-json": "Zend\\Json component",
                "zendframework/zend-mvc": "Zend\\Mvc component",
                "zendframework/zend-navigation": "Zend\\Navigation component",
                "zendframework/zend-paginator": "Zend\\Paginator component",
                "zendframework/zend-permissions-acl": "Zend\\Permissions\\Acl component",
                "zendframework/zend-servicemanager": "Zend\\ServiceManager component",
                "zendframework/zend-uri": "Zend\\Uri component"
            },
            "type": "library",
            "extra": {
                "branch-alias": {
                    "dev-master": "2.3-dev",
                    "dev-develop": "2.4-dev"
                }
            },
            "autoload": {
                "psr-0": {
                    "Zend\\View\\": ""
                }
            },
            "notification-url": "https://packagist.org/downloads/",
            "license": [
                "BSD-3-Clause"
            ],
            "description": "provides a system of helpers, output filters, and variable escaping",
            "keywords": [
                "view",
                "zf2"
            ],
            "time": "2014-04-15 15:28:55"
        }
    ],
    "packages-dev": [
        {
            "name": "doctrine/instantiator",
            "version": "1.0.4",
            "source": {
                "type": "git",
                "url": "https://github.com/doctrine/instantiator.git",
                "reference": "f976e5de371104877ebc89bd8fecb0019ed9c119"
            },
            "dist": {
                "type": "zip",
                "url": "https://api.github.com/repos/doctrine/instantiator/zipball/f976e5de371104877ebc89bd8fecb0019ed9c119",
                "reference": "f976e5de371104877ebc89bd8fecb0019ed9c119",
                "shasum": ""
            },
            "require": {
                "php": ">=5.3,<8.0-DEV"
            },
            "require-dev": {
                "athletic/athletic": "~0.1.8",
                "ext-pdo": "*",
                "ext-phar": "*",
                "phpunit/phpunit": "~4.0",
                "squizlabs/php_codesniffer": "2.0.*@ALPHA"
            },
            "type": "library",
            "extra": {
                "branch-alias": {
                    "dev-master": "1.0.x-dev"
                }
            },
            "autoload": {
                "psr-0": {
                    "Doctrine\\Instantiator\\": "src"
                }
            },
            "notification-url": "https://packagist.org/downloads/",
            "license": [
                "MIT"
            ],
            "authors": [
                {
                    "name": "Marco Pivetta",
                    "email": "ocramius@gmail.com",
                    "homepage": "http://ocramius.github.com/"
                }
            ],
            "description": "A small, lightweight utility to instantiate objects in PHP without invoking their constructors",
            "homepage": "https://github.com/doctrine/instantiator",
            "keywords": [
                "constructor",
                "instantiate"
            ],
            "time": "2014-10-13 12:58:55"
        },
        {
            "name": "fabpot/php-cs-fixer",
            "version": "v1.5",
            "source": {
                "type": "git",
                "url": "https://github.com/FriendsOfPHP/PHP-CS-Fixer.git",
                "reference": "2d6851520bf0250f668307ab2fd28cbb0b35d2b9"
            },
            "dist": {
                "type": "zip",
                "url": "https://api.github.com/repos/FriendsOfPHP/PHP-CS-Fixer/zipball/2d6851520bf0250f668307ab2fd28cbb0b35d2b9",
                "reference": "2d6851520bf0250f668307ab2fd28cbb0b35d2b9",
                "shasum": ""
            },
            "require": {
                "php": ">=5.3.6",
                "sebastian/diff": "~1.1",
                "symfony/console": "~2.1",
                "symfony/event-dispatcher": "~2.1",
                "symfony/filesystem": "~2.1",
                "symfony/finder": "~2.1",
                "symfony/process": "~2.3",
                "symfony/stopwatch": "~2.5"
            },
            "require-dev": {
                "satooshi/php-coveralls": "0.7.*@dev"
            },
            "bin": [
                "php-cs-fixer"
            ],
            "type": "application",
            "autoload": {
                "psr-4": {
                    "Symfony\\CS\\": "Symfony/CS/"
                }
            },
            "notification-url": "https://packagist.org/downloads/",
            "license": [
                "MIT"
            ],
            "authors": [
                {
                    "name": "Dariusz Rumiński",
                    "email": "dariusz.ruminski@gmail.com"
                },
                {
                    "name": "Fabien Potencier",
                    "email": "fabien@symfony.com"
                }
            ],
            "description": "A script to automatically fix Symfony Coding Standard",
            "time": "2015-02-18 19:35:59"
        },
        {
            "name": "league/climate",
            "version": "2.6.1",
            "source": {
                "type": "git",
                "url": "https://github.com/thephpleague/climate.git",
                "reference": "28851c909017424f61cc6a62089316313c645d1c"
            },
            "dist": {
                "type": "zip",
                "url": "https://api.github.com/repos/thephpleague/climate/zipball/28851c909017424f61cc6a62089316313c645d1c",
                "reference": "28851c909017424f61cc6a62089316313c645d1c",
                "shasum": ""
            },
            "require": {
                "php": ">=5.4.0"
            },
            "require-dev": {
                "mockery/mockery": "dev-master",
                "phpunit/phpunit": "4.1.*"
            },
            "type": "library",
            "autoload": {
                "psr-4": {
                    "League\\CLImate\\": "src/"
                }
            },
            "notification-url": "https://packagist.org/downloads/",
            "license": [
                "MIT"
            ],
            "authors": [
                {
                    "name": "Joe Tannenbaum",
                    "email": "hey@joe.codes",
                    "homepage": "http://joe.codes/",
                    "role": "Developer"
                }
            ],
            "description": "PHP's best friend for the terminal. CLImate allows you to easily output colored text, special formats, and more.",
            "keywords": [
                "cli",
                "colors",
                "command",
                "php",
                "terminal"
            ],
            "time": "2015-01-18 14:31:58"
        },
        {
            "name": "lusitanian/oauth",
            "version": "v0.3.5",
            "source": {
                "type": "git",
                "url": "https://github.com/Lusitanian/PHPoAuthLib.git",
                "reference": "ac5a1cd5a4519143728dce2213936eea302edf8a"
            },
            "dist": {
                "type": "zip",
                "url": "https://api.github.com/repos/Lusitanian/PHPoAuthLib/zipball/ac5a1cd5a4519143728dce2213936eea302edf8a",
                "reference": "ac5a1cd5a4519143728dce2213936eea302edf8a",
                "shasum": ""
            },
            "require": {
                "php": ">=5.3.0"
            },
            "require-dev": {
                "phpunit/phpunit": "3.7.*",
                "predis/predis": "0.8.*@dev",
                "symfony/http-foundation": "~2.1"
            },
            "suggest": {
                "ext-openssl": "Allows for usage of secure connections with the stream-based HTTP client.",
                "predis/predis": "Allows using the Redis storage backend.",
                "symfony/http-foundation": "Allows using the Symfony Session storage backend."
            },
            "type": "library",
            "extra": {
                "branch-alias": {
                    "dev-master": "0.1-dev"
                }
            },
            "autoload": {
                "psr-0": {
                    "OAuth": "src",
                    "OAuth\\Unit": "tests"
                }
            },
            "notification-url": "https://packagist.org/downloads/",
            "license": [
                "MIT"
            ],
            "authors": [
                {
                    "name": "David Desberg",
                    "email": "david@daviddesberg.com"
                },
                {
                    "name": "Pieter Hordijk",
                    "email": "info@pieterhordijk.com"
                }
            ],
            "description": "PHP 5.3+ oAuth 1/2 Library",
            "keywords": [
                "Authentication",
                "authorization",
                "oauth",
                "security"
            ],
            "time": "2014-09-05 15:19:58"
        },
        {
            "name": "pdepend/pdepend",
            "version": "2.0.4",
            "source": {
                "type": "git",
                "url": "https://github.com/pdepend/pdepend.git",
                "reference": "1b0acf162da4f30237987e61e177a57f78e3d87e"
            },
            "dist": {
                "type": "zip",
                "url": "https://api.github.com/repos/pdepend/pdepend/zipball/1b0acf162da4f30237987e61e177a57f78e3d87e",
                "reference": "1b0acf162da4f30237987e61e177a57f78e3d87e",
                "shasum": ""
            },
            "require": {
                "symfony/config": ">=2.4",
                "symfony/dependency-injection": ">=2.4",
                "symfony/filesystem": ">=2.4"
            },
            "require-dev": {
                "phpunit/phpunit": "4.*@stable",
                "squizlabs/php_codesniffer": "@stable"
            },
            "bin": [
                "src/bin/pdepend"
            ],
            "type": "library",
            "autoload": {
                "psr-0": {
                    "PDepend\\": "src/main/php/"
                }
            },
            "notification-url": "https://packagist.org/downloads/",
            "license": [
                "BSD-3-Clause"
            ],
            "description": "Official version of pdepend to be handled with Composer",
            "time": "2014-12-04 12:38:39"
        },
        {
            "name": "phpmd/phpmd",
            "version": "2.2.0",
            "source": {
                "type": "git",
                "url": "https://github.com/phpmd/phpmd.git",
                "reference": "580e6ca75b472a844389ab8df7a0b412901d0d91"
            },
            "dist": {
                "type": "zip",
                "url": "https://api.github.com/repos/phpmd/phpmd/zipball/580e6ca75b472a844389ab8df7a0b412901d0d91",
                "reference": "580e6ca75b472a844389ab8df7a0b412901d0d91",
                "shasum": ""
            },
            "require": {
                "pdepend/pdepend": "2.0.*",
                "php": ">=5.3.0",
                "symfony/config": ">=2.4",
                "symfony/dependency-injection": ">=2.4",
                "symfony/filesystem": ">=2.4"
            },
            "require-dev": {
                "phpunit/phpunit": "*"
            },
            "bin": [
                "src/bin/phpmd"
            ],
            "type": "project",
            "autoload": {
                "psr-0": {
                    "PHPMD\\": "src/main/php"
                }
            },
            "notification-url": "https://packagist.org/downloads/",
            "license": [
                "BSD-3-Clause"
            ],
            "authors": [
                {
                    "name": "Manuel Pichler",
                    "email": "github@manuel-pichler.de",
                    "homepage": "https://github.com/manuelpichler",
                    "role": "Project founder"
                },
                {
                    "name": "Other contributors",
                    "homepage": "https://github.com/phpmd/phpmd/graphs/contributors",
                    "role": "Contributors"
                }
            ],
            "description": "PHPMD is a spin-off project of PHP Depend and aims to be a PHP equivalent of the well known Java tool PMD.",
            "homepage": "http://phpmd.org/",
            "keywords": [
                "mess detection",
                "mess detector",
                "pdepend",
                "phpmd",
                "pmd"
            ],
            "time": "2015-01-25 13:46:59"
        },
        {
            "name": "phpunit/php-code-coverage",
            "version": "2.0.15",
            "source": {
                "type": "git",
                "url": "https://github.com/sebastianbergmann/php-code-coverage.git",
                "reference": "34cc484af1ca149188d0d9e91412191e398e0b67"
            },
            "dist": {
                "type": "zip",
                "url": "https://api.github.com/repos/sebastianbergmann/php-code-coverage/zipball/34cc484af1ca149188d0d9e91412191e398e0b67",
                "reference": "34cc484af1ca149188d0d9e91412191e398e0b67",
                "shasum": ""
            },
            "require": {
                "php": ">=5.3.3",
                "phpunit/php-file-iterator": "~1.3",
                "phpunit/php-text-template": "~1.2",
                "phpunit/php-token-stream": "~1.3",
                "sebastian/environment": "~1.0",
                "sebastian/version": "~1.0"
            },
            "require-dev": {
                "ext-xdebug": ">=2.1.4",
                "phpunit/phpunit": "~4"
            },
            "suggest": {
                "ext-dom": "*",
                "ext-xdebug": ">=2.2.1",
                "ext-xmlwriter": "*"
            },
            "type": "library",
            "extra": {
                "branch-alias": {
                    "dev-master": "2.0.x-dev"
                }
            },
            "autoload": {
                "classmap": [
                    "src/"
                ]
            },
            "notification-url": "https://packagist.org/downloads/",
            "license": [
                "BSD-3-Clause"
            ],
            "authors": [
                {
                    "name": "Sebastian Bergmann",
                    "email": "sb@sebastian-bergmann.de",
                    "role": "lead"
                }
            ],
            "description": "Library that provides collection, processing, and rendering functionality for PHP code coverage information.",
            "homepage": "https://github.com/sebastianbergmann/php-code-coverage",
            "keywords": [
                "coverage",
                "testing",
                "xunit"
            ],
            "time": "2015-01-24 10:06:35"
        },
        {
            "name": "phpunit/php-file-iterator",
            "version": "1.3.4",
            "source": {
                "type": "git",
                "url": "https://github.com/sebastianbergmann/php-file-iterator.git",
                "reference": "acd690379117b042d1c8af1fafd61bde001bf6bb"
            },
            "dist": {
                "type": "zip",
                "url": "https://api.github.com/repos/sebastianbergmann/php-file-iterator/zipball/acd690379117b042d1c8af1fafd61bde001bf6bb",
                "reference": "acd690379117b042d1c8af1fafd61bde001bf6bb",
                "shasum": ""
            },
            "require": {
                "php": ">=5.3.3"
            },
            "type": "library",
            "autoload": {
                "classmap": [
                    "File/"
                ]
            },
            "notification-url": "https://packagist.org/downloads/",
            "include-path": [
                ""
            ],
            "license": [
                "BSD-3-Clause"
            ],
            "authors": [
                {
                    "name": "Sebastian Bergmann",
                    "email": "sb@sebastian-bergmann.de",
                    "role": "lead"
                }
            ],
            "description": "FilterIterator implementation that filters files based on a list of suffixes.",
            "homepage": "https://github.com/sebastianbergmann/php-file-iterator/",
            "keywords": [
                "filesystem",
                "iterator"
            ],
            "time": "2013-10-10 15:34:57"
        },
        {
            "name": "phpunit/php-text-template",
            "version": "1.2.0",
            "source": {
                "type": "git",
                "url": "https://github.com/sebastianbergmann/php-text-template.git",
                "reference": "206dfefc0ffe9cebf65c413e3d0e809c82fbf00a"
            },
            "dist": {
                "type": "zip",
                "url": "https://api.github.com/repos/sebastianbergmann/php-text-template/zipball/206dfefc0ffe9cebf65c413e3d0e809c82fbf00a",
                "reference": "206dfefc0ffe9cebf65c413e3d0e809c82fbf00a",
                "shasum": ""
            },
            "require": {
                "php": ">=5.3.3"
            },
            "type": "library",
            "autoload": {
                "classmap": [
                    "Text/"
                ]
            },
            "notification-url": "https://packagist.org/downloads/",
            "include-path": [
                ""
            ],
            "license": [
                "BSD-3-Clause"
            ],
            "authors": [
                {
                    "name": "Sebastian Bergmann",
                    "email": "sb@sebastian-bergmann.de",
                    "role": "lead"
                }
            ],
            "description": "Simple template engine.",
            "homepage": "https://github.com/sebastianbergmann/php-text-template/",
            "keywords": [
                "template"
            ],
            "time": "2014-01-30 17:20:04"
        },
        {
            "name": "phpunit/php-timer",
            "version": "1.0.5",
            "source": {
                "type": "git",
                "url": "https://github.com/sebastianbergmann/php-timer.git",
                "reference": "19689d4354b295ee3d8c54b4f42c3efb69cbc17c"
            },
            "dist": {
                "type": "zip",
                "url": "https://api.github.com/repos/sebastianbergmann/php-timer/zipball/19689d4354b295ee3d8c54b4f42c3efb69cbc17c",
                "reference": "19689d4354b295ee3d8c54b4f42c3efb69cbc17c",
                "shasum": ""
            },
            "require": {
                "php": ">=5.3.3"
            },
            "type": "library",
            "autoload": {
                "classmap": [
                    "PHP/"
                ]
            },
            "notification-url": "https://packagist.org/downloads/",
            "include-path": [
                ""
            ],
            "license": [
                "BSD-3-Clause"
            ],
            "authors": [
                {
                    "name": "Sebastian Bergmann",
                    "email": "sb@sebastian-bergmann.de",
                    "role": "lead"
                }
            ],
            "description": "Utility class for timing",
            "homepage": "https://github.com/sebastianbergmann/php-timer/",
            "keywords": [
                "timer"
            ],
            "time": "2013-08-02 07:42:54"
        },
        {
            "name": "phpunit/php-token-stream",
            "version": "1.4.0",
            "source": {
                "type": "git",
                "url": "https://github.com/sebastianbergmann/php-token-stream.git",
                "reference": "db32c18eba00b121c145575fcbcd4d4d24e6db74"
            },
            "dist": {
                "type": "zip",
                "url": "https://api.github.com/repos/sebastianbergmann/php-token-stream/zipball/db32c18eba00b121c145575fcbcd4d4d24e6db74",
                "reference": "db32c18eba00b121c145575fcbcd4d4d24e6db74",
                "shasum": ""
            },
            "require": {
                "ext-tokenizer": "*",
                "php": ">=5.3.3"
            },
            "require-dev": {
                "phpunit/phpunit": "~4.2"
            },
            "type": "library",
            "extra": {
                "branch-alias": {
                    "dev-master": "1.4-dev"
                }
            },
            "autoload": {
                "classmap": [
                    "src/"
                ]
            },
            "notification-url": "https://packagist.org/downloads/",
            "license": [
                "BSD-3-Clause"
            ],
            "authors": [
                {
                    "name": "Sebastian Bergmann",
                    "email": "sebastian@phpunit.de"
                }
            ],
            "description": "Wrapper around PHP's tokenizer extension.",
            "homepage": "https://github.com/sebastianbergmann/php-token-stream/",
            "keywords": [
                "tokenizer"
            ],
            "time": "2015-01-17 09:51:32"
        },
        {
            "name": "phpunit/phpunit",
            "version": "4.1.0",
            "source": {
                "type": "git",
                "url": "https://github.com/sebastianbergmann/phpunit.git",
                "reference": "efb1b1334605594417a3bd466477772d06d460a8"
            },
            "dist": {
                "type": "zip",
                "url": "https://api.github.com/repos/sebastianbergmann/phpunit/zipball/efb1b1334605594417a3bd466477772d06d460a8",
                "reference": "efb1b1334605594417a3bd466477772d06d460a8",
                "shasum": ""
            },
            "require": {
                "ext-dom": "*",
                "ext-json": "*",
                "ext-pcre": "*",
                "ext-reflection": "*",
                "ext-spl": "*",
                "php": ">=5.3.3",
                "phpunit/php-code-coverage": "~2.0",
                "phpunit/php-file-iterator": "~1.3.1",
                "phpunit/php-text-template": "~1.2",
                "phpunit/php-timer": "~1.0.2",
                "phpunit/phpunit-mock-objects": "~2.1",
                "sebastian/comparator": "~1.0",
                "sebastian/diff": "~1.1",
                "sebastian/environment": "~1.0",
                "sebastian/exporter": "~1.0",
                "sebastian/version": "~1.0",
                "symfony/yaml": "~2.0"
            },
            "suggest": {
                "phpunit/php-invoker": "~1.1"
            },
            "bin": [
                "phpunit"
            ],
            "type": "library",
            "extra": {
                "branch-alias": {
                    "dev-master": "4.1.x-dev"
                }
            },
            "autoload": {
                "classmap": [
                    "src/"
                ]
            },
            "notification-url": "https://packagist.org/downloads/",
            "include-path": [
                "",
                "../../symfony/yaml/"
            ],
            "license": [
                "BSD-3-Clause"
            ],
            "authors": [
                {
                    "name": "Sebastian Bergmann",
                    "email": "sebastian@phpunit.de",
                    "role": "lead"
                }
            ],
            "description": "The PHP Unit Testing framework.",
            "homepage": "http://www.phpunit.de/",
            "keywords": [
                "phpunit",
                "testing",
                "xunit"
            ],
            "time": "2014-05-02 07:13:40"
        },
        {
            "name": "phpunit/phpunit-mock-objects",
            "version": "2.3.0",
            "source": {
                "type": "git",
                "url": "https://github.com/sebastianbergmann/phpunit-mock-objects.git",
                "reference": "c63d2367247365f688544f0d500af90a11a44c65"
            },
            "dist": {
                "type": "zip",
                "url": "https://api.github.com/repos/sebastianbergmann/phpunit-mock-objects/zipball/c63d2367247365f688544f0d500af90a11a44c65",
                "reference": "c63d2367247365f688544f0d500af90a11a44c65",
                "shasum": ""
            },
            "require": {
                "doctrine/instantiator": "~1.0,>=1.0.1",
                "php": ">=5.3.3",
                "phpunit/php-text-template": "~1.2"
            },
            "require-dev": {
                "phpunit/phpunit": "~4.3"
            },
            "suggest": {
                "ext-soap": "*"
            },
            "type": "library",
            "extra": {
                "branch-alias": {
                    "dev-master": "2.3.x-dev"
                }
            },
            "autoload": {
                "classmap": [
                    "src/"
                ]
            },
            "notification-url": "https://packagist.org/downloads/",
            "license": [
                "BSD-3-Clause"
            ],
            "authors": [
                {
                    "name": "Sebastian Bergmann",
                    "email": "sb@sebastian-bergmann.de",
                    "role": "lead"
                }
            ],
            "description": "Mock Object library for PHPUnit",
            "homepage": "https://github.com/sebastianbergmann/phpunit-mock-objects/",
            "keywords": [
                "mock",
                "xunit"
            ],
            "time": "2014-10-03 05:12:11"
        },
        {
            "name": "sebastian/comparator",
            "version": "1.1.1",
            "source": {
                "type": "git",
                "url": "https://github.com/sebastianbergmann/comparator.git",
                "reference": "1dd8869519a225f7f2b9eb663e225298fade819e"
            },
            "dist": {
                "type": "zip",
                "url": "https://api.github.com/repos/sebastianbergmann/comparator/zipball/1dd8869519a225f7f2b9eb663e225298fade819e",
                "reference": "1dd8869519a225f7f2b9eb663e225298fade819e",
                "shasum": ""
            },
            "require": {
                "php": ">=5.3.3",
                "sebastian/diff": "~1.2",
                "sebastian/exporter": "~1.2"
            },
            "require-dev": {
                "phpunit/phpunit": "~4.4"
            },
            "type": "library",
            "extra": {
                "branch-alias": {
                    "dev-master": "1.1.x-dev"
                }
            },
            "autoload": {
                "classmap": [
                    "src/"
                ]
            },
            "notification-url": "https://packagist.org/downloads/",
            "license": [
                "BSD-3-Clause"
            ],
            "authors": [
                {
                    "name": "Jeff Welch",
                    "email": "whatthejeff@gmail.com"
                },
                {
                    "name": "Volker Dusch",
                    "email": "github@wallbash.com"
                },
                {
                    "name": "Bernhard Schussek",
                    "email": "bschussek@2bepublished.at"
                },
                {
                    "name": "Sebastian Bergmann",
                    "email": "sebastian@phpunit.de"
                }
            ],
            "description": "Provides the functionality to compare PHP values for equality",
            "homepage": "http://www.github.com/sebastianbergmann/comparator",
            "keywords": [
                "comparator",
                "compare",
                "equality"
            ],
            "time": "2015-01-29 16:28:08"
        },
        {
            "name": "sebastian/diff",
            "version": "1.2.0",
            "source": {
                "type": "git",
                "url": "https://github.com/sebastianbergmann/diff.git",
                "reference": "5843509fed39dee4b356a306401e9dd1a931fec7"
            },
            "dist": {
                "type": "zip",
                "url": "https://api.github.com/repos/sebastianbergmann/diff/zipball/5843509fed39dee4b356a306401e9dd1a931fec7",
                "reference": "5843509fed39dee4b356a306401e9dd1a931fec7",
                "shasum": ""
            },
            "require": {
                "php": ">=5.3.3"
            },
            "require-dev": {
                "phpunit/phpunit": "~4.2"
            },
            "type": "library",
            "extra": {
                "branch-alias": {
                    "dev-master": "1.2-dev"
                }
            },
            "autoload": {
                "classmap": [
                    "src/"
                ]
            },
            "notification-url": "https://packagist.org/downloads/",
            "license": [
                "BSD-3-Clause"
            ],
            "authors": [
                {
                    "name": "Kore Nordmann",
                    "email": "mail@kore-nordmann.de"
                },
                {
                    "name": "Sebastian Bergmann",
                    "email": "sebastian@phpunit.de"
                }
            ],
            "description": "Diff implementation",
            "homepage": "http://www.github.com/sebastianbergmann/diff",
            "keywords": [
                "diff"
            ],
            "time": "2014-08-15 10:29:00"
        },
        {
            "name": "sebastian/environment",
            "version": "1.2.1",
            "source": {
                "type": "git",
                "url": "https://github.com/sebastianbergmann/environment.git",
                "reference": "6e6c71d918088c251b181ba8b3088af4ac336dd7"
            },
            "dist": {
                "type": "zip",
                "url": "https://api.github.com/repos/sebastianbergmann/environment/zipball/6e6c71d918088c251b181ba8b3088af4ac336dd7",
                "reference": "6e6c71d918088c251b181ba8b3088af4ac336dd7",
                "shasum": ""
            },
            "require": {
                "php": ">=5.3.3"
            },
            "require-dev": {
                "phpunit/phpunit": "~4.3"
            },
            "type": "library",
            "extra": {
                "branch-alias": {
                    "dev-master": "1.2.x-dev"
                }
            },
            "autoload": {
                "classmap": [
                    "src/"
                ]
            },
            "notification-url": "https://packagist.org/downloads/",
            "license": [
                "BSD-3-Clause"
            ],
            "authors": [
                {
                    "name": "Sebastian Bergmann",
                    "email": "sebastian@phpunit.de"
                }
            ],
            "description": "Provides functionality to handle HHVM/PHP environments",
            "homepage": "http://www.github.com/sebastianbergmann/environment",
            "keywords": [
                "Xdebug",
                "environment",
                "hhvm"
            ],
            "time": "2014-10-25 08:00:45"
        },
        {
            "name": "sebastian/exporter",
            "version": "1.2.0",
            "source": {
                "type": "git",
                "url": "https://github.com/sebastianbergmann/exporter.git",
                "reference": "84839970d05254c73cde183a721c7af13aede943"
            },
            "dist": {
                "type": "zip",
                "url": "https://api.github.com/repos/sebastianbergmann/exporter/zipball/84839970d05254c73cde183a721c7af13aede943",
                "reference": "84839970d05254c73cde183a721c7af13aede943",
                "shasum": ""
            },
            "require": {
                "php": ">=5.3.3",
                "sebastian/recursion-context": "~1.0"
            },
            "require-dev": {
                "phpunit/phpunit": "~4.4"
            },
            "type": "library",
            "extra": {
                "branch-alias": {
                    "dev-master": "1.2.x-dev"
                }
            },
            "autoload": {
                "classmap": [
                    "src/"
                ]
            },
            "notification-url": "https://packagist.org/downloads/",
            "license": [
                "BSD-3-Clause"
            ],
            "authors": [
                {
                    "name": "Jeff Welch",
                    "email": "whatthejeff@gmail.com"
                },
                {
                    "name": "Volker Dusch",
                    "email": "github@wallbash.com"
                },
                {
                    "name": "Bernhard Schussek",
                    "email": "bschussek@2bepublished.at"
                },
                {
                    "name": "Sebastian Bergmann",
                    "email": "sebastian@phpunit.de"
                },
                {
                    "name": "Adam Harvey",
                    "email": "aharvey@php.net"
                }
            ],
            "description": "Provides the functionality to export PHP variables for visualization",
            "homepage": "http://www.github.com/sebastianbergmann/exporter",
            "keywords": [
                "export",
                "exporter"
            ],
            "time": "2015-01-27 07:23:06"
        },
        {
            "name": "sebastian/recursion-context",
            "version": "1.0.0",
            "source": {
                "type": "git",
                "url": "https://github.com/sebastianbergmann/recursion-context.git",
                "reference": "3989662bbb30a29d20d9faa04a846af79b276252"
            },
            "dist": {
                "type": "zip",
                "url": "https://api.github.com/repos/sebastianbergmann/recursion-context/zipball/3989662bbb30a29d20d9faa04a846af79b276252",
                "reference": "3989662bbb30a29d20d9faa04a846af79b276252",
                "shasum": ""
            },
            "require": {
                "php": ">=5.3.3"
            },
            "require-dev": {
                "phpunit/phpunit": "~4.4"
            },
            "type": "library",
            "extra": {
                "branch-alias": {
                    "dev-master": "1.0.x-dev"
                }
            },
            "autoload": {
                "classmap": [
                    "src/"
                ]
            },
            "notification-url": "https://packagist.org/downloads/",
            "license": [
                "BSD-3-Clause"
            ],
            "authors": [
                {
                    "name": "Jeff Welch",
                    "email": "whatthejeff@gmail.com"
                },
                {
                    "name": "Sebastian Bergmann",
                    "email": "sebastian@phpunit.de"
                },
                {
                    "name": "Adam Harvey",
                    "email": "aharvey@php.net"
                }
            ],
            "description": "Provides functionality to recursively process PHP variables",
            "homepage": "http://www.github.com/sebastianbergmann/recursion-context",
            "time": "2015-01-24 09:48:32"
        },
        {
            "name": "sebastian/version",
            "version": "1.0.4",
            "source": {
                "type": "git",
                "url": "https://github.com/sebastianbergmann/version.git",
                "reference": "a77d9123f8e809db3fbdea15038c27a95da4058b"
            },
            "dist": {
                "type": "zip",
                "url": "https://api.github.com/repos/sebastianbergmann/version/zipball/a77d9123f8e809db3fbdea15038c27a95da4058b",
                "reference": "a77d9123f8e809db3fbdea15038c27a95da4058b",
                "shasum": ""
            },
            "type": "library",
            "autoload": {
                "classmap": [
                    "src/"
                ]
            },
            "notification-url": "https://packagist.org/downloads/",
            "license": [
                "BSD-3-Clause"
            ],
            "authors": [
                {
                    "name": "Sebastian Bergmann",
                    "email": "sebastian@phpunit.de",
                    "role": "lead"
                }
            ],
            "description": "Library that helps with managing the version number of Git-hosted PHP projects",
            "homepage": "https://github.com/sebastianbergmann/version",
            "time": "2014-12-15 14:25:24"
        },
        {
            "name": "sjparkinson/static-review",
            "version": "4.1.1",
            "source": {
                "type": "git",
                "url": "https://github.com/sjparkinson/static-review.git",
                "reference": "493c3410cf146a12fca84209bad126c494e125f0"
            },
            "dist": {
                "type": "zip",
                "url": "https://api.github.com/repos/sjparkinson/static-review/zipball/493c3410cf146a12fca84209bad126c494e125f0",
                "reference": "493c3410cf146a12fca84209bad126c494e125f0",
                "shasum": ""
            },
            "require": {
                "league/climate": "~2.0",
                "php": ">=5.4.0",
                "symfony/console": "~2.0",
                "symfony/process": "~2.0"
            },
            "require-dev": {
                "mockery/mockery": "~0.9",
                "phpunit/phpunit": "~4.0",
                "sensiolabs/security-checker": "~2.0",
                "squizlabs/php_codesniffer": "~1.0"
            },
            "suggest": {
                "sensiolabs/security-checker": "Required for ComposerSecurityReview.",
                "squizlabs/php_codesniffer": "Required for PhpCodeSnifferReview."
            },
            "bin": [
                "bin/static-review.php"
            ],
            "type": "library",
            "autoload": {
                "psr-4": {
                    "StaticReview\\": "src/"
                }
            },
            "notification-url": "https://packagist.org/downloads/",
            "license": [
                "MIT"
            ],
            "authors": [
                {
                    "name": "Samuel Parkinson",
                    "email": "sam.james.parkinson@gmail.com",
                    "homepage": "http://samp.im"
                }
            ],
            "description": "An extendable framework for version control hooks.",
            "time": "2014-09-22 08:40:36"
        },
        {
            "name": "squizlabs/php_codesniffer",
            "version": "1.5.3",
            "source": {
                "type": "git",
                "url": "https://github.com/squizlabs/PHP_CodeSniffer.git",
                "reference": "396178ada8499ec492363587f037125bf7b07fcc"
            },
            "dist": {
                "type": "zip",
                "url": "https://api.github.com/repos/squizlabs/PHP_CodeSniffer/zipball/396178ada8499ec492363587f037125bf7b07fcc",
                "reference": "396178ada8499ec492363587f037125bf7b07fcc",
                "shasum": ""
            },
            "require": {
                "ext-tokenizer": "*",
                "php": ">=5.1.2"
            },
            "suggest": {
                "phpunit/php-timer": "dev-master"
            },
            "bin": [
                "scripts/phpcs"
            ],
            "type": "library",
            "extra": {
                "branch-alias": {
                    "dev-phpcs-fixer": "2.0.x-dev"
                }
            },
            "autoload": {
                "classmap": [
                    "CodeSniffer.php",
                    "CodeSniffer/CLI.php",
                    "CodeSniffer/Exception.php",
                    "CodeSniffer/File.php",
                    "CodeSniffer/Report.php",
                    "CodeSniffer/Reporting.php",
                    "CodeSniffer/Sniff.php",
                    "CodeSniffer/Tokens.php",
                    "CodeSniffer/Reports/",
                    "CodeSniffer/CommentParser/",
                    "CodeSniffer/Tokenizers/",
                    "CodeSniffer/DocGenerators/",
                    "CodeSniffer/Standards/AbstractPatternSniff.php",
                    "CodeSniffer/Standards/AbstractScopeSniff.php",
                    "CodeSniffer/Standards/AbstractVariableSniff.php",
                    "CodeSniffer/Standards/IncorrectPatternException.php",
                    "CodeSniffer/Standards/Generic/Sniffs/",
                    "CodeSniffer/Standards/MySource/Sniffs/",
                    "CodeSniffer/Standards/PEAR/Sniffs/",
                    "CodeSniffer/Standards/PSR1/Sniffs/",
                    "CodeSniffer/Standards/PSR2/Sniffs/",
                    "CodeSniffer/Standards/Squiz/Sniffs/",
                    "CodeSniffer/Standards/Zend/Sniffs/"
                ]
            },
            "notification-url": "https://packagist.org/downloads/",
            "license": [
                "BSD-3-Clause"
            ],
            "authors": [
                {
                    "name": "Greg Sherwood",
                    "role": "lead"
                }
            ],
            "description": "PHP_CodeSniffer tokenises PHP, JavaScript and CSS files and detects violations of a defined set of coding standards.",
            "homepage": "http://www.squizlabs.com/php-codesniffer",
            "keywords": [
                "phpcs",
                "standards"
            ],
            "time": "2014-05-01 03:07:07"
        },
        {
            "name": "symfony/config",
            "version": "v2.6.4",
            "target-dir": "Symfony/Component/Config",
            "source": {
                "type": "git",
                "url": "https://github.com/symfony/Config.git",
                "reference": "a9f781ba1221067d1f07c8cec0bc50f81b8d7408"
            },
            "dist": {
                "type": "zip",
                "url": "https://api.github.com/repos/symfony/Config/zipball/a9f781ba1221067d1f07c8cec0bc50f81b8d7408",
                "reference": "a9f781ba1221067d1f07c8cec0bc50f81b8d7408",
                "shasum": ""
            },
            "require": {
                "php": ">=5.3.3",
                "symfony/filesystem": "~2.3"
            },
            "type": "library",
            "extra": {
                "branch-alias": {
                    "dev-master": "2.6-dev"
                }
            },
            "autoload": {
                "psr-0": {
                    "Symfony\\Component\\Config\\": ""
                }
            },
            "notification-url": "https://packagist.org/downloads/",
            "license": [
                "MIT"
            ],
            "authors": [
                {
                    "name": "Symfony Community",
                    "homepage": "http://symfony.com/contributors"
                },
                {
                    "name": "Fabien Potencier",
                    "email": "fabien@symfony.com"
                }
            ],
            "description": "Symfony Config Component",
            "homepage": "http://symfony.com",
            "time": "2015-01-21 20:57:55"
        },
        {
            "name": "symfony/dependency-injection",
            "version": "v2.6.4",
            "target-dir": "Symfony/Component/DependencyInjection",
            "source": {
                "type": "git",
                "url": "https://github.com/symfony/DependencyInjection.git",
                "reference": "42bbb43fab66292a1865dc9616c299904c3d4d14"
            },
            "dist": {
                "type": "zip",
                "url": "https://api.github.com/repos/symfony/DependencyInjection/zipball/42bbb43fab66292a1865dc9616c299904c3d4d14",
                "reference": "42bbb43fab66292a1865dc9616c299904c3d4d14",
                "shasum": ""
            },
            "require": {
                "php": ">=5.3.3"
            },
            "conflict": {
                "symfony/expression-language": "<2.6"
            },
            "require-dev": {
                "symfony/config": "~2.2",
                "symfony/expression-language": "~2.6",
                "symfony/yaml": "~2.1"
            },
            "suggest": {
                "symfony/config": "",
                "symfony/proxy-manager-bridge": "Generate service proxies to lazy load them",
                "symfony/yaml": ""
            },
            "type": "library",
            "extra": {
                "branch-alias": {
                    "dev-master": "2.6-dev"
                }
            },
            "autoload": {
                "psr-0": {
                    "Symfony\\Component\\DependencyInjection\\": ""
                }
            },
            "notification-url": "https://packagist.org/downloads/",
            "license": [
                "MIT"
            ],
            "authors": [
                {
                    "name": "Symfony Community",
                    "homepage": "http://symfony.com/contributors"
                },
                {
                    "name": "Fabien Potencier",
                    "email": "fabien@symfony.com"
                }
            ],
            "description": "Symfony DependencyInjection Component",
            "homepage": "http://symfony.com",
            "time": "2015-01-25 04:39:26"
        },
        {
            "name": "symfony/event-dispatcher",
            "version": "v2.6.4",
            "target-dir": "Symfony/Component/EventDispatcher",
            "source": {
                "type": "git",
                "url": "https://github.com/symfony/EventDispatcher.git",
                "reference": "f75989f3ab2743a82fe0b03ded2598a2b1546813"
            },
            "dist": {
                "type": "zip",
                "url": "https://api.github.com/repos/symfony/EventDispatcher/zipball/f75989f3ab2743a82fe0b03ded2598a2b1546813",
                "reference": "f75989f3ab2743a82fe0b03ded2598a2b1546813",
                "shasum": ""
            },
            "require": {
                "php": ">=5.3.3"
            },
            "require-dev": {
                "psr/log": "~1.0",
                "symfony/config": "~2.0,>=2.0.5",
                "symfony/dependency-injection": "~2.6",
                "symfony/expression-language": "~2.6",
                "symfony/stopwatch": "~2.3"
            },
            "suggest": {
                "symfony/dependency-injection": "",
                "symfony/http-kernel": ""
            },
            "type": "library",
            "extra": {
                "branch-alias": {
                    "dev-master": "2.6-dev"
                }
            },
            "autoload": {
                "psr-0": {
                    "Symfony\\Component\\EventDispatcher\\": ""
                }
            },
            "notification-url": "https://packagist.org/downloads/",
            "license": [
                "MIT"
            ],
            "authors": [
                {
                    "name": "Symfony Community",
                    "homepage": "http://symfony.com/contributors"
                },
                {
                    "name": "Fabien Potencier",
                    "email": "fabien@symfony.com"
                }
            ],
            "description": "Symfony EventDispatcher Component",
            "homepage": "http://symfony.com",
            "time": "2015-02-01 16:10:57"
        },
        {
            "name": "symfony/filesystem",
            "version": "v2.6.4",
            "target-dir": "Symfony/Component/Filesystem",
            "source": {
                "type": "git",
                "url": "https://github.com/symfony/Filesystem.git",
                "reference": "a1f566d1f92e142fa1593f4555d6d89e3044a9b7"
            },
            "dist": {
                "type": "zip",
                "url": "https://api.github.com/repos/symfony/Filesystem/zipball/a1f566d1f92e142fa1593f4555d6d89e3044a9b7",
                "reference": "a1f566d1f92e142fa1593f4555d6d89e3044a9b7",
                "shasum": ""
            },
            "require": {
                "php": ">=5.3.3"
            },
            "type": "library",
            "extra": {
                "branch-alias": {
                    "dev-master": "2.6-dev"
                }
            },
            "autoload": {
                "psr-0": {
                    "Symfony\\Component\\Filesystem\\": ""
                }
            },
            "notification-url": "https://packagist.org/downloads/",
            "license": [
                "MIT"
            ],
            "authors": [
                {
                    "name": "Symfony Community",
                    "homepage": "http://symfony.com/contributors"
                },
                {
                    "name": "Fabien Potencier",
                    "email": "fabien@symfony.com"
                }
            ],
            "description": "Symfony Filesystem Component",
            "homepage": "http://symfony.com",
            "time": "2015-01-03 21:13:09"
        },
        {
            "name": "symfony/stopwatch",
            "version": "v2.6.4",
            "target-dir": "Symfony/Component/Stopwatch",
            "source": {
                "type": "git",
                "url": "https://github.com/symfony/Stopwatch.git",
                "reference": "e8da5286132ba75ce4b4275fbf0f4cd369bfd71c"
            },
            "dist": {
                "type": "zip",
                "url": "https://api.github.com/repos/symfony/Stopwatch/zipball/e8da5286132ba75ce4b4275fbf0f4cd369bfd71c",
                "reference": "e8da5286132ba75ce4b4275fbf0f4cd369bfd71c",
                "shasum": ""
            },
            "require": {
                "php": ">=5.3.3"
            },
            "type": "library",
            "extra": {
                "branch-alias": {
                    "dev-master": "2.6-dev"
                }
            },
            "autoload": {
                "psr-0": {
                    "Symfony\\Component\\Stopwatch\\": ""
                }
            },
            "notification-url": "https://packagist.org/downloads/",
            "license": [
                "MIT"
            ],
            "authors": [
                {
                    "name": "Symfony Community",
                    "homepage": "http://symfony.com/contributors"
                },
                {
                    "name": "Fabien Potencier",
                    "email": "fabien@symfony.com"
                }
            ],
            "description": "Symfony Stopwatch Component",
            "homepage": "http://symfony.com",
            "time": "2015-01-03 08:01:59"
        },
        {
            "name": "symfony/yaml",
            "version": "v2.6.4",
            "target-dir": "Symfony/Component/Yaml",
            "source": {
                "type": "git",
                "url": "https://github.com/symfony/Yaml.git",
                "reference": "60ed7751671113cf1ee7d7778e691642c2e9acd8"
            },
            "dist": {
                "type": "zip",
                "url": "https://api.github.com/repos/symfony/Yaml/zipball/60ed7751671113cf1ee7d7778e691642c2e9acd8",
                "reference": "60ed7751671113cf1ee7d7778e691642c2e9acd8",
                "shasum": ""
            },
            "require": {
                "php": ">=5.3.3"
            },
            "type": "library",
            "extra": {
                "branch-alias": {
                    "dev-master": "2.6-dev"
                }
            },
            "autoload": {
                "psr-0": {
                    "Symfony\\Component\\Yaml\\": ""
                }
            },
            "notification-url": "https://packagist.org/downloads/",
            "license": [
                "MIT"
            ],
            "authors": [
                {
                    "name": "Symfony Community",
                    "homepage": "http://symfony.com/contributors"
                },
                {
                    "name": "Fabien Potencier",
                    "email": "fabien@symfony.com"
                }
            ],
            "description": "Symfony Yaml Component",
            "homepage": "http://symfony.com",
            "time": "2015-01-25 04:39:26"
        }
    ],
    "aliases": [],
    "minimum-stability": "stable",
    "stability-flags": {
        "composer/composer": 15,
        "phpmd/phpmd": 0
    },
    "prefer-stable": false,
    "platform": {
        "php": "~5.5.0|~5.6.0"
    },
    "platform-dev": {
        "lib-libxml": "*",
        "ext-ctype": "*",
        "ext-gd": "*",
        "ext-spl": "*",
        "ext-dom": "*",
        "ext-simplexml": "*",
        "ext-mcrypt": "*",
        "ext-hash": "*",
        "ext-curl": "*",
        "ext-iconv": "*"
    }
}<|MERGE_RESOLUTION|>--- conflicted
+++ resolved
@@ -4,11 +4,7 @@
         "Read more about it at http://getcomposer.org/doc/01-basic-usage.md#composer-lock-the-lock-file",
         "This file is @generated automatically"
     ],
-<<<<<<< HEAD
-    "hash": "697826645d1f0f6115b9822321c7e2e0",
-=======
     "hash": "41b7973f72e20ae0cf66f1fb0b999325",
->>>>>>> 987f9bfe
     "packages": [
         {
             "name": "composer/composer",
