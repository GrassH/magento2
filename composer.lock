{
    "_readme": [
        "This file locks the dependencies of your project to a known state",
        "Read more about it at https://getcomposer.org/doc/01-basic-usage.md#installing-dependencies",
        "This file is @generated automatically"
    ],
<<<<<<< HEAD
    "content-hash": "d41767acdd1e6d4926c14821738ed8d5",
=======
    "content-hash": "02fccb2d01ffd97470ee6ba2f551f5fc",
>>>>>>> 3cd02a74
    "packages": [
        {
            "name": "colinmollenhour/cache-backend-file",
            "version": "v1.4.5",
            "source": {
                "type": "git",
                "url": "https://github.com/colinmollenhour/Cm_Cache_Backend_File.git",
                "reference": "03c7d4c0f43b2de1b559a3527d18ff697d306544"
            },
            "dist": {
                "type": "zip",
                "url": "https://api.github.com/repos/colinmollenhour/Cm_Cache_Backend_File/zipball/03c7d4c0f43b2de1b559a3527d18ff697d306544",
                "reference": "03c7d4c0f43b2de1b559a3527d18ff697d306544",
                "shasum": ""
            },
            "type": "magento-module",
            "autoload": {
                "classmap": [
                    "File.php"
                ]
            },
            "notification-url": "https://packagist.org/downloads/",
            "license": [
                "BSD-3-Clause"
            ],
            "authors": [
                {
                    "name": "Colin Mollenhour"
                }
            ],
            "description": "The stock Zend_Cache_Backend_File backend has extremely poor performance for cleaning by tags making it become unusable as the number of cached items increases. This backend makes many changes resulting in a huge performance boost, especially for tag cleaning.",
            "homepage": "https://github.com/colinmollenhour/Cm_Cache_Backend_File",
            "time": "2019-04-18T21:54:31+00:00"
        },
        {
            "name": "colinmollenhour/cache-backend-redis",
            "version": "1.11.0",
            "source": {
                "type": "git",
                "url": "https://github.com/colinmollenhour/Cm_Cache_Backend_Redis.git",
                "reference": "389fb68de15660e39b055d149d31f3708b5d6cbc"
            },
            "dist": {
                "type": "zip",
                "url": "https://api.github.com/repos/colinmollenhour/Cm_Cache_Backend_Redis/zipball/389fb68de15660e39b055d149d31f3708b5d6cbc",
                "reference": "389fb68de15660e39b055d149d31f3708b5d6cbc",
                "shasum": ""
            },
            "require": {
                "magento-hackathon/magento-composer-installer": "*"
            },
            "type": "magento-module",
            "autoload": {
                "classmap": [
                    "Cm/Cache/Backend/Redis.php"
                ]
            },
            "notification-url": "https://packagist.org/downloads/",
            "license": [
                "BSD-3-Clause"
            ],
            "authors": [
                {
                    "name": "Colin Mollenhour"
                }
            ],
            "description": "Zend_Cache backend using Redis with full support for tags.",
            "homepage": "https://github.com/colinmollenhour/Cm_Cache_Backend_Redis",
            "time": "2019-03-03T04:04:49+00:00"
        },
        {
            "name": "colinmollenhour/credis",
            "version": "1.11.1",
            "source": {
                "type": "git",
                "url": "https://github.com/colinmollenhour/credis.git",
                "reference": "bd1da4698ab1918477f9e71e5ff0062b9a345008"
            },
            "dist": {
                "type": "zip",
                "url": "https://api.github.com/repos/colinmollenhour/credis/zipball/bd1da4698ab1918477f9e71e5ff0062b9a345008",
                "reference": "bd1da4698ab1918477f9e71e5ff0062b9a345008",
                "shasum": ""
            },
            "require": {
                "php": ">=5.4.0"
            },
            "type": "library",
            "autoload": {
                "classmap": [
                    "Client.php",
                    "Cluster.php",
                    "Sentinel.php",
                    "Module.php"
                ]
            },
            "notification-url": "https://packagist.org/downloads/",
            "license": [
                "MIT"
            ],
            "authors": [
                {
                    "name": "Colin Mollenhour",
                    "email": "colin@mollenhour.com"
                }
            ],
            "description": "Credis is a lightweight interface to the Redis key-value store which wraps the phpredis library when available for better performance.",
            "homepage": "https://github.com/colinmollenhour/credis",
            "time": "2019-11-26T18:09:45+00:00"
        },
        {
            "name": "colinmollenhour/php-redis-session-abstract",
            "version": "v1.4.2",
            "source": {
                "type": "git",
                "url": "https://github.com/colinmollenhour/php-redis-session-abstract.git",
                "reference": "669521218794f125c7b668252f4f576eda65e1e4"
            },
            "dist": {
                "type": "zip",
                "url": "https://api.github.com/repos/colinmollenhour/php-redis-session-abstract/zipball/669521218794f125c7b668252f4f576eda65e1e4",
                "reference": "669521218794f125c7b668252f4f576eda65e1e4",
                "shasum": ""
            },
            "require": {
                "colinmollenhour/credis": "~1.6",
                "php": "^5.5 || ^7.0"
            },
            "type": "library",
            "autoload": {
                "psr-0": {
                    "Cm\\RedisSession\\": "src/"
                }
            },
            "notification-url": "https://packagist.org/downloads/",
            "license": [
                "BSD-3-Clause"
            ],
            "authors": [
                {
                    "name": "Colin Mollenhour"
                }
            ],
            "description": "A Redis-based session handler with optimistic locking",
            "homepage": "https://github.com/colinmollenhour/php-redis-session-abstract",
            "time": "2020-01-08T17:41:01+00:00"
        },
        {
            "name": "composer/ca-bundle",
            "version": "1.2.7",
            "source": {
                "type": "git",
                "url": "https://github.com/composer/ca-bundle.git",
                "reference": "95c63ab2117a72f48f5a55da9740a3273d45b7fd"
            },
            "dist": {
                "type": "zip",
                "url": "https://api.github.com/repos/composer/ca-bundle/zipball/95c63ab2117a72f48f5a55da9740a3273d45b7fd",
                "reference": "95c63ab2117a72f48f5a55da9740a3273d45b7fd",
                "shasum": ""
            },
            "require": {
                "ext-openssl": "*",
                "ext-pcre": "*",
                "php": "^5.3.2 || ^7.0 || ^8.0"
            },
            "require-dev": {
                "phpunit/phpunit": "^4.8.35 || ^5.7 || 6.5 - 8",
                "psr/log": "^1.0",
                "symfony/process": "^2.5 || ^3.0 || ^4.0 || ^5.0"
            },
            "type": "library",
            "extra": {
                "branch-alias": {
                    "dev-master": "1.x-dev"
                }
            },
            "autoload": {
                "psr-4": {
                    "Composer\\CaBundle\\": "src"
                }
            },
            "notification-url": "https://packagist.org/downloads/",
            "license": [
                "MIT"
            ],
            "authors": [
                {
                    "name": "Jordi Boggiano",
                    "email": "j.boggiano@seld.be",
                    "homepage": "http://seld.be"
                }
            ],
            "description": "Lets you find a path to the system CA bundle, and includes a fallback to the Mozilla CA bundle.",
            "keywords": [
                "cabundle",
                "cacert",
                "certificate",
                "ssl",
                "tls"
            ],
            "time": "2020-04-08T08:27:21+00:00"
        },
        {
            "name": "composer/composer",
            "version": "1.10.7",
            "source": {
                "type": "git",
                "url": "https://github.com/composer/composer.git",
                "reference": "956608ea4f7de9e58c53dfb019d85ae62b193c39"
            },
            "dist": {
                "type": "zip",
                "url": "https://api.github.com/repos/composer/composer/zipball/956608ea4f7de9e58c53dfb019d85ae62b193c39",
                "reference": "956608ea4f7de9e58c53dfb019d85ae62b193c39",
                "shasum": ""
            },
            "require": {
                "composer/ca-bundle": "^1.0",
                "composer/semver": "^1.0",
                "composer/spdx-licenses": "^1.2",
                "composer/xdebug-handler": "^1.1",
                "justinrainbow/json-schema": "^5.2.10",
                "php": "^5.3.2 || ^7.0",
                "psr/log": "^1.0",
                "seld/jsonlint": "^1.4",
                "seld/phar-utils": "^1.0",
                "symfony/console": "^2.7 || ^3.0 || ^4.0 || ^5.0",
                "symfony/filesystem": "^2.7 || ^3.0 || ^4.0 || ^5.0",
                "symfony/finder": "^2.7 || ^3.0 || ^4.0 || ^5.0",
                "symfony/process": "^2.7 || ^3.0 || ^4.0 || ^5.0"
            },
            "conflict": {
                "symfony/console": "2.8.38",
                "symfony/phpunit-bridge": "3.4.40"
            },
            "require-dev": {
                "phpspec/prophecy": "^1.10",
                "symfony/phpunit-bridge": "^3.4"
            },
            "suggest": {
                "ext-openssl": "Enabling the openssl extension allows you to access https URLs for repositories and packages",
                "ext-zip": "Enabling the zip extension allows you to unzip archives",
                "ext-zlib": "Allow gzip compression of HTTP requests"
            },
            "bin": [
                "bin/composer"
            ],
            "type": "library",
            "extra": {
                "branch-alias": {
                    "dev-master": "1.10-dev"
                }
            },
            "autoload": {
                "psr-4": {
                    "Composer\\": "src/Composer"
                }
            },
            "notification-url": "https://packagist.org/downloads/",
            "license": [
                "MIT"
            ],
            "authors": [
                {
                    "name": "Nils Adermann",
                    "email": "naderman@naderman.de",
                    "homepage": "http://www.naderman.de"
                },
                {
                    "name": "Jordi Boggiano",
                    "email": "j.boggiano@seld.be",
                    "homepage": "http://seld.be"
                }
            ],
            "description": "Composer helps you declare, manage and install dependencies of PHP projects. It ensures you have the right stack everywhere.",
            "homepage": "https://getcomposer.org/",
            "keywords": [
                "autoload",
                "dependency",
                "package"
            ],
            "funding": [
                {
                    "url": "https://packagist.com",
                    "type": "custom"
                },
                {
                    "url": "https://github.com/composer",
                    "type": "github"
                },
                {
                    "url": "https://tidelift.com/funding/github/packagist/composer/composer",
                    "type": "tidelift"
                }
            ],
            "time": "2020-06-03T08:03:56+00:00"
        },
        {
            "name": "composer/semver",
            "version": "1.5.1",
            "source": {
                "type": "git",
                "url": "https://github.com/composer/semver.git",
                "reference": "c6bea70230ef4dd483e6bbcab6005f682ed3a8de"
            },
            "dist": {
                "type": "zip",
                "url": "https://api.github.com/repos/composer/semver/zipball/c6bea70230ef4dd483e6bbcab6005f682ed3a8de",
                "reference": "c6bea70230ef4dd483e6bbcab6005f682ed3a8de",
                "shasum": ""
            },
            "require": {
                "php": "^5.3.2 || ^7.0"
            },
            "require-dev": {
                "phpunit/phpunit": "^4.5 || ^5.0.5"
            },
            "type": "library",
            "extra": {
                "branch-alias": {
                    "dev-master": "1.x-dev"
                }
            },
            "autoload": {
                "psr-4": {
                    "Composer\\Semver\\": "src"
                }
            },
            "notification-url": "https://packagist.org/downloads/",
            "license": [
                "MIT"
            ],
            "authors": [
                {
                    "name": "Nils Adermann",
                    "email": "naderman@naderman.de",
                    "homepage": "http://www.naderman.de"
                },
                {
                    "name": "Jordi Boggiano",
                    "email": "j.boggiano@seld.be",
                    "homepage": "http://seld.be"
                },
                {
                    "name": "Rob Bast",
                    "email": "rob.bast@gmail.com",
                    "homepage": "http://robbast.nl"
                }
            ],
            "description": "Semver library that offers utilities, version constraint parsing and validation.",
            "keywords": [
                "semantic",
                "semver",
                "validation",
                "versioning"
            ],
            "time": "2020-01-13T12:06:48+00:00"
        },
        {
            "name": "composer/spdx-licenses",
            "version": "1.5.3",
            "source": {
                "type": "git",
                "url": "https://github.com/composer/spdx-licenses.git",
                "reference": "0c3e51e1880ca149682332770e25977c70cf9dae"
            },
            "dist": {
                "type": "zip",
                "url": "https://api.github.com/repos/composer/spdx-licenses/zipball/0c3e51e1880ca149682332770e25977c70cf9dae",
                "reference": "0c3e51e1880ca149682332770e25977c70cf9dae",
                "shasum": ""
            },
            "require": {
                "php": "^5.3.2 || ^7.0 || ^8.0"
            },
            "require-dev": {
                "phpunit/phpunit": "^4.8.35 || ^5.7 || 6.5 - 7"
            },
            "type": "library",
            "extra": {
                "branch-alias": {
                    "dev-master": "1.x-dev"
                }
            },
            "autoload": {
                "psr-4": {
                    "Composer\\Spdx\\": "src"
                }
            },
            "notification-url": "https://packagist.org/downloads/",
            "license": [
                "MIT"
            ],
            "authors": [
                {
                    "name": "Nils Adermann",
                    "email": "naderman@naderman.de",
                    "homepage": "http://www.naderman.de"
                },
                {
                    "name": "Jordi Boggiano",
                    "email": "j.boggiano@seld.be",
                    "homepage": "http://seld.be"
                },
                {
                    "name": "Rob Bast",
                    "email": "rob.bast@gmail.com",
                    "homepage": "http://robbast.nl"
                }
            ],
            "description": "SPDX licenses list and validation library.",
            "keywords": [
                "license",
                "spdx",
                "validator"
            ],
            "time": "2020-02-14T07:44:31+00:00"
        },
        {
            "name": "composer/xdebug-handler",
            "version": "1.4.2",
            "source": {
                "type": "git",
                "url": "https://github.com/composer/xdebug-handler.git",
                "reference": "fa2aaf99e2087f013a14f7432c1cd2dd7d8f1f51"
            },
            "dist": {
                "type": "zip",
                "url": "https://api.github.com/repos/composer/xdebug-handler/zipball/fa2aaf99e2087f013a14f7432c1cd2dd7d8f1f51",
                "reference": "fa2aaf99e2087f013a14f7432c1cd2dd7d8f1f51",
                "shasum": ""
            },
            "require": {
                "php": "^5.3.2 || ^7.0 || ^8.0",
                "psr/log": "^1.0"
            },
            "require-dev": {
                "phpunit/phpunit": "^4.8.35 || ^5.7 || 6.5 - 8"
            },
            "type": "library",
            "autoload": {
                "psr-4": {
                    "Composer\\XdebugHandler\\": "src"
                }
            },
            "notification-url": "https://packagist.org/downloads/",
            "license": [
                "MIT"
            ],
            "authors": [
                {
                    "name": "John Stevenson",
                    "email": "john-stevenson@blueyonder.co.uk"
                }
            ],
            "description": "Restarts a process without Xdebug.",
            "keywords": [
                "Xdebug",
                "performance"
            ],
            "funding": [
                {
                    "url": "https://packagist.com",
                    "type": "custom"
                },
                {
                    "url": "https://github.com/composer",
                    "type": "github"
                },
                {
                    "url": "https://tidelift.com/funding/github/packagist/composer/composer",
                    "type": "tidelift"
                }
            ],
            "time": "2020-06-04T11:16:35+00:00"
        },
        {
            "name": "container-interop/container-interop",
            "version": "1.2.0",
            "source": {
                "type": "git",
                "url": "https://github.com/container-interop/container-interop.git",
                "reference": "79cbf1341c22ec75643d841642dd5d6acd83bdb8"
            },
            "dist": {
                "type": "zip",
                "url": "https://api.github.com/repos/container-interop/container-interop/zipball/79cbf1341c22ec75643d841642dd5d6acd83bdb8",
                "reference": "79cbf1341c22ec75643d841642dd5d6acd83bdb8",
                "shasum": ""
            },
            "require": {
                "psr/container": "^1.0"
            },
            "type": "library",
            "autoload": {
                "psr-4": {
                    "Interop\\Container\\": "src/Interop/Container/"
                }
            },
            "notification-url": "https://packagist.org/downloads/",
            "license": [
                "MIT"
            ],
            "description": "Promoting the interoperability of container objects (DIC, SL, etc.)",
            "homepage": "https://github.com/container-interop/container-interop",
            "abandoned": "psr/container",
            "time": "2017-02-14T19:40:03+00:00"
        },
        {
            "name": "elasticsearch/elasticsearch",
            "version": "v7.7.0",
            "source": {
                "type": "git",
                "url": "https://github.com/elastic/elasticsearch-php.git",
                "reference": "1d90a7ff4fb1936dc4376f09d723af75714f6f05"
            },
            "dist": {
                "type": "zip",
                "url": "https://api.github.com/repos/elastic/elasticsearch-php/zipball/1d90a7ff4fb1936dc4376f09d723af75714f6f05",
                "reference": "1d90a7ff4fb1936dc4376f09d723af75714f6f05",
                "shasum": ""
            },
            "require": {
                "ext-json": ">=1.3.7",
                "ezimuel/ringphp": "^1.1.2",
                "php": "^7.1",
                "psr/log": "~1.0"
            },
            "require-dev": {
                "cpliakas/git-wrapper": "~2.0",
                "doctrine/inflector": "^1.3",
                "mockery/mockery": "^1.2",
                "phpstan/phpstan": "^0.12",
                "phpunit/phpunit": "^7.5",
                "squizlabs/php_codesniffer": "^3.4",
                "symfony/finder": "~4.0",
                "symfony/yaml": "~4.0"
            },
            "suggest": {
                "ext-curl": "*",
                "monolog/monolog": "Allows for client-level logging and tracing"
            },
            "type": "library",
            "autoload": {
                "files": [
                    "src/autoload.php"
                ],
                "psr-4": {
                    "Elasticsearch\\": "src/Elasticsearch/"
                }
            },
            "notification-url": "https://packagist.org/downloads/",
            "license": [
                "Apache-2.0"
            ],
            "authors": [
                {
                    "name": "Zachary Tong"
                },
                {
                    "name": "Enrico Zimuel"
                }
            ],
            "description": "PHP Client for Elasticsearch",
            "keywords": [
                "client",
                "elasticsearch",
                "search"
            ],
            "time": "2020-05-13T15:19:26+00:00"
        },
        {
            "name": "ezimuel/guzzlestreams",
            "version": "3.0.1",
            "source": {
                "type": "git",
                "url": "https://github.com/ezimuel/guzzlestreams.git",
                "reference": "abe3791d231167f14eb80d413420d1eab91163a8"
            },
            "dist": {
                "type": "zip",
                "url": "https://api.github.com/repos/ezimuel/guzzlestreams/zipball/abe3791d231167f14eb80d413420d1eab91163a8",
                "reference": "abe3791d231167f14eb80d413420d1eab91163a8",
                "shasum": ""
            },
            "require": {
                "php": ">=5.4.0"
            },
            "require-dev": {
                "phpunit/phpunit": "~4.0"
            },
            "type": "library",
            "extra": {
                "branch-alias": {
                    "dev-master": "3.0-dev"
                }
            },
            "autoload": {
                "psr-4": {
                    "GuzzleHttp\\Stream\\": "src/"
                }
            },
            "notification-url": "https://packagist.org/downloads/",
            "license": [
                "MIT"
            ],
            "authors": [
                {
                    "name": "Michael Dowling",
                    "email": "mtdowling@gmail.com",
                    "homepage": "https://github.com/mtdowling"
                }
            ],
            "description": "Fork of guzzle/streams (abandoned) to be used with elasticsearch-php",
            "homepage": "http://guzzlephp.org/",
            "keywords": [
                "Guzzle",
                "stream"
            ],
            "time": "2020-02-14T23:11:50+00:00"
        },
        {
            "name": "ezimuel/ringphp",
            "version": "1.1.2",
            "source": {
                "type": "git",
                "url": "https://github.com/ezimuel/ringphp.git",
                "reference": "0b78f89d8e0bb9e380046c31adfa40347e9f663b"
            },
            "dist": {
                "type": "zip",
                "url": "https://api.github.com/repos/ezimuel/ringphp/zipball/0b78f89d8e0bb9e380046c31adfa40347e9f663b",
                "reference": "0b78f89d8e0bb9e380046c31adfa40347e9f663b",
                "shasum": ""
            },
            "require": {
                "ezimuel/guzzlestreams": "^3.0.1",
                "php": ">=5.4.0",
                "react/promise": "~2.0"
            },
            "require-dev": {
                "ext-curl": "*",
                "phpunit/phpunit": "~4.0"
            },
            "suggest": {
                "ext-curl": "Guzzle will use specific adapters if cURL is present"
            },
            "type": "library",
            "extra": {
                "branch-alias": {
                    "dev-master": "1.1-dev"
                }
            },
            "autoload": {
                "psr-4": {
                    "GuzzleHttp\\Ring\\": "src/"
                }
            },
            "notification-url": "https://packagist.org/downloads/",
            "license": [
                "MIT"
            ],
            "authors": [
                {
                    "name": "Michael Dowling",
                    "email": "mtdowling@gmail.com",
                    "homepage": "https://github.com/mtdowling"
                }
            ],
            "description": "Fork of guzzle/RingPHP (abandoned) to be used with elasticsearch-php",
            "time": "2020-02-14T23:51:21+00:00"
        },
        {
            "name": "guzzlehttp/guzzle",
            "version": "6.5.4",
            "source": {
                "type": "git",
                "url": "https://github.com/guzzle/guzzle.git",
                "reference": "a4a1b6930528a8f7ee03518e6442ec7a44155d9d"
            },
            "dist": {
                "type": "zip",
                "url": "https://api.github.com/repos/guzzle/guzzle/zipball/a4a1b6930528a8f7ee03518e6442ec7a44155d9d",
                "reference": "a4a1b6930528a8f7ee03518e6442ec7a44155d9d",
                "shasum": ""
            },
            "require": {
                "ext-json": "*",
                "guzzlehttp/promises": "^1.0",
                "guzzlehttp/psr7": "^1.6.1",
                "php": ">=5.5",
                "symfony/polyfill-intl-idn": "1.17.0"
            },
            "require-dev": {
                "ext-curl": "*",
                "phpunit/phpunit": "^4.8.35 || ^5.7 || ^6.4 || ^7.0",
                "psr/log": "^1.1"
            },
            "suggest": {
                "psr/log": "Required for using the Log middleware"
            },
            "type": "library",
            "extra": {
                "branch-alias": {
                    "dev-master": "6.5-dev"
                }
            },
            "autoload": {
                "psr-4": {
                    "GuzzleHttp\\": "src/"
                },
                "files": [
                    "src/functions_include.php"
                ]
            },
            "notification-url": "https://packagist.org/downloads/",
            "license": [
                "MIT"
            ],
            "authors": [
                {
                    "name": "Michael Dowling",
                    "email": "mtdowling@gmail.com",
                    "homepage": "https://github.com/mtdowling"
                }
            ],
            "description": "Guzzle is a PHP HTTP client library",
            "homepage": "http://guzzlephp.org/",
            "keywords": [
                "client",
                "curl",
                "framework",
                "http",
                "http client",
                "rest",
                "web service"
            ],
            "time": "2020-05-25T19:35:05+00:00"
        },
        {
            "name": "guzzlehttp/promises",
            "version": "v1.3.1",
            "source": {
                "type": "git",
                "url": "https://github.com/guzzle/promises.git",
                "reference": "a59da6cf61d80060647ff4d3eb2c03a2bc694646"
            },
            "dist": {
                "type": "zip",
                "url": "https://api.github.com/repos/guzzle/promises/zipball/a59da6cf61d80060647ff4d3eb2c03a2bc694646",
                "reference": "a59da6cf61d80060647ff4d3eb2c03a2bc694646",
                "shasum": ""
            },
            "require": {
                "php": ">=5.5.0"
            },
            "require-dev": {
                "phpunit/phpunit": "^4.0"
            },
            "type": "library",
            "extra": {
                "branch-alias": {
                    "dev-master": "1.4-dev"
                }
            },
            "autoload": {
                "psr-4": {
                    "GuzzleHttp\\Promise\\": "src/"
                },
                "files": [
                    "src/functions_include.php"
                ]
            },
            "notification-url": "https://packagist.org/downloads/",
            "license": [
                "MIT"
            ],
            "authors": [
                {
                    "name": "Michael Dowling",
                    "email": "mtdowling@gmail.com",
                    "homepage": "https://github.com/mtdowling"
                }
            ],
            "description": "Guzzle promises library",
            "keywords": [
                "promise"
            ],
            "time": "2016-12-20T10:07:11+00:00"
        },
        {
            "name": "guzzlehttp/psr7",
            "version": "1.6.1",
            "source": {
                "type": "git",
                "url": "https://github.com/guzzle/psr7.git",
                "reference": "239400de7a173fe9901b9ac7c06497751f00727a"
            },
            "dist": {
                "type": "zip",
                "url": "https://api.github.com/repos/guzzle/psr7/zipball/239400de7a173fe9901b9ac7c06497751f00727a",
                "reference": "239400de7a173fe9901b9ac7c06497751f00727a",
                "shasum": ""
            },
            "require": {
                "php": ">=5.4.0",
                "psr/http-message": "~1.0",
                "ralouphie/getallheaders": "^2.0.5 || ^3.0.0"
            },
            "provide": {
                "psr/http-message-implementation": "1.0"
            },
            "require-dev": {
                "ext-zlib": "*",
                "phpunit/phpunit": "~4.8.36 || ^5.7.27 || ^6.5.8"
            },
            "suggest": {
                "zendframework/zend-httphandlerrunner": "Emit PSR-7 responses"
            },
            "type": "library",
            "extra": {
                "branch-alias": {
                    "dev-master": "1.6-dev"
                }
            },
            "autoload": {
                "psr-4": {
                    "GuzzleHttp\\Psr7\\": "src/"
                },
                "files": [
                    "src/functions_include.php"
                ]
            },
            "notification-url": "https://packagist.org/downloads/",
            "license": [
                "MIT"
            ],
            "authors": [
                {
                    "name": "Michael Dowling",
                    "email": "mtdowling@gmail.com",
                    "homepage": "https://github.com/mtdowling"
                },
                {
                    "name": "Tobias Schultze",
                    "homepage": "https://github.com/Tobion"
                }
            ],
            "description": "PSR-7 message implementation that also provides common utility methods",
            "keywords": [
                "http",
                "message",
                "psr-7",
                "request",
                "response",
                "stream",
                "uri",
                "url"
            ],
            "time": "2019-07-01T23:21:34+00:00"
        },
        {
            "name": "justinrainbow/json-schema",
            "version": "5.2.10",
            "source": {
                "type": "git",
                "url": "https://github.com/justinrainbow/json-schema.git",
                "reference": "2ba9c8c862ecd5510ed16c6340aa9f6eadb4f31b"
            },
            "dist": {
                "type": "zip",
                "url": "https://api.github.com/repos/justinrainbow/json-schema/zipball/2ba9c8c862ecd5510ed16c6340aa9f6eadb4f31b",
                "reference": "2ba9c8c862ecd5510ed16c6340aa9f6eadb4f31b",
                "shasum": ""
            },
            "require": {
                "php": ">=5.3.3"
            },
            "require-dev": {
                "friendsofphp/php-cs-fixer": "~2.2.20||~2.15.1",
                "json-schema/json-schema-test-suite": "1.2.0",
                "phpunit/phpunit": "^4.8.35"
            },
            "bin": [
                "bin/validate-json"
            ],
            "type": "library",
            "extra": {
                "branch-alias": {
                    "dev-master": "5.0.x-dev"
                }
            },
            "autoload": {
                "psr-4": {
                    "JsonSchema\\": "src/JsonSchema/"
                }
            },
            "notification-url": "https://packagist.org/downloads/",
            "license": [
                "MIT"
            ],
            "authors": [
                {
                    "name": "Bruno Prieto Reis",
                    "email": "bruno.p.reis@gmail.com"
                },
                {
                    "name": "Justin Rainbow",
                    "email": "justin.rainbow@gmail.com"
                },
                {
                    "name": "Igor Wiedler",
                    "email": "igor@wiedler.ch"
                },
                {
                    "name": "Robert Schönthal",
                    "email": "seroscho@googlemail.com"
                }
            ],
            "description": "A library to validate a json schema.",
            "homepage": "https://github.com/justinrainbow/json-schema",
            "keywords": [
                "json",
                "schema"
            ],
            "time": "2020-05-27T16:41:55+00:00"
        },
        {
            "name": "laminas/laminas-captcha",
            "version": "2.9.0",
            "source": {
                "type": "git",
                "url": "https://github.com/laminas/laminas-captcha.git",
                "reference": "b88f650f3adf2d902ef56f6377cceb5cd87b9876"
            },
            "dist": {
                "type": "zip",
                "url": "https://api.github.com/repos/laminas/laminas-captcha/zipball/b88f650f3adf2d902ef56f6377cceb5cd87b9876",
                "reference": "b88f650f3adf2d902ef56f6377cceb5cd87b9876",
                "shasum": ""
            },
            "require": {
                "laminas/laminas-math": "^2.7 || ^3.0",
                "laminas/laminas-stdlib": "^3.2.1",
                "laminas/laminas-zendframework-bridge": "^1.0",
                "php": "^5.6 || ^7.0"
            },
            "replace": {
                "zendframework/zend-captcha": "self.version"
            },
            "require-dev": {
                "laminas/laminas-coding-standard": "~1.0.0",
                "laminas/laminas-recaptcha": "^3.0",
                "laminas/laminas-session": "^2.8",
                "laminas/laminas-text": "^2.6",
                "laminas/laminas-validator": "^2.10.1",
                "phpunit/phpunit": "^5.7.27 || ^6.5.8 || ^7.1.2"
            },
            "suggest": {
                "laminas/laminas-i18n-resources": "Translations of captcha messages",
                "laminas/laminas-recaptcha": "Laminas\\ReCaptcha component",
                "laminas/laminas-session": "Laminas\\Session component",
                "laminas/laminas-text": "Laminas\\Text component",
                "laminas/laminas-validator": "Laminas\\Validator component"
            },
            "type": "library",
            "extra": {
                "branch-alias": {
                    "dev-master": "2.9.x-dev",
                    "dev-develop": "2.10.x-dev"
                }
            },
            "autoload": {
                "psr-4": {
                    "Laminas\\Captcha\\": "src/"
                }
            },
            "notification-url": "https://packagist.org/downloads/",
            "license": [
                "BSD-3-Clause"
            ],
            "description": "Generate and validate CAPTCHAs using Figlets, images, ReCaptcha, and more",
            "homepage": "https://laminas.dev",
            "keywords": [
                "captcha",
                "laminas"
            ],
            "time": "2019-12-31T16:24:14+00:00"
        },
        {
            "name": "laminas/laminas-code",
            "version": "3.4.1",
            "source": {
                "type": "git",
                "url": "https://github.com/laminas/laminas-code.git",
                "reference": "1cb8f203389ab1482bf89c0e70a04849bacd7766"
            },
            "dist": {
                "type": "zip",
                "url": "https://api.github.com/repos/laminas/laminas-code/zipball/1cb8f203389ab1482bf89c0e70a04849bacd7766",
                "reference": "1cb8f203389ab1482bf89c0e70a04849bacd7766",
                "shasum": ""
            },
            "require": {
                "laminas/laminas-eventmanager": "^2.6 || ^3.0",
                "laminas/laminas-zendframework-bridge": "^1.0",
                "php": "^7.1"
            },
            "conflict": {
                "phpspec/prophecy": "<1.9.0"
            },
            "replace": {
                "zendframework/zend-code": "self.version"
            },
            "require-dev": {
                "doctrine/annotations": "^1.7",
                "ext-phar": "*",
                "laminas/laminas-coding-standard": "^1.0",
                "laminas/laminas-stdlib": "^2.7 || ^3.0",
                "phpunit/phpunit": "^7.5.16 || ^8.4"
            },
            "suggest": {
                "doctrine/annotations": "Doctrine\\Common\\Annotations >=1.0 for annotation features",
                "laminas/laminas-stdlib": "Laminas\\Stdlib component"
            },
            "type": "library",
            "extra": {
                "branch-alias": {
                    "dev-master": "3.4.x-dev",
                    "dev-develop": "3.5.x-dev",
                    "dev-dev-4.0": "4.0.x-dev"
                }
            },
            "autoload": {
                "psr-4": {
                    "Laminas\\Code\\": "src/"
                }
            },
            "notification-url": "https://packagist.org/downloads/",
            "license": [
                "BSD-3-Clause"
            ],
            "description": "Extensions to the PHP Reflection API, static code scanning, and code generation",
            "homepage": "https://laminas.dev",
            "keywords": [
                "code",
                "laminas"
            ],
            "time": "2019-12-31T16:28:24+00:00"
        },
        {
            "name": "laminas/laminas-config",
            "version": "2.6.0",
            "source": {
                "type": "git",
                "url": "https://github.com/laminas/laminas-config.git",
                "reference": "71ba6d5dd703196ce66b25abc4d772edb094dae1"
            },
            "dist": {
                "type": "zip",
                "url": "https://api.github.com/repos/laminas/laminas-config/zipball/71ba6d5dd703196ce66b25abc4d772edb094dae1",
                "reference": "71ba6d5dd703196ce66b25abc4d772edb094dae1",
                "shasum": ""
            },
            "require": {
                "laminas/laminas-stdlib": "^2.7 || ^3.0",
                "laminas/laminas-zendframework-bridge": "^1.0",
                "php": "^5.5 || ^7.0"
            },
            "replace": {
                "zendframework/zend-config": "self.version"
            },
            "require-dev": {
                "fabpot/php-cs-fixer": "1.7.*",
                "laminas/laminas-filter": "^2.6",
                "laminas/laminas-i18n": "^2.5",
                "laminas/laminas-json": "^2.6.1",
                "laminas/laminas-servicemanager": "^2.7.5 || ^3.0.3",
                "phpunit/phpunit": "~4.0"
            },
            "suggest": {
                "laminas/laminas-filter": "Laminas\\Filter component",
                "laminas/laminas-i18n": "Laminas\\I18n component",
                "laminas/laminas-json": "Laminas\\Json to use the Json reader or writer classes",
                "laminas/laminas-servicemanager": "Laminas\\ServiceManager for use with the Config Factory to retrieve reader and writer instances"
            },
            "type": "library",
            "extra": {
                "branch-alias": {
                    "dev-master": "2.6-dev",
                    "dev-develop": "2.7-dev"
                }
            },
            "autoload": {
                "psr-4": {
                    "Laminas\\Config\\": "src/"
                }
            },
            "notification-url": "https://packagist.org/downloads/",
            "license": [
                "BSD-3-Clause"
            ],
            "description": "provides a nested object property based user interface for accessing this configuration data within application code",
            "homepage": "https://laminas.dev",
            "keywords": [
                "config",
                "laminas"
            ],
            "time": "2019-12-31T16:30:04+00:00"
        },
        {
            "name": "laminas/laminas-console",
            "version": "2.8.0",
            "source": {
                "type": "git",
                "url": "https://github.com/laminas/laminas-console.git",
                "reference": "478a6ceac3e31fb38d6314088abda8b239ee23a5"
            },
            "dist": {
                "type": "zip",
                "url": "https://api.github.com/repos/laminas/laminas-console/zipball/478a6ceac3e31fb38d6314088abda8b239ee23a5",
                "reference": "478a6ceac3e31fb38d6314088abda8b239ee23a5",
                "shasum": ""
            },
            "require": {
                "laminas/laminas-stdlib": "^3.2.1",
                "laminas/laminas-zendframework-bridge": "^1.0",
                "php": "^5.6 || ^7.0"
            },
            "replace": {
                "zendframework/zend-console": "self.version"
            },
            "require-dev": {
                "laminas/laminas-coding-standard": "~1.0.0",
                "laminas/laminas-filter": "^2.7.2",
                "laminas/laminas-json": "^2.6 || ^3.0",
                "laminas/laminas-validator": "^2.10.1",
                "phpunit/phpunit": "^5.7.23 || ^6.4.3"
            },
            "suggest": {
                "laminas/laminas-filter": "To support DefaultRouteMatcher usage",
                "laminas/laminas-validator": "To support DefaultRouteMatcher usage"
            },
            "type": "library",
            "extra": {
                "branch-alias": {
                    "dev-master": "2.8.x-dev",
                    "dev-develop": "2.9.x-dev"
                }
            },
            "autoload": {
                "psr-4": {
                    "Laminas\\Console\\": "src/"
                }
            },
            "notification-url": "https://packagist.org/downloads/",
            "license": [
                "BSD-3-Clause"
            ],
            "description": "Build console applications using getopt syntax or routing, complete with prompts",
            "homepage": "https://laminas.dev",
            "keywords": [
                "console",
                "laminas"
            ],
            "time": "2019-12-31T16:31:45+00:00"
        },
        {
            "name": "laminas/laminas-crypt",
            "version": "2.6.0",
            "source": {
                "type": "git",
                "url": "https://github.com/laminas/laminas-crypt.git",
                "reference": "6f291fe90c84c74d737c9dc9b8f0ad2b55dc0567"
            },
            "dist": {
                "type": "zip",
                "url": "https://api.github.com/repos/laminas/laminas-crypt/zipball/6f291fe90c84c74d737c9dc9b8f0ad2b55dc0567",
                "reference": "6f291fe90c84c74d737c9dc9b8f0ad2b55dc0567",
                "shasum": ""
            },
            "require": {
                "container-interop/container-interop": "~1.0",
                "laminas/laminas-math": "^2.6",
                "laminas/laminas-stdlib": "^2.7 || ^3.0",
                "laminas/laminas-zendframework-bridge": "^1.0",
                "php": "^5.5 || ^7.0"
            },
            "replace": {
                "zendframework/zend-crypt": "self.version"
            },
            "require-dev": {
                "fabpot/php-cs-fixer": "1.7.*",
                "phpunit/phpunit": "~4.0"
            },
            "suggest": {
                "ext-mcrypt": "Required for most features of Laminas\\Crypt"
            },
            "type": "library",
            "extra": {
                "branch-alias": {
                    "dev-master": "2.6-dev",
                    "dev-develop": "2.7-dev"
                }
            },
            "autoload": {
                "psr-4": {
                    "Laminas\\Crypt\\": "src/"
                }
            },
            "notification-url": "https://packagist.org/downloads/",
            "license": [
                "BSD-3-Clause"
            ],
            "homepage": "https://laminas.dev",
            "keywords": [
                "crypt",
                "laminas"
            ],
            "time": "2019-12-31T16:33:11+00:00"
        },
        {
            "name": "laminas/laminas-db",
            "version": "2.11.3",
            "source": {
                "type": "git",
                "url": "https://github.com/laminas/laminas-db.git",
                "reference": "6c4238918b9204db1eb8cafae2c1940d40f4c007"
            },
            "dist": {
                "type": "zip",
                "url": "https://api.github.com/repos/laminas/laminas-db/zipball/6c4238918b9204db1eb8cafae2c1940d40f4c007",
                "reference": "6c4238918b9204db1eb8cafae2c1940d40f4c007",
                "shasum": ""
            },
            "require": {
                "laminas/laminas-stdlib": "^2.7 || ^3.0",
                "laminas/laminas-zendframework-bridge": "^1.0",
                "php": "^5.6 || ^7.0"
            },
            "replace": {
                "zendframework/zend-db": "^2.11.0"
            },
            "require-dev": {
                "laminas/laminas-coding-standard": "~1.0.0",
                "laminas/laminas-eventmanager": "^2.6.2 || ^3.0",
                "laminas/laminas-hydrator": "^1.1 || ^2.1 || ^3.0",
                "laminas/laminas-servicemanager": "^2.7.5 || ^3.0.3",
                "phpunit/phpunit": "^5.7.27 || ^6.5.14"
            },
            "suggest": {
                "laminas/laminas-eventmanager": "Laminas\\EventManager component",
                "laminas/laminas-hydrator": "Laminas\\Hydrator component for using HydratingResultSets",
                "laminas/laminas-servicemanager": "Laminas\\ServiceManager component"
            },
            "type": "library",
            "extra": {
                "branch-alias": {
                    "dev-master": "2.11.x-dev",
                    "dev-develop": "2.12.x-dev"
                },
                "laminas": {
                    "component": "Laminas\\Db",
                    "config-provider": "Laminas\\Db\\ConfigProvider"
                }
            },
            "autoload": {
                "psr-4": {
                    "Laminas\\Db\\": "src/"
                }
            },
            "notification-url": "https://packagist.org/downloads/",
            "license": [
                "BSD-3-Clause"
            ],
            "description": "Database abstraction layer, SQL abstraction, result set abstraction, and RowDataGateway and TableDataGateway implementations",
            "homepage": "https://laminas.dev",
            "keywords": [
                "db",
                "laminas"
            ],
            "time": "2020-03-29T12:08:51+00:00"
        },
        {
            "name": "laminas/laminas-dependency-plugin",
            "version": "1.0.4",
            "source": {
                "type": "git",
                "url": "https://github.com/laminas/laminas-dependency-plugin.git",
                "reference": "38bf91861f5b4d49f9a1c530327c997f7a7fb2db"
            },
            "dist": {
                "type": "zip",
                "url": "https://api.github.com/repos/laminas/laminas-dependency-plugin/zipball/38bf91861f5b4d49f9a1c530327c997f7a7fb2db",
                "reference": "38bf91861f5b4d49f9a1c530327c997f7a7fb2db",
                "shasum": ""
            },
            "require": {
                "composer-plugin-api": "^1.1",
                "php": "^5.6 || ^7.0"
            },
            "require-dev": {
                "composer/composer": "^1.9",
                "dealerdirect/phpcodesniffer-composer-installer": "^0.5.0",
                "phpcompatibility/php-compatibility": "^9.3",
                "phpunit/phpunit": "^8.4",
                "roave/security-advisories": "dev-master",
                "webimpress/coding-standard": "^1.0"
            },
            "type": "composer-plugin",
            "extra": {
                "branch-alias": {
                    "dev-master": "1.0.x-dev",
                    "dev-develop": "1.1.x-dev"
                },
                "class": "Laminas\\DependencyPlugin\\DependencyRewriterPlugin"
            },
            "autoload": {
                "psr-4": {
                    "Laminas\\DependencyPlugin\\": "src/"
                }
            },
            "notification-url": "https://packagist.org/downloads/",
            "license": [
                "BSD-3-Clause"
            ],
            "description": "Replace zendframework and zfcampus packages with their Laminas Project equivalents.",
            "funding": [
                {
                    "url": "https://funding.communitybridge.org/projects/laminas-project",
                    "type": "community_bridge"
                }
            ],
            "time": "2020-05-20T13:45:39+00:00"
        },
        {
            "name": "laminas/laminas-di",
            "version": "2.6.1",
            "source": {
                "type": "git",
                "url": "https://github.com/laminas/laminas-di.git",
                "reference": "239b22408a1f8eacda6fc2b838b5065c4cf1d88e"
            },
            "dist": {
                "type": "zip",
                "url": "https://api.github.com/repos/laminas/laminas-di/zipball/239b22408a1f8eacda6fc2b838b5065c4cf1d88e",
                "reference": "239b22408a1f8eacda6fc2b838b5065c4cf1d88e",
                "shasum": ""
            },
            "require": {
                "container-interop/container-interop": "^1.1",
                "laminas/laminas-code": "^2.6 || ^3.0",
                "laminas/laminas-stdlib": "^2.7 || ^3.0",
                "laminas/laminas-zendframework-bridge": "^0.4.5 || ^1.0",
                "php": "^5.5 || ^7.0"
            },
            "replace": {
                "zendframework/zend-di": "self.version"
            },
            "require-dev": {
                "fabpot/php-cs-fixer": "1.7.*",
                "phpunit/phpunit": "~4.0"
            },
            "type": "library",
            "extra": {
                "branch-alias": {
                    "dev-master": "2.6-dev",
                    "dev-develop": "2.7-dev"
                }
            },
            "autoload": {
                "psr-4": {
                    "Laminas\\Di\\": "src/"
                }
            },
            "notification-url": "https://packagist.org/downloads/",
            "license": [
                "BSD-3-Clause"
            ],
            "homepage": "https://laminas.dev",
            "keywords": [
                "di",
                "laminas"
            ],
            "time": "2019-12-31T15:17:33+00:00"
        },
        {
            "name": "laminas/laminas-diactoros",
            "version": "1.8.7p2",
            "source": {
                "type": "git",
                "url": "https://github.com/laminas/laminas-diactoros.git",
                "reference": "6991c1af7c8d2c8efee81b22ba97024781824aaa"
            },
            "dist": {
                "type": "zip",
                "url": "https://api.github.com/repos/laminas/laminas-diactoros/zipball/6991c1af7c8d2c8efee81b22ba97024781824aaa",
                "reference": "6991c1af7c8d2c8efee81b22ba97024781824aaa",
                "shasum": ""
            },
            "require": {
                "laminas/laminas-zendframework-bridge": "^1.0",
                "php": "^5.6 || ^7.0",
                "psr/http-message": "^1.0"
            },
            "provide": {
                "psr/http-message-implementation": "1.0"
            },
            "replace": {
                "zendframework/zend-diactoros": "~1.8.7.0"
            },
            "require-dev": {
                "ext-dom": "*",
                "ext-libxml": "*",
                "laminas/laminas-coding-standard": "~1.0",
                "php-http/psr7-integration-tests": "dev-master",
                "phpunit/phpunit": "^5.7.16 || ^6.0.8 || ^7.2.7"
            },
            "type": "library",
            "extra": {
                "branch-alias": {
                    "dev-release-1.8": "1.8.x-dev"
                }
            },
            "autoload": {
                "files": [
                    "src/functions/create_uploaded_file.php",
                    "src/functions/marshal_headers_from_sapi.php",
                    "src/functions/marshal_method_from_sapi.php",
                    "src/functions/marshal_protocol_version_from_sapi.php",
                    "src/functions/marshal_uri_from_sapi.php",
                    "src/functions/normalize_server.php",
                    "src/functions/normalize_uploaded_files.php",
                    "src/functions/parse_cookie_header.php",
                    "src/functions/create_uploaded_file.legacy.php",
                    "src/functions/marshal_headers_from_sapi.legacy.php",
                    "src/functions/marshal_method_from_sapi.legacy.php",
                    "src/functions/marshal_protocol_version_from_sapi.legacy.php",
                    "src/functions/marshal_uri_from_sapi.legacy.php",
                    "src/functions/normalize_server.legacy.php",
                    "src/functions/normalize_uploaded_files.legacy.php",
                    "src/functions/parse_cookie_header.legacy.php"
                ],
                "psr-4": {
                    "Laminas\\Diactoros\\": "src/"
                }
            },
            "notification-url": "https://packagist.org/downloads/",
            "license": [
                "BSD-3-Clause"
            ],
            "description": "PSR HTTP Message implementations",
            "homepage": "https://laminas.dev",
            "keywords": [
                "http",
                "laminas",
                "psr",
                "psr-7"
            ],
            "time": "2020-03-23T15:28:28+00:00"
        },
        {
            "name": "laminas/laminas-escaper",
            "version": "2.6.1",
            "source": {
                "type": "git",
                "url": "https://github.com/laminas/laminas-escaper.git",
                "reference": "25f2a053eadfa92ddacb609dcbbc39362610da70"
            },
            "dist": {
                "type": "zip",
                "url": "https://api.github.com/repos/laminas/laminas-escaper/zipball/25f2a053eadfa92ddacb609dcbbc39362610da70",
                "reference": "25f2a053eadfa92ddacb609dcbbc39362610da70",
                "shasum": ""
            },
            "require": {
                "laminas/laminas-zendframework-bridge": "^1.0",
                "php": "^5.6 || ^7.0"
            },
            "replace": {
                "zendframework/zend-escaper": "self.version"
            },
            "require-dev": {
                "laminas/laminas-coding-standard": "~1.0.0",
                "phpunit/phpunit": "^5.7.27 || ^6.5.8 || ^7.1.2"
            },
            "type": "library",
            "extra": {
                "branch-alias": {
                    "dev-master": "2.6.x-dev",
                    "dev-develop": "2.7.x-dev"
                }
            },
            "autoload": {
                "psr-4": {
                    "Laminas\\Escaper\\": "src/"
                }
            },
            "notification-url": "https://packagist.org/downloads/",
            "license": [
                "BSD-3-Clause"
            ],
            "description": "Securely and safely escape HTML, HTML attributes, JavaScript, CSS, and URLs",
            "homepage": "https://laminas.dev",
            "keywords": [
                "escaper",
                "laminas"
            ],
            "time": "2019-12-31T16:43:30+00:00"
        },
        {
            "name": "laminas/laminas-eventmanager",
            "version": "3.2.1",
            "source": {
                "type": "git",
                "url": "https://github.com/laminas/laminas-eventmanager.git",
                "reference": "ce4dc0bdf3b14b7f9815775af9dfee80a63b4748"
            },
            "dist": {
                "type": "zip",
                "url": "https://api.github.com/repos/laminas/laminas-eventmanager/zipball/ce4dc0bdf3b14b7f9815775af9dfee80a63b4748",
                "reference": "ce4dc0bdf3b14b7f9815775af9dfee80a63b4748",
                "shasum": ""
            },
            "require": {
                "laminas/laminas-zendframework-bridge": "^1.0",
                "php": "^5.6 || ^7.0"
            },
            "replace": {
                "zendframework/zend-eventmanager": "self.version"
            },
            "require-dev": {
                "athletic/athletic": "^0.1",
                "container-interop/container-interop": "^1.1.0",
                "laminas/laminas-coding-standard": "~1.0.0",
                "laminas/laminas-stdlib": "^2.7.3 || ^3.0",
                "phpunit/phpunit": "^5.7.27 || ^6.5.8 || ^7.1.2"
            },
            "suggest": {
                "container-interop/container-interop": "^1.1.0, to use the lazy listeners feature",
                "laminas/laminas-stdlib": "^2.7.3 || ^3.0, to use the FilterChain feature"
            },
            "type": "library",
            "extra": {
                "branch-alias": {
                    "dev-master": "3.2-dev",
                    "dev-develop": "3.3-dev"
                }
            },
            "autoload": {
                "psr-4": {
                    "Laminas\\EventManager\\": "src/"
                }
            },
            "notification-url": "https://packagist.org/downloads/",
            "license": [
                "BSD-3-Clause"
            ],
            "description": "Trigger and listen to events within a PHP application",
            "homepage": "https://laminas.dev",
            "keywords": [
                "event",
                "eventmanager",
                "events",
                "laminas"
            ],
            "time": "2019-12-31T16:44:52+00:00"
        },
        {
            "name": "laminas/laminas-feed",
            "version": "2.12.2",
            "source": {
                "type": "git",
                "url": "https://github.com/laminas/laminas-feed.git",
                "reference": "8a193ac96ebcb3e16b6ee754ac2a889eefacb654"
            },
            "dist": {
                "type": "zip",
                "url": "https://api.github.com/repos/laminas/laminas-feed/zipball/8a193ac96ebcb3e16b6ee754ac2a889eefacb654",
                "reference": "8a193ac96ebcb3e16b6ee754ac2a889eefacb654",
                "shasum": ""
            },
            "require": {
                "ext-dom": "*",
                "ext-libxml": "*",
                "laminas/laminas-escaper": "^2.5.2",
                "laminas/laminas-stdlib": "^3.2.1",
                "laminas/laminas-zendframework-bridge": "^1.0",
                "php": "^5.6 || ^7.0"
            },
            "replace": {
                "zendframework/zend-feed": "^2.12.0"
            },
            "require-dev": {
                "laminas/laminas-cache": "^2.7.2",
                "laminas/laminas-coding-standard": "~1.0.0",
                "laminas/laminas-db": "^2.8.2",
                "laminas/laminas-http": "^2.7",
                "laminas/laminas-servicemanager": "^2.7.8 || ^3.3",
                "laminas/laminas-validator": "^2.10.1",
                "phpunit/phpunit": "^5.7.27 || ^6.5.14 || ^7.5.20",
                "psr/http-message": "^1.0.1"
            },
            "suggest": {
                "laminas/laminas-cache": "Laminas\\Cache component, for optionally caching feeds between requests",
                "laminas/laminas-db": "Laminas\\Db component, for use with PubSubHubbub",
                "laminas/laminas-http": "Laminas\\Http for PubSubHubbub, and optionally for use with Laminas\\Feed\\Reader",
                "laminas/laminas-servicemanager": "Laminas\\ServiceManager component, for easily extending ExtensionManager implementations",
                "laminas/laminas-validator": "Laminas\\Validator component, for validating email addresses used in Atom feeds and entries when using the Writer subcomponent",
                "psr/http-message": "PSR-7 ^1.0.1, if you wish to use Laminas\\Feed\\Reader\\Http\\Psr7ResponseDecorator"
            },
            "type": "library",
            "extra": {
                "branch-alias": {
                    "dev-master": "2.12.x-dev",
                    "dev-develop": "2.13.x-dev"
                }
            },
            "autoload": {
                "psr-4": {
                    "Laminas\\Feed\\": "src/"
                }
            },
            "notification-url": "https://packagist.org/downloads/",
            "license": [
                "BSD-3-Clause"
            ],
            "description": "provides functionality for consuming RSS and Atom feeds",
            "homepage": "https://laminas.dev",
            "keywords": [
                "feed",
                "laminas"
            ],
            "time": "2020-03-29T12:36:29+00:00"
        },
        {
            "name": "laminas/laminas-filter",
            "version": "2.9.4",
            "source": {
                "type": "git",
                "url": "https://github.com/laminas/laminas-filter.git",
                "reference": "3c4476e772a062cef7531c6793377ae585d89c82"
            },
            "dist": {
                "type": "zip",
                "url": "https://api.github.com/repos/laminas/laminas-filter/zipball/3c4476e772a062cef7531c6793377ae585d89c82",
                "reference": "3c4476e772a062cef7531c6793377ae585d89c82",
                "shasum": ""
            },
            "require": {
                "laminas/laminas-stdlib": "^2.7.7 || ^3.1",
                "laminas/laminas-zendframework-bridge": "^1.0",
                "php": "^5.6 || ^7.0"
            },
            "conflict": {
                "laminas/laminas-validator": "<2.10.1"
            },
            "replace": {
                "zendframework/zend-filter": "^2.9.2"
            },
            "require-dev": {
                "laminas/laminas-coding-standard": "~1.0.0",
                "laminas/laminas-crypt": "^3.2.1",
                "laminas/laminas-servicemanager": "^2.7.8 || ^3.3",
                "laminas/laminas-uri": "^2.6",
                "pear/archive_tar": "^1.4.3",
                "phpunit/phpunit": "^5.7.23 || ^6.4.3",
                "psr/http-factory": "^1.0"
            },
            "suggest": {
                "laminas/laminas-crypt": "Laminas\\Crypt component, for encryption filters",
                "laminas/laminas-i18n": "Laminas\\I18n component for filters depending on i18n functionality",
                "laminas/laminas-servicemanager": "Laminas\\ServiceManager component, for using the filter chain functionality",
                "laminas/laminas-uri": "Laminas\\Uri component, for the UriNormalize filter",
                "psr/http-factory-implementation": "psr/http-factory-implementation, for creating file upload instances when consuming PSR-7 in file upload filters"
            },
            "type": "library",
            "extra": {
                "branch-alias": {
                    "dev-master": "2.9.x-dev",
                    "dev-develop": "2.10.x-dev"
                },
                "laminas": {
                    "component": "Laminas\\Filter",
                    "config-provider": "Laminas\\Filter\\ConfigProvider"
                }
            },
            "autoload": {
                "psr-4": {
                    "Laminas\\Filter\\": "src/"
                }
            },
            "notification-url": "https://packagist.org/downloads/",
            "license": [
                "BSD-3-Clause"
            ],
            "description": "Programmatically filter and normalize data and files",
            "homepage": "https://laminas.dev",
            "keywords": [
                "filter",
                "laminas"
            ],
            "time": "2020-03-29T12:41:29+00:00"
        },
        {
            "name": "laminas/laminas-form",
            "version": "2.14.5",
            "source": {
                "type": "git",
                "url": "https://github.com/laminas/laminas-form.git",
                "reference": "3e22e09751cf6ae031be87a44e092e7925ce5b7b"
            },
            "dist": {
                "type": "zip",
                "url": "https://api.github.com/repos/laminas/laminas-form/zipball/3e22e09751cf6ae031be87a44e092e7925ce5b7b",
                "reference": "3e22e09751cf6ae031be87a44e092e7925ce5b7b",
                "shasum": ""
            },
            "require": {
                "laminas/laminas-hydrator": "^1.1 || ^2.1 || ^3.0",
                "laminas/laminas-inputfilter": "^2.8",
                "laminas/laminas-stdlib": "^3.2.1",
                "laminas/laminas-zendframework-bridge": "^1.0",
                "php": "^5.6 || ^7.0"
            },
            "replace": {
                "zendframework/zend-form": "^2.14.3"
            },
            "require-dev": {
                "doctrine/annotations": "~1.0",
                "laminas/laminas-cache": "^2.6.1",
                "laminas/laminas-captcha": "^2.7.1",
                "laminas/laminas-code": "^2.6 || ^3.0",
                "laminas/laminas-coding-standard": "~1.0.0",
                "laminas/laminas-escaper": "^2.5",
                "laminas/laminas-eventmanager": "^2.6.2 || ^3.0",
                "laminas/laminas-filter": "^2.6",
                "laminas/laminas-i18n": "^2.6",
                "laminas/laminas-recaptcha": "^3.0.0",
                "laminas/laminas-servicemanager": "^2.7.5 || ^3.0.3",
                "laminas/laminas-session": "^2.8.1",
                "laminas/laminas-text": "^2.6",
                "laminas/laminas-validator": "^2.6",
                "laminas/laminas-view": "^2.6.2",
                "phpunit/phpunit": "^5.7.27 || ^6.5.14 || ^7.5.20"
            },
            "suggest": {
                "laminas/laminas-captcha": "^2.7.1, required for using CAPTCHA form elements",
                "laminas/laminas-code": "^2.6 || ^3.0, required to use laminas-form annotations support",
                "laminas/laminas-eventmanager": "^2.6.2 || ^3.0, reuired for laminas-form annotations support",
                "laminas/laminas-i18n": "^2.6, required when using laminas-form view helpers",
                "laminas/laminas-recaptcha": "in order to use the ReCaptcha form element",
                "laminas/laminas-servicemanager": "^2.7.5 || ^3.0.3, required to use the form factories or provide services",
                "laminas/laminas-view": "^2.6.2, required for using the laminas-form view helpers"
            },
            "type": "library",
            "extra": {
                "branch-alias": {
                    "dev-master": "2.14.x-dev",
                    "dev-develop": "2.15.x-dev"
                },
                "laminas": {
                    "component": "Laminas\\Form",
                    "config-provider": "Laminas\\Form\\ConfigProvider"
                }
            },
            "autoload": {
                "psr-4": {
                    "Laminas\\Form\\": "src/"
                },
                "files": [
                    "autoload/formElementManagerPolyfill.php"
                ]
            },
            "notification-url": "https://packagist.org/downloads/",
            "license": [
                "BSD-3-Clause"
            ],
            "description": "Validate and display simple and complex forms, casting forms to business objects and vice versa",
            "homepage": "https://laminas.dev",
            "keywords": [
                "form",
                "laminas"
            ],
            "time": "2020-03-29T12:46:16+00:00"
        },
        {
            "name": "laminas/laminas-http",
            "version": "2.11.2",
            "source": {
                "type": "git",
                "url": "https://github.com/laminas/laminas-http.git",
                "reference": "8c66963b933c80da59433da56a44dfa979f3ec88"
            },
            "dist": {
                "type": "zip",
                "url": "https://api.github.com/repos/laminas/laminas-http/zipball/8c66963b933c80da59433da56a44dfa979f3ec88",
                "reference": "8c66963b933c80da59433da56a44dfa979f3ec88",
                "shasum": ""
            },
            "require": {
                "laminas/laminas-loader": "^2.5.1",
                "laminas/laminas-stdlib": "^3.2.1",
                "laminas/laminas-uri": "^2.5.2",
                "laminas/laminas-validator": "^2.10.1",
                "laminas/laminas-zendframework-bridge": "^1.0",
                "php": "^5.6 || ^7.0"
            },
            "replace": {
                "zendframework/zend-http": "self.version"
            },
            "require-dev": {
                "laminas/laminas-coding-standard": "~1.0.0",
                "laminas/laminas-config": "^3.1 || ^2.6",
                "phpunit/phpunit": "^5.7.27 || ^6.5.8 || ^7.1.3"
            },
            "suggest": {
                "paragonie/certainty": "For automated management of cacert.pem"
            },
            "type": "library",
            "extra": {
                "branch-alias": {
                    "dev-master": "2.11.x-dev",
                    "dev-develop": "2.12.x-dev"
                }
            },
            "autoload": {
                "psr-4": {
                    "Laminas\\Http\\": "src/"
                }
            },
            "notification-url": "https://packagist.org/downloads/",
            "license": [
                "BSD-3-Clause"
            ],
            "description": "Provides an easy interface for performing Hyper-Text Transfer Protocol (HTTP) requests",
            "homepage": "https://laminas.dev",
            "keywords": [
                "http",
                "http client",
                "laminas"
            ],
            "time": "2019-12-31T17:02:36+00:00"
        },
        {
            "name": "laminas/laminas-hydrator",
            "version": "2.4.2",
            "source": {
                "type": "git",
                "url": "https://github.com/laminas/laminas-hydrator.git",
                "reference": "4a0e81cf05f32edcace817f1f48cb4055f689d85"
            },
            "dist": {
                "type": "zip",
                "url": "https://api.github.com/repos/laminas/laminas-hydrator/zipball/4a0e81cf05f32edcace817f1f48cb4055f689d85",
                "reference": "4a0e81cf05f32edcace817f1f48cb4055f689d85",
                "shasum": ""
            },
            "require": {
                "laminas/laminas-stdlib": "^3.0",
                "laminas/laminas-zendframework-bridge": "^1.0",
                "php": "^5.6 || ^7.0"
            },
            "replace": {
                "zendframework/zend-hydrator": "self.version"
            },
            "require-dev": {
                "laminas/laminas-coding-standard": "~1.0.0",
                "laminas/laminas-eventmanager": "^2.6.2 || ^3.0",
                "laminas/laminas-filter": "^2.6",
                "laminas/laminas-inputfilter": "^2.6",
                "laminas/laminas-serializer": "^2.6.1",
                "laminas/laminas-servicemanager": "^2.7.5 || ^3.0.3",
                "phpunit/phpunit": "^5.7.27 || ^6.5.8 || ^7.1.2"
            },
            "suggest": {
                "laminas/laminas-eventmanager": "^2.6.2 || ^3.0, to support aggregate hydrator usage",
                "laminas/laminas-filter": "^2.6, to support naming strategy hydrator usage",
                "laminas/laminas-serializer": "^2.6.1, to use the SerializableStrategy",
                "laminas/laminas-servicemanager": "^2.7.5 || ^3.0.3, to support hydrator plugin manager usage"
            },
            "type": "library",
            "extra": {
                "branch-alias": {
                    "dev-release-2.4": "2.4.x-dev"
                },
                "laminas": {
                    "component": "Laminas\\Hydrator",
                    "config-provider": "Laminas\\Hydrator\\ConfigProvider"
                }
            },
            "autoload": {
                "psr-4": {
                    "Laminas\\Hydrator\\": "src/"
                }
            },
            "notification-url": "https://packagist.org/downloads/",
            "license": [
                "BSD-3-Clause"
            ],
            "description": "Serialize objects to arrays, and vice versa",
            "homepage": "https://laminas.dev",
            "keywords": [
                "hydrator",
                "laminas"
            ],
            "time": "2019-12-31T17:06:38+00:00"
        },
        {
            "name": "laminas/laminas-i18n",
            "version": "2.10.3",
            "source": {
                "type": "git",
                "url": "https://github.com/laminas/laminas-i18n.git",
                "reference": "94ff957a1366f5be94f3d3a9b89b50386649e3ae"
            },
            "dist": {
                "type": "zip",
                "url": "https://api.github.com/repos/laminas/laminas-i18n/zipball/94ff957a1366f5be94f3d3a9b89b50386649e3ae",
                "reference": "94ff957a1366f5be94f3d3a9b89b50386649e3ae",
                "shasum": ""
            },
            "require": {
                "ext-intl": "*",
                "laminas/laminas-stdlib": "^2.7 || ^3.0",
                "laminas/laminas-zendframework-bridge": "^1.0",
                "php": "^5.6 || ^7.0"
            },
            "conflict": {
                "phpspec/prophecy": "<1.9.0"
            },
            "replace": {
                "zendframework/zend-i18n": "^2.10.1"
            },
            "require-dev": {
                "laminas/laminas-cache": "^2.6.1",
                "laminas/laminas-coding-standard": "~1.0.0",
                "laminas/laminas-config": "^2.6",
                "laminas/laminas-eventmanager": "^2.6.2 || ^3.0",
                "laminas/laminas-filter": "^2.6.1",
                "laminas/laminas-servicemanager": "^2.7.5 || ^3.0.3",
                "laminas/laminas-validator": "^2.6",
                "laminas/laminas-view": "^2.6.3",
                "phpunit/phpunit": "^5.7.27 || ^6.5.14 || ^7.5.16"
            },
            "suggest": {
                "laminas/laminas-cache": "Laminas\\Cache component",
                "laminas/laminas-config": "Laminas\\Config component",
                "laminas/laminas-eventmanager": "You should install this package to use the events in the translator",
                "laminas/laminas-filter": "You should install this package to use the provided filters",
                "laminas/laminas-i18n-resources": "Translation resources",
                "laminas/laminas-servicemanager": "Laminas\\ServiceManager component",
                "laminas/laminas-validator": "You should install this package to use the provided validators",
                "laminas/laminas-view": "You should install this package to use the provided view helpers"
            },
            "type": "library",
            "extra": {
                "branch-alias": {
                    "dev-master": "2.10.x-dev",
                    "dev-develop": "2.11.x-dev"
                },
                "laminas": {
                    "component": "Laminas\\I18n",
                    "config-provider": "Laminas\\I18n\\ConfigProvider"
                }
            },
            "autoload": {
                "psr-4": {
                    "Laminas\\I18n\\": "src/"
                }
            },
            "notification-url": "https://packagist.org/downloads/",
            "license": [
                "BSD-3-Clause"
            ],
            "description": "Provide translations for your application, and filter and validate internationalized values",
            "homepage": "https://laminas.dev",
            "keywords": [
                "i18n",
                "laminas"
            ],
            "time": "2020-03-29T12:51:08+00:00"
        },
        {
            "name": "laminas/laminas-inputfilter",
            "version": "2.10.1",
            "source": {
                "type": "git",
                "url": "git@github.com:laminas/laminas-inputfilter.git",
                "reference": "b29ce8f512c966468eee37ea4873ae5fb545d00a"
            },
            "dist": {
                "type": "zip",
                "url": "https://api.github.com/repos/laminas/laminas-inputfilter/zipball/b29ce8f512c966468eee37ea4873ae5fb545d00a",
                "reference": "b29ce8f512c966468eee37ea4873ae5fb545d00a",
                "shasum": ""
            },
            "require": {
                "laminas/laminas-filter": "^2.9.1",
                "laminas/laminas-servicemanager": "^2.7.10 || ^3.3.1",
                "laminas/laminas-stdlib": "^2.7 || ^3.0",
                "laminas/laminas-validator": "^2.11",
                "laminas/laminas-zendframework-bridge": "^1.0",
                "php": "^5.6 || ^7.0"
            },
            "replace": {
                "zendframework/zend-inputfilter": "self.version"
            },
            "require-dev": {
                "laminas/laminas-coding-standard": "~1.0.0",
                "phpunit/phpunit": "^5.7.27 || ^6.5.14 || ^7.5.15",
                "psr/http-message": "^1.0"
            },
            "suggest": {
                "psr/http-message-implementation": "PSR-7 is required if you wish to validate PSR-7 UploadedFileInterface payloads"
            },
            "type": "library",
            "extra": {
                "branch-alias": {
                    "dev-master": "2.10.x-dev",
                    "dev-develop": "2.11.x-dev"
                },
                "laminas": {
                    "component": "Laminas\\InputFilter",
                    "config-provider": "Laminas\\InputFilter\\ConfigProvider"
                }
            },
            "autoload": {
                "psr-4": {
                    "Laminas\\InputFilter\\": "src/"
                }
            },
            "notification-url": "https://packagist.org/downloads/",
            "license": [
                "BSD-3-Clause"
            ],
            "description": "Normalize and validate input sets from the web, APIs, the CLI, and more, including files",
            "homepage": "https://laminas.dev",
            "keywords": [
                "inputfilter",
                "laminas"
            ],
            "time": "2019-12-31T17:11:54+00:00"
        },
        {
            "name": "laminas/laminas-json",
            "version": "2.6.1",
            "source": {
                "type": "git",
                "url": "https://github.com/laminas/laminas-json.git",
                "reference": "db58425b7f0eba44a7539450cc926af80915951a"
            },
            "dist": {
                "type": "zip",
                "url": "https://api.github.com/repos/laminas/laminas-json/zipball/db58425b7f0eba44a7539450cc926af80915951a",
                "reference": "db58425b7f0eba44a7539450cc926af80915951a",
                "shasum": ""
            },
            "require": {
                "laminas/laminas-zendframework-bridge": "^1.0",
                "php": "^5.5 || ^7.0"
            },
            "replace": {
                "zendframework/zend-json": "self.version"
            },
            "require-dev": {
                "fabpot/php-cs-fixer": "1.7.*",
                "laminas/laminas-http": "^2.5.4",
                "laminas/laminas-server": "^2.6.1",
                "laminas/laminas-stdlib": "^2.5 || ^3.0",
                "laminas/laminas-xml": "^1.0.2",
                "phpunit/phpunit": "~4.0"
            },
            "suggest": {
                "laminas/laminas-http": "Laminas\\Http component, required to use Laminas\\Json\\Server",
                "laminas/laminas-server": "Laminas\\Server component, required to use Laminas\\Json\\Server",
                "laminas/laminas-stdlib": "Laminas\\Stdlib component, for use with caching Laminas\\Json\\Server responses",
                "laminas/laminas-xml": "To support Laminas\\Json\\Json::fromXml() usage"
            },
            "type": "library",
            "extra": {
                "branch-alias": {
                    "dev-master": "2.6-dev",
                    "dev-develop": "2.7-dev"
                }
            },
            "autoload": {
                "psr-4": {
                    "Laminas\\Json\\": "src/"
                }
            },
            "notification-url": "https://packagist.org/downloads/",
            "license": [
                "BSD-3-Clause"
            ],
            "description": "provides convenience methods for serializing native PHP to JSON and decoding JSON to native PHP",
            "homepage": "https://laminas.dev",
            "keywords": [
                "json",
                "laminas"
            ],
            "time": "2019-12-31T17:15:00+00:00"
        },
        {
            "name": "laminas/laminas-loader",
            "version": "2.6.1",
            "source": {
                "type": "git",
                "url": "https://github.com/laminas/laminas-loader.git",
                "reference": "5d01c2c237ae9e68bec262f339947e2ea18979bc"
            },
            "dist": {
                "type": "zip",
                "url": "https://api.github.com/repos/laminas/laminas-loader/zipball/5d01c2c237ae9e68bec262f339947e2ea18979bc",
                "reference": "5d01c2c237ae9e68bec262f339947e2ea18979bc",
                "shasum": ""
            },
            "require": {
                "laminas/laminas-zendframework-bridge": "^1.0",
                "php": "^5.6 || ^7.0"
            },
            "replace": {
                "zendframework/zend-loader": "self.version"
            },
            "require-dev": {
                "laminas/laminas-coding-standard": "~1.0.0",
                "phpunit/phpunit": "^5.7.27 || ^6.5.8 || ^7.1.4"
            },
            "type": "library",
            "extra": {
                "branch-alias": {
                    "dev-master": "2.6.x-dev",
                    "dev-develop": "2.7.x-dev"
                }
            },
            "autoload": {
                "psr-4": {
                    "Laminas\\Loader\\": "src/"
                }
            },
            "notification-url": "https://packagist.org/downloads/",
            "license": [
                "BSD-3-Clause"
            ],
            "description": "Autoloading and plugin loading strategies",
            "homepage": "https://laminas.dev",
            "keywords": [
                "laminas",
                "loader"
            ],
            "time": "2019-12-31T17:18:27+00:00"
        },
        {
            "name": "laminas/laminas-log",
            "version": "2.12.0",
            "source": {
                "type": "git",
                "url": "https://github.com/laminas/laminas-log.git",
                "reference": "4e92d841b48868714a070b10866e94be80fc92ff"
            },
            "dist": {
                "type": "zip",
                "url": "https://api.github.com/repos/laminas/laminas-log/zipball/4e92d841b48868714a070b10866e94be80fc92ff",
                "reference": "4e92d841b48868714a070b10866e94be80fc92ff",
                "shasum": ""
            },
            "require": {
                "laminas/laminas-servicemanager": "^2.7.5 || ^3.0.3",
                "laminas/laminas-stdlib": "^2.7 || ^3.0",
                "laminas/laminas-zendframework-bridge": "^1.0",
                "php": "^5.6 || ^7.0",
                "psr/log": "^1.1.2"
            },
            "provide": {
                "psr/log-implementation": "1.0.0"
            },
            "replace": {
                "zendframework/zend-log": "self.version"
            },
            "require-dev": {
                "laminas/laminas-coding-standard": "~1.0.0",
                "laminas/laminas-db": "^2.6",
                "laminas/laminas-escaper": "^2.5",
                "laminas/laminas-filter": "^2.5",
                "laminas/laminas-mail": "^2.6.1",
                "laminas/laminas-validator": "^2.10.1",
                "mikey179/vfsstream": "^1.6.7",
                "phpunit/phpunit": "^5.7.27 || ^6.5.14 || ^7.5.15"
            },
            "suggest": {
                "ext-mongo": "mongo extension to use Mongo writer",
                "ext-mongodb": "mongodb extension to use MongoDB writer",
                "laminas/laminas-db": "Laminas\\Db component to use the database log writer",
                "laminas/laminas-escaper": "Laminas\\Escaper component, for use in the XML log formatter",
                "laminas/laminas-mail": "Laminas\\Mail component to use the email log writer",
                "laminas/laminas-validator": "Laminas\\Validator component to block invalid log messages"
            },
            "type": "library",
            "extra": {
                "branch-alias": {
                    "dev-master": "2.12.x-dev",
                    "dev-develop": "2.13.x-dev"
                },
                "laminas": {
                    "component": "Laminas\\Log",
                    "config-provider": "Laminas\\Log\\ConfigProvider"
                }
            },
            "autoload": {
                "psr-4": {
                    "Laminas\\Log\\": "src/"
                }
            },
            "notification-url": "https://packagist.org/downloads/",
            "license": [
                "BSD-3-Clause"
            ],
            "description": "Robust, composite logger with filtering, formatting, and PSR-3 support",
            "homepage": "https://laminas.dev",
            "keywords": [
                "laminas",
                "log",
                "logging"
            ],
            "time": "2019-12-31T17:18:59+00:00"
        },
        {
            "name": "laminas/laminas-mail",
            "version": "2.10.1",
            "source": {
                "type": "git",
                "url": "https://github.com/laminas/laminas-mail.git",
                "reference": "cfe0711446c8d9c392e9fc664c9ccc180fa89005"
            },
            "dist": {
                "type": "zip",
                "url": "https://api.github.com/repos/laminas/laminas-mail/zipball/cfe0711446c8d9c392e9fc664c9ccc180fa89005",
                "reference": "cfe0711446c8d9c392e9fc664c9ccc180fa89005",
                "shasum": ""
            },
            "require": {
                "ext-iconv": "*",
                "laminas/laminas-loader": "^2.5",
                "laminas/laminas-mime": "^2.5",
                "laminas/laminas-stdlib": "^2.7 || ^3.0",
                "laminas/laminas-validator": "^2.10.2",
                "laminas/laminas-zendframework-bridge": "^1.0",
                "php": "^5.6 || ^7.0",
                "true/punycode": "^2.1"
            },
            "replace": {
                "zendframework/zend-mail": "^2.10.0"
            },
            "require-dev": {
                "laminas/laminas-coding-standard": "~1.0.0",
                "laminas/laminas-config": "^2.6",
                "laminas/laminas-crypt": "^2.6 || ^3.0",
                "laminas/laminas-servicemanager": "^2.7.10 || ^3.3.1",
                "phpunit/phpunit": "^5.7.25 || ^6.4.4 || ^7.1.4"
            },
            "suggest": {
                "laminas/laminas-crypt": "Crammd5 support in SMTP Auth",
                "laminas/laminas-servicemanager": "^2.7.10 || ^3.3.1 when using SMTP to deliver messages"
            },
            "type": "library",
            "extra": {
                "branch-alias": {
                    "dev-master": "2.10.x-dev",
                    "dev-develop": "2.11.x-dev"
                },
                "laminas": {
                    "component": "Laminas\\Mail",
                    "config-provider": "Laminas\\Mail\\ConfigProvider"
                }
            },
            "autoload": {
                "psr-4": {
                    "Laminas\\Mail\\": "src/"
                }
            },
            "notification-url": "https://packagist.org/downloads/",
            "license": [
                "BSD-3-Clause"
            ],
            "description": "Provides generalized functionality to compose and send both text and MIME-compliant multipart e-mail messages",
            "homepage": "https://laminas.dev",
            "keywords": [
                "laminas",
                "mail"
            ],
            "time": "2020-04-21T16:42:19+00:00"
        },
        {
            "name": "laminas/laminas-math",
            "version": "2.7.1",
            "source": {
                "type": "git",
                "url": "https://github.com/laminas/laminas-math.git",
                "reference": "8027b37e00accc43f28605c7d8fd081baed1f475"
            },
            "dist": {
                "type": "zip",
                "url": "https://api.github.com/repos/laminas/laminas-math/zipball/8027b37e00accc43f28605c7d8fd081baed1f475",
                "reference": "8027b37e00accc43f28605c7d8fd081baed1f475",
                "shasum": ""
            },
            "require": {
                "laminas/laminas-zendframework-bridge": "^1.0",
                "php": "^5.5 || ^7.0"
            },
            "replace": {
                "zendframework/zend-math": "self.version"
            },
            "require-dev": {
                "fabpot/php-cs-fixer": "1.7.*",
                "ircmaxell/random-lib": "~1.1",
                "phpunit/phpunit": "~4.0"
            },
            "suggest": {
                "ext-bcmath": "If using the bcmath functionality",
                "ext-gmp": "If using the gmp functionality",
                "ircmaxell/random-lib": "Fallback random byte generator for Laminas\\Math\\Rand if Mcrypt extensions is unavailable"
            },
            "type": "library",
            "extra": {
                "branch-alias": {
                    "dev-master": "2.7-dev",
                    "dev-develop": "2.8-dev"
                }
            },
            "autoload": {
                "psr-4": {
                    "Laminas\\Math\\": "src/"
                }
            },
            "notification-url": "https://packagist.org/downloads/",
            "license": [
                "BSD-3-Clause"
            ],
            "homepage": "https://laminas.dev",
            "keywords": [
                "laminas",
                "math"
            ],
            "time": "2019-12-31T17:24:15+00:00"
        },
        {
            "name": "laminas/laminas-mime",
            "version": "2.7.4",
            "source": {
                "type": "git",
                "url": "https://github.com/laminas/laminas-mime.git",
                "reference": "e45a7d856bf7b4a7b5bd00d6371f9961dc233add"
            },
            "dist": {
                "type": "zip",
                "url": "https://api.github.com/repos/laminas/laminas-mime/zipball/e45a7d856bf7b4a7b5bd00d6371f9961dc233add",
                "reference": "e45a7d856bf7b4a7b5bd00d6371f9961dc233add",
                "shasum": ""
            },
            "require": {
                "laminas/laminas-stdlib": "^2.7 || ^3.0",
                "laminas/laminas-zendframework-bridge": "^1.0",
                "php": "^5.6 || ^7.0"
            },
            "replace": {
                "zendframework/zend-mime": "^2.7.2"
            },
            "require-dev": {
                "laminas/laminas-coding-standard": "~1.0.0",
                "laminas/laminas-mail": "^2.6",
                "phpunit/phpunit": "^5.7.27 || ^6.5.14 || ^7.5.20"
            },
            "suggest": {
                "laminas/laminas-mail": "Laminas\\Mail component"
            },
            "type": "library",
            "extra": {
                "branch-alias": {
                    "dev-master": "2.7.x-dev",
                    "dev-develop": "2.8.x-dev"
                }
            },
            "autoload": {
                "psr-4": {
                    "Laminas\\Mime\\": "src/"
                }
            },
            "notification-url": "https://packagist.org/downloads/",
            "license": [
                "BSD-3-Clause"
            ],
            "description": "Create and parse MIME messages and parts",
            "homepage": "https://laminas.dev",
            "keywords": [
                "laminas",
                "mime"
            ],
            "time": "2020-03-29T13:12:07+00:00"
        },
        {
            "name": "laminas/laminas-modulemanager",
            "version": "2.8.4",
            "source": {
                "type": "git",
                "url": "https://github.com/laminas/laminas-modulemanager.git",
                "reference": "92b1cde1aab5aef687b863face6dd5d9c6751c78"
            },
            "dist": {
                "type": "zip",
                "url": "https://api.github.com/repos/laminas/laminas-modulemanager/zipball/92b1cde1aab5aef687b863face6dd5d9c6751c78",
                "reference": "92b1cde1aab5aef687b863face6dd5d9c6751c78",
                "shasum": ""
            },
            "require": {
                "laminas/laminas-config": "^3.1 || ^2.6",
                "laminas/laminas-eventmanager": "^3.2 || ^2.6.3",
                "laminas/laminas-stdlib": "^3.1 || ^2.7",
                "laminas/laminas-zendframework-bridge": "^1.0",
                "php": "^5.6 || ^7.0"
            },
            "replace": {
                "zendframework/zend-modulemanager": "self.version"
            },
            "require-dev": {
                "laminas/laminas-coding-standard": "~1.0.0",
                "laminas/laminas-console": "^2.6",
                "laminas/laminas-di": "^2.6",
                "laminas/laminas-loader": "^2.5",
                "laminas/laminas-mvc": "^3.0 || ^2.7",
                "laminas/laminas-servicemanager": "^3.0.3 || ^2.7.5",
                "phpunit/phpunit": "^5.7.27 || ^6.5.14 || ^7.5.16"
            },
            "suggest": {
                "laminas/laminas-console": "Laminas\\Console component",
                "laminas/laminas-loader": "Laminas\\Loader component if you are not using Composer autoloading for your modules",
                "laminas/laminas-mvc": "Laminas\\Mvc component",
                "laminas/laminas-servicemanager": "Laminas\\ServiceManager component"
            },
            "type": "library",
            "extra": {
                "branch-alias": {
                    "dev-master": "2.8.x-dev",
                    "dev-develop": "2.9.x-dev"
                }
            },
            "autoload": {
                "psr-4": {
                    "Laminas\\ModuleManager\\": "src/"
                }
            },
            "notification-url": "https://packagist.org/downloads/",
            "license": [
                "BSD-3-Clause"
            ],
            "description": "Modular application system for laminas-mvc applications",
            "homepage": "https://laminas.dev",
            "keywords": [
                "laminas",
                "modulemanager"
            ],
            "time": "2019-12-31T17:26:56+00:00"
        },
        {
            "name": "laminas/laminas-mvc",
            "version": "2.7.15",
            "source": {
                "type": "git",
                "url": "https://github.com/laminas/laminas-mvc.git",
                "reference": "7e7198b03556a57fb5fd3ed919d9e1cf71500642"
            },
            "dist": {
                "type": "zip",
                "url": "https://api.github.com/repos/laminas/laminas-mvc/zipball/7e7198b03556a57fb5fd3ed919d9e1cf71500642",
                "reference": "7e7198b03556a57fb5fd3ed919d9e1cf71500642",
                "shasum": ""
            },
            "require": {
                "container-interop/container-interop": "^1.1",
                "laminas/laminas-console": "^2.7",
                "laminas/laminas-eventmanager": "^2.6.4 || ^3.0",
                "laminas/laminas-form": "^2.11",
                "laminas/laminas-hydrator": "^1.1 || ^2.4",
                "laminas/laminas-psr7bridge": "^0.2",
                "laminas/laminas-servicemanager": "^2.7.10 || ^3.0.3",
                "laminas/laminas-stdlib": "^2.7.5 || ^3.0",
                "laminas/laminas-zendframework-bridge": "^1.0",
                "php": "^5.5 || ^7.0"
            },
            "replace": {
                "zendframework/zend-mvc": "self.version"
            },
            "require-dev": {
                "friendsofphp/php-cs-fixer": "1.7.*",
                "laminas/laminas-authentication": "^2.6",
                "laminas/laminas-cache": "^2.8",
                "laminas/laminas-di": "^2.6",
                "laminas/laminas-filter": "^2.8",
                "laminas/laminas-http": "^2.8",
                "laminas/laminas-i18n": "^2.8",
                "laminas/laminas-inputfilter": "^2.8",
                "laminas/laminas-json": "^2.6.1",
                "laminas/laminas-log": "^2.9.3",
                "laminas/laminas-modulemanager": "^2.8",
                "laminas/laminas-serializer": "^2.8",
                "laminas/laminas-session": "^2.8.1",
                "laminas/laminas-text": "^2.7",
                "laminas/laminas-uri": "^2.6",
                "laminas/laminas-validator": "^2.10",
                "laminas/laminas-view": "^2.9",
                "phpunit/phpunit": "^4.8.36",
                "sebastian/comparator": "^1.2.4",
                "sebastian/version": "^1.0.4"
            },
            "suggest": {
                "laminas/laminas-authentication": "Laminas\\Authentication component for Identity plugin",
                "laminas/laminas-config": "Laminas\\Config component",
                "laminas/laminas-di": "Laminas\\Di component",
                "laminas/laminas-filter": "Laminas\\Filter component",
                "laminas/laminas-http": "Laminas\\Http component",
                "laminas/laminas-i18n": "Laminas\\I18n component for translatable segments",
                "laminas/laminas-inputfilter": "Laminas\\Inputfilter component",
                "laminas/laminas-json": "Laminas\\Json component",
                "laminas/laminas-log": "Laminas\\Log component",
                "laminas/laminas-modulemanager": "Laminas\\ModuleManager component",
                "laminas/laminas-serializer": "Laminas\\Serializer component",
                "laminas/laminas-servicemanager-di": "^1.0.1, if using laminas-servicemanager v3 and requiring the laminas-di integration",
                "laminas/laminas-session": "Laminas\\Session component for FlashMessenger, PRG, and FPRG plugins",
                "laminas/laminas-text": "Laminas\\Text component",
                "laminas/laminas-uri": "Laminas\\Uri component",
                "laminas/laminas-validator": "Laminas\\Validator component",
                "laminas/laminas-view": "Laminas\\View component"
            },
            "type": "library",
            "extra": {
                "branch-alias": {
                    "dev-master": "2.7-dev",
                    "dev-develop": "3.0-dev"
                }
            },
            "autoload": {
                "files": [
                    "src/autoload.php"
                ],
                "psr-4": {
                    "Laminas\\Mvc\\": "src/"
                }
            },
            "notification-url": "https://packagist.org/downloads/",
            "license": [
                "BSD-3-Clause"
            ],
            "homepage": "https://laminas.dev",
            "keywords": [
                "laminas",
                "mvc"
            ],
            "time": "2019-12-31T17:32:15+00:00"
        },
        {
            "name": "laminas/laminas-psr7bridge",
            "version": "0.2.2",
            "source": {
                "type": "git",
                "url": "https://github.com/laminas/laminas-psr7bridge.git",
                "reference": "14780ef1d40effd59d77ab29c6d439b2af42cdfa"
            },
            "dist": {
                "type": "zip",
                "url": "https://api.github.com/repos/laminas/laminas-psr7bridge/zipball/14780ef1d40effd59d77ab29c6d439b2af42cdfa",
                "reference": "14780ef1d40effd59d77ab29c6d439b2af42cdfa",
                "shasum": ""
            },
            "require": {
                "laminas/laminas-diactoros": "^1.1",
                "laminas/laminas-http": "^2.5",
                "laminas/laminas-zendframework-bridge": "^1.0",
                "php": ">=5.5",
                "psr/http-message": "^1.0"
            },
            "replace": {
                "zendframework/zend-psr7bridge": "self.version"
            },
            "require-dev": {
                "phpunit/phpunit": "^4.7",
                "squizlabs/php_codesniffer": "^2.3"
            },
            "type": "library",
            "extra": {
                "branch-alias": {
                    "dev-master": "1.0-dev",
                    "dev-develop": "1.1-dev"
                }
            },
            "autoload": {
                "psr-4": {
                    "Laminas\\Psr7Bridge\\": "src/"
                }
            },
            "notification-url": "https://packagist.org/downloads/",
            "license": [
                "BSD-3-Clause"
            ],
            "description": "PSR-7 <-> Laminas\\Http bridge",
            "homepage": "https://laminas.dev",
            "keywords": [
                "http",
                "laminas",
                "psr",
                "psr-7"
            ],
            "time": "2019-12-31T17:38:47+00:00"
        },
        {
            "name": "laminas/laminas-serializer",
            "version": "2.9.1",
            "source": {
                "type": "git",
                "url": "https://github.com/laminas/laminas-serializer.git",
                "reference": "c1c9361f114271b0736db74e0083a919081af5e0"
            },
            "dist": {
                "type": "zip",
                "url": "https://api.github.com/repos/laminas/laminas-serializer/zipball/c1c9361f114271b0736db74e0083a919081af5e0",
                "reference": "c1c9361f114271b0736db74e0083a919081af5e0",
                "shasum": ""
            },
            "require": {
                "laminas/laminas-json": "^2.5 || ^3.0",
                "laminas/laminas-stdlib": "^2.7 || ^3.0",
                "laminas/laminas-zendframework-bridge": "^1.0",
                "php": "^5.6 || ^7.0"
            },
            "replace": {
                "zendframework/zend-serializer": "self.version"
            },
            "require-dev": {
                "laminas/laminas-coding-standard": "~1.0.0",
                "laminas/laminas-math": "^2.6 || ^3.0",
                "laminas/laminas-servicemanager": "^2.7.5 || ^3.0.3",
                "phpunit/phpunit": "^5.7.27 || ^6.5.14 || ^7.5.16"
            },
            "suggest": {
                "laminas/laminas-math": "(^2.6 || ^3.0) To support Python Pickle serialization",
                "laminas/laminas-servicemanager": "(^2.7.5 || ^3.0.3) To support plugin manager support"
            },
            "type": "library",
            "extra": {
                "branch-alias": {
                    "dev-master": "2.9.x-dev",
                    "dev-develop": "2.10.x-dev"
                },
                "laminas": {
                    "component": "Laminas\\Serializer",
                    "config-provider": "Laminas\\Serializer\\ConfigProvider"
                }
            },
            "autoload": {
                "psr-4": {
                    "Laminas\\Serializer\\": "src/"
                }
            },
            "notification-url": "https://packagist.org/downloads/",
            "license": [
                "BSD-3-Clause"
            ],
            "description": "Serialize and deserialize PHP structures to a variety of representations",
            "homepage": "https://laminas.dev",
            "keywords": [
                "laminas",
                "serializer"
            ],
            "time": "2019-12-31T17:42:11+00:00"
        },
        {
            "name": "laminas/laminas-server",
            "version": "2.8.1",
            "source": {
                "type": "git",
                "url": "https://github.com/laminas/laminas-server.git",
                "reference": "4aaca9174c40a2fab2e2aa77999da99f71bdd88e"
            },
            "dist": {
                "type": "zip",
                "url": "https://api.github.com/repos/laminas/laminas-server/zipball/4aaca9174c40a2fab2e2aa77999da99f71bdd88e",
                "reference": "4aaca9174c40a2fab2e2aa77999da99f71bdd88e",
                "shasum": ""
            },
            "require": {
                "laminas/laminas-code": "^2.5 || ^3.0",
                "laminas/laminas-stdlib": "^2.5 || ^3.0",
                "laminas/laminas-zendframework-bridge": "^1.0",
                "php": "^5.6 || ^7.0"
            },
            "replace": {
                "zendframework/zend-server": "self.version"
            },
            "require-dev": {
                "laminas/laminas-coding-standard": "~1.0.0",
                "phpunit/phpunit": "^5.7.27 || ^6.5.8 || ^7.1.4"
            },
            "type": "library",
            "extra": {
                "branch-alias": {
                    "dev-master": "2.8.x-dev",
                    "dev-develop": "2.9.x-dev"
                }
            },
            "autoload": {
                "psr-4": {
                    "Laminas\\Server\\": "src/"
                }
            },
            "notification-url": "https://packagist.org/downloads/",
            "license": [
                "BSD-3-Clause"
            ],
            "description": "Create Reflection-based RPC servers",
            "homepage": "https://laminas.dev",
            "keywords": [
                "laminas",
                "server"
            ],
            "time": "2019-12-31T17:43:03+00:00"
        },
        {
            "name": "laminas/laminas-servicemanager",
            "version": "2.7.11",
            "source": {
                "type": "git",
                "url": "https://github.com/laminas/laminas-servicemanager.git",
                "reference": "841abb656c6018afebeec1f355be438426d6a3dd"
            },
            "dist": {
                "type": "zip",
                "url": "https://api.github.com/repos/laminas/laminas-servicemanager/zipball/841abb656c6018afebeec1f355be438426d6a3dd",
                "reference": "841abb656c6018afebeec1f355be438426d6a3dd",
                "shasum": ""
            },
            "require": {
                "container-interop/container-interop": "~1.0",
                "laminas/laminas-zendframework-bridge": "^1.0",
                "php": "^5.5 || ^7.0"
            },
            "replace": {
                "zendframework/zend-servicemanager": "self.version"
            },
            "require-dev": {
                "athletic/athletic": "dev-master",
                "fabpot/php-cs-fixer": "1.7.*",
                "laminas/laminas-di": "~2.5",
                "laminas/laminas-mvc": "~2.5",
                "phpunit/phpunit": "~4.0"
            },
            "suggest": {
                "laminas/laminas-di": "Laminas\\Di component",
                "ocramius/proxy-manager": "ProxyManager 0.5.* to handle lazy initialization of services"
            },
            "type": "library",
            "extra": {
                "branch-alias": {
                    "dev-master": "2.7-dev",
                    "dev-develop": "3.0-dev"
                }
            },
            "autoload": {
                "psr-4": {
                    "Laminas\\ServiceManager\\": "src/"
                }
            },
            "notification-url": "https://packagist.org/downloads/",
            "license": [
                "BSD-3-Clause"
            ],
            "homepage": "https://laminas.dev",
            "keywords": [
                "laminas",
                "servicemanager"
            ],
            "time": "2019-12-31T17:44:16+00:00"
        },
        {
            "name": "laminas/laminas-session",
            "version": "2.9.3",
            "source": {
                "type": "git",
                "url": "https://github.com/laminas/laminas-session.git",
                "reference": "519e8966146536cd97c1cc3d59a21b095fb814d7"
            },
            "dist": {
                "type": "zip",
                "url": "https://api.github.com/repos/laminas/laminas-session/zipball/519e8966146536cd97c1cc3d59a21b095fb814d7",
                "reference": "519e8966146536cd97c1cc3d59a21b095fb814d7",
                "shasum": ""
            },
            "require": {
                "laminas/laminas-eventmanager": "^2.6.2 || ^3.0",
                "laminas/laminas-stdlib": "^3.2.1",
                "laminas/laminas-zendframework-bridge": "^1.0",
                "php": "^5.6 || ^7.0"
            },
            "replace": {
                "zendframework/zend-session": "^2.9.1"
            },
            "require-dev": {
                "container-interop/container-interop": "^1.1",
                "laminas/laminas-cache": "^2.6.1",
                "laminas/laminas-coding-standard": "~1.0.0",
                "laminas/laminas-db": "^2.7",
                "laminas/laminas-http": "^2.5.4",
                "laminas/laminas-servicemanager": "^2.7.5 || ^3.0.3",
                "laminas/laminas-validator": "^2.6",
                "mongodb/mongodb": "^1.0.1",
                "php-mock/php-mock-phpunit": "^1.1.2 || ^2.0",
                "phpunit/phpunit": "^5.7.27 || ^6.5.14 || ^7.5.20"
            },
            "suggest": {
                "laminas/laminas-cache": "Laminas\\Cache component",
                "laminas/laminas-db": "Laminas\\Db component",
                "laminas/laminas-http": "Laminas\\Http component",
                "laminas/laminas-servicemanager": "Laminas\\ServiceManager component",
                "laminas/laminas-validator": "Laminas\\Validator component",
                "mongodb/mongodb": "If you want to use the MongoDB session save handler"
            },
            "type": "library",
            "extra": {
                "branch-alias": {
                    "dev-master": "2.9.x-dev",
                    "dev-develop": "2.10.x-dev"
                },
                "laminas": {
                    "component": "Laminas\\Session",
                    "config-provider": "Laminas\\Session\\ConfigProvider"
                }
            },
            "autoload": {
                "psr-4": {
                    "Laminas\\Session\\": "src/"
                }
            },
            "notification-url": "https://packagist.org/downloads/",
            "license": [
                "BSD-3-Clause"
            ],
            "description": "Object-oriented interface to PHP sessions and storage",
            "homepage": "https://laminas.dev",
            "keywords": [
                "laminas",
                "session"
            ],
            "time": "2020-03-29T13:26:04+00:00"
        },
        {
            "name": "laminas/laminas-soap",
            "version": "2.8.0",
            "source": {
                "type": "git",
                "url": "https://github.com/laminas/laminas-soap.git",
                "reference": "34f91d5c4c0a78bc5689cca2d1eaf829b27edd72"
            },
            "dist": {
                "type": "zip",
                "url": "https://api.github.com/repos/laminas/laminas-soap/zipball/34f91d5c4c0a78bc5689cca2d1eaf829b27edd72",
                "reference": "34f91d5c4c0a78bc5689cca2d1eaf829b27edd72",
                "shasum": ""
            },
            "require": {
                "ext-soap": "*",
                "laminas/laminas-server": "^2.6.1",
                "laminas/laminas-stdlib": "^2.7 || ^3.0",
                "laminas/laminas-uri": "^2.5.2",
                "laminas/laminas-zendframework-bridge": "^1.0",
                "php": "^5.6 || ^7.0"
            },
            "replace": {
                "zendframework/zend-soap": "self.version"
            },
            "require-dev": {
                "laminas/laminas-coding-standard": "~1.0.0",
                "laminas/laminas-config": "^2.6",
                "laminas/laminas-http": "^2.5.4",
                "phpunit/phpunit": "^5.7.21 || ^6.3"
            },
            "suggest": {
                "laminas/laminas-http": "Laminas\\Http component"
            },
            "type": "library",
            "extra": {
                "branch-alias": {
                    "dev-master": "2.7.x-dev",
                    "dev-develop": "2.8.x-dev"
                }
            },
            "autoload": {
                "psr-4": {
                    "Laminas\\Soap\\": "src/"
                }
            },
            "notification-url": "https://packagist.org/downloads/",
            "license": [
                "BSD-3-Clause"
            ],
            "homepage": "https://laminas.dev",
            "keywords": [
                "laminas",
                "soap"
            ],
            "time": "2019-12-31T17:48:49+00:00"
        },
        {
            "name": "laminas/laminas-stdlib",
            "version": "3.2.1",
            "source": {
                "type": "git",
                "url": "https://github.com/laminas/laminas-stdlib.git",
                "reference": "2b18347625a2f06a1a485acfbc870f699dbe51c6"
            },
            "dist": {
                "type": "zip",
                "url": "https://api.github.com/repos/laminas/laminas-stdlib/zipball/2b18347625a2f06a1a485acfbc870f699dbe51c6",
                "reference": "2b18347625a2f06a1a485acfbc870f699dbe51c6",
                "shasum": ""
            },
            "require": {
                "laminas/laminas-zendframework-bridge": "^1.0",
                "php": "^5.6 || ^7.0"
            },
            "replace": {
                "zendframework/zend-stdlib": "self.version"
            },
            "require-dev": {
                "laminas/laminas-coding-standard": "~1.0.0",
                "phpbench/phpbench": "^0.13",
                "phpunit/phpunit": "^5.7.27 || ^6.5.8 || ^7.1.2"
            },
            "type": "library",
            "extra": {
                "branch-alias": {
                    "dev-master": "3.2.x-dev",
                    "dev-develop": "3.3.x-dev"
                }
            },
            "autoload": {
                "psr-4": {
                    "Laminas\\Stdlib\\": "src/"
                }
            },
            "notification-url": "https://packagist.org/downloads/",
            "license": [
                "BSD-3-Clause"
            ],
            "description": "SPL extensions, array utilities, error handlers, and more",
            "homepage": "https://laminas.dev",
            "keywords": [
                "laminas",
                "stdlib"
            ],
            "time": "2019-12-31T17:51:15+00:00"
        },
        {
            "name": "laminas/laminas-text",
            "version": "2.7.1",
            "source": {
                "type": "git",
                "url": "https://github.com/laminas/laminas-text.git",
                "reference": "3601b5eacb06ed0a12f658df860cc0f9613cf4db"
            },
            "dist": {
                "type": "zip",
                "url": "https://api.github.com/repos/laminas/laminas-text/zipball/3601b5eacb06ed0a12f658df860cc0f9613cf4db",
                "reference": "3601b5eacb06ed0a12f658df860cc0f9613cf4db",
                "shasum": ""
            },
            "require": {
                "laminas/laminas-servicemanager": "^2.7.5 || ^3.0.3",
                "laminas/laminas-stdlib": "^2.7 || ^3.0",
                "laminas/laminas-zendframework-bridge": "^1.0",
                "php": "^5.6 || ^7.0"
            },
            "replace": {
                "zendframework/zend-text": "self.version"
            },
            "require-dev": {
                "laminas/laminas-coding-standard": "~1.0.0",
                "laminas/laminas-config": "^2.6",
                "phpunit/phpunit": "^5.7.27 || ^6.5.8 || ^7.1.4"
            },
            "type": "library",
            "extra": {
                "branch-alias": {
                    "dev-master": "2.7.x-dev",
                    "dev-develop": "2.8.x-dev"
                }
            },
            "autoload": {
                "psr-4": {
                    "Laminas\\Text\\": "src/"
                }
            },
            "notification-url": "https://packagist.org/downloads/",
            "license": [
                "BSD-3-Clause"
            ],
            "description": "Create FIGlets and text-based tables",
            "homepage": "https://laminas.dev",
            "keywords": [
                "laminas",
                "text"
            ],
            "time": "2019-12-31T17:54:52+00:00"
        },
        {
            "name": "laminas/laminas-uri",
            "version": "2.7.1",
            "source": {
                "type": "git",
                "url": "https://github.com/laminas/laminas-uri.git",
                "reference": "6be8ce19622f359b048ce4faebf1aa1bca73a7ff"
            },
            "dist": {
                "type": "zip",
                "url": "https://api.github.com/repos/laminas/laminas-uri/zipball/6be8ce19622f359b048ce4faebf1aa1bca73a7ff",
                "reference": "6be8ce19622f359b048ce4faebf1aa1bca73a7ff",
                "shasum": ""
            },
            "require": {
                "laminas/laminas-escaper": "^2.5",
                "laminas/laminas-validator": "^2.10",
                "laminas/laminas-zendframework-bridge": "^1.0",
                "php": "^5.6 || ^7.0"
            },
            "replace": {
                "zendframework/zend-uri": "self.version"
            },
            "require-dev": {
                "laminas/laminas-coding-standard": "~1.0.0",
                "phpunit/phpunit": "^5.7.27 || ^6.5.8 || ^7.1.4"
            },
            "type": "library",
            "extra": {
                "branch-alias": {
                    "dev-master": "2.7.x-dev",
                    "dev-develop": "2.8.x-dev"
                }
            },
            "autoload": {
                "psr-4": {
                    "Laminas\\Uri\\": "src/"
                }
            },
            "notification-url": "https://packagist.org/downloads/",
            "license": [
                "BSD-3-Clause"
            ],
            "description": "A component that aids in manipulating and validating » Uniform Resource Identifiers (URIs)",
            "homepage": "https://laminas.dev",
            "keywords": [
                "laminas",
                "uri"
            ],
            "time": "2019-12-31T17:56:00+00:00"
        },
        {
            "name": "laminas/laminas-validator",
            "version": "2.13.4",
            "source": {
                "type": "git",
                "url": "https://github.com/laminas/laminas-validator.git",
                "reference": "93593684e70b8ed1e870cacd34ca32b0c0ace185"
            },
            "dist": {
                "type": "zip",
                "url": "https://api.github.com/repos/laminas/laminas-validator/zipball/93593684e70b8ed1e870cacd34ca32b0c0ace185",
                "reference": "93593684e70b8ed1e870cacd34ca32b0c0ace185",
                "shasum": ""
            },
            "require": {
                "container-interop/container-interop": "^1.1",
                "laminas/laminas-stdlib": "^3.2.1",
                "laminas/laminas-zendframework-bridge": "^1.0",
                "php": "^7.1"
            },
            "replace": {
                "zendframework/zend-validator": "^2.13.0"
            },
            "require-dev": {
                "laminas/laminas-cache": "^2.6.1",
                "laminas/laminas-coding-standard": "~1.0.0",
                "laminas/laminas-config": "^2.6",
                "laminas/laminas-db": "^2.7",
                "laminas/laminas-filter": "^2.6",
                "laminas/laminas-http": "^2.5.4",
                "laminas/laminas-i18n": "^2.6",
                "laminas/laminas-math": "^2.6",
                "laminas/laminas-servicemanager": "^2.7.5 || ^3.0.3",
                "laminas/laminas-session": "^2.8",
                "laminas/laminas-uri": "^2.5",
                "phpunit/phpunit": "^7.5.20 || ^8.5.2",
                "psr/http-client": "^1.0",
                "psr/http-factory": "^1.0",
                "psr/http-message": "^1.0"
            },
            "suggest": {
                "laminas/laminas-db": "Laminas\\Db component, required by the (No)RecordExists validator",
                "laminas/laminas-filter": "Laminas\\Filter component, required by the Digits validator",
                "laminas/laminas-i18n": "Laminas\\I18n component to allow translation of validation error messages",
                "laminas/laminas-i18n-resources": "Translations of validator messages",
                "laminas/laminas-math": "Laminas\\Math component, required by the Csrf validator",
                "laminas/laminas-servicemanager": "Laminas\\ServiceManager component to allow using the ValidatorPluginManager and validator chains",
                "laminas/laminas-session": "Laminas\\Session component, ^2.8; required by the Csrf validator",
                "laminas/laminas-uri": "Laminas\\Uri component, required by the Uri and Sitemap\\Loc validators",
                "psr/http-message": "psr/http-message, required when validating PSR-7 UploadedFileInterface instances via the Upload and UploadFile validators"
            },
            "type": "library",
            "extra": {
                "branch-alias": {
                    "dev-master": "2.13.x-dev",
                    "dev-develop": "2.14.x-dev"
                },
                "laminas": {
                    "component": "Laminas\\Validator",
                    "config-provider": "Laminas\\Validator\\ConfigProvider"
                }
            },
            "autoload": {
                "psr-4": {
                    "Laminas\\Validator\\": "src/"
                }
            },
            "notification-url": "https://packagist.org/downloads/",
            "license": [
                "BSD-3-Clause"
            ],
            "description": "Validation classes for a wide range of domains, and the ability to chain validators to create complex validation criteria",
            "homepage": "https://laminas.dev",
            "keywords": [
                "laminas",
                "validator"
            ],
            "time": "2020-03-31T18:57:01+00:00"
        },
        {
            "name": "laminas/laminas-view",
            "version": "2.11.4",
            "source": {
                "type": "git",
                "url": "https://github.com/laminas/laminas-view.git",
                "reference": "3bbb2e94287383604c898284a18d2d06cf17301e"
            },
            "dist": {
                "type": "zip",
                "url": "https://api.github.com/repos/laminas/laminas-view/zipball/3bbb2e94287383604c898284a18d2d06cf17301e",
                "reference": "3bbb2e94287383604c898284a18d2d06cf17301e",
                "shasum": ""
            },
            "require": {
                "laminas/laminas-eventmanager": "^2.6.2 || ^3.0",
                "laminas/laminas-json": "^2.6.1 || ^3.0",
                "laminas/laminas-loader": "^2.5",
                "laminas/laminas-stdlib": "^2.7 || ^3.0",
                "laminas/laminas-zendframework-bridge": "^1.0",
                "php": "^5.6 || ^7.0"
            },
            "replace": {
                "zendframework/zend-view": "self.version"
            },
            "require-dev": {
                "laminas/laminas-authentication": "^2.5",
                "laminas/laminas-cache": "^2.6.1",
                "laminas/laminas-coding-standard": "~1.0.0",
                "laminas/laminas-config": "^2.6",
                "laminas/laminas-console": "^2.6",
                "laminas/laminas-escaper": "^2.5",
                "laminas/laminas-feed": "^2.7",
                "laminas/laminas-filter": "^2.6.1",
                "laminas/laminas-http": "^2.5.4",
                "laminas/laminas-i18n": "^2.6",
                "laminas/laminas-log": "^2.7",
                "laminas/laminas-modulemanager": "^2.7.1",
                "laminas/laminas-mvc": "^2.7.14 || ^3.0",
                "laminas/laminas-navigation": "^2.5",
                "laminas/laminas-paginator": "^2.5",
                "laminas/laminas-permissions-acl": "^2.6",
                "laminas/laminas-router": "^3.0.1",
                "laminas/laminas-serializer": "^2.6.1",
                "laminas/laminas-servicemanager": "^2.7.5 || ^3.0.3",
                "laminas/laminas-session": "^2.8.1",
                "laminas/laminas-uri": "^2.5",
                "phpunit/phpunit": "^5.7.15 || ^6.0.8"
            },
            "suggest": {
                "laminas/laminas-authentication": "Laminas\\Authentication component",
                "laminas/laminas-escaper": "Laminas\\Escaper component",
                "laminas/laminas-feed": "Laminas\\Feed component",
                "laminas/laminas-filter": "Laminas\\Filter component",
                "laminas/laminas-http": "Laminas\\Http component",
                "laminas/laminas-i18n": "Laminas\\I18n component",
                "laminas/laminas-mvc": "Laminas\\Mvc component",
                "laminas/laminas-mvc-plugin-flashmessenger": "laminas-mvc-plugin-flashmessenger component, if you want to use the FlashMessenger view helper with laminas-mvc versions 3 and up",
                "laminas/laminas-navigation": "Laminas\\Navigation component",
                "laminas/laminas-paginator": "Laminas\\Paginator component",
                "laminas/laminas-permissions-acl": "Laminas\\Permissions\\Acl component",
                "laminas/laminas-servicemanager": "Laminas\\ServiceManager component",
                "laminas/laminas-uri": "Laminas\\Uri component"
            },
            "bin": [
                "bin/templatemap_generator.php"
            ],
            "type": "library",
            "extra": {
                "branch-alias": {
                    "dev-master": "2.11.x-dev",
                    "dev-develop": "2.12.x-dev"
                }
            },
            "autoload": {
                "psr-4": {
                    "Laminas\\View\\": "src/"
                }
            },
            "notification-url": "https://packagist.org/downloads/",
            "license": [
                "BSD-3-Clause"
            ],
            "description": "Flexible view layer supporting and providing multiple view layers, helpers, and more",
            "homepage": "https://laminas.dev",
            "keywords": [
                "laminas",
                "view"
            ],
            "time": "2019-12-31T18:03:30+00:00"
        },
        {
            "name": "laminas/laminas-zendframework-bridge",
            "version": "1.0.4",
            "source": {
                "type": "git",
                "url": "https://github.com/laminas/laminas-zendframework-bridge.git",
                "reference": "fcd87520e4943d968557803919523772475e8ea3"
            },
            "dist": {
                "type": "zip",
                "url": "https://api.github.com/repos/laminas/laminas-zendframework-bridge/zipball/fcd87520e4943d968557803919523772475e8ea3",
                "reference": "fcd87520e4943d968557803919523772475e8ea3",
                "shasum": ""
            },
            "require": {
                "php": "^5.6 || ^7.0"
            },
            "require-dev": {
                "phpunit/phpunit": "^5.7 || ^6.5 || ^7.5 || ^8.1",
                "squizlabs/php_codesniffer": "^3.5"
            },
            "type": "library",
            "extra": {
                "branch-alias": {
                    "dev-master": "1.0.x-dev",
                    "dev-develop": "1.1.x-dev"
                },
                "laminas": {
                    "module": "Laminas\\ZendFrameworkBridge"
                }
            },
            "autoload": {
                "files": [
                    "src/autoload.php"
                ],
                "psr-4": {
                    "Laminas\\ZendFrameworkBridge\\": "src//"
                }
            },
            "notification-url": "https://packagist.org/downloads/",
            "license": [
                "BSD-3-Clause"
            ],
            "description": "Alias legacy ZF class names to Laminas Project equivalents.",
            "keywords": [
                "ZendFramework",
                "autoloading",
                "laminas",
                "zf"
            ],
            "funding": [
                {
                    "url": "https://funding.communitybridge.org/projects/laminas-project",
                    "type": "community_bridge"
                }
            ],
            "time": "2020-05-20T16:45:56+00:00"
        },
        {
            "name": "magento/composer",
            "version": "1.6.x-dev",
            "source": {
                "type": "git",
                "url": "https://github.com/magento/composer.git",
                "reference": "f3e4bec8fc73a97a6cbc391b1b93d4c32566763d"
            },
            "dist": {
                "type": "zip",
                "url": "https://api.github.com/repos/magento/composer/zipball/f3e4bec8fc73a97a6cbc391b1b93d4c32566763d",
                "reference": "f3e4bec8fc73a97a6cbc391b1b93d4c32566763d",
                "shasum": ""
            },
            "require": {
                "composer/composer": "^1.9",
                "php": "~7.3.0||~7.4.0",
                "symfony/console": "~4.4.0"
            },
            "require-dev": {
                "phpunit/phpunit": "^9"
            },
            "type": "library",
            "autoload": {
                "psr-4": {
                    "Magento\\Composer\\": "src"
                }
            },
            "notification-url": "https://packagist.org/downloads/",
            "license": [
                "OSL-3.0",
                "AFL-3.0"
            ],
            "description": "Magento composer library helps to instantiate Composer application and run composer commands.",
            "time": "2020-05-08T01:07:09+00:00"
        },
        {
            "name": "magento/magento-composer-installer",
            "version": "0.1.13",
            "source": {
                "type": "git",
                "url": "https://github.com/magento/magento-composer-installer.git",
                "reference": "8b6c32f53b4944a5d6656e86344cd0f9784709a1"
            },
            "dist": {
                "type": "zip",
                "url": "https://api.github.com/repos/magento/magento-composer-installer/zipball/8b6c32f53b4944a5d6656e86344cd0f9784709a1",
                "reference": "8b6c32f53b4944a5d6656e86344cd0f9784709a1",
                "shasum": ""
            },
            "require": {
                "composer-plugin-api": "^1.0"
            },
            "replace": {
                "magento-hackathon/magento-composer-installer": "*"
            },
            "require-dev": {
                "composer/composer": "*@dev",
                "firegento/phpcs": "dev-patch-1",
                "mikey179/vfsstream": "*",
                "phpunit/phpunit": "*",
                "phpunit/phpunit-mock-objects": "dev-master",
                "squizlabs/php_codesniffer": "1.4.7",
                "symfony/process": "*"
            },
            "type": "composer-plugin",
            "extra": {
                "composer-command-registry": [
                    "MagentoHackathon\\Composer\\Magento\\Command\\DeployCommand"
                ],
                "class": "MagentoHackathon\\Composer\\Magento\\Plugin"
            },
            "autoload": {
                "psr-0": {
                    "MagentoHackathon\\Composer\\Magento": "src/"
                }
            },
            "notification-url": "https://packagist.org/downloads/",
            "license": [
                "OSL-3.0"
            ],
            "authors": [
                {
                    "name": "Vinai Kopp",
                    "email": "vinai@netzarbeiter.com"
                },
                {
                    "name": "Daniel Fahlke aka Flyingmana",
                    "email": "flyingmana@googlemail.com"
                },
                {
                    "name": "Jörg Weller",
                    "email": "weller@flagbit.de"
                },
                {
                    "name": "Karl Spies",
                    "email": "karl.spies@gmx.net"
                },
                {
                    "name": "Tobias Vogt",
                    "email": "tobi@webguys.de"
                },
                {
                    "name": "David Fuhr",
                    "email": "fuhr@flagbit.de"
                }
            ],
            "description": "Composer installer for Magento modules",
            "homepage": "https://github.com/magento/magento-composer-installer",
            "keywords": [
                "composer-installer",
                "magento"
            ],
            "time": "2017-12-29T16:45:24+00:00"
        },
        {
            "name": "magento/zendframework1",
            "version": "1.14.4",
            "source": {
                "type": "git",
                "url": "https://github.com/magento/zf1.git",
                "reference": "250f35c0e80b5e6fa1a1598c144cba2fff36b565"
            },
            "dist": {
                "type": "zip",
                "url": "https://api.github.com/repos/magento/zf1/zipball/250f35c0e80b5e6fa1a1598c144cba2fff36b565",
                "reference": "250f35c0e80b5e6fa1a1598c144cba2fff36b565",
                "shasum": ""
            },
            "require": {
                "php": ">=5.2.11"
            },
            "require-dev": {
                "phpunit/dbunit": "1.3.*",
                "phpunit/phpunit": "3.7.*"
            },
            "type": "library",
            "extra": {
                "branch-alias": {
                    "dev-master": "1.12.x-dev"
                }
            },
            "autoload": {
                "psr-0": {
                    "Zend_": "library/"
                }
            },
            "notification-url": "https://packagist.org/downloads/",
            "include-path": [
                "library/"
            ],
            "license": [
                "BSD-3-Clause"
            ],
            "description": "Magento Zend Framework 1",
            "homepage": "http://framework.zend.com/",
            "keywords": [
                "ZF1",
                "framework"
            ],
            "time": "2020-05-19T23:25:07+00:00"
        },
        {
            "name": "monolog/monolog",
            "version": "1.25.4",
            "source": {
                "type": "git",
                "url": "https://github.com/Seldaek/monolog.git",
                "reference": "3022efff205e2448b560c833c6fbbf91c3139168"
            },
            "dist": {
                "type": "zip",
                "url": "https://api.github.com/repos/Seldaek/monolog/zipball/3022efff205e2448b560c833c6fbbf91c3139168",
                "reference": "3022efff205e2448b560c833c6fbbf91c3139168",
                "shasum": ""
            },
            "require": {
                "php": ">=5.3.0",
                "psr/log": "~1.0"
            },
            "provide": {
                "psr/log-implementation": "1.0.0"
            },
            "require-dev": {
                "aws/aws-sdk-php": "^2.4.9 || ^3.0",
                "doctrine/couchdb": "~1.0@dev",
                "graylog2/gelf-php": "~1.0",
                "php-amqplib/php-amqplib": "~2.4",
                "php-console/php-console": "^3.1.3",
                "php-parallel-lint/php-parallel-lint": "^1.0",
                "phpunit/phpunit": "~4.5",
                "ruflin/elastica": ">=0.90 <3.0",
                "sentry/sentry": "^0.13",
                "swiftmailer/swiftmailer": "^5.3|^6.0"
            },
            "suggest": {
                "aws/aws-sdk-php": "Allow sending log messages to AWS services like DynamoDB",
                "doctrine/couchdb": "Allow sending log messages to a CouchDB server",
                "ext-amqp": "Allow sending log messages to an AMQP server (1.0+ required)",
                "ext-mongo": "Allow sending log messages to a MongoDB server",
                "graylog2/gelf-php": "Allow sending log messages to a GrayLog2 server",
                "mongodb/mongodb": "Allow sending log messages to a MongoDB server via PHP Driver",
                "php-amqplib/php-amqplib": "Allow sending log messages to an AMQP server using php-amqplib",
                "php-console/php-console": "Allow sending log messages to Google Chrome",
                "rollbar/rollbar": "Allow sending log messages to Rollbar",
                "ruflin/elastica": "Allow sending log messages to an Elastic Search server",
                "sentry/sentry": "Allow sending log messages to a Sentry server"
            },
            "type": "library",
            "extra": {
                "branch-alias": {
                    "dev-master": "2.0.x-dev"
                }
            },
            "autoload": {
                "psr-4": {
                    "Monolog\\": "src/Monolog"
                }
            },
            "notification-url": "https://packagist.org/downloads/",
            "license": [
                "MIT"
            ],
            "authors": [
                {
                    "name": "Jordi Boggiano",
                    "email": "j.boggiano@seld.be",
                    "homepage": "http://seld.be"
                }
            ],
            "description": "Sends your logs to files, sockets, inboxes, databases and various web services",
            "homepage": "http://github.com/Seldaek/monolog",
            "keywords": [
                "log",
                "logging",
                "psr-3"
            ],
            "funding": [
                {
                    "url": "https://github.com/Seldaek",
                    "type": "github"
                },
                {
                    "url": "https://tidelift.com/funding/github/packagist/monolog/monolog",
                    "type": "tidelift"
                }
            ],
            "time": "2020-05-22T07:31:27+00:00"
        },
        {
            "name": "paragonie/random_compat",
            "version": "v9.99.99",
            "source": {
                "type": "git",
                "url": "https://github.com/paragonie/random_compat.git",
                "reference": "84b4dfb120c6f9b4ff7b3685f9b8f1aa365a0c95"
            },
            "dist": {
                "type": "zip",
                "url": "https://api.github.com/repos/paragonie/random_compat/zipball/84b4dfb120c6f9b4ff7b3685f9b8f1aa365a0c95",
                "reference": "84b4dfb120c6f9b4ff7b3685f9b8f1aa365a0c95",
                "shasum": ""
            },
            "require": {
                "php": "^7"
            },
            "require-dev": {
                "phpunit/phpunit": "4.*|5.*",
                "vimeo/psalm": "^1"
            },
            "suggest": {
                "ext-libsodium": "Provides a modern crypto API that can be used to generate random bytes."
            },
            "type": "library",
            "notification-url": "https://packagist.org/downloads/",
            "license": [
                "MIT"
            ],
            "authors": [
                {
                    "name": "Paragon Initiative Enterprises",
                    "email": "security@paragonie.com",
                    "homepage": "https://paragonie.com"
                }
            ],
            "description": "PHP 5.x polyfill for random_bytes() and random_int() from PHP 7",
            "keywords": [
                "csprng",
                "polyfill",
                "pseudorandom",
                "random"
            ],
            "time": "2018-07-02T15:55:56+00:00"
        },
        {
            "name": "paragonie/sodium_compat",
            "version": "v1.13.0",
            "source": {
                "type": "git",
                "url": "https://github.com/paragonie/sodium_compat.git",
                "reference": "bbade402cbe84c69b718120911506a3aa2bae653"
            },
            "dist": {
                "type": "zip",
                "url": "https://api.github.com/repos/paragonie/sodium_compat/zipball/bbade402cbe84c69b718120911506a3aa2bae653",
                "reference": "bbade402cbe84c69b718120911506a3aa2bae653",
                "shasum": ""
            },
            "require": {
                "paragonie/random_compat": ">=1",
                "php": "^5.2.4|^5.3|^5.4|^5.5|^5.6|^7|^8"
            },
            "require-dev": {
                "phpunit/phpunit": "^3|^4|^5|^6|^7"
            },
            "suggest": {
                "ext-libsodium": "PHP < 7.0: Better performance, password hashing (Argon2i), secure memory management (memzero), and better security.",
                "ext-sodium": "PHP >= 7.0: Better performance, password hashing (Argon2i), secure memory management (memzero), and better security."
            },
            "type": "library",
            "autoload": {
                "files": [
                    "autoload.php"
                ]
            },
            "notification-url": "https://packagist.org/downloads/",
            "license": [
                "ISC"
            ],
            "authors": [
                {
                    "name": "Paragon Initiative Enterprises",
                    "email": "security@paragonie.com"
                },
                {
                    "name": "Frank Denis",
                    "email": "jedisct1@pureftpd.org"
                }
            ],
            "description": "Pure PHP implementation of libsodium; uses the PHP extension if it exists",
            "keywords": [
                "Authentication",
                "BLAKE2b",
                "ChaCha20",
                "ChaCha20-Poly1305",
                "Chapoly",
                "Curve25519",
                "Ed25519",
                "EdDSA",
                "Edwards-curve Digital Signature Algorithm",
                "Elliptic Curve Diffie-Hellman",
                "Poly1305",
                "Pure-PHP cryptography",
                "RFC 7748",
                "RFC 8032",
                "Salpoly",
                "Salsa20",
                "X25519",
                "XChaCha20-Poly1305",
                "XSalsa20-Poly1305",
                "Xchacha20",
                "Xsalsa20",
                "aead",
                "cryptography",
                "ecdh",
                "elliptic curve",
                "elliptic curve cryptography",
                "encryption",
                "libsodium",
                "php",
                "public-key cryptography",
                "secret-key cryptography",
                "side-channel resistant"
            ],
            "time": "2020-03-20T21:48:09+00:00"
        },
        {
            "name": "pelago/emogrifier",
            "version": "v3.1.0",
            "source": {
                "type": "git",
                "url": "https://github.com/MyIntervals/emogrifier.git",
                "reference": "f6a5c7d44612d86c3901c93f1592f5440e6b2cd8"
            },
            "dist": {
                "type": "zip",
                "url": "https://api.github.com/repos/MyIntervals/emogrifier/zipball/f6a5c7d44612d86c3901c93f1592f5440e6b2cd8",
                "reference": "f6a5c7d44612d86c3901c93f1592f5440e6b2cd8",
                "shasum": ""
            },
            "require": {
                "ext-dom": "*",
                "ext-libxml": "*",
                "php": "^5.6 || ~7.0 || ~7.1 || ~7.2 || ~7.3 || ~7.4",
                "symfony/css-selector": "^2.8 || ^3.0 || ^4.0 || ^5.0"
            },
            "require-dev": {
                "friendsofphp/php-cs-fixer": "^2.15.3",
                "phpmd/phpmd": "^2.7.0",
                "phpunit/phpunit": "^5.7.27",
                "squizlabs/php_codesniffer": "^3.5.0"
            },
            "type": "library",
            "extra": {
                "branch-alias": {
                    "dev-master": "4.0.x-dev"
                }
            },
            "autoload": {
                "psr-4": {
                    "Pelago\\": "src/"
                }
            },
            "notification-url": "https://packagist.org/downloads/",
            "license": [
                "MIT"
            ],
            "authors": [
                {
                    "name": "Oliver Klee",
                    "email": "github@oliverklee.de"
                },
                {
                    "name": "Zoli Szabó",
                    "email": "zoli.szabo+github@gmail.com"
                },
                {
                    "name": "John Reeve",
                    "email": "jreeve@pelagodesign.com"
                },
                {
                    "name": "Jake Hotson",
                    "email": "jake@qzdesign.co.uk"
                },
                {
                    "name": "Cameron Brooks"
                },
                {
                    "name": "Jaime Prado"
                }
            ],
            "description": "Converts CSS styles into inline style attributes in your HTML code",
            "homepage": "https://www.myintervals.com/emogrifier.php",
            "keywords": [
                "css",
                "email",
                "pre-processing"
            ],
            "time": "2019-12-26T19:37:31+00:00"
        },
        {
            "name": "php-amqplib/php-amqplib",
            "version": "v2.10.1",
            "source": {
                "type": "git",
                "url": "https://github.com/php-amqplib/php-amqplib.git",
                "reference": "6e2b2501e021e994fb64429e5a78118f83b5c200"
            },
            "dist": {
                "type": "zip",
                "url": "https://api.github.com/repos/php-amqplib/php-amqplib/zipball/6e2b2501e021e994fb64429e5a78118f83b5c200",
                "reference": "6e2b2501e021e994fb64429e5a78118f83b5c200",
                "shasum": ""
            },
            "require": {
                "ext-bcmath": "*",
                "ext-sockets": "*",
                "php": ">=5.6"
            },
            "replace": {
                "videlalvaro/php-amqplib": "self.version"
            },
            "require-dev": {
                "ext-curl": "*",
                "nategood/httpful": "^0.2.20",
                "phpunit/phpunit": "^5.7|^6.5|^7.0",
                "squizlabs/php_codesniffer": "^2.5"
            },
            "type": "library",
            "extra": {
                "branch-alias": {
                    "dev-master": "2.10-dev"
                }
            },
            "autoload": {
                "psr-4": {
                    "PhpAmqpLib\\": "PhpAmqpLib/"
                }
            },
            "notification-url": "https://packagist.org/downloads/",
            "license": [
                "LGPL-2.1-or-later"
            ],
            "authors": [
                {
                    "name": "Alvaro Videla",
                    "role": "Original Maintainer"
                },
                {
                    "name": "John Kelly",
                    "email": "johnmkelly86@gmail.com",
                    "role": "Maintainer"
                },
                {
                    "name": "Raúl Araya",
                    "email": "nubeiro@gmail.com",
                    "role": "Maintainer"
                },
                {
                    "name": "Luke Bakken",
                    "email": "luke@bakken.io",
                    "role": "Maintainer"
                }
            ],
            "description": "Formerly videlalvaro/php-amqplib.  This library is a pure PHP implementation of the AMQP protocol. It's been tested against RabbitMQ.",
            "homepage": "https://github.com/php-amqplib/php-amqplib/",
            "keywords": [
                "message",
                "queue",
                "rabbitmq"
            ],
            "time": "2019-10-10T13:23:40+00:00"
        },
        {
            "name": "phpseclib/mcrypt_compat",
            "version": "1.0.8",
            "source": {
                "type": "git",
                "url": "https://github.com/phpseclib/mcrypt_compat.git",
                "reference": "f74c7b1897b62f08f268184b8bb98d9d9ab723b0"
            },
            "dist": {
                "type": "zip",
                "url": "https://api.github.com/repos/phpseclib/mcrypt_compat/zipball/f74c7b1897b62f08f268184b8bb98d9d9ab723b0",
                "reference": "f74c7b1897b62f08f268184b8bb98d9d9ab723b0",
                "shasum": ""
            },
            "require": {
                "php": ">=5.3.3",
                "phpseclib/phpseclib": ">=2.0.11 <3.0.0"
            },
            "require-dev": {
                "phpunit/phpunit": "^4.8.35|^5.7|^6.0"
            },
            "suggest": {
                "ext-openssl": "Will enable faster cryptographic operations"
            },
            "type": "library",
            "autoload": {
                "files": [
                    "lib/mcrypt.php"
                ]
            },
            "notification-url": "https://packagist.org/downloads/",
            "license": [
                "MIT"
            ],
            "authors": [
                {
                    "name": "Jim Wigginton",
                    "email": "terrafrost@php.net",
                    "homepage": "http://phpseclib.sourceforge.net"
                }
            ],
            "description": "PHP 7.1 polyfill for the mcrypt extension from PHP <= 7.0",
            "keywords": [
                "cryptograpy",
                "encryption",
                "mcrypt"
            ],
            "time": "2018-08-22T03:11:43+00:00"
        },
        {
            "name": "phpseclib/phpseclib",
            "version": "2.0.27",
            "source": {
                "type": "git",
                "url": "https://github.com/phpseclib/phpseclib.git",
                "reference": "34620af4df7d1988d8f0d7e91f6c8a3bf931d8dc"
            },
            "dist": {
                "type": "zip",
                "url": "https://api.github.com/repos/phpseclib/phpseclib/zipball/34620af4df7d1988d8f0d7e91f6c8a3bf931d8dc",
                "reference": "34620af4df7d1988d8f0d7e91f6c8a3bf931d8dc",
                "shasum": ""
            },
            "require": {
                "php": ">=5.3.3"
            },
            "require-dev": {
                "phing/phing": "~2.7",
                "phpunit/phpunit": "^4.8.35|^5.7|^6.0",
                "sami/sami": "~2.0",
                "squizlabs/php_codesniffer": "~2.0"
            },
            "suggest": {
                "ext-gmp": "Install the GMP (GNU Multiple Precision) extension in order to speed up arbitrary precision integer arithmetic operations.",
                "ext-libsodium": "SSH2/SFTP can make use of some algorithms provided by the libsodium-php extension.",
                "ext-mcrypt": "Install the Mcrypt extension in order to speed up a few other cryptographic operations.",
                "ext-openssl": "Install the OpenSSL extension in order to speed up a wide variety of cryptographic operations."
            },
            "type": "library",
            "autoload": {
                "files": [
                    "phpseclib/bootstrap.php"
                ],
                "psr-4": {
                    "phpseclib\\": "phpseclib/"
                }
            },
            "notification-url": "https://packagist.org/downloads/",
            "license": [
                "MIT"
            ],
            "authors": [
                {
                    "name": "Jim Wigginton",
                    "email": "terrafrost@php.net",
                    "role": "Lead Developer"
                },
                {
                    "name": "Patrick Monnerat",
                    "email": "pm@datasphere.ch",
                    "role": "Developer"
                },
                {
                    "name": "Andreas Fischer",
                    "email": "bantu@phpbb.com",
                    "role": "Developer"
                },
                {
                    "name": "Hans-Jürgen Petrich",
                    "email": "petrich@tronic-media.com",
                    "role": "Developer"
                },
                {
                    "name": "Graham Campbell",
                    "email": "graham@alt-three.com",
                    "role": "Developer"
                }
            ],
            "description": "PHP Secure Communications Library - Pure-PHP implementations of RSA, AES, SSH2, SFTP, X.509 etc.",
            "homepage": "http://phpseclib.sourceforge.net",
            "keywords": [
                "BigInteger",
                "aes",
                "asn.1",
                "asn1",
                "blowfish",
                "crypto",
                "cryptography",
                "encryption",
                "rsa",
                "security",
                "sftp",
                "signature",
                "signing",
                "ssh",
                "twofish",
                "x.509",
                "x509"
            ],
            "time": "2020-04-04T23:17:33+00:00"
        },
        {
            "name": "psr/container",
            "version": "1.0.0",
            "source": {
                "type": "git",
                "url": "https://github.com/php-fig/container.git",
                "reference": "b7ce3b176482dbbc1245ebf52b181af44c2cf55f"
            },
            "dist": {
                "type": "zip",
                "url": "https://api.github.com/repos/php-fig/container/zipball/b7ce3b176482dbbc1245ebf52b181af44c2cf55f",
                "reference": "b7ce3b176482dbbc1245ebf52b181af44c2cf55f",
                "shasum": ""
            },
            "require": {
                "php": ">=5.3.0"
            },
            "type": "library",
            "extra": {
                "branch-alias": {
                    "dev-master": "1.0.x-dev"
                }
            },
            "autoload": {
                "psr-4": {
                    "Psr\\Container\\": "src/"
                }
            },
            "notification-url": "https://packagist.org/downloads/",
            "license": [
                "MIT"
            ],
            "authors": [
                {
                    "name": "PHP-FIG",
                    "homepage": "http://www.php-fig.org/"
                }
            ],
            "description": "Common Container Interface (PHP FIG PSR-11)",
            "homepage": "https://github.com/php-fig/container",
            "keywords": [
                "PSR-11",
                "container",
                "container-interface",
                "container-interop",
                "psr"
            ],
            "time": "2017-02-14T16:28:37+00:00"
        },
        {
            "name": "psr/http-message",
            "version": "1.0.1",
            "source": {
                "type": "git",
                "url": "https://github.com/php-fig/http-message.git",
                "reference": "f6561bf28d520154e4b0ec72be95418abe6d9363"
            },
            "dist": {
                "type": "zip",
                "url": "https://api.github.com/repos/php-fig/http-message/zipball/f6561bf28d520154e4b0ec72be95418abe6d9363",
                "reference": "f6561bf28d520154e4b0ec72be95418abe6d9363",
                "shasum": ""
            },
            "require": {
                "php": ">=5.3.0"
            },
            "type": "library",
            "extra": {
                "branch-alias": {
                    "dev-master": "1.0.x-dev"
                }
            },
            "autoload": {
                "psr-4": {
                    "Psr\\Http\\Message\\": "src/"
                }
            },
            "notification-url": "https://packagist.org/downloads/",
            "license": [
                "MIT"
            ],
            "authors": [
                {
                    "name": "PHP-FIG",
                    "homepage": "http://www.php-fig.org/"
                }
            ],
            "description": "Common interface for HTTP messages",
            "homepage": "https://github.com/php-fig/http-message",
            "keywords": [
                "http",
                "http-message",
                "psr",
                "psr-7",
                "request",
                "response"
            ],
            "time": "2016-08-06T14:39:51+00:00"
        },
        {
            "name": "psr/log",
            "version": "1.1.3",
            "source": {
                "type": "git",
                "url": "https://github.com/php-fig/log.git",
                "reference": "0f73288fd15629204f9d42b7055f72dacbe811fc"
            },
            "dist": {
                "type": "zip",
                "url": "https://api.github.com/repos/php-fig/log/zipball/0f73288fd15629204f9d42b7055f72dacbe811fc",
                "reference": "0f73288fd15629204f9d42b7055f72dacbe811fc",
                "shasum": ""
            },
            "require": {
                "php": ">=5.3.0"
            },
            "type": "library",
            "extra": {
                "branch-alias": {
                    "dev-master": "1.1.x-dev"
                }
            },
            "autoload": {
                "psr-4": {
                    "Psr\\Log\\": "Psr/Log/"
                }
            },
            "notification-url": "https://packagist.org/downloads/",
            "license": [
                "MIT"
            ],
            "authors": [
                {
                    "name": "PHP-FIG",
                    "homepage": "http://www.php-fig.org/"
                }
            ],
            "description": "Common interface for logging libraries",
            "homepage": "https://github.com/php-fig/log",
            "keywords": [
                "log",
                "psr",
                "psr-3"
            ],
            "time": "2020-03-23T09:12:05+00:00"
        },
        {
            "name": "ralouphie/getallheaders",
            "version": "3.0.3",
            "source": {
                "type": "git",
                "url": "https://github.com/ralouphie/getallheaders.git",
                "reference": "120b605dfeb996808c31b6477290a714d356e822"
            },
            "dist": {
                "type": "zip",
                "url": "https://api.github.com/repos/ralouphie/getallheaders/zipball/120b605dfeb996808c31b6477290a714d356e822",
                "reference": "120b605dfeb996808c31b6477290a714d356e822",
                "shasum": ""
            },
            "require": {
                "php": ">=5.6"
            },
            "require-dev": {
                "php-coveralls/php-coveralls": "^2.1",
                "phpunit/phpunit": "^5 || ^6.5"
            },
            "type": "library",
            "autoload": {
                "files": [
                    "src/getallheaders.php"
                ]
            },
            "notification-url": "https://packagist.org/downloads/",
            "license": [
                "MIT"
            ],
            "authors": [
                {
                    "name": "Ralph Khattar",
                    "email": "ralph.khattar@gmail.com"
                }
            ],
            "description": "A polyfill for getallheaders.",
            "time": "2019-03-08T08:55:37+00:00"
        },
        {
            "name": "ramsey/uuid",
            "version": "3.8.0",
            "source": {
                "type": "git",
                "url": "https://github.com/ramsey/uuid.git",
                "reference": "d09ea80159c1929d75b3f9c60504d613aeb4a1e3"
            },
            "dist": {
                "type": "zip",
                "url": "https://api.github.com/repos/ramsey/uuid/zipball/d09ea80159c1929d75b3f9c60504d613aeb4a1e3",
                "reference": "d09ea80159c1929d75b3f9c60504d613aeb4a1e3",
                "shasum": ""
            },
            "require": {
                "paragonie/random_compat": "^1.0|^2.0|9.99.99",
                "php": "^5.4 || ^7.0",
                "symfony/polyfill-ctype": "^1.8"
            },
            "replace": {
                "rhumsaa/uuid": "self.version"
            },
            "require-dev": {
                "codeception/aspect-mock": "^1.0 | ~2.0.0",
                "doctrine/annotations": "~1.2.0",
                "goaop/framework": "1.0.0-alpha.2 | ^1.0 | ~2.1.0",
                "ircmaxell/random-lib": "^1.1",
                "jakub-onderka/php-parallel-lint": "^0.9.0",
                "mockery/mockery": "^0.9.9",
                "moontoast/math": "^1.1",
                "php-mock/php-mock-phpunit": "^0.3|^1.1",
                "phpunit/phpunit": "^4.7|^5.0|^6.5",
                "squizlabs/php_codesniffer": "^2.3"
            },
            "suggest": {
                "ext-ctype": "Provides support for PHP Ctype functions",
                "ext-libsodium": "Provides the PECL libsodium extension for use with the SodiumRandomGenerator",
                "ext-uuid": "Provides the PECL UUID extension for use with the PeclUuidTimeGenerator and PeclUuidRandomGenerator",
                "ircmaxell/random-lib": "Provides RandomLib for use with the RandomLibAdapter",
                "moontoast/math": "Provides support for converting UUID to 128-bit integer (in string form).",
                "ramsey/uuid-console": "A console application for generating UUIDs with ramsey/uuid",
                "ramsey/uuid-doctrine": "Allows the use of Ramsey\\Uuid\\Uuid as Doctrine field type."
            },
            "type": "library",
            "extra": {
                "branch-alias": {
                    "dev-master": "3.x-dev"
                }
            },
            "autoload": {
                "psr-4": {
                    "Ramsey\\Uuid\\": "src/"
                }
            },
            "notification-url": "https://packagist.org/downloads/",
            "license": [
                "MIT"
            ],
            "authors": [
                {
                    "name": "Ben Ramsey",
                    "email": "ben@benramsey.com",
                    "homepage": "https://benramsey.com"
                },
                {
                    "name": "Marijn Huizendveld",
                    "email": "marijn.huizendveld@gmail.com"
                },
                {
                    "name": "Thibaud Fabre",
                    "email": "thibaud@aztech.io"
                }
            ],
            "description": "Formerly rhumsaa/uuid. A PHP 5.4+ library for generating RFC 4122 version 1, 3, 4, and 5 universally unique identifiers (UUID).",
            "homepage": "https://github.com/ramsey/uuid",
            "keywords": [
                "guid",
                "identifier",
                "uuid"
            ],
            "time": "2018-07-19T23:38:55+00:00"
        },
        {
            "name": "react/promise",
            "version": "v2.8.0",
            "source": {
                "type": "git",
                "url": "https://github.com/reactphp/promise.git",
                "reference": "f3cff96a19736714524ca0dd1d4130de73dbbbc4"
            },
            "dist": {
                "type": "zip",
                "url": "https://api.github.com/repos/reactphp/promise/zipball/f3cff96a19736714524ca0dd1d4130de73dbbbc4",
                "reference": "f3cff96a19736714524ca0dd1d4130de73dbbbc4",
                "shasum": ""
            },
            "require": {
                "php": ">=5.4.0"
            },
            "require-dev": {
                "phpunit/phpunit": "^7.0 || ^6.5 || ^5.7 || ^4.8.36"
            },
            "type": "library",
            "autoload": {
                "psr-4": {
                    "React\\Promise\\": "src/"
                },
                "files": [
                    "src/functions_include.php"
                ]
            },
            "notification-url": "https://packagist.org/downloads/",
            "license": [
                "MIT"
            ],
            "authors": [
                {
                    "name": "Jan Sorgalla",
                    "email": "jsorgalla@gmail.com"
                }
            ],
            "description": "A lightweight implementation of CommonJS Promises/A for PHP",
            "keywords": [
                "promise",
                "promises"
            ],
            "time": "2020-05-12T15:16:56+00:00"
        },
        {
            "name": "seld/jsonlint",
            "version": "1.8.0",
            "source": {
                "type": "git",
                "url": "https://github.com/Seldaek/jsonlint.git",
                "reference": "ff2aa5420bfbc296cf6a0bc785fa5b35736de7c1"
            },
            "dist": {
                "type": "zip",
                "url": "https://api.github.com/repos/Seldaek/jsonlint/zipball/ff2aa5420bfbc296cf6a0bc785fa5b35736de7c1",
                "reference": "ff2aa5420bfbc296cf6a0bc785fa5b35736de7c1",
                "shasum": ""
            },
            "require": {
                "php": "^5.3 || ^7.0 || ^8.0"
            },
            "require-dev": {
                "phpunit/phpunit": "^4.8.35 || ^5.7 || ^6.0"
            },
            "bin": [
                "bin/jsonlint"
            ],
            "type": "library",
            "autoload": {
                "psr-4": {
                    "Seld\\JsonLint\\": "src/Seld/JsonLint/"
                }
            },
            "notification-url": "https://packagist.org/downloads/",
            "license": [
                "MIT"
            ],
            "authors": [
                {
                    "name": "Jordi Boggiano",
                    "email": "j.boggiano@seld.be",
                    "homepage": "http://seld.be"
                }
            ],
            "description": "JSON Linter",
            "keywords": [
                "json",
                "linter",
                "parser",
                "validator"
            ],
            "funding": [
                {
                    "url": "https://github.com/Seldaek",
                    "type": "github"
                },
                {
                    "url": "https://tidelift.com/funding/github/packagist/seld/jsonlint",
                    "type": "tidelift"
                }
            ],
            "time": "2020-04-30T19:05:18+00:00"
        },
        {
            "name": "seld/phar-utils",
            "version": "1.1.0",
            "source": {
                "type": "git",
                "url": "https://github.com/Seldaek/phar-utils.git",
                "reference": "8800503d56b9867d43d9c303b9cbcc26016e82f0"
            },
            "dist": {
                "type": "zip",
                "url": "https://api.github.com/repos/Seldaek/phar-utils/zipball/8800503d56b9867d43d9c303b9cbcc26016e82f0",
                "reference": "8800503d56b9867d43d9c303b9cbcc26016e82f0",
                "shasum": ""
            },
            "require": {
                "php": ">=5.3"
            },
            "type": "library",
            "extra": {
                "branch-alias": {
                    "dev-master": "1.x-dev"
                }
            },
            "autoload": {
                "psr-4": {
                    "Seld\\PharUtils\\": "src/"
                }
            },
            "notification-url": "https://packagist.org/downloads/",
            "license": [
                "MIT"
            ],
            "authors": [
                {
                    "name": "Jordi Boggiano",
                    "email": "j.boggiano@seld.be"
                }
            ],
            "description": "PHAR file format utilities, for when PHP phars you up",
            "keywords": [
                "phar"
            ],
            "time": "2020-02-14T15:25:33+00:00"
        },
        {
            "name": "symfony/console",
            "version": "v4.4.9",
            "source": {
                "type": "git",
                "url": "https://github.com/symfony/console.git",
                "reference": "326b064d804043005526f5a0494cfb49edb59bb0"
            },
            "dist": {
                "type": "zip",
                "url": "https://api.github.com/repos/symfony/console/zipball/326b064d804043005526f5a0494cfb49edb59bb0",
                "reference": "326b064d804043005526f5a0494cfb49edb59bb0",
                "shasum": ""
            },
            "require": {
                "php": ">=7.1.3",
                "symfony/polyfill-mbstring": "~1.0",
                "symfony/polyfill-php73": "^1.8",
                "symfony/polyfill-php80": "^1.15",
                "symfony/service-contracts": "^1.1|^2"
            },
            "conflict": {
                "symfony/dependency-injection": "<3.4",
                "symfony/event-dispatcher": "<4.3|>=5",
                "symfony/lock": "<4.4",
                "symfony/process": "<3.3"
            },
            "provide": {
                "psr/log-implementation": "1.0"
            },
            "require-dev": {
                "psr/log": "~1.0",
                "symfony/config": "^3.4|^4.0|^5.0",
                "symfony/dependency-injection": "^3.4|^4.0|^5.0",
                "symfony/event-dispatcher": "^4.3",
                "symfony/lock": "^4.4|^5.0",
                "symfony/process": "^3.4|^4.0|^5.0",
                "symfony/var-dumper": "^4.3|^5.0"
            },
            "suggest": {
                "psr/log": "For using the console logger",
                "symfony/event-dispatcher": "",
                "symfony/lock": "",
                "symfony/process": ""
            },
            "type": "library",
            "extra": {
                "branch-alias": {
                    "dev-master": "4.4-dev"
                }
            },
            "autoload": {
                "psr-4": {
                    "Symfony\\Component\\Console\\": ""
                },
                "exclude-from-classmap": [
                    "/Tests/"
                ]
            },
            "notification-url": "https://packagist.org/downloads/",
            "license": [
                "MIT"
            ],
            "authors": [
                {
                    "name": "Fabien Potencier",
                    "email": "fabien@symfony.com"
                },
                {
                    "name": "Symfony Community",
                    "homepage": "https://symfony.com/contributors"
                }
            ],
            "description": "Symfony Console Component",
            "homepage": "https://symfony.com",
            "funding": [
                {
                    "url": "https://symfony.com/sponsor",
                    "type": "custom"
                },
                {
                    "url": "https://github.com/fabpot",
                    "type": "github"
                },
                {
                    "url": "https://tidelift.com/funding/github/packagist/symfony/symfony",
                    "type": "tidelift"
                }
            ],
            "time": "2020-05-30T20:06:45+00:00"
        },
        {
            "name": "symfony/css-selector",
            "version": "v5.1.0",
            "source": {
                "type": "git",
                "url": "https://github.com/symfony/css-selector.git",
                "reference": "e544e24472d4c97b2d11ade7caacd446727c6bf9"
            },
            "dist": {
                "type": "zip",
                "url": "https://api.github.com/repos/symfony/css-selector/zipball/e544e24472d4c97b2d11ade7caacd446727c6bf9",
                "reference": "e544e24472d4c97b2d11ade7caacd446727c6bf9",
                "shasum": ""
            },
            "require": {
                "php": ">=7.2.5"
            },
            "type": "library",
            "extra": {
                "branch-alias": {
                    "dev-master": "5.1-dev"
                }
            },
            "autoload": {
                "psr-4": {
                    "Symfony\\Component\\CssSelector\\": ""
                },
                "exclude-from-classmap": [
                    "/Tests/"
                ]
            },
            "notification-url": "https://packagist.org/downloads/",
            "license": [
                "MIT"
            ],
            "authors": [
                {
                    "name": "Fabien Potencier",
                    "email": "fabien@symfony.com"
                },
                {
                    "name": "Jean-François Simon",
                    "email": "jeanfrancois.simon@sensiolabs.com"
                },
                {
                    "name": "Symfony Community",
                    "homepage": "https://symfony.com/contributors"
                }
            ],
            "description": "Symfony CssSelector Component",
            "homepage": "https://symfony.com",
            "funding": [
                {
                    "url": "https://symfony.com/sponsor",
                    "type": "custom"
                },
                {
                    "url": "https://github.com/fabpot",
                    "type": "github"
                },
                {
                    "url": "https://tidelift.com/funding/github/packagist/symfony/symfony",
                    "type": "tidelift"
                }
            ],
            "time": "2020-05-20T17:43:50+00:00"
        },
        {
            "name": "symfony/event-dispatcher",
            "version": "v4.4.9",
            "source": {
                "type": "git",
                "url": "https://github.com/symfony/event-dispatcher.git",
                "reference": "a5370aaa7807c7a439b21386661ffccf3dff2866"
            },
            "dist": {
                "type": "zip",
                "url": "https://api.github.com/repos/symfony/event-dispatcher/zipball/a5370aaa7807c7a439b21386661ffccf3dff2866",
                "reference": "a5370aaa7807c7a439b21386661ffccf3dff2866",
                "shasum": ""
            },
            "require": {
                "php": ">=7.1.3",
                "symfony/event-dispatcher-contracts": "^1.1"
            },
            "conflict": {
                "symfony/dependency-injection": "<3.4"
            },
            "provide": {
                "psr/event-dispatcher-implementation": "1.0",
                "symfony/event-dispatcher-implementation": "1.1"
            },
            "require-dev": {
                "psr/log": "~1.0",
                "symfony/config": "^3.4|^4.0|^5.0",
                "symfony/dependency-injection": "^3.4|^4.0|^5.0",
                "symfony/expression-language": "^3.4|^4.0|^5.0",
                "symfony/http-foundation": "^3.4|^4.0|^5.0",
                "symfony/service-contracts": "^1.1|^2",
                "symfony/stopwatch": "^3.4|^4.0|^5.0"
            },
            "suggest": {
                "symfony/dependency-injection": "",
                "symfony/http-kernel": ""
            },
            "type": "library",
            "extra": {
                "branch-alias": {
                    "dev-master": "4.4-dev"
                }
            },
            "autoload": {
                "psr-4": {
                    "Symfony\\Component\\EventDispatcher\\": ""
                },
                "exclude-from-classmap": [
                    "/Tests/"
                ]
            },
            "notification-url": "https://packagist.org/downloads/",
            "license": [
                "MIT"
            ],
            "authors": [
                {
                    "name": "Fabien Potencier",
                    "email": "fabien@symfony.com"
                },
                {
                    "name": "Symfony Community",
                    "homepage": "https://symfony.com/contributors"
                }
            ],
            "description": "Symfony EventDispatcher Component",
            "homepage": "https://symfony.com",
            "funding": [
                {
                    "url": "https://symfony.com/sponsor",
                    "type": "custom"
                },
                {
                    "url": "https://github.com/fabpot",
                    "type": "github"
                },
                {
                    "url": "https://tidelift.com/funding/github/packagist/symfony/symfony",
                    "type": "tidelift"
                }
            ],
            "time": "2020-05-20T08:37:50+00:00"
        },
        {
            "name": "symfony/event-dispatcher-contracts",
            "version": "v1.1.7",
            "source": {
                "type": "git",
                "url": "https://github.com/symfony/event-dispatcher-contracts.git",
                "reference": "c43ab685673fb6c8d84220c77897b1d6cdbe1d18"
            },
            "dist": {
                "type": "zip",
                "url": "https://api.github.com/repos/symfony/event-dispatcher-contracts/zipball/c43ab685673fb6c8d84220c77897b1d6cdbe1d18",
                "reference": "c43ab685673fb6c8d84220c77897b1d6cdbe1d18",
                "shasum": ""
            },
            "require": {
                "php": "^7.1.3"
            },
            "suggest": {
                "psr/event-dispatcher": "",
                "symfony/event-dispatcher-implementation": ""
            },
            "type": "library",
            "extra": {
                "branch-alias": {
                    "dev-master": "1.1-dev"
                }
            },
            "autoload": {
                "psr-4": {
                    "Symfony\\Contracts\\EventDispatcher\\": ""
                }
            },
            "notification-url": "https://packagist.org/downloads/",
            "license": [
                "MIT"
            ],
            "authors": [
                {
                    "name": "Nicolas Grekas",
                    "email": "p@tchwork.com"
                },
                {
                    "name": "Symfony Community",
                    "homepage": "https://symfony.com/contributors"
                }
            ],
            "description": "Generic abstractions related to dispatching event",
            "homepage": "https://symfony.com",
            "keywords": [
                "abstractions",
                "contracts",
                "decoupling",
                "interfaces",
                "interoperability",
                "standards"
            ],
            "time": "2019-09-17T09:54:03+00:00"
        },
        {
            "name": "symfony/filesystem",
            "version": "v5.1.0",
            "source": {
                "type": "git",
                "url": "https://github.com/symfony/filesystem.git",
                "reference": "6e4320f06d5f2cce0d96530162491f4465179157"
            },
            "dist": {
                "type": "zip",
                "url": "https://api.github.com/repos/symfony/filesystem/zipball/6e4320f06d5f2cce0d96530162491f4465179157",
                "reference": "6e4320f06d5f2cce0d96530162491f4465179157",
                "shasum": ""
            },
            "require": {
                "php": ">=7.2.5",
                "symfony/polyfill-ctype": "~1.8"
            },
            "type": "library",
            "extra": {
                "branch-alias": {
                    "dev-master": "5.1-dev"
                }
            },
            "autoload": {
                "psr-4": {
                    "Symfony\\Component\\Filesystem\\": ""
                },
                "exclude-from-classmap": [
                    "/Tests/"
                ]
            },
            "notification-url": "https://packagist.org/downloads/",
            "license": [
                "MIT"
            ],
            "authors": [
                {
                    "name": "Fabien Potencier",
                    "email": "fabien@symfony.com"
                },
                {
                    "name": "Symfony Community",
                    "homepage": "https://symfony.com/contributors"
                }
            ],
            "description": "Symfony Filesystem Component",
            "homepage": "https://symfony.com",
            "funding": [
                {
                    "url": "https://symfony.com/sponsor",
                    "type": "custom"
                },
                {
                    "url": "https://github.com/fabpot",
                    "type": "github"
                },
                {
                    "url": "https://tidelift.com/funding/github/packagist/symfony/symfony",
                    "type": "tidelift"
                }
            ],
            "time": "2020-05-30T20:35:19+00:00"
        },
        {
            "name": "symfony/finder",
            "version": "v5.1.0",
            "source": {
                "type": "git",
                "url": "https://github.com/symfony/finder.git",
                "reference": "4298870062bfc667cb78d2b379be4bf5dec5f187"
            },
            "dist": {
                "type": "zip",
                "url": "https://api.github.com/repos/symfony/finder/zipball/4298870062bfc667cb78d2b379be4bf5dec5f187",
                "reference": "4298870062bfc667cb78d2b379be4bf5dec5f187",
                "shasum": ""
            },
            "require": {
                "php": ">=7.2.5"
            },
            "type": "library",
            "extra": {
                "branch-alias": {
                    "dev-master": "5.1-dev"
                }
            },
            "autoload": {
                "psr-4": {
                    "Symfony\\Component\\Finder\\": ""
                },
                "exclude-from-classmap": [
                    "/Tests/"
                ]
            },
            "notification-url": "https://packagist.org/downloads/",
            "license": [
                "MIT"
            ],
            "authors": [
                {
                    "name": "Fabien Potencier",
                    "email": "fabien@symfony.com"
                },
                {
                    "name": "Symfony Community",
                    "homepage": "https://symfony.com/contributors"
                }
            ],
            "description": "Symfony Finder Component",
            "homepage": "https://symfony.com",
            "funding": [
                {
                    "url": "https://symfony.com/sponsor",
                    "type": "custom"
                },
                {
                    "url": "https://github.com/fabpot",
                    "type": "github"
                },
                {
                    "url": "https://tidelift.com/funding/github/packagist/symfony/symfony",
                    "type": "tidelift"
                }
            ],
            "time": "2020-05-20T17:43:50+00:00"
        },
        {
            "name": "symfony/polyfill-ctype",
            "version": "v1.17.0",
            "source": {
                "type": "git",
                "url": "https://github.com/symfony/polyfill-ctype.git",
                "reference": "e94c8b1bbe2bc77507a1056cdb06451c75b427f9"
            },
            "dist": {
                "type": "zip",
                "url": "https://api.github.com/repos/symfony/polyfill-ctype/zipball/e94c8b1bbe2bc77507a1056cdb06451c75b427f9",
                "reference": "e94c8b1bbe2bc77507a1056cdb06451c75b427f9",
                "shasum": ""
            },
            "require": {
                "php": ">=5.3.3"
            },
            "suggest": {
                "ext-ctype": "For best performance"
            },
            "type": "library",
            "extra": {
                "branch-alias": {
                    "dev-master": "1.17-dev"
                }
            },
            "autoload": {
                "psr-4": {
                    "Symfony\\Polyfill\\Ctype\\": ""
                },
                "files": [
                    "bootstrap.php"
                ]
            },
            "notification-url": "https://packagist.org/downloads/",
            "license": [
                "MIT"
            ],
            "authors": [
                {
                    "name": "Gert de Pagter",
                    "email": "BackEndTea@gmail.com"
                },
                {
                    "name": "Symfony Community",
                    "homepage": "https://symfony.com/contributors"
                }
            ],
            "description": "Symfony polyfill for ctype functions",
            "homepage": "https://symfony.com",
            "keywords": [
                "compatibility",
                "ctype",
                "polyfill",
                "portable"
            ],
            "funding": [
                {
                    "url": "https://symfony.com/sponsor",
                    "type": "custom"
                },
                {
                    "url": "https://github.com/fabpot",
                    "type": "github"
                },
                {
                    "url": "https://tidelift.com/funding/github/packagist/symfony/symfony",
                    "type": "tidelift"
                }
            ],
            "time": "2020-05-12T16:14:59+00:00"
        },
        {
            "name": "symfony/polyfill-intl-idn",
            "version": "v1.17.0",
            "source": {
                "type": "git",
                "url": "https://github.com/symfony/polyfill-intl-idn.git",
                "reference": "3bff59ea7047e925be6b7f2059d60af31bb46d6a"
            },
            "dist": {
                "type": "zip",
                "url": "https://api.github.com/repos/symfony/polyfill-intl-idn/zipball/3bff59ea7047e925be6b7f2059d60af31bb46d6a",
                "reference": "3bff59ea7047e925be6b7f2059d60af31bb46d6a",
                "shasum": ""
            },
            "require": {
                "php": ">=5.3.3",
                "symfony/polyfill-mbstring": "^1.3",
                "symfony/polyfill-php72": "^1.10"
            },
            "suggest": {
                "ext-intl": "For best performance"
            },
            "type": "library",
            "extra": {
                "branch-alias": {
                    "dev-master": "1.17-dev"
                }
            },
            "autoload": {
                "psr-4": {
                    "Symfony\\Polyfill\\Intl\\Idn\\": ""
                },
                "files": [
                    "bootstrap.php"
                ]
            },
            "notification-url": "https://packagist.org/downloads/",
            "license": [
                "MIT"
            ],
            "authors": [
                {
                    "name": "Laurent Bassin",
                    "email": "laurent@bassin.info"
                },
                {
                    "name": "Symfony Community",
                    "homepage": "https://symfony.com/contributors"
                }
            ],
            "description": "Symfony polyfill for intl's idn_to_ascii and idn_to_utf8 functions",
            "homepage": "https://symfony.com",
            "keywords": [
                "compatibility",
                "idn",
                "intl",
                "polyfill",
                "portable",
                "shim"
            ],
            "funding": [
                {
                    "url": "https://symfony.com/sponsor",
                    "type": "custom"
                },
                {
                    "url": "https://github.com/fabpot",
                    "type": "github"
                },
                {
                    "url": "https://tidelift.com/funding/github/packagist/symfony/symfony",
                    "type": "tidelift"
                }
            ],
            "time": "2020-05-12T16:47:27+00:00"
        },
        {
            "name": "symfony/polyfill-mbstring",
            "version": "v1.17.0",
            "source": {
                "type": "git",
                "url": "https://github.com/symfony/polyfill-mbstring.git",
                "reference": "fa79b11539418b02fc5e1897267673ba2c19419c"
            },
            "dist": {
                "type": "zip",
                "url": "https://api.github.com/repos/symfony/polyfill-mbstring/zipball/fa79b11539418b02fc5e1897267673ba2c19419c",
                "reference": "fa79b11539418b02fc5e1897267673ba2c19419c",
                "shasum": ""
            },
            "require": {
                "php": ">=5.3.3"
            },
            "suggest": {
                "ext-mbstring": "For best performance"
            },
            "type": "library",
            "extra": {
                "branch-alias": {
                    "dev-master": "1.17-dev"
                }
            },
            "autoload": {
                "psr-4": {
                    "Symfony\\Polyfill\\Mbstring\\": ""
                },
                "files": [
                    "bootstrap.php"
                ]
            },
            "notification-url": "https://packagist.org/downloads/",
            "license": [
                "MIT"
            ],
            "authors": [
                {
                    "name": "Nicolas Grekas",
                    "email": "p@tchwork.com"
                },
                {
                    "name": "Symfony Community",
                    "homepage": "https://symfony.com/contributors"
                }
            ],
            "description": "Symfony polyfill for the Mbstring extension",
            "homepage": "https://symfony.com",
            "keywords": [
                "compatibility",
                "mbstring",
                "polyfill",
                "portable",
                "shim"
            ],
            "funding": [
                {
                    "url": "https://symfony.com/sponsor",
                    "type": "custom"
                },
                {
                    "url": "https://github.com/fabpot",
                    "type": "github"
                },
                {
                    "url": "https://tidelift.com/funding/github/packagist/symfony/symfony",
                    "type": "tidelift"
                }
            ],
            "time": "2020-05-12T16:47:27+00:00"
        },
        {
            "name": "symfony/polyfill-php72",
            "version": "v1.17.0",
            "source": {
                "type": "git",
                "url": "https://github.com/symfony/polyfill-php72.git",
                "reference": "f048e612a3905f34931127360bdd2def19a5e582"
            },
            "dist": {
                "type": "zip",
                "url": "https://api.github.com/repos/symfony/polyfill-php72/zipball/f048e612a3905f34931127360bdd2def19a5e582",
                "reference": "f048e612a3905f34931127360bdd2def19a5e582",
                "shasum": ""
            },
            "require": {
                "php": ">=5.3.3"
            },
            "type": "library",
            "extra": {
                "branch-alias": {
                    "dev-master": "1.17-dev"
                }
            },
            "autoload": {
                "psr-4": {
                    "Symfony\\Polyfill\\Php72\\": ""
                },
                "files": [
                    "bootstrap.php"
                ]
            },
            "notification-url": "https://packagist.org/downloads/",
            "license": [
                "MIT"
            ],
            "authors": [
                {
                    "name": "Nicolas Grekas",
                    "email": "p@tchwork.com"
                },
                {
                    "name": "Symfony Community",
                    "homepage": "https://symfony.com/contributors"
                }
            ],
            "description": "Symfony polyfill backporting some PHP 7.2+ features to lower PHP versions",
            "homepage": "https://symfony.com",
            "keywords": [
                "compatibility",
                "polyfill",
                "portable",
                "shim"
            ],
            "funding": [
                {
                    "url": "https://symfony.com/sponsor",
                    "type": "custom"
                },
                {
                    "url": "https://github.com/fabpot",
                    "type": "github"
                },
                {
                    "url": "https://tidelift.com/funding/github/packagist/symfony/symfony",
                    "type": "tidelift"
                }
            ],
            "time": "2020-05-12T16:47:27+00:00"
        },
        {
            "name": "symfony/polyfill-php73",
            "version": "v1.17.0",
            "source": {
                "type": "git",
                "url": "https://github.com/symfony/polyfill-php73.git",
                "reference": "a760d8964ff79ab9bf057613a5808284ec852ccc"
            },
            "dist": {
                "type": "zip",
                "url": "https://api.github.com/repos/symfony/polyfill-php73/zipball/a760d8964ff79ab9bf057613a5808284ec852ccc",
                "reference": "a760d8964ff79ab9bf057613a5808284ec852ccc",
                "shasum": ""
            },
            "require": {
                "php": ">=5.3.3"
            },
            "type": "library",
            "extra": {
                "branch-alias": {
                    "dev-master": "1.17-dev"
                }
            },
            "autoload": {
                "psr-4": {
                    "Symfony\\Polyfill\\Php73\\": ""
                },
                "files": [
                    "bootstrap.php"
                ],
                "classmap": [
                    "Resources/stubs"
                ]
            },
            "notification-url": "https://packagist.org/downloads/",
            "license": [
                "MIT"
            ],
            "authors": [
                {
                    "name": "Nicolas Grekas",
                    "email": "p@tchwork.com"
                },
                {
                    "name": "Symfony Community",
                    "homepage": "https://symfony.com/contributors"
                }
            ],
            "description": "Symfony polyfill backporting some PHP 7.3+ features to lower PHP versions",
            "homepage": "https://symfony.com",
            "keywords": [
                "compatibility",
                "polyfill",
                "portable",
                "shim"
            ],
            "funding": [
                {
                    "url": "https://symfony.com/sponsor",
                    "type": "custom"
                },
                {
                    "url": "https://github.com/fabpot",
                    "type": "github"
                },
                {
                    "url": "https://tidelift.com/funding/github/packagist/symfony/symfony",
                    "type": "tidelift"
                }
            ],
<<<<<<< HEAD
=======
            "time": "2020-05-12T16:47:27+00:00"
        },
        {
            "name": "symfony/polyfill-php80",
            "version": "v1.17.0",
            "source": {
                "type": "git",
                "url": "https://github.com/symfony/polyfill-php80.git",
                "reference": "5e30b2799bc1ad68f7feb62b60a73743589438dd"
            },
            "dist": {
                "type": "zip",
                "url": "https://api.github.com/repos/symfony/polyfill-php80/zipball/5e30b2799bc1ad68f7feb62b60a73743589438dd",
                "reference": "5e30b2799bc1ad68f7feb62b60a73743589438dd",
                "shasum": ""
            },
            "require": {
                "php": ">=7.0.8"
            },
            "type": "library",
            "extra": {
                "branch-alias": {
                    "dev-master": "1.17-dev"
                }
            },
            "autoload": {
                "psr-4": {
                    "Symfony\\Polyfill\\Php80\\": ""
                },
                "files": [
                    "bootstrap.php"
                ],
                "classmap": [
                    "Resources/stubs"
                ]
            },
            "notification-url": "https://packagist.org/downloads/",
            "license": [
                "MIT"
            ],
            "authors": [
                {
                    "name": "Ion Bazan",
                    "email": "ion.bazan@gmail.com"
                },
                {
                    "name": "Nicolas Grekas",
                    "email": "p@tchwork.com"
                },
                {
                    "name": "Symfony Community",
                    "homepage": "https://symfony.com/contributors"
                }
            ],
            "description": "Symfony polyfill backporting some PHP 8.0+ features to lower PHP versions",
            "homepage": "https://symfony.com",
            "keywords": [
                "compatibility",
                "polyfill",
                "portable",
                "shim"
            ],
            "funding": [
                {
                    "url": "https://symfony.com/sponsor",
                    "type": "custom"
                },
                {
                    "url": "https://github.com/fabpot",
                    "type": "github"
                },
                {
                    "url": "https://tidelift.com/funding/github/packagist/symfony/symfony",
                    "type": "tidelift"
                }
            ],
>>>>>>> 3cd02a74
            "time": "2020-05-12T16:47:27+00:00"
        },
        {
            "name": "symfony/process",
            "version": "v4.4.9",
            "source": {
                "type": "git",
                "url": "https://github.com/symfony/process.git",
                "reference": "c714958428a85c86ab97e3a0c96db4c4f381b7f5"
            },
            "dist": {
                "type": "zip",
                "url": "https://api.github.com/repos/symfony/process/zipball/c714958428a85c86ab97e3a0c96db4c4f381b7f5",
                "reference": "c714958428a85c86ab97e3a0c96db4c4f381b7f5",
                "shasum": ""
            },
            "require": {
                "php": "^7.1.3"
            },
            "type": "library",
            "extra": {
                "branch-alias": {
                    "dev-master": "4.4-dev"
                }
            },
            "autoload": {
                "psr-4": {
                    "Symfony\\Component\\Process\\": ""
                },
                "exclude-from-classmap": [
                    "/Tests/"
                ]
            },
            "notification-url": "https://packagist.org/downloads/",
            "license": [
                "MIT"
            ],
            "authors": [
                {
                    "name": "Fabien Potencier",
                    "email": "fabien@symfony.com"
                },
                {
                    "name": "Symfony Community",
                    "homepage": "https://symfony.com/contributors"
                }
            ],
            "description": "Symfony Process Component",
            "homepage": "https://symfony.com",
            "funding": [
                {
                    "url": "https://symfony.com/sponsor",
                    "type": "custom"
                },
                {
                    "url": "https://github.com/fabpot",
                    "type": "github"
                },
                {
                    "url": "https://tidelift.com/funding/github/packagist/symfony/symfony",
                    "type": "tidelift"
                }
            ],
            "time": "2020-05-30T20:06:45+00:00"
        },
        {
            "name": "symfony/service-contracts",
            "version": "v2.1.2",
            "source": {
                "type": "git",
                "url": "https://github.com/symfony/service-contracts.git",
                "reference": "66a8f0957a3ca54e4f724e49028ab19d75a8918b"
            },
            "dist": {
                "type": "zip",
                "url": "https://api.github.com/repos/symfony/service-contracts/zipball/66a8f0957a3ca54e4f724e49028ab19d75a8918b",
                "reference": "66a8f0957a3ca54e4f724e49028ab19d75a8918b",
                "shasum": ""
            },
            "require": {
                "php": ">=7.2.5",
                "psr/container": "^1.0"
            },
            "suggest": {
                "symfony/service-implementation": ""
            },
            "type": "library",
            "extra": {
                "branch-alias": {
                    "dev-master": "2.1-dev"
                }
            },
            "autoload": {
                "psr-4": {
                    "Symfony\\Contracts\\Service\\": ""
                }
            },
            "notification-url": "https://packagist.org/downloads/",
            "license": [
                "MIT"
            ],
            "authors": [
                {
                    "name": "Nicolas Grekas",
                    "email": "p@tchwork.com"
                },
                {
                    "name": "Symfony Community",
                    "homepage": "https://symfony.com/contributors"
                }
            ],
            "description": "Generic abstractions related to writing services",
            "homepage": "https://symfony.com",
            "keywords": [
                "abstractions",
                "contracts",
                "decoupling",
                "interfaces",
                "interoperability",
                "standards"
            ],
            "funding": [
                {
                    "url": "https://symfony.com/sponsor",
                    "type": "custom"
                },
                {
                    "url": "https://github.com/fabpot",
                    "type": "github"
                },
                {
                    "url": "https://tidelift.com/funding/github/packagist/symfony/symfony",
                    "type": "tidelift"
                }
            ],
            "time": "2020-05-20T17:43:50+00:00"
        },
        {
            "name": "tedivm/jshrink",
            "version": "v1.3.3",
            "source": {
                "type": "git",
                "url": "https://github.com/tedious/JShrink.git",
                "reference": "566e0c731ba4e372be2de429ef7d54f4faf4477a"
            },
            "dist": {
                "type": "zip",
                "url": "https://api.github.com/repos/tedious/JShrink/zipball/566e0c731ba4e372be2de429ef7d54f4faf4477a",
                "reference": "566e0c731ba4e372be2de429ef7d54f4faf4477a",
                "shasum": ""
            },
            "require": {
                "php": "^5.6|^7.0"
            },
            "require-dev": {
                "friendsofphp/php-cs-fixer": "^2.8",
                "php-coveralls/php-coveralls": "^1.1.0",
                "phpunit/phpunit": "^6"
            },
            "type": "library",
            "autoload": {
                "psr-0": {
                    "JShrink": "src/"
                }
            },
            "notification-url": "https://packagist.org/downloads/",
            "license": [
                "BSD-3-Clause"
            ],
            "authors": [
                {
                    "name": "Robert Hafner",
                    "email": "tedivm@tedivm.com"
                }
            ],
            "description": "Javascript Minifier built in PHP",
            "homepage": "http://github.com/tedious/JShrink",
            "keywords": [
                "javascript",
                "minifier"
            ],
            "time": "2019-06-28T18:11:46+00:00"
        },
        {
            "name": "true/punycode",
            "version": "v2.1.1",
            "source": {
                "type": "git",
                "url": "https://github.com/true/php-punycode.git",
                "reference": "a4d0c11a36dd7f4e7cd7096076cab6d3378a071e"
            },
            "dist": {
                "type": "zip",
                "url": "https://api.github.com/repos/true/php-punycode/zipball/a4d0c11a36dd7f4e7cd7096076cab6d3378a071e",
                "reference": "a4d0c11a36dd7f4e7cd7096076cab6d3378a071e",
                "shasum": ""
            },
            "require": {
                "php": ">=5.3.0",
                "symfony/polyfill-mbstring": "^1.3"
            },
            "require-dev": {
                "phpunit/phpunit": "~4.7",
                "squizlabs/php_codesniffer": "~2.0"
            },
            "type": "library",
            "autoload": {
                "psr-4": {
                    "TrueBV\\": "src/"
                }
            },
            "notification-url": "https://packagist.org/downloads/",
            "license": [
                "MIT"
            ],
            "authors": [
                {
                    "name": "Renan Gonçalves",
                    "email": "renan.saddam@gmail.com"
                }
            ],
            "description": "A Bootstring encoding of Unicode for Internationalized Domain Names in Applications (IDNA)",
            "homepage": "https://github.com/true/php-punycode",
            "keywords": [
                "idna",
                "punycode"
            ],
            "time": "2016-11-16T10:37:54+00:00"
        },
        {
            "name": "tubalmartin/cssmin",
            "version": "v4.1.1",
            "source": {
                "type": "git",
                "url": "https://github.com/tubalmartin/YUI-CSS-compressor-PHP-port.git",
                "reference": "3cbf557f4079d83a06f9c3ff9b957c022d7805cf"
            },
            "dist": {
                "type": "zip",
                "url": "https://api.github.com/repos/tubalmartin/YUI-CSS-compressor-PHP-port/zipball/3cbf557f4079d83a06f9c3ff9b957c022d7805cf",
                "reference": "3cbf557f4079d83a06f9c3ff9b957c022d7805cf",
                "shasum": ""
            },
            "require": {
                "ext-pcre": "*",
                "php": ">=5.3.2"
            },
            "require-dev": {
                "cogpowered/finediff": "0.3.*",
                "phpunit/phpunit": "4.8.*"
            },
            "bin": [
                "cssmin"
            ],
            "type": "library",
            "autoload": {
                "psr-4": {
                    "tubalmartin\\CssMin\\": "src"
                }
            },
            "notification-url": "https://packagist.org/downloads/",
            "license": [
                "BSD-3-Clause"
            ],
            "authors": [
                {
                    "name": "Túbal Martín",
                    "homepage": "http://tubalmartin.me/"
                }
            ],
            "description": "A PHP port of the YUI CSS compressor",
            "homepage": "https://github.com/tubalmartin/YUI-CSS-compressor-PHP-port",
            "keywords": [
                "compress",
                "compressor",
                "css",
                "cssmin",
                "minify",
                "yui"
            ],
            "time": "2018-01-15T15:26:51+00:00"
        },
        {
            "name": "webonyx/graphql-php",
            "version": "v0.13.8",
            "source": {
                "type": "git",
                "url": "https://github.com/webonyx/graphql-php.git",
                "reference": "6829ae58f4c59121df1f86915fb9917a2ec595e8"
            },
            "dist": {
                "type": "zip",
                "url": "https://api.github.com/repos/webonyx/graphql-php/zipball/6829ae58f4c59121df1f86915fb9917a2ec595e8",
                "reference": "6829ae58f4c59121df1f86915fb9917a2ec595e8",
                "shasum": ""
            },
            "require": {
                "ext-json": "*",
                "ext-mbstring": "*",
                "php": "^7.1||^8.0"
            },
            "require-dev": {
                "doctrine/coding-standard": "^6.0",
                "phpbench/phpbench": "^0.14.0",
                "phpstan/phpstan": "^0.11.4",
                "phpstan/phpstan-phpunit": "^0.11.0",
                "phpstan/phpstan-strict-rules": "^0.11.0",
                "phpunit/phpcov": "^5.0",
                "phpunit/phpunit": "^7.2",
                "psr/http-message": "^1.0",
                "react/promise": "2.*"
            },
            "suggest": {
                "psr/http-message": "To use standard GraphQL server",
                "react/promise": "To leverage async resolving on React PHP platform"
            },
            "type": "library",
            "autoload": {
                "psr-4": {
                    "GraphQL\\": "src/"
                }
            },
            "notification-url": "https://packagist.org/downloads/",
            "license": [
                "MIT"
            ],
            "description": "A PHP port of GraphQL reference implementation",
            "homepage": "https://github.com/webonyx/graphql-php",
            "keywords": [
                "api",
                "graphql"
            ],
            "time": "2019-08-25T10:32:47+00:00"
        },
        {
            "name": "wikimedia/less.php",
            "version": "1.8.2",
            "source": {
                "type": "git",
                "url": "https://github.com/wikimedia/less.php.git",
                "reference": "e238ad228d74b6ffd38209c799b34e9826909266"
            },
            "dist": {
                "type": "zip",
                "url": "https://api.github.com/repos/wikimedia/less.php/zipball/e238ad228d74b6ffd38209c799b34e9826909266",
                "reference": "e238ad228d74b6ffd38209c799b34e9826909266",
                "shasum": ""
            },
            "require": {
                "php": ">=7.2.9"
            },
            "require-dev": {
                "phpunit/phpunit": "7.5.14"
            },
            "bin": [
                "bin/lessc"
            ],
            "type": "library",
            "autoload": {
                "psr-0": {
                    "Less": "lib/"
                },
                "classmap": [
                    "lessc.inc.php"
                ]
            },
            "notification-url": "https://packagist.org/downloads/",
            "license": [
                "Apache-2.0"
            ],
            "authors": [
                {
                    "name": "Josh Schmidt",
                    "homepage": "https://github.com/oyejorge"
                },
                {
                    "name": "Matt Agar",
                    "homepage": "https://github.com/agar"
                },
                {
                    "name": "Martin Jantošovič",
                    "homepage": "https://github.com/Mordred"
                }
            ],
            "description": "PHP port of the Javascript version of LESS http://lesscss.org (Originally maintained by Josh Schmidt)",
            "keywords": [
                "css",
                "less",
                "less.js",
                "lesscss",
                "php",
                "stylesheet"
            ],
            "time": "2019-11-06T18:30:11+00:00"
        }
    ],
    "packages-dev": [
        {
            "name": "allure-framework/allure-codeception",
            "version": "1.4.3",
            "source": {
                "type": "git",
                "url": "https://github.com/allure-framework/allure-codeception.git",
                "reference": "9e0e25f8960fa5ac17c65c932ea8153ce6700713"
            },
            "dist": {
                "type": "zip",
                "url": "https://api.github.com/repos/allure-framework/allure-codeception/zipball/9e0e25f8960fa5ac17c65c932ea8153ce6700713",
                "reference": "9e0e25f8960fa5ac17c65c932ea8153ce6700713",
                "shasum": ""
            },
            "require": {
                "allure-framework/allure-php-api": "~1.1.8",
                "codeception/codeception": "^2.3|^3.0|^4.0",
                "php": ">=5.6",
                "symfony/filesystem": ">=2.6",
                "symfony/finder": ">=2.6"
            },
            "type": "library",
            "autoload": {
                "psr-0": {
                    "Yandex": "src/"
                }
            },
            "notification-url": "https://packagist.org/downloads/",
            "license": [
                "Apache-2.0"
            ],
            "authors": [
                {
                    "name": "Ivan Krutov",
                    "email": "vania-pooh@yandex-team.ru",
                    "role": "Developer"
                }
            ],
            "description": "A Codeception adapter for Allure report.",
            "homepage": "http://allure.qatools.ru/",
            "keywords": [
                "allure",
                "attachments",
                "cases",
                "codeception",
                "report",
                "steps",
                "testing"
            ],
            "time": "2020-03-13T11:07:13+00:00"
        },
        {
            "name": "allure-framework/allure-php-api",
            "version": "1.1.8",
            "source": {
                "type": "git",
                "url": "https://github.com/allure-framework/allure-php-commons.git",
                "reference": "5ae2deac1c7e1b992cfa572167370de45bdd346d"
            },
            "dist": {
                "type": "zip",
                "url": "https://api.github.com/repos/allure-framework/allure-php-commons/zipball/5ae2deac1c7e1b992cfa572167370de45bdd346d",
                "reference": "5ae2deac1c7e1b992cfa572167370de45bdd346d",
                "shasum": ""
            },
            "require": {
                "jms/serializer": "^0.16 || ^1.0",
                "php": ">=5.4.0",
                "ramsey/uuid": "^3.0",
                "symfony/http-foundation": "^2.0 || ^3.0 || ^4.0 || ^5.0"
            },
            "require-dev": {
                "phpunit/phpunit": "^4.0.0"
            },
            "type": "library",
            "autoload": {
                "psr-0": {
                    "Yandex": [
                        "src/",
                        "test/"
                    ]
                }
            },
            "notification-url": "https://packagist.org/downloads/",
            "license": [
                "Apache-2.0"
            ],
            "authors": [
                {
                    "name": "Ivan Krutov",
                    "email": "vania-pooh@yandex-team.ru",
                    "role": "Developer"
                }
            ],
            "description": "PHP API for Allure adapter",
            "homepage": "http://allure.qatools.ru/",
            "keywords": [
                "allure",
                "api",
                "php",
                "report"
            ],
            "time": "2020-03-13T10:47:35+00:00"
        },
        {
            "name": "allure-framework/allure-phpunit",
            "version": "1.2.4",
            "source": {
                "type": "git",
                "url": "https://github.com/allure-framework/allure-phpunit.git",
                "reference": "9399629c6eed79da4be18fd22adf83ef36c2d2e0"
            },
            "dist": {
                "type": "zip",
                "url": "https://api.github.com/repos/allure-framework/allure-phpunit/zipball/9399629c6eed79da4be18fd22adf83ef36c2d2e0",
                "reference": "9399629c6eed79da4be18fd22adf83ef36c2d2e0",
                "shasum": ""
            },
            "require": {
                "allure-framework/allure-php-api": "~1.1.0",
                "mikey179/vfsstream": "1.*",
                "php": ">=7.1.0",
                "phpunit/phpunit": ">=7.0.0"
            },
            "type": "library",
            "autoload": {
                "psr-0": {
                    "Yandex": "src/"
                }
            },
            "notification-url": "https://packagist.org/downloads/",
            "license": [
                "Apache-2.0"
            ],
            "authors": [
                {
                    "name": "Ivan Krutov",
                    "email": "vania-pooh@yandex-team.ru",
                    "role": "Developer"
                }
            ],
            "description": "A PHPUnit adapter for Allure report.",
            "homepage": "http://allure.qatools.ru/",
            "keywords": [
                "allure",
                "attachments",
                "cases",
                "phpunit",
                "report",
                "steps",
                "testing"
            ],
            "time": "2018-10-25T12:03:54+00:00"
        },
        {
            "name": "aws/aws-sdk-php",
            "version": "3.141.0",
            "source": {
                "type": "git",
                "url": "https://github.com/aws/aws-sdk-php.git",
                "reference": "d57dbde176a7db7a6131bb5d325aff63515eabc3"
            },
            "dist": {
                "type": "zip",
                "url": "https://api.github.com/repos/aws/aws-sdk-php/zipball/d57dbde176a7db7a6131bb5d325aff63515eabc3",
                "reference": "d57dbde176a7db7a6131bb5d325aff63515eabc3",
                "shasum": ""
            },
            "require": {
                "ext-json": "*",
                "ext-pcre": "*",
                "ext-simplexml": "*",
                "guzzlehttp/guzzle": "^5.3.3|^6.2.1|^7.0",
                "guzzlehttp/promises": "^1.0",
                "guzzlehttp/psr7": "^1.4.1",
                "mtdowling/jmespath.php": "^2.5",
                "php": ">=5.5"
            },
            "require-dev": {
                "andrewsville/php-token-reflection": "^1.4",
                "aws/aws-php-sns-message-validator": "~1.0",
                "behat/behat": "~3.0",
                "doctrine/cache": "~1.4",
                "ext-dom": "*",
                "ext-openssl": "*",
                "ext-pcntl": "*",
                "ext-sockets": "*",
                "nette/neon": "^2.3",
                "phpunit/phpunit": "^4.8.35|^5.4.3",
                "psr/cache": "^1.0",
                "psr/simple-cache": "^1.0",
                "sebastian/comparator": "^1.2.3"
            },
            "suggest": {
                "aws/aws-php-sns-message-validator": "To validate incoming SNS notifications",
                "doctrine/cache": "To use the DoctrineCacheAdapter",
                "ext-curl": "To send requests using cURL",
                "ext-openssl": "Allows working with CloudFront private distributions and verifying received SNS messages",
                "ext-sockets": "To use client-side monitoring"
            },
            "type": "library",
            "extra": {
                "branch-alias": {
                    "dev-master": "3.0-dev"
                }
            },
            "autoload": {
                "psr-4": {
                    "Aws\\": "src/"
                },
                "files": [
                    "src/functions.php"
                ]
            },
            "notification-url": "https://packagist.org/downloads/",
            "license": [
                "Apache-2.0"
            ],
            "authors": [
                {
                    "name": "Amazon Web Services",
                    "homepage": "http://aws.amazon.com"
                }
            ],
            "description": "AWS SDK for PHP - Use Amazon Web Services in your PHP project",
            "homepage": "http://aws.amazon.com/sdkforphp",
            "keywords": [
                "amazon",
                "aws",
                "cloud",
                "dynamodb",
                "ec2",
                "glacier",
                "s3",
                "sdk"
            ],
            "time": "2020-06-10T18:11:38+00:00"
        },
        {
            "name": "beberlei/assert",
            "version": "v3.2.7",
            "source": {
                "type": "git",
                "url": "https://github.com/beberlei/assert.git",
                "reference": "d63a6943fc4fd1a2aedb65994e3548715105abcf"
            },
            "dist": {
                "type": "zip",
                "url": "https://api.github.com/repos/beberlei/assert/zipball/d63a6943fc4fd1a2aedb65994e3548715105abcf",
                "reference": "d63a6943fc4fd1a2aedb65994e3548715105abcf",
                "shasum": ""
            },
            "require": {
                "ext-ctype": "*",
                "ext-json": "*",
                "ext-mbstring": "*",
                "ext-simplexml": "*",
                "php": "^7"
            },
            "require-dev": {
                "friendsofphp/php-cs-fixer": "*",
                "phpstan/phpstan-shim": "*",
                "phpunit/phpunit": ">=6.0.0 <8"
            },
            "suggest": {
                "ext-intl": "Needed to allow Assertion::count(), Assertion::isCountable(), Assertion::minCount(), and Assertion::maxCount() to operate on ResourceBundles"
            },
            "type": "library",
            "autoload": {
                "psr-4": {
                    "Assert\\": "lib/Assert"
                },
                "files": [
                    "lib/Assert/functions.php"
                ]
            },
            "notification-url": "https://packagist.org/downloads/",
            "license": [
                "BSD-2-Clause"
            ],
            "authors": [
                {
                    "name": "Benjamin Eberlei",
                    "email": "kontakt@beberlei.de",
                    "role": "Lead Developer"
                },
                {
                    "name": "Richard Quadling",
                    "email": "rquadling@gmail.com",
                    "role": "Collaborator"
                }
            ],
            "description": "Thin assertion library for input validation in business models.",
            "keywords": [
                "assert",
                "assertion",
                "validation"
            ],
            "time": "2019-12-19T17:51:41+00:00"
        },
        {
            "name": "behat/gherkin",
            "version": "v4.6.2",
            "source": {
                "type": "git",
                "url": "https://github.com/Behat/Gherkin.git",
                "reference": "51ac4500c4dc30cbaaabcd2f25694299df666a31"
            },
            "dist": {
                "type": "zip",
                "url": "https://api.github.com/repos/Behat/Gherkin/zipball/51ac4500c4dc30cbaaabcd2f25694299df666a31",
                "reference": "51ac4500c4dc30cbaaabcd2f25694299df666a31",
                "shasum": ""
            },
            "require": {
                "php": ">=5.3.1"
            },
            "require-dev": {
                "phpunit/phpunit": "~4.5|~5",
                "symfony/phpunit-bridge": "~2.7|~3|~4",
                "symfony/yaml": "~2.3|~3|~4"
            },
            "suggest": {
                "symfony/yaml": "If you want to parse features, represented in YAML files"
            },
            "type": "library",
            "extra": {
                "branch-alias": {
                    "dev-master": "4.4-dev"
                }
            },
            "autoload": {
                "psr-0": {
                    "Behat\\Gherkin": "src/"
                }
            },
            "notification-url": "https://packagist.org/downloads/",
            "license": [
                "MIT"
            ],
            "authors": [
                {
                    "name": "Konstantin Kudryashov",
                    "email": "ever.zet@gmail.com",
                    "homepage": "http://everzet.com"
                }
            ],
            "description": "Gherkin DSL parser for PHP 5.3",
            "homepage": "http://behat.org/",
            "keywords": [
                "BDD",
                "Behat",
                "Cucumber",
                "DSL",
                "gherkin",
                "parser"
            ],
            "time": "2020-03-17T14:03:26+00:00"
        },
        {
            "name": "cache/cache",
            "version": "0.4.0",
            "source": {
                "type": "git",
                "url": "https://github.com/php-cache/cache.git",
                "reference": "902b2e5b54ea57e3a801437748652228c4c58604"
            },
            "dist": {
                "type": "zip",
                "url": "https://api.github.com/repos/php-cache/cache/zipball/902b2e5b54ea57e3a801437748652228c4c58604",
                "reference": "902b2e5b54ea57e3a801437748652228c4c58604",
                "shasum": ""
            },
            "require": {
                "doctrine/cache": "^1.3",
                "league/flysystem": "^1.0",
                "php": "^5.6 || ^7.0",
                "psr/cache": "^1.0",
                "psr/log": "^1.0",
                "psr/simple-cache": "^1.0"
            },
            "conflict": {
                "cache/adapter-common": "*",
                "cache/apc-adapter": "*",
                "cache/apcu-adapter": "*",
                "cache/array-adapter": "*",
                "cache/chain-adapter": "*",
                "cache/doctrine-adapter": "*",
                "cache/filesystem-adapter": "*",
                "cache/hierarchical-cache": "*",
                "cache/illuminate-adapter": "*",
                "cache/memcache-adapter": "*",
                "cache/memcached-adapter": "*",
                "cache/mongodb-adapter": "*",
                "cache/predis-adapter": "*",
                "cache/psr-6-doctrine-bridge": "*",
                "cache/redis-adapter": "*",
                "cache/session-handler": "*",
                "cache/taggable-cache": "*",
                "cache/void-adapter": "*"
            },
            "require-dev": {
                "cache/integration-tests": "^0.16",
                "defuse/php-encryption": "^2.0",
                "illuminate/cache": "^5.4",
                "mockery/mockery": "^0.9",
                "phpunit/phpunit": "^4.0 || ^5.1",
                "predis/predis": "^1.0",
                "symfony/cache": "dev-master"
            },
            "suggest": {
                "ext-apc": "APC extension is required to use the APC Adapter",
                "ext-apcu": "APCu extension is required to use the APCu Adapter",
                "ext-memcache": "Memcache extension is required to use the Memcache Adapter",
                "ext-memcached": "Memcached extension is required to use the Memcached Adapter",
                "ext-mongodb": "Mongodb extension required to use the Mongodb adapter",
                "ext-redis": "Redis extension is required to use the Redis adapter",
                "mongodb/mongodb": "Mongodb lib required to use the Mongodb adapter"
            },
            "type": "library",
            "autoload": {
                "psr-4": {
                    "Cache\\": "src/"
                },
                "exclude-from-classmap": [
                    "**/Tests/"
                ]
            },
            "notification-url": "https://packagist.org/downloads/",
            "license": [
                "MIT"
            ],
            "authors": [
                {
                    "name": "Aaron Scherer",
                    "email": "aequasi@gmail.com",
                    "homepage": "https://github.com/aequasi"
                },
                {
                    "name": "Tobias Nyholm",
                    "email": "tobias.nyholm@gmail.com",
                    "homepage": "https://github.com/Nyholm"
                }
            ],
            "description": "Library of all the php-cache adapters",
            "homepage": "http://www.php-cache.com/en/latest/",
            "keywords": [
                "cache",
                "psr6"
            ],
            "time": "2017-03-28T16:08:48+00:00"
        },
        {
            "name": "codeception/codeception",
            "version": "4.1.6",
            "source": {
                "type": "git",
                "url": "https://github.com/Codeception/Codeception.git",
                "reference": "5515b6a6c6f1e1c909aaff2e5f3a15c177dfd1a9"
            },
            "dist": {
                "type": "zip",
                "url": "https://api.github.com/repos/Codeception/Codeception/zipball/5515b6a6c6f1e1c909aaff2e5f3a15c177dfd1a9",
                "reference": "5515b6a6c6f1e1c909aaff2e5f3a15c177dfd1a9",
                "shasum": ""
            },
            "require": {
                "behat/gherkin": "^4.4.0",
                "codeception/lib-asserts": "^1.0",
                "codeception/phpunit-wrapper": ">6.0.15 <6.1.0 | ^6.6.1 | ^7.7.1 | ^8.1.1 | ^9.0",
                "codeception/stub": "^2.0 | ^3.0",
                "ext-curl": "*",
                "ext-json": "*",
                "ext-mbstring": "*",
                "guzzlehttp/psr7": "~1.4",
                "php": ">=5.6.0 <8.0",
                "symfony/console": ">=2.7 <6.0",
                "symfony/css-selector": ">=2.7 <6.0",
                "symfony/event-dispatcher": ">=2.7 <6.0",
                "symfony/finder": ">=2.7 <6.0",
                "symfony/yaml": ">=2.7 <6.0"
            },
            "require-dev": {
                "codeception/module-asserts": "*@dev",
                "codeception/module-cli": "*@dev",
                "codeception/module-db": "*@dev",
                "codeception/module-filesystem": "*@dev",
                "codeception/module-phpbrowser": "*@dev",
                "codeception/specify": "~0.3",
                "codeception/util-universalframework": "*@dev",
                "monolog/monolog": "~1.8",
                "squizlabs/php_codesniffer": "~2.0",
                "symfony/process": ">=2.7 <6.0",
                "vlucas/phpdotenv": "^2.0 | ^3.0 | ^4.0"
            },
            "suggest": {
                "codeception/specify": "BDD-style code blocks",
                "codeception/verify": "BDD-style assertions",
                "hoa/console": "For interactive console functionality",
                "stecman/symfony-console-completion": "For BASH autocompletion",
                "symfony/phpunit-bridge": "For phpunit-bridge support"
            },
            "bin": [
                "codecept"
            ],
            "type": "library",
            "extra": {
                "branch-alias": []
            },
            "autoload": {
                "psr-4": {
                    "Codeception\\": "src/Codeception",
                    "Codeception\\Extension\\": "ext"
                }
            },
            "notification-url": "https://packagist.org/downloads/",
            "license": [
                "MIT"
            ],
            "authors": [
                {
                    "name": "Michael Bodnarchuk",
                    "email": "davert@mail.ua",
                    "homepage": "http://codegyre.com"
                }
            ],
            "description": "BDD-style testing framework",
            "homepage": "http://codeception.com/",
            "keywords": [
                "BDD",
                "TDD",
                "acceptance testing",
                "functional testing",
                "unit testing"
            ],
            "funding": [
                {
                    "url": "https://opencollective.com/codeception",
                    "type": "open_collective"
                }
            ],
<<<<<<< HEAD
            "time": "2020-05-24T13:58:47+00:00"
=======
            "time": "2020-06-07T16:31:51+00:00"
>>>>>>> 3cd02a74
        },
        {
            "name": "codeception/lib-asserts",
            "version": "1.12.0",
            "source": {
                "type": "git",
                "url": "https://github.com/Codeception/lib-asserts.git",
                "reference": "acd0dc8b394595a74b58dcc889f72569ff7d8e71"
            },
            "dist": {
                "type": "zip",
                "url": "https://api.github.com/repos/Codeception/lib-asserts/zipball/acd0dc8b394595a74b58dcc889f72569ff7d8e71",
                "reference": "acd0dc8b394595a74b58dcc889f72569ff7d8e71",
                "shasum": ""
            },
            "require": {
                "codeception/phpunit-wrapper": ">6.0.15 <6.1.0 | ^6.6.1 | ^7.7.1 | ^8.0.3 | ^9.0",
                "php": ">=5.6.0 <8.0"
            },
            "type": "library",
            "autoload": {
                "classmap": [
                    "src/"
                ]
            },
            "notification-url": "https://packagist.org/downloads/",
            "license": [
                "MIT"
            ],
            "authors": [
                {
                    "name": "Michael Bodnarchuk",
                    "email": "davert@mail.ua",
                    "homepage": "http://codegyre.com"
                },
                {
                    "name": "Gintautas Miselis"
                }
            ],
            "description": "Assertion methods used by Codeception core and Asserts module",
            "homepage": "http://codeception.com/",
            "keywords": [
                "codeception"
            ],
            "time": "2020-04-17T18:20:46+00:00"
        },
        {
            "name": "codeception/module-asserts",
            "version": "1.2.1",
            "source": {
                "type": "git",
                "url": "https://github.com/Codeception/module-asserts.git",
                "reference": "79f13d05b63f2fceba4d0e78044bab668c9b2a6b"
            },
            "dist": {
                "type": "zip",
                "url": "https://api.github.com/repos/Codeception/module-asserts/zipball/79f13d05b63f2fceba4d0e78044bab668c9b2a6b",
                "reference": "79f13d05b63f2fceba4d0e78044bab668c9b2a6b",
                "shasum": ""
            },
            "require": {
                "codeception/codeception": "*@dev",
                "codeception/lib-asserts": "^1.12.0",
                "php": ">=5.6.0 <8.0"
            },
            "conflict": {
                "codeception/codeception": "<4.0"
            },
            "require-dev": {
                "codeception/util-robohelpers": "dev-master"
            },
            "type": "library",
            "autoload": {
                "classmap": [
                    "src/"
                ]
            },
            "notification-url": "https://packagist.org/downloads/",
            "license": [
                "MIT"
            ],
            "authors": [
                {
                    "name": "Michael Bodnarchuk"
                },
                {
                    "name": "Gintautas Miselis"
                }
            ],
            "description": "Codeception module containing various assertions",
            "homepage": "http://codeception.com/",
            "keywords": [
                "assertions",
                "asserts",
                "codeception"
            ],
            "time": "2020-04-20T07:26:11+00:00"
        },
        {
            "name": "codeception/module-sequence",
            "version": "1.0.0",
            "source": {
                "type": "git",
                "url": "https://github.com/Codeception/module-sequence.git",
                "reference": "70563527b768194d6ab22e1ff943a5e69741c5dd"
            },
            "dist": {
                "type": "zip",
                "url": "https://api.github.com/repos/Codeception/module-sequence/zipball/70563527b768194d6ab22e1ff943a5e69741c5dd",
                "reference": "70563527b768194d6ab22e1ff943a5e69741c5dd",
                "shasum": ""
            },
            "require": {
                "codeception/codeception": "4.0.x-dev | ^4.0",
                "php": ">=5.6.0 <8.0"
            },
            "require-dev": {
                "codeception/util-robohelpers": "dev-master"
            },
            "type": "library",
            "autoload": {
                "classmap": [
                    "src/"
                ]
            },
            "notification-url": "https://packagist.org/downloads/",
            "license": [
                "MIT"
            ],
            "authors": [
                {
                    "name": "Michael Bodnarchuk"
                }
            ],
            "description": "Sequence module for Codeception",
            "homepage": "http://codeception.com/",
            "keywords": [
                "codeception"
            ],
            "time": "2019-10-10T12:08:50+00:00"
        },
        {
            "name": "codeception/module-webdriver",
            "version": "1.1.0",
            "source": {
                "type": "git",
                "url": "https://github.com/Codeception/module-webdriver.git",
                "reference": "09c167817393090ce3dbce96027d94656b1963ce"
            },
            "dist": {
                "type": "zip",
                "url": "https://api.github.com/repos/Codeception/module-webdriver/zipball/09c167817393090ce3dbce96027d94656b1963ce",
                "reference": "09c167817393090ce3dbce96027d94656b1963ce",
                "shasum": ""
            },
            "require": {
                "codeception/codeception": "^4.0",
                "php": ">=5.6.0 <8.0",
                "php-webdriver/webdriver": "^1.6.0"
            },
            "require-dev": {
                "codeception/util-robohelpers": "dev-master"
            },
            "suggest": {
                "codeception/phpbuiltinserver": "Start and stop PHP built-in web server for your tests"
            },
            "type": "library",
            "autoload": {
                "classmap": [
                    "src/"
                ]
            },
            "notification-url": "https://packagist.org/downloads/",
            "license": [
                "MIT"
            ],
            "authors": [
                {
                    "name": "Michael Bodnarchuk"
                },
                {
                    "name": "Gintautas Miselis"
                },
                {
                    "name": "Zaahid Bateson"
                }
            ],
            "description": "WebDriver module for Codeception",
            "homepage": "http://codeception.com/",
            "keywords": [
                "acceptance-testing",
                "browser-testing",
                "codeception"
            ],
            "time": "2020-05-31T08:47:24+00:00"
        },
        {
            "name": "codeception/phpunit-wrapper",
            "version": "9.0.2",
            "source": {
                "type": "git",
                "url": "https://github.com/Codeception/phpunit-wrapper.git",
                "reference": "eb27243d8edde68593bf8d9ef5e9074734777931"
            },
            "dist": {
                "type": "zip",
                "url": "https://api.github.com/repos/Codeception/phpunit-wrapper/zipball/eb27243d8edde68593bf8d9ef5e9074734777931",
                "reference": "eb27243d8edde68593bf8d9ef5e9074734777931",
                "shasum": ""
            },
            "require": {
                "php": ">=7.2",
                "phpunit/phpunit": "^9.0"
            },
            "require-dev": {
                "codeception/specify": "*",
                "vlucas/phpdotenv": "^3.0"
            },
            "type": "library",
            "autoload": {
                "psr-4": {
                    "Codeception\\PHPUnit\\": "src/"
                }
            },
            "notification-url": "https://packagist.org/downloads/",
            "license": [
                "MIT"
            ],
            "authors": [
                {
                    "name": "Davert",
                    "email": "davert.php@resend.cc"
                },
                {
                    "name": "Naktibalda"
                }
            ],
            "description": "PHPUnit classes used by Codeception",
            "time": "2020-04-17T18:16:31+00:00"
        },
        {
            "name": "codeception/stub",
            "version": "3.6.1",
            "source": {
                "type": "git",
                "url": "https://github.com/Codeception/Stub.git",
                "reference": "a3ba01414cbee76a1bced9f9b6b169cc8d203880"
            },
            "dist": {
                "type": "zip",
                "url": "https://api.github.com/repos/Codeception/Stub/zipball/a3ba01414cbee76a1bced9f9b6b169cc8d203880",
                "reference": "a3ba01414cbee76a1bced9f9b6b169cc8d203880",
                "shasum": ""
            },
            "require": {
                "phpunit/phpunit": "^8.4 | ^9.0"
            },
            "type": "library",
            "autoload": {
                "psr-4": {
                    "Codeception\\": "src/"
                }
            },
            "notification-url": "https://packagist.org/downloads/",
            "license": [
                "MIT"
            ],
            "description": "Flexible Stub wrapper for PHPUnit's Mock Builder",
            "time": "2020-02-07T18:42:28+00:00"
        },
        {
            "name": "csharpru/vault-php",
            "version": "3.5.3",
            "source": {
                "type": "git",
                "url": "https://github.com/CSharpRU/vault-php.git",
                "reference": "04be9776310fe7d1afb97795645f95c21e6b4fcf"
            },
            "dist": {
                "type": "zip",
                "url": "https://api.github.com/repos/CSharpRU/vault-php/zipball/04be9776310fe7d1afb97795645f95c21e6b4fcf",
                "reference": "04be9776310fe7d1afb97795645f95c21e6b4fcf",
                "shasum": ""
            },
            "require": {
                "cache/cache": "^0.4.0",
                "doctrine/inflector": "~1.1.0",
                "guzzlehttp/promises": "^1.3",
                "guzzlehttp/psr7": "^1.4",
                "psr/cache": "^1.0",
                "psr/log": "^1.0",
                "weew/helpers-array": "^1.3"
            },
            "require-dev": {
                "codacy/coverage": "^1.1",
                "codeception/codeception": "^2.2",
                "csharpru/vault-php-guzzle6-transport": "~2.0",
                "php-vcr/php-vcr": "^1.3"
            },
            "type": "library",
            "autoload": {
                "psr-4": {
                    "Vault\\": "src/"
                }
            },
            "notification-url": "https://packagist.org/downloads/",
            "license": [
                "MIT"
            ],
            "authors": [
                {
                    "name": "Yaroslav Lukyanov",
                    "email": "c_sharp@mail.ru"
                }
            ],
            "description": "Best Vault client for PHP that you can find",
            "time": "2018-04-28T04:52:17+00:00"
        },
        {
            "name": "csharpru/vault-php-guzzle6-transport",
            "version": "2.0.4",
            "source": {
                "type": "git",
                "url": "https://github.com/CSharpRU/vault-php-guzzle6-transport.git",
                "reference": "33c392120ac9f253b62b034e0e8ffbbdb3513bd8"
            },
            "dist": {
                "type": "zip",
                "url": "https://api.github.com/repos/CSharpRU/vault-php-guzzle6-transport/zipball/33c392120ac9f253b62b034e0e8ffbbdb3513bd8",
                "reference": "33c392120ac9f253b62b034e0e8ffbbdb3513bd8",
                "shasum": ""
            },
            "require": {
                "guzzlehttp/guzzle": "~6.2",
                "guzzlehttp/promises": "^1.3",
                "guzzlehttp/psr7": "^1.4"
            },
            "type": "library",
            "autoload": {
                "psr-4": {
                    "VaultTransports\\": "src/"
                }
            },
            "notification-url": "https://packagist.org/downloads/",
            "license": [
                "MIT"
            ],
            "authors": [
                {
                    "name": "Yaroslav Lukyanov",
                    "email": "c_sharp@mail.ru"
                }
            ],
            "description": "Guzzle6 transport for Vault PHP client",
            "time": "2019-03-10T06:17:37+00:00"
        },
        {
            "name": "dealerdirect/phpcodesniffer-composer-installer",
            "version": "v0.5.0",
            "source": {
                "type": "git",
                "url": "https://github.com/Dealerdirect/phpcodesniffer-composer-installer.git",
                "reference": "e749410375ff6fb7a040a68878c656c2e610b132"
            },
            "dist": {
                "type": "zip",
                "url": "https://api.github.com/repos/Dealerdirect/phpcodesniffer-composer-installer/zipball/e749410375ff6fb7a040a68878c656c2e610b132",
                "reference": "e749410375ff6fb7a040a68878c656c2e610b132",
                "shasum": ""
            },
            "require": {
                "composer-plugin-api": "^1.0",
                "php": "^5.3|^7",
                "squizlabs/php_codesniffer": "^2|^3"
            },
            "require-dev": {
                "composer/composer": "*",
                "phpcompatibility/php-compatibility": "^9.0",
                "sensiolabs/security-checker": "^4.1.0"
            },
            "type": "composer-plugin",
            "extra": {
                "class": "Dealerdirect\\Composer\\Plugin\\Installers\\PHPCodeSniffer\\Plugin"
            },
            "autoload": {
                "psr-4": {
                    "Dealerdirect\\Composer\\Plugin\\Installers\\PHPCodeSniffer\\": "src/"
                }
            },
            "notification-url": "https://packagist.org/downloads/",
            "license": [
                "MIT"
            ],
            "authors": [
                {
                    "name": "Franck Nijhof",
                    "email": "franck.nijhof@dealerdirect.com",
                    "homepage": "http://www.frenck.nl",
                    "role": "Developer / IT Manager"
                }
            ],
            "description": "PHP_CodeSniffer Standards Composer Installer Plugin",
            "homepage": "http://www.dealerdirect.com",
            "keywords": [
                "PHPCodeSniffer",
                "PHP_CodeSniffer",
                "code quality",
                "codesniffer",
                "composer",
                "installer",
                "phpcs",
                "plugin",
                "qa",
                "quality",
                "standard",
                "standards",
                "style guide",
                "stylecheck",
                "tests"
            ],
            "time": "2018-10-26T13:21:45+00:00"
        },
        {
            "name": "doctrine/annotations",
            "version": "1.10.3",
            "source": {
                "type": "git",
                "url": "https://github.com/doctrine/annotations.git",
                "reference": "5db60a4969eba0e0c197a19c077780aadbc43c5d"
            },
            "dist": {
                "type": "zip",
                "url": "https://api.github.com/repos/doctrine/annotations/zipball/5db60a4969eba0e0c197a19c077780aadbc43c5d",
                "reference": "5db60a4969eba0e0c197a19c077780aadbc43c5d",
                "shasum": ""
            },
            "require": {
                "doctrine/lexer": "1.*",
                "ext-tokenizer": "*",
                "php": "^7.1 || ^8.0"
            },
            "require-dev": {
                "doctrine/cache": "1.*",
                "phpunit/phpunit": "^7.5"
            },
            "type": "library",
            "extra": {
                "branch-alias": {
                    "dev-master": "1.9.x-dev"
                }
            },
            "autoload": {
                "psr-4": {
                    "Doctrine\\Common\\Annotations\\": "lib/Doctrine/Common/Annotations"
                }
            },
            "notification-url": "https://packagist.org/downloads/",
            "license": [
                "MIT"
            ],
            "authors": [
                {
                    "name": "Guilherme Blanco",
                    "email": "guilhermeblanco@gmail.com"
                },
                {
                    "name": "Roman Borschel",
                    "email": "roman@code-factory.org"
                },
                {
                    "name": "Benjamin Eberlei",
                    "email": "kontakt@beberlei.de"
                },
                {
                    "name": "Jonathan Wage",
                    "email": "jonwage@gmail.com"
                },
                {
                    "name": "Johannes Schmitt",
                    "email": "schmittjoh@gmail.com"
                }
            ],
            "description": "Docblock Annotations Parser",
            "homepage": "http://www.doctrine-project.org",
            "keywords": [
                "annotations",
                "docblock",
                "parser"
            ],
            "time": "2020-05-25T17:24:27+00:00"
        },
        {
            "name": "doctrine/cache",
            "version": "1.10.1",
            "source": {
                "type": "git",
                "url": "https://github.com/doctrine/cache.git",
                "reference": "35a4a70cd94e09e2259dfae7488afc6b474ecbd3"
            },
            "dist": {
                "type": "zip",
                "url": "https://api.github.com/repos/doctrine/cache/zipball/35a4a70cd94e09e2259dfae7488afc6b474ecbd3",
                "reference": "35a4a70cd94e09e2259dfae7488afc6b474ecbd3",
                "shasum": ""
            },
            "require": {
                "php": "~7.1 || ^8.0"
            },
            "conflict": {
                "doctrine/common": ">2.2,<2.4"
            },
            "require-dev": {
                "alcaeus/mongo-php-adapter": "^1.1",
                "doctrine/coding-standard": "^6.0",
                "mongodb/mongodb": "^1.1",
                "phpunit/phpunit": "^7.0",
                "predis/predis": "~1.0"
            },
            "suggest": {
                "alcaeus/mongo-php-adapter": "Required to use legacy MongoDB driver"
            },
            "type": "library",
            "extra": {
                "branch-alias": {
                    "dev-master": "1.9.x-dev"
                }
            },
            "autoload": {
                "psr-4": {
                    "Doctrine\\Common\\Cache\\": "lib/Doctrine/Common/Cache"
                }
            },
            "notification-url": "https://packagist.org/downloads/",
            "license": [
                "MIT"
            ],
            "authors": [
                {
                    "name": "Guilherme Blanco",
                    "email": "guilhermeblanco@gmail.com"
                },
                {
                    "name": "Roman Borschel",
                    "email": "roman@code-factory.org"
                },
                {
                    "name": "Benjamin Eberlei",
                    "email": "kontakt@beberlei.de"
                },
                {
                    "name": "Jonathan Wage",
                    "email": "jonwage@gmail.com"
                },
                {
                    "name": "Johannes Schmitt",
                    "email": "schmittjoh@gmail.com"
                }
            ],
            "description": "PHP Doctrine Cache library is a popular cache implementation that supports many different drivers such as redis, memcache, apc, mongodb and others.",
            "homepage": "https://www.doctrine-project.org/projects/cache.html",
            "keywords": [
                "abstraction",
                "apcu",
                "cache",
                "caching",
                "couchdb",
                "memcached",
                "php",
                "redis",
                "xcache"
            ],
            "funding": [
                {
                    "url": "https://www.doctrine-project.org/sponsorship.html",
                    "type": "custom"
                },
                {
                    "url": "https://www.patreon.com/phpdoctrine",
                    "type": "patreon"
                },
                {
                    "url": "https://tidelift.com/funding/github/packagist/doctrine%2Fcache",
                    "type": "tidelift"
                }
            ],
            "time": "2020-05-27T16:24:54+00:00"
        },
        {
            "name": "doctrine/inflector",
            "version": "v1.1.0",
            "source": {
                "type": "git",
                "url": "https://github.com/doctrine/inflector.git",
                "reference": "90b2128806bfde671b6952ab8bea493942c1fdae"
            },
            "dist": {
                "type": "zip",
                "url": "https://api.github.com/repos/doctrine/inflector/zipball/90b2128806bfde671b6952ab8bea493942c1fdae",
                "reference": "90b2128806bfde671b6952ab8bea493942c1fdae",
                "shasum": ""
            },
            "require": {
                "php": ">=5.3.2"
            },
            "require-dev": {
                "phpunit/phpunit": "4.*"
            },
            "type": "library",
            "extra": {
                "branch-alias": {
                    "dev-master": "1.1.x-dev"
                }
            },
            "autoload": {
                "psr-0": {
                    "Doctrine\\Common\\Inflector\\": "lib/"
                }
            },
            "notification-url": "https://packagist.org/downloads/",
            "license": [
                "MIT"
            ],
            "authors": [
                {
                    "name": "Roman Borschel",
                    "email": "roman@code-factory.org"
                },
                {
                    "name": "Benjamin Eberlei",
                    "email": "kontakt@beberlei.de"
                },
                {
                    "name": "Guilherme Blanco",
                    "email": "guilhermeblanco@gmail.com"
                },
                {
                    "name": "Jonathan Wage",
                    "email": "jonwage@gmail.com"
                },
                {
                    "name": "Johannes Schmitt",
                    "email": "schmittjoh@gmail.com"
                }
            ],
            "description": "Common String Manipulations with regard to casing and singular/plural rules.",
            "homepage": "http://www.doctrine-project.org",
            "keywords": [
                "inflection",
                "pluralize",
                "singularize",
                "string"
            ],
            "time": "2015-11-06T14:35:42+00:00"
        },
        {
            "name": "doctrine/instantiator",
            "version": "1.3.1",
            "source": {
                "type": "git",
                "url": "https://github.com/doctrine/instantiator.git",
                "reference": "f350df0268e904597e3bd9c4685c53e0e333feea"
            },
            "dist": {
                "type": "zip",
                "url": "https://api.github.com/repos/doctrine/instantiator/zipball/f350df0268e904597e3bd9c4685c53e0e333feea",
                "reference": "f350df0268e904597e3bd9c4685c53e0e333feea",
                "shasum": ""
            },
            "require": {
                "php": "^7.1 || ^8.0"
            },
            "require-dev": {
                "doctrine/coding-standard": "^6.0",
                "ext-pdo": "*",
                "ext-phar": "*",
                "phpbench/phpbench": "^0.13",
                "phpstan/phpstan-phpunit": "^0.11",
                "phpstan/phpstan-shim": "^0.11",
                "phpunit/phpunit": "^7.0"
            },
            "type": "library",
            "extra": {
                "branch-alias": {
                    "dev-master": "1.2.x-dev"
                }
            },
            "autoload": {
                "psr-4": {
                    "Doctrine\\Instantiator\\": "src/Doctrine/Instantiator/"
                }
            },
            "notification-url": "https://packagist.org/downloads/",
            "license": [
                "MIT"
            ],
            "authors": [
                {
                    "name": "Marco Pivetta",
                    "email": "ocramius@gmail.com",
                    "homepage": "http://ocramius.github.com/"
                }
            ],
            "description": "A small, lightweight utility to instantiate objects in PHP without invoking their constructors",
            "homepage": "https://www.doctrine-project.org/projects/instantiator.html",
            "keywords": [
                "constructor",
                "instantiate"
            ],
            "funding": [
                {
                    "url": "https://www.doctrine-project.org/sponsorship.html",
                    "type": "custom"
                },
                {
                    "url": "https://www.patreon.com/phpdoctrine",
                    "type": "patreon"
                },
                {
                    "url": "https://tidelift.com/funding/github/packagist/doctrine%2Finstantiator",
                    "type": "tidelift"
                }
            ],
            "time": "2020-05-29T17:27:14+00:00"
        },
        {
            "name": "doctrine/lexer",
            "version": "1.2.1",
            "source": {
                "type": "git",
                "url": "https://github.com/doctrine/lexer.git",
                "reference": "e864bbf5904cb8f5bb334f99209b48018522f042"
            },
            "dist": {
                "type": "zip",
                "url": "https://api.github.com/repos/doctrine/lexer/zipball/e864bbf5904cb8f5bb334f99209b48018522f042",
                "reference": "e864bbf5904cb8f5bb334f99209b48018522f042",
                "shasum": ""
            },
            "require": {
                "php": "^7.2 || ^8.0"
            },
            "require-dev": {
                "doctrine/coding-standard": "^6.0",
                "phpstan/phpstan": "^0.11.8",
                "phpunit/phpunit": "^8.2"
            },
            "type": "library",
            "extra": {
                "branch-alias": {
                    "dev-master": "1.2.x-dev"
                }
            },
            "autoload": {
                "psr-4": {
                    "Doctrine\\Common\\Lexer\\": "lib/Doctrine/Common/Lexer"
                }
            },
            "notification-url": "https://packagist.org/downloads/",
            "license": [
                "MIT"
            ],
            "authors": [
                {
                    "name": "Guilherme Blanco",
                    "email": "guilhermeblanco@gmail.com"
                },
                {
                    "name": "Roman Borschel",
                    "email": "roman@code-factory.org"
                },
                {
                    "name": "Johannes Schmitt",
                    "email": "schmittjoh@gmail.com"
                }
            ],
            "description": "PHP Doctrine Lexer parser library that can be used in Top-Down, Recursive Descent Parsers.",
            "homepage": "https://www.doctrine-project.org/projects/lexer.html",
            "keywords": [
                "annotations",
                "docblock",
                "lexer",
                "parser",
                "php"
            ],
            "funding": [
                {
                    "url": "https://www.doctrine-project.org/sponsorship.html",
                    "type": "custom"
                },
                {
                    "url": "https://www.patreon.com/phpdoctrine",
                    "type": "patreon"
                },
                {
                    "url": "https://tidelift.com/funding/github/packagist/doctrine%2Flexer",
                    "type": "tidelift"
                }
            ],
            "time": "2020-05-25T17:44:05+00:00"
        },
        {
            "name": "friendsofphp/php-cs-fixer",
            "version": "v2.16.3",
            "source": {
                "type": "git",
                "url": "https://github.com/FriendsOfPHP/PHP-CS-Fixer.git",
                "reference": "83baf823a33a1cbd5416c8626935cf3f843c10b0"
            },
            "dist": {
                "type": "zip",
                "url": "https://api.github.com/repos/FriendsOfPHP/PHP-CS-Fixer/zipball/83baf823a33a1cbd5416c8626935cf3f843c10b0",
                "reference": "83baf823a33a1cbd5416c8626935cf3f843c10b0",
                "shasum": ""
            },
            "require": {
                "composer/semver": "^1.4",
                "composer/xdebug-handler": "^1.2",
                "doctrine/annotations": "^1.2",
                "ext-json": "*",
                "ext-tokenizer": "*",
                "php": "^5.6 || ^7.0",
                "php-cs-fixer/diff": "^1.3",
                "symfony/console": "^3.4.17 || ^4.1.6 || ^5.0",
                "symfony/event-dispatcher": "^3.0 || ^4.0 || ^5.0",
                "symfony/filesystem": "^3.0 || ^4.0 || ^5.0",
                "symfony/finder": "^3.0 || ^4.0 || ^5.0",
                "symfony/options-resolver": "^3.0 || ^4.0 || ^5.0",
                "symfony/polyfill-php70": "^1.0",
                "symfony/polyfill-php72": "^1.4",
                "symfony/process": "^3.0 || ^4.0 || ^5.0",
                "symfony/stopwatch": "^3.0 || ^4.0 || ^5.0"
            },
            "require-dev": {
                "johnkary/phpunit-speedtrap": "^1.1 || ^2.0 || ^3.0",
                "justinrainbow/json-schema": "^5.0",
                "keradus/cli-executor": "^1.2",
                "mikey179/vfsstream": "^1.6",
                "php-coveralls/php-coveralls": "^2.1",
                "php-cs-fixer/accessible-object": "^1.0",
                "php-cs-fixer/phpunit-constraint-isidenticalstring": "^1.1",
                "php-cs-fixer/phpunit-constraint-xmlmatchesxsd": "^1.1",
                "phpunit/phpunit": "^5.7.27 || ^6.5.14 || ^7.1",
                "phpunitgoodpractices/traits": "^1.8",
                "symfony/phpunit-bridge": "^4.3 || ^5.0",
                "symfony/yaml": "^3.0 || ^4.0 || ^5.0"
            },
            "suggest": {
                "ext-dom": "For handling output formats in XML",
                "ext-mbstring": "For handling non-UTF8 characters in cache signature.",
                "php-cs-fixer/phpunit-constraint-isidenticalstring": "For IsIdenticalString constraint.",
                "php-cs-fixer/phpunit-constraint-xmlmatchesxsd": "For XmlMatchesXsd constraint.",
                "symfony/polyfill-mbstring": "When enabling `ext-mbstring` is not possible."
            },
            "bin": [
                "php-cs-fixer"
            ],
            "type": "application",
            "autoload": {
                "psr-4": {
                    "PhpCsFixer\\": "src/"
                },
                "classmap": [
                    "tests/Test/AbstractFixerTestCase.php",
                    "tests/Test/AbstractIntegrationCaseFactory.php",
                    "tests/Test/AbstractIntegrationTestCase.php",
                    "tests/Test/Assert/AssertTokensTrait.php",
                    "tests/Test/IntegrationCase.php",
                    "tests/Test/IntegrationCaseFactory.php",
                    "tests/Test/IntegrationCaseFactoryInterface.php",
                    "tests/Test/InternalIntegrationCaseFactory.php",
                    "tests/Test/IsIdenticalConstraint.php",
                    "tests/TestCase.php"
                ]
            },
            "notification-url": "https://packagist.org/downloads/",
            "license": [
                "MIT"
            ],
            "authors": [
                {
                    "name": "Fabien Potencier",
                    "email": "fabien@symfony.com"
                },
                {
                    "name": "Dariusz Rumiński",
                    "email": "dariusz.ruminski@gmail.com"
                }
            ],
            "description": "A tool to automatically fix PHP code style",
            "funding": [
                {
                    "url": "https://github.com/keradus",
                    "type": "github"
                }
            ],
            "time": "2020-04-15T18:51:10+00:00"
        },
        {
            "name": "jms/metadata",
            "version": "1.7.0",
            "source": {
                "type": "git",
                "url": "https://github.com/schmittjoh/metadata.git",
                "reference": "e5854ab1aa643623dc64adde718a8eec32b957a8"
            },
            "dist": {
                "type": "zip",
                "url": "https://api.github.com/repos/schmittjoh/metadata/zipball/e5854ab1aa643623dc64adde718a8eec32b957a8",
                "reference": "e5854ab1aa643623dc64adde718a8eec32b957a8",
                "shasum": ""
            },
            "require": {
                "php": ">=5.3.0"
            },
            "require-dev": {
                "doctrine/cache": "~1.0",
                "symfony/cache": "~3.1"
            },
            "type": "library",
            "extra": {
                "branch-alias": {
                    "dev-master": "1.5.x-dev"
                }
            },
            "autoload": {
                "psr-0": {
                    "Metadata\\": "src/"
                }
            },
            "notification-url": "https://packagist.org/downloads/",
            "license": [
                "MIT"
            ],
            "authors": [
                {
                    "name": "Asmir Mustafic",
                    "email": "goetas@gmail.com"
                },
                {
                    "name": "Johannes M. Schmitt",
                    "email": "schmittjoh@gmail.com"
                }
            ],
            "description": "Class/method/property metadata management in PHP",
            "keywords": [
                "annotations",
                "metadata",
                "xml",
                "yaml"
            ],
            "time": "2018-10-26T12:40:10+00:00"
        },
        {
            "name": "jms/parser-lib",
            "version": "1.0.0",
            "source": {
                "type": "git",
                "url": "https://github.com/schmittjoh/parser-lib.git",
                "reference": "c509473bc1b4866415627af0e1c6cc8ac97fa51d"
            },
            "dist": {
                "type": "zip",
                "url": "https://api.github.com/repos/schmittjoh/parser-lib/zipball/c509473bc1b4866415627af0e1c6cc8ac97fa51d",
                "reference": "c509473bc1b4866415627af0e1c6cc8ac97fa51d",
                "shasum": ""
            },
            "require": {
                "phpoption/phpoption": ">=0.9,<2.0-dev"
            },
            "type": "library",
            "extra": {
                "branch-alias": {
                    "dev-master": "1.0-dev"
                }
            },
            "autoload": {
                "psr-0": {
                    "JMS\\": "src/"
                }
            },
            "notification-url": "https://packagist.org/downloads/",
            "license": [
                "Apache2"
            ],
            "description": "A library for easily creating recursive-descent parsers.",
            "time": "2012-11-18T18:08:43+00:00"
        },
        {
            "name": "jms/serializer",
            "version": "1.14.1",
            "source": {
                "type": "git",
                "url": "https://github.com/schmittjoh/serializer.git",
                "reference": "ba908d278fff27ec01fb4349f372634ffcd697c0"
            },
            "dist": {
                "type": "zip",
                "url": "https://api.github.com/repos/schmittjoh/serializer/zipball/ba908d278fff27ec01fb4349f372634ffcd697c0",
                "reference": "ba908d278fff27ec01fb4349f372634ffcd697c0",
                "shasum": ""
            },
            "require": {
                "doctrine/annotations": "^1.0",
                "doctrine/instantiator": "^1.0.3",
                "jms/metadata": "^1.3",
                "jms/parser-lib": "1.*",
                "php": "^5.5|^7.0",
                "phpcollection/phpcollection": "~0.1",
                "phpoption/phpoption": "^1.1"
            },
            "conflict": {
                "twig/twig": "<1.12"
            },
            "require-dev": {
                "doctrine/orm": "~2.1",
                "doctrine/phpcr-odm": "^1.3|^2.0",
                "ext-pdo_sqlite": "*",
                "jackalope/jackalope-doctrine-dbal": "^1.1.5",
                "phpunit/phpunit": "^4.8|^5.0",
                "propel/propel1": "~1.7",
                "psr/container": "^1.0",
                "symfony/dependency-injection": "^2.7|^3.3|^4.0",
                "symfony/expression-language": "^2.6|^3.0",
                "symfony/filesystem": "^2.1",
                "symfony/form": "~2.1|^3.0",
                "symfony/translation": "^2.1|^3.0",
                "symfony/validator": "^2.2|^3.0",
                "symfony/yaml": "^2.1|^3.0",
                "twig/twig": "~1.12|~2.0"
            },
            "suggest": {
                "doctrine/cache": "Required if you like to use cache functionality.",
                "doctrine/collections": "Required if you like to use doctrine collection types as ArrayCollection.",
                "symfony/yaml": "Required if you'd like to serialize data to YAML format."
            },
            "type": "library",
            "extra": {
                "branch-alias": {
                    "dev-1.x": "1.14-dev"
                }
            },
            "autoload": {
                "psr-0": {
                    "JMS\\Serializer": "src/"
                }
            },
            "notification-url": "https://packagist.org/downloads/",
            "license": [
                "MIT"
            ],
            "authors": [
                {
                    "name": "Johannes M. Schmitt",
                    "email": "schmittjoh@gmail.com"
                },
                {
                    "name": "Asmir Mustafic",
                    "email": "goetas@gmail.com"
                }
            ],
            "description": "Library for (de-)serializing data of any complexity; supports XML, JSON, and YAML.",
            "homepage": "http://jmsyst.com/libs/serializer",
            "keywords": [
                "deserialization",
                "jaxb",
                "json",
                "serialization",
                "xml"
            ],
            "time": "2020-02-22T20:59:37+00:00"
        },
        {
            "name": "league/flysystem",
            "version": "1.0.69",
            "source": {
                "type": "git",
                "url": "https://github.com/thephpleague/flysystem.git",
                "reference": "7106f78428a344bc4f643c233a94e48795f10967"
            },
            "dist": {
                "type": "zip",
                "url": "https://api.github.com/repos/thephpleague/flysystem/zipball/7106f78428a344bc4f643c233a94e48795f10967",
                "reference": "7106f78428a344bc4f643c233a94e48795f10967",
                "shasum": ""
            },
            "require": {
                "ext-fileinfo": "*",
                "php": ">=5.5.9"
            },
            "conflict": {
                "league/flysystem-sftp": "<1.0.6"
            },
            "require-dev": {
                "phpspec/phpspec": "^3.4",
                "phpunit/phpunit": "^5.7.26"
            },
            "suggest": {
                "ext-fileinfo": "Required for MimeType",
                "ext-ftp": "Allows you to use FTP server storage",
                "ext-openssl": "Allows you to use FTPS server storage",
                "league/flysystem-aws-s3-v2": "Allows you to use S3 storage with AWS SDK v2",
                "league/flysystem-aws-s3-v3": "Allows you to use S3 storage with AWS SDK v3",
                "league/flysystem-azure": "Allows you to use Windows Azure Blob storage",
                "league/flysystem-cached-adapter": "Flysystem adapter decorator for metadata caching",
                "league/flysystem-eventable-filesystem": "Allows you to use EventableFilesystem",
                "league/flysystem-rackspace": "Allows you to use Rackspace Cloud Files",
                "league/flysystem-sftp": "Allows you to use SFTP server storage via phpseclib",
                "league/flysystem-webdav": "Allows you to use WebDAV storage",
                "league/flysystem-ziparchive": "Allows you to use ZipArchive adapter",
                "spatie/flysystem-dropbox": "Allows you to use Dropbox storage",
                "srmklive/flysystem-dropbox-v2": "Allows you to use Dropbox storage for PHP 5 applications"
            },
            "type": "library",
            "extra": {
                "branch-alias": {
                    "dev-master": "1.1-dev"
                }
            },
            "autoload": {
                "psr-4": {
                    "League\\Flysystem\\": "src/"
                }
            },
            "notification-url": "https://packagist.org/downloads/",
            "license": [
                "MIT"
            ],
            "authors": [
                {
                    "name": "Frank de Jonge",
                    "email": "info@frenky.net"
                }
            ],
            "description": "Filesystem abstraction: Many filesystems, one API.",
            "keywords": [
                "Cloud Files",
                "WebDAV",
                "abstraction",
                "aws",
                "cloud",
                "copy.com",
                "dropbox",
                "file systems",
                "files",
                "filesystem",
                "filesystems",
                "ftp",
                "rackspace",
                "remote",
                "s3",
                "sftp",
                "storage"
            ],
            "funding": [
                {
                    "url": "https://offset.earth/frankdejonge",
                    "type": "other"
                }
            ],
            "time": "2020-05-18T15:13:39+00:00"
        },
        {
            "name": "lusitanian/oauth",
            "version": "v0.8.11",
            "source": {
                "type": "git",
                "url": "https://github.com/Lusitanian/PHPoAuthLib.git",
                "reference": "fc11a53db4b66da555a6a11fce294f574a8374f9"
            },
            "dist": {
                "type": "zip",
                "url": "https://api.github.com/repos/Lusitanian/PHPoAuthLib/zipball/fc11a53db4b66da555a6a11fce294f574a8374f9",
                "reference": "fc11a53db4b66da555a6a11fce294f574a8374f9",
                "shasum": ""
            },
            "require": {
                "php": ">=5.3.0"
            },
            "require-dev": {
                "phpunit/phpunit": "3.7.*",
                "predis/predis": "0.8.*@dev",
                "squizlabs/php_codesniffer": "2.*",
                "symfony/http-foundation": "~2.1"
            },
            "suggest": {
                "ext-openssl": "Allows for usage of secure connections with the stream-based HTTP client.",
                "predis/predis": "Allows using the Redis storage backend.",
                "symfony/http-foundation": "Allows using the Symfony Session storage backend."
            },
            "type": "library",
            "extra": {
                "branch-alias": {
                    "dev-master": "0.1-dev"
                }
            },
            "autoload": {
                "psr-0": {
                    "OAuth": "src",
                    "OAuth\\Unit": "tests"
                }
            },
            "notification-url": "https://packagist.org/downloads/",
            "license": [
                "MIT"
            ],
            "authors": [
                {
                    "name": "David Desberg",
                    "email": "david@daviddesberg.com"
                },
                {
                    "name": "Elliot Chance",
                    "email": "elliotchance@gmail.com"
                },
                {
                    "name": "Pieter Hordijk",
                    "email": "info@pieterhordijk.com"
                }
            ],
            "description": "PHP 5.3+ oAuth 1/2 Library",
            "keywords": [
                "Authentication",
                "authorization",
                "oauth",
                "security"
            ],
            "time": "2018-02-14T22:37:14+00:00"
        },
        {
            "name": "magento/magento-coding-standard",
            "version": "5",
            "source": {
                "type": "git",
                "url": "https://github.com/magento/magento-coding-standard.git",
                "reference": "da46c5d57a43c950dfa364edc7f1f0436d5353a5"
            },
            "dist": {
                "type": "zip",
                "url": "https://api.github.com/repos/magento/magento-coding-standard/zipball/da46c5d57a43c950dfa364edc7f1f0436d5353a5",
                "reference": "da46c5d57a43c950dfa364edc7f1f0436d5353a5",
                "shasum": ""
            },
            "require": {
                "php": ">=5.6.0",
                "squizlabs/php_codesniffer": "^3.4",
                "webonyx/graphql-php": ">=0.12.6 <1.0"
            },
            "require-dev": {
                "phpunit/phpunit": "^4.0 || ^5.0 || ^6.0 || ^7.0"
            },
            "type": "phpcodesniffer-standard",
            "autoload": {
                "classmap": [
                    "PHP_CodeSniffer/Tokenizers/"
                ],
                "psr-4": {
                    "Magento2\\": "Magento2/"
                }
            },
            "notification-url": "https://packagist.org/downloads/",
            "license": [
                "OSL-3.0",
                "AFL-3.0"
            ],
            "description": "A set of Magento specific PHP CodeSniffer rules.",
            "time": "2019-11-04T22:08:27+00:00"
        },
        {
            "name": "magento/magento2-functional-testing-framework",
            "version": "3.0.0-RC4",
            "source": {
                "type": "git",
                "url": "https://github.com/magento/magento2-functional-testing-framework.git",
                "reference": "34781ccc7385993b1e5bc9182e6ddddde7f2769f"
            },
            "dist": {
                "type": "zip",
                "url": "https://api.github.com/repos/magento/magento2-functional-testing-framework/zipball/34781ccc7385993b1e5bc9182e6ddddde7f2769f",
                "reference": "34781ccc7385993b1e5bc9182e6ddddde7f2769f",
                "shasum": ""
            },
            "require": {
                "allure-framework/allure-codeception": "~1.4.0",
                "aws/aws-sdk-php": "^3.132",
                "codeception/codeception": "~4.1.4",
                "codeception/module-asserts": "^1.1",
                "codeception/module-sequence": "^1.0",
                "codeception/module-webdriver": "^1.0",
                "composer/composer": "^1.9",
                "csharpru/vault-php": "~3.5.3",
                "csharpru/vault-php-guzzle6-transport": "^2.0",
                "ext-curl": "*",
                "ext-dom": "*",
                "ext-intl": "*",
                "ext-json": "*",
                "ext-openssl": "*",
                "monolog/monolog": "^1.17",
                "mustache/mustache": "~2.5",
                "php": "^7.3",
                "php-webdriver/webdriver": "^1.8.0",
                "spomky-labs/otphp": "^10.0",
                "symfony/console": "^4.4",
                "symfony/finder": "^5.0",
                "symfony/mime": "^5.0",
                "symfony/process": "^4.4",
                "vlucas/phpdotenv": "^2.4",
                "weew/helpers-array": "^1.3"
            },
            "replace": {
                "facebook/webdriver": "^1.7.1"
            },
            "require-dev": {
                "brainmaestro/composer-git-hooks": "^2.3.1",
                "codacy/coverage": "^1.4",
                "codeception/aspect-mock": "^3.0",
                "doctrine/cache": "<1.7.0",
                "goaop/framework": "~2.3.4",
                "php-coveralls/php-coveralls": "^1.0",
                "phpmd/phpmd": "^2.8.0",
                "phpunit/phpunit": "^9.0",
                "rregeer/phpunit-coverage-check": "^0.1.4",
                "sebastian/phpcpd": "~5.0.0",
                "squizlabs/php_codesniffer": "~3.5.4",
                "symfony/stopwatch": "~3.4.6"
            },
            "bin": [
                "bin/mftf"
            ],
            "type": "library",
            "extra": {
                "hooks": {
                    "pre-push": "bin/all-checks"
                }
            },
            "autoload": {
                "files": [
                    "src/Magento/FunctionalTestingFramework/_bootstrap.php"
                ],
                "psr-4": {
                    "Magento\\FunctionalTestingFramework\\": "src/Magento/FunctionalTestingFramework",
                    "MFTF\\": "dev/tests/functional/tests/MFTF"
                }
            },
            "notification-url": "https://packagist.org/downloads/",
            "license": [
                "AGPL-3.0"
            ],
            "description": "Magento2 Functional Testing Framework",
            "keywords": [
                "automation",
                "functional",
                "magento",
                "testing"
            ],
            "time": "2020-06-08T18:17:54+00:00"
        },
        {
            "name": "mikey179/vfsstream",
            "version": "v1.6.8",
            "source": {
                "type": "git",
                "url": "https://github.com/bovigo/vfsStream.git",
                "reference": "231c73783ebb7dd9ec77916c10037eff5a2b6efe"
            },
            "dist": {
                "type": "zip",
                "url": "https://api.github.com/repos/bovigo/vfsStream/zipball/231c73783ebb7dd9ec77916c10037eff5a2b6efe",
                "reference": "231c73783ebb7dd9ec77916c10037eff5a2b6efe",
                "shasum": ""
            },
            "require": {
                "php": ">=5.3.0"
            },
            "require-dev": {
                "phpunit/phpunit": "^4.5|^5.0"
            },
            "type": "library",
            "extra": {
                "branch-alias": {
                    "dev-master": "1.6.x-dev"
                }
            },
            "autoload": {
                "psr-0": {
                    "org\\bovigo\\vfs\\": "src/main/php"
                }
            },
            "notification-url": "https://packagist.org/downloads/",
            "license": [
                "BSD-3-Clause"
            ],
            "authors": [
                {
                    "name": "Frank Kleine",
                    "homepage": "http://frankkleine.de/",
                    "role": "Developer"
                }
            ],
            "description": "Virtual file system to mock the real file system in unit tests.",
            "homepage": "http://vfs.bovigo.org/",
            "time": "2019-10-30T15:31:00+00:00"
        },
        {
            "name": "mtdowling/jmespath.php",
            "version": "2.5.0",
            "source": {
                "type": "git",
                "url": "https://github.com/jmespath/jmespath.php.git",
                "reference": "52168cb9472de06979613d365c7f1ab8798be895"
            },
            "dist": {
                "type": "zip",
                "url": "https://api.github.com/repos/jmespath/jmespath.php/zipball/52168cb9472de06979613d365c7f1ab8798be895",
                "reference": "52168cb9472de06979613d365c7f1ab8798be895",
                "shasum": ""
            },
            "require": {
                "php": ">=5.4.0",
                "symfony/polyfill-mbstring": "^1.4"
            },
            "require-dev": {
                "composer/xdebug-handler": "^1.2",
                "phpunit/phpunit": "^4.8.36|^7.5.15"
            },
            "bin": [
                "bin/jp.php"
            ],
            "type": "library",
            "extra": {
                "branch-alias": {
                    "dev-master": "2.5-dev"
                }
            },
            "autoload": {
                "psr-4": {
                    "JmesPath\\": "src/"
                },
                "files": [
                    "src/JmesPath.php"
                ]
            },
            "notification-url": "https://packagist.org/downloads/",
            "license": [
                "MIT"
            ],
            "authors": [
                {
                    "name": "Michael Dowling",
                    "email": "mtdowling@gmail.com",
                    "homepage": "https://github.com/mtdowling"
                }
            ],
            "description": "Declaratively specify how to extract elements from a JSON document",
            "keywords": [
                "json",
                "jsonpath"
            ],
            "time": "2019-12-30T18:03:34+00:00"
        },
        {
            "name": "mustache/mustache",
            "version": "v2.13.0",
            "source": {
                "type": "git",
                "url": "https://github.com/bobthecow/mustache.php.git",
                "reference": "e95c5a008c23d3151d59ea72484d4f72049ab7f4"
            },
            "dist": {
                "type": "zip",
                "url": "https://api.github.com/repos/bobthecow/mustache.php/zipball/e95c5a008c23d3151d59ea72484d4f72049ab7f4",
                "reference": "e95c5a008c23d3151d59ea72484d4f72049ab7f4",
                "shasum": ""
            },
            "require": {
                "php": ">=5.2.4"
            },
            "require-dev": {
                "friendsofphp/php-cs-fixer": "~1.11",
                "phpunit/phpunit": "~3.7|~4.0|~5.0"
            },
            "type": "library",
            "autoload": {
                "psr-0": {
                    "Mustache": "src/"
                }
            },
            "notification-url": "https://packagist.org/downloads/",
            "license": [
                "MIT"
            ],
            "authors": [
                {
                    "name": "Justin Hileman",
                    "email": "justin@justinhileman.info",
                    "homepage": "http://justinhileman.com"
                }
            ],
            "description": "A Mustache implementation in PHP.",
            "homepage": "https://github.com/bobthecow/mustache.php",
            "keywords": [
                "mustache",
                "templating"
            ],
            "time": "2019-11-23T21:40:31+00:00"
        },
        {
            "name": "myclabs/deep-copy",
            "version": "1.9.5",
            "source": {
                "type": "git",
                "url": "https://github.com/myclabs/DeepCopy.git",
                "reference": "b2c28789e80a97badd14145fda39b545d83ca3ef"
            },
            "dist": {
                "type": "zip",
                "url": "https://api.github.com/repos/myclabs/DeepCopy/zipball/b2c28789e80a97badd14145fda39b545d83ca3ef",
                "reference": "b2c28789e80a97badd14145fda39b545d83ca3ef",
                "shasum": ""
            },
            "require": {
                "php": "^7.1"
            },
            "replace": {
                "myclabs/deep-copy": "self.version"
            },
            "require-dev": {
                "doctrine/collections": "^1.0",
                "doctrine/common": "^2.6",
                "phpunit/phpunit": "^7.1"
            },
            "type": "library",
            "autoload": {
                "psr-4": {
                    "DeepCopy\\": "src/DeepCopy/"
                },
                "files": [
                    "src/DeepCopy/deep_copy.php"
                ]
            },
            "notification-url": "https://packagist.org/downloads/",
            "license": [
                "MIT"
            ],
            "description": "Create deep copies (clones) of your objects",
            "keywords": [
                "clone",
                "copy",
                "duplicate",
                "object",
                "object graph"
            ],
            "time": "2020-01-17T21:11:47+00:00"
        },
        {
            "name": "paragonie/constant_time_encoding",
            "version": "v2.3.0",
            "source": {
                "type": "git",
                "url": "https://github.com/paragonie/constant_time_encoding.git",
                "reference": "47a1cedd2e4d52688eb8c96469c05ebc8fd28fa2"
            },
            "dist": {
                "type": "zip",
                "url": "https://api.github.com/repos/paragonie/constant_time_encoding/zipball/47a1cedd2e4d52688eb8c96469c05ebc8fd28fa2",
                "reference": "47a1cedd2e4d52688eb8c96469c05ebc8fd28fa2",
                "shasum": ""
            },
            "require": {
                "php": "^7|^8"
            },
            "require-dev": {
                "phpunit/phpunit": "^6|^7",
                "vimeo/psalm": "^1|^2|^3"
            },
            "type": "library",
            "autoload": {
                "psr-4": {
                    "ParagonIE\\ConstantTime\\": "src/"
                }
            },
            "notification-url": "https://packagist.org/downloads/",
            "license": [
                "MIT"
            ],
            "authors": [
                {
                    "name": "Paragon Initiative Enterprises",
                    "email": "security@paragonie.com",
                    "homepage": "https://paragonie.com",
                    "role": "Maintainer"
                },
                {
                    "name": "Steve 'Sc00bz' Thomas",
                    "email": "steve@tobtu.com",
                    "homepage": "https://www.tobtu.com",
                    "role": "Original Developer"
                }
            ],
            "description": "Constant-time Implementations of RFC 4648 Encoding (Base-64, Base-32, Base-16)",
            "keywords": [
                "base16",
                "base32",
                "base32_decode",
                "base32_encode",
                "base64",
                "base64_decode",
                "base64_encode",
                "bin2hex",
                "encoding",
                "hex",
                "hex2bin",
                "rfc4648"
            ],
            "time": "2019-11-06T19:20:29+00:00"
        },
        {
            "name": "pdepend/pdepend",
            "version": "2.7.1",
            "source": {
                "type": "git",
                "url": "https://github.com/pdepend/pdepend.git",
                "reference": "daba1cf0a6edaf172fa02a17807ae29f4c1c7471"
            },
            "dist": {
                "type": "zip",
                "url": "https://api.github.com/repos/pdepend/pdepend/zipball/daba1cf0a6edaf172fa02a17807ae29f4c1c7471",
                "reference": "daba1cf0a6edaf172fa02a17807ae29f4c1c7471",
                "shasum": ""
            },
            "require": {
                "php": ">=5.3.7",
                "symfony/config": "^2.3.0|^3|^4|^5",
                "symfony/dependency-injection": "^2.3.0|^3|^4|^5",
                "symfony/filesystem": "^2.3.0|^3|^4|^5"
            },
            "require-dev": {
                "easy-doc/easy-doc": "0.0.0 || ^1.2.3",
                "gregwar/rst": "^1.0",
                "phpunit/phpunit": "^4.8.35|^5.7",
                "squizlabs/php_codesniffer": "^2.0.0"
            },
            "bin": [
                "src/bin/pdepend"
            ],
            "type": "library",
            "extra": {
                "branch-alias": {
                    "dev-master": "2.x-dev"
                }
            },
            "autoload": {
                "psr-4": {
                    "PDepend\\": "src/main/php/PDepend"
                }
            },
            "notification-url": "https://packagist.org/downloads/",
            "license": [
                "BSD-3-Clause"
            ],
            "description": "Official version of pdepend to be handled with Composer",
            "time": "2020-02-08T12:06:13+00:00"
        },
        {
            "name": "phar-io/manifest",
            "version": "1.0.3",
            "source": {
                "type": "git",
                "url": "https://github.com/phar-io/manifest.git",
                "reference": "7761fcacf03b4d4f16e7ccb606d4879ca431fcf4"
            },
            "dist": {
                "type": "zip",
                "url": "https://api.github.com/repos/phar-io/manifest/zipball/7761fcacf03b4d4f16e7ccb606d4879ca431fcf4",
                "reference": "7761fcacf03b4d4f16e7ccb606d4879ca431fcf4",
                "shasum": ""
            },
            "require": {
                "ext-dom": "*",
                "ext-phar": "*",
                "phar-io/version": "^2.0",
                "php": "^5.6 || ^7.0"
            },
            "type": "library",
            "extra": {
                "branch-alias": {
                    "dev-master": "1.0.x-dev"
                }
            },
            "autoload": {
                "classmap": [
                    "src/"
                ]
            },
            "notification-url": "https://packagist.org/downloads/",
            "license": [
                "BSD-3-Clause"
            ],
            "authors": [
                {
                    "name": "Arne Blankerts",
                    "email": "arne@blankerts.de",
                    "role": "Developer"
                },
                {
                    "name": "Sebastian Heuer",
                    "email": "sebastian@phpeople.de",
                    "role": "Developer"
                },
                {
                    "name": "Sebastian Bergmann",
                    "email": "sebastian@phpunit.de",
                    "role": "Developer"
                }
            ],
            "description": "Component for reading phar.io manifest information from a PHP Archive (PHAR)",
            "time": "2018-07-08T19:23:20+00:00"
        },
        {
            "name": "phar-io/version",
            "version": "2.0.1",
            "source": {
                "type": "git",
                "url": "https://github.com/phar-io/version.git",
                "reference": "45a2ec53a73c70ce41d55cedef9063630abaf1b6"
            },
            "dist": {
                "type": "zip",
                "url": "https://api.github.com/repos/phar-io/version/zipball/45a2ec53a73c70ce41d55cedef9063630abaf1b6",
                "reference": "45a2ec53a73c70ce41d55cedef9063630abaf1b6",
                "shasum": ""
            },
            "require": {
                "php": "^5.6 || ^7.0"
            },
            "type": "library",
            "autoload": {
                "classmap": [
                    "src/"
                ]
            },
            "notification-url": "https://packagist.org/downloads/",
            "license": [
                "BSD-3-Clause"
            ],
            "authors": [
                {
                    "name": "Arne Blankerts",
                    "email": "arne@blankerts.de",
                    "role": "Developer"
                },
                {
                    "name": "Sebastian Heuer",
                    "email": "sebastian@phpeople.de",
                    "role": "Developer"
                },
                {
                    "name": "Sebastian Bergmann",
                    "email": "sebastian@phpunit.de",
                    "role": "Developer"
                }
            ],
            "description": "Library for handling version information and constraints",
            "time": "2018-07-08T19:19:57+00:00"
        },
        {
            "name": "php-cs-fixer/diff",
            "version": "v1.3.0",
            "source": {
                "type": "git",
                "url": "https://github.com/PHP-CS-Fixer/diff.git",
                "reference": "78bb099e9c16361126c86ce82ec4405ebab8e756"
            },
            "dist": {
                "type": "zip",
                "url": "https://api.github.com/repos/PHP-CS-Fixer/diff/zipball/78bb099e9c16361126c86ce82ec4405ebab8e756",
                "reference": "78bb099e9c16361126c86ce82ec4405ebab8e756",
                "shasum": ""
            },
            "require": {
                "php": "^5.6 || ^7.0"
            },
            "require-dev": {
                "phpunit/phpunit": "^5.7.23 || ^6.4.3",
                "symfony/process": "^3.3"
            },
            "type": "library",
            "autoload": {
                "classmap": [
                    "src/"
                ]
            },
            "notification-url": "https://packagist.org/downloads/",
            "license": [
                "BSD-3-Clause"
            ],
            "authors": [
                {
                    "name": "Kore Nordmann",
                    "email": "mail@kore-nordmann.de"
                },
                {
                    "name": "Sebastian Bergmann",
                    "email": "sebastian@phpunit.de"
                },
                {
                    "name": "SpacePossum"
                }
            ],
            "description": "sebastian/diff v2 backport support for PHP5.6",
            "homepage": "https://github.com/PHP-CS-Fixer",
            "keywords": [
                "diff"
            ],
            "time": "2018-02-15T16:58:55+00:00"
        },
        {
            "name": "php-webdriver/webdriver",
            "version": "1.8.2",
            "source": {
                "type": "git",
                "url": "https://github.com/php-webdriver/php-webdriver.git",
                "reference": "3308a70be084d6d7fd1ee5787b4c2e6eb4b70aab"
            },
            "dist": {
                "type": "zip",
                "url": "https://api.github.com/repos/php-webdriver/php-webdriver/zipball/3308a70be084d6d7fd1ee5787b4c2e6eb4b70aab",
                "reference": "3308a70be084d6d7fd1ee5787b4c2e6eb4b70aab",
                "shasum": ""
            },
            "require": {
                "ext-curl": "*",
                "ext-json": "*",
                "ext-zip": "*",
                "php": "^5.6 || ~7.0",
                "symfony/polyfill-mbstring": "^1.12",
                "symfony/process": "^2.8 || ^3.1 || ^4.0 || ^5.0"
            },
            "require-dev": {
                "friendsofphp/php-cs-fixer": "^2.0",
                "jakub-onderka/php-parallel-lint": "^1.0",
                "php-coveralls/php-coveralls": "^2.0",
                "php-mock/php-mock-phpunit": "^1.1",
                "phpunit/phpunit": "^5.7",
                "sebastian/environment": "^1.3.4 || ^2.0 || ^3.0",
                "sminnee/phpunit-mock-objects": "^3.4",
                "squizlabs/php_codesniffer": "^3.5",
                "symfony/var-dumper": "^3.3 || ^4.0 || ^5.0"
            },
            "suggest": {
                "ext-SimpleXML": "For Firefox profile creation"
            },
            "type": "library",
            "extra": {
                "branch-alias": {
                    "dev-master": "1.8.x-dev"
                }
            },
            "autoload": {
                "psr-4": {
                    "Facebook\\WebDriver\\": "lib/"
                },
                "files": [
                    "lib/Exception/TimeoutException.php"
                ]
            },
            "notification-url": "https://packagist.org/downloads/",
            "license": [
                "MIT"
            ],
            "description": "A PHP client for Selenium WebDriver. Previously facebook/webdriver.",
            "homepage": "https://github.com/php-webdriver/php-webdriver",
            "keywords": [
                "Chromedriver",
                "geckodriver",
                "php",
                "selenium",
                "webdriver"
            ],
            "time": "2020-03-04T14:40:12+00:00"
        },
        {
            "name": "phpcollection/phpcollection",
            "version": "0.5.0",
            "source": {
                "type": "git",
                "url": "https://github.com/schmittjoh/php-collection.git",
                "reference": "f2bcff45c0da7c27991bbc1f90f47c4b7fb434a6"
            },
            "dist": {
                "type": "zip",
                "url": "https://api.github.com/repos/schmittjoh/php-collection/zipball/f2bcff45c0da7c27991bbc1f90f47c4b7fb434a6",
                "reference": "f2bcff45c0da7c27991bbc1f90f47c4b7fb434a6",
                "shasum": ""
            },
            "require": {
                "phpoption/phpoption": "1.*"
            },
            "type": "library",
            "extra": {
                "branch-alias": {
                    "dev-master": "0.4-dev"
                }
            },
            "autoload": {
                "psr-0": {
                    "PhpCollection": "src/"
                }
            },
            "notification-url": "https://packagist.org/downloads/",
            "license": [
                "Apache2"
            ],
            "authors": [
                {
                    "name": "Johannes M. Schmitt",
                    "email": "schmittjoh@gmail.com"
                }
            ],
            "description": "General-Purpose Collection Library for PHP",
            "keywords": [
                "collection",
                "list",
                "map",
                "sequence",
                "set"
            ],
            "time": "2015-05-17T12:39:23+00:00"
        },
        {
            "name": "phpcompatibility/php-compatibility",
            "version": "9.3.5",
            "source": {
                "type": "git",
                "url": "https://github.com/PHPCompatibility/PHPCompatibility.git",
                "reference": "9fb324479acf6f39452e0655d2429cc0d3914243"
            },
            "dist": {
                "type": "zip",
                "url": "https://api.github.com/repos/PHPCompatibility/PHPCompatibility/zipball/9fb324479acf6f39452e0655d2429cc0d3914243",
                "reference": "9fb324479acf6f39452e0655d2429cc0d3914243",
                "shasum": ""
            },
            "require": {
                "php": ">=5.3",
                "squizlabs/php_codesniffer": "^2.3 || ^3.0.2"
            },
            "conflict": {
                "squizlabs/php_codesniffer": "2.6.2"
            },
            "require-dev": {
                "phpunit/phpunit": "~4.5 || ^5.0 || ^6.0 || ^7.0"
            },
            "suggest": {
                "dealerdirect/phpcodesniffer-composer-installer": "^0.5 || This Composer plugin will sort out the PHPCS 'installed_paths' automatically.",
                "roave/security-advisories": "dev-master || Helps prevent installing dependencies with known security issues."
            },
            "type": "phpcodesniffer-standard",
            "notification-url": "https://packagist.org/downloads/",
            "license": [
                "LGPL-3.0-or-later"
            ],
            "authors": [
                {
                    "name": "Wim Godden",
                    "homepage": "https://github.com/wimg",
                    "role": "lead"
                },
                {
                    "name": "Juliette Reinders Folmer",
                    "homepage": "https://github.com/jrfnl",
                    "role": "lead"
                },
                {
                    "name": "Contributors",
                    "homepage": "https://github.com/PHPCompatibility/PHPCompatibility/graphs/contributors"
                }
            ],
            "description": "A set of sniffs for PHP_CodeSniffer that checks for PHP cross-version compatibility.",
            "homepage": "http://techblog.wimgodden.be/tag/codesniffer/",
            "keywords": [
                "compatibility",
                "phpcs",
                "standards"
            ],
            "time": "2019-12-27T09:44:58+00:00"
        },
        {
            "name": "phpdocumentor/reflection-common",
            "version": "2.1.0",
            "source": {
                "type": "git",
                "url": "https://github.com/phpDocumentor/ReflectionCommon.git",
                "reference": "6568f4687e5b41b054365f9ae03fcb1ed5f2069b"
            },
            "dist": {
                "type": "zip",
                "url": "https://api.github.com/repos/phpDocumentor/ReflectionCommon/zipball/6568f4687e5b41b054365f9ae03fcb1ed5f2069b",
                "reference": "6568f4687e5b41b054365f9ae03fcb1ed5f2069b",
                "shasum": ""
            },
            "require": {
                "php": ">=7.1"
            },
            "type": "library",
            "extra": {
                "branch-alias": {
                    "dev-master": "2.x-dev"
                }
            },
            "autoload": {
                "psr-4": {
                    "phpDocumentor\\Reflection\\": "src/"
                }
            },
            "notification-url": "https://packagist.org/downloads/",
            "license": [
                "MIT"
            ],
            "authors": [
                {
                    "name": "Jaap van Otterdijk",
                    "email": "opensource@ijaap.nl"
                }
            ],
            "description": "Common reflection classes used by phpdocumentor to reflect the code structure",
            "homepage": "http://www.phpdoc.org",
            "keywords": [
                "FQSEN",
                "phpDocumentor",
                "phpdoc",
                "reflection",
                "static analysis"
            ],
            "time": "2020-04-27T09:25:28+00:00"
        },
        {
            "name": "phpdocumentor/reflection-docblock",
            "version": "5.1.0",
            "source": {
                "type": "git",
                "url": "https://github.com/phpDocumentor/ReflectionDocBlock.git",
                "reference": "cd72d394ca794d3466a3b2fc09d5a6c1dc86b47e"
            },
            "dist": {
                "type": "zip",
                "url": "https://api.github.com/repos/phpDocumentor/ReflectionDocBlock/zipball/cd72d394ca794d3466a3b2fc09d5a6c1dc86b47e",
                "reference": "cd72d394ca794d3466a3b2fc09d5a6c1dc86b47e",
                "shasum": ""
            },
            "require": {
                "ext-filter": "^7.1",
                "php": "^7.2",
                "phpdocumentor/reflection-common": "^2.0",
                "phpdocumentor/type-resolver": "^1.0",
                "webmozart/assert": "^1"
            },
            "require-dev": {
                "doctrine/instantiator": "^1",
                "mockery/mockery": "^1"
            },
            "type": "library",
            "extra": {
                "branch-alias": {
                    "dev-master": "5.x-dev"
                }
            },
            "autoload": {
                "psr-4": {
                    "phpDocumentor\\Reflection\\": "src"
                }
            },
            "notification-url": "https://packagist.org/downloads/",
            "license": [
                "MIT"
            ],
            "authors": [
                {
                    "name": "Mike van Riel",
                    "email": "me@mikevanriel.com"
                },
                {
                    "name": "Jaap van Otterdijk",
                    "email": "account@ijaap.nl"
                }
            ],
            "description": "With this component, a library can provide support for annotations via DocBlocks or otherwise retrieve information that is embedded in a DocBlock.",
            "time": "2020-02-22T12:28:44+00:00"
        },
        {
            "name": "phpdocumentor/type-resolver",
            "version": "1.1.0",
            "source": {
                "type": "git",
                "url": "https://github.com/phpDocumentor/TypeResolver.git",
                "reference": "7462d5f123dfc080dfdf26897032a6513644fc95"
            },
            "dist": {
                "type": "zip",
                "url": "https://api.github.com/repos/phpDocumentor/TypeResolver/zipball/7462d5f123dfc080dfdf26897032a6513644fc95",
                "reference": "7462d5f123dfc080dfdf26897032a6513644fc95",
                "shasum": ""
            },
            "require": {
                "php": "^7.2",
                "phpdocumentor/reflection-common": "^2.0"
            },
            "require-dev": {
                "ext-tokenizer": "^7.2",
                "mockery/mockery": "~1"
            },
            "type": "library",
            "extra": {
                "branch-alias": {
                    "dev-master": "1.x-dev"
                }
            },
            "autoload": {
                "psr-4": {
                    "phpDocumentor\\Reflection\\": "src"
                }
            },
            "notification-url": "https://packagist.org/downloads/",
            "license": [
                "MIT"
            ],
            "authors": [
                {
                    "name": "Mike van Riel",
                    "email": "me@mikevanriel.com"
                }
            ],
            "description": "A PSR-5 based resolver of Class names, Types and Structural Element Names",
            "time": "2020-02-18T18:59:58+00:00"
        },
        {
            "name": "phpmd/phpmd",
            "version": "2.8.2",
            "source": {
                "type": "git",
                "url": "https://github.com/phpmd/phpmd.git",
                "reference": "714629ed782537f638fe23c4346637659b779a77"
            },
            "dist": {
                "type": "zip",
                "url": "https://api.github.com/repos/phpmd/phpmd/zipball/714629ed782537f638fe23c4346637659b779a77",
                "reference": "714629ed782537f638fe23c4346637659b779a77",
                "shasum": ""
            },
            "require": {
                "composer/xdebug-handler": "^1.0",
                "ext-xml": "*",
                "pdepend/pdepend": "^2.7.1",
                "php": ">=5.3.9"
            },
            "require-dev": {
                "easy-doc/easy-doc": "0.0.0 || ^1.3.2",
                "gregwar/rst": "^1.0",
                "mikey179/vfsstream": "^1.6.4",
                "phpunit/phpunit": "^4.8.36 || ^5.7.27",
                "squizlabs/php_codesniffer": "^2.0"
            },
            "bin": [
                "src/bin/phpmd"
            ],
            "type": "library",
            "autoload": {
                "psr-0": {
                    "PHPMD\\": "src/main/php"
                }
            },
            "notification-url": "https://packagist.org/downloads/",
            "license": [
                "BSD-3-Clause"
            ],
            "authors": [
                {
                    "name": "Manuel Pichler",
                    "email": "github@manuel-pichler.de",
                    "homepage": "https://github.com/manuelpichler",
                    "role": "Project Founder"
                },
                {
                    "name": "Marc Würth",
                    "email": "ravage@bluewin.ch",
                    "homepage": "https://github.com/ravage84",
                    "role": "Project Maintainer"
                },
                {
                    "name": "Other contributors",
                    "homepage": "https://github.com/phpmd/phpmd/graphs/contributors",
                    "role": "Contributors"
                }
            ],
            "description": "PHPMD is a spin-off project of PHP Depend and aims to be a PHP equivalent of the well known Java tool PMD.",
            "homepage": "https://phpmd.org/",
            "keywords": [
                "mess detection",
                "mess detector",
                "pdepend",
                "phpmd",
                "pmd"
            ],
            "time": "2020-02-16T20:15:50+00:00"
        },
        {
            "name": "phpoption/phpoption",
            "version": "1.7.4",
            "source": {
                "type": "git",
                "url": "https://github.com/schmittjoh/php-option.git",
                "reference": "b2ada2ad5d8a32b89088b8adc31ecd2e3a13baf3"
            },
            "dist": {
                "type": "zip",
                "url": "https://api.github.com/repos/schmittjoh/php-option/zipball/b2ada2ad5d8a32b89088b8adc31ecd2e3a13baf3",
                "reference": "b2ada2ad5d8a32b89088b8adc31ecd2e3a13baf3",
                "shasum": ""
            },
            "require": {
                "php": "^5.5.9 || ^7.0 || ^8.0"
            },
            "require-dev": {
                "bamarni/composer-bin-plugin": "^1.3",
                "phpunit/phpunit": "^4.8.35 || ^5.0 || ^6.0 || ^7.0"
            },
            "type": "library",
            "extra": {
                "branch-alias": {
                    "dev-master": "1.7-dev"
                }
            },
            "autoload": {
                "psr-4": {
                    "PhpOption\\": "src/PhpOption/"
                }
            },
            "notification-url": "https://packagist.org/downloads/",
            "license": [
                "Apache-2.0"
            ],
            "authors": [
                {
                    "name": "Johannes M. Schmitt",
                    "email": "schmittjoh@gmail.com"
                },
                {
                    "name": "Graham Campbell",
                    "email": "graham@alt-three.com"
                }
            ],
            "description": "Option Type for PHP",
            "keywords": [
                "language",
                "option",
                "php",
                "type"
            ],
            "funding": [
                {
                    "url": "https://github.com/GrahamCampbell",
                    "type": "github"
                },
                {
                    "url": "https://tidelift.com/funding/github/packagist/phpoption/phpoption",
                    "type": "tidelift"
                }
            ],
            "time": "2020-06-07T10:40:07+00:00"
        },
        {
            "name": "phpspec/prophecy",
            "version": "v1.10.3",
            "source": {
                "type": "git",
                "url": "https://github.com/phpspec/prophecy.git",
                "reference": "451c3cd1418cf640de218914901e51b064abb093"
            },
            "dist": {
                "type": "zip",
                "url": "https://api.github.com/repos/phpspec/prophecy/zipball/451c3cd1418cf640de218914901e51b064abb093",
                "reference": "451c3cd1418cf640de218914901e51b064abb093",
                "shasum": ""
            },
            "require": {
                "doctrine/instantiator": "^1.0.2",
                "php": "^5.3|^7.0",
                "phpdocumentor/reflection-docblock": "^2.0|^3.0.2|^4.0|^5.0",
                "sebastian/comparator": "^1.2.3|^2.0|^3.0|^4.0",
                "sebastian/recursion-context": "^1.0|^2.0|^3.0|^4.0"
            },
            "require-dev": {
                "phpspec/phpspec": "^2.5 || ^3.2",
                "phpunit/phpunit": "^4.8.35 || ^5.7 || ^6.5 || ^7.1"
            },
            "type": "library",
            "extra": {
                "branch-alias": {
                    "dev-master": "1.10.x-dev"
                }
            },
            "autoload": {
                "psr-4": {
                    "Prophecy\\": "src/Prophecy"
                }
            },
            "notification-url": "https://packagist.org/downloads/",
            "license": [
                "MIT"
            ],
            "authors": [
                {
                    "name": "Konstantin Kudryashov",
                    "email": "ever.zet@gmail.com",
                    "homepage": "http://everzet.com"
                },
                {
                    "name": "Marcello Duarte",
                    "email": "marcello.duarte@gmail.com"
                }
            ],
            "description": "Highly opinionated mocking framework for PHP 5.3+",
            "homepage": "https://github.com/phpspec/prophecy",
            "keywords": [
                "Double",
                "Dummy",
                "fake",
                "mock",
                "spy",
                "stub"
            ],
            "time": "2020-03-05T15:02:03+00:00"
        },
        {
            "name": "phpstan/phpstan",
            "version": "0.12.23",
            "source": {
                "type": "git",
                "url": "https://github.com/phpstan/phpstan.git",
                "reference": "71e529efced79e055fa8318b692e7f7d03ea4e75"
            },
            "dist": {
                "type": "zip",
                "url": "https://api.github.com/repos/phpstan/phpstan/zipball/71e529efced79e055fa8318b692e7f7d03ea4e75",
                "reference": "71e529efced79e055fa8318b692e7f7d03ea4e75",
                "shasum": ""
            },
            "require": {
                "php": "^7.1"
            },
            "conflict": {
                "phpstan/phpstan-shim": "*"
            },
            "bin": [
                "phpstan",
                "phpstan.phar"
            ],
            "type": "library",
            "extra": {
                "branch-alias": {
                    "dev-master": "0.12-dev"
                }
            },
            "autoload": {
                "files": [
                    "bootstrap.php"
                ]
            },
            "notification-url": "https://packagist.org/downloads/",
            "license": [
                "MIT"
            ],
            "description": "PHPStan - PHP Static Analysis Tool",
            "funding": [
                {
                    "url": "https://github.com/ondrejmirtes",
                    "type": "github"
                },
                {
                    "url": "https://www.patreon.com/phpstan",
                    "type": "patreon"
                },
                {
                    "url": "https://tidelift.com/funding/github/packagist/phpstan/phpstan",
                    "type": "tidelift"
                }
            ],
            "time": "2020-05-05T12:55:44+00:00"
        },
        {
            "name": "phpunit/php-code-coverage",
            "version": "8.0.2",
            "source": {
                "type": "git",
                "url": "https://github.com/sebastianbergmann/php-code-coverage.git",
                "reference": "ca6647ffddd2add025ab3f21644a441d7c146cdc"
            },
            "dist": {
                "type": "zip",
                "url": "https://api.github.com/repos/sebastianbergmann/php-code-coverage/zipball/ca6647ffddd2add025ab3f21644a441d7c146cdc",
                "reference": "ca6647ffddd2add025ab3f21644a441d7c146cdc",
                "shasum": ""
            },
            "require": {
                "ext-dom": "*",
                "ext-xmlwriter": "*",
                "php": "^7.3",
                "phpunit/php-file-iterator": "^3.0",
                "phpunit/php-text-template": "^2.0",
                "phpunit/php-token-stream": "^4.0",
                "sebastian/code-unit-reverse-lookup": "^2.0",
                "sebastian/environment": "^5.0",
                "sebastian/version": "^3.0",
                "theseer/tokenizer": "^1.1.3"
            },
            "require-dev": {
                "phpunit/phpunit": "^9.0"
            },
            "suggest": {
                "ext-pcov": "*",
                "ext-xdebug": "*"
            },
            "type": "library",
            "extra": {
                "branch-alias": {
                    "dev-master": "8.0-dev"
                }
            },
            "autoload": {
                "classmap": [
                    "src/"
                ]
            },
            "notification-url": "https://packagist.org/downloads/",
            "license": [
                "BSD-3-Clause"
            ],
            "authors": [
                {
                    "name": "Sebastian Bergmann",
                    "email": "sebastian@phpunit.de",
                    "role": "lead"
                }
            ],
            "description": "Library that provides collection, processing, and rendering functionality for PHP code coverage information.",
            "homepage": "https://github.com/sebastianbergmann/php-code-coverage",
            "keywords": [
                "coverage",
                "testing",
                "xunit"
            ],
            "funding": [
                {
                    "url": "https://github.com/sebastianbergmann",
                    "type": "github"
                }
            ],
            "time": "2020-05-23T08:02:54+00:00"
        },
        {
            "name": "phpunit/php-file-iterator",
            "version": "3.0.1",
            "source": {
                "type": "git",
                "url": "https://github.com/sebastianbergmann/php-file-iterator.git",
                "reference": "4ac5b3e13df14829daa60a2eb4fdd2f2b7d33cf4"
            },
            "dist": {
                "type": "zip",
                "url": "https://api.github.com/repos/sebastianbergmann/php-file-iterator/zipball/4ac5b3e13df14829daa60a2eb4fdd2f2b7d33cf4",
                "reference": "4ac5b3e13df14829daa60a2eb4fdd2f2b7d33cf4",
                "shasum": ""
            },
            "require": {
                "php": "^7.3"
            },
            "require-dev": {
                "phpunit/phpunit": "^9.0"
            },
            "type": "library",
            "extra": {
                "branch-alias": {
                    "dev-master": "3.0-dev"
                }
            },
            "autoload": {
                "classmap": [
                    "src/"
                ]
            },
            "notification-url": "https://packagist.org/downloads/",
            "license": [
                "BSD-3-Clause"
            ],
            "authors": [
                {
                    "name": "Sebastian Bergmann",
                    "email": "sebastian@phpunit.de",
                    "role": "lead"
                }
            ],
            "description": "FilterIterator implementation that filters files based on a list of suffixes.",
            "homepage": "https://github.com/sebastianbergmann/php-file-iterator/",
            "keywords": [
                "filesystem",
                "iterator"
            ],
            "funding": [
                {
                    "url": "https://github.com/sebastianbergmann",
                    "type": "github"
                }
            ],
            "time": "2020-04-18T05:02:12+00:00"
        },
        {
            "name": "phpunit/php-invoker",
            "version": "3.0.0",
            "source": {
                "type": "git",
                "url": "https://github.com/sebastianbergmann/php-invoker.git",
                "reference": "7579d5a1ba7f3ac11c80004d205877911315ae7a"
            },
            "dist": {
                "type": "zip",
                "url": "https://api.github.com/repos/sebastianbergmann/php-invoker/zipball/7579d5a1ba7f3ac11c80004d205877911315ae7a",
                "reference": "7579d5a1ba7f3ac11c80004d205877911315ae7a",
                "shasum": ""
            },
            "require": {
                "php": "^7.3"
            },
            "require-dev": {
                "ext-pcntl": "*",
                "phpunit/phpunit": "^9.0"
            },
            "suggest": {
                "ext-pcntl": "*"
            },
            "type": "library",
            "extra": {
                "branch-alias": {
                    "dev-master": "3.0-dev"
                }
            },
            "autoload": {
                "classmap": [
                    "src/"
                ]
            },
            "notification-url": "https://packagist.org/downloads/",
            "license": [
                "BSD-3-Clause"
            ],
            "authors": [
                {
                    "name": "Sebastian Bergmann",
                    "email": "sebastian@phpunit.de",
                    "role": "lead"
                }
            ],
            "description": "Invoke callables with a timeout",
            "homepage": "https://github.com/sebastianbergmann/php-invoker/",
            "keywords": [
                "process"
            ],
            "time": "2020-02-07T06:06:11+00:00"
        },
        {
            "name": "phpunit/php-text-template",
            "version": "2.0.0",
            "source": {
                "type": "git",
                "url": "https://github.com/sebastianbergmann/php-text-template.git",
                "reference": "526dc996cc0ebdfa428cd2dfccd79b7b53fee346"
            },
            "dist": {
                "type": "zip",
                "url": "https://api.github.com/repos/sebastianbergmann/php-text-template/zipball/526dc996cc0ebdfa428cd2dfccd79b7b53fee346",
                "reference": "526dc996cc0ebdfa428cd2dfccd79b7b53fee346",
                "shasum": ""
            },
            "require": {
                "php": "^7.3"
            },
            "type": "library",
            "extra": {
                "branch-alias": {
                    "dev-master": "2.0-dev"
                }
            },
            "autoload": {
                "classmap": [
                    "src/"
                ]
            },
            "notification-url": "https://packagist.org/downloads/",
            "license": [
                "BSD-3-Clause"
            ],
            "authors": [
                {
                    "name": "Sebastian Bergmann",
                    "email": "sebastian@phpunit.de",
                    "role": "lead"
                }
            ],
            "description": "Simple template engine.",
            "homepage": "https://github.com/sebastianbergmann/php-text-template/",
            "keywords": [
                "template"
            ],
            "time": "2020-02-01T07:43:44+00:00"
        },
        {
            "name": "phpunit/php-timer",
            "version": "3.1.4",
            "source": {
                "type": "git",
                "url": "https://github.com/sebastianbergmann/php-timer.git",
                "reference": "dc9368fae6ef2ffa57eba80a7410bcef81df6258"
            },
            "dist": {
                "type": "zip",
                "url": "https://api.github.com/repos/sebastianbergmann/php-timer/zipball/dc9368fae6ef2ffa57eba80a7410bcef81df6258",
                "reference": "dc9368fae6ef2ffa57eba80a7410bcef81df6258",
                "shasum": ""
            },
            "require": {
                "php": "^7.3"
            },
            "require-dev": {
                "phpunit/phpunit": "^9.0"
            },
            "type": "library",
            "extra": {
                "branch-alias": {
                    "dev-master": "3.1-dev"
                }
            },
            "autoload": {
                "classmap": [
                    "src/"
                ]
            },
            "notification-url": "https://packagist.org/downloads/",
            "license": [
                "BSD-3-Clause"
            ],
            "authors": [
                {
                    "name": "Sebastian Bergmann",
                    "email": "sebastian@phpunit.de",
                    "role": "lead"
                }
            ],
            "description": "Utility class for timing",
            "homepage": "https://github.com/sebastianbergmann/php-timer/",
            "keywords": [
                "timer"
            ],
            "funding": [
                {
                    "url": "https://github.com/sebastianbergmann",
                    "type": "github"
                }
            ],
            "time": "2020-04-20T06:00:37+00:00"
        },
        {
            "name": "phpunit/php-token-stream",
            "version": "4.0.1",
            "source": {
                "type": "git",
                "url": "https://github.com/sebastianbergmann/php-token-stream.git",
                "reference": "cdc0db5aed8fbfaf475fbd95bfd7bab83c7a779c"
            },
            "dist": {
                "type": "zip",
                "url": "https://api.github.com/repos/sebastianbergmann/php-token-stream/zipball/cdc0db5aed8fbfaf475fbd95bfd7bab83c7a779c",
                "reference": "cdc0db5aed8fbfaf475fbd95bfd7bab83c7a779c",
                "shasum": ""
            },
            "require": {
                "ext-tokenizer": "*",
                "php": "^7.3"
            },
            "require-dev": {
                "phpunit/phpunit": "^9.0"
            },
            "type": "library",
            "extra": {
                "branch-alias": {
                    "dev-master": "4.0-dev"
                }
            },
            "autoload": {
                "classmap": [
                    "src/"
                ]
            },
            "notification-url": "https://packagist.org/downloads/",
            "license": [
                "BSD-3-Clause"
            ],
            "authors": [
                {
                    "name": "Sebastian Bergmann",
                    "email": "sebastian@phpunit.de"
                }
            ],
            "description": "Wrapper around PHP's tokenizer extension.",
            "homepage": "https://github.com/sebastianbergmann/php-token-stream/",
            "keywords": [
                "tokenizer"
            ],
            "funding": [
                {
                    "url": "https://github.com/sebastianbergmann",
                    "type": "github"
                }
            ],
            "time": "2020-05-06T09:56:31+00:00"
        },
        {
            "name": "phpunit/phpunit",
            "version": "9.1.5",
            "source": {
                "type": "git",
                "url": "https://github.com/sebastianbergmann/phpunit.git",
                "reference": "1b570cd7edbe136055bf5f651857dc8af6b829d2"
            },
            "dist": {
                "type": "zip",
                "url": "https://api.github.com/repos/sebastianbergmann/phpunit/zipball/1b570cd7edbe136055bf5f651857dc8af6b829d2",
                "reference": "1b570cd7edbe136055bf5f651857dc8af6b829d2",
                "shasum": ""
            },
            "require": {
                "doctrine/instantiator": "^1.2.0",
                "ext-dom": "*",
                "ext-json": "*",
                "ext-libxml": "*",
                "ext-mbstring": "*",
                "ext-xml": "*",
                "ext-xmlwriter": "*",
                "myclabs/deep-copy": "^1.9.1",
                "phar-io/manifest": "^1.0.3",
                "phar-io/version": "^2.0.1",
                "php": "^7.3",
                "phpspec/prophecy": "^1.8.1",
                "phpunit/php-code-coverage": "^8.0.1",
                "phpunit/php-file-iterator": "^3.0",
                "phpunit/php-invoker": "^3.0",
                "phpunit/php-text-template": "^2.0",
                "phpunit/php-timer": "^3.1.4",
                "sebastian/code-unit": "^1.0.2",
                "sebastian/comparator": "^4.0",
                "sebastian/diff": "^4.0",
                "sebastian/environment": "^5.0.1",
                "sebastian/exporter": "^4.0",
                "sebastian/global-state": "^4.0",
                "sebastian/object-enumerator": "^4.0",
                "sebastian/resource-operations": "^3.0",
                "sebastian/type": "^2.0",
                "sebastian/version": "^3.0"
            },
            "require-dev": {
                "ext-pdo": "*",
                "phpspec/prophecy-phpunit": "^2.0"
            },
            "suggest": {
                "ext-soap": "*",
                "ext-xdebug": "*"
            },
            "bin": [
                "phpunit"
            ],
            "type": "library",
            "extra": {
                "branch-alias": {
                    "dev-master": "9.1-dev"
                }
            },
            "autoload": {
                "classmap": [
                    "src/"
                ],
                "files": [
                    "src/Framework/Assert/Functions.php"
                ]
            },
            "notification-url": "https://packagist.org/downloads/",
            "license": [
                "BSD-3-Clause"
            ],
            "authors": [
                {
                    "name": "Sebastian Bergmann",
                    "email": "sebastian@phpunit.de",
                    "role": "lead"
                }
            ],
            "description": "The PHP Unit Testing framework.",
            "homepage": "https://phpunit.de/",
            "keywords": [
                "phpunit",
                "testing",
                "xunit"
            ],
            "funding": [
                {
                    "url": "https://phpunit.de/donate.html",
                    "type": "custom"
                },
                {
                    "url": "https://github.com/sebastianbergmann",
                    "type": "github"
                }
            ],
            "time": "2020-05-22T13:54:05+00:00"
        },
        {
            "name": "psr/cache",
            "version": "1.0.1",
            "source": {
                "type": "git",
                "url": "https://github.com/php-fig/cache.git",
                "reference": "d11b50ad223250cf17b86e38383413f5a6764bf8"
            },
            "dist": {
                "type": "zip",
                "url": "https://api.github.com/repos/php-fig/cache/zipball/d11b50ad223250cf17b86e38383413f5a6764bf8",
                "reference": "d11b50ad223250cf17b86e38383413f5a6764bf8",
                "shasum": ""
            },
            "require": {
                "php": ">=5.3.0"
            },
            "type": "library",
            "extra": {
                "branch-alias": {
                    "dev-master": "1.0.x-dev"
                }
            },
            "autoload": {
                "psr-4": {
                    "Psr\\Cache\\": "src/"
                }
            },
            "notification-url": "https://packagist.org/downloads/",
            "license": [
                "MIT"
            ],
            "authors": [
                {
                    "name": "PHP-FIG",
                    "homepage": "http://www.php-fig.org/"
                }
            ],
            "description": "Common interface for caching libraries",
            "keywords": [
                "cache",
                "psr",
                "psr-6"
            ],
            "time": "2016-08-06T20:24:11+00:00"
        },
        {
            "name": "psr/simple-cache",
            "version": "1.0.1",
            "source": {
                "type": "git",
                "url": "https://github.com/php-fig/simple-cache.git",
                "reference": "408d5eafb83c57f6365a3ca330ff23aa4a5fa39b"
            },
            "dist": {
                "type": "zip",
                "url": "https://api.github.com/repos/php-fig/simple-cache/zipball/408d5eafb83c57f6365a3ca330ff23aa4a5fa39b",
                "reference": "408d5eafb83c57f6365a3ca330ff23aa4a5fa39b",
                "shasum": ""
            },
            "require": {
                "php": ">=5.3.0"
            },
            "type": "library",
            "extra": {
                "branch-alias": {
                    "dev-master": "1.0.x-dev"
                }
            },
            "autoload": {
                "psr-4": {
                    "Psr\\SimpleCache\\": "src/"
                }
            },
            "notification-url": "https://packagist.org/downloads/",
            "license": [
                "MIT"
            ],
            "authors": [
                {
                    "name": "PHP-FIG",
                    "homepage": "http://www.php-fig.org/"
                }
            ],
            "description": "Common interfaces for simple caching",
            "keywords": [
                "cache",
                "caching",
                "psr",
                "psr-16",
                "simple-cache"
            ],
            "time": "2017-10-23T01:57:42+00:00"
        },
        {
            "name": "sebastian/code-unit",
            "version": "1.0.2",
            "source": {
                "type": "git",
                "url": "https://github.com/sebastianbergmann/code-unit.git",
                "reference": "ac958085bc19fcd1d36425c781ef4cbb5b06e2a5"
            },
            "dist": {
                "type": "zip",
                "url": "https://api.github.com/repos/sebastianbergmann/code-unit/zipball/ac958085bc19fcd1d36425c781ef4cbb5b06e2a5",
                "reference": "ac958085bc19fcd1d36425c781ef4cbb5b06e2a5",
                "shasum": ""
            },
            "require": {
                "php": "^7.3"
            },
            "require-dev": {
                "phpunit/phpunit": "^9.0"
            },
            "type": "library",
            "extra": {
                "branch-alias": {
                    "dev-master": "1.0-dev"
                }
            },
            "autoload": {
                "classmap": [
                    "src/"
                ]
            },
            "notification-url": "https://packagist.org/downloads/",
            "license": [
                "BSD-3-Clause"
            ],
            "authors": [
                {
                    "name": "Sebastian Bergmann",
                    "email": "sebastian@phpunit.de",
                    "role": "lead"
                }
            ],
            "description": "Collection of value objects that represent the PHP code units",
            "homepage": "https://github.com/sebastianbergmann/code-unit",
            "funding": [
                {
                    "url": "https://github.com/sebastianbergmann",
                    "type": "github"
                }
            ],
            "time": "2020-04-30T05:58:10+00:00"
        },
        {
            "name": "sebastian/code-unit-reverse-lookup",
            "version": "2.0.0",
            "source": {
                "type": "git",
                "url": "https://github.com/sebastianbergmann/code-unit-reverse-lookup.git",
                "reference": "5b5dbe0044085ac41df47e79d34911a15b96d82e"
            },
            "dist": {
                "type": "zip",
                "url": "https://api.github.com/repos/sebastianbergmann/code-unit-reverse-lookup/zipball/5b5dbe0044085ac41df47e79d34911a15b96d82e",
                "reference": "5b5dbe0044085ac41df47e79d34911a15b96d82e",
                "shasum": ""
            },
            "require": {
                "php": "^7.3"
            },
            "require-dev": {
                "phpunit/phpunit": "^9.0"
            },
            "type": "library",
            "extra": {
                "branch-alias": {
                    "dev-master": "2.0-dev"
                }
            },
            "autoload": {
                "classmap": [
                    "src/"
                ]
            },
            "notification-url": "https://packagist.org/downloads/",
            "license": [
                "BSD-3-Clause"
            ],
            "authors": [
                {
                    "name": "Sebastian Bergmann",
                    "email": "sebastian@phpunit.de"
                }
            ],
            "description": "Looks up which function or method a line of code belongs to",
            "homepage": "https://github.com/sebastianbergmann/code-unit-reverse-lookup/",
            "time": "2020-02-07T06:20:13+00:00"
        },
        {
            "name": "sebastian/comparator",
            "version": "4.0.0",
            "source": {
                "type": "git",
                "url": "https://github.com/sebastianbergmann/comparator.git",
                "reference": "85b3435da967696ed618ff745f32be3ff4a2b8e8"
            },
            "dist": {
                "type": "zip",
                "url": "https://api.github.com/repos/sebastianbergmann/comparator/zipball/85b3435da967696ed618ff745f32be3ff4a2b8e8",
                "reference": "85b3435da967696ed618ff745f32be3ff4a2b8e8",
                "shasum": ""
            },
            "require": {
                "php": "^7.3",
                "sebastian/diff": "^4.0",
                "sebastian/exporter": "^4.0"
            },
            "require-dev": {
                "phpunit/phpunit": "^9.0"
            },
            "type": "library",
            "extra": {
                "branch-alias": {
                    "dev-master": "4.0-dev"
                }
            },
            "autoload": {
                "classmap": [
                    "src/"
                ]
            },
            "notification-url": "https://packagist.org/downloads/",
            "license": [
                "BSD-3-Clause"
            ],
            "authors": [
                {
                    "name": "Sebastian Bergmann",
                    "email": "sebastian@phpunit.de"
                },
                {
                    "name": "Jeff Welch",
                    "email": "whatthejeff@gmail.com"
                },
                {
                    "name": "Volker Dusch",
                    "email": "github@wallbash.com"
                },
                {
                    "name": "Bernhard Schussek",
                    "email": "bschussek@2bepublished.at"
                }
            ],
            "description": "Provides the functionality to compare PHP values for equality",
            "homepage": "https://github.com/sebastianbergmann/comparator",
            "keywords": [
                "comparator",
                "compare",
                "equality"
            ],
            "time": "2020-02-07T06:08:51+00:00"
        },
        {
            "name": "sebastian/diff",
            "version": "4.0.1",
            "source": {
                "type": "git",
                "url": "https://github.com/sebastianbergmann/diff.git",
                "reference": "3e523c576f29dacecff309f35e4cc5a5c168e78a"
            },
            "dist": {
                "type": "zip",
                "url": "https://api.github.com/repos/sebastianbergmann/diff/zipball/3e523c576f29dacecff309f35e4cc5a5c168e78a",
                "reference": "3e523c576f29dacecff309f35e4cc5a5c168e78a",
                "shasum": ""
            },
            "require": {
                "php": "^7.3"
            },
            "require-dev": {
                "phpunit/phpunit": "^9.0",
                "symfony/process": "^4.2 || ^5"
            },
            "type": "library",
            "extra": {
                "branch-alias": {
                    "dev-master": "4.0-dev"
                }
            },
            "autoload": {
                "classmap": [
                    "src/"
                ]
            },
            "notification-url": "https://packagist.org/downloads/",
            "license": [
                "BSD-3-Clause"
            ],
            "authors": [
                {
                    "name": "Sebastian Bergmann",
                    "email": "sebastian@phpunit.de"
                },
                {
                    "name": "Kore Nordmann",
                    "email": "mail@kore-nordmann.de"
                }
            ],
            "description": "Diff implementation",
            "homepage": "https://github.com/sebastianbergmann/diff",
            "keywords": [
                "diff",
                "udiff",
                "unidiff",
                "unified diff"
            ],
            "funding": [
                {
                    "url": "https://github.com/sebastianbergmann",
                    "type": "github"
                }
            ],
            "time": "2020-05-08T05:01:12+00:00"
        },
        {
            "name": "sebastian/environment",
            "version": "5.1.0",
            "source": {
                "type": "git",
                "url": "https://github.com/sebastianbergmann/environment.git",
                "reference": "c753f04d68cd489b6973cf9b4e505e191af3b05c"
            },
            "dist": {
                "type": "zip",
                "url": "https://api.github.com/repos/sebastianbergmann/environment/zipball/c753f04d68cd489b6973cf9b4e505e191af3b05c",
                "reference": "c753f04d68cd489b6973cf9b4e505e191af3b05c",
                "shasum": ""
            },
            "require": {
                "php": "^7.3"
            },
            "require-dev": {
                "phpunit/phpunit": "^9.0"
            },
            "suggest": {
                "ext-posix": "*"
            },
            "type": "library",
            "extra": {
                "branch-alias": {
                    "dev-master": "5.0-dev"
                }
            },
            "autoload": {
                "classmap": [
                    "src/"
                ]
            },
            "notification-url": "https://packagist.org/downloads/",
            "license": [
                "BSD-3-Clause"
            ],
            "authors": [
                {
                    "name": "Sebastian Bergmann",
                    "email": "sebastian@phpunit.de"
                }
            ],
            "description": "Provides functionality to handle HHVM/PHP environments",
            "homepage": "http://www.github.com/sebastianbergmann/environment",
            "keywords": [
                "Xdebug",
                "environment",
                "hhvm"
            ],
            "funding": [
                {
                    "url": "https://github.com/sebastianbergmann",
                    "type": "github"
                }
            ],
            "time": "2020-04-14T13:36:52+00:00"
        },
        {
            "name": "sebastian/exporter",
            "version": "4.0.0",
            "source": {
                "type": "git",
                "url": "https://github.com/sebastianbergmann/exporter.git",
                "reference": "80c26562e964016538f832f305b2286e1ec29566"
            },
            "dist": {
                "type": "zip",
                "url": "https://api.github.com/repos/sebastianbergmann/exporter/zipball/80c26562e964016538f832f305b2286e1ec29566",
                "reference": "80c26562e964016538f832f305b2286e1ec29566",
                "shasum": ""
            },
            "require": {
                "php": "^7.3",
                "sebastian/recursion-context": "^4.0"
            },
            "require-dev": {
                "ext-mbstring": "*",
                "phpunit/phpunit": "^9.0"
            },
            "type": "library",
            "extra": {
                "branch-alias": {
                    "dev-master": "4.0-dev"
                }
            },
            "autoload": {
                "classmap": [
                    "src/"
                ]
            },
            "notification-url": "https://packagist.org/downloads/",
            "license": [
                "BSD-3-Clause"
            ],
            "authors": [
                {
                    "name": "Sebastian Bergmann",
                    "email": "sebastian@phpunit.de"
                },
                {
                    "name": "Jeff Welch",
                    "email": "whatthejeff@gmail.com"
                },
                {
                    "name": "Volker Dusch",
                    "email": "github@wallbash.com"
                },
                {
                    "name": "Adam Harvey",
                    "email": "aharvey@php.net"
                },
                {
                    "name": "Bernhard Schussek",
                    "email": "bschussek@gmail.com"
                }
            ],
            "description": "Provides the functionality to export PHP variables for visualization",
            "homepage": "http://www.github.com/sebastianbergmann/exporter",
            "keywords": [
                "export",
                "exporter"
            ],
            "time": "2020-02-07T06:10:52+00:00"
        },
        {
            "name": "sebastian/finder-facade",
            "version": "2.0.0",
            "source": {
                "type": "git",
                "url": "https://github.com/sebastianbergmann/finder-facade.git",
                "reference": "9d3e74b845a2ce50e19b25b5f0c2718e153bee6c"
            },
            "dist": {
                "type": "zip",
                "url": "https://api.github.com/repos/sebastianbergmann/finder-facade/zipball/9d3e74b845a2ce50e19b25b5f0c2718e153bee6c",
                "reference": "9d3e74b845a2ce50e19b25b5f0c2718e153bee6c",
                "shasum": ""
            },
            "require": {
                "ext-ctype": "*",
                "php": "^7.3",
                "symfony/finder": "^4.1|^5.0",
                "theseer/fdomdocument": "^1.6"
            },
            "type": "library",
            "extra": {
                "branch-alias": {
                    "dev-master": "2.0-dev"
                }
            },
            "autoload": {
                "classmap": [
                    "src/"
                ]
            },
            "notification-url": "https://packagist.org/downloads/",
            "license": [
                "BSD-3-Clause"
            ],
            "authors": [
                {
                    "name": "Sebastian Bergmann",
                    "email": "sebastian@phpunit.de",
                    "role": "lead"
                }
            ],
            "description": "FinderFacade is a convenience wrapper for Symfony's Finder component.",
            "homepage": "https://github.com/sebastianbergmann/finder-facade",
            "time": "2020-02-08T06:07:58+00:00"
        },
        {
            "name": "sebastian/global-state",
            "version": "4.0.0",
            "source": {
                "type": "git",
                "url": "https://github.com/sebastianbergmann/global-state.git",
                "reference": "bdb1e7c79e592b8c82cb1699be3c8743119b8a72"
            },
            "dist": {
                "type": "zip",
                "url": "https://api.github.com/repos/sebastianbergmann/global-state/zipball/bdb1e7c79e592b8c82cb1699be3c8743119b8a72",
                "reference": "bdb1e7c79e592b8c82cb1699be3c8743119b8a72",
                "shasum": ""
            },
            "require": {
                "php": "^7.3",
                "sebastian/object-reflector": "^2.0",
                "sebastian/recursion-context": "^4.0"
            },
            "require-dev": {
                "ext-dom": "*",
                "phpunit/phpunit": "^9.0"
            },
            "suggest": {
                "ext-uopz": "*"
            },
            "type": "library",
            "extra": {
                "branch-alias": {
                    "dev-master": "4.0-dev"
                }
            },
            "autoload": {
                "classmap": [
                    "src/"
                ]
            },
            "notification-url": "https://packagist.org/downloads/",
            "license": [
                "BSD-3-Clause"
            ],
            "authors": [
                {
                    "name": "Sebastian Bergmann",
                    "email": "sebastian@phpunit.de"
                }
            ],
            "description": "Snapshotting of global state",
            "homepage": "http://www.github.com/sebastianbergmann/global-state",
            "keywords": [
                "global state"
            ],
            "time": "2020-02-07T06:11:37+00:00"
        },
        {
            "name": "sebastian/object-enumerator",
            "version": "4.0.0",
            "source": {
                "type": "git",
                "url": "https://github.com/sebastianbergmann/object-enumerator.git",
                "reference": "e67516b175550abad905dc952f43285957ef4363"
            },
            "dist": {
                "type": "zip",
                "url": "https://api.github.com/repos/sebastianbergmann/object-enumerator/zipball/e67516b175550abad905dc952f43285957ef4363",
                "reference": "e67516b175550abad905dc952f43285957ef4363",
                "shasum": ""
            },
            "require": {
                "php": "^7.3",
                "sebastian/object-reflector": "^2.0",
                "sebastian/recursion-context": "^4.0"
            },
            "require-dev": {
                "phpunit/phpunit": "^9.0"
            },
            "type": "library",
            "extra": {
                "branch-alias": {
                    "dev-master": "4.0-dev"
                }
            },
            "autoload": {
                "classmap": [
                    "src/"
                ]
            },
            "notification-url": "https://packagist.org/downloads/",
            "license": [
                "BSD-3-Clause"
            ],
            "authors": [
                {
                    "name": "Sebastian Bergmann",
                    "email": "sebastian@phpunit.de"
                }
            ],
            "description": "Traverses array structures and object graphs to enumerate all referenced objects",
            "homepage": "https://github.com/sebastianbergmann/object-enumerator/",
            "time": "2020-02-07T06:12:23+00:00"
        },
        {
            "name": "sebastian/object-reflector",
            "version": "2.0.0",
            "source": {
                "type": "git",
                "url": "https://github.com/sebastianbergmann/object-reflector.git",
                "reference": "f4fd0835cabb0d4a6546d9fe291e5740037aa1e7"
            },
            "dist": {
                "type": "zip",
                "url": "https://api.github.com/repos/sebastianbergmann/object-reflector/zipball/f4fd0835cabb0d4a6546d9fe291e5740037aa1e7",
                "reference": "f4fd0835cabb0d4a6546d9fe291e5740037aa1e7",
                "shasum": ""
            },
            "require": {
                "php": "^7.3"
            },
            "require-dev": {
                "phpunit/phpunit": "^9.0"
            },
            "type": "library",
            "extra": {
                "branch-alias": {
                    "dev-master": "2.0-dev"
                }
            },
            "autoload": {
                "classmap": [
                    "src/"
                ]
            },
            "notification-url": "https://packagist.org/downloads/",
            "license": [
                "BSD-3-Clause"
            ],
            "authors": [
                {
                    "name": "Sebastian Bergmann",
                    "email": "sebastian@phpunit.de"
                }
            ],
            "description": "Allows reflection of object attributes, including inherited and non-public ones",
            "homepage": "https://github.com/sebastianbergmann/object-reflector/",
            "time": "2020-02-07T06:19:40+00:00"
        },
        {
            "name": "sebastian/phpcpd",
            "version": "5.0.2",
            "source": {
                "type": "git",
                "url": "https://github.com/sebastianbergmann/phpcpd.git",
                "reference": "8724382966b1861df4e12db915eaed2165e10bf3"
            },
            "dist": {
                "type": "zip",
                "url": "https://api.github.com/repos/sebastianbergmann/phpcpd/zipball/8724382966b1861df4e12db915eaed2165e10bf3",
                "reference": "8724382966b1861df4e12db915eaed2165e10bf3",
                "shasum": ""
            },
            "require": {
                "ext-dom": "*",
                "php": "^7.3",
                "phpunit/php-timer": "^3.0",
                "sebastian/finder-facade": "^2.0",
                "sebastian/version": "^3.0",
                "symfony/console": "^4.0|^5.0"
            },
            "bin": [
                "phpcpd"
            ],
            "type": "library",
            "extra": {
                "branch-alias": {
                    "dev-master": "5.0-dev"
                }
            },
            "autoload": {
                "classmap": [
                    "src/"
                ]
            },
            "notification-url": "https://packagist.org/downloads/",
            "license": [
                "BSD-3-Clause"
            ],
            "authors": [
                {
                    "name": "Sebastian Bergmann",
                    "email": "sebastian@phpunit.de",
                    "role": "lead"
                }
            ],
            "description": "Copy/Paste Detector (CPD) for PHP code.",
            "homepage": "https://github.com/sebastianbergmann/phpcpd",
            "time": "2020-02-22T06:03:17+00:00"
        },
        {
            "name": "sebastian/recursion-context",
            "version": "4.0.0",
            "source": {
                "type": "git",
                "url": "https://github.com/sebastianbergmann/recursion-context.git",
                "reference": "cdd86616411fc3062368b720b0425de10bd3d579"
            },
            "dist": {
                "type": "zip",
                "url": "https://api.github.com/repos/sebastianbergmann/recursion-context/zipball/cdd86616411fc3062368b720b0425de10bd3d579",
                "reference": "cdd86616411fc3062368b720b0425de10bd3d579",
                "shasum": ""
            },
            "require": {
                "php": "^7.3"
            },
            "require-dev": {
                "phpunit/phpunit": "^9.0"
            },
            "type": "library",
            "extra": {
                "branch-alias": {
                    "dev-master": "4.0-dev"
                }
            },
            "autoload": {
                "classmap": [
                    "src/"
                ]
            },
            "notification-url": "https://packagist.org/downloads/",
            "license": [
                "BSD-3-Clause"
            ],
            "authors": [
                {
                    "name": "Sebastian Bergmann",
                    "email": "sebastian@phpunit.de"
                },
                {
                    "name": "Jeff Welch",
                    "email": "whatthejeff@gmail.com"
                },
                {
                    "name": "Adam Harvey",
                    "email": "aharvey@php.net"
                }
            ],
            "description": "Provides functionality to recursively process PHP variables",
            "homepage": "http://www.github.com/sebastianbergmann/recursion-context",
            "time": "2020-02-07T06:18:20+00:00"
        },
        {
            "name": "sebastian/resource-operations",
            "version": "3.0.0",
            "source": {
                "type": "git",
                "url": "https://github.com/sebastianbergmann/resource-operations.git",
                "reference": "8c98bf0dfa1f9256d0468b9803a1e1df31b6fa98"
            },
            "dist": {
                "type": "zip",
                "url": "https://api.github.com/repos/sebastianbergmann/resource-operations/zipball/8c98bf0dfa1f9256d0468b9803a1e1df31b6fa98",
                "reference": "8c98bf0dfa1f9256d0468b9803a1e1df31b6fa98",
                "shasum": ""
            },
            "require": {
                "php": "^7.3"
            },
            "require-dev": {
                "phpunit/phpunit": "^9.0"
            },
            "type": "library",
            "extra": {
                "branch-alias": {
                    "dev-master": "3.0-dev"
                }
            },
            "autoload": {
                "classmap": [
                    "src/"
                ]
            },
            "notification-url": "https://packagist.org/downloads/",
            "license": [
                "BSD-3-Clause"
            ],
            "authors": [
                {
                    "name": "Sebastian Bergmann",
                    "email": "sebastian@phpunit.de"
                }
            ],
            "description": "Provides a list of PHP built-in functions that operate on resources",
            "homepage": "https://www.github.com/sebastianbergmann/resource-operations",
            "time": "2020-02-07T06:13:02+00:00"
        },
        {
            "name": "sebastian/type",
            "version": "2.1.0",
            "source": {
                "type": "git",
                "url": "https://github.com/sebastianbergmann/type.git",
                "reference": "bad49207c6f854e7a25cef0ea948ac8ebe3ef9d8"
            },
            "dist": {
                "type": "zip",
                "url": "https://api.github.com/repos/sebastianbergmann/type/zipball/bad49207c6f854e7a25cef0ea948ac8ebe3ef9d8",
                "reference": "bad49207c6f854e7a25cef0ea948ac8ebe3ef9d8",
                "shasum": ""
            },
            "require": {
                "php": "^7.3"
            },
            "require-dev": {
                "phpunit/phpunit": "^9.2"
            },
            "type": "library",
            "extra": {
                "branch-alias": {
                    "dev-master": "2.1-dev"
                }
            },
            "autoload": {
                "classmap": [
                    "src/"
                ]
            },
            "notification-url": "https://packagist.org/downloads/",
            "license": [
                "BSD-3-Clause"
            ],
            "authors": [
                {
                    "name": "Sebastian Bergmann",
                    "email": "sebastian@phpunit.de",
                    "role": "lead"
                }
            ],
            "description": "Collection of value objects that represent the types of the PHP type system",
            "homepage": "https://github.com/sebastianbergmann/type",
            "funding": [
                {
                    "url": "https://github.com/sebastianbergmann",
                    "type": "github"
                }
            ],
            "time": "2020-06-01T12:21:09+00:00"
        },
        {
            "name": "sebastian/version",
            "version": "3.0.0",
            "source": {
                "type": "git",
                "url": "https://github.com/sebastianbergmann/version.git",
                "reference": "0411bde656dce64202b39c2f4473993a9081d39e"
            },
            "dist": {
                "type": "zip",
                "url": "https://api.github.com/repos/sebastianbergmann/version/zipball/0411bde656dce64202b39c2f4473993a9081d39e",
                "reference": "0411bde656dce64202b39c2f4473993a9081d39e",
                "shasum": ""
            },
            "require": {
                "php": "^7.3"
            },
            "type": "library",
            "extra": {
                "branch-alias": {
                    "dev-master": "3.0-dev"
                }
            },
            "autoload": {
                "classmap": [
                    "src/"
                ]
            },
            "notification-url": "https://packagist.org/downloads/",
            "license": [
                "BSD-3-Clause"
            ],
            "authors": [
                {
                    "name": "Sebastian Bergmann",
                    "email": "sebastian@phpunit.de",
                    "role": "lead"
                }
            ],
            "description": "Library that helps with managing the version number of Git-hosted PHP projects",
            "homepage": "https://github.com/sebastianbergmann/version",
            "time": "2020-01-21T06:36:37+00:00"
        },
        {
            "name": "spomky-labs/otphp",
            "version": "v10.0.1",
            "source": {
                "type": "git",
                "url": "https://github.com/Spomky-Labs/otphp.git",
                "reference": "f44cce5a9db4b8da410215d992110482c931232f"
            },
            "dist": {
                "type": "zip",
                "url": "https://api.github.com/repos/Spomky-Labs/otphp/zipball/f44cce5a9db4b8da410215d992110482c931232f",
                "reference": "f44cce5a9db4b8da410215d992110482c931232f",
                "shasum": ""
            },
            "require": {
                "beberlei/assert": "^3.0",
                "ext-mbstring": "*",
                "paragonie/constant_time_encoding": "^2.0",
                "php": "^7.2|^8.0",
                "thecodingmachine/safe": "^0.1.14|^1.0"
            },
            "require-dev": {
                "php-coveralls/php-coveralls": "^2.0",
                "phpstan/phpstan": "^0.12",
                "phpstan/phpstan-beberlei-assert": "^0.12",
                "phpstan/phpstan-deprecation-rules": "^0.12",
                "phpstan/phpstan-phpunit": "^0.12",
                "phpstan/phpstan-strict-rules": "^0.12",
                "phpunit/phpunit": "^8.0",
                "thecodingmachine/phpstan-safe-rule": "^1.0"
            },
            "type": "library",
            "extra": {
                "branch-alias": {
                    "v10.0": "10.0.x-dev",
                    "v9.0": "9.0.x-dev",
                    "v8.3": "8.3.x-dev"
                }
            },
            "autoload": {
                "psr-4": {
                    "OTPHP\\": "src/"
                }
            },
            "notification-url": "https://packagist.org/downloads/",
            "license": [
                "MIT"
            ],
            "authors": [
                {
                    "name": "Florent Morselli",
                    "homepage": "https://github.com/Spomky"
                },
                {
                    "name": "All contributors",
                    "homepage": "https://github.com/Spomky-Labs/otphp/contributors"
                }
            ],
            "description": "A PHP library for generating one time passwords according to RFC 4226 (HOTP Algorithm) and the RFC 6238 (TOTP Algorithm) and compatible with Google Authenticator",
            "homepage": "https://github.com/Spomky-Labs/otphp",
            "keywords": [
                "FreeOTP",
                "RFC 4226",
                "RFC 6238",
                "google authenticator",
                "hotp",
                "otp",
                "totp"
            ],
            "time": "2020-01-28T09:24:19+00:00"
        },
        {
            "name": "squizlabs/php_codesniffer",
            "version": "3.5.5",
            "source": {
                "type": "git",
                "url": "https://github.com/squizlabs/PHP_CodeSniffer.git",
                "reference": "73e2e7f57d958e7228fce50dc0c61f58f017f9f6"
            },
            "dist": {
                "type": "zip",
                "url": "https://api.github.com/repos/squizlabs/PHP_CodeSniffer/zipball/73e2e7f57d958e7228fce50dc0c61f58f017f9f6",
                "reference": "73e2e7f57d958e7228fce50dc0c61f58f017f9f6",
                "shasum": ""
            },
            "require": {
                "ext-simplexml": "*",
                "ext-tokenizer": "*",
                "ext-xmlwriter": "*",
                "php": ">=5.4.0"
            },
            "require-dev": {
                "phpunit/phpunit": "^4.0 || ^5.0 || ^6.0 || ^7.0"
            },
            "bin": [
                "bin/phpcs",
                "bin/phpcbf"
            ],
            "type": "library",
            "extra": {
                "branch-alias": {
                    "dev-master": "3.x-dev"
                }
            },
            "notification-url": "https://packagist.org/downloads/",
            "license": [
                "BSD-3-Clause"
            ],
            "authors": [
                {
                    "name": "Greg Sherwood",
                    "role": "lead"
                }
            ],
            "description": "PHP_CodeSniffer tokenizes PHP, JavaScript and CSS files and detects violations of a defined set of coding standards.",
            "homepage": "https://github.com/squizlabs/PHP_CodeSniffer",
            "keywords": [
                "phpcs",
                "standards"
            ],
            "time": "2020-04-17T01:09:41+00:00"
        },
        {
            "name": "symfony/config",
            "version": "v5.1.0",
            "source": {
                "type": "git",
                "url": "https://github.com/symfony/config.git",
                "reference": "b8623ef3d99fe62a34baf7a111b576216965f880"
            },
            "dist": {
                "type": "zip",
                "url": "https://api.github.com/repos/symfony/config/zipball/b8623ef3d99fe62a34baf7a111b576216965f880",
                "reference": "b8623ef3d99fe62a34baf7a111b576216965f880",
                "shasum": ""
            },
            "require": {
                "php": ">=7.2.5",
                "symfony/deprecation-contracts": "^2.1",
                "symfony/filesystem": "^4.4|^5.0",
                "symfony/polyfill-ctype": "~1.8",
                "symfony/polyfill-php80": "^1.15"
            },
            "conflict": {
                "symfony/finder": "<4.4"
            },
            "require-dev": {
                "symfony/event-dispatcher": "^4.4|^5.0",
                "symfony/finder": "^4.4|^5.0",
                "symfony/messenger": "^4.4|^5.0",
                "symfony/service-contracts": "^1.1|^2",
                "symfony/yaml": "^4.4|^5.0"
            },
            "suggest": {
                "symfony/yaml": "To use the yaml reference dumper"
            },
            "type": "library",
            "extra": {
                "branch-alias": {
                    "dev-master": "5.1-dev"
                }
            },
            "autoload": {
                "psr-4": {
                    "Symfony\\Component\\Config\\": ""
                },
                "exclude-from-classmap": [
                    "/Tests/"
                ]
            },
            "notification-url": "https://packagist.org/downloads/",
            "license": [
                "MIT"
            ],
            "authors": [
                {
                    "name": "Fabien Potencier",
                    "email": "fabien@symfony.com"
                },
                {
                    "name": "Symfony Community",
                    "homepage": "https://symfony.com/contributors"
                }
            ],
            "description": "Symfony Config Component",
            "homepage": "https://symfony.com",
            "funding": [
                {
                    "url": "https://symfony.com/sponsor",
                    "type": "custom"
                },
                {
                    "url": "https://github.com/fabpot",
                    "type": "github"
                },
                {
                    "url": "https://tidelift.com/funding/github/packagist/symfony/symfony",
                    "type": "tidelift"
                }
            ],
            "time": "2020-05-23T13:08:13+00:00"
        },
        {
            "name": "symfony/dependency-injection",
            "version": "v5.1.0",
            "source": {
                "type": "git",
                "url": "https://github.com/symfony/dependency-injection.git",
                "reference": "6a6791e9584273b32eeb01790da4c7446d87a621"
            },
            "dist": {
                "type": "zip",
                "url": "https://api.github.com/repos/symfony/dependency-injection/zipball/6a6791e9584273b32eeb01790da4c7446d87a621",
                "reference": "6a6791e9584273b32eeb01790da4c7446d87a621",
                "shasum": ""
            },
            "require": {
                "php": ">=7.2.5",
                "psr/container": "^1.0",
                "symfony/deprecation-contracts": "^2.1",
                "symfony/polyfill-php80": "^1.15",
                "symfony/service-contracts": "^1.1.6|^2"
            },
            "conflict": {
                "symfony/config": "<5.1",
                "symfony/finder": "<4.4",
                "symfony/proxy-manager-bridge": "<4.4",
                "symfony/yaml": "<4.4"
            },
            "provide": {
                "psr/container-implementation": "1.0",
                "symfony/service-implementation": "1.0"
            },
            "require-dev": {
                "symfony/config": "^5.1",
                "symfony/expression-language": "^4.4|^5.0",
                "symfony/yaml": "^4.4|^5.0"
            },
            "suggest": {
                "symfony/config": "",
                "symfony/expression-language": "For using expressions in service container configuration",
                "symfony/finder": "For using double-star glob patterns or when GLOB_BRACE portability is required",
                "symfony/proxy-manager-bridge": "Generate service proxies to lazy load them",
                "symfony/yaml": ""
            },
            "type": "library",
            "extra": {
                "branch-alias": {
                    "dev-master": "5.1-dev"
                }
            },
            "autoload": {
                "psr-4": {
                    "Symfony\\Component\\DependencyInjection\\": ""
                },
                "exclude-from-classmap": [
                    "/Tests/"
                ]
            },
            "notification-url": "https://packagist.org/downloads/",
            "license": [
                "MIT"
            ],
            "authors": [
                {
                    "name": "Fabien Potencier",
                    "email": "fabien@symfony.com"
                },
                {
                    "name": "Symfony Community",
                    "homepage": "https://symfony.com/contributors"
                }
            ],
            "description": "Symfony DependencyInjection Component",
            "homepage": "https://symfony.com",
            "funding": [
                {
                    "url": "https://symfony.com/sponsor",
                    "type": "custom"
                },
                {
                    "url": "https://github.com/fabpot",
                    "type": "github"
                },
                {
                    "url": "https://tidelift.com/funding/github/packagist/symfony/symfony",
                    "type": "tidelift"
                }
            ],
            "time": "2020-05-30T20:35:19+00:00"
        },
        {
            "name": "symfony/deprecation-contracts",
            "version": "v2.1.2",
            "source": {
                "type": "git",
                "url": "https://github.com/symfony/deprecation-contracts.git",
                "reference": "dd99cb3a0aff6cadd2a8d7d7ed72c2161e218337"
            },
            "dist": {
                "type": "zip",
                "url": "https://api.github.com/repos/symfony/deprecation-contracts/zipball/dd99cb3a0aff6cadd2a8d7d7ed72c2161e218337",
                "reference": "dd99cb3a0aff6cadd2a8d7d7ed72c2161e218337",
                "shasum": ""
            },
            "require": {
                "php": ">=7.1"
            },
            "type": "library",
            "extra": {
                "branch-alias": {
                    "dev-master": "2.1-dev"
                }
            },
            "autoload": {
                "files": [
                    "function.php"
                ]
            },
            "notification-url": "https://packagist.org/downloads/",
            "license": [
                "MIT"
            ],
            "authors": [
                {
                    "name": "Nicolas Grekas",
                    "email": "p@tchwork.com"
                },
                {
                    "name": "Symfony Community",
                    "homepage": "https://symfony.com/contributors"
                }
            ],
            "description": "A generic function and convention to trigger deprecation notices",
            "homepage": "https://symfony.com",
            "funding": [
                {
                    "url": "https://symfony.com/sponsor",
                    "type": "custom"
                },
                {
                    "url": "https://github.com/fabpot",
                    "type": "github"
                },
                {
                    "url": "https://tidelift.com/funding/github/packagist/symfony/symfony",
                    "type": "tidelift"
                }
            ],
            "time": "2020-05-27T08:34:37+00:00"
        },
        {
            "name": "symfony/http-foundation",
            "version": "v5.1.0",
            "source": {
                "type": "git",
                "url": "https://github.com/symfony/http-foundation.git",
                "reference": "e0d853bddc2b2cfb0d67b0b4496c03fffe1d37fa"
            },
            "dist": {
                "type": "zip",
                "url": "https://api.github.com/repos/symfony/http-foundation/zipball/e0d853bddc2b2cfb0d67b0b4496c03fffe1d37fa",
                "reference": "e0d853bddc2b2cfb0d67b0b4496c03fffe1d37fa",
                "shasum": ""
            },
            "require": {
                "php": ">=7.2.5",
                "symfony/deprecation-contracts": "^2.1",
                "symfony/polyfill-mbstring": "~1.1",
                "symfony/polyfill-php80": "^1.15"
            },
            "require-dev": {
                "predis/predis": "~1.0",
                "symfony/cache": "^4.4|^5.0",
                "symfony/expression-language": "^4.4|^5.0",
                "symfony/mime": "^4.4|^5.0"
            },
            "suggest": {
                "symfony/mime": "To use the file extension guesser"
            },
            "type": "library",
            "extra": {
                "branch-alias": {
                    "dev-master": "5.1-dev"
                }
            },
            "autoload": {
                "psr-4": {
                    "Symfony\\Component\\HttpFoundation\\": ""
                },
                "exclude-from-classmap": [
                    "/Tests/"
                ]
            },
            "notification-url": "https://packagist.org/downloads/",
            "license": [
                "MIT"
            ],
            "authors": [
                {
                    "name": "Fabien Potencier",
                    "email": "fabien@symfony.com"
                },
                {
                    "name": "Symfony Community",
                    "homepage": "https://symfony.com/contributors"
                }
            ],
            "description": "Symfony HttpFoundation Component",
            "homepage": "https://symfony.com",
            "funding": [
                {
                    "url": "https://symfony.com/sponsor",
                    "type": "custom"
                },
                {
                    "url": "https://github.com/fabpot",
                    "type": "github"
                },
                {
                    "url": "https://tidelift.com/funding/github/packagist/symfony/symfony",
                    "type": "tidelift"
                }
            ],
            "time": "2020-05-24T12:18:07+00:00"
        },
        {
            "name": "symfony/mime",
            "version": "v5.1.0",
            "source": {
                "type": "git",
                "url": "https://github.com/symfony/mime.git",
                "reference": "56261f89385f9d13cf843a5101ac72131190bc91"
            },
            "dist": {
                "type": "zip",
                "url": "https://api.github.com/repos/symfony/mime/zipball/56261f89385f9d13cf843a5101ac72131190bc91",
                "reference": "56261f89385f9d13cf843a5101ac72131190bc91",
                "shasum": ""
            },
            "require": {
                "php": ">=7.2.5",
                "symfony/polyfill-intl-idn": "^1.10",
                "symfony/polyfill-mbstring": "^1.0",
                "symfony/polyfill-php80": "^1.15"
            },
            "conflict": {
                "symfony/mailer": "<4.4"
            },
            "require-dev": {
                "egulias/email-validator": "^2.1.10",
                "symfony/dependency-injection": "^4.4|^5.0"
            },
            "type": "library",
            "extra": {
                "branch-alias": {
                    "dev-master": "5.1-dev"
                }
            },
            "autoload": {
                "psr-4": {
                    "Symfony\\Component\\Mime\\": ""
                },
                "exclude-from-classmap": [
                    "/Tests/"
                ]
            },
            "notification-url": "https://packagist.org/downloads/",
            "license": [
                "MIT"
            ],
            "authors": [
                {
                    "name": "Fabien Potencier",
                    "email": "fabien@symfony.com"
                },
                {
                    "name": "Symfony Community",
                    "homepage": "https://symfony.com/contributors"
                }
            ],
            "description": "A library to manipulate MIME messages",
            "homepage": "https://symfony.com",
            "keywords": [
                "mime",
                "mime-type"
            ],
            "funding": [
                {
                    "url": "https://symfony.com/sponsor",
                    "type": "custom"
                },
                {
                    "url": "https://github.com/fabpot",
                    "type": "github"
                },
                {
                    "url": "https://tidelift.com/funding/github/packagist/symfony/symfony",
                    "type": "tidelift"
                }
            ],
            "time": "2020-05-25T12:33:44+00:00"
        },
        {
            "name": "symfony/options-resolver",
            "version": "v5.1.0",
            "source": {
                "type": "git",
                "url": "https://github.com/symfony/options-resolver.git",
                "reference": "663f5dd5e14057d1954fe721f9709d35837f2447"
            },
            "dist": {
                "type": "zip",
                "url": "https://api.github.com/repos/symfony/options-resolver/zipball/663f5dd5e14057d1954fe721f9709d35837f2447",
                "reference": "663f5dd5e14057d1954fe721f9709d35837f2447",
                "shasum": ""
            },
            "require": {
                "php": ">=7.2.5",
                "symfony/deprecation-contracts": "^2.1",
                "symfony/polyfill-php80": "^1.15"
            },
            "type": "library",
            "extra": {
                "branch-alias": {
                    "dev-master": "5.1-dev"
                }
            },
            "autoload": {
                "psr-4": {
                    "Symfony\\Component\\OptionsResolver\\": ""
                },
                "exclude-from-classmap": [
                    "/Tests/"
                ]
            },
            "notification-url": "https://packagist.org/downloads/",
            "license": [
                "MIT"
            ],
            "authors": [
                {
                    "name": "Fabien Potencier",
                    "email": "fabien@symfony.com"
                },
                {
                    "name": "Symfony Community",
                    "homepage": "https://symfony.com/contributors"
                }
            ],
            "description": "Symfony OptionsResolver Component",
            "homepage": "https://symfony.com",
            "keywords": [
                "config",
                "configuration",
                "options"
            ],
            "funding": [
                {
                    "url": "https://symfony.com/sponsor",
                    "type": "custom"
                },
                {
                    "url": "https://github.com/fabpot",
                    "type": "github"
                },
                {
                    "url": "https://tidelift.com/funding/github/packagist/symfony/symfony",
                    "type": "tidelift"
                }
            ],
            "time": "2020-05-23T13:08:13+00:00"
        },
        {
            "name": "symfony/polyfill-php70",
            "version": "v1.17.0",
            "source": {
                "type": "git",
                "url": "https://github.com/symfony/polyfill-php70.git",
                "reference": "82225c2d7d23d7e70515496d249c0152679b468e"
            },
            "dist": {
                "type": "zip",
                "url": "https://api.github.com/repos/symfony/polyfill-php70/zipball/82225c2d7d23d7e70515496d249c0152679b468e",
                "reference": "82225c2d7d23d7e70515496d249c0152679b468e",
                "shasum": ""
            },
            "require": {
                "paragonie/random_compat": "~1.0|~2.0|~9.99",
                "php": ">=5.3.3"
            },
            "type": "library",
            "extra": {
                "branch-alias": {
                    "dev-master": "1.17-dev"
                }
            },
            "autoload": {
                "psr-4": {
                    "Symfony\\Polyfill\\Php70\\": ""
                },
                "files": [
                    "bootstrap.php"
                ],
                "classmap": [
                    "Resources/stubs"
                ]
            },
            "notification-url": "https://packagist.org/downloads/",
            "license": [
                "MIT"
            ],
            "authors": [
                {
                    "name": "Nicolas Grekas",
                    "email": "p@tchwork.com"
                },
                {
                    "name": "Symfony Community",
                    "homepage": "https://symfony.com/contributors"
                }
            ],
            "description": "Symfony polyfill backporting some PHP 7.0+ features to lower PHP versions",
            "homepage": "https://symfony.com",
            "keywords": [
                "compatibility",
                "polyfill",
                "portable",
                "shim"
            ],
            "funding": [
<<<<<<< HEAD
                {
                    "url": "https://symfony.com/sponsor",
                    "type": "custom"
                },
                {
                    "url": "https://github.com/fabpot",
                    "type": "github"
                },
                {
                    "url": "https://tidelift.com/funding/github/packagist/symfony/symfony",
                    "type": "tidelift"
                }
            ],
            "time": "2020-05-12T16:47:27+00:00"
        },
        {
            "name": "symfony/polyfill-php80",
            "version": "v1.17.0",
            "source": {
                "type": "git",
                "url": "https://github.com/symfony/polyfill-php80.git",
                "reference": "5e30b2799bc1ad68f7feb62b60a73743589438dd"
            },
            "dist": {
                "type": "zip",
                "url": "https://api.github.com/repos/symfony/polyfill-php80/zipball/5e30b2799bc1ad68f7feb62b60a73743589438dd",
                "reference": "5e30b2799bc1ad68f7feb62b60a73743589438dd",
                "shasum": ""
            },
            "require": {
                "php": ">=7.0.8"
            },
            "type": "library",
            "extra": {
                "branch-alias": {
                    "dev-master": "1.17-dev"
                }
            },
            "autoload": {
                "psr-4": {
                    "Symfony\\Polyfill\\Php80\\": ""
                },
                "files": [
                    "bootstrap.php"
                ],
                "classmap": [
                    "Resources/stubs"
                ]
            },
            "notification-url": "https://packagist.org/downloads/",
            "license": [
                "MIT"
            ],
            "authors": [
=======
>>>>>>> 3cd02a74
                {
                    "url": "https://symfony.com/sponsor",
                    "type": "custom"
                },
                {
                    "url": "https://github.com/fabpot",
                    "type": "github"
                },
                {
                    "url": "https://tidelift.com/funding/github/packagist/symfony/symfony",
                    "type": "tidelift"
                }
            ],
<<<<<<< HEAD
            "description": "Symfony polyfill backporting some PHP 8.0+ features to lower PHP versions",
            "homepage": "https://symfony.com",
            "keywords": [
                "compatibility",
                "polyfill",
                "portable",
                "shim"
            ],
            "funding": [
                {
                    "url": "https://symfony.com/sponsor",
                    "type": "custom"
                },
                {
                    "url": "https://github.com/fabpot",
                    "type": "github"
                },
                {
                    "url": "https://tidelift.com/funding/github/packagist/symfony/symfony",
                    "type": "tidelift"
                }
            ],
=======
>>>>>>> 3cd02a74
            "time": "2020-05-12T16:47:27+00:00"
        },
        {
            "name": "symfony/stopwatch",
            "version": "v5.1.0",
            "source": {
                "type": "git",
                "url": "https://github.com/symfony/stopwatch.git",
                "reference": "0f7c58cf81dbb5dd67d423a89d577524a2ec0323"
            },
            "dist": {
                "type": "zip",
                "url": "https://api.github.com/repos/symfony/stopwatch/zipball/0f7c58cf81dbb5dd67d423a89d577524a2ec0323",
                "reference": "0f7c58cf81dbb5dd67d423a89d577524a2ec0323",
                "shasum": ""
            },
            "require": {
                "php": ">=7.2.5",
                "symfony/service-contracts": "^1.0|^2"
            },
            "type": "library",
            "extra": {
                "branch-alias": {
                    "dev-master": "5.1-dev"
                }
            },
            "autoload": {
                "psr-4": {
                    "Symfony\\Component\\Stopwatch\\": ""
                },
                "exclude-from-classmap": [
                    "/Tests/"
                ]
            },
            "notification-url": "https://packagist.org/downloads/",
            "license": [
                "MIT"
            ],
            "authors": [
                {
                    "name": "Fabien Potencier",
                    "email": "fabien@symfony.com"
                },
                {
                    "name": "Symfony Community",
                    "homepage": "https://symfony.com/contributors"
                }
            ],
            "description": "Symfony Stopwatch Component",
            "homepage": "https://symfony.com",
            "funding": [
                {
                    "url": "https://symfony.com/sponsor",
                    "type": "custom"
                },
                {
                    "url": "https://github.com/fabpot",
                    "type": "github"
                },
                {
                    "url": "https://tidelift.com/funding/github/packagist/symfony/symfony",
                    "type": "tidelift"
                }
            ],
            "time": "2020-05-20T17:43:50+00:00"
        },
        {
            "name": "symfony/yaml",
            "version": "v5.1.0",
            "source": {
                "type": "git",
                "url": "https://github.com/symfony/yaml.git",
                "reference": "ea342353a3ef4f453809acc4ebc55382231d4d23"
            },
            "dist": {
                "type": "zip",
                "url": "https://api.github.com/repos/symfony/yaml/zipball/ea342353a3ef4f453809acc4ebc55382231d4d23",
                "reference": "ea342353a3ef4f453809acc4ebc55382231d4d23",
                "shasum": ""
            },
            "require": {
                "php": ">=7.2.5",
                "symfony/deprecation-contracts": "^2.1",
                "symfony/polyfill-ctype": "~1.8"
            },
            "conflict": {
                "symfony/console": "<4.4"
            },
            "require-dev": {
                "symfony/console": "^4.4|^5.0"
            },
            "suggest": {
                "symfony/console": "For validating YAML files using the lint command"
            },
            "bin": [
                "Resources/bin/yaml-lint"
            ],
            "type": "library",
            "extra": {
                "branch-alias": {
                    "dev-master": "5.1-dev"
                }
            },
            "autoload": {
                "psr-4": {
                    "Symfony\\Component\\Yaml\\": ""
                },
                "exclude-from-classmap": [
                    "/Tests/"
                ]
            },
            "notification-url": "https://packagist.org/downloads/",
            "license": [
                "MIT"
            ],
            "authors": [
                {
                    "name": "Fabien Potencier",
                    "email": "fabien@symfony.com"
                },
                {
                    "name": "Symfony Community",
                    "homepage": "https://symfony.com/contributors"
                }
            ],
            "description": "Symfony Yaml Component",
            "homepage": "https://symfony.com",
            "funding": [
                {
                    "url": "https://symfony.com/sponsor",
                    "type": "custom"
                },
                {
                    "url": "https://github.com/fabpot",
                    "type": "github"
                },
                {
                    "url": "https://tidelift.com/funding/github/packagist/symfony/symfony",
                    "type": "tidelift"
                }
            ],
            "time": "2020-05-20T17:43:50+00:00"
        },
        {
            "name": "thecodingmachine/safe",
            "version": "v1.1.1",
            "source": {
                "type": "git",
                "url": "https://github.com/thecodingmachine/safe.git",
                "reference": "04f9ffae372a9816d4472dfb7bcf6126b623a9df"
            },
            "dist": {
                "type": "zip",
                "url": "https://api.github.com/repos/thecodingmachine/safe/zipball/04f9ffae372a9816d4472dfb7bcf6126b623a9df",
                "reference": "04f9ffae372a9816d4472dfb7bcf6126b623a9df",
                "shasum": ""
            },
            "require": {
                "php": ">=7.2"
            },
            "require-dev": {
                "phpstan/phpstan": "^0.12",
                "squizlabs/php_codesniffer": "^3.2",
                "thecodingmachine/phpstan-strict-rules": "^0.12"
            },
            "type": "library",
            "extra": {
                "branch-alias": {
                    "dev-master": "0.1-dev"
                }
            },
            "autoload": {
                "psr-4": {
                    "Safe\\": [
                        "lib/",
                        "generated/"
                    ]
                },
                "files": [
                    "generated/apache.php",
                    "generated/apc.php",
                    "generated/apcu.php",
                    "generated/array.php",
                    "generated/bzip2.php",
                    "generated/classobj.php",
                    "generated/com.php",
                    "generated/cubrid.php",
                    "generated/curl.php",
                    "generated/datetime.php",
                    "generated/dir.php",
                    "generated/eio.php",
                    "generated/errorfunc.php",
                    "generated/exec.php",
                    "generated/fileinfo.php",
                    "generated/filesystem.php",
                    "generated/filter.php",
                    "generated/fpm.php",
                    "generated/ftp.php",
                    "generated/funchand.php",
                    "generated/gmp.php",
                    "generated/gnupg.php",
                    "generated/hash.php",
                    "generated/ibase.php",
                    "generated/ibmDb2.php",
                    "generated/iconv.php",
                    "generated/image.php",
                    "generated/imap.php",
                    "generated/info.php",
                    "generated/ingres-ii.php",
                    "generated/inotify.php",
                    "generated/json.php",
                    "generated/ldap.php",
                    "generated/libevent.php",
                    "generated/libxml.php",
                    "generated/lzf.php",
                    "generated/mailparse.php",
                    "generated/mbstring.php",
                    "generated/misc.php",
                    "generated/msql.php",
                    "generated/mssql.php",
                    "generated/mysql.php",
                    "generated/mysqli.php",
                    "generated/mysqlndMs.php",
                    "generated/mysqlndQc.php",
                    "generated/network.php",
                    "generated/oci8.php",
                    "generated/opcache.php",
                    "generated/openssl.php",
                    "generated/outcontrol.php",
                    "generated/password.php",
                    "generated/pcntl.php",
                    "generated/pcre.php",
                    "generated/pdf.php",
                    "generated/pgsql.php",
                    "generated/posix.php",
                    "generated/ps.php",
                    "generated/pspell.php",
                    "generated/readline.php",
                    "generated/rpminfo.php",
                    "generated/rrd.php",
                    "generated/sem.php",
                    "generated/session.php",
                    "generated/shmop.php",
                    "generated/simplexml.php",
                    "generated/sockets.php",
                    "generated/sodium.php",
                    "generated/solr.php",
                    "generated/spl.php",
                    "generated/sqlsrv.php",
                    "generated/ssdeep.php",
                    "generated/ssh2.php",
                    "generated/stats.php",
                    "generated/stream.php",
                    "generated/strings.php",
                    "generated/swoole.php",
                    "generated/uodbc.php",
                    "generated/uopz.php",
                    "generated/url.php",
                    "generated/var.php",
                    "generated/xdiff.php",
                    "generated/xml.php",
                    "generated/xmlrpc.php",
                    "generated/yaml.php",
                    "generated/yaz.php",
                    "generated/zip.php",
                    "generated/zlib.php",
                    "lib/special_cases.php"
                ]
            },
            "notification-url": "https://packagist.org/downloads/",
            "license": [
                "MIT"
            ],
            "description": "PHP core functions that throw exceptions instead of returning FALSE on error",
            "time": "2020-05-04T15:25:36+00:00"
        },
        {
            "name": "theseer/fdomdocument",
            "version": "1.6.6",
            "source": {
                "type": "git",
                "url": "https://github.com/theseer/fDOMDocument.git",
                "reference": "6e8203e40a32a9c770bcb62fe37e68b948da6dca"
            },
            "dist": {
                "type": "zip",
                "url": "https://api.github.com/repos/theseer/fDOMDocument/zipball/6e8203e40a32a9c770bcb62fe37e68b948da6dca",
                "reference": "6e8203e40a32a9c770bcb62fe37e68b948da6dca",
                "shasum": ""
            },
            "require": {
                "ext-dom": "*",
                "lib-libxml": "*",
                "php": ">=5.3.3"
            },
            "type": "library",
            "autoload": {
                "classmap": [
                    "src/"
                ]
            },
            "notification-url": "https://packagist.org/downloads/",
            "license": [
                "BSD-3-Clause"
            ],
            "authors": [
                {
                    "name": "Arne Blankerts",
                    "email": "arne@blankerts.de",
                    "role": "lead"
                }
            ],
            "description": "The classes contained within this repository extend the standard DOM to use exceptions at all occasions of errors instead of PHP warnings or notices. They also add various custom methods and shortcuts for convenience and to simplify the usage of DOM.",
            "homepage": "https://github.com/theseer/fDOMDocument",
            "time": "2017-06-30T11:53:12+00:00"
        },
        {
            "name": "theseer/tokenizer",
            "version": "1.1.3",
            "source": {
                "type": "git",
                "url": "https://github.com/theseer/tokenizer.git",
                "reference": "11336f6f84e16a720dae9d8e6ed5019efa85a0f9"
            },
            "dist": {
                "type": "zip",
                "url": "https://api.github.com/repos/theseer/tokenizer/zipball/11336f6f84e16a720dae9d8e6ed5019efa85a0f9",
                "reference": "11336f6f84e16a720dae9d8e6ed5019efa85a0f9",
                "shasum": ""
            },
            "require": {
                "ext-dom": "*",
                "ext-tokenizer": "*",
                "ext-xmlwriter": "*",
                "php": "^7.0"
            },
            "type": "library",
            "autoload": {
                "classmap": [
                    "src/"
                ]
            },
            "notification-url": "https://packagist.org/downloads/",
            "license": [
                "BSD-3-Clause"
            ],
            "authors": [
                {
                    "name": "Arne Blankerts",
                    "email": "arne@blankerts.de",
                    "role": "Developer"
                }
            ],
            "description": "A small library for converting tokenized PHP source code into XML and potentially other formats",
            "time": "2019-06-13T22:48:21+00:00"
        },
        {
            "name": "vlucas/phpdotenv",
            "version": "v2.6.5",
            "source": {
                "type": "git",
                "url": "https://github.com/vlucas/phpdotenv.git",
                "reference": "2e977311ffb17b2f82028a9c36824647789c6365"
            },
            "dist": {
                "type": "zip",
                "url": "https://api.github.com/repos/vlucas/phpdotenv/zipball/2e977311ffb17b2f82028a9c36824647789c6365",
                "reference": "2e977311ffb17b2f82028a9c36824647789c6365",
                "shasum": ""
            },
            "require": {
                "php": "^5.3.9 || ^7.0 || ^8.0",
                "symfony/polyfill-ctype": "^1.16"
            },
            "require-dev": {
                "ext-filter": "*",
                "ext-pcre": "*",
                "phpunit/phpunit": "^4.8.35 || ^5.7.27"
            },
            "suggest": {
                "ext-filter": "Required to use the boolean validator.",
                "ext-pcre": "Required to use most of the library."
            },
            "type": "library",
            "extra": {
                "branch-alias": {
                    "dev-master": "2.6-dev"
                }
            },
            "autoload": {
                "psr-4": {
                    "Dotenv\\": "src/"
                }
            },
            "notification-url": "https://packagist.org/downloads/",
            "license": [
                "BSD-3-Clause"
            ],
            "authors": [
                {
                    "name": "Graham Campbell",
                    "email": "graham@alt-three.com",
                    "homepage": "https://gjcampbell.co.uk/"
                },
                {
                    "name": "Vance Lucas",
                    "email": "vance@vancelucas.com",
                    "homepage": "https://vancelucas.com/"
                }
            ],
            "description": "Loads environment variables from `.env` to `getenv()`, `$_ENV` and `$_SERVER` automagically.",
            "keywords": [
                "dotenv",
                "env",
                "environment"
            ],
            "funding": [
                {
                    "url": "https://github.com/GrahamCampbell",
                    "type": "github"
                },
                {
                    "url": "https://tidelift.com/funding/github/packagist/vlucas/phpdotenv",
                    "type": "tidelift"
                }
            ],
            "time": "2020-06-02T14:06:52+00:00"
        },
        {
            "name": "webmozart/assert",
            "version": "1.8.0",
            "source": {
                "type": "git",
                "url": "https://github.com/webmozart/assert.git",
                "reference": "ab2cb0b3b559010b75981b1bdce728da3ee90ad6"
            },
            "dist": {
                "type": "zip",
                "url": "https://api.github.com/repos/webmozart/assert/zipball/ab2cb0b3b559010b75981b1bdce728da3ee90ad6",
                "reference": "ab2cb0b3b559010b75981b1bdce728da3ee90ad6",
                "shasum": ""
            },
            "require": {
                "php": "^5.3.3 || ^7.0",
                "symfony/polyfill-ctype": "^1.8"
            },
            "conflict": {
                "vimeo/psalm": "<3.9.1"
            },
            "require-dev": {
                "phpunit/phpunit": "^4.8.36 || ^7.5.13"
            },
            "type": "library",
            "autoload": {
                "psr-4": {
                    "Webmozart\\Assert\\": "src/"
                }
            },
            "notification-url": "https://packagist.org/downloads/",
            "license": [
                "MIT"
            ],
            "authors": [
                {
                    "name": "Bernhard Schussek",
                    "email": "bschussek@gmail.com"
                }
            ],
            "description": "Assertions to validate method input/output with nice error messages.",
            "keywords": [
                "assert",
                "check",
                "validate"
            ],
            "time": "2020-04-18T12:12:48+00:00"
        },
        {
            "name": "weew/helpers-array",
            "version": "v1.3.1",
            "source": {
                "type": "git",
                "url": "https://github.com/weew/helpers-array.git",
                "reference": "9bff63111f9765b4277750db8d276d92b3e16ed0"
            },
            "dist": {
                "type": "zip",
                "url": "https://api.github.com/repos/weew/helpers-array/zipball/9bff63111f9765b4277750db8d276d92b3e16ed0",
                "reference": "9bff63111f9765b4277750db8d276d92b3e16ed0",
                "shasum": ""
            },
            "require-dev": {
                "phpunit/phpunit": "^4.7",
                "satooshi/php-coveralls": "^0.6.1"
            },
            "type": "library",
            "autoload": {
                "files": [
                    "src/array.php"
                ]
            },
            "notification-url": "https://packagist.org/downloads/",
            "license": [
                "MIT"
            ],
            "authors": [
                {
                    "name": "Maxim Kott",
                    "email": "maximkott@gmail.com"
                }
            ],
            "description": "Useful collection of php array helpers.",
            "time": "2016-07-21T11:18:01+00:00"
        }
    ],
    "aliases": [],
    "minimum-stability": "stable",
    "stability-flags": {
        "magento/composer": 20,
        "magento/magento2-functional-testing-framework": 5
    },
    "prefer-stable": true,
    "prefer-lowest": false,
    "platform": {
        "php": "~7.3.0||~7.4.0",
        "ext-bcmath": "*",
        "ext-ctype": "*",
        "ext-curl": "*",
        "ext-dom": "*",
        "ext-gd": "*",
        "ext-hash": "*",
        "ext-iconv": "*",
        "ext-intl": "*",
        "ext-mbstring": "*",
        "ext-openssl": "*",
        "ext-pdo_mysql": "*",
        "ext-simplexml": "*",
        "ext-soap": "*",
        "ext-xsl": "*",
        "ext-zip": "*",
        "lib-libxml": "*"
    },
    "platform-dev": [],
    "plugin-api-version": "1.1.0"
}<|MERGE_RESOLUTION|>--- conflicted
+++ resolved
@@ -4,11 +4,7 @@
         "Read more about it at https://getcomposer.org/doc/01-basic-usage.md#installing-dependencies",
         "This file is @generated automatically"
     ],
-<<<<<<< HEAD
-    "content-hash": "d41767acdd1e6d4926c14821738ed8d5",
-=======
-    "content-hash": "02fccb2d01ffd97470ee6ba2f551f5fc",
->>>>>>> 3cd02a74
+    "content-hash": "0675947ee8db6a44dc6efe0672f43fd3",
     "packages": [
         {
             "name": "colinmollenhour/cache-backend-file",
@@ -4325,16 +4321,6 @@
                 "parser",
                 "validator"
             ],
-            "funding": [
-                {
-                    "url": "https://github.com/Seldaek",
-                    "type": "github"
-                },
-                {
-                    "url": "https://tidelift.com/funding/github/packagist/seld/jsonlint",
-                    "type": "tidelift"
-                }
-            ],
             "time": "2020-04-30T19:05:18+00:00"
         },
         {
@@ -5168,8 +5154,6 @@
                     "type": "tidelift"
                 }
             ],
-<<<<<<< HEAD
-=======
             "time": "2020-05-12T16:47:27+00:00"
         },
         {
@@ -5246,7 +5230,6 @@
                     "type": "tidelift"
                 }
             ],
->>>>>>> 3cd02a74
             "time": "2020-05-12T16:47:27+00:00"
         },
         {
@@ -6185,11 +6168,7 @@
                     "type": "open_collective"
                 }
             ],
-<<<<<<< HEAD
-            "time": "2020-05-24T13:58:47+00:00"
-=======
             "time": "2020-06-07T16:31:51+00:00"
->>>>>>> 3cd02a74
         },
         {
             "name": "codeception/lib-asserts",
@@ -7079,12 +7058,6 @@
                 }
             ],
             "description": "A tool to automatically fix PHP code style",
-            "funding": [
-                {
-                    "url": "https://github.com/keradus",
-                    "type": "github"
-                }
-            ],
             "time": "2020-04-15T18:51:10+00:00"
         },
         {
@@ -8562,20 +8535,6 @@
                 "MIT"
             ],
             "description": "PHPStan - PHP Static Analysis Tool",
-            "funding": [
-                {
-                    "url": "https://github.com/ondrejmirtes",
-                    "type": "github"
-                },
-                {
-                    "url": "https://www.patreon.com/phpstan",
-                    "type": "patreon"
-                },
-                {
-                    "url": "https://tidelift.com/funding/github/packagist/phpstan/phpstan",
-                    "type": "tidelift"
-                }
-            ],
             "time": "2020-05-05T12:55:44+00:00"
         },
         {
@@ -8696,12 +8655,6 @@
                 "filesystem",
                 "iterator"
             ],
-            "funding": [
-                {
-                    "url": "https://github.com/sebastianbergmann",
-                    "type": "github"
-                }
-            ],
             "time": "2020-04-18T05:02:12+00:00"
         },
         {
@@ -8850,12 +8803,6 @@
             "keywords": [
                 "timer"
             ],
-            "funding": [
-                {
-                    "url": "https://github.com/sebastianbergmann",
-                    "type": "github"
-                }
-            ],
             "time": "2020-04-20T06:00:37+00:00"
         },
         {
@@ -8904,12 +8851,6 @@
             "homepage": "https://github.com/sebastianbergmann/php-token-stream/",
             "keywords": [
                 "tokenizer"
-            ],
-            "funding": [
-                {
-                    "url": "https://github.com/sebastianbergmann",
-                    "type": "github"
-                }
             ],
             "time": "2020-05-06T09:56:31+00:00"
         },
@@ -9149,12 +9090,6 @@
             ],
             "description": "Collection of value objects that represent the PHP code units",
             "homepage": "https://github.com/sebastianbergmann/code-unit",
-            "funding": [
-                {
-                    "url": "https://github.com/sebastianbergmann",
-                    "type": "github"
-                }
-            ],
             "time": "2020-04-30T05:58:10+00:00"
         },
         {
@@ -9378,12 +9313,6 @@
                 "Xdebug",
                 "environment",
                 "hhvm"
-            ],
-            "funding": [
-                {
-                    "url": "https://github.com/sebastianbergmann",
-                    "type": "github"
-                }
             ],
             "time": "2020-04-14T13:36:52+00:00"
         },
@@ -10521,7 +10450,6 @@
                 "shim"
             ],
             "funding": [
-<<<<<<< HEAD
                 {
                     "url": "https://symfony.com/sponsor",
                     "type": "custom"
@@ -10535,87 +10463,6 @@
                     "type": "tidelift"
                 }
             ],
-            "time": "2020-05-12T16:47:27+00:00"
-        },
-        {
-            "name": "symfony/polyfill-php80",
-            "version": "v1.17.0",
-            "source": {
-                "type": "git",
-                "url": "https://github.com/symfony/polyfill-php80.git",
-                "reference": "5e30b2799bc1ad68f7feb62b60a73743589438dd"
-            },
-            "dist": {
-                "type": "zip",
-                "url": "https://api.github.com/repos/symfony/polyfill-php80/zipball/5e30b2799bc1ad68f7feb62b60a73743589438dd",
-                "reference": "5e30b2799bc1ad68f7feb62b60a73743589438dd",
-                "shasum": ""
-            },
-            "require": {
-                "php": ">=7.0.8"
-            },
-            "type": "library",
-            "extra": {
-                "branch-alias": {
-                    "dev-master": "1.17-dev"
-                }
-            },
-            "autoload": {
-                "psr-4": {
-                    "Symfony\\Polyfill\\Php80\\": ""
-                },
-                "files": [
-                    "bootstrap.php"
-                ],
-                "classmap": [
-                    "Resources/stubs"
-                ]
-            },
-            "notification-url": "https://packagist.org/downloads/",
-            "license": [
-                "MIT"
-            ],
-            "authors": [
-=======
->>>>>>> 3cd02a74
-                {
-                    "url": "https://symfony.com/sponsor",
-                    "type": "custom"
-                },
-                {
-                    "url": "https://github.com/fabpot",
-                    "type": "github"
-                },
-                {
-                    "url": "https://tidelift.com/funding/github/packagist/symfony/symfony",
-                    "type": "tidelift"
-                }
-            ],
-<<<<<<< HEAD
-            "description": "Symfony polyfill backporting some PHP 8.0+ features to lower PHP versions",
-            "homepage": "https://symfony.com",
-            "keywords": [
-                "compatibility",
-                "polyfill",
-                "portable",
-                "shim"
-            ],
-            "funding": [
-                {
-                    "url": "https://symfony.com/sponsor",
-                    "type": "custom"
-                },
-                {
-                    "url": "https://github.com/fabpot",
-                    "type": "github"
-                },
-                {
-                    "url": "https://tidelift.com/funding/github/packagist/symfony/symfony",
-                    "type": "tidelift"
-                }
-            ],
-=======
->>>>>>> 3cd02a74
             "time": "2020-05-12T16:47:27+00:00"
         },
         {
