{
    "_readme": [
        "This file locks the dependencies of your project to a known state",
        "Read more about it at https://getcomposer.org/doc/01-basic-usage.md#installing-dependencies",
        "This file is @generated automatically"
    ],
    "content-hash": "a7793451d457f82f1280dfb628526899",
    "packages": [
        {
            "name": "aws/aws-crt-php",
            "version": "v1.0.2",
            "source": {
                "type": "git",
                "url": "https://github.com/awslabs/aws-crt-php.git",
                "reference": "3942776a8c99209908ee0b287746263725685732"
            },
            "dist": {
                "type": "zip",
                "url": "https://api.github.com/repos/awslabs/aws-crt-php/zipball/3942776a8c99209908ee0b287746263725685732",
                "reference": "3942776a8c99209908ee0b287746263725685732",
                "shasum": ""
            },
            "require": {
                "php": ">=5.5"
            },
            "require-dev": {
                "phpunit/phpunit": "^4.8.35|^5.4.3"
            },
            "type": "library",
            "autoload": {
                "classmap": [
                    "src/"
                ]
            },
            "notification-url": "https://packagist.org/downloads/",
            "license": [
                "Apache-2.0"
            ],
            "authors": [
                {
                    "name": "AWS SDK Common Runtime Team",
                    "email": "aws-sdk-common-runtime@amazon.com"
                }
            ],
            "description": "AWS Common Runtime for PHP",
            "homepage": "http://aws.amazon.com/sdkforphp",
            "keywords": [
                "amazon",
                "aws",
                "crt",
                "sdk"
            ],
            "support": {
                "issues": "https://github.com/awslabs/aws-crt-php/issues",
                "source": "https://github.com/awslabs/aws-crt-php/tree/v1.0.2"
            },
            "time": "2021-09-03T22:57:30+00:00"
        },
        {
            "name": "aws/aws-sdk-php",
            "version": "3.193.2",
            "source": {
                "type": "git",
                "url": "https://github.com/aws/aws-sdk-php.git",
                "reference": "d5080f7a1bb63569c19b8de06f787808eca70cc6"
            },
            "dist": {
                "type": "zip",
                "url": "https://api.github.com/repos/aws/aws-sdk-php/zipball/d5080f7a1bb63569c19b8de06f787808eca70cc6",
                "reference": "d5080f7a1bb63569c19b8de06f787808eca70cc6",
                "shasum": ""
            },
            "require": {
                "aws/aws-crt-php": "^1.0.2",
                "ext-json": "*",
                "ext-pcre": "*",
                "ext-simplexml": "*",
                "guzzlehttp/guzzle": "^5.3.3|^6.2.1|^7.0",
                "guzzlehttp/promises": "^1.4.0",
                "guzzlehttp/psr7": "^1.7.0",
                "mtdowling/jmespath.php": "^2.6",
                "php": ">=5.5"
            },
            "require-dev": {
                "andrewsville/php-token-reflection": "^1.4",
                "aws/aws-php-sns-message-validator": "~1.0",
                "behat/behat": "~3.0",
                "doctrine/cache": "~1.4",
                "ext-dom": "*",
                "ext-openssl": "*",
                "ext-pcntl": "*",
                "ext-sockets": "*",
                "nette/neon": "^2.3",
                "paragonie/random_compat": ">= 2",
                "phpunit/phpunit": "^4.8.35|^5.4.3",
                "psr/cache": "^1.0",
                "psr/simple-cache": "^1.0",
                "sebastian/comparator": "^1.2.3"
            },
            "suggest": {
                "aws/aws-php-sns-message-validator": "To validate incoming SNS notifications",
                "doctrine/cache": "To use the DoctrineCacheAdapter",
                "ext-curl": "To send requests using cURL",
                "ext-openssl": "Allows working with CloudFront private distributions and verifying received SNS messages",
                "ext-sockets": "To use client-side monitoring"
            },
            "type": "library",
            "extra": {
                "branch-alias": {
                    "dev-master": "3.0-dev"
                }
            },
            "autoload": {
                "psr-4": {
                    "Aws\\": "src/"
                },
                "files": [
                    "src/functions.php"
                ]
            },
            "notification-url": "https://packagist.org/downloads/",
            "license": [
                "Apache-2.0"
            ],
            "authors": [
                {
                    "name": "Amazon Web Services",
                    "homepage": "http://aws.amazon.com"
                }
            ],
            "description": "AWS SDK for PHP - Use Amazon Web Services in your PHP project",
            "homepage": "http://aws.amazon.com/sdkforphp",
            "keywords": [
                "amazon",
                "aws",
                "cloud",
                "dynamodb",
                "ec2",
                "glacier",
                "s3",
                "sdk"
            ],
            "support": {
                "forum": "https://forums.aws.amazon.com/forum.jspa?forumID=80",
                "issues": "https://github.com/aws/aws-sdk-php/issues",
                "source": "https://github.com/aws/aws-sdk-php/tree/3.193.2"
            },
            "time": "2021-09-10T18:21:27+00:00"
        },
        {
            "name": "brick/math",
            "version": "0.9.3",
            "source": {
                "type": "git",
                "url": "https://github.com/brick/math.git",
                "reference": "ca57d18f028f84f777b2168cd1911b0dee2343ae"
            },
            "dist": {
                "type": "zip",
                "url": "https://api.github.com/repos/brick/math/zipball/ca57d18f028f84f777b2168cd1911b0dee2343ae",
                "reference": "ca57d18f028f84f777b2168cd1911b0dee2343ae",
                "shasum": ""
            },
            "require": {
                "ext-json": "*",
                "php": "^7.1 || ^8.0"
            },
            "require-dev": {
                "php-coveralls/php-coveralls": "^2.2",
                "phpunit/phpunit": "^7.5.15 || ^8.5 || ^9.0",
                "vimeo/psalm": "4.9.2"
            },
            "type": "library",
            "autoload": {
                "psr-4": {
                    "Brick\\Math\\": "src/"
                }
            },
            "notification-url": "https://packagist.org/downloads/",
            "license": [
                "MIT"
            ],
            "description": "Arbitrary-precision arithmetic library",
            "keywords": [
                "Arbitrary-precision",
                "BigInteger",
                "BigRational",
                "arithmetic",
                "bigdecimal",
                "bignum",
                "brick",
                "math"
            ],
            "support": {
                "issues": "https://github.com/brick/math/issues",
                "source": "https://github.com/brick/math/tree/0.9.3"
            },
            "funding": [
                {
                    "url": "https://github.com/BenMorel",
                    "type": "github"
                },
                {
                    "url": "https://tidelift.com/funding/github/packagist/brick/math",
                    "type": "tidelift"
                }
            ],
            "time": "2021-08-15T20:50:18+00:00"
        },
        {
            "name": "brick/varexporter",
            "version": "0.3.5",
            "source": {
                "type": "git",
                "url": "https://github.com/brick/varexporter.git",
                "reference": "05241f28dfcba2b51b11e2d750e296316ebbe518"
            },
            "dist": {
                "type": "zip",
                "url": "https://api.github.com/repos/brick/varexporter/zipball/05241f28dfcba2b51b11e2d750e296316ebbe518",
                "reference": "05241f28dfcba2b51b11e2d750e296316ebbe518",
                "shasum": ""
            },
            "require": {
                "nikic/php-parser": "^4.0",
                "php": "^7.2 || ^8.0"
            },
            "require-dev": {
                "php-coveralls/php-coveralls": "^2.2",
                "phpunit/phpunit": "^8.5 || ^9.0",
                "vimeo/psalm": "4.4.1"
            },
            "type": "library",
            "autoload": {
                "psr-4": {
                    "Brick\\VarExporter\\": "src/"
                }
            },
            "notification-url": "https://packagist.org/downloads/",
            "license": [
                "MIT"
            ],
            "description": "A powerful alternative to var_export(), which can export closures and objects without __set_state()",
            "keywords": [
                "var_export"
            ],
            "support": {
                "issues": "https://github.com/brick/varexporter/issues",
                "source": "https://github.com/brick/varexporter/tree/0.3.5"
            },
            "time": "2021-02-10T13:53:07+00:00"
        },
        {
            "name": "colinmollenhour/cache-backend-file",
            "version": "v1.4.5",
            "source": {
                "type": "git",
                "url": "https://github.com/colinmollenhour/Cm_Cache_Backend_File.git",
                "reference": "03c7d4c0f43b2de1b559a3527d18ff697d306544"
            },
            "dist": {
                "type": "zip",
                "url": "https://api.github.com/repos/colinmollenhour/Cm_Cache_Backend_File/zipball/03c7d4c0f43b2de1b559a3527d18ff697d306544",
                "reference": "03c7d4c0f43b2de1b559a3527d18ff697d306544",
                "shasum": ""
            },
            "type": "magento-module",
            "autoload": {
                "classmap": [
                    "File.php"
                ]
            },
            "notification-url": "https://packagist.org/downloads/",
            "license": [
                "BSD-3-Clause"
            ],
            "authors": [
                {
                    "name": "Colin Mollenhour"
                }
            ],
            "description": "The stock Zend_Cache_Backend_File backend has extremely poor performance for cleaning by tags making it become unusable as the number of cached items increases. This backend makes many changes resulting in a huge performance boost, especially for tag cleaning.",
            "homepage": "https://github.com/colinmollenhour/Cm_Cache_Backend_File",
            "support": {
                "issues": "https://github.com/colinmollenhour/Cm_Cache_Backend_File/issues",
                "source": "https://github.com/colinmollenhour/Cm_Cache_Backend_File/tree/master"
            },
            "time": "2019-04-18T21:54:31+00:00"
        },
        {
            "name": "colinmollenhour/cache-backend-redis",
            "version": "1.14.2",
            "source": {
                "type": "git",
                "url": "https://github.com/colinmollenhour/Cm_Cache_Backend_Redis.git",
                "reference": "0b042d26b8c2aa093485bdc4bb03a0113a03778d"
            },
            "dist": {
                "type": "zip",
                "url": "https://api.github.com/repos/colinmollenhour/Cm_Cache_Backend_Redis/zipball/0b042d26b8c2aa093485bdc4bb03a0113a03778d",
                "reference": "0b042d26b8c2aa093485bdc4bb03a0113a03778d",
                "shasum": ""
            },
            "require": {
                "colinmollenhour/credis": "*"
            },
            "type": "magento-module",
            "autoload": {
                "classmap": [
                    "Cm/Cache/Backend/Redis.php"
                ]
            },
            "notification-url": "https://packagist.org/downloads/",
            "license": [
                "BSD-3-Clause"
            ],
            "authors": [
                {
                    "name": "Colin Mollenhour"
                }
            ],
            "description": "Zend_Cache backend using Redis with full support for tags.",
            "homepage": "https://github.com/colinmollenhour/Cm_Cache_Backend_Redis",
            "support": {
                "issues": "https://github.com/colinmollenhour/Cm_Cache_Backend_Redis/issues",
                "source": "https://github.com/colinmollenhour/Cm_Cache_Backend_Redis/tree/1.14.2"
            },
            "time": "2021-03-02T18:36:21+00:00"
        },
        {
            "name": "colinmollenhour/credis",
            "version": "v1.12.1",
            "source": {
                "type": "git",
                "url": "https://github.com/colinmollenhour/credis.git",
                "reference": "c27faa11724229986335c23f4b6d0f1d8d6547fb"
            },
            "dist": {
                "type": "zip",
                "url": "https://api.github.com/repos/colinmollenhour/credis/zipball/c27faa11724229986335c23f4b6d0f1d8d6547fb",
                "reference": "c27faa11724229986335c23f4b6d0f1d8d6547fb",
                "shasum": ""
            },
            "require": {
                "php": ">=5.4.0"
            },
            "type": "library",
            "autoload": {
                "classmap": [
                    "Client.php",
                    "Cluster.php",
                    "Sentinel.php",
                    "Module.php"
                ]
            },
            "notification-url": "https://packagist.org/downloads/",
            "license": [
                "MIT"
            ],
            "authors": [
                {
                    "name": "Colin Mollenhour",
                    "email": "colin@mollenhour.com"
                }
            ],
            "description": "Credis is a lightweight interface to the Redis key-value store which wraps the phpredis library when available for better performance.",
            "homepage": "https://github.com/colinmollenhour/credis",
            "support": {
                "issues": "https://github.com/colinmollenhour/credis/issues",
                "source": "https://github.com/colinmollenhour/credis/tree/v1.12.1"
            },
            "time": "2020-11-06T16:09:14+00:00"
        },
        {
            "name": "colinmollenhour/php-redis-session-abstract",
            "version": "v1.4.4",
            "source": {
                "type": "git",
                "url": "https://github.com/colinmollenhour/php-redis-session-abstract.git",
                "reference": "8d684bbacac99450f2a9ddf6f56be296997e2959"
            },
            "dist": {
                "type": "zip",
                "url": "https://api.github.com/repos/colinmollenhour/php-redis-session-abstract/zipball/8d684bbacac99450f2a9ddf6f56be296997e2959",
                "reference": "8d684bbacac99450f2a9ddf6f56be296997e2959",
                "shasum": ""
            },
            "require": {
                "colinmollenhour/credis": "~1.6",
                "php": "^5.5 || ^7.0 || ^8.0"
            },
            "require-dev": {
                "phpunit/phpunit": "^9"
            },
            "type": "library",
            "autoload": {
                "psr-0": {
                    "Cm\\RedisSession\\": "src/"
                }
            },
            "notification-url": "https://packagist.org/downloads/",
            "license": [
                "BSD-3-Clause"
            ],
            "authors": [
                {
                    "name": "Colin Mollenhour"
                }
            ],
            "description": "A Redis-based session handler with optimistic locking",
            "homepage": "https://github.com/colinmollenhour/php-redis-session-abstract",
            "support": {
                "issues": "https://github.com/colinmollenhour/php-redis-session-abstract/issues",
                "source": "https://github.com/colinmollenhour/php-redis-session-abstract/tree/v1.4.4"
            },
            "time": "2021-04-07T21:51:17+00:00"
        },
        {
            "name": "composer/ca-bundle",
            "version": "1.2.10",
            "source": {
                "type": "git",
                "url": "https://github.com/composer/ca-bundle.git",
                "reference": "9fdb22c2e97a614657716178093cd1da90a64aa8"
            },
            "dist": {
                "type": "zip",
                "url": "https://api.github.com/repos/composer/ca-bundle/zipball/9fdb22c2e97a614657716178093cd1da90a64aa8",
                "reference": "9fdb22c2e97a614657716178093cd1da90a64aa8",
                "shasum": ""
            },
            "require": {
                "ext-openssl": "*",
                "ext-pcre": "*",
                "php": "^5.3.2 || ^7.0 || ^8.0"
            },
            "require-dev": {
                "phpstan/phpstan": "^0.12.55",
                "psr/log": "^1.0",
                "symfony/phpunit-bridge": "^4.2 || ^5",
                "symfony/process": "^2.5 || ^3.0 || ^4.0 || ^5.0"
            },
            "type": "library",
            "extra": {
                "branch-alias": {
                    "dev-main": "1.x-dev"
                }
            },
            "autoload": {
                "psr-4": {
                    "Composer\\CaBundle\\": "src"
                }
            },
            "notification-url": "https://packagist.org/downloads/",
            "license": [
                "MIT"
            ],
            "authors": [
                {
                    "name": "Jordi Boggiano",
                    "email": "j.boggiano@seld.be",
                    "homepage": "http://seld.be"
                }
            ],
            "description": "Lets you find a path to the system CA bundle, and includes a fallback to the Mozilla CA bundle.",
            "keywords": [
                "cabundle",
                "cacert",
                "certificate",
                "ssl",
                "tls"
            ],
            "support": {
                "irc": "irc://irc.freenode.org/composer",
                "issues": "https://github.com/composer/ca-bundle/issues",
                "source": "https://github.com/composer/ca-bundle/tree/1.2.10"
            },
            "funding": [
                {
                    "url": "https://packagist.com",
                    "type": "custom"
                },
                {
                    "url": "https://github.com/composer",
                    "type": "github"
                },
                {
                    "url": "https://tidelift.com/funding/github/packagist/composer/composer",
                    "type": "tidelift"
                }
            ],
            "time": "2021-06-07T13:58:28+00:00"
        },
        {
            "name": "composer/composer",
            "version": "2.1.6",
            "source": {
                "type": "git",
                "url": "https://github.com/composer/composer.git",
                "reference": "e5cac5f9d2354d08b67f1d21c664ae70d748c603"
            },
            "dist": {
                "type": "zip",
                "url": "https://api.github.com/repos/composer/composer/zipball/e5cac5f9d2354d08b67f1d21c664ae70d748c603",
                "reference": "e5cac5f9d2354d08b67f1d21c664ae70d748c603",
                "shasum": ""
            },
            "require": {
                "composer/ca-bundle": "^1.0",
                "composer/metadata-minifier": "^1.0",
                "composer/semver": "^3.0",
                "composer/spdx-licenses": "^1.2",
                "composer/xdebug-handler": "^2.0",
                "justinrainbow/json-schema": "^5.2.11",
                "php": "^5.3.2 || ^7.0 || ^8.0",
                "psr/log": "^1.0",
                "react/promise": "^1.2 || ^2.7",
                "seld/jsonlint": "^1.4",
                "seld/phar-utils": "^1.0",
                "symfony/console": "^2.8.52 || ^3.4.35 || ^4.4 || ^5.0 || ^6.0",
                "symfony/filesystem": "^2.8.52 || ^3.4.35 || ^4.4 || ^5.0 || ^6.0",
                "symfony/finder": "^2.8.52 || ^3.4.35 || ^4.4 || ^5.0 || ^6.0",
                "symfony/process": "^2.8.52 || ^3.4.35 || ^4.4 || ^5.0 || ^6.0"
            },
            "require-dev": {
                "phpspec/prophecy": "^1.10",
                "symfony/phpunit-bridge": "^4.2 || ^5.0 || ^6.0"
            },
            "suggest": {
                "ext-openssl": "Enabling the openssl extension allows you to access https URLs for repositories and packages",
                "ext-zip": "Enabling the zip extension allows you to unzip archives",
                "ext-zlib": "Allow gzip compression of HTTP requests"
            },
            "bin": [
                "bin/composer"
            ],
            "type": "library",
            "extra": {
                "branch-alias": {
                    "dev-master": "2.1-dev"
                }
            },
            "autoload": {
                "psr-4": {
                    "Composer\\": "src/Composer"
                }
            },
            "notification-url": "https://packagist.org/downloads/",
            "license": [
                "MIT"
            ],
            "authors": [
                {
                    "name": "Nils Adermann",
                    "email": "naderman@naderman.de",
                    "homepage": "https://www.naderman.de"
                },
                {
                    "name": "Jordi Boggiano",
                    "email": "j.boggiano@seld.be",
                    "homepage": "https://seld.be"
                }
            ],
            "description": "Composer helps you declare, manage and install dependencies of PHP projects. It ensures you have the right stack everywhere.",
            "homepage": "https://getcomposer.org/",
            "keywords": [
                "autoload",
                "dependency",
                "package"
            ],
            "support": {
                "irc": "ircs://irc.libera.chat:6697/composer",
                "issues": "https://github.com/composer/composer/issues",
                "source": "https://github.com/composer/composer/tree/2.1.6"
            },
            "funding": [
                {
                    "url": "https://packagist.com",
                    "type": "custom"
                },
                {
                    "url": "https://github.com/composer",
                    "type": "github"
                },
                {
                    "url": "https://tidelift.com/funding/github/packagist/composer/composer",
                    "type": "tidelift"
                }
            ],
            "time": "2021-08-19T15:11:08+00:00"
        },
        {
            "name": "composer/metadata-minifier",
            "version": "1.0.0",
            "source": {
                "type": "git",
                "url": "https://github.com/composer/metadata-minifier.git",
                "reference": "c549d23829536f0d0e984aaabbf02af91f443207"
            },
            "dist": {
                "type": "zip",
                "url": "https://api.github.com/repos/composer/metadata-minifier/zipball/c549d23829536f0d0e984aaabbf02af91f443207",
                "reference": "c549d23829536f0d0e984aaabbf02af91f443207",
                "shasum": ""
            },
            "require": {
                "php": "^5.3.2 || ^7.0 || ^8.0"
            },
            "require-dev": {
                "composer/composer": "^2",
                "phpstan/phpstan": "^0.12.55",
                "symfony/phpunit-bridge": "^4.2 || ^5"
            },
            "type": "library",
            "extra": {
                "branch-alias": {
                    "dev-main": "1.x-dev"
                }
            },
            "autoload": {
                "psr-4": {
                    "Composer\\MetadataMinifier\\": "src"
                }
            },
            "notification-url": "https://packagist.org/downloads/",
            "license": [
                "MIT"
            ],
            "authors": [
                {
                    "name": "Jordi Boggiano",
                    "email": "j.boggiano@seld.be",
                    "homepage": "http://seld.be"
                }
            ],
            "description": "Small utility library that handles metadata minification and expansion.",
            "keywords": [
                "composer",
                "compression"
            ],
            "support": {
                "issues": "https://github.com/composer/metadata-minifier/issues",
                "source": "https://github.com/composer/metadata-minifier/tree/1.0.0"
            },
            "funding": [
                {
                    "url": "https://packagist.com",
                    "type": "custom"
                },
                {
                    "url": "https://github.com/composer",
                    "type": "github"
                },
                {
                    "url": "https://tidelift.com/funding/github/packagist/composer/composer",
                    "type": "tidelift"
                }
            ],
            "time": "2021-04-07T13:37:33+00:00"
        },
        {
            "name": "composer/semver",
            "version": "3.2.5",
            "source": {
                "type": "git",
                "url": "https://github.com/composer/semver.git",
                "reference": "31f3ea725711245195f62e54ffa402d8ef2fdba9"
            },
            "dist": {
                "type": "zip",
                "url": "https://api.github.com/repos/composer/semver/zipball/31f3ea725711245195f62e54ffa402d8ef2fdba9",
                "reference": "31f3ea725711245195f62e54ffa402d8ef2fdba9",
                "shasum": ""
            },
            "require": {
                "php": "^5.3.2 || ^7.0 || ^8.0"
            },
            "require-dev": {
                "phpstan/phpstan": "^0.12.54",
                "symfony/phpunit-bridge": "^4.2 || ^5"
            },
            "type": "library",
            "extra": {
                "branch-alias": {
                    "dev-main": "3.x-dev"
                }
            },
            "autoload": {
                "psr-4": {
                    "Composer\\Semver\\": "src"
                }
            },
            "notification-url": "https://packagist.org/downloads/",
            "license": [
                "MIT"
            ],
            "authors": [
                {
                    "name": "Nils Adermann",
                    "email": "naderman@naderman.de",
                    "homepage": "http://www.naderman.de"
                },
                {
                    "name": "Jordi Boggiano",
                    "email": "j.boggiano@seld.be",
                    "homepage": "http://seld.be"
                },
                {
                    "name": "Rob Bast",
                    "email": "rob.bast@gmail.com",
                    "homepage": "http://robbast.nl"
                }
            ],
            "description": "Semver library that offers utilities, version constraint parsing and validation.",
            "keywords": [
                "semantic",
                "semver",
                "validation",
                "versioning"
            ],
            "support": {
                "irc": "irc://irc.freenode.org/composer",
                "issues": "https://github.com/composer/semver/issues",
                "source": "https://github.com/composer/semver/tree/3.2.5"
            },
            "funding": [
                {
                    "url": "https://packagist.com",
                    "type": "custom"
                },
                {
                    "url": "https://github.com/composer",
                    "type": "github"
                },
                {
                    "url": "https://tidelift.com/funding/github/packagist/composer/composer",
                    "type": "tidelift"
                }
            ],
            "time": "2021-05-24T12:41:47+00:00"
        },
        {
            "name": "composer/spdx-licenses",
            "version": "1.5.5",
            "source": {
                "type": "git",
                "url": "https://github.com/composer/spdx-licenses.git",
                "reference": "de30328a7af8680efdc03e396aad24befd513200"
            },
            "dist": {
                "type": "zip",
                "url": "https://api.github.com/repos/composer/spdx-licenses/zipball/de30328a7af8680efdc03e396aad24befd513200",
                "reference": "de30328a7af8680efdc03e396aad24befd513200",
                "shasum": ""
            },
            "require": {
                "php": "^5.3.2 || ^7.0 || ^8.0"
            },
            "require-dev": {
                "phpunit/phpunit": "^4.8.35 || ^5.7 || 6.5 - 7"
            },
            "type": "library",
            "extra": {
                "branch-alias": {
                    "dev-main": "1.x-dev"
                }
            },
            "autoload": {
                "psr-4": {
                    "Composer\\Spdx\\": "src"
                }
            },
            "notification-url": "https://packagist.org/downloads/",
            "license": [
                "MIT"
            ],
            "authors": [
                {
                    "name": "Nils Adermann",
                    "email": "naderman@naderman.de",
                    "homepage": "http://www.naderman.de"
                },
                {
                    "name": "Jordi Boggiano",
                    "email": "j.boggiano@seld.be",
                    "homepage": "http://seld.be"
                },
                {
                    "name": "Rob Bast",
                    "email": "rob.bast@gmail.com",
                    "homepage": "http://robbast.nl"
                }
            ],
            "description": "SPDX licenses list and validation library.",
            "keywords": [
                "license",
                "spdx",
                "validator"
            ],
            "support": {
                "irc": "irc://irc.freenode.org/composer",
                "issues": "https://github.com/composer/spdx-licenses/issues",
                "source": "https://github.com/composer/spdx-licenses/tree/1.5.5"
            },
            "funding": [
                {
                    "url": "https://packagist.com",
                    "type": "custom"
                },
                {
                    "url": "https://github.com/composer",
                    "type": "github"
                },
                {
                    "url": "https://tidelift.com/funding/github/packagist/composer/composer",
                    "type": "tidelift"
                }
            ],
            "time": "2020-12-03T16:04:16+00:00"
        },
        {
            "name": "composer/xdebug-handler",
            "version": "2.0.2",
            "source": {
                "type": "git",
                "url": "https://github.com/composer/xdebug-handler.git",
                "reference": "84674dd3a7575ba617f5a76d7e9e29a7d3891339"
            },
            "dist": {
                "type": "zip",
                "url": "https://api.github.com/repos/composer/xdebug-handler/zipball/84674dd3a7575ba617f5a76d7e9e29a7d3891339",
                "reference": "84674dd3a7575ba617f5a76d7e9e29a7d3891339",
                "shasum": ""
            },
            "require": {
                "php": "^5.3.2 || ^7.0 || ^8.0",
                "psr/log": "^1 || ^2 || ^3"
            },
            "require-dev": {
                "phpstan/phpstan": "^0.12.55",
                "symfony/phpunit-bridge": "^4.2 || ^5"
            },
            "type": "library",
            "autoload": {
                "psr-4": {
                    "Composer\\XdebugHandler\\": "src"
                }
            },
            "notification-url": "https://packagist.org/downloads/",
            "license": [
                "MIT"
            ],
            "authors": [
                {
                    "name": "John Stevenson",
                    "email": "john-stevenson@blueyonder.co.uk"
                }
            ],
            "description": "Restarts a process without Xdebug.",
            "keywords": [
                "Xdebug",
                "performance"
            ],
            "support": {
                "irc": "irc://irc.freenode.org/composer",
                "issues": "https://github.com/composer/xdebug-handler/issues",
                "source": "https://github.com/composer/xdebug-handler/tree/2.0.2"
            },
            "funding": [
                {
                    "url": "https://packagist.com",
                    "type": "custom"
                },
                {
                    "url": "https://github.com/composer",
                    "type": "github"
                },
                {
                    "url": "https://tidelift.com/funding/github/packagist/composer/composer",
                    "type": "tidelift"
                }
            ],
            "time": "2021-07-31T17:03:58+00:00"
        },
        {
            "name": "container-interop/container-interop",
            "version": "1.2.0",
            "source": {
                "type": "git",
                "url": "https://github.com/container-interop/container-interop.git",
                "reference": "79cbf1341c22ec75643d841642dd5d6acd83bdb8"
            },
            "dist": {
                "type": "zip",
                "url": "https://api.github.com/repos/container-interop/container-interop/zipball/79cbf1341c22ec75643d841642dd5d6acd83bdb8",
                "reference": "79cbf1341c22ec75643d841642dd5d6acd83bdb8",
                "shasum": ""
            },
            "require": {
                "psr/container": "^1.0"
            },
            "type": "library",
            "autoload": {
                "psr-4": {
                    "Interop\\Container\\": "src/Interop/Container/"
                }
            },
            "notification-url": "https://packagist.org/downloads/",
            "license": [
                "MIT"
            ],
            "description": "Promoting the interoperability of container objects (DIC, SL, etc.)",
            "homepage": "https://github.com/container-interop/container-interop",
            "support": {
                "issues": "https://github.com/container-interop/container-interop/issues",
                "source": "https://github.com/container-interop/container-interop/tree/master"
            },
            "abandoned": "psr/container",
            "time": "2017-02-14T19:40:03+00:00"
        },
        {
            "name": "elasticsearch/elasticsearch",
            "version": "v7.14.0",
            "source": {
                "type": "git",
                "url": "https://github.com/elastic/elasticsearch-php.git",
                "reference": "0f258961c36075e17a133fe0075b881035998d27"
            },
            "dist": {
                "type": "zip",
                "url": "https://api.github.com/repos/elastic/elasticsearch-php/zipball/0f258961c36075e17a133fe0075b881035998d27",
                "reference": "0f258961c36075e17a133fe0075b881035998d27",
                "shasum": ""
            },
            "require": {
                "ext-json": ">=1.3.7",
                "ezimuel/ringphp": "^1.1.2",
                "php": "^7.3 || ^8.0",
                "psr/log": "^1|^2"
            },
            "require-dev": {
                "ext-yaml": "*",
                "ext-zip": "*",
                "mockery/mockery": "^1.2",
                "phpstan/phpstan": "^0.12",
                "phpunit/phpunit": "^9.3",
                "squizlabs/php_codesniffer": "^3.4",
                "symfony/finder": "~4.0"
            },
            "suggest": {
                "ext-curl": "*",
                "monolog/monolog": "Allows for client-level logging and tracing"
            },
            "type": "library",
            "autoload": {
                "files": [
                    "src/autoload.php"
                ],
                "psr-4": {
                    "Elasticsearch\\": "src/Elasticsearch/"
                }
            },
            "notification-url": "https://packagist.org/downloads/",
            "license": [
                "Apache-2.0"
            ],
            "authors": [
                {
                    "name": "Zachary Tong"
                },
                {
                    "name": "Enrico Zimuel"
                }
            ],
            "description": "PHP Client for Elasticsearch",
            "keywords": [
                "client",
                "elasticsearch",
                "search"
            ],
            "support": {
                "issues": "https://github.com/elastic/elasticsearch-php/issues",
                "source": "https://github.com/elastic/elasticsearch-php/tree/v7.14.0"
            },
            "time": "2021-08-03T16:26:31+00:00"
        },
        {
            "name": "ezimuel/guzzlestreams",
            "version": "3.0.1",
            "source": {
                "type": "git",
                "url": "https://github.com/ezimuel/guzzlestreams.git",
                "reference": "abe3791d231167f14eb80d413420d1eab91163a8"
            },
            "dist": {
                "type": "zip",
                "url": "https://api.github.com/repos/ezimuel/guzzlestreams/zipball/abe3791d231167f14eb80d413420d1eab91163a8",
                "reference": "abe3791d231167f14eb80d413420d1eab91163a8",
                "shasum": ""
            },
            "require": {
                "php": ">=5.4.0"
            },
            "require-dev": {
                "phpunit/phpunit": "~4.0"
            },
            "type": "library",
            "extra": {
                "branch-alias": {
                    "dev-master": "3.0-dev"
                }
            },
            "autoload": {
                "psr-4": {
                    "GuzzleHttp\\Stream\\": "src/"
                }
            },
            "notification-url": "https://packagist.org/downloads/",
            "license": [
                "MIT"
            ],
            "authors": [
                {
                    "name": "Michael Dowling",
                    "email": "mtdowling@gmail.com",
                    "homepage": "https://github.com/mtdowling"
                }
            ],
            "description": "Fork of guzzle/streams (abandoned) to be used with elasticsearch-php",
            "homepage": "http://guzzlephp.org/",
            "keywords": [
                "Guzzle",
                "stream"
            ],
            "support": {
                "source": "https://github.com/ezimuel/guzzlestreams/tree/3.0.1"
            },
            "time": "2020-02-14T23:11:50+00:00"
        },
        {
            "name": "ezimuel/ringphp",
            "version": "1.1.2",
            "source": {
                "type": "git",
                "url": "https://github.com/ezimuel/ringphp.git",
                "reference": "0b78f89d8e0bb9e380046c31adfa40347e9f663b"
            },
            "dist": {
                "type": "zip",
                "url": "https://api.github.com/repos/ezimuel/ringphp/zipball/0b78f89d8e0bb9e380046c31adfa40347e9f663b",
                "reference": "0b78f89d8e0bb9e380046c31adfa40347e9f663b",
                "shasum": ""
            },
            "require": {
                "ezimuel/guzzlestreams": "^3.0.1",
                "php": ">=5.4.0",
                "react/promise": "~2.0"
            },
            "require-dev": {
                "ext-curl": "*",
                "phpunit/phpunit": "~4.0"
            },
            "suggest": {
                "ext-curl": "Guzzle will use specific adapters if cURL is present"
            },
            "type": "library",
            "extra": {
                "branch-alias": {
                    "dev-master": "1.1-dev"
                }
            },
            "autoload": {
                "psr-4": {
                    "GuzzleHttp\\Ring\\": "src/"
                }
            },
            "notification-url": "https://packagist.org/downloads/",
            "license": [
                "MIT"
            ],
            "authors": [
                {
                    "name": "Michael Dowling",
                    "email": "mtdowling@gmail.com",
                    "homepage": "https://github.com/mtdowling"
                }
            ],
            "description": "Fork of guzzle/RingPHP (abandoned) to be used with elasticsearch-php",
            "support": {
                "source": "https://github.com/ezimuel/ringphp/tree/1.1.2"
            },
            "time": "2020-02-14T23:51:21+00:00"
        },
        {
            "name": "fgrosse/phpasn1",
            "version": "v2.3.0",
            "source": {
                "type": "git",
                "url": "https://github.com/fgrosse/PHPASN1.git",
                "reference": "20299033c35f4300eb656e7e8e88cf52d1d6694e"
            },
            "dist": {
                "type": "zip",
                "url": "https://api.github.com/repos/fgrosse/PHPASN1/zipball/20299033c35f4300eb656e7e8e88cf52d1d6694e",
                "reference": "20299033c35f4300eb656e7e8e88cf52d1d6694e",
                "shasum": ""
            },
            "require": {
                "php": ">=7.0.0"
            },
            "require-dev": {
                "phpunit/phpunit": "~6.3",
                "satooshi/php-coveralls": "~2.0"
            },
            "suggest": {
                "ext-bcmath": "BCmath is the fallback extension for big integer calculations",
                "ext-curl": "For loading OID information from the web if they have not bee defined statically",
                "ext-gmp": "GMP is the preferred extension for big integer calculations",
                "phpseclib/bcmath_compat": "BCmath polyfill for servers where neither GMP nor BCmath is available"
            },
            "type": "library",
            "extra": {
                "branch-alias": {
                    "dev-master": "2.0.x-dev"
                }
            },
            "autoload": {
                "psr-4": {
                    "FG\\": "lib/"
                }
            },
            "notification-url": "https://packagist.org/downloads/",
            "license": [
                "MIT"
            ],
            "authors": [
                {
                    "name": "Friedrich Große",
                    "email": "friedrich.grosse@gmail.com",
                    "homepage": "https://github.com/FGrosse",
                    "role": "Author"
                },
                {
                    "name": "All contributors",
                    "homepage": "https://github.com/FGrosse/PHPASN1/contributors"
                }
            ],
            "description": "A PHP Framework that allows you to encode and decode arbitrary ASN.1 structures using the ITU-T X.690 Encoding Rules.",
            "homepage": "https://github.com/FGrosse/PHPASN1",
            "keywords": [
                "DER",
                "asn.1",
                "asn1",
                "ber",
                "binary",
                "decoding",
                "encoding",
                "x.509",
                "x.690",
                "x509",
                "x690"
            ],
            "support": {
                "issues": "https://github.com/fgrosse/PHPASN1/issues",
                "source": "https://github.com/fgrosse/PHPASN1/tree/v2.3.0"
            },
            "time": "2021-04-24T19:01:55+00:00"
        },
        {
            "name": "guzzlehttp/guzzle",
            "version": "6.5.5",
            "source": {
                "type": "git",
                "url": "https://github.com/guzzle/guzzle.git",
                "reference": "9d4290de1cfd701f38099ef7e183b64b4b7b0c5e"
            },
            "dist": {
                "type": "zip",
                "url": "https://api.github.com/repos/guzzle/guzzle/zipball/9d4290de1cfd701f38099ef7e183b64b4b7b0c5e",
                "reference": "9d4290de1cfd701f38099ef7e183b64b4b7b0c5e",
                "shasum": ""
            },
            "require": {
                "ext-json": "*",
                "guzzlehttp/promises": "^1.0",
                "guzzlehttp/psr7": "^1.6.1",
                "php": ">=5.5",
                "symfony/polyfill-intl-idn": "^1.17.0"
            },
            "require-dev": {
                "ext-curl": "*",
                "phpunit/phpunit": "^4.8.35 || ^5.7 || ^6.4 || ^7.0",
                "psr/log": "^1.1"
            },
            "suggest": {
                "psr/log": "Required for using the Log middleware"
            },
            "type": "library",
            "extra": {
                "branch-alias": {
                    "dev-master": "6.5-dev"
                }
            },
            "autoload": {
                "psr-4": {
                    "GuzzleHttp\\": "src/"
                },
                "files": [
                    "src/functions_include.php"
                ]
            },
            "notification-url": "https://packagist.org/downloads/",
            "license": [
                "MIT"
            ],
            "authors": [
                {
                    "name": "Michael Dowling",
                    "email": "mtdowling@gmail.com",
                    "homepage": "https://github.com/mtdowling"
                }
            ],
            "description": "Guzzle is a PHP HTTP client library",
            "homepage": "http://guzzlephp.org/",
            "keywords": [
                "client",
                "curl",
                "framework",
                "http",
                "http client",
                "rest",
                "web service"
            ],
            "support": {
                "issues": "https://github.com/guzzle/guzzle/issues",
                "source": "https://github.com/guzzle/guzzle/tree/6.5"
            },
            "time": "2020-06-16T21:01:06+00:00"
        },
        {
            "name": "guzzlehttp/promises",
            "version": "1.4.1",
            "source": {
                "type": "git",
                "url": "https://github.com/guzzle/promises.git",
                "reference": "8e7d04f1f6450fef59366c399cfad4b9383aa30d"
            },
            "dist": {
                "type": "zip",
                "url": "https://api.github.com/repos/guzzle/promises/zipball/8e7d04f1f6450fef59366c399cfad4b9383aa30d",
                "reference": "8e7d04f1f6450fef59366c399cfad4b9383aa30d",
                "shasum": ""
            },
            "require": {
                "php": ">=5.5"
            },
            "require-dev": {
                "symfony/phpunit-bridge": "^4.4 || ^5.1"
            },
            "type": "library",
            "extra": {
                "branch-alias": {
                    "dev-master": "1.4-dev"
                }
            },
            "autoload": {
                "psr-4": {
                    "GuzzleHttp\\Promise\\": "src/"
                },
                "files": [
                    "src/functions_include.php"
                ]
            },
            "notification-url": "https://packagist.org/downloads/",
            "license": [
                "MIT"
            ],
            "authors": [
                {
                    "name": "Michael Dowling",
                    "email": "mtdowling@gmail.com",
                    "homepage": "https://github.com/mtdowling"
                }
            ],
            "description": "Guzzle promises library",
            "keywords": [
                "promise"
            ],
            "support": {
                "issues": "https://github.com/guzzle/promises/issues",
                "source": "https://github.com/guzzle/promises/tree/1.4.1"
            },
            "time": "2021-03-07T09:25:29+00:00"
        },
        {
            "name": "guzzlehttp/psr7",
            "version": "1.8.2",
            "source": {
                "type": "git",
                "url": "https://github.com/guzzle/psr7.git",
                "reference": "dc960a912984efb74d0a90222870c72c87f10c91"
            },
            "dist": {
                "type": "zip",
                "url": "https://api.github.com/repos/guzzle/psr7/zipball/dc960a912984efb74d0a90222870c72c87f10c91",
                "reference": "dc960a912984efb74d0a90222870c72c87f10c91",
                "shasum": ""
            },
            "require": {
                "php": ">=5.4.0",
                "psr/http-message": "~1.0",
                "ralouphie/getallheaders": "^2.0.5 || ^3.0.0"
            },
            "provide": {
                "psr/http-message-implementation": "1.0"
            },
            "require-dev": {
                "ext-zlib": "*",
                "phpunit/phpunit": "~4.8.36 || ^5.7.27 || ^6.5.14 || ^7.5.20 || ^8.5.8 || ^9.3.10"
            },
            "suggest": {
                "laminas/laminas-httphandlerrunner": "Emit PSR-7 responses"
            },
            "type": "library",
            "extra": {
                "branch-alias": {
                    "dev-master": "1.7-dev"
                }
            },
            "autoload": {
                "psr-4": {
                    "GuzzleHttp\\Psr7\\": "src/"
                },
                "files": [
                    "src/functions_include.php"
                ]
            },
            "notification-url": "https://packagist.org/downloads/",
            "license": [
                "MIT"
            ],
            "authors": [
                {
                    "name": "Michael Dowling",
                    "email": "mtdowling@gmail.com",
                    "homepage": "https://github.com/mtdowling"
                },
                {
                    "name": "Tobias Schultze",
                    "homepage": "https://github.com/Tobion"
                }
            ],
            "description": "PSR-7 message implementation that also provides common utility methods",
            "keywords": [
                "http",
                "message",
                "psr-7",
                "request",
                "response",
                "stream",
                "uri",
                "url"
            ],
            "support": {
                "issues": "https://github.com/guzzle/psr7/issues",
                "source": "https://github.com/guzzle/psr7/tree/1.8.2"
            },
            "time": "2021-04-26T09:17:50+00:00"
        },
        {
            "name": "justinrainbow/json-schema",
            "version": "5.2.11",
            "source": {
                "type": "git",
                "url": "https://github.com/justinrainbow/json-schema.git",
                "reference": "2ab6744b7296ded80f8cc4f9509abbff393399aa"
            },
            "dist": {
                "type": "zip",
                "url": "https://api.github.com/repos/justinrainbow/json-schema/zipball/2ab6744b7296ded80f8cc4f9509abbff393399aa",
                "reference": "2ab6744b7296ded80f8cc4f9509abbff393399aa",
                "shasum": ""
            },
            "require": {
                "php": ">=5.3.3"
            },
            "require-dev": {
                "friendsofphp/php-cs-fixer": "~2.2.20||~2.15.1",
                "json-schema/json-schema-test-suite": "1.2.0",
                "phpunit/phpunit": "^4.8.35"
            },
            "bin": [
                "bin/validate-json"
            ],
            "type": "library",
            "extra": {
                "branch-alias": {
                    "dev-master": "5.0.x-dev"
                }
            },
            "autoload": {
                "psr-4": {
                    "JsonSchema\\": "src/JsonSchema/"
                }
            },
            "notification-url": "https://packagist.org/downloads/",
            "license": [
                "MIT"
            ],
            "authors": [
                {
                    "name": "Bruno Prieto Reis",
                    "email": "bruno.p.reis@gmail.com"
                },
                {
                    "name": "Justin Rainbow",
                    "email": "justin.rainbow@gmail.com"
                },
                {
                    "name": "Igor Wiedler",
                    "email": "igor@wiedler.ch"
                },
                {
                    "name": "Robert Schönthal",
                    "email": "seroscho@googlemail.com"
                }
            ],
            "description": "A library to validate a json schema.",
            "homepage": "https://github.com/justinrainbow/json-schema",
            "keywords": [
                "json",
                "schema"
            ],
            "support": {
                "issues": "https://github.com/justinrainbow/json-schema/issues",
                "source": "https://github.com/justinrainbow/json-schema/tree/5.2.11"
            },
            "time": "2021-07-22T09:24:00+00:00"
        },
        {
            "name": "laminas/laminas-captcha",
            "version": "2.10.0",
            "source": {
                "type": "git",
                "url": "https://github.com/laminas/laminas-captcha.git",
                "reference": "9a0134e434cd792934ecca42cb66f316be7bba50"
            },
            "dist": {
                "type": "zip",
                "url": "https://api.github.com/repos/laminas/laminas-captcha/zipball/9a0134e434cd792934ecca42cb66f316be7bba50",
                "reference": "9a0134e434cd792934ecca42cb66f316be7bba50",
                "shasum": ""
            },
            "require": {
                "laminas/laminas-math": "^2.7 || ^3.0",
                "laminas/laminas-stdlib": "^3.3",
                "laminas/laminas-zendframework-bridge": "^1.1",
                "php": "^7.3 || ~8.0.0"
            },
            "replace": {
                "zendframework/zend-captcha": "^2.9.0"
            },
            "require-dev": {
                "laminas/laminas-coding-standard": "~2.1.4",
                "laminas/laminas-recaptcha": "^3.0",
                "laminas/laminas-session": "^2.10",
                "laminas/laminas-text": "^2.8",
                "laminas/laminas-validator": "^2.14",
                "phpunit/phpunit": "^9.4.3",
                "psalm/plugin-phpunit": "^0.15.1",
                "vimeo/psalm": "^4.6"
            },
            "suggest": {
                "laminas/laminas-i18n-resources": "Translations of captcha messages",
                "laminas/laminas-recaptcha": "Laminas\\ReCaptcha component",
                "laminas/laminas-session": "Laminas\\Session component",
                "laminas/laminas-text": "Laminas\\Text component",
                "laminas/laminas-validator": "Laminas\\Validator component"
            },
            "type": "library",
            "autoload": {
                "psr-4": {
                    "Laminas\\Captcha\\": "src/"
                }
            },
            "notification-url": "https://packagist.org/downloads/",
            "license": [
                "BSD-3-Clause"
            ],
            "description": "Generate and validate CAPTCHAs using Figlets, images, ReCaptcha, and more",
            "homepage": "https://laminas.dev",
            "keywords": [
                "captcha",
                "laminas"
            ],
            "support": {
                "chat": "https://laminas.dev/chat",
                "docs": "https://docs.laminas.dev/laminas-captcha/",
                "forum": "https://discourse.laminas.dev",
                "issues": "https://github.com/laminas/laminas-captcha/issues",
                "rss": "https://github.com/laminas/laminas-captcha/releases.atom",
                "source": "https://github.com/laminas/laminas-captcha"
            },
            "funding": [
                {
                    "url": "https://funding.communitybridge.org/projects/laminas-project",
                    "type": "community_bridge"
                }
            ],
            "time": "2021-03-17T16:42:11+00:00"
        },
        {
            "name": "laminas/laminas-code",
            "version": "4.4.2",
            "source": {
                "type": "git",
                "url": "https://github.com/laminas/laminas-code.git",
                "reference": "54251ab2b16c41c6980387839496b235f5f6e10b"
            },
            "dist": {
                "type": "zip",
                "url": "https://api.github.com/repos/laminas/laminas-code/zipball/54251ab2b16c41c6980387839496b235f5f6e10b",
                "reference": "54251ab2b16c41c6980387839496b235f5f6e10b",
                "shasum": ""
            },
            "require": {
                "php": "^7.4 || ~8.0.0"
            },
            "conflict": {
                "phpspec/prophecy": "<1.9.0"
            },
            "require-dev": {
                "doctrine/annotations": "^1.10.4",
                "ext-phar": "*",
                "laminas/laminas-coding-standard": "^2.1.4",
                "laminas/laminas-stdlib": "^3.3.0",
                "phpunit/phpunit": "^9.4.2",
                "psalm/plugin-phpunit": "^0.14.0",
                "vimeo/psalm": "^4.3.1"
            },
            "suggest": {
                "doctrine/annotations": "Doctrine\\Common\\Annotations >=1.0 for annotation features",
                "laminas/laminas-stdlib": "Laminas\\Stdlib component",
                "laminas/laminas-zendframework-bridge": "A bridge with Zend Framework"
            },
            "type": "library",
            "autoload": {
                "psr-4": {
                    "Laminas\\Code\\": "src/"
                }
            },
            "notification-url": "https://packagist.org/downloads/",
            "license": [
                "BSD-3-Clause"
            ],
            "description": "Extensions to the PHP Reflection API, static code scanning, and code generation",
            "homepage": "https://laminas.dev",
            "keywords": [
                "code",
                "laminas",
                "laminasframework"
            ],
            "support": {
                "chat": "https://laminas.dev/chat",
                "docs": "https://docs.laminas.dev/laminas-code/",
                "forum": "https://discourse.laminas.dev",
                "issues": "https://github.com/laminas/laminas-code/issues",
                "rss": "https://github.com/laminas/laminas-code/releases.atom",
                "source": "https://github.com/laminas/laminas-code"
            },
            "funding": [
                {
                    "url": "https://funding.communitybridge.org/projects/laminas-project",
                    "type": "community_bridge"
                }
            ],
            "time": "2021-07-09T11:58:40+00:00"
        },
        {
            "name": "laminas/laminas-config",
            "version": "3.6.0",
            "source": {
                "type": "git",
                "url": "https://github.com/laminas/laminas-config.git",
                "reference": "2f2273a6bdf966a9adf6042f8950b6c33199a3b7"
            },
            "dist": {
                "type": "zip",
                "url": "https://api.github.com/repos/laminas/laminas-config/zipball/2f2273a6bdf966a9adf6042f8950b6c33199a3b7",
                "reference": "2f2273a6bdf966a9adf6042f8950b6c33199a3b7",
                "shasum": ""
            },
            "require": {
                "ext-json": "*",
                "laminas/laminas-stdlib": "^2.7.7 || ^3.1",
                "php": "^7.3 || ~8.0.0",
                "psr/container": "^1.0"
            },
            "conflict": {
                "container-interop/container-interop": "<1.2.0",
                "zendframework/zend-config": "*"
            },
            "require-dev": {
                "laminas/laminas-coding-standard": "~1.0.0",
                "laminas/laminas-filter": "^2.7.2",
                "laminas/laminas-i18n": "^2.10.3",
                "laminas/laminas-servicemanager": "^3.4.1",
                "malukenho/docheader": "^0.1.6",
                "phpunit/phpunit": "^8.5.8"
            },
            "suggest": {
                "laminas/laminas-filter": "^2.7.2; install if you want to use the Filter processor",
                "laminas/laminas-i18n": "^2.7.4; install if you want to use the Translator processor",
                "laminas/laminas-servicemanager": "^2.7.8 || ^3.3; if you need an extensible plugin manager for use with the Config Factory"
            },
            "type": "library",
            "autoload": {
                "psr-4": {
                    "Laminas\\Config\\": "src/"
                }
            },
            "notification-url": "https://packagist.org/downloads/",
            "license": [
                "BSD-3-Clause"
            ],
            "description": "provides a nested object property based user interface for accessing this configuration data within application code",
            "homepage": "https://laminas.dev",
            "keywords": [
                "config",
                "laminas"
            ],
            "support": {
                "chat": "https://laminas.dev/chat",
                "docs": "https://docs.laminas.dev/laminas-config/",
                "forum": "https://discourse.laminas.dev",
                "issues": "https://github.com/laminas/laminas-config/issues",
                "rss": "https://github.com/laminas/laminas-config/releases.atom",
                "source": "https://github.com/laminas/laminas-config"
            },
            "funding": [
                {
                    "url": "https://funding.communitybridge.org/projects/laminas-project",
                    "type": "community_bridge"
                }
            ],
            "time": "2021-09-08T09:58:39+00:00"
        },
        {
            "name": "laminas/laminas-db",
            "version": "2.12.0",
            "source": {
                "type": "git",
                "url": "https://github.com/laminas/laminas-db.git",
                "reference": "80cbba4e749f9eb7d8036172acb9ad41e8b6923f"
            },
            "dist": {
                "type": "zip",
                "url": "https://api.github.com/repos/laminas/laminas-db/zipball/80cbba4e749f9eb7d8036172acb9ad41e8b6923f",
                "reference": "80cbba4e749f9eb7d8036172acb9ad41e8b6923f",
                "shasum": ""
            },
            "require": {
                "laminas/laminas-stdlib": "^3.3",
                "laminas/laminas-zendframework-bridge": "^1.0",
                "php": "^7.3 || ~8.0.0"
            },
            "replace": {
                "zendframework/zend-db": "^2.11.0"
            },
            "require-dev": {
                "laminas/laminas-coding-standard": "~1.0.0",
                "laminas/laminas-eventmanager": "^3.3",
                "laminas/laminas-hydrator": "^3.2 || ^4.0",
                "laminas/laminas-servicemanager": "^3.3",
                "phpspec/prophecy-phpunit": "^2.0",
                "phpunit/phpunit": "^9.3"
            },
            "suggest": {
                "laminas/laminas-eventmanager": "Laminas\\EventManager component",
                "laminas/laminas-hydrator": "(^3.2 || ^4.0) Laminas\\Hydrator component for using HydratingResultSets",
                "laminas/laminas-servicemanager": "Laminas\\ServiceManager component"
            },
            "type": "library",
            "extra": {
                "laminas": {
                    "component": "Laminas\\Db",
                    "config-provider": "Laminas\\Db\\ConfigProvider"
                }
            },
            "autoload": {
                "psr-4": {
                    "Laminas\\Db\\": "src/"
                }
            },
            "notification-url": "https://packagist.org/downloads/",
            "license": [
                "BSD-3-Clause"
            ],
            "description": "Database abstraction layer, SQL abstraction, result set abstraction, and RowDataGateway and TableDataGateway implementations",
            "homepage": "https://laminas.dev",
            "keywords": [
                "db",
                "laminas"
            ],
            "support": {
                "chat": "https://laminas.dev/chat",
                "docs": "https://docs.laminas.dev/laminas-db/",
                "forum": "https://discourse.laminas.dev",
                "issues": "https://github.com/laminas/laminas-db/issues",
                "rss": "https://github.com/laminas/laminas-db/releases.atom",
                "source": "https://github.com/laminas/laminas-db"
            },
            "funding": [
                {
                    "url": "https://funding.communitybridge.org/projects/laminas-project",
                    "type": "community_bridge"
                }
            ],
            "time": "2021-02-22T22:27:56+00:00"
        },
        {
            "name": "laminas/laminas-dependency-plugin",
            "version": "2.2.0",
            "source": {
                "type": "git",
                "url": "https://github.com/laminas/laminas-dependency-plugin.git",
                "reference": "73cfb63ddca9d6bfedad5e0a038f6d55063975a3"
            },
            "dist": {
                "type": "zip",
                "url": "https://api.github.com/repos/laminas/laminas-dependency-plugin/zipball/73cfb63ddca9d6bfedad5e0a038f6d55063975a3",
                "reference": "73cfb63ddca9d6bfedad5e0a038f6d55063975a3",
                "shasum": ""
            },
            "require": {
                "composer-plugin-api": "^1.1 || ^2.0",
                "php": "^7.3 || ~8.0.0 || ~8.1.0"
            },
            "require-dev": {
                "composer/composer": "^1.9 || ^2.0",
                "laminas/laminas-coding-standard": "^2.2.1",
                "mikey179/vfsstream": "^1.6.10@alpha",
                "phpunit/phpunit": "^9.5.5",
                "psalm/plugin-phpunit": "^0.15.1",
                "roave/security-advisories": "dev-master",
                "vimeo/psalm": "^4.5"
            },
            "type": "composer-plugin",
            "extra": {
                "class": "Laminas\\DependencyPlugin\\DependencyRewriterPluginDelegator"
            },
            "autoload": {
                "psr-4": {
                    "Laminas\\DependencyPlugin\\": "src/"
                }
            },
            "notification-url": "https://packagist.org/downloads/",
            "license": [
                "BSD-3-Clause"
            ],
            "description": "Replace zendframework and zfcampus packages with their Laminas Project equivalents.",
            "support": {
                "issues": "https://github.com/laminas/laminas-dependency-plugin/issues",
                "source": "https://github.com/laminas/laminas-dependency-plugin/tree/2.2.0"
            },
            "funding": [
                {
                    "url": "https://funding.communitybridge.org/projects/laminas-project",
                    "type": "community_bridge"
                }
            ],
            "time": "2021-09-08T17:51:35+00:00"
        },
        {
            "name": "laminas/laminas-di",
            "version": "3.2.2",
            "source": {
                "type": "git",
                "url": "https://github.com/laminas/laminas-di.git",
                "reference": "ed38ab3b066c0a1f1b087e0a664caadf1d4f8f04"
            },
            "dist": {
                "type": "zip",
                "url": "https://api.github.com/repos/laminas/laminas-di/zipball/ed38ab3b066c0a1f1b087e0a664caadf1d4f8f04",
                "reference": "ed38ab3b066c0a1f1b087e0a664caadf1d4f8f04",
                "shasum": ""
            },
            "require": {
                "laminas/laminas-stdlib": "^3.3",
                "laminas/laminas-zendframework-bridge": "^0.4.5 || ^1.0",
                "php": "^7.3 || ~8.0.0",
                "psr/container": "^1.0",
                "psr/log": "^1.0"
            },
            "conflict": {
                "laminas/laminas-servicemanager-di": "*",
                "phpspec/prophecy": "<1.9.0"
            },
            "replace": {
                "zendframework/zend-di": "^3.1.2"
            },
            "require-dev": {
                "container-interop/container-interop": "^1.2.0",
                "laminas/laminas-coding-standard": "^2",
                "laminas/laminas-servicemanager": "^3.4",
                "mikey179/vfsstream": "^1.6.7",
                "phpspec/prophecy-phpunit": "^2.0",
                "phpstan/phpstan": "^0.12.64",
                "phpunit/phpunit": "^9.3"
            },
            "suggest": {
                "laminas/laminas-servicemanager": "An IoC container without auto wiring capabilities"
            },
            "type": "library",
            "extra": {
                "laminas": {
                    "component": "Laminas\\Di",
                    "config-provider": "Laminas\\Di\\ConfigProvider"
                }
            },
            "autoload": {
                "psr-4": {
                    "Laminas\\Di\\": "src/"
                }
            },
            "notification-url": "https://packagist.org/downloads/",
            "license": [
                "BSD-3-Clause"
            ],
            "description": "Automated dependency injection for PSR-11 containers",
            "homepage": "https://laminas.dev",
            "keywords": [
                "PSR-11",
                "di",
                "laminas"
            ],
            "support": {
                "chat": "https://laminas.dev/chat",
                "docs": "https://docs.laminas.dev/laminas-di/",
                "forum": "https://discourse.laminas.dev",
                "issues": "https://github.com/laminas/laminas-di/issues",
                "rss": "https://github.com/laminas/laminas-di/releases.atom",
                "source": "https://github.com/laminas/laminas-di"
            },
            "funding": [
                {
                    "url": "https://funding.communitybridge.org/projects/laminas-project",
                    "type": "community_bridge"
                }
            ],
            "time": "2021-04-13T19:22:31+00:00"
        },
        {
            "name": "laminas/laminas-escaper",
            "version": "2.8.0",
            "source": {
                "type": "git",
                "url": "https://github.com/laminas/laminas-escaper.git",
                "reference": "2d6dce99668b413610e9544183fa10392437f542"
            },
            "dist": {
                "type": "zip",
                "url": "https://api.github.com/repos/laminas/laminas-escaper/zipball/2d6dce99668b413610e9544183fa10392437f542",
                "reference": "2d6dce99668b413610e9544183fa10392437f542",
                "shasum": ""
            },
            "require": {
                "laminas/laminas-zendframework-bridge": "^1.0",
                "php": "^7.3 || ~8.0.0"
            },
            "replace": {
                "zendframework/zend-escaper": "^2.6.1"
            },
            "require-dev": {
                "laminas/laminas-coding-standard": "~2.3.0",
                "phpunit/phpunit": "^9.3",
                "psalm/plugin-phpunit": "^0.12.2",
                "vimeo/psalm": "^3.16"
            },
            "suggest": {
                "ext-iconv": "*",
                "ext-mbstring": "*"
            },
            "type": "library",
            "autoload": {
                "psr-4": {
                    "Laminas\\Escaper\\": "src/"
                }
            },
            "notification-url": "https://packagist.org/downloads/",
            "license": [
                "BSD-3-Clause"
            ],
            "description": "Securely and safely escape HTML, HTML attributes, JavaScript, CSS, and URLs",
            "homepage": "https://laminas.dev",
            "keywords": [
                "escaper",
                "laminas"
            ],
            "support": {
                "chat": "https://laminas.dev/chat",
                "docs": "https://docs.laminas.dev/laminas-escaper/",
                "forum": "https://discourse.laminas.dev",
                "issues": "https://github.com/laminas/laminas-escaper/issues",
                "rss": "https://github.com/laminas/laminas-escaper/releases.atom",
                "source": "https://github.com/laminas/laminas-escaper"
            },
            "funding": [
                {
                    "url": "https://funding.communitybridge.org/projects/laminas-project",
                    "type": "community_bridge"
                }
            ],
            "time": "2021-06-26T14:26:08+00:00"
        },
        {
            "name": "laminas/laminas-eventmanager",
            "version": "3.4.0",
            "source": {
                "type": "git",
                "url": "https://github.com/laminas/laminas-eventmanager.git",
                "reference": "a93fd278c97b2d41ebbce5ba048a24e3e6f580ba"
            },
            "dist": {
                "type": "zip",
                "url": "https://api.github.com/repos/laminas/laminas-eventmanager/zipball/a93fd278c97b2d41ebbce5ba048a24e3e6f580ba",
                "reference": "a93fd278c97b2d41ebbce5ba048a24e3e6f580ba",
                "shasum": ""
            },
            "require": {
                "php": "^7.3 || ~8.0.0 || ~8.1.0"
            },
            "conflict": {
                "zendframework/zend-eventmanager": "*"
            },
            "require-dev": {
                "container-interop/container-interop": "^1.1",
                "laminas/laminas-coding-standard": "~2.2.1",
                "laminas/laminas-stdlib": "^3.6",
                "phpbench/phpbench": "^1.1",
                "phpspec/prophecy-phpunit": "^2.0",
                "phpunit/phpunit": "^9.5.5"
            },
            "suggest": {
                "container-interop/container-interop": "^1.1, to use the lazy listeners feature",
                "laminas/laminas-stdlib": "^2.7.3 || ^3.0, to use the FilterChain feature"
            },
            "type": "library",
            "autoload": {
                "psr-4": {
                    "Laminas\\EventManager\\": "src/"
                }
            },
            "notification-url": "https://packagist.org/downloads/",
            "license": [
                "BSD-3-Clause"
            ],
            "description": "Trigger and listen to events within a PHP application",
            "homepage": "https://laminas.dev",
            "keywords": [
                "event",
                "eventmanager",
                "events",
                "laminas"
            ],
            "support": {
                "chat": "https://laminas.dev/chat",
                "docs": "https://docs.laminas.dev/laminas-eventmanager/",
                "forum": "https://discourse.laminas.dev",
                "issues": "https://github.com/laminas/laminas-eventmanager/issues",
                "rss": "https://github.com/laminas/laminas-eventmanager/releases.atom",
                "source": "https://github.com/laminas/laminas-eventmanager"
            },
            "funding": [
                {
                    "url": "https://funding.communitybridge.org/projects/laminas-project",
                    "type": "community_bridge"
                }
            ],
            "time": "2021-09-07T22:35:32+00:00"
        },
        {
            "name": "laminas/laminas-feed",
            "version": "2.14.1",
            "source": {
                "type": "git",
                "url": "https://github.com/laminas/laminas-feed.git",
                "reference": "463fdae515fba30633906098c258d3b2c733c15c"
            },
            "dist": {
                "type": "zip",
                "url": "https://api.github.com/repos/laminas/laminas-feed/zipball/463fdae515fba30633906098c258d3b2c733c15c",
                "reference": "463fdae515fba30633906098c258d3b2c733c15c",
                "shasum": ""
            },
            "require": {
                "ext-dom": "*",
                "ext-libxml": "*",
                "laminas/laminas-escaper": "^2.5.2",
                "laminas/laminas-stdlib": "^3.2.1",
                "laminas/laminas-zendframework-bridge": "^1.0",
                "php": "^7.3 || ~8.0.0"
            },
            "conflict": {
                "laminas/laminas-servicemanager": "<3.3"
            },
            "replace": {
                "zendframework/zend-feed": "^2.12.0"
            },
            "require-dev": {
                "laminas/laminas-cache": "^2.7.2",
                "laminas/laminas-coding-standard": "~1.0.0",
                "laminas/laminas-db": "^2.8.2",
                "laminas/laminas-http": "^2.7",
                "laminas/laminas-servicemanager": "^3.3",
                "laminas/laminas-validator": "^2.10.1",
                "phpunit/phpunit": "^9.3",
                "psalm/plugin-phpunit": "^0.13.0",
                "psr/http-message": "^1.0.1",
                "vimeo/psalm": "^4.1"
            },
            "suggest": {
                "laminas/laminas-cache": "Laminas\\Cache component, for optionally caching feeds between requests",
                "laminas/laminas-db": "Laminas\\Db component, for use with PubSubHubbub",
                "laminas/laminas-http": "Laminas\\Http for PubSubHubbub, and optionally for use with Laminas\\Feed\\Reader",
                "laminas/laminas-servicemanager": "Laminas\\ServiceManager component, for easily extending ExtensionManager implementations",
                "laminas/laminas-validator": "Laminas\\Validator component, for validating email addresses used in Atom feeds and entries when using the Writer subcomponent",
                "psr/http-message": "PSR-7 ^1.0.1, if you wish to use Laminas\\Feed\\Reader\\Http\\Psr7ResponseDecorator"
            },
            "type": "library",
            "autoload": {
                "psr-4": {
                    "Laminas\\Feed\\": "src/"
                }
            },
            "notification-url": "https://packagist.org/downloads/",
            "license": [
                "BSD-3-Clause"
            ],
            "description": "provides functionality for consuming RSS and Atom feeds",
            "homepage": "https://laminas.dev",
            "keywords": [
                "feed",
                "laminas"
            ],
            "support": {
                "chat": "https://laminas.dev/chat",
                "docs": "https://docs.laminas.dev/laminas-feed/",
                "forum": "https://discourse.laminas.dev",
                "issues": "https://github.com/laminas/laminas-feed/issues",
                "rss": "https://github.com/laminas/laminas-feed/releases.atom",
                "source": "https://github.com/laminas/laminas-feed"
            },
            "funding": [
                {
                    "url": "https://funding.communitybridge.org/projects/laminas-project",
                    "type": "community_bridge"
                }
            ],
            "time": "2021-04-01T19:26:09+00:00"
        },
        {
            "name": "laminas/laminas-http",
            "version": "2.14.3",
            "source": {
                "type": "git",
                "url": "https://github.com/laminas/laminas-http.git",
                "reference": "bfaab8093e382274efed7fdc3ceb15f09ba352bb"
            },
            "dist": {
                "type": "zip",
                "url": "https://api.github.com/repos/laminas/laminas-http/zipball/bfaab8093e382274efed7fdc3ceb15f09ba352bb",
                "reference": "bfaab8093e382274efed7fdc3ceb15f09ba352bb",
                "shasum": ""
            },
            "require": {
                "laminas/laminas-loader": "^2.5.1",
                "laminas/laminas-stdlib": "^3.2.1",
                "laminas/laminas-uri": "^2.5.2",
                "laminas/laminas-validator": "^2.10.1",
                "laminas/laminas-zendframework-bridge": "^1.0",
                "php": "^7.3 || ~8.0.0"
            },
            "replace": {
                "zendframework/zend-http": "^2.11.2"
            },
            "require-dev": {
                "laminas/laminas-coding-standard": "~1.0.0",
                "laminas/laminas-config": "^3.1 || ^2.6",
                "phpunit/phpunit": "^9.3"
            },
            "suggest": {
                "paragonie/certainty": "For automated management of cacert.pem"
            },
            "type": "library",
            "autoload": {
                "psr-4": {
                    "Laminas\\Http\\": "src/"
                }
            },
            "notification-url": "https://packagist.org/downloads/",
            "license": [
                "BSD-3-Clause"
            ],
            "description": "Provides an easy interface for performing Hyper-Text Transfer Protocol (HTTP) requests",
            "homepage": "https://laminas.dev",
            "keywords": [
                "http",
                "http client",
                "laminas"
            ],
            "support": {
                "chat": "https://laminas.dev/chat",
                "docs": "https://docs.laminas.dev/laminas-http/",
                "forum": "https://discourse.laminas.dev",
                "issues": "https://github.com/laminas/laminas-http/issues",
                "rss": "https://github.com/laminas/laminas-http/releases.atom",
                "source": "https://github.com/laminas/laminas-http"
            },
            "funding": [
                {
                    "url": "https://funding.communitybridge.org/projects/laminas-project",
                    "type": "community_bridge"
                }
            ],
            "time": "2021-02-18T21:58:11+00:00"
        },
        {
            "name": "laminas/laminas-json",
            "version": "3.3.0",
            "source": {
                "type": "git",
                "url": "https://github.com/laminas/laminas-json.git",
                "reference": "9a0ce9f330b7d11e70c4acb44d67e8c4f03f437f"
            },
            "dist": {
                "type": "zip",
                "url": "https://api.github.com/repos/laminas/laminas-json/zipball/9a0ce9f330b7d11e70c4acb44d67e8c4f03f437f",
                "reference": "9a0ce9f330b7d11e70c4acb44d67e8c4f03f437f",
                "shasum": ""
            },
            "require": {
                "php": "^7.3 || ~8.0.0 || ~8.1.0"
            },
            "conflict": {
                "zendframework/zend-json": "*"
            },
            "require-dev": {
                "laminas/laminas-coding-standard": "~2.2.1",
                "laminas/laminas-stdlib": "^2.7.7 || ^3.1",
                "phpunit/phpunit": "^9.3"
            },
            "suggest": {
                "laminas/laminas-json-server": "For implementing JSON-RPC servers",
                "laminas/laminas-xml2json": "For converting XML documents to JSON"
            },
            "type": "library",
            "autoload": {
                "psr-4": {
                    "Laminas\\Json\\": "src/"
                }
            },
            "notification-url": "https://packagist.org/downloads/",
            "license": [
                "BSD-3-Clause"
            ],
            "description": "provides convenience methods for serializing native PHP to JSON and decoding JSON to native PHP",
            "homepage": "https://laminas.dev",
            "keywords": [
                "json",
                "laminas"
            ],
            "support": {
                "chat": "https://laminas.dev/chat",
                "docs": "https://docs.laminas.dev/laminas-json/",
                "forum": "https://discourse.laminas.dev",
                "issues": "https://github.com/laminas/laminas-json/issues",
                "rss": "https://github.com/laminas/laminas-json/releases.atom",
                "source": "https://github.com/laminas/laminas-json"
            },
            "funding": [
                {
                    "url": "https://funding.communitybridge.org/projects/laminas-project",
                    "type": "community_bridge"
                }
            ],
            "time": "2021-09-02T18:02:31+00:00"
        },
        {
            "name": "laminas/laminas-loader",
            "version": "2.8.0",
            "source": {
                "type": "git",
                "url": "https://github.com/laminas/laminas-loader.git",
                "reference": "d0589ec9dd48365fd95ad10d1c906efd7711c16b"
            },
            "dist": {
                "type": "zip",
                "url": "https://api.github.com/repos/laminas/laminas-loader/zipball/d0589ec9dd48365fd95ad10d1c906efd7711c16b",
                "reference": "d0589ec9dd48365fd95ad10d1c906efd7711c16b",
                "shasum": ""
            },
            "require": {
                "php": "^7.3 || ~8.0.0 || ~8.1.0"
            },
            "conflict": {
                "zendframework/zend-loader": "*"
            },
            "require-dev": {
                "laminas/laminas-coding-standard": "~2.2.1",
                "phpunit/phpunit": "^9.3"
            },
            "type": "library",
            "autoload": {
                "psr-4": {
                    "Laminas\\Loader\\": "src/"
                }
            },
            "notification-url": "https://packagist.org/downloads/",
            "license": [
                "BSD-3-Clause"
            ],
            "description": "Autoloading and plugin loading strategies",
            "homepage": "https://laminas.dev",
            "keywords": [
                "laminas",
                "loader"
            ],
            "support": {
                "chat": "https://laminas.dev/chat",
                "docs": "https://docs.laminas.dev/laminas-loader/",
                "forum": "https://discourse.laminas.dev",
                "issues": "https://github.com/laminas/laminas-loader/issues",
                "rss": "https://github.com/laminas/laminas-loader/releases.atom",
                "source": "https://github.com/laminas/laminas-loader"
            },
            "funding": [
                {
                    "url": "https://funding.communitybridge.org/projects/laminas-project",
                    "type": "community_bridge"
                }
            ],
            "time": "2021-09-02T18:30:53+00:00"
        },
        {
            "name": "laminas/laminas-mail",
            "version": "2.14.1",
            "source": {
                "type": "git",
                "url": "https://github.com/laminas/laminas-mail.git",
                "reference": "180c6c7baa37cba16fe9fd34af0f346e796cf1a1"
            },
            "dist": {
                "type": "zip",
                "url": "https://api.github.com/repos/laminas/laminas-mail/zipball/180c6c7baa37cba16fe9fd34af0f346e796cf1a1",
                "reference": "180c6c7baa37cba16fe9fd34af0f346e796cf1a1",
                "shasum": ""
            },
            "require": {
                "ext-iconv": "*",
                "laminas/laminas-loader": "^2.5",
                "laminas/laminas-mime": "^2.5",
                "laminas/laminas-stdlib": "^2.7 || ^3.0",
                "laminas/laminas-validator": "^2.10.2",
                "laminas/laminas-zendframework-bridge": "^1.0",
                "php": "^7.3 || ~8.0.0",
                "symfony/polyfill-mbstring": "^1.12.0",
                "true/punycode": "^2.1"
            },
            "replace": {
                "zendframework/zend-mail": "^2.10.0"
            },
            "require-dev": {
                "laminas/laminas-coding-standard": "~1.0.0",
                "laminas/laminas-config": "^3.4",
                "laminas/laminas-crypt": "^2.6 || ^3.0",
                "laminas/laminas-servicemanager": "^3.2.1",
                "phpunit/phpunit": "^9.3",
                "psalm/plugin-phpunit": "^0.15.1",
                "vimeo/psalm": "^4.7"
            },
            "suggest": {
                "laminas/laminas-crypt": "Crammd5 support in SMTP Auth",
                "laminas/laminas-servicemanager": "^2.7.10 || ^3.3.1 when using SMTP to deliver messages"
            },
            "type": "library",
            "extra": {
                "laminas": {
                    "component": "Laminas\\Mail",
                    "config-provider": "Laminas\\Mail\\ConfigProvider"
                }
            },
            "autoload": {
                "psr-4": {
                    "Laminas\\Mail\\": "src/"
                }
            },
            "notification-url": "https://packagist.org/downloads/",
            "license": [
                "BSD-3-Clause"
            ],
            "description": "Provides generalized functionality to compose and send both text and MIME-compliant multipart e-mail messages",
            "homepage": "https://laminas.dev",
            "keywords": [
                "laminas",
                "mail"
            ],
            "support": {
                "chat": "https://laminas.dev/chat",
                "docs": "https://docs.laminas.dev/laminas-mail/",
                "forum": "https://discourse.laminas.dev",
                "issues": "https://github.com/laminas/laminas-mail/issues",
                "rss": "https://github.com/laminas/laminas-mail/releases.atom",
                "source": "https://github.com/laminas/laminas-mail"
            },
            "funding": [
                {
                    "url": "https://funding.communitybridge.org/projects/laminas-project",
                    "type": "community_bridge"
                }
            ],
            "time": "2021-05-20T04:00:23+00:00"
        },
        {
            "name": "laminas/laminas-math",
            "version": "3.3.2",
            "source": {
                "type": "git",
                "url": "https://github.com/laminas/laminas-math.git",
                "reference": "188456530923a449470963837c25560f1fdd8a60"
            },
            "dist": {
                "type": "zip",
                "url": "https://api.github.com/repos/laminas/laminas-math/zipball/188456530923a449470963837c25560f1fdd8a60",
                "reference": "188456530923a449470963837c25560f1fdd8a60",
                "shasum": ""
            },
            "require": {
                "ext-mbstring": "*",
                "laminas/laminas-zendframework-bridge": "^1.0",
                "php": "^7.3 || ~8.0.0"
            },
            "replace": {
                "zendframework/zend-math": "^3.2.0"
            },
            "require-dev": {
                "laminas/laminas-coding-standard": "~1.0.0",
                "phpunit/phpunit": "^9.3"
            },
            "suggest": {
                "ext-bcmath": "If using the bcmath functionality",
                "ext-gmp": "If using the gmp functionality"
            },
            "type": "library",
            "extra": {
                "branch-alias": {
                    "dev-master": "3.2.x-dev",
                    "dev-develop": "3.3.x-dev"
                }
            },
            "autoload": {
                "psr-4": {
                    "Laminas\\Math\\": "src/"
                }
            },
            "notification-url": "https://packagist.org/downloads/",
            "license": [
                "BSD-3-Clause"
            ],
            "description": "Create cryptographically secure pseudo-random numbers, and manage big integers",
            "homepage": "https://laminas.dev",
            "keywords": [
                "laminas",
                "math"
            ],
            "support": {
                "chat": "https://laminas.dev/chat",
                "docs": "https://docs.laminas.dev/laminas-math/",
                "forum": "https://discourse.laminas.dev",
                "issues": "https://github.com/laminas/laminas-math/issues",
                "rss": "https://github.com/laminas/laminas-math/releases.atom",
                "source": "https://github.com/laminas/laminas-math"
            },
            "funding": [
                {
                    "url": "https://funding.communitybridge.org/projects/laminas-project",
                    "type": "community_bridge"
                }
            ],
            "time": "2021-02-16T15:46:01+00:00"
        },
        {
            "name": "laminas/laminas-mime",
            "version": "2.9.0",
            "source": {
                "type": "git",
                "url": "https://github.com/laminas/laminas-mime.git",
                "reference": "02cc861f704d468726866457dcf8338d1fe74e76"
            },
            "dist": {
                "type": "zip",
                "url": "https://api.github.com/repos/laminas/laminas-mime/zipball/02cc861f704d468726866457dcf8338d1fe74e76",
                "reference": "02cc861f704d468726866457dcf8338d1fe74e76",
                "shasum": ""
            },
            "require": {
                "laminas/laminas-stdlib": "^2.7 || ^3.0",
                "php": "^7.3 || ~8.0.0 || ~8.1.0"
            },
            "conflict": {
                "zendframework/zend-mime": "*"
            },
            "require-dev": {
                "laminas/laminas-coding-standard": "~2.2.1",
                "laminas/laminas-mail": "^2.12",
                "phpunit/phpunit": "^9.3"
            },
            "suggest": {
                "laminas/laminas-mail": "Laminas\\Mail component"
            },
            "type": "library",
            "autoload": {
                "psr-4": {
                    "Laminas\\Mime\\": "src/"
                }
            },
            "notification-url": "https://packagist.org/downloads/",
            "license": [
                "BSD-3-Clause"
            ],
            "description": "Create and parse MIME messages and parts",
            "homepage": "https://laminas.dev",
            "keywords": [
                "laminas",
                "mime"
            ],
            "support": {
                "chat": "https://laminas.dev/chat",
                "docs": "https://docs.laminas.dev/laminas-mime/",
                "forum": "https://discourse.laminas.dev",
                "issues": "https://github.com/laminas/laminas-mime/issues",
                "rss": "https://github.com/laminas/laminas-mime/releases.atom",
                "source": "https://github.com/laminas/laminas-mime"
            },
            "funding": [
                {
                    "url": "https://funding.communitybridge.org/projects/laminas-project",
                    "type": "community_bridge"
                }
            ],
            "time": "2021-09-03T02:18:35+00:00"
        },
        {
            "name": "laminas/laminas-modulemanager",
            "version": "2.10.2",
            "source": {
                "type": "git",
                "url": "https://github.com/laminas/laminas-modulemanager.git",
                "reference": "2068e0b300e87e139112016a6025be341ceaaf33"
            },
            "dist": {
                "type": "zip",
                "url": "https://api.github.com/repos/laminas/laminas-modulemanager/zipball/2068e0b300e87e139112016a6025be341ceaaf33",
                "reference": "2068e0b300e87e139112016a6025be341ceaaf33",
                "shasum": ""
            },
            "require": {
                "brick/varexporter": "^0.3.2",
                "laminas/laminas-config": "^3.4",
                "laminas/laminas-eventmanager": "^3.3",
                "laminas/laminas-stdlib": "^3.3",
                "laminas/laminas-zendframework-bridge": "^1.1",
                "php": "^7.3 || ^8.0",
                "webimpress/safe-writer": "^1.0.2 || ^2.1"
            },
            "replace": {
                "zendframework/zend-modulemanager": "^2.8.4"
            },
            "require-dev": {
                "laminas/laminas-coding-standard": "~1.0.0",
                "laminas/laminas-console": "^2.8",
                "laminas/laminas-di": "^2.6.1",
                "laminas/laminas-loader": "^2.6.1",
                "laminas/laminas-mvc": "^3.1.1",
                "laminas/laminas-servicemanager": "^3.4.1",
                "phpunit/phpunit": "^9.3.7"
            },
            "suggest": {
                "laminas/laminas-console": "Laminas\\Console component",
                "laminas/laminas-loader": "Laminas\\Loader component if you are not using Composer autoloading for your modules",
                "laminas/laminas-mvc": "Laminas\\Mvc component",
                "laminas/laminas-servicemanager": "Laminas\\ServiceManager component"
            },
            "type": "library",
            "autoload": {
                "psr-4": {
                    "Laminas\\ModuleManager\\": "src/"
                }
            },
            "notification-url": "https://packagist.org/downloads/",
            "license": [
                "BSD-3-Clause"
            ],
            "description": "Modular application system for laminas-mvc applications",
            "homepage": "https://laminas.dev",
            "keywords": [
                "laminas",
                "modulemanager"
            ],
            "support": {
                "chat": "https://laminas.dev/chat",
                "docs": "https://docs.laminas.dev/laminas-modulemanager/",
                "forum": "https://discourse.laminas.dev",
                "issues": "https://github.com/laminas/laminas-modulemanager/issues",
                "rss": "https://github.com/laminas/laminas-modulemanager/releases.atom",
                "source": "https://github.com/laminas/laminas-modulemanager"
            },
            "funding": [
                {
                    "url": "https://funding.communitybridge.org/projects/laminas-project",
                    "type": "community_bridge"
                }
            ],
            "time": "2021-04-13T20:11:28+00:00"
        },
        {
            "name": "laminas/laminas-mvc",
            "version": "3.2.0",
            "source": {
                "type": "git",
                "url": "https://github.com/laminas/laminas-mvc.git",
                "reference": "88da7200cf8f5a970c35d91717a5c4db94981e5e"
            },
            "dist": {
                "type": "zip",
                "url": "https://api.github.com/repos/laminas/laminas-mvc/zipball/88da7200cf8f5a970c35d91717a5c4db94981e5e",
                "reference": "88da7200cf8f5a970c35d91717a5c4db94981e5e",
                "shasum": ""
            },
            "require": {
                "container-interop/container-interop": "^1.2",
                "laminas/laminas-eventmanager": "^3.2",
                "laminas/laminas-http": "^2.7",
                "laminas/laminas-modulemanager": "^2.8",
                "laminas/laminas-router": "^3.0.2",
                "laminas/laminas-servicemanager": "^3.3",
                "laminas/laminas-stdlib": "^3.2.1",
                "laminas/laminas-view": "^2.11.3",
                "laminas/laminas-zendframework-bridge": "^1.0",
                "php": "^7.3 || ~8.0.0"
            },
            "replace": {
                "zendframework/zend-mvc": "^3.1.1"
            },
            "require-dev": {
                "http-interop/http-middleware": "^0.4.1",
                "laminas/laminas-coding-standard": "^1.0.0",
                "laminas/laminas-json": "^2.6.1 || ^3.0",
                "laminas/laminas-psr7bridge": "^1.0",
                "laminas/laminas-stratigility": ">=2.0.1 <2.2",
                "phpspec/prophecy-phpunit": "^2.0",
                "phpunit/phpunit": "^9.4.2"
            },
            "suggest": {
                "laminas/laminas-json": "(^2.6.1 || ^3.0) To auto-deserialize JSON body content in AbstractRestfulController extensions, when json_decode is unavailable",
                "laminas/laminas-log": "^2.9.1  To provide log functionality via LogFilterManager, LogFormatterManager, and LogProcessorManager",
                "laminas/laminas-mvc-console": "laminas-mvc-console provides the ability to expose laminas-mvc as a console application",
                "laminas/laminas-mvc-i18n": "laminas-mvc-i18n provides integration with laminas-i18n, including a translation bridge and translatable route segments",
                "laminas/laminas-mvc-middleware": "To dispatch middleware in your laminas-mvc application",
                "laminas/laminas-mvc-plugin-fileprg": "To provide Post/Redirect/Get functionality around forms that container file uploads",
                "laminas/laminas-mvc-plugin-flashmessenger": "To provide flash messaging capabilities between requests",
                "laminas/laminas-mvc-plugin-identity": "To access the authenticated identity (per laminas-authentication) in controllers",
                "laminas/laminas-mvc-plugin-prg": "To provide Post/Redirect/Get functionality within controllers",
                "laminas/laminas-paginator": "^2.7 To provide pagination functionality via PaginatorPluginManager",
                "laminas/laminas-servicemanager-di": "laminas-servicemanager-di provides utilities for integrating laminas-di and laminas-servicemanager in your laminas-mvc application"
            },
            "type": "library",
            "autoload": {
                "psr-4": {
                    "Laminas\\Mvc\\": "src/"
                }
            },
            "notification-url": "https://packagist.org/downloads/",
            "license": [
                "BSD-3-Clause"
            ],
            "description": "Laminas's event-driven MVC layer, including MVC Applications, Controllers, and Plugins",
            "homepage": "https://laminas.dev",
            "keywords": [
                "laminas",
                "mvc"
            ],
            "support": {
                "chat": "https://laminas.dev/chat",
                "docs": "https://docs.laminas.dev/laminas-mvc/",
                "forum": "https://discourse.laminas.dev",
                "issues": "https://github.com/laminas/laminas-mvc/issues",
                "rss": "https://github.com/laminas/laminas-mvc/releases.atom",
                "source": "https://github.com/laminas/laminas-mvc"
            },
            "funding": [
                {
                    "url": "https://funding.communitybridge.org/projects/laminas-project",
                    "type": "community_bridge"
                }
            ],
            "time": "2020-12-14T21:54:40+00:00"
        },
        {
            "name": "laminas/laminas-router",
            "version": "3.4.5",
            "source": {
                "type": "git",
                "url": "https://github.com/laminas/laminas-router.git",
                "reference": "aaf2eb364eedeb5c4d5b9ee14cd2938d0f7e89b7"
            },
            "dist": {
                "type": "zip",
                "url": "https://api.github.com/repos/laminas/laminas-router/zipball/aaf2eb364eedeb5c4d5b9ee14cd2938d0f7e89b7",
                "reference": "aaf2eb364eedeb5c4d5b9ee14cd2938d0f7e89b7",
                "shasum": ""
            },
            "require": {
                "container-interop/container-interop": "^1.2",
                "laminas/laminas-http": "^2.8.1",
                "laminas/laminas-servicemanager": "^2.7.8 || ^3.3",
                "laminas/laminas-stdlib": "^3.3",
                "laminas/laminas-zendframework-bridge": "^1.0",
                "php": "^7.3 || ~8.0.0"
            },
            "replace": {
                "zendframework/zend-router": "^3.3.0"
            },
            "require-dev": {
                "laminas/laminas-coding-standard": "~1.0.0",
                "laminas/laminas-i18n": "^2.7.4",
                "phpunit/phpunit": "^9.4"
            },
            "suggest": {
                "laminas/laminas-i18n": "^2.7.4, if defining translatable HTTP path segments"
            },
            "type": "library",
            "extra": {
                "laminas": {
                    "component": "Laminas\\Router",
                    "config-provider": "Laminas\\Router\\ConfigProvider"
                }
            },
            "autoload": {
                "psr-4": {
                    "Laminas\\Router\\": "src/"
                }
            },
            "notification-url": "https://packagist.org/downloads/",
            "license": [
                "BSD-3-Clause"
            ],
            "description": "Flexible routing system for HTTP and console applications",
            "homepage": "https://laminas.dev",
            "keywords": [
                "laminas",
                "routing"
            ],
            "support": {
                "chat": "https://laminas.dev/chat",
                "docs": "https://docs.laminas.dev/laminas-router/",
                "forum": "https://discourse.laminas.dev",
                "issues": "https://github.com/laminas/laminas-router/issues",
                "rss": "https://github.com/laminas/laminas-router/releases.atom",
                "source": "https://github.com/laminas/laminas-router"
            },
            "funding": [
                {
                    "url": "https://funding.communitybridge.org/projects/laminas-project",
                    "type": "community_bridge"
                }
            ],
            "time": "2021-04-19T16:06:00+00:00"
        },
        {
            "name": "laminas/laminas-server",
            "version": "2.10.0",
            "source": {
                "type": "git",
                "url": "https://github.com/laminas/laminas-server.git",
                "reference": "e1fd6853223feed7a00555144d661e0a914124cd"
            },
            "dist": {
                "type": "zip",
                "url": "https://api.github.com/repos/laminas/laminas-server/zipball/e1fd6853223feed7a00555144d661e0a914124cd",
                "reference": "e1fd6853223feed7a00555144d661e0a914124cd",
                "shasum": ""
            },
            "require": {
                "laminas/laminas-code": "^3.5.1 || ^4.0.0",
                "laminas/laminas-stdlib": "^3.3.1",
                "laminas/laminas-zendframework-bridge": "^1.2.0",
                "php": "^7.3 || ~8.0.0"
            },
            "replace": {
                "zendframework/zend-server": "^2.8.1"
            },
            "require-dev": {
                "laminas/laminas-coding-standard": "~1.0.0",
                "phpunit/phpunit": "^9.5.4",
                "psalm/plugin-phpunit": "^0.15.1",
                "vimeo/psalm": "^4.6.4"
            },
            "type": "library",
            "autoload": {
                "psr-4": {
                    "Laminas\\Server\\": "src/"
                }
            },
            "notification-url": "https://packagist.org/downloads/",
            "license": [
                "BSD-3-Clause"
            ],
            "description": "Create Reflection-based RPC servers",
            "homepage": "https://laminas.dev",
            "keywords": [
                "laminas",
                "server"
            ],
            "support": {
                "chat": "https://laminas.dev/chat",
                "docs": "https://docs.laminas.dev/laminas-server/",
                "forum": "https://discourse.laminas.dev",
                "issues": "https://github.com/laminas/laminas-server/issues",
                "rss": "https://github.com/laminas/laminas-server/releases.atom",
                "source": "https://github.com/laminas/laminas-server"
            },
            "funding": [
                {
                    "url": "https://funding.communitybridge.org/projects/laminas-project",
                    "type": "community_bridge"
                }
            ],
            "time": "2021-04-16T11:56:04+00:00"
        },
        {
            "name": "laminas/laminas-servicemanager",
            "version": "3.7.0",
            "source": {
                "type": "git",
                "url": "https://github.com/laminas/laminas-servicemanager.git",
                "reference": "2b0aee477fdbd3191af7c302b93dbc5fda0626f4"
            },
            "dist": {
                "type": "zip",
                "url": "https://api.github.com/repos/laminas/laminas-servicemanager/zipball/2b0aee477fdbd3191af7c302b93dbc5fda0626f4",
                "reference": "2b0aee477fdbd3191af7c302b93dbc5fda0626f4",
                "shasum": ""
            },
            "require": {
                "container-interop/container-interop": "^1.2",
                "laminas/laminas-stdlib": "^3.2.1",
                "laminas/laminas-zendframework-bridge": "^1.0",
                "php": "^7.3 || ~8.0.0",
                "psr/container": "^1.0"
            },
            "conflict": {
                "laminas/laminas-code": "<3.3.1",
                "zendframework/zend-code": "<3.3.1"
            },
            "provide": {
                "container-interop/container-interop-implementation": "^1.2",
                "psr/container-implementation": "^1.0"
            },
            "replace": {
                "zendframework/zend-servicemanager": "^3.4.0"
            },
            "require-dev": {
                "composer/package-versions-deprecated": "^1.0",
                "laminas/laminas-coding-standard": "~2.2.0",
                "laminas/laminas-container-config-test": "^0.3",
                "laminas/laminas-dependency-plugin": "^2.1.2",
                "mikey179/vfsstream": "^1.6.8",
                "ocramius/proxy-manager": "^2.2.3",
                "phpbench/phpbench": "^1.0.4",
                "phpspec/prophecy-phpunit": "^2.0",
                "phpunit/phpunit": "^9.4",
                "psalm/plugin-phpunit": "^0.16.1",
                "vimeo/psalm": "^4.8"
            },
            "suggest": {
                "ocramius/proxy-manager": "ProxyManager ^2.1.1 to handle lazy initialization of services"
            },
            "bin": [
                "bin/generate-deps-for-config-factory",
                "bin/generate-factory-for-class"
            ],
            "type": "library",
            "autoload": {
                "psr-4": {
                    "Laminas\\ServiceManager\\": "src/"
                }
            },
            "notification-url": "https://packagist.org/downloads/",
            "license": [
                "BSD-3-Clause"
            ],
            "description": "Factory-Driven Dependency Injection Container",
            "homepage": "https://laminas.dev",
            "keywords": [
                "PSR-11",
                "dependency-injection",
                "di",
                "dic",
                "laminas",
                "service-manager",
                "servicemanager"
            ],
            "support": {
                "chat": "https://laminas.dev/chat",
                "docs": "https://docs.laminas.dev/laminas-servicemanager/",
                "forum": "https://discourse.laminas.dev",
                "issues": "https://github.com/laminas/laminas-servicemanager/issues",
                "rss": "https://github.com/laminas/laminas-servicemanager/releases.atom",
                "source": "https://github.com/laminas/laminas-servicemanager"
            },
            "funding": [
                {
                    "url": "https://funding.communitybridge.org/projects/laminas-project",
                    "type": "community_bridge"
                }
            ],
            "time": "2021-07-24T19:33:07+00:00"
        },
        {
            "name": "laminas/laminas-session",
            "version": "2.11.0",
            "source": {
                "type": "git",
                "url": "https://github.com/laminas/laminas-session.git",
                "reference": "c4e19f1a3bc6f7ecf6f25f79b32717a544236922"
            },
            "dist": {
                "type": "zip",
                "url": "https://api.github.com/repos/laminas/laminas-session/zipball/c4e19f1a3bc6f7ecf6f25f79b32717a544236922",
                "reference": "c4e19f1a3bc6f7ecf6f25f79b32717a544236922",
                "shasum": ""
            },
            "require": {
                "laminas/laminas-eventmanager": "^3.0",
                "laminas/laminas-stdlib": "^3.2.1",
                "laminas/laminas-zendframework-bridge": "^1.0",
                "php": "^7.3 || ~8.0.0"
            },
            "replace": {
                "zendframework/zend-session": "^2.9.1"
            },
            "require-dev": {
                "container-interop/container-interop": "^1.1",
                "laminas/laminas-cache": "^2.6.1",
                "laminas/laminas-coding-standard": "~2.2.1",
                "laminas/laminas-db": "^2.7",
                "laminas/laminas-http": "^2.5.4",
                "laminas/laminas-servicemanager": "^3.0.3",
                "laminas/laminas-validator": "^2.6",
                "mongodb/mongodb": "^1.0.1",
                "php-mock/php-mock-phpunit": "^1.1.2 || ^2.0",
                "phpspec/prophecy-phpunit": "^2.0",
                "phpunit/phpunit": "^9.3"
            },
            "suggest": {
                "laminas/laminas-cache": "Laminas\\Cache component",
                "laminas/laminas-db": "Laminas\\Db component",
                "laminas/laminas-http": "Laminas\\Http component",
                "laminas/laminas-servicemanager": "Laminas\\ServiceManager component",
                "laminas/laminas-validator": "Laminas\\Validator component",
                "mongodb/mongodb": "If you want to use the MongoDB session save handler"
            },
            "type": "library",
            "extra": {
                "laminas": {
                    "component": "Laminas\\Session",
                    "config-provider": "Laminas\\Session\\ConfigProvider"
                }
            },
            "autoload": {
                "psr-4": {
                    "Laminas\\Session\\": "src/"
                }
            },
            "notification-url": "https://packagist.org/downloads/",
            "license": [
                "BSD-3-Clause"
            ],
            "description": "Object-oriented interface to PHP sessions and storage",
            "homepage": "https://laminas.dev",
            "keywords": [
                "laminas",
                "session"
            ],
            "support": {
                "chat": "https://laminas.dev/chat",
                "docs": "https://docs.laminas.dev/laminas-session/",
                "forum": "https://discourse.laminas.dev",
                "issues": "https://github.com/laminas/laminas-session/issues",
                "rss": "https://github.com/laminas/laminas-session/releases.atom",
                "source": "https://github.com/laminas/laminas-session"
            },
            "funding": [
                {
                    "url": "https://funding.communitybridge.org/projects/laminas-project",
                    "type": "community_bridge"
                }
            ],
            "time": "2021-06-30T15:33:53+00:00"
        },
        {
            "name": "laminas/laminas-soap",
            "version": "2.9.0",
            "source": {
                "type": "git",
                "url": "https://github.com/laminas/laminas-soap.git",
                "reference": "11672a79e9074fd8e4e7aedd75849902e7b45e23"
            },
            "dist": {
                "type": "zip",
                "url": "https://api.github.com/repos/laminas/laminas-soap/zipball/11672a79e9074fd8e4e7aedd75849902e7b45e23",
                "reference": "11672a79e9074fd8e4e7aedd75849902e7b45e23",
                "shasum": ""
            },
            "require": {
                "ext-dom": "*",
                "ext-soap": "*",
                "laminas/laminas-server": "^2.9",
                "laminas/laminas-stdlib": "^3.3",
                "laminas/laminas-uri": "^2.8",
                "laminas/laminas-zendframework-bridge": "^1.1.0",
                "php": "^7.3 || ~8.0.0"
            },
            "replace": {
                "zendframework/zend-soap": "^2.8.0"
            },
            "require-dev": {
                "laminas/laminas-coding-standard": "~1.0.0",
                "laminas/laminas-config": "^3.4",
                "laminas/laminas-http": "^2.14",
                "phpspec/prophecy-phpunit": "^2.0.1",
                "phpunit/phpunit": "^9.4.3"
            },
            "suggest": {
                "ext-curl": "Curl is required when .NET compatibility is required",
                "laminas/laminas-http": "Laminas\\Http component"
            },
            "type": "library",
            "autoload": {
                "psr-4": {
                    "Laminas\\Soap\\": "src/"
                }
            },
            "notification-url": "https://packagist.org/downloads/",
            "license": [
                "BSD-3-Clause"
            ],
            "homepage": "https://laminas.dev",
            "keywords": [
                "laminas",
                "soap"
            ],
            "support": {
                "chat": "https://laminas.dev/chat",
                "docs": "https://docs.laminas.dev/laminas-soap/",
                "forum": "https://discourse.laminas.dev",
                "issues": "https://github.com/laminas/laminas-soap/issues",
                "rss": "https://github.com/laminas/laminas-soap/releases.atom",
                "source": "https://github.com/laminas/laminas-soap"
            },
            "funding": [
                {
                    "url": "https://funding.communitybridge.org/projects/laminas-project",
                    "type": "community_bridge"
                }
            ],
            "time": "2021-02-17T18:59:03+00:00"
        },
        {
            "name": "laminas/laminas-stdlib",
            "version": "3.6.0",
            "source": {
                "type": "git",
                "url": "https://github.com/laminas/laminas-stdlib.git",
                "reference": "c53d8537f108fac3fae652677a19735db730ba46"
            },
            "dist": {
                "type": "zip",
                "url": "https://api.github.com/repos/laminas/laminas-stdlib/zipball/c53d8537f108fac3fae652677a19735db730ba46",
                "reference": "c53d8537f108fac3fae652677a19735db730ba46",
                "shasum": ""
            },
            "require": {
                "php": "^7.3 || ~8.0.0 || ~8.1.0"
            },
            "conflict": {
                "zendframework/zend-stdlib": "*"
            },
            "require-dev": {
                "laminas/laminas-coding-standard": "~2.3.0",
                "phpbench/phpbench": "^0.17.1",
                "phpunit/phpunit": "~9.3.7",
                "psalm/plugin-phpunit": "^0.16.0",
                "vimeo/psalm": "^4.7"
            },
            "type": "library",
            "autoload": {
                "psr-4": {
                    "Laminas\\Stdlib\\": "src/"
                }
            },
            "notification-url": "https://packagist.org/downloads/",
            "license": [
                "BSD-3-Clause"
            ],
            "description": "SPL extensions, array utilities, error handlers, and more",
            "homepage": "https://laminas.dev",
            "keywords": [
                "laminas",
                "stdlib"
            ],
            "support": {
                "chat": "https://laminas.dev/chat",
                "docs": "https://docs.laminas.dev/laminas-stdlib/",
                "forum": "https://discourse.laminas.dev",
                "issues": "https://github.com/laminas/laminas-stdlib/issues",
                "rss": "https://github.com/laminas/laminas-stdlib/releases.atom",
                "source": "https://github.com/laminas/laminas-stdlib"
            },
            "funding": [
                {
                    "url": "https://funding.communitybridge.org/projects/laminas-project",
                    "type": "community_bridge"
                }
            ],
            "time": "2021-09-02T16:11:32+00:00"
        },
        {
            "name": "laminas/laminas-text",
            "version": "2.9.0",
            "source": {
                "type": "git",
                "url": "https://github.com/laminas/laminas-text.git",
                "reference": "8879e75d03e09b0d6787e6680cfa255afd4645a7"
            },
            "dist": {
                "type": "zip",
                "url": "https://api.github.com/repos/laminas/laminas-text/zipball/8879e75d03e09b0d6787e6680cfa255afd4645a7",
                "reference": "8879e75d03e09b0d6787e6680cfa255afd4645a7",
                "shasum": ""
            },
            "require": {
                "laminas/laminas-servicemanager": "^3.4",
                "laminas/laminas-stdlib": "^3.6",
                "php": "^7.3 || ~8.0.0 || ~8.1.0"
            },
            "conflict": {
                "zendframework/zend-text": "*"
            },
            "require-dev": {
                "laminas/laminas-coding-standard": "~1.0.0",
                "phpunit/phpunit": "^9.3"
            },
            "type": "library",
            "autoload": {
                "psr-4": {
                    "Laminas\\Text\\": "src/"
                }
            },
            "notification-url": "https://packagist.org/downloads/",
            "license": [
                "BSD-3-Clause"
            ],
            "description": "Create FIGlets and text-based tables",
            "homepage": "https://laminas.dev",
            "keywords": [
                "laminas",
                "text"
            ],
            "support": {
                "chat": "https://laminas.dev/chat",
                "docs": "https://docs.laminas.dev/laminas-text/",
                "forum": "https://discourse.laminas.dev",
                "issues": "https://github.com/laminas/laminas-text/issues",
                "rss": "https://github.com/laminas/laminas-text/releases.atom",
                "source": "https://github.com/laminas/laminas-text"
            },
            "funding": [
                {
                    "url": "https://funding.communitybridge.org/projects/laminas-project",
                    "type": "community_bridge"
                }
            ],
            "time": "2021-09-02T16:50:53+00:00"
        },
        {
            "name": "laminas/laminas-uri",
            "version": "2.8.1",
            "source": {
                "type": "git",
                "url": "https://github.com/laminas/laminas-uri.git",
                "reference": "79bd4c614c8cf9a6ba715a49fca8061e84933d87"
            },
            "dist": {
                "type": "zip",
                "url": "https://api.github.com/repos/laminas/laminas-uri/zipball/79bd4c614c8cf9a6ba715a49fca8061e84933d87",
                "reference": "79bd4c614c8cf9a6ba715a49fca8061e84933d87",
                "shasum": ""
            },
            "require": {
                "laminas/laminas-escaper": "^2.5",
                "laminas/laminas-validator": "^2.10",
                "laminas/laminas-zendframework-bridge": "^1.0",
                "php": "^7.3 || ~8.0.0"
            },
            "replace": {
                "zendframework/zend-uri": "^2.7.1"
            },
            "require-dev": {
                "laminas/laminas-coding-standard": "^2.1",
                "phpunit/phpunit": "^9.3"
            },
            "type": "library",
            "autoload": {
                "psr-4": {
                    "Laminas\\Uri\\": "src/"
                }
            },
            "notification-url": "https://packagist.org/downloads/",
            "license": [
                "BSD-3-Clause"
            ],
            "description": "A component that aids in manipulating and validating » Uniform Resource Identifiers (URIs)",
            "homepage": "https://laminas.dev",
            "keywords": [
                "laminas",
                "uri"
            ],
            "support": {
                "chat": "https://laminas.dev/chat",
                "docs": "https://docs.laminas.dev/laminas-uri/",
                "forum": "https://discourse.laminas.dev",
                "issues": "https://github.com/laminas/laminas-uri/issues",
                "rss": "https://github.com/laminas/laminas-uri/releases.atom",
                "source": "https://github.com/laminas/laminas-uri"
            },
            "funding": [
                {
                    "url": "https://funding.communitybridge.org/projects/laminas-project",
                    "type": "community_bridge"
                }
            ],
            "time": "2021-02-17T21:53:05+00:00"
        },
        {
            "name": "laminas/laminas-validator",
            "version": "2.15.0",
            "source": {
                "type": "git",
                "url": "https://github.com/laminas/laminas-validator.git",
                "reference": "270380e87904f5a1a1fba3059989d4ca157e16a9"
            },
            "dist": {
                "type": "zip",
                "url": "https://api.github.com/repos/laminas/laminas-validator/zipball/270380e87904f5a1a1fba3059989d4ca157e16a9",
                "reference": "270380e87904f5a1a1fba3059989d4ca157e16a9",
                "shasum": ""
            },
            "require": {
                "container-interop/container-interop": "^1.1",
                "laminas/laminas-stdlib": "^3.6",
                "php": "^7.3 || ~8.0.0 || ~8.1.0"
            },
            "conflict": {
                "zendframework/zend-validator": "*"
            },
            "require-dev": {
                "laminas/laminas-cache": "^2.6.1",
                "laminas/laminas-coding-standard": "~2.2.1",
                "laminas/laminas-db": "^2.7",
                "laminas/laminas-filter": "^2.6",
                "laminas/laminas-http": "^2.14.2",
                "laminas/laminas-i18n": "^2.6",
                "laminas/laminas-math": "^2.6",
                "laminas/laminas-servicemanager": "^2.7.11 || ^3.0.3",
                "laminas/laminas-session": "^2.8",
                "laminas/laminas-uri": "^2.7",
                "phpspec/prophecy-phpunit": "^2.0",
                "phpunit/phpunit": "^9.5.5",
                "psalm/plugin-phpunit": "^0.15.0",
                "psr/http-client": "^1.0",
                "psr/http-factory": "^1.0",
                "psr/http-message": "^1.0",
                "vimeo/psalm": "^4.3"
            },
            "suggest": {
                "laminas/laminas-db": "Laminas\\Db component, required by the (No)RecordExists validator",
                "laminas/laminas-filter": "Laminas\\Filter component, required by the Digits validator",
                "laminas/laminas-i18n": "Laminas\\I18n component to allow translation of validation error messages",
                "laminas/laminas-i18n-resources": "Translations of validator messages",
                "laminas/laminas-math": "Laminas\\Math component, required by the Csrf validator",
                "laminas/laminas-servicemanager": "Laminas\\ServiceManager component to allow using the ValidatorPluginManager and validator chains",
                "laminas/laminas-session": "Laminas\\Session component, ^2.8; required by the Csrf validator",
                "laminas/laminas-uri": "Laminas\\Uri component, required by the Uri and Sitemap\\Loc validators",
                "psr/http-message": "psr/http-message, required when validating PSR-7 UploadedFileInterface instances via the Upload and UploadFile validators"
            },
            "type": "library",
            "extra": {
                "laminas": {
                    "component": "Laminas\\Validator",
                    "config-provider": "Laminas\\Validator\\ConfigProvider"
                }
            },
            "autoload": {
                "psr-4": {
                    "Laminas\\Validator\\": "src/"
                }
            },
            "notification-url": "https://packagist.org/downloads/",
            "license": [
                "BSD-3-Clause"
            ],
            "description": "Validation classes for a wide range of domains, and the ability to chain validators to create complex validation criteria",
            "homepage": "https://laminas.dev",
            "keywords": [
                "laminas",
                "validator"
            ],
            "support": {
                "chat": "https://laminas.dev/chat",
                "docs": "https://docs.laminas.dev/laminas-validator/",
                "forum": "https://discourse.laminas.dev",
                "issues": "https://github.com/laminas/laminas-validator/issues",
                "rss": "https://github.com/laminas/laminas-validator/releases.atom",
                "source": "https://github.com/laminas/laminas-validator"
            },
            "funding": [
                {
                    "url": "https://funding.communitybridge.org/projects/laminas-project",
                    "type": "community_bridge"
                }
            ],
            "time": "2021-09-08T23:16:56+00:00"
        },
        {
            "name": "laminas/laminas-view",
            "version": "2.12.0",
            "source": {
                "type": "git",
                "url": "https://github.com/laminas/laminas-view.git",
                "reference": "3ef103da6887809f08ecf52f42c31a76c9bf08b1"
            },
            "dist": {
                "type": "zip",
                "url": "https://api.github.com/repos/laminas/laminas-view/zipball/3ef103da6887809f08ecf52f42c31a76c9bf08b1",
                "reference": "3ef103da6887809f08ecf52f42c31a76c9bf08b1",
                "shasum": ""
            },
            "require": {
                "laminas/laminas-eventmanager": "^3.0",
                "laminas/laminas-json": "^2.6.1 || ^3.0",
                "laminas/laminas-loader": "^2.5",
                "laminas/laminas-stdlib": "^3.2.1",
                "laminas/laminas-zendframework-bridge": "^1.0",
                "php": "^7.3 || ~8.0.0"
            },
            "conflict": {
                "laminas/laminas-servicemanager": "<3.3"
            },
            "replace": {
                "zendframework/zend-view": "^2.11.4"
            },
            "require-dev": {
                "laminas/laminas-authentication": "^2.5",
                "laminas/laminas-cache": "^2.6.1",
                "laminas/laminas-coding-standard": "~1.0.0",
                "laminas/laminas-config": "^2.6",
                "laminas/laminas-console": "^2.6",
                "laminas/laminas-escaper": "^2.5",
                "laminas/laminas-feed": "^2.7",
                "laminas/laminas-filter": "^2.6.1",
                "laminas/laminas-http": "^2.5.4",
                "laminas/laminas-i18n": "^2.6",
                "laminas/laminas-log": "^2.7",
                "laminas/laminas-modulemanager": "^2.7.1",
                "laminas/laminas-mvc": "^2.7.14 || ^3.0",
                "laminas/laminas-navigation": "^2.5",
                "laminas/laminas-paginator": "^2.5",
                "laminas/laminas-permissions-acl": "^2.6",
                "laminas/laminas-router": "^3.0.1",
                "laminas/laminas-serializer": "^2.6.1",
                "laminas/laminas-servicemanager": "^3.3",
                "laminas/laminas-session": "^2.8.1",
                "laminas/laminas-uri": "^2.5",
                "phpspec/prophecy": "^1.12",
                "phpspec/prophecy-phpunit": "^2.0",
                "phpunit/phpunit": "^9.3"
            },
            "suggest": {
                "laminas/laminas-authentication": "Laminas\\Authentication component",
                "laminas/laminas-escaper": "Laminas\\Escaper component",
                "laminas/laminas-feed": "Laminas\\Feed component",
                "laminas/laminas-filter": "Laminas\\Filter component",
                "laminas/laminas-http": "Laminas\\Http component",
                "laminas/laminas-i18n": "Laminas\\I18n component",
                "laminas/laminas-mvc": "Laminas\\Mvc component",
                "laminas/laminas-mvc-plugin-flashmessenger": "laminas-mvc-plugin-flashmessenger component, if you want to use the FlashMessenger view helper with laminas-mvc versions 3 and up",
                "laminas/laminas-navigation": "Laminas\\Navigation component",
                "laminas/laminas-paginator": "Laminas\\Paginator component",
                "laminas/laminas-permissions-acl": "Laminas\\Permissions\\Acl component",
                "laminas/laminas-servicemanager": "Laminas\\ServiceManager component",
                "laminas/laminas-uri": "Laminas\\Uri component"
            },
            "bin": [
                "bin/templatemap_generator.php"
            ],
            "type": "library",
            "autoload": {
                "psr-4": {
                    "Laminas\\View\\": "src/"
                }
            },
            "notification-url": "https://packagist.org/downloads/",
            "license": [
                "BSD-3-Clause"
            ],
            "description": "Flexible view layer supporting and providing multiple view layers, helpers, and more",
            "homepage": "https://laminas.dev",
            "keywords": [
                "laminas",
                "view"
            ],
            "support": {
                "chat": "https://laminas.dev/chat",
                "docs": "https://docs.laminas.dev/laminas-view/",
                "forum": "https://discourse.laminas.dev",
                "issues": "https://github.com/laminas/laminas-view/issues",
                "rss": "https://github.com/laminas/laminas-view/releases.atom",
                "source": "https://github.com/laminas/laminas-view"
            },
            "funding": [
                {
                    "url": "https://funding.communitybridge.org/projects/laminas-project",
                    "type": "community_bridge"
                }
            ],
            "time": "2021-01-01T14:07:41+00:00"
        },
        {
            "name": "laminas/laminas-zendframework-bridge",
            "version": "1.4.0",
            "source": {
                "type": "git",
                "url": "https://github.com/laminas/laminas-zendframework-bridge.git",
                "reference": "bf180a382393e7db5c1e8d0f2ec0c4af9c724baf"
            },
            "dist": {
                "type": "zip",
                "url": "https://api.github.com/repos/laminas/laminas-zendframework-bridge/zipball/bf180a382393e7db5c1e8d0f2ec0c4af9c724baf",
                "reference": "bf180a382393e7db5c1e8d0f2ec0c4af9c724baf",
                "shasum": ""
            },
            "require": {
                "php": "^7.3 || ~8.0.0 || ~8.1.0"
            },
            "require-dev": {
                "phpunit/phpunit": "^9.3",
                "psalm/plugin-phpunit": "^0.15.1",
                "squizlabs/php_codesniffer": "^3.5",
                "vimeo/psalm": "^4.6"
            },
            "type": "library",
            "extra": {
                "laminas": {
                    "module": "Laminas\\ZendFrameworkBridge"
                }
            },
            "autoload": {
                "files": [
                    "src/autoload.php"
                ],
                "psr-4": {
                    "Laminas\\ZendFrameworkBridge\\": "src//"
                }
            },
            "notification-url": "https://packagist.org/downloads/",
            "license": [
                "BSD-3-Clause"
            ],
            "description": "Alias legacy ZF class names to Laminas Project equivalents.",
            "keywords": [
                "ZendFramework",
                "autoloading",
                "laminas",
                "zf"
            ],
            "support": {
                "forum": "https://discourse.laminas.dev/",
                "issues": "https://github.com/laminas/laminas-zendframework-bridge/issues",
                "rss": "https://github.com/laminas/laminas-zendframework-bridge/releases.atom",
                "source": "https://github.com/laminas/laminas-zendframework-bridge"
            },
            "funding": [
                {
                    "url": "https://funding.communitybridge.org/projects/laminas-project",
                    "type": "community_bridge"
                }
            ],
            "time": "2021-09-03T17:53:30+00:00"
        },
        {
            "name": "league/flysystem",
            "version": "2.2.3",
            "source": {
                "type": "git",
                "url": "https://github.com/thephpleague/flysystem.git",
                "reference": "811bdc2d52a07eafbb6cb68a7b368b0668b362c8"
            },
            "dist": {
                "type": "zip",
                "url": "https://api.github.com/repos/thephpleague/flysystem/zipball/811bdc2d52a07eafbb6cb68a7b368b0668b362c8",
                "reference": "811bdc2d52a07eafbb6cb68a7b368b0668b362c8",
                "shasum": ""
            },
            "require": {
                "ext-json": "*",
                "league/mime-type-detection": "^1.0.0",
                "php": "^7.2 || ^8.0"
            },
            "conflict": {
                "guzzlehttp/ringphp": "<1.1.1"
            },
            "require-dev": {
                "async-aws/s3": "^1.5",
                "async-aws/simple-s3": "^1.0",
                "aws/aws-sdk-php": "^3.132.4",
                "composer/semver": "^3.0",
                "ext-fileinfo": "*",
                "friendsofphp/php-cs-fixer": "^2.16",
                "google/cloud-storage": "^1.23",
                "phpseclib/phpseclib": "^2.0",
                "phpstan/phpstan": "^0.12.26",
                "phpunit/phpunit": "^8.5 || ^9.4",
                "sabre/dav": "^4.1"
            },
            "type": "library",
            "autoload": {
                "psr-4": {
                    "League\\Flysystem\\": "src"
                }
            },
            "notification-url": "https://packagist.org/downloads/",
            "license": [
                "MIT"
            ],
            "authors": [
                {
                    "name": "Frank de Jonge",
                    "email": "info@frankdejonge.nl"
                }
            ],
            "description": "File storage abstraction for PHP",
            "keywords": [
                "WebDAV",
                "aws",
                "cloud",
                "file",
                "files",
                "filesystem",
                "filesystems",
                "ftp",
                "s3",
                "sftp",
                "storage"
            ],
            "support": {
                "issues": "https://github.com/thephpleague/flysystem/issues",
                "source": "https://github.com/thephpleague/flysystem/tree/2.2.3"
            },
            "funding": [
                {
                    "url": "https://offset.earth/frankdejonge",
                    "type": "custom"
                },
                {
                    "url": "https://github.com/frankdejonge",
                    "type": "github"
                },
                {
                    "url": "https://tidelift.com/funding/github/packagist/league/flysystem",
                    "type": "tidelift"
                }
            ],
            "time": "2021-08-18T19:59:31+00:00"
        },
        {
            "name": "league/flysystem-aws-s3-v3",
            "version": "2.1.0",
            "source": {
                "type": "git",
                "url": "https://github.com/thephpleague/flysystem-aws-s3-v3.git",
                "reference": "8d8edfe2541d94e6607808e3dd8484734c86eb2a"
            },
            "dist": {
                "type": "zip",
                "url": "https://api.github.com/repos/thephpleague/flysystem-aws-s3-v3/zipball/8d8edfe2541d94e6607808e3dd8484734c86eb2a",
                "reference": "8d8edfe2541d94e6607808e3dd8484734c86eb2a",
                "shasum": ""
            },
            "require": {
                "aws/aws-sdk-php": "^3.132.4",
                "league/flysystem": "^2.0.0",
                "league/mime-type-detection": "^1.0.0",
                "php": "^7.2 || ^8.0"
            },
            "conflict": {
                "guzzlehttp/ringphp": "<1.1.1"
            },
            "type": "library",
            "autoload": {
                "psr-4": {
                    "League\\Flysystem\\AwsS3V3\\": ""
                }
            },
            "notification-url": "https://packagist.org/downloads/",
            "license": [
                "MIT"
            ],
            "authors": [
                {
                    "name": "Frank de Jonge",
                    "email": "info@frankdejonge.nl"
                }
            ],
            "description": "AWS S3 filesystem adapter for Flysystem.",
            "keywords": [
                "Flysystem",
                "aws",
                "file",
                "files",
                "filesystem",
                "s3",
                "storage"
            ],
            "support": {
                "issues": "https://github.com/thephpleague/flysystem-aws-s3-v3/issues",
                "source": "https://github.com/thephpleague/flysystem-aws-s3-v3/tree/2.1.0"
            },
            "time": "2021-05-24T15:37:00+00:00"
        },
        {
            "name": "league/mime-type-detection",
            "version": "1.7.0",
            "source": {
                "type": "git",
                "url": "https://github.com/thephpleague/mime-type-detection.git",
                "reference": "3b9dff8aaf7323590c1d2e443db701eb1f9aa0d3"
            },
            "dist": {
                "type": "zip",
                "url": "https://api.github.com/repos/thephpleague/mime-type-detection/zipball/3b9dff8aaf7323590c1d2e443db701eb1f9aa0d3",
                "reference": "3b9dff8aaf7323590c1d2e443db701eb1f9aa0d3",
                "shasum": ""
            },
            "require": {
                "ext-fileinfo": "*",
                "php": "^7.2 || ^8.0"
            },
            "require-dev": {
                "friendsofphp/php-cs-fixer": "^2.18",
                "phpstan/phpstan": "^0.12.68",
                "phpunit/phpunit": "^8.5.8 || ^9.3"
            },
            "type": "library",
            "autoload": {
                "psr-4": {
                    "League\\MimeTypeDetection\\": "src"
                }
            },
            "notification-url": "https://packagist.org/downloads/",
            "license": [
                "MIT"
            ],
            "authors": [
                {
                    "name": "Frank de Jonge",
                    "email": "info@frankdejonge.nl"
                }
            ],
            "description": "Mime-type detection for Flysystem",
            "support": {
                "issues": "https://github.com/thephpleague/mime-type-detection/issues",
                "source": "https://github.com/thephpleague/mime-type-detection/tree/1.7.0"
            },
            "funding": [
                {
                    "url": "https://github.com/frankdejonge",
                    "type": "github"
                },
                {
                    "url": "https://tidelift.com/funding/github/packagist/league/flysystem",
                    "type": "tidelift"
                }
            ],
            "time": "2021-01-18T20:58:21+00:00"
        },
        {
            "name": "magento/composer",
            "version": "1.7.0",
            "source": {
                "type": "git",
                "url": "https://github.com/magento/composer.git",
                "reference": "59a67efe96a11d9d00ae20694c48c20770c4e904"
            },
            "dist": {
                "type": "zip",
                "url": "https://api.github.com/repos/magento/composer/zipball/59a67efe96a11d9d00ae20694c48c20770c4e904",
                "reference": "59a67efe96a11d9d00ae20694c48c20770c4e904",
                "shasum": ""
            },
            "require": {
                "composer/composer": "^1.9 || ^2.0",
                "php": "~7.3.0||~7.4.0",
                "symfony/console": "~4.4.0"
            },
            "require-dev": {
                "phpunit/phpunit": "^9"
            },
            "type": "library",
            "autoload": {
                "psr-4": {
                    "Magento\\Composer\\": "src"
                }
            },
            "notification-url": "https://packagist.org/downloads/",
            "license": [
                "OSL-3.0",
                "AFL-3.0"
            ],
            "description": "Magento composer library helps to instantiate Composer application and run composer commands.",
            "support": {
                "issues": "https://github.com/magento/composer/issues",
                "source": "https://github.com/magento/composer/tree/1.7.0"
            },
            "time": "2021-03-29T21:33:27+00:00"
        },
        {
            "name": "magento/composer-dependency-version-audit-plugin",
            "version": "0.1.1",
            "source": {
                "type": "git",
                "url": "https://github.com/magento/composer-dependency-version-audit-plugin.git",
                "reference": "2e846ae24a897163dbb610c2067ddd803175e9a2"
            },
            "dist": {
                "type": "zip",
                "url": "https://api.github.com/repos/magento/composer-dependency-version-audit-plugin/zipball/2e846ae24a897163dbb610c2067ddd803175e9a2",
                "reference": "2e846ae24a897163dbb610c2067ddd803175e9a2",
                "shasum": ""
            },
            "require": {
                "composer-plugin-api": "^1.0 || ^2.0",
                "composer/composer": "^1.9 || ^2.0"
            },
            "require-dev": {
                "phpunit/phpunit": "^9"
            },
            "type": "composer-plugin",
            "extra": {
                "class": "Magento\\ComposerDependencyVersionAuditPlugin\\Plugin"
            },
            "autoload": {
                "psr-4": {
                    "Magento\\ComposerDependencyVersionAuditPlugin\\": "src/"
                }
            },
            "notification-url": "https://packagist.org/downloads/",
            "license": [
                "OSL-3.0",
                "AFL-3.0"
            ],
            "description": "Validating packages through a composer plugin",
            "support": {
                "issues": "https://github.com/magento/composer-dependency-version-audit-plugin/issues",
                "source": "https://github.com/magento/composer-dependency-version-audit-plugin/tree/0.1.1"
            },
            "time": "2021-06-14T15:16:11+00:00"
        },
        {
            "name": "magento/magento-composer-installer",
            "version": "0.2.1",
            "source": {
                "type": "git",
                "url": "https://github.com/magento/magento-composer-installer.git",
                "reference": "b9f929f718ef93ed61b6410bad85d40c37fd5ed3"
            },
            "dist": {
                "type": "zip",
                "url": "https://api.github.com/repos/magento/magento-composer-installer/zipball/b9f929f718ef93ed61b6410bad85d40c37fd5ed3",
                "reference": "b9f929f718ef93ed61b6410bad85d40c37fd5ed3",
                "shasum": ""
            },
            "require": {
                "composer-plugin-api": "^1.1 || ^2.0",
                "composer/composer": "^1.9 || ^2.0"
            },
            "replace": {
                "magento-hackathon/magento-composer-installer": "*"
            },
            "require-dev": {
                "firegento/phpcs": "~1.1.0",
                "mikey179/vfsstream": "*",
                "phpunit/phpunit": "*",
                "phpunit/phpunit-mock-objects": "dev-master",
                "squizlabs/php_codesniffer": "1.4.7",
                "symfony/process": "*"
            },
            "type": "composer-plugin",
            "extra": {
                "composer-command-registry": [
                    "MagentoHackathon\\Composer\\Magento\\Command\\DeployCommand"
                ],
                "class": "MagentoHackathon\\Composer\\Magento\\Plugin"
            },
            "autoload": {
                "psr-0": {
                    "MagentoHackathon\\Composer\\Magento": "src/"
                }
            },
            "notification-url": "https://packagist.org/downloads/",
            "license": [
                "OSL-3.0"
            ],
            "authors": [
                {
                    "name": "Daniel Fahlke aka Flyingmana",
                    "email": "flyingmana@googlemail.com"
                },
                {
                    "name": "Jörg Weller",
                    "email": "weller@flagbit.de"
                },
                {
                    "name": "Karl Spies",
                    "email": "karl.spies@gmx.net"
                },
                {
                    "name": "Tobias Vogt",
                    "email": "tobi@webguys.de"
                },
                {
                    "name": "David Fuhr",
                    "email": "fuhr@flagbit.de"
                },
                {
                    "name": "Vinai Kopp",
                    "email": "vinai@netzarbeiter.com"
                }
            ],
            "description": "Composer installer for Magento modules",
            "homepage": "https://github.com/magento/magento-composer-installer",
            "keywords": [
                "composer-installer",
                "magento"
            ],
            "support": {
                "source": "https://github.com/magento/magento-composer-installer/tree/0.2.1"
            },
            "time": "2021-03-04T20:05:10+00:00"
        },
        {
            "name": "magento/zendframework1",
            "version": "1.14.5",
            "source": {
                "type": "git",
                "url": "https://github.com/magento/zf1.git",
                "reference": "6ad81500d33f085ca2391f2b59e37bd34203b29b"
            },
            "dist": {
                "type": "zip",
                "url": "https://api.github.com/repos/magento/zf1/zipball/6ad81500d33f085ca2391f2b59e37bd34203b29b",
                "reference": "6ad81500d33f085ca2391f2b59e37bd34203b29b",
                "shasum": ""
            },
            "require": {
                "php": ">=5.2.11"
            },
            "require-dev": {
                "phpunit/dbunit": "1.3.*",
                "phpunit/phpunit": "3.7.*"
            },
            "type": "library",
            "extra": {
                "branch-alias": {
                    "dev-master": "1.12.x-dev"
                }
            },
            "autoload": {
                "psr-0": {
                    "Zend_": "library/"
                }
            },
            "notification-url": "https://packagist.org/downloads/",
            "include-path": [
                "library/"
            ],
            "license": [
                "BSD-3-Clause"
            ],
            "description": "Magento Zend Framework 1",
            "homepage": "http://framework.zend.com/",
            "keywords": [
                "ZF1",
                "framework"
            ],
            "support": {
                "issues": "https://github.com/magento/zf1/issues",
                "source": "https://github.com/magento/zf1/tree/1.14.5"
            },
            "time": "2020-12-02T21:12:59+00:00"
        },
        {
            "name": "monolog/monolog",
            "version": "2.3.2",
            "source": {
                "type": "git",
                "url": "https://github.com/Seldaek/monolog.git",
                "reference": "71312564759a7db5b789296369c1a264efc43aad"
            },
            "dist": {
                "type": "zip",
                "url": "https://api.github.com/repos/Seldaek/monolog/zipball/71312564759a7db5b789296369c1a264efc43aad",
                "reference": "71312564759a7db5b789296369c1a264efc43aad",
                "shasum": ""
            },
            "require": {
                "php": ">=7.2",
                "psr/log": "^1.0.1"
            },
            "provide": {
                "psr/log-implementation": "1.0.0"
            },
            "require-dev": {
                "aws/aws-sdk-php": "^2.4.9 || ^3.0",
                "doctrine/couchdb": "~1.0@dev",
                "elasticsearch/elasticsearch": "^7",
                "graylog2/gelf-php": "^1.4.2",
                "mongodb/mongodb": "^1.8",
                "php-amqplib/php-amqplib": "~2.4",
                "php-console/php-console": "^3.1.3",
                "phpspec/prophecy": "^1.6.1",
                "phpstan/phpstan": "^0.12.91",
                "phpunit/phpunit": "^8.5",
                "predis/predis": "^1.1",
                "rollbar/rollbar": "^1.3",
                "ruflin/elastica": ">=0.90 <7.0.1",
                "swiftmailer/swiftmailer": "^5.3|^6.0"
            },
            "suggest": {
                "aws/aws-sdk-php": "Allow sending log messages to AWS services like DynamoDB",
                "doctrine/couchdb": "Allow sending log messages to a CouchDB server",
                "elasticsearch/elasticsearch": "Allow sending log messages to an Elasticsearch server via official client",
                "ext-amqp": "Allow sending log messages to an AMQP server (1.0+ required)",
                "ext-mbstring": "Allow to work properly with unicode symbols",
                "ext-mongodb": "Allow sending log messages to a MongoDB server (via driver)",
                "graylog2/gelf-php": "Allow sending log messages to a GrayLog2 server",
                "mongodb/mongodb": "Allow sending log messages to a MongoDB server (via library)",
                "php-amqplib/php-amqplib": "Allow sending log messages to an AMQP server using php-amqplib",
                "php-console/php-console": "Allow sending log messages to Google Chrome",
                "rollbar/rollbar": "Allow sending log messages to Rollbar",
                "ruflin/elastica": "Allow sending log messages to an Elastic Search server"
            },
            "type": "library",
            "extra": {
                "branch-alias": {
                    "dev-main": "2.x-dev"
                }
            },
            "autoload": {
                "psr-4": {
                    "Monolog\\": "src/Monolog"
                }
            },
            "notification-url": "https://packagist.org/downloads/",
            "license": [
                "MIT"
            ],
            "authors": [
                {
                    "name": "Jordi Boggiano",
                    "email": "j.boggiano@seld.be",
                    "homepage": "https://seld.be"
                }
            ],
            "description": "Sends your logs to files, sockets, inboxes, databases and various web services",
            "homepage": "https://github.com/Seldaek/monolog",
            "keywords": [
                "log",
                "logging",
                "psr-3"
            ],
            "support": {
                "issues": "https://github.com/Seldaek/monolog/issues",
                "source": "https://github.com/Seldaek/monolog/tree/2.3.2"
            },
            "funding": [
                {
                    "url": "https://github.com/Seldaek",
                    "type": "github"
                },
                {
                    "url": "https://tidelift.com/funding/github/packagist/monolog/monolog",
                    "type": "tidelift"
                }
            ],
            "time": "2021-07-23T07:42:52+00:00"
        },
        {
            "name": "mtdowling/jmespath.php",
            "version": "2.6.1",
            "source": {
                "type": "git",
                "url": "https://github.com/jmespath/jmespath.php.git",
                "reference": "9b87907a81b87bc76d19a7fb2d61e61486ee9edb"
            },
            "dist": {
                "type": "zip",
                "url": "https://api.github.com/repos/jmespath/jmespath.php/zipball/9b87907a81b87bc76d19a7fb2d61e61486ee9edb",
                "reference": "9b87907a81b87bc76d19a7fb2d61e61486ee9edb",
                "shasum": ""
            },
            "require": {
                "php": "^5.4 || ^7.0 || ^8.0",
                "symfony/polyfill-mbstring": "^1.17"
            },
            "require-dev": {
                "composer/xdebug-handler": "^1.4 || ^2.0",
                "phpunit/phpunit": "^4.8.36 || ^7.5.15"
            },
            "bin": [
                "bin/jp.php"
            ],
            "type": "library",
            "extra": {
                "branch-alias": {
                    "dev-master": "2.6-dev"
                }
            },
            "autoload": {
                "psr-4": {
                    "JmesPath\\": "src/"
                },
                "files": [
                    "src/JmesPath.php"
                ]
            },
            "notification-url": "https://packagist.org/downloads/",
            "license": [
                "MIT"
            ],
            "authors": [
                {
                    "name": "Michael Dowling",
                    "email": "mtdowling@gmail.com",
                    "homepage": "https://github.com/mtdowling"
                }
            ],
            "description": "Declaratively specify how to extract elements from a JSON document",
            "keywords": [
                "json",
                "jsonpath"
            ],
            "support": {
                "issues": "https://github.com/jmespath/jmespath.php/issues",
                "source": "https://github.com/jmespath/jmespath.php/tree/2.6.1"
            },
            "time": "2021-06-14T00:11:39+00:00"
        },
        {
            "name": "nikic/php-parser",
            "version": "v4.12.0",
            "source": {
                "type": "git",
                "url": "https://github.com/nikic/PHP-Parser.git",
                "reference": "6608f01670c3cc5079e18c1dab1104e002579143"
            },
            "dist": {
                "type": "zip",
                "url": "https://api.github.com/repos/nikic/PHP-Parser/zipball/6608f01670c3cc5079e18c1dab1104e002579143",
                "reference": "6608f01670c3cc5079e18c1dab1104e002579143",
                "shasum": ""
            },
            "require": {
                "ext-tokenizer": "*",
                "php": ">=7.0"
            },
            "require-dev": {
                "ircmaxell/php-yacc": "^0.0.7",
                "phpunit/phpunit": "^6.5 || ^7.0 || ^8.0 || ^9.0"
            },
            "bin": [
                "bin/php-parse"
            ],
            "type": "library",
            "extra": {
                "branch-alias": {
                    "dev-master": "4.9-dev"
                }
            },
            "autoload": {
                "psr-4": {
                    "PhpParser\\": "lib/PhpParser"
                }
            },
            "notification-url": "https://packagist.org/downloads/",
            "license": [
                "BSD-3-Clause"
            ],
            "authors": [
                {
                    "name": "Nikita Popov"
                }
            ],
            "description": "A PHP parser written in PHP",
            "keywords": [
                "parser",
                "php"
            ],
            "support": {
                "issues": "https://github.com/nikic/PHP-Parser/issues",
                "source": "https://github.com/nikic/PHP-Parser/tree/v4.12.0"
            },
            "time": "2021-07-21T10:44:31+00:00"
        },
        {
            "name": "pelago/emogrifier",
            "version": "v5.0.1",
            "source": {
                "type": "git",
                "url": "https://github.com/MyIntervals/emogrifier.git",
                "reference": "37595a9bb62c3c25969bdd9e8d7dd24c3ac62bc9"
            },
            "dist": {
                "type": "zip",
                "url": "https://api.github.com/repos/MyIntervals/emogrifier/zipball/37595a9bb62c3c25969bdd9e8d7dd24c3ac62bc9",
                "reference": "37595a9bb62c3c25969bdd9e8d7dd24c3ac62bc9",
                "shasum": ""
            },
            "require": {
                "ext-dom": "*",
                "ext-libxml": "*",
                "php": "~7.1.0 || ~7.2.0 || ~7.3.0 || ~7.4.0 || ~8.0.0",
                "symfony/css-selector": "^3.4.32 || ^4.4 || ^5.1"
            },
            "require-dev": {
                "php-parallel-lint/php-parallel-lint": "^1.2.0",
                "rawr/cross-data-providers": "^2.3.0",
                "slevomat/coding-standard": "^6.4.1",
                "squizlabs/php_codesniffer": "^3.5.8"
            },
            "type": "library",
            "extra": {
                "branch-alias": {
                    "dev-main": "6.0.x-dev"
                }
            },
            "autoload": {
                "psr-4": {
                    "Pelago\\Emogrifier\\": "src/"
                }
            },
            "notification-url": "https://packagist.org/downloads/",
            "license": [
                "MIT"
            ],
            "authors": [
                {
                    "name": "Oliver Klee",
                    "email": "github@oliverklee.de"
                },
                {
                    "name": "Zoli Szabó",
                    "email": "zoli.szabo+github@gmail.com"
                },
                {
                    "name": "John Reeve",
                    "email": "jreeve@pelagodesign.com"
                },
                {
                    "name": "Jake Hotson",
                    "email": "jake@qzdesign.co.uk"
                },
                {
                    "name": "Cameron Brooks"
                },
                {
                    "name": "Jaime Prado"
                }
            ],
            "description": "Converts CSS styles into inline style attributes in your HTML code",
            "homepage": "https://www.myintervals.com/emogrifier.php",
            "keywords": [
                "css",
                "email",
                "pre-processing"
            ],
            "support": {
                "issues": "https://github.com/MyIntervals/emogrifier/issues",
                "source": "https://github.com/MyIntervals/emogrifier"
            },
            "time": "2021-04-06T08:18:22+00:00"
        },
        {
            "name": "php-amqplib/php-amqplib",
            "version": "v3.0.0",
            "source": {
                "type": "git",
                "url": "https://github.com/php-amqplib/php-amqplib.git",
                "reference": "c0a8eade209b7e43d6a405303d8de716dfd02749"
            },
            "dist": {
                "type": "zip",
                "url": "https://api.github.com/repos/php-amqplib/php-amqplib/zipball/c0a8eade209b7e43d6a405303d8de716dfd02749",
                "reference": "c0a8eade209b7e43d6a405303d8de716dfd02749",
                "shasum": ""
            },
            "require": {
                "ext-mbstring": "*",
                "ext-sockets": "*",
                "php": "^7.0|~8.0.0",
                "phpseclib/phpseclib": "^2.0|^3.0"
            },
            "conflict": {
                "php": "7.4.0 - 7.4.1"
            },
            "replace": {
                "videlalvaro/php-amqplib": "self.version"
            },
            "require-dev": {
                "ext-curl": "*",
                "nategood/httpful": "^0.2.20",
                "phpunit/phpunit": "^6.5|^7.0|^9.5",
                "squizlabs/php_codesniffer": "^3.5"
            },
            "type": "library",
            "extra": {
                "branch-alias": {
                    "dev-master": "3.0-dev"
                }
            },
            "autoload": {
                "psr-4": {
                    "PhpAmqpLib\\": "PhpAmqpLib/"
                }
            },
            "notification-url": "https://packagist.org/downloads/",
            "license": [
                "LGPL-2.1-or-later"
            ],
            "authors": [
                {
                    "name": "Alvaro Videla",
                    "role": "Original Maintainer"
                },
                {
                    "name": "Raúl Araya",
                    "email": "nubeiro@gmail.com",
                    "role": "Maintainer"
                },
                {
                    "name": "Luke Bakken",
                    "email": "luke@bakken.io",
                    "role": "Maintainer"
                },
                {
                    "name": "Ramūnas Dronga",
                    "email": "github@ramuno.lt",
                    "role": "Maintainer"
                }
            ],
            "description": "Formerly videlalvaro/php-amqplib.  This library is a pure PHP implementation of the AMQP protocol. It's been tested against RabbitMQ.",
            "homepage": "https://github.com/php-amqplib/php-amqplib/",
            "keywords": [
                "message",
                "queue",
                "rabbitmq"
            ],
            "support": {
                "issues": "https://github.com/php-amqplib/php-amqplib/issues",
                "source": "https://github.com/php-amqplib/php-amqplib/tree/v3.0.0"
            },
            "time": "2021-03-16T15:00:23+00:00"
        },
        {
            "name": "phpseclib/mcrypt_compat",
            "version": "1.0.8",
            "source": {
                "type": "git",
                "url": "https://github.com/phpseclib/mcrypt_compat.git",
                "reference": "f74c7b1897b62f08f268184b8bb98d9d9ab723b0"
            },
            "dist": {
                "type": "zip",
                "url": "https://api.github.com/repos/phpseclib/mcrypt_compat/zipball/f74c7b1897b62f08f268184b8bb98d9d9ab723b0",
                "reference": "f74c7b1897b62f08f268184b8bb98d9d9ab723b0",
                "shasum": ""
            },
            "require": {
                "php": ">=5.3.3",
                "phpseclib/phpseclib": ">=2.0.11 <3.0.0"
            },
            "require-dev": {
                "phpunit/phpunit": "^4.8.35|^5.7|^6.0"
            },
            "suggest": {
                "ext-openssl": "Will enable faster cryptographic operations"
            },
            "type": "library",
            "autoload": {
                "files": [
                    "lib/mcrypt.php"
                ]
            },
            "notification-url": "https://packagist.org/downloads/",
            "license": [
                "MIT"
            ],
            "authors": [
                {
                    "name": "Jim Wigginton",
                    "email": "terrafrost@php.net",
                    "homepage": "http://phpseclib.sourceforge.net"
                }
            ],
            "description": "PHP 7.1 polyfill for the mcrypt extension from PHP <= 7.0",
            "keywords": [
                "cryptograpy",
                "encryption",
                "mcrypt"
            ],
            "support": {
                "email": "terrafrost@php.net",
                "issues": "https://github.com/phpseclib/mcrypt_compat/issues",
                "source": "https://github.com/phpseclib/mcrypt_compat"
            },
            "time": "2018-08-22T03:11:43+00:00"
        },
        {
            "name": "phpseclib/phpseclib",
            "version": "2.0.33",
            "source": {
                "type": "git",
                "url": "https://github.com/phpseclib/phpseclib.git",
                "reference": "fb53b7889497ec7c1362c94e61d8127ac67ea094"
            },
            "dist": {
                "type": "zip",
                "url": "https://api.github.com/repos/phpseclib/phpseclib/zipball/fb53b7889497ec7c1362c94e61d8127ac67ea094",
                "reference": "fb53b7889497ec7c1362c94e61d8127ac67ea094",
                "shasum": ""
            },
            "require": {
                "php": ">=5.3.3"
            },
            "require-dev": {
                "phing/phing": "~2.7",
                "phpunit/phpunit": "^4.8.35|^5.7|^6.0|^9.4",
                "squizlabs/php_codesniffer": "~2.0"
            },
            "suggest": {
                "ext-gmp": "Install the GMP (GNU Multiple Precision) extension in order to speed up arbitrary precision integer arithmetic operations.",
                "ext-libsodium": "SSH2/SFTP can make use of some algorithms provided by the libsodium-php extension.",
                "ext-mcrypt": "Install the Mcrypt extension in order to speed up a few other cryptographic operations.",
                "ext-openssl": "Install the OpenSSL extension in order to speed up a wide variety of cryptographic operations."
            },
            "type": "library",
            "autoload": {
                "files": [
                    "phpseclib/bootstrap.php"
                ],
                "psr-4": {
                    "phpseclib\\": "phpseclib/"
                }
            },
            "notification-url": "https://packagist.org/downloads/",
            "license": [
                "MIT"
            ],
            "authors": [
                {
                    "name": "Jim Wigginton",
                    "email": "terrafrost@php.net",
                    "role": "Lead Developer"
                },
                {
                    "name": "Patrick Monnerat",
                    "email": "pm@datasphere.ch",
                    "role": "Developer"
                },
                {
                    "name": "Andreas Fischer",
                    "email": "bantu@phpbb.com",
                    "role": "Developer"
                },
                {
                    "name": "Hans-Jürgen Petrich",
                    "email": "petrich@tronic-media.com",
                    "role": "Developer"
                },
                {
                    "name": "Graham Campbell",
                    "email": "graham@alt-three.com",
                    "role": "Developer"
                }
            ],
            "description": "PHP Secure Communications Library - Pure-PHP implementations of RSA, AES, SSH2, SFTP, X.509 etc.",
            "homepage": "http://phpseclib.sourceforge.net",
            "keywords": [
                "BigInteger",
                "aes",
                "asn.1",
                "asn1",
                "blowfish",
                "crypto",
                "cryptography",
                "encryption",
                "rsa",
                "security",
                "sftp",
                "signature",
                "signing",
                "ssh",
                "twofish",
                "x.509",
                "x509"
            ],
            "support": {
                "issues": "https://github.com/phpseclib/phpseclib/issues",
                "source": "https://github.com/phpseclib/phpseclib/tree/2.0.33"
            },
            "funding": [
                {
                    "url": "https://github.com/terrafrost",
                    "type": "github"
                },
                {
                    "url": "https://www.patreon.com/phpseclib",
                    "type": "patreon"
                },
                {
                    "url": "https://tidelift.com/funding/github/packagist/phpseclib/phpseclib",
                    "type": "tidelift"
                }
            ],
            "time": "2021-08-16T04:20:12+00:00"
        },
        {
            "name": "psr/container",
            "version": "1.1.1",
            "source": {
                "type": "git",
                "url": "https://github.com/php-fig/container.git",
                "reference": "8622567409010282b7aeebe4bb841fe98b58dcaf"
            },
            "dist": {
                "type": "zip",
                "url": "https://api.github.com/repos/php-fig/container/zipball/8622567409010282b7aeebe4bb841fe98b58dcaf",
                "reference": "8622567409010282b7aeebe4bb841fe98b58dcaf",
                "shasum": ""
            },
            "require": {
                "php": ">=7.2.0"
            },
            "type": "library",
            "autoload": {
                "psr-4": {
                    "Psr\\Container\\": "src/"
                }
            },
            "notification-url": "https://packagist.org/downloads/",
            "license": [
                "MIT"
            ],
            "authors": [
                {
                    "name": "PHP-FIG",
                    "homepage": "https://www.php-fig.org/"
                }
            ],
            "description": "Common Container Interface (PHP FIG PSR-11)",
            "homepage": "https://github.com/php-fig/container",
            "keywords": [
                "PSR-11",
                "container",
                "container-interface",
                "container-interop",
                "psr"
            ],
            "support": {
                "issues": "https://github.com/php-fig/container/issues",
                "source": "https://github.com/php-fig/container/tree/1.1.1"
            },
            "time": "2021-03-05T17:36:06+00:00"
        },
        {
            "name": "psr/event-dispatcher",
            "version": "1.0.0",
            "source": {
                "type": "git",
                "url": "https://github.com/php-fig/event-dispatcher.git",
                "reference": "dbefd12671e8a14ec7f180cab83036ed26714bb0"
            },
            "dist": {
                "type": "zip",
                "url": "https://api.github.com/repos/php-fig/event-dispatcher/zipball/dbefd12671e8a14ec7f180cab83036ed26714bb0",
                "reference": "dbefd12671e8a14ec7f180cab83036ed26714bb0",
                "shasum": ""
            },
            "require": {
                "php": ">=7.2.0"
            },
            "type": "library",
            "extra": {
                "branch-alias": {
                    "dev-master": "1.0.x-dev"
                }
            },
            "autoload": {
                "psr-4": {
                    "Psr\\EventDispatcher\\": "src/"
                }
            },
            "notification-url": "https://packagist.org/downloads/",
            "license": [
                "MIT"
            ],
            "authors": [
                {
                    "name": "PHP-FIG",
                    "homepage": "http://www.php-fig.org/"
                }
            ],
            "description": "Standard interfaces for event handling.",
            "keywords": [
                "events",
                "psr",
                "psr-14"
            ],
            "support": {
                "issues": "https://github.com/php-fig/event-dispatcher/issues",
                "source": "https://github.com/php-fig/event-dispatcher/tree/1.0.0"
            },
            "time": "2019-01-08T18:20:26+00:00"
        },
        {
            "name": "psr/http-client",
            "version": "1.0.1",
            "source": {
                "type": "git",
                "url": "https://github.com/php-fig/http-client.git",
                "reference": "2dfb5f6c5eff0e91e20e913f8c5452ed95b86621"
            },
            "dist": {
                "type": "zip",
                "url": "https://api.github.com/repos/php-fig/http-client/zipball/2dfb5f6c5eff0e91e20e913f8c5452ed95b86621",
                "reference": "2dfb5f6c5eff0e91e20e913f8c5452ed95b86621",
                "shasum": ""
            },
            "require": {
                "php": "^7.0 || ^8.0",
                "psr/http-message": "^1.0"
            },
            "type": "library",
            "extra": {
                "branch-alias": {
                    "dev-master": "1.0.x-dev"
                }
            },
            "autoload": {
                "psr-4": {
                    "Psr\\Http\\Client\\": "src/"
                }
            },
            "notification-url": "https://packagist.org/downloads/",
            "license": [
                "MIT"
            ],
            "authors": [
                {
                    "name": "PHP-FIG",
                    "homepage": "http://www.php-fig.org/"
                }
            ],
            "description": "Common interface for HTTP clients",
            "homepage": "https://github.com/php-fig/http-client",
            "keywords": [
                "http",
                "http-client",
                "psr",
                "psr-18"
            ],
            "support": {
                "source": "https://github.com/php-fig/http-client/tree/master"
            },
            "time": "2020-06-29T06:28:15+00:00"
        },
        {
            "name": "psr/http-factory",
            "version": "1.0.1",
            "source": {
                "type": "git",
                "url": "https://github.com/php-fig/http-factory.git",
                "reference": "12ac7fcd07e5b077433f5f2bee95b3a771bf61be"
            },
            "dist": {
                "type": "zip",
                "url": "https://api.github.com/repos/php-fig/http-factory/zipball/12ac7fcd07e5b077433f5f2bee95b3a771bf61be",
                "reference": "12ac7fcd07e5b077433f5f2bee95b3a771bf61be",
                "shasum": ""
            },
            "require": {
                "php": ">=7.0.0",
                "psr/http-message": "^1.0"
            },
            "type": "library",
            "extra": {
                "branch-alias": {
                    "dev-master": "1.0.x-dev"
                }
            },
            "autoload": {
                "psr-4": {
                    "Psr\\Http\\Message\\": "src/"
                }
            },
            "notification-url": "https://packagist.org/downloads/",
            "license": [
                "MIT"
            ],
            "authors": [
                {
                    "name": "PHP-FIG",
                    "homepage": "http://www.php-fig.org/"
                }
            ],
            "description": "Common interfaces for PSR-7 HTTP message factories",
            "keywords": [
                "factory",
                "http",
                "message",
                "psr",
                "psr-17",
                "psr-7",
                "request",
                "response"
            ],
            "support": {
                "source": "https://github.com/php-fig/http-factory/tree/master"
            },
            "time": "2019-04-30T12:38:16+00:00"
        },
        {
            "name": "psr/http-message",
            "version": "1.0.1",
            "source": {
                "type": "git",
                "url": "https://github.com/php-fig/http-message.git",
                "reference": "f6561bf28d520154e4b0ec72be95418abe6d9363"
            },
            "dist": {
                "type": "zip",
                "url": "https://api.github.com/repos/php-fig/http-message/zipball/f6561bf28d520154e4b0ec72be95418abe6d9363",
                "reference": "f6561bf28d520154e4b0ec72be95418abe6d9363",
                "shasum": ""
            },
            "require": {
                "php": ">=5.3.0"
            },
            "type": "library",
            "extra": {
                "branch-alias": {
                    "dev-master": "1.0.x-dev"
                }
            },
            "autoload": {
                "psr-4": {
                    "Psr\\Http\\Message\\": "src/"
                }
            },
            "notification-url": "https://packagist.org/downloads/",
            "license": [
                "MIT"
            ],
            "authors": [
                {
                    "name": "PHP-FIG",
                    "homepage": "http://www.php-fig.org/"
                }
            ],
            "description": "Common interface for HTTP messages",
            "homepage": "https://github.com/php-fig/http-message",
            "keywords": [
                "http",
                "http-message",
                "psr",
                "psr-7",
                "request",
                "response"
            ],
            "support": {
                "source": "https://github.com/php-fig/http-message/tree/master"
            },
            "time": "2016-08-06T14:39:51+00:00"
        },
        {
            "name": "psr/log",
            "version": "1.1.4",
            "source": {
                "type": "git",
                "url": "https://github.com/php-fig/log.git",
                "reference": "d49695b909c3b7628b6289db5479a1c204601f11"
            },
            "dist": {
                "type": "zip",
                "url": "https://api.github.com/repos/php-fig/log/zipball/d49695b909c3b7628b6289db5479a1c204601f11",
                "reference": "d49695b909c3b7628b6289db5479a1c204601f11",
                "shasum": ""
            },
            "require": {
                "php": ">=5.3.0"
            },
            "type": "library",
            "extra": {
                "branch-alias": {
                    "dev-master": "1.1.x-dev"
                }
            },
            "autoload": {
                "psr-4": {
                    "Psr\\Log\\": "Psr/Log/"
                }
            },
            "notification-url": "https://packagist.org/downloads/",
            "license": [
                "MIT"
            ],
            "authors": [
                {
                    "name": "PHP-FIG",
                    "homepage": "https://www.php-fig.org/"
                }
            ],
            "description": "Common interface for logging libraries",
            "homepage": "https://github.com/php-fig/log",
            "keywords": [
                "log",
                "psr",
                "psr-3"
            ],
            "support": {
                "source": "https://github.com/php-fig/log/tree/1.1.4"
            },
            "time": "2021-05-03T11:20:27+00:00"
        },
        {
            "name": "ralouphie/getallheaders",
            "version": "3.0.3",
            "source": {
                "type": "git",
                "url": "https://github.com/ralouphie/getallheaders.git",
                "reference": "120b605dfeb996808c31b6477290a714d356e822"
            },
            "dist": {
                "type": "zip",
                "url": "https://api.github.com/repos/ralouphie/getallheaders/zipball/120b605dfeb996808c31b6477290a714d356e822",
                "reference": "120b605dfeb996808c31b6477290a714d356e822",
                "shasum": ""
            },
            "require": {
                "php": ">=5.6"
            },
            "require-dev": {
                "php-coveralls/php-coveralls": "^2.1",
                "phpunit/phpunit": "^5 || ^6.5"
            },
            "type": "library",
            "autoload": {
                "files": [
                    "src/getallheaders.php"
                ]
            },
            "notification-url": "https://packagist.org/downloads/",
            "license": [
                "MIT"
            ],
            "authors": [
                {
                    "name": "Ralph Khattar",
                    "email": "ralph.khattar@gmail.com"
                }
            ],
            "description": "A polyfill for getallheaders.",
            "support": {
                "issues": "https://github.com/ralouphie/getallheaders/issues",
                "source": "https://github.com/ralouphie/getallheaders/tree/develop"
            },
            "time": "2019-03-08T08:55:37+00:00"
        },
        {
            "name": "ramsey/collection",
            "version": "1.2.1",
            "source": {
                "type": "git",
                "url": "https://github.com/ramsey/collection.git",
                "reference": "eaca1dc1054ddd10cbd83c1461907bee6fb528fa"
            },
            "dist": {
                "type": "zip",
                "url": "https://api.github.com/repos/ramsey/collection/zipball/eaca1dc1054ddd10cbd83c1461907bee6fb528fa",
                "reference": "eaca1dc1054ddd10cbd83c1461907bee6fb528fa",
                "shasum": ""
            },
            "require": {
                "php": "^7.3 || ^8",
                "symfony/polyfill-php81": "^1.23"
            },
            "require-dev": {
                "captainhook/captainhook": "^5.3",
                "dealerdirect/phpcodesniffer-composer-installer": "^0.7.0",
                "ergebnis/composer-normalize": "^2.6",
                "fakerphp/faker": "^1.5",
                "hamcrest/hamcrest-php": "^2",
                "jangregor/phpstan-prophecy": "^0.8",
                "mockery/mockery": "^1.3",
                "phpspec/prophecy-phpunit": "^2.0",
                "phpstan/extension-installer": "^1",
                "phpstan/phpstan": "^0.12.32",
                "phpstan/phpstan-mockery": "^0.12.5",
                "phpstan/phpstan-phpunit": "^0.12.11",
                "phpunit/phpunit": "^8.5 || ^9",
                "psy/psysh": "^0.10.4",
                "slevomat/coding-standard": "^6.3",
                "squizlabs/php_codesniffer": "^3.5",
                "vimeo/psalm": "^4.4"
            },
            "type": "library",
            "autoload": {
                "psr-4": {
                    "Ramsey\\Collection\\": "src/"
                }
            },
            "notification-url": "https://packagist.org/downloads/",
            "license": [
                "MIT"
            ],
            "authors": [
                {
                    "name": "Ben Ramsey",
                    "email": "ben@benramsey.com",
                    "homepage": "https://benramsey.com"
                }
            ],
            "description": "A PHP library for representing and manipulating collections.",
            "keywords": [
                "array",
                "collection",
                "hash",
                "map",
                "queue",
                "set"
            ],
            "support": {
                "issues": "https://github.com/ramsey/collection/issues",
                "source": "https://github.com/ramsey/collection/tree/1.2.1"
            },
            "funding": [
                {
                    "url": "https://github.com/ramsey",
                    "type": "github"
                },
                {
                    "url": "https://tidelift.com/funding/github/packagist/ramsey/collection",
                    "type": "tidelift"
                }
            ],
            "time": "2021-08-06T03:41:06+00:00"
        },
        {
            "name": "ramsey/uuid",
            "version": "4.2.1",
            "source": {
                "type": "git",
                "url": "https://github.com/ramsey/uuid.git",
                "reference": "fe665a03df4f056aa65af552a96e1976df8c8dae"
            },
            "dist": {
                "type": "zip",
                "url": "https://api.github.com/repos/ramsey/uuid/zipball/fe665a03df4f056aa65af552a96e1976df8c8dae",
                "reference": "fe665a03df4f056aa65af552a96e1976df8c8dae",
                "shasum": ""
            },
            "require": {
                "brick/math": "^0.8 || ^0.9",
                "ext-json": "*",
                "php": "^7.2 || ^8",
                "ramsey/collection": "^1.0",
                "symfony/polyfill-ctype": "^1.8"
            },
            "replace": {
                "rhumsaa/uuid": "self.version"
            },
            "require-dev": {
                "captainhook/captainhook": "^5.10",
                "captainhook/plugin-composer": "^5.3",
                "dealerdirect/phpcodesniffer-composer-installer": "^0.7.0",
                "doctrine/annotations": "^1.8",
                "ergebnis/composer-normalize": "^2.15",
                "mockery/mockery": "^1.3",
                "moontoast/math": "^1.1",
                "paragonie/random-lib": "^2",
                "php-mock/php-mock": "^2.2",
                "php-mock/php-mock-mockery": "^1.3",
                "php-parallel-lint/php-parallel-lint": "^1.1",
                "phpbench/phpbench": "^1.0",
                "phpstan/extension-installer": "^1.0",
                "phpstan/phpstan": "^0.12",
                "phpstan/phpstan-mockery": "^0.12",
                "phpstan/phpstan-phpunit": "^0.12",
                "phpunit/phpunit": "^8.5 || ^9",
                "slevomat/coding-standard": "^7.0",
                "squizlabs/php_codesniffer": "^3.5",
                "vimeo/psalm": "^4.9"
            },
            "suggest": {
                "ext-bcmath": "Enables faster math with arbitrary-precision integers using BCMath.",
                "ext-ctype": "Enables faster processing of character classification using ctype functions.",
                "ext-gmp": "Enables faster math with arbitrary-precision integers using GMP.",
                "ext-uuid": "Enables the use of PeclUuidTimeGenerator and PeclUuidRandomGenerator.",
                "paragonie/random-lib": "Provides RandomLib for use with the RandomLibAdapter",
                "ramsey/uuid-doctrine": "Allows the use of Ramsey\\Uuid\\Uuid as Doctrine field type."
            },
            "type": "library",
            "extra": {
                "branch-alias": {
                    "dev-main": "4.x-dev"
                },
                "captainhook": {
                    "force-install": true
                }
            },
            "autoload": {
                "psr-4": {
                    "Ramsey\\Uuid\\": "src/"
                },
                "files": [
                    "src/functions.php"
                ]
            },
            "notification-url": "https://packagist.org/downloads/",
            "license": [
                "MIT"
            ],
            "description": "A PHP library for generating and working with universally unique identifiers (UUIDs).",
            "keywords": [
                "guid",
                "identifier",
                "uuid"
            ],
            "support": {
                "issues": "https://github.com/ramsey/uuid/issues",
                "source": "https://github.com/ramsey/uuid/tree/4.2.1"
            },
            "funding": [
                {
                    "url": "https://github.com/ramsey",
                    "type": "github"
                },
                {
                    "url": "https://tidelift.com/funding/github/packagist/ramsey/uuid",
                    "type": "tidelift"
                }
            ],
            "time": "2021-08-11T01:06:55+00:00"
        },
        {
            "name": "react/promise",
            "version": "v2.8.0",
            "source": {
                "type": "git",
                "url": "https://github.com/reactphp/promise.git",
                "reference": "f3cff96a19736714524ca0dd1d4130de73dbbbc4"
            },
            "dist": {
                "type": "zip",
                "url": "https://api.github.com/repos/reactphp/promise/zipball/f3cff96a19736714524ca0dd1d4130de73dbbbc4",
                "reference": "f3cff96a19736714524ca0dd1d4130de73dbbbc4",
                "shasum": ""
            },
            "require": {
                "php": ">=5.4.0"
            },
            "require-dev": {
                "phpunit/phpunit": "^7.0 || ^6.5 || ^5.7 || ^4.8.36"
            },
            "type": "library",
            "autoload": {
                "psr-4": {
                    "React\\Promise\\": "src/"
                },
                "files": [
                    "src/functions_include.php"
                ]
            },
            "notification-url": "https://packagist.org/downloads/",
            "license": [
                "MIT"
            ],
            "authors": [
                {
                    "name": "Jan Sorgalla",
                    "email": "jsorgalla@gmail.com"
                }
            ],
            "description": "A lightweight implementation of CommonJS Promises/A for PHP",
            "keywords": [
                "promise",
                "promises"
            ],
            "support": {
                "issues": "https://github.com/reactphp/promise/issues",
                "source": "https://github.com/reactphp/promise/tree/v2.8.0"
            },
            "time": "2020-05-12T15:16:56+00:00"
        },
        {
            "name": "seld/jsonlint",
            "version": "1.8.3",
            "source": {
                "type": "git",
                "url": "https://github.com/Seldaek/jsonlint.git",
                "reference": "9ad6ce79c342fbd44df10ea95511a1b24dee5b57"
            },
            "dist": {
                "type": "zip",
                "url": "https://api.github.com/repos/Seldaek/jsonlint/zipball/9ad6ce79c342fbd44df10ea95511a1b24dee5b57",
                "reference": "9ad6ce79c342fbd44df10ea95511a1b24dee5b57",
                "shasum": ""
            },
            "require": {
                "php": "^5.3 || ^7.0 || ^8.0"
            },
            "require-dev": {
                "phpunit/phpunit": "^4.8.35 || ^5.7 || ^6.0"
            },
            "bin": [
                "bin/jsonlint"
            ],
            "type": "library",
            "autoload": {
                "psr-4": {
                    "Seld\\JsonLint\\": "src/Seld/JsonLint/"
                }
            },
            "notification-url": "https://packagist.org/downloads/",
            "license": [
                "MIT"
            ],
            "authors": [
                {
                    "name": "Jordi Boggiano",
                    "email": "j.boggiano@seld.be",
                    "homepage": "http://seld.be"
                }
            ],
            "description": "JSON Linter",
            "keywords": [
                "json",
                "linter",
                "parser",
                "validator"
            ],
            "support": {
                "issues": "https://github.com/Seldaek/jsonlint/issues",
                "source": "https://github.com/Seldaek/jsonlint/tree/1.8.3"
            },
            "funding": [
                {
                    "url": "https://github.com/Seldaek",
                    "type": "github"
                },
                {
                    "url": "https://tidelift.com/funding/github/packagist/seld/jsonlint",
                    "type": "tidelift"
                }
            ],
            "time": "2020-11-11T09:19:24+00:00"
        },
        {
            "name": "seld/phar-utils",
            "version": "1.1.2",
            "source": {
                "type": "git",
                "url": "https://github.com/Seldaek/phar-utils.git",
                "reference": "749042a2315705d2dfbbc59234dd9ceb22bf3ff0"
            },
            "dist": {
                "type": "zip",
                "url": "https://api.github.com/repos/Seldaek/phar-utils/zipball/749042a2315705d2dfbbc59234dd9ceb22bf3ff0",
                "reference": "749042a2315705d2dfbbc59234dd9ceb22bf3ff0",
                "shasum": ""
            },
            "require": {
                "php": ">=5.3"
            },
            "type": "library",
            "extra": {
                "branch-alias": {
                    "dev-master": "1.x-dev"
                }
            },
            "autoload": {
                "psr-4": {
                    "Seld\\PharUtils\\": "src/"
                }
            },
            "notification-url": "https://packagist.org/downloads/",
            "license": [
                "MIT"
            ],
            "authors": [
                {
                    "name": "Jordi Boggiano",
                    "email": "j.boggiano@seld.be"
                }
            ],
            "description": "PHAR file format utilities, for when PHP phars you up",
            "keywords": [
                "phar"
            ],
            "support": {
                "issues": "https://github.com/Seldaek/phar-utils/issues",
                "source": "https://github.com/Seldaek/phar-utils/tree/1.1.2"
            },
            "time": "2021-08-19T21:01:38+00:00"
        },
        {
            "name": "spomky-labs/aes-key-wrap",
            "version": "v6.0.0",
            "source": {
                "type": "git",
                "url": "https://github.com/Spomky-Labs/aes-key-wrap.git",
                "reference": "97388255a37ad6fb1ed332d07e61fa2b7bb62e0d"
            },
            "dist": {
                "type": "zip",
                "url": "https://api.github.com/repos/Spomky-Labs/aes-key-wrap/zipball/97388255a37ad6fb1ed332d07e61fa2b7bb62e0d",
                "reference": "97388255a37ad6fb1ed332d07e61fa2b7bb62e0d",
                "shasum": ""
            },
            "require": {
                "ext-mbstring": "*",
                "lib-openssl": "*",
                "php": ">=7.2",
                "thecodingmachine/safe": "^1.1"
            },
            "require-dev": {
                "php-coveralls/php-coveralls": "^2.0",
                "phpstan/phpstan": "^0.12",
                "phpstan/phpstan-beberlei-assert": "^0.12",
                "phpstan/phpstan-deprecation-rules": "^0.12",
                "phpstan/phpstan-phpunit": "^0.12",
                "phpstan/phpstan-strict-rules": "^0.12",
                "phpunit/phpunit": "^7.0|^8.0|^9.0",
                "thecodingmachine/phpstan-safe-rule": "^1.0"
            },
            "type": "library",
            "extra": {
                "branch-alias": {
                    "dev-master": "5.0.x-dev"
                }
            },
            "autoload": {
                "psr-4": {
                    "AESKW\\": "src/"
                }
            },
            "notification-url": "https://packagist.org/downloads/",
            "license": [
                "MIT"
            ],
            "authors": [
                {
                    "name": "Florent Morselli",
                    "homepage": "https://github.com/Spomky-Labs/aes-key-wrap/contributors"
                }
            ],
            "description": "AES Key Wrap for PHP.",
            "homepage": "https://github.com/Spomky-Labs/aes-key-wrap",
            "keywords": [
                "A128KW",
                "A192KW",
                "A256KW",
                "RFC3394",
                "RFC5649",
                "aes",
                "key",
                "padding",
                "wrap"
            ],
            "support": {
                "issues": "https://github.com/Spomky-Labs/aes-key-wrap/issues",
                "source": "https://github.com/Spomky-Labs/aes-key-wrap/tree/v6.0.0"
            },
            "time": "2020-08-01T14:07:55+00:00"
        },
        {
            "name": "spomky-labs/base64url",
            "version": "v2.0.4",
            "source": {
                "type": "git",
                "url": "https://github.com/Spomky-Labs/base64url.git",
                "reference": "7752ce931ec285da4ed1f4c5aa27e45e097be61d"
            },
            "dist": {
                "type": "zip",
                "url": "https://api.github.com/repos/Spomky-Labs/base64url/zipball/7752ce931ec285da4ed1f4c5aa27e45e097be61d",
                "reference": "7752ce931ec285da4ed1f4c5aa27e45e097be61d",
                "shasum": ""
            },
            "require": {
                "php": ">=7.1"
            },
            "require-dev": {
                "phpstan/extension-installer": "^1.0",
                "phpstan/phpstan": "^0.11|^0.12",
                "phpstan/phpstan-beberlei-assert": "^0.11|^0.12",
                "phpstan/phpstan-deprecation-rules": "^0.11|^0.12",
                "phpstan/phpstan-phpunit": "^0.11|^0.12",
                "phpstan/phpstan-strict-rules": "^0.11|^0.12"
            },
            "type": "library",
            "autoload": {
                "psr-4": {
                    "Base64Url\\": "src/"
                }
            },
            "notification-url": "https://packagist.org/downloads/",
            "license": [
                "MIT"
            ],
            "authors": [
                {
                    "name": "Florent Morselli",
                    "homepage": "https://github.com/Spomky-Labs/base64url/contributors"
                }
            ],
            "description": "Base 64 URL Safe Encoding/Decoding PHP Library",
            "homepage": "https://github.com/Spomky-Labs/base64url",
            "keywords": [
                "base64",
                "rfc4648",
                "safe",
                "url"
            ],
            "support": {
                "issues": "https://github.com/Spomky-Labs/base64url/issues",
                "source": "https://github.com/Spomky-Labs/base64url/tree/v2.0.4"
            },
            "funding": [
                {
                    "url": "https://github.com/Spomky",
                    "type": "github"
                },
                {
                    "url": "https://www.patreon.com/FlorentMorselli",
                    "type": "patreon"
                }
            ],
            "time": "2020-11-03T09:10:25+00:00"
        },
        {
            "name": "symfony/config",
            "version": "v5.3.4",
            "source": {
                "type": "git",
                "url": "https://github.com/symfony/config.git",
                "reference": "4268f3059c904c61636275182707f81645517a37"
            },
            "dist": {
                "type": "zip",
                "url": "https://api.github.com/repos/symfony/config/zipball/4268f3059c904c61636275182707f81645517a37",
                "reference": "4268f3059c904c61636275182707f81645517a37",
                "shasum": ""
            },
            "require": {
                "php": ">=7.2.5",
                "symfony/deprecation-contracts": "^2.1",
                "symfony/filesystem": "^4.4|^5.0",
                "symfony/polyfill-ctype": "~1.8",
                "symfony/polyfill-php80": "^1.16",
                "symfony/polyfill-php81": "^1.22"
            },
            "conflict": {
                "symfony/finder": "<4.4"
            },
            "require-dev": {
                "symfony/event-dispatcher": "^4.4|^5.0",
                "symfony/finder": "^4.4|^5.0",
                "symfony/messenger": "^4.4|^5.0",
                "symfony/service-contracts": "^1.1|^2",
                "symfony/yaml": "^4.4|^5.0"
            },
            "suggest": {
                "symfony/yaml": "To use the yaml reference dumper"
            },
            "type": "library",
            "autoload": {
                "psr-4": {
                    "Symfony\\Component\\Config\\": ""
                },
                "exclude-from-classmap": [
                    "/Tests/"
                ]
            },
            "notification-url": "https://packagist.org/downloads/",
            "license": [
                "MIT"
            ],
            "authors": [
                {
                    "name": "Fabien Potencier",
                    "email": "fabien@symfony.com"
                },
                {
                    "name": "Symfony Community",
                    "homepage": "https://symfony.com/contributors"
                }
            ],
            "description": "Helps you find, load, combine, autofill and validate configuration values of any kind",
            "homepage": "https://symfony.com",
            "support": {
                "source": "https://github.com/symfony/config/tree/v5.3.4"
            },
            "funding": [
                {
                    "url": "https://symfony.com/sponsor",
                    "type": "custom"
                },
                {
                    "url": "https://github.com/fabpot",
                    "type": "github"
                },
                {
                    "url": "https://tidelift.com/funding/github/packagist/symfony/symfony",
                    "type": "tidelift"
                }
            ],
            "time": "2021-07-21T12:40:44+00:00"
        },
        {
            "name": "symfony/console",
            "version": "v4.4.30",
            "source": {
                "type": "git",
                "url": "https://github.com/symfony/console.git",
                "reference": "a3f7189a0665ee33b50e9e228c46f50f5acbed22"
            },
            "dist": {
                "type": "zip",
                "url": "https://api.github.com/repos/symfony/console/zipball/a3f7189a0665ee33b50e9e228c46f50f5acbed22",
                "reference": "a3f7189a0665ee33b50e9e228c46f50f5acbed22",
                "shasum": ""
            },
            "require": {
                "php": ">=7.1.3",
                "symfony/polyfill-mbstring": "~1.0",
                "symfony/polyfill-php73": "^1.8",
                "symfony/polyfill-php80": "^1.16",
                "symfony/service-contracts": "^1.1|^2"
            },
            "conflict": {
                "psr/log": ">=3",
                "symfony/dependency-injection": "<3.4",
                "symfony/event-dispatcher": "<4.3|>=5",
                "symfony/lock": "<4.4",
                "symfony/process": "<3.3"
            },
            "provide": {
                "psr/log-implementation": "1.0|2.0"
            },
            "require-dev": {
                "psr/log": "^1|^2",
                "symfony/config": "^3.4|^4.0|^5.0",
                "symfony/dependency-injection": "^3.4|^4.0|^5.0",
                "symfony/event-dispatcher": "^4.3",
                "symfony/lock": "^4.4|^5.0",
                "symfony/process": "^3.4|^4.0|^5.0",
                "symfony/var-dumper": "^4.3|^5.0"
            },
            "suggest": {
                "psr/log": "For using the console logger",
                "symfony/event-dispatcher": "",
                "symfony/lock": "",
                "symfony/process": ""
            },
            "type": "library",
            "autoload": {
                "psr-4": {
                    "Symfony\\Component\\Console\\": ""
                },
                "exclude-from-classmap": [
                    "/Tests/"
                ]
            },
            "notification-url": "https://packagist.org/downloads/",
            "license": [
                "MIT"
            ],
            "authors": [
                {
                    "name": "Fabien Potencier",
                    "email": "fabien@symfony.com"
                },
                {
                    "name": "Symfony Community",
                    "homepage": "https://symfony.com/contributors"
                }
            ],
            "description": "Eases the creation of beautiful and testable command line interfaces",
            "homepage": "https://symfony.com",
            "support": {
                "source": "https://github.com/symfony/console/tree/v4.4.30"
            },
            "funding": [
                {
                    "url": "https://symfony.com/sponsor",
                    "type": "custom"
                },
                {
                    "url": "https://github.com/fabpot",
                    "type": "github"
                },
                {
                    "url": "https://tidelift.com/funding/github/packagist/symfony/symfony",
                    "type": "tidelift"
                }
            ],
            "time": "2021-08-25T19:27:26+00:00"
        },
        {
            "name": "symfony/css-selector",
            "version": "v5.3.4",
            "source": {
                "type": "git",
                "url": "https://github.com/symfony/css-selector.git",
                "reference": "7fb120adc7f600a59027775b224c13a33530dd90"
            },
            "dist": {
                "type": "zip",
                "url": "https://api.github.com/repos/symfony/css-selector/zipball/7fb120adc7f600a59027775b224c13a33530dd90",
                "reference": "7fb120adc7f600a59027775b224c13a33530dd90",
                "shasum": ""
            },
            "require": {
                "php": ">=7.2.5",
                "symfony/polyfill-php80": "^1.16"
            },
            "type": "library",
            "autoload": {
                "psr-4": {
                    "Symfony\\Component\\CssSelector\\": ""
                },
                "exclude-from-classmap": [
                    "/Tests/"
                ]
            },
            "notification-url": "https://packagist.org/downloads/",
            "license": [
                "MIT"
            ],
            "authors": [
                {
                    "name": "Fabien Potencier",
                    "email": "fabien@symfony.com"
                },
                {
                    "name": "Jean-François Simon",
                    "email": "jeanfrancois.simon@sensiolabs.com"
                },
                {
                    "name": "Symfony Community",
                    "homepage": "https://symfony.com/contributors"
                }
            ],
            "description": "Converts CSS selectors to XPath expressions",
            "homepage": "https://symfony.com",
            "support": {
                "source": "https://github.com/symfony/css-selector/tree/v5.3.4"
            },
            "funding": [
                {
                    "url": "https://symfony.com/sponsor",
                    "type": "custom"
                },
                {
                    "url": "https://github.com/fabpot",
                    "type": "github"
                },
                {
                    "url": "https://tidelift.com/funding/github/packagist/symfony/symfony",
                    "type": "tidelift"
                }
            ],
            "time": "2021-07-21T12:38:00+00:00"
        },
        {
            "name": "symfony/debug",
            "version": "v4.4.27",
            "source": {
                "type": "git",
                "url": "https://github.com/symfony/debug.git",
                "reference": "2f9160e92eb64c95da7368c867b663a8e34e980c"
            },
            "dist": {
                "type": "zip",
                "url": "https://api.github.com/repos/symfony/debug/zipball/2f9160e92eb64c95da7368c867b663a8e34e980c",
                "reference": "2f9160e92eb64c95da7368c867b663a8e34e980c",
                "shasum": ""
            },
            "require": {
                "php": ">=7.1.3",
                "psr/log": "^1|^2|^3"
            },
            "conflict": {
                "symfony/http-kernel": "<3.4"
            },
            "require-dev": {
                "symfony/http-kernel": "^3.4|^4.0|^5.0"
            },
            "type": "library",
            "autoload": {
                "psr-4": {
                    "Symfony\\Component\\Debug\\": ""
                },
                "exclude-from-classmap": [
                    "/Tests/"
                ]
            },
            "notification-url": "https://packagist.org/downloads/",
            "license": [
                "MIT"
            ],
            "authors": [
                {
                    "name": "Fabien Potencier",
                    "email": "fabien@symfony.com"
                },
                {
                    "name": "Symfony Community",
                    "homepage": "https://symfony.com/contributors"
                }
            ],
            "description": "Provides tools to ease debugging PHP code",
            "homepage": "https://symfony.com",
            "support": {
                "source": "https://github.com/symfony/debug/tree/v4.4.27"
            },
            "funding": [
                {
                    "url": "https://symfony.com/sponsor",
                    "type": "custom"
                },
                {
                    "url": "https://github.com/fabpot",
                    "type": "github"
                },
                {
                    "url": "https://tidelift.com/funding/github/packagist/symfony/symfony",
                    "type": "tidelift"
                }
            ],
            "time": "2021-07-22T07:21:39+00:00"
        },
        {
            "name": "symfony/dependency-injection",
            "version": "v5.3.7",
            "source": {
                "type": "git",
                "url": "https://github.com/symfony/dependency-injection.git",
                "reference": "a665946279f566d94ed5eb98999cfa65c6fa5a78"
            },
            "dist": {
                "type": "zip",
                "url": "https://api.github.com/repos/symfony/dependency-injection/zipball/a665946279f566d94ed5eb98999cfa65c6fa5a78",
                "reference": "a665946279f566d94ed5eb98999cfa65c6fa5a78",
                "shasum": ""
            },
            "require": {
                "php": ">=7.2.5",
                "psr/container": "^1.1.1",
                "symfony/deprecation-contracts": "^2.1",
                "symfony/polyfill-php80": "^1.16",
                "symfony/service-contracts": "^1.1.6|^2"
            },
            "conflict": {
                "ext-psr": "<1.1|>=2",
                "symfony/config": "<5.3",
                "symfony/finder": "<4.4",
                "symfony/proxy-manager-bridge": "<4.4",
                "symfony/yaml": "<4.4"
            },
            "provide": {
                "psr/container-implementation": "1.0",
                "symfony/service-implementation": "1.0|2.0"
            },
            "require-dev": {
                "symfony/config": "^5.3",
                "symfony/expression-language": "^4.4|^5.0",
                "symfony/yaml": "^4.4|^5.0"
            },
            "suggest": {
                "symfony/config": "",
                "symfony/expression-language": "For using expressions in service container configuration",
                "symfony/finder": "For using double-star glob patterns or when GLOB_BRACE portability is required",
                "symfony/proxy-manager-bridge": "Generate service proxies to lazy load them",
                "symfony/yaml": ""
            },
            "type": "library",
            "autoload": {
                "psr-4": {
                    "Symfony\\Component\\DependencyInjection\\": ""
                },
                "exclude-from-classmap": [
                    "/Tests/"
                ]
            },
            "notification-url": "https://packagist.org/downloads/",
            "license": [
                "MIT"
            ],
            "authors": [
                {
                    "name": "Fabien Potencier",
                    "email": "fabien@symfony.com"
                },
                {
                    "name": "Symfony Community",
                    "homepage": "https://symfony.com/contributors"
                }
            ],
            "description": "Allows you to standardize and centralize the way objects are constructed in your application",
            "homepage": "https://symfony.com",
            "support": {
                "source": "https://github.com/symfony/dependency-injection/tree/v5.3.7"
            },
            "funding": [
                {
                    "url": "https://symfony.com/sponsor",
                    "type": "custom"
                },
                {
                    "url": "https://github.com/fabpot",
                    "type": "github"
                },
                {
                    "url": "https://tidelift.com/funding/github/packagist/symfony/symfony",
                    "type": "tidelift"
                }
            ],
            "time": "2021-08-02T16:16:27+00:00"
        },
        {
            "name": "symfony/deprecation-contracts",
            "version": "v2.4.0",
            "source": {
                "type": "git",
                "url": "https://github.com/symfony/deprecation-contracts.git",
                "reference": "5f38c8804a9e97d23e0c8d63341088cd8a22d627"
            },
            "dist": {
                "type": "zip",
                "url": "https://api.github.com/repos/symfony/deprecation-contracts/zipball/5f38c8804a9e97d23e0c8d63341088cd8a22d627",
                "reference": "5f38c8804a9e97d23e0c8d63341088cd8a22d627",
                "shasum": ""
            },
            "require": {
                "php": ">=7.1"
            },
            "type": "library",
            "extra": {
                "branch-alias": {
                    "dev-main": "2.4-dev"
                },
                "thanks": {
                    "name": "symfony/contracts",
                    "url": "https://github.com/symfony/contracts"
                }
            },
            "autoload": {
                "files": [
                    "function.php"
                ]
            },
            "notification-url": "https://packagist.org/downloads/",
            "license": [
                "MIT"
            ],
            "authors": [
                {
                    "name": "Nicolas Grekas",
                    "email": "p@tchwork.com"
                },
                {
                    "name": "Symfony Community",
                    "homepage": "https://symfony.com/contributors"
                }
            ],
            "description": "A generic function and convention to trigger deprecation notices",
            "homepage": "https://symfony.com",
            "support": {
                "source": "https://github.com/symfony/deprecation-contracts/tree/v2.4.0"
            },
            "funding": [
                {
                    "url": "https://symfony.com/sponsor",
                    "type": "custom"
                },
                {
                    "url": "https://github.com/fabpot",
                    "type": "github"
                },
                {
                    "url": "https://tidelift.com/funding/github/packagist/symfony/symfony",
                    "type": "tidelift"
                }
            ],
            "time": "2021-03-23T23:28:01+00:00"
        },
        {
            "name": "symfony/error-handler",
            "version": "v4.4.30",
            "source": {
                "type": "git",
                "url": "https://github.com/symfony/error-handler.git",
                "reference": "51f98f7aa99f00f3b1da6bafe934e67ae6ba6dc5"
            },
            "dist": {
                "type": "zip",
                "url": "https://api.github.com/repos/symfony/error-handler/zipball/51f98f7aa99f00f3b1da6bafe934e67ae6ba6dc5",
                "reference": "51f98f7aa99f00f3b1da6bafe934e67ae6ba6dc5",
                "shasum": ""
            },
            "require": {
                "php": ">=7.1.3",
                "psr/log": "^1|^2|^3",
                "symfony/debug": "^4.4.5",
                "symfony/var-dumper": "^4.4|^5.0"
            },
            "require-dev": {
                "symfony/http-kernel": "^4.4|^5.0",
                "symfony/serializer": "^4.4|^5.0"
            },
            "type": "library",
            "autoload": {
                "psr-4": {
                    "Symfony\\Component\\ErrorHandler\\": ""
                },
                "exclude-from-classmap": [
                    "/Tests/"
                ]
            },
            "notification-url": "https://packagist.org/downloads/",
            "license": [
                "MIT"
            ],
            "authors": [
                {
                    "name": "Fabien Potencier",
                    "email": "fabien@symfony.com"
                },
                {
                    "name": "Symfony Community",
                    "homepage": "https://symfony.com/contributors"
                }
            ],
            "description": "Provides tools to manage errors and ease debugging PHP code",
            "homepage": "https://symfony.com",
            "support": {
                "source": "https://github.com/symfony/error-handler/tree/v4.4.30"
            },
            "funding": [
                {
                    "url": "https://symfony.com/sponsor",
                    "type": "custom"
                },
                {
                    "url": "https://github.com/fabpot",
                    "type": "github"
                },
                {
                    "url": "https://tidelift.com/funding/github/packagist/symfony/symfony",
                    "type": "tidelift"
                }
            ],
            "time": "2021-08-27T17:42:48+00:00"
        },
        {
            "name": "symfony/event-dispatcher",
            "version": "v4.4.30",
            "source": {
                "type": "git",
                "url": "https://github.com/symfony/event-dispatcher.git",
                "reference": "2fe81680070043c4c80e7cedceb797e34f377bac"
            },
            "dist": {
                "type": "zip",
                "url": "https://api.github.com/repos/symfony/event-dispatcher/zipball/2fe81680070043c4c80e7cedceb797e34f377bac",
                "reference": "2fe81680070043c4c80e7cedceb797e34f377bac",
                "shasum": ""
            },
            "require": {
                "php": ">=7.1.3",
                "symfony/event-dispatcher-contracts": "^1.1",
                "symfony/polyfill-php80": "^1.16"
            },
            "conflict": {
                "symfony/dependency-injection": "<3.4"
            },
            "provide": {
                "psr/event-dispatcher-implementation": "1.0",
                "symfony/event-dispatcher-implementation": "1.1"
            },
            "require-dev": {
                "psr/log": "^1|^2|^3",
                "symfony/config": "^3.4|^4.0|^5.0",
                "symfony/dependency-injection": "^3.4|^4.0|^5.0",
                "symfony/error-handler": "~3.4|~4.4",
                "symfony/expression-language": "^3.4|^4.0|^5.0",
                "symfony/http-foundation": "^3.4|^4.0|^5.0",
                "symfony/service-contracts": "^1.1|^2",
                "symfony/stopwatch": "^3.4|^4.0|^5.0"
            },
            "suggest": {
                "symfony/dependency-injection": "",
                "symfony/http-kernel": ""
            },
            "type": "library",
            "autoload": {
                "psr-4": {
                    "Symfony\\Component\\EventDispatcher\\": ""
                },
                "exclude-from-classmap": [
                    "/Tests/"
                ]
            },
            "notification-url": "https://packagist.org/downloads/",
            "license": [
                "MIT"
            ],
            "authors": [
                {
                    "name": "Fabien Potencier",
                    "email": "fabien@symfony.com"
                },
                {
                    "name": "Symfony Community",
                    "homepage": "https://symfony.com/contributors"
                }
            ],
            "description": "Provides tools that allow your application components to communicate with each other by dispatching events and listening to them",
            "homepage": "https://symfony.com",
            "support": {
                "source": "https://github.com/symfony/event-dispatcher/tree/v4.4.30"
            },
            "funding": [
                {
                    "url": "https://symfony.com/sponsor",
                    "type": "custom"
                },
                {
                    "url": "https://github.com/fabpot",
                    "type": "github"
                },
                {
                    "url": "https://tidelift.com/funding/github/packagist/symfony/symfony",
                    "type": "tidelift"
                }
            ],
            "time": "2021-08-04T20:31:23+00:00"
        },
        {
            "name": "symfony/event-dispatcher-contracts",
            "version": "v1.1.9",
            "source": {
                "type": "git",
                "url": "https://github.com/symfony/event-dispatcher-contracts.git",
                "reference": "84e23fdcd2517bf37aecbd16967e83f0caee25a7"
            },
            "dist": {
                "type": "zip",
                "url": "https://api.github.com/repos/symfony/event-dispatcher-contracts/zipball/84e23fdcd2517bf37aecbd16967e83f0caee25a7",
                "reference": "84e23fdcd2517bf37aecbd16967e83f0caee25a7",
                "shasum": ""
            },
            "require": {
                "php": ">=7.1.3"
            },
            "suggest": {
                "psr/event-dispatcher": "",
                "symfony/event-dispatcher-implementation": ""
            },
            "type": "library",
            "extra": {
                "branch-alias": {
                    "dev-master": "1.1-dev"
                },
                "thanks": {
                    "name": "symfony/contracts",
                    "url": "https://github.com/symfony/contracts"
                }
            },
            "autoload": {
                "psr-4": {
                    "Symfony\\Contracts\\EventDispatcher\\": ""
                }
            },
            "notification-url": "https://packagist.org/downloads/",
            "license": [
                "MIT"
            ],
            "authors": [
                {
                    "name": "Nicolas Grekas",
                    "email": "p@tchwork.com"
                },
                {
                    "name": "Symfony Community",
                    "homepage": "https://symfony.com/contributors"
                }
            ],
            "description": "Generic abstractions related to dispatching event",
            "homepage": "https://symfony.com",
            "keywords": [
                "abstractions",
                "contracts",
                "decoupling",
                "interfaces",
                "interoperability",
                "standards"
            ],
            "support": {
                "source": "https://github.com/symfony/event-dispatcher-contracts/tree/v1.1.9"
            },
            "funding": [
                {
                    "url": "https://symfony.com/sponsor",
                    "type": "custom"
                },
                {
                    "url": "https://github.com/fabpot",
                    "type": "github"
                },
                {
                    "url": "https://tidelift.com/funding/github/packagist/symfony/symfony",
                    "type": "tidelift"
                }
            ],
            "time": "2020-07-06T13:19:58+00:00"
        },
        {
            "name": "symfony/filesystem",
            "version": "v5.3.4",
            "source": {
                "type": "git",
                "url": "https://github.com/symfony/filesystem.git",
                "reference": "343f4fe324383ca46792cae728a3b6e2f708fb32"
            },
            "dist": {
                "type": "zip",
                "url": "https://api.github.com/repos/symfony/filesystem/zipball/343f4fe324383ca46792cae728a3b6e2f708fb32",
                "reference": "343f4fe324383ca46792cae728a3b6e2f708fb32",
                "shasum": ""
            },
            "require": {
                "php": ">=7.2.5",
                "symfony/polyfill-ctype": "~1.8",
                "symfony/polyfill-php80": "^1.16"
            },
            "type": "library",
            "autoload": {
                "psr-4": {
                    "Symfony\\Component\\Filesystem\\": ""
                },
                "exclude-from-classmap": [
                    "/Tests/"
                ]
            },
            "notification-url": "https://packagist.org/downloads/",
            "license": [
                "MIT"
            ],
            "authors": [
                {
                    "name": "Fabien Potencier",
                    "email": "fabien@symfony.com"
                },
                {
                    "name": "Symfony Community",
                    "homepage": "https://symfony.com/contributors"
                }
            ],
            "description": "Provides basic utilities for the filesystem",
            "homepage": "https://symfony.com",
            "support": {
                "source": "https://github.com/symfony/filesystem/tree/v5.3.4"
            },
            "funding": [
                {
                    "url": "https://symfony.com/sponsor",
                    "type": "custom"
                },
                {
                    "url": "https://github.com/fabpot",
                    "type": "github"
                },
                {
                    "url": "https://tidelift.com/funding/github/packagist/symfony/symfony",
                    "type": "tidelift"
                }
            ],
            "time": "2021-07-21T12:40:44+00:00"
        },
        {
            "name": "symfony/finder",
            "version": "v5.3.7",
            "source": {
                "type": "git",
                "url": "https://github.com/symfony/finder.git",
                "reference": "a10000ada1e600d109a6c7632e9ac42e8bf2fb93"
            },
            "dist": {
                "type": "zip",
                "url": "https://api.github.com/repos/symfony/finder/zipball/a10000ada1e600d109a6c7632e9ac42e8bf2fb93",
                "reference": "a10000ada1e600d109a6c7632e9ac42e8bf2fb93",
                "shasum": ""
            },
            "require": {
                "php": ">=7.2.5",
                "symfony/polyfill-php80": "^1.16"
            },
            "type": "library",
            "autoload": {
                "psr-4": {
                    "Symfony\\Component\\Finder\\": ""
                },
                "exclude-from-classmap": [
                    "/Tests/"
                ]
            },
            "notification-url": "https://packagist.org/downloads/",
            "license": [
                "MIT"
            ],
            "authors": [
                {
                    "name": "Fabien Potencier",
                    "email": "fabien@symfony.com"
                },
                {
                    "name": "Symfony Community",
                    "homepage": "https://symfony.com/contributors"
                }
            ],
            "description": "Finds files and directories via an intuitive fluent interface",
            "homepage": "https://symfony.com",
            "support": {
                "source": "https://github.com/symfony/finder/tree/v5.3.7"
            },
            "funding": [
                {
                    "url": "https://symfony.com/sponsor",
                    "type": "custom"
                },
                {
                    "url": "https://github.com/fabpot",
                    "type": "github"
                },
                {
                    "url": "https://tidelift.com/funding/github/packagist/symfony/symfony",
                    "type": "tidelift"
                }
            ],
            "time": "2021-08-04T21:20:46+00:00"
        },
        {
            "name": "symfony/http-client-contracts",
            "version": "v2.4.0",
            "source": {
                "type": "git",
                "url": "https://github.com/symfony/http-client-contracts.git",
                "reference": "7e82f6084d7cae521a75ef2cb5c9457bbda785f4"
            },
            "dist": {
                "type": "zip",
                "url": "https://api.github.com/repos/symfony/http-client-contracts/zipball/7e82f6084d7cae521a75ef2cb5c9457bbda785f4",
                "reference": "7e82f6084d7cae521a75ef2cb5c9457bbda785f4",
                "shasum": ""
            },
            "require": {
                "php": ">=7.2.5"
            },
            "suggest": {
                "symfony/http-client-implementation": ""
            },
            "type": "library",
            "extra": {
                "branch-alias": {
                    "dev-main": "2.4-dev"
                },
                "thanks": {
                    "name": "symfony/contracts",
                    "url": "https://github.com/symfony/contracts"
                }
            },
            "autoload": {
                "psr-4": {
                    "Symfony\\Contracts\\HttpClient\\": ""
                }
            },
            "notification-url": "https://packagist.org/downloads/",
            "license": [
                "MIT"
            ],
            "authors": [
                {
                    "name": "Nicolas Grekas",
                    "email": "p@tchwork.com"
                },
                {
                    "name": "Symfony Community",
                    "homepage": "https://symfony.com/contributors"
                }
            ],
            "description": "Generic abstractions related to HTTP clients",
            "homepage": "https://symfony.com",
            "keywords": [
                "abstractions",
                "contracts",
                "decoupling",
                "interfaces",
                "interoperability",
                "standards"
            ],
            "support": {
                "source": "https://github.com/symfony/http-client-contracts/tree/v2.4.0"
            },
            "funding": [
                {
                    "url": "https://symfony.com/sponsor",
                    "type": "custom"
                },
                {
                    "url": "https://github.com/fabpot",
                    "type": "github"
                },
                {
                    "url": "https://tidelift.com/funding/github/packagist/symfony/symfony",
                    "type": "tidelift"
                }
            ],
            "time": "2021-04-11T23:07:08+00:00"
        },
        {
            "name": "symfony/http-foundation",
            "version": "v5.3.7",
            "source": {
                "type": "git",
                "url": "https://github.com/symfony/http-foundation.git",
                "reference": "e36c8e5502b4f3f0190c675f1c1f1248a64f04e5"
            },
            "dist": {
                "type": "zip",
                "url": "https://api.github.com/repos/symfony/http-foundation/zipball/e36c8e5502b4f3f0190c675f1c1f1248a64f04e5",
                "reference": "e36c8e5502b4f3f0190c675f1c1f1248a64f04e5",
                "shasum": ""
            },
            "require": {
                "php": ">=7.2.5",
                "symfony/deprecation-contracts": "^2.1",
                "symfony/polyfill-mbstring": "~1.1",
                "symfony/polyfill-php80": "^1.16"
            },
            "require-dev": {
                "predis/predis": "~1.0",
                "symfony/cache": "^4.4|^5.0",
                "symfony/expression-language": "^4.4|^5.0",
                "symfony/mime": "^4.4|^5.0"
            },
            "suggest": {
                "symfony/mime": "To use the file extension guesser"
            },
            "type": "library",
            "autoload": {
                "psr-4": {
                    "Symfony\\Component\\HttpFoundation\\": ""
                },
                "exclude-from-classmap": [
                    "/Tests/"
                ]
            },
            "notification-url": "https://packagist.org/downloads/",
            "license": [
                "MIT"
            ],
            "authors": [
                {
                    "name": "Fabien Potencier",
                    "email": "fabien@symfony.com"
                },
                {
                    "name": "Symfony Community",
                    "homepage": "https://symfony.com/contributors"
                }
            ],
            "description": "Defines an object-oriented layer for the HTTP specification",
            "homepage": "https://symfony.com",
            "support": {
                "source": "https://github.com/symfony/http-foundation/tree/v5.3.7"
            },
            "funding": [
                {
                    "url": "https://symfony.com/sponsor",
                    "type": "custom"
                },
                {
                    "url": "https://github.com/fabpot",
                    "type": "github"
                },
                {
                    "url": "https://tidelift.com/funding/github/packagist/symfony/symfony",
                    "type": "tidelift"
                }
            ],
            "time": "2021-08-27T11:20:35+00:00"
        },
        {
            "name": "symfony/http-kernel",
            "version": "v4.4.30",
            "source": {
                "type": "git",
                "url": "https://github.com/symfony/http-kernel.git",
                "reference": "87f7ea4a8a7a30c967e26001de99f12943bf57ae"
            },
            "dist": {
                "type": "zip",
                "url": "https://api.github.com/repos/symfony/http-kernel/zipball/87f7ea4a8a7a30c967e26001de99f12943bf57ae",
                "reference": "87f7ea4a8a7a30c967e26001de99f12943bf57ae",
                "shasum": ""
            },
            "require": {
                "php": ">=7.1.3",
                "psr/log": "^1|^2",
                "symfony/error-handler": "^4.4",
                "symfony/event-dispatcher": "^4.4",
                "symfony/http-client-contracts": "^1.1|^2",
                "symfony/http-foundation": "^4.4.30|^5.3.7",
                "symfony/polyfill-ctype": "^1.8",
                "symfony/polyfill-php73": "^1.9",
                "symfony/polyfill-php80": "^1.16"
            },
            "conflict": {
                "symfony/browser-kit": "<4.3",
                "symfony/config": "<3.4",
                "symfony/console": ">=5",
                "symfony/dependency-injection": "<4.3",
                "symfony/translation": "<4.2",
                "twig/twig": "<1.43|<2.13,>=2"
            },
            "provide": {
                "psr/log-implementation": "1.0|2.0"
            },
            "require-dev": {
                "psr/cache": "^1.0|^2.0|^3.0",
                "symfony/browser-kit": "^4.3|^5.0",
                "symfony/config": "^3.4|^4.0|^5.0",
                "symfony/console": "^3.4|^4.0",
                "symfony/css-selector": "^3.4|^4.0|^5.0",
                "symfony/dependency-injection": "^4.3|^5.0",
                "symfony/dom-crawler": "^3.4|^4.0|^5.0",
                "symfony/expression-language": "^3.4|^4.0|^5.0",
                "symfony/finder": "^3.4|^4.0|^5.0",
                "symfony/process": "^3.4|^4.0|^5.0",
                "symfony/routing": "^3.4|^4.0|^5.0",
                "symfony/stopwatch": "^3.4|^4.0|^5.0",
                "symfony/templating": "^3.4|^4.0|^5.0",
                "symfony/translation": "^4.2|^5.0",
                "symfony/translation-contracts": "^1.1|^2",
                "twig/twig": "^1.43|^2.13|^3.0.4"
            },
            "suggest": {
                "symfony/browser-kit": "",
                "symfony/config": "",
                "symfony/console": "",
                "symfony/dependency-injection": ""
            },
            "type": "library",
            "autoload": {
                "psr-4": {
                    "Symfony\\Component\\HttpKernel\\": ""
                },
                "exclude-from-classmap": [
                    "/Tests/"
                ]
            },
            "notification-url": "https://packagist.org/downloads/",
            "license": [
                "MIT"
            ],
            "authors": [
                {
                    "name": "Fabien Potencier",
                    "email": "fabien@symfony.com"
                },
                {
                    "name": "Symfony Community",
                    "homepage": "https://symfony.com/contributors"
                }
            ],
            "description": "Provides a structured process for converting a Request into a Response",
            "homepage": "https://symfony.com",
            "support": {
                "source": "https://github.com/symfony/http-kernel/tree/v4.4.30"
            },
            "funding": [
                {
                    "url": "https://symfony.com/sponsor",
                    "type": "custom"
                },
                {
                    "url": "https://github.com/fabpot",
                    "type": "github"
                },
                {
                    "url": "https://tidelift.com/funding/github/packagist/symfony/symfony",
                    "type": "tidelift"
                }
            ],
            "time": "2021-08-30T12:27:20+00:00"
        },
        {
            "name": "symfony/polyfill-ctype",
            "version": "v1.23.0",
            "source": {
                "type": "git",
                "url": "https://github.com/symfony/polyfill-ctype.git",
                "reference": "46cd95797e9df938fdd2b03693b5fca5e64b01ce"
            },
            "dist": {
                "type": "zip",
                "url": "https://api.github.com/repos/symfony/polyfill-ctype/zipball/46cd95797e9df938fdd2b03693b5fca5e64b01ce",
                "reference": "46cd95797e9df938fdd2b03693b5fca5e64b01ce",
                "shasum": ""
            },
            "require": {
                "php": ">=7.1"
            },
            "suggest": {
                "ext-ctype": "For best performance"
            },
            "type": "library",
            "extra": {
                "branch-alias": {
                    "dev-main": "1.23-dev"
                },
                "thanks": {
                    "name": "symfony/polyfill",
                    "url": "https://github.com/symfony/polyfill"
                }
            },
            "autoload": {
                "psr-4": {
                    "Symfony\\Polyfill\\Ctype\\": ""
                },
                "files": [
                    "bootstrap.php"
                ]
            },
            "notification-url": "https://packagist.org/downloads/",
            "license": [
                "MIT"
            ],
            "authors": [
                {
                    "name": "Gert de Pagter",
                    "email": "BackEndTea@gmail.com"
                },
                {
                    "name": "Symfony Community",
                    "homepage": "https://symfony.com/contributors"
                }
            ],
            "description": "Symfony polyfill for ctype functions",
            "homepage": "https://symfony.com",
            "keywords": [
                "compatibility",
                "ctype",
                "polyfill",
                "portable"
            ],
            "support": {
                "source": "https://github.com/symfony/polyfill-ctype/tree/v1.23.0"
            },
            "funding": [
                {
                    "url": "https://symfony.com/sponsor",
                    "type": "custom"
                },
                {
                    "url": "https://github.com/fabpot",
                    "type": "github"
                },
                {
                    "url": "https://tidelift.com/funding/github/packagist/symfony/symfony",
                    "type": "tidelift"
                }
            ],
            "time": "2021-02-19T12:13:01+00:00"
        },
        {
            "name": "symfony/polyfill-intl-idn",
            "version": "v1.23.0",
            "source": {
                "type": "git",
                "url": "https://github.com/symfony/polyfill-intl-idn.git",
                "reference": "65bd267525e82759e7d8c4e8ceea44f398838e65"
            },
            "dist": {
                "type": "zip",
                "url": "https://api.github.com/repos/symfony/polyfill-intl-idn/zipball/65bd267525e82759e7d8c4e8ceea44f398838e65",
                "reference": "65bd267525e82759e7d8c4e8ceea44f398838e65",
                "shasum": ""
            },
            "require": {
                "php": ">=7.1",
                "symfony/polyfill-intl-normalizer": "^1.10",
                "symfony/polyfill-php72": "^1.10"
            },
            "suggest": {
                "ext-intl": "For best performance"
            },
            "type": "library",
            "extra": {
                "branch-alias": {
                    "dev-main": "1.23-dev"
                },
                "thanks": {
                    "name": "symfony/polyfill",
                    "url": "https://github.com/symfony/polyfill"
                }
            },
            "autoload": {
                "psr-4": {
                    "Symfony\\Polyfill\\Intl\\Idn\\": ""
                },
                "files": [
                    "bootstrap.php"
                ]
            },
            "notification-url": "https://packagist.org/downloads/",
            "license": [
                "MIT"
            ],
            "authors": [
                {
                    "name": "Laurent Bassin",
                    "email": "laurent@bassin.info"
                },
                {
                    "name": "Trevor Rowbotham",
                    "email": "trevor.rowbotham@pm.me"
                },
                {
                    "name": "Symfony Community",
                    "homepage": "https://symfony.com/contributors"
                }
            ],
            "description": "Symfony polyfill for intl's idn_to_ascii and idn_to_utf8 functions",
            "homepage": "https://symfony.com",
            "keywords": [
                "compatibility",
                "idn",
                "intl",
                "polyfill",
                "portable",
                "shim"
            ],
            "support": {
                "source": "https://github.com/symfony/polyfill-intl-idn/tree/v1.23.0"
            },
            "funding": [
                {
                    "url": "https://symfony.com/sponsor",
                    "type": "custom"
                },
                {
                    "url": "https://github.com/fabpot",
                    "type": "github"
                },
                {
                    "url": "https://tidelift.com/funding/github/packagist/symfony/symfony",
                    "type": "tidelift"
                }
            ],
            "time": "2021-05-27T09:27:20+00:00"
        },
        {
            "name": "symfony/polyfill-intl-normalizer",
            "version": "v1.23.0",
            "source": {
                "type": "git",
                "url": "https://github.com/symfony/polyfill-intl-normalizer.git",
                "reference": "8590a5f561694770bdcd3f9b5c69dde6945028e8"
            },
            "dist": {
                "type": "zip",
                "url": "https://api.github.com/repos/symfony/polyfill-intl-normalizer/zipball/8590a5f561694770bdcd3f9b5c69dde6945028e8",
                "reference": "8590a5f561694770bdcd3f9b5c69dde6945028e8",
                "shasum": ""
            },
            "require": {
                "php": ">=7.1"
            },
            "suggest": {
                "ext-intl": "For best performance"
            },
            "type": "library",
            "extra": {
                "branch-alias": {
                    "dev-main": "1.23-dev"
                },
                "thanks": {
                    "name": "symfony/polyfill",
                    "url": "https://github.com/symfony/polyfill"
                }
            },
            "autoload": {
                "psr-4": {
                    "Symfony\\Polyfill\\Intl\\Normalizer\\": ""
                },
                "files": [
                    "bootstrap.php"
                ],
                "classmap": [
                    "Resources/stubs"
                ]
            },
            "notification-url": "https://packagist.org/downloads/",
            "license": [
                "MIT"
            ],
            "authors": [
                {
                    "name": "Nicolas Grekas",
                    "email": "p@tchwork.com"
                },
                {
                    "name": "Symfony Community",
                    "homepage": "https://symfony.com/contributors"
                }
            ],
            "description": "Symfony polyfill for intl's Normalizer class and related functions",
            "homepage": "https://symfony.com",
            "keywords": [
                "compatibility",
                "intl",
                "normalizer",
                "polyfill",
                "portable",
                "shim"
            ],
            "support": {
                "source": "https://github.com/symfony/polyfill-intl-normalizer/tree/v1.23.0"
            },
            "funding": [
                {
                    "url": "https://symfony.com/sponsor",
                    "type": "custom"
                },
                {
                    "url": "https://github.com/fabpot",
                    "type": "github"
                },
                {
                    "url": "https://tidelift.com/funding/github/packagist/symfony/symfony",
                    "type": "tidelift"
                }
            ],
            "time": "2021-02-19T12:13:01+00:00"
        },
        {
            "name": "symfony/polyfill-mbstring",
            "version": "v1.23.1",
            "source": {
                "type": "git",
                "url": "https://github.com/symfony/polyfill-mbstring.git",
                "reference": "9174a3d80210dca8daa7f31fec659150bbeabfc6"
            },
            "dist": {
                "type": "zip",
                "url": "https://api.github.com/repos/symfony/polyfill-mbstring/zipball/9174a3d80210dca8daa7f31fec659150bbeabfc6",
                "reference": "9174a3d80210dca8daa7f31fec659150bbeabfc6",
                "shasum": ""
            },
            "require": {
                "php": ">=7.1"
            },
            "suggest": {
                "ext-mbstring": "For best performance"
            },
            "type": "library",
            "extra": {
                "branch-alias": {
                    "dev-main": "1.23-dev"
                },
                "thanks": {
                    "name": "symfony/polyfill",
                    "url": "https://github.com/symfony/polyfill"
                }
            },
            "autoload": {
                "psr-4": {
                    "Symfony\\Polyfill\\Mbstring\\": ""
                },
                "files": [
                    "bootstrap.php"
                ]
            },
            "notification-url": "https://packagist.org/downloads/",
            "license": [
                "MIT"
            ],
            "authors": [
                {
                    "name": "Nicolas Grekas",
                    "email": "p@tchwork.com"
                },
                {
                    "name": "Symfony Community",
                    "homepage": "https://symfony.com/contributors"
                }
            ],
            "description": "Symfony polyfill for the Mbstring extension",
            "homepage": "https://symfony.com",
            "keywords": [
                "compatibility",
                "mbstring",
                "polyfill",
                "portable",
                "shim"
            ],
            "support": {
                "source": "https://github.com/symfony/polyfill-mbstring/tree/v1.23.1"
            },
            "funding": [
                {
                    "url": "https://symfony.com/sponsor",
                    "type": "custom"
                },
                {
                    "url": "https://github.com/fabpot",
                    "type": "github"
                },
                {
                    "url": "https://tidelift.com/funding/github/packagist/symfony/symfony",
                    "type": "tidelift"
                }
            ],
            "time": "2021-05-27T12:26:48+00:00"
        },
        {
            "name": "symfony/polyfill-php72",
            "version": "v1.23.0",
            "source": {
                "type": "git",
                "url": "https://github.com/symfony/polyfill-php72.git",
                "reference": "9a142215a36a3888e30d0a9eeea9766764e96976"
            },
            "dist": {
                "type": "zip",
                "url": "https://api.github.com/repos/symfony/polyfill-php72/zipball/9a142215a36a3888e30d0a9eeea9766764e96976",
                "reference": "9a142215a36a3888e30d0a9eeea9766764e96976",
                "shasum": ""
            },
            "require": {
                "php": ">=7.1"
            },
            "type": "library",
            "extra": {
                "branch-alias": {
                    "dev-main": "1.23-dev"
                },
                "thanks": {
                    "name": "symfony/polyfill",
                    "url": "https://github.com/symfony/polyfill"
                }
            },
            "autoload": {
                "psr-4": {
                    "Symfony\\Polyfill\\Php72\\": ""
                },
                "files": [
                    "bootstrap.php"
                ]
            },
            "notification-url": "https://packagist.org/downloads/",
            "license": [
                "MIT"
            ],
            "authors": [
                {
                    "name": "Nicolas Grekas",
                    "email": "p@tchwork.com"
                },
                {
                    "name": "Symfony Community",
                    "homepage": "https://symfony.com/contributors"
                }
            ],
            "description": "Symfony polyfill backporting some PHP 7.2+ features to lower PHP versions",
            "homepage": "https://symfony.com",
            "keywords": [
                "compatibility",
                "polyfill",
                "portable",
                "shim"
            ],
            "support": {
                "source": "https://github.com/symfony/polyfill-php72/tree/v1.23.0"
            },
            "funding": [
                {
                    "url": "https://symfony.com/sponsor",
                    "type": "custom"
                },
                {
                    "url": "https://github.com/fabpot",
                    "type": "github"
                },
                {
                    "url": "https://tidelift.com/funding/github/packagist/symfony/symfony",
                    "type": "tidelift"
                }
            ],
            "time": "2021-05-27T09:17:38+00:00"
        },
        {
            "name": "symfony/polyfill-php73",
            "version": "v1.23.0",
            "source": {
                "type": "git",
                "url": "https://github.com/symfony/polyfill-php73.git",
                "reference": "fba8933c384d6476ab14fb7b8526e5287ca7e010"
            },
            "dist": {
                "type": "zip",
                "url": "https://api.github.com/repos/symfony/polyfill-php73/zipball/fba8933c384d6476ab14fb7b8526e5287ca7e010",
                "reference": "fba8933c384d6476ab14fb7b8526e5287ca7e010",
                "shasum": ""
            },
            "require": {
                "php": ">=7.1"
            },
            "type": "library",
            "extra": {
                "branch-alias": {
                    "dev-main": "1.23-dev"
                },
                "thanks": {
                    "name": "symfony/polyfill",
                    "url": "https://github.com/symfony/polyfill"
                }
            },
            "autoload": {
                "psr-4": {
                    "Symfony\\Polyfill\\Php73\\": ""
                },
                "files": [
                    "bootstrap.php"
                ],
                "classmap": [
                    "Resources/stubs"
                ]
            },
            "notification-url": "https://packagist.org/downloads/",
            "license": [
                "MIT"
            ],
            "authors": [
                {
                    "name": "Nicolas Grekas",
                    "email": "p@tchwork.com"
                },
                {
                    "name": "Symfony Community",
                    "homepage": "https://symfony.com/contributors"
                }
            ],
            "description": "Symfony polyfill backporting some PHP 7.3+ features to lower PHP versions",
            "homepage": "https://symfony.com",
            "keywords": [
                "compatibility",
                "polyfill",
                "portable",
                "shim"
            ],
            "support": {
                "source": "https://github.com/symfony/polyfill-php73/tree/v1.23.0"
            },
            "funding": [
                {
                    "url": "https://symfony.com/sponsor",
                    "type": "custom"
                },
                {
                    "url": "https://github.com/fabpot",
                    "type": "github"
                },
                {
                    "url": "https://tidelift.com/funding/github/packagist/symfony/symfony",
                    "type": "tidelift"
                }
            ],
            "time": "2021-02-19T12:13:01+00:00"
        },
        {
            "name": "symfony/polyfill-php80",
            "version": "v1.23.1",
            "source": {
                "type": "git",
                "url": "https://github.com/symfony/polyfill-php80.git",
                "reference": "1100343ed1a92e3a38f9ae122fc0eb21602547be"
            },
            "dist": {
                "type": "zip",
                "url": "https://api.github.com/repos/symfony/polyfill-php80/zipball/1100343ed1a92e3a38f9ae122fc0eb21602547be",
                "reference": "1100343ed1a92e3a38f9ae122fc0eb21602547be",
                "shasum": ""
            },
            "require": {
                "php": ">=7.1"
            },
            "type": "library",
            "extra": {
                "branch-alias": {
                    "dev-main": "1.23-dev"
                },
                "thanks": {
                    "name": "symfony/polyfill",
                    "url": "https://github.com/symfony/polyfill"
                }
            },
            "autoload": {
                "psr-4": {
                    "Symfony\\Polyfill\\Php80\\": ""
                },
                "files": [
                    "bootstrap.php"
                ],
                "classmap": [
                    "Resources/stubs"
                ]
            },
            "notification-url": "https://packagist.org/downloads/",
            "license": [
                "MIT"
            ],
            "authors": [
                {
                    "name": "Ion Bazan",
                    "email": "ion.bazan@gmail.com"
                },
                {
                    "name": "Nicolas Grekas",
                    "email": "p@tchwork.com"
                },
                {
                    "name": "Symfony Community",
                    "homepage": "https://symfony.com/contributors"
                }
            ],
            "description": "Symfony polyfill backporting some PHP 8.0+ features to lower PHP versions",
            "homepage": "https://symfony.com",
            "keywords": [
                "compatibility",
                "polyfill",
                "portable",
                "shim"
            ],
            "support": {
                "source": "https://github.com/symfony/polyfill-php80/tree/v1.23.1"
            },
            "funding": [
                {
                    "url": "https://symfony.com/sponsor",
                    "type": "custom"
                },
                {
                    "url": "https://github.com/fabpot",
                    "type": "github"
                },
                {
                    "url": "https://tidelift.com/funding/github/packagist/symfony/symfony",
                    "type": "tidelift"
                }
            ],
            "time": "2021-07-28T13:41:28+00:00"
        },
        {
            "name": "symfony/polyfill-php81",
            "version": "v1.23.0",
            "source": {
                "type": "git",
                "url": "https://github.com/symfony/polyfill-php81.git",
                "reference": "e66119f3de95efc359483f810c4c3e6436279436"
            },
            "dist": {
                "type": "zip",
                "url": "https://api.github.com/repos/symfony/polyfill-php81/zipball/e66119f3de95efc359483f810c4c3e6436279436",
                "reference": "e66119f3de95efc359483f810c4c3e6436279436",
                "shasum": ""
            },
            "require": {
                "php": ">=7.1"
            },
            "type": "library",
            "extra": {
                "branch-alias": {
                    "dev-main": "1.23-dev"
                },
                "thanks": {
                    "name": "symfony/polyfill",
                    "url": "https://github.com/symfony/polyfill"
                }
            },
            "autoload": {
                "psr-4": {
                    "Symfony\\Polyfill\\Php81\\": ""
                },
                "files": [
                    "bootstrap.php"
                ],
                "classmap": [
                    "Resources/stubs"
                ]
            },
            "notification-url": "https://packagist.org/downloads/",
            "license": [
                "MIT"
            ],
            "authors": [
                {
                    "name": "Nicolas Grekas",
                    "email": "p@tchwork.com"
                },
                {
                    "name": "Symfony Community",
                    "homepage": "https://symfony.com/contributors"
                }
            ],
            "description": "Symfony polyfill backporting some PHP 8.1+ features to lower PHP versions",
            "homepage": "https://symfony.com",
            "keywords": [
                "compatibility",
                "polyfill",
                "portable",
                "shim"
            ],
            "support": {
                "source": "https://github.com/symfony/polyfill-php81/tree/v1.23.0"
            },
            "funding": [
                {
                    "url": "https://symfony.com/sponsor",
                    "type": "custom"
                },
                {
                    "url": "https://github.com/fabpot",
                    "type": "github"
                },
                {
                    "url": "https://tidelift.com/funding/github/packagist/symfony/symfony",
                    "type": "tidelift"
                }
            ],
            "time": "2021-05-21T13:25:03+00:00"
        },
        {
            "name": "symfony/process",
            "version": "v4.4.30",
            "source": {
                "type": "git",
                "url": "https://github.com/symfony/process.git",
                "reference": "13d3161ef63a8ec21eeccaaf9a4d7f784a87a97d"
            },
            "dist": {
                "type": "zip",
                "url": "https://api.github.com/repos/symfony/process/zipball/13d3161ef63a8ec21eeccaaf9a4d7f784a87a97d",
                "reference": "13d3161ef63a8ec21eeccaaf9a4d7f784a87a97d",
                "shasum": ""
            },
            "require": {
                "php": ">=7.1.3",
                "symfony/polyfill-php80": "^1.16"
            },
            "type": "library",
            "autoload": {
                "psr-4": {
                    "Symfony\\Component\\Process\\": ""
                },
                "exclude-from-classmap": [
                    "/Tests/"
                ]
            },
            "notification-url": "https://packagist.org/downloads/",
            "license": [
                "MIT"
            ],
            "authors": [
                {
                    "name": "Fabien Potencier",
                    "email": "fabien@symfony.com"
                },
                {
                    "name": "Symfony Community",
                    "homepage": "https://symfony.com/contributors"
                }
            ],
            "description": "Executes commands in sub-processes",
            "homepage": "https://symfony.com",
            "support": {
                "source": "https://github.com/symfony/process/tree/v4.4.30"
            },
            "funding": [
                {
                    "url": "https://symfony.com/sponsor",
                    "type": "custom"
                },
                {
                    "url": "https://github.com/fabpot",
                    "type": "github"
                },
                {
                    "url": "https://tidelift.com/funding/github/packagist/symfony/symfony",
                    "type": "tidelift"
                }
            ],
            "time": "2021-08-04T20:31:23+00:00"
        },
        {
            "name": "symfony/service-contracts",
            "version": "v2.4.0",
            "source": {
                "type": "git",
                "url": "https://github.com/symfony/service-contracts.git",
                "reference": "f040a30e04b57fbcc9c6cbcf4dbaa96bd318b9bb"
            },
            "dist": {
                "type": "zip",
                "url": "https://api.github.com/repos/symfony/service-contracts/zipball/f040a30e04b57fbcc9c6cbcf4dbaa96bd318b9bb",
                "reference": "f040a30e04b57fbcc9c6cbcf4dbaa96bd318b9bb",
                "shasum": ""
            },
            "require": {
                "php": ">=7.2.5",
                "psr/container": "^1.1"
            },
            "suggest": {
                "symfony/service-implementation": ""
            },
            "type": "library",
            "extra": {
                "branch-alias": {
                    "dev-main": "2.4-dev"
                },
                "thanks": {
                    "name": "symfony/contracts",
                    "url": "https://github.com/symfony/contracts"
                }
            },
            "autoload": {
                "psr-4": {
                    "Symfony\\Contracts\\Service\\": ""
                }
            },
            "notification-url": "https://packagist.org/downloads/",
            "license": [
                "MIT"
            ],
            "authors": [
                {
                    "name": "Nicolas Grekas",
                    "email": "p@tchwork.com"
                },
                {
                    "name": "Symfony Community",
                    "homepage": "https://symfony.com/contributors"
                }
            ],
            "description": "Generic abstractions related to writing services",
            "homepage": "https://symfony.com",
            "keywords": [
                "abstractions",
                "contracts",
                "decoupling",
                "interfaces",
                "interoperability",
                "standards"
            ],
            "support": {
                "source": "https://github.com/symfony/service-contracts/tree/v2.4.0"
            },
            "funding": [
                {
                    "url": "https://symfony.com/sponsor",
                    "type": "custom"
                },
                {
                    "url": "https://github.com/fabpot",
                    "type": "github"
                },
                {
                    "url": "https://tidelift.com/funding/github/packagist/symfony/symfony",
                    "type": "tidelift"
                }
            ],
            "time": "2021-04-01T10:43:52+00:00"
        },
        {
            "name": "symfony/var-dumper",
            "version": "v5.3.7",
            "source": {
                "type": "git",
                "url": "https://github.com/symfony/var-dumper.git",
                "reference": "3ad5af4aed07d0a0201bbcfc42658fe6c5b2fb8f"
            },
            "dist": {
                "type": "zip",
                "url": "https://api.github.com/repos/symfony/var-dumper/zipball/3ad5af4aed07d0a0201bbcfc42658fe6c5b2fb8f",
                "reference": "3ad5af4aed07d0a0201bbcfc42658fe6c5b2fb8f",
                "shasum": ""
            },
            "require": {
                "php": ">=7.2.5",
                "symfony/polyfill-mbstring": "~1.0",
                "symfony/polyfill-php80": "^1.16"
            },
            "conflict": {
                "phpunit/phpunit": "<5.4.3",
                "symfony/console": "<4.4"
            },
            "require-dev": {
                "ext-iconv": "*",
                "symfony/console": "^4.4|^5.0",
                "symfony/process": "^4.4|^5.0",
                "twig/twig": "^2.13|^3.0.4"
            },
            "suggest": {
                "ext-iconv": "To convert non-UTF-8 strings to UTF-8 (or symfony/polyfill-iconv in case ext-iconv cannot be used).",
                "ext-intl": "To show region name in time zone dump",
                "symfony/console": "To use the ServerDumpCommand and/or the bin/var-dump-server script"
            },
            "bin": [
                "Resources/bin/var-dump-server"
            ],
            "type": "library",
            "autoload": {
                "files": [
                    "Resources/functions/dump.php"
                ],
                "psr-4": {
                    "Symfony\\Component\\VarDumper\\": ""
                },
                "exclude-from-classmap": [
                    "/Tests/"
                ]
            },
            "notification-url": "https://packagist.org/downloads/",
            "license": [
                "MIT"
            ],
            "authors": [
                {
                    "name": "Nicolas Grekas",
                    "email": "p@tchwork.com"
                },
                {
                    "name": "Symfony Community",
                    "homepage": "https://symfony.com/contributors"
                }
            ],
            "description": "Provides mechanisms for walking through any arbitrary PHP variable",
            "homepage": "https://symfony.com",
            "keywords": [
                "debug",
                "dump"
            ],
            "support": {
                "source": "https://github.com/symfony/var-dumper/tree/v5.3.7"
            },
            "funding": [
                {
                    "url": "https://symfony.com/sponsor",
                    "type": "custom"
                },
                {
                    "url": "https://github.com/fabpot",
                    "type": "github"
                },
                {
                    "url": "https://tidelift.com/funding/github/packagist/symfony/symfony",
                    "type": "tidelift"
                }
            ],
            "time": "2021-08-04T23:19:25+00:00"
        },
        {
            "name": "tedivm/jshrink",
            "version": "v1.4.0",
            "source": {
                "type": "git",
                "url": "https://github.com/tedious/JShrink.git",
                "reference": "0513ba1407b1f235518a939455855e6952a48bbc"
            },
            "dist": {
                "type": "zip",
                "url": "https://api.github.com/repos/tedious/JShrink/zipball/0513ba1407b1f235518a939455855e6952a48bbc",
                "reference": "0513ba1407b1f235518a939455855e6952a48bbc",
                "shasum": ""
            },
            "require": {
                "php": "^5.6|^7.0|^8.0"
            },
            "require-dev": {
                "friendsofphp/php-cs-fixer": "^2.8",
                "php-coveralls/php-coveralls": "^1.1.0",
                "phpunit/phpunit": "^6"
            },
            "type": "library",
            "autoload": {
                "psr-0": {
                    "JShrink": "src/"
                }
            },
            "notification-url": "https://packagist.org/downloads/",
            "license": [
                "BSD-3-Clause"
            ],
            "authors": [
                {
                    "name": "Robert Hafner",
                    "email": "tedivm@tedivm.com"
                }
            ],
            "description": "Javascript Minifier built in PHP",
            "homepage": "http://github.com/tedious/JShrink",
            "keywords": [
                "javascript",
                "minifier"
            ],
            "support": {
                "issues": "https://github.com/tedious/JShrink/issues",
                "source": "https://github.com/tedious/JShrink/tree/v1.4.0"
            },
            "funding": [
                {
                    "url": "https://tidelift.com/funding/github/packagist/tedivm/jshrink",
                    "type": "tidelift"
                }
            ],
            "time": "2020-11-30T18:10:21+00:00"
        },
        {
            "name": "thecodingmachine/safe",
            "version": "v1.3.3",
            "source": {
                "type": "git",
                "url": "https://github.com/thecodingmachine/safe.git",
                "reference": "a8ab0876305a4cdaef31b2350fcb9811b5608dbc"
            },
            "dist": {
                "type": "zip",
                "url": "https://api.github.com/repos/thecodingmachine/safe/zipball/a8ab0876305a4cdaef31b2350fcb9811b5608dbc",
                "reference": "a8ab0876305a4cdaef31b2350fcb9811b5608dbc",
                "shasum": ""
            },
            "require": {
                "php": ">=7.2"
            },
            "require-dev": {
                "phpstan/phpstan": "^0.12",
                "squizlabs/php_codesniffer": "^3.2",
                "thecodingmachine/phpstan-strict-rules": "^0.12"
            },
            "type": "library",
            "extra": {
                "branch-alias": {
                    "dev-master": "0.1-dev"
                }
            },
            "autoload": {
                "psr-4": {
                    "Safe\\": [
                        "lib/",
                        "deprecated/",
                        "generated/"
                    ]
                },
                "files": [
                    "deprecated/apc.php",
                    "deprecated/libevent.php",
                    "deprecated/mssql.php",
                    "deprecated/stats.php",
                    "lib/special_cases.php",
                    "generated/apache.php",
                    "generated/apcu.php",
                    "generated/array.php",
                    "generated/bzip2.php",
                    "generated/calendar.php",
                    "generated/classobj.php",
                    "generated/com.php",
                    "generated/cubrid.php",
                    "generated/curl.php",
                    "generated/datetime.php",
                    "generated/dir.php",
                    "generated/eio.php",
                    "generated/errorfunc.php",
                    "generated/exec.php",
                    "generated/fileinfo.php",
                    "generated/filesystem.php",
                    "generated/filter.php",
                    "generated/fpm.php",
                    "generated/ftp.php",
                    "generated/funchand.php",
                    "generated/gmp.php",
                    "generated/gnupg.php",
                    "generated/hash.php",
                    "generated/ibase.php",
                    "generated/ibmDb2.php",
                    "generated/iconv.php",
                    "generated/image.php",
                    "generated/imap.php",
                    "generated/info.php",
                    "generated/ingres-ii.php",
                    "generated/inotify.php",
                    "generated/json.php",
                    "generated/ldap.php",
                    "generated/libxml.php",
                    "generated/lzf.php",
                    "generated/mailparse.php",
                    "generated/mbstring.php",
                    "generated/misc.php",
                    "generated/msql.php",
                    "generated/mysql.php",
                    "generated/mysqli.php",
                    "generated/mysqlndMs.php",
                    "generated/mysqlndQc.php",
                    "generated/network.php",
                    "generated/oci8.php",
                    "generated/opcache.php",
                    "generated/openssl.php",
                    "generated/outcontrol.php",
                    "generated/password.php",
                    "generated/pcntl.php",
                    "generated/pcre.php",
                    "generated/pdf.php",
                    "generated/pgsql.php",
                    "generated/posix.php",
                    "generated/ps.php",
                    "generated/pspell.php",
                    "generated/readline.php",
                    "generated/rpminfo.php",
                    "generated/rrd.php",
                    "generated/sem.php",
                    "generated/session.php",
                    "generated/shmop.php",
                    "generated/simplexml.php",
                    "generated/sockets.php",
                    "generated/sodium.php",
                    "generated/solr.php",
                    "generated/spl.php",
                    "generated/sqlsrv.php",
                    "generated/ssdeep.php",
                    "generated/ssh2.php",
                    "generated/stream.php",
                    "generated/strings.php",
                    "generated/swoole.php",
                    "generated/uodbc.php",
                    "generated/uopz.php",
                    "generated/url.php",
                    "generated/var.php",
                    "generated/xdiff.php",
                    "generated/xml.php",
                    "generated/xmlrpc.php",
                    "generated/yaml.php",
                    "generated/yaz.php",
                    "generated/zip.php",
                    "generated/zlib.php"
                ]
            },
            "notification-url": "https://packagist.org/downloads/",
            "license": [
                "MIT"
            ],
            "description": "PHP core functions that throw exceptions instead of returning FALSE on error",
            "support": {
                "issues": "https://github.com/thecodingmachine/safe/issues",
                "source": "https://github.com/thecodingmachine/safe/tree/v1.3.3"
            },
            "time": "2020-10-28T17:51:34+00:00"
        },
        {
            "name": "true/punycode",
            "version": "v2.1.1",
            "source": {
                "type": "git",
                "url": "https://github.com/true/php-punycode.git",
                "reference": "a4d0c11a36dd7f4e7cd7096076cab6d3378a071e"
            },
            "dist": {
                "type": "zip",
                "url": "https://api.github.com/repos/true/php-punycode/zipball/a4d0c11a36dd7f4e7cd7096076cab6d3378a071e",
                "reference": "a4d0c11a36dd7f4e7cd7096076cab6d3378a071e",
                "shasum": ""
            },
            "require": {
                "php": ">=5.3.0",
                "symfony/polyfill-mbstring": "^1.3"
            },
            "require-dev": {
                "phpunit/phpunit": "~4.7",
                "squizlabs/php_codesniffer": "~2.0"
            },
            "type": "library",
            "autoload": {
                "psr-4": {
                    "TrueBV\\": "src/"
                }
            },
            "notification-url": "https://packagist.org/downloads/",
            "license": [
                "MIT"
            ],
            "authors": [
                {
                    "name": "Renan Gonçalves",
                    "email": "renan.saddam@gmail.com"
                }
            ],
            "description": "A Bootstring encoding of Unicode for Internationalized Domain Names in Applications (IDNA)",
            "homepage": "https://github.com/true/php-punycode",
            "keywords": [
                "idna",
                "punycode"
            ],
            "support": {
                "issues": "https://github.com/true/php-punycode/issues",
                "source": "https://github.com/true/php-punycode/tree/master"
            },
            "time": "2016-11-16T10:37:54+00:00"
        },
        {
            "name": "tubalmartin/cssmin",
            "version": "v4.1.1",
            "source": {
                "type": "git",
                "url": "https://github.com/tubalmartin/YUI-CSS-compressor-PHP-port.git",
                "reference": "3cbf557f4079d83a06f9c3ff9b957c022d7805cf"
            },
            "dist": {
                "type": "zip",
                "url": "https://api.github.com/repos/tubalmartin/YUI-CSS-compressor-PHP-port/zipball/3cbf557f4079d83a06f9c3ff9b957c022d7805cf",
                "reference": "3cbf557f4079d83a06f9c3ff9b957c022d7805cf",
                "shasum": ""
            },
            "require": {
                "ext-pcre": "*",
                "php": ">=5.3.2"
            },
            "require-dev": {
                "cogpowered/finediff": "0.3.*",
                "phpunit/phpunit": "4.8.*"
            },
            "bin": [
                "cssmin"
            ],
            "type": "library",
            "autoload": {
                "psr-4": {
                    "tubalmartin\\CssMin\\": "src"
                }
            },
            "notification-url": "https://packagist.org/downloads/",
            "license": [
                "BSD-3-Clause"
            ],
            "authors": [
                {
                    "name": "Túbal Martín",
                    "homepage": "http://tubalmartin.me/"
                }
            ],
            "description": "A PHP port of the YUI CSS compressor",
            "homepage": "https://github.com/tubalmartin/YUI-CSS-compressor-PHP-port",
            "keywords": [
                "compress",
                "compressor",
                "css",
                "cssmin",
                "minify",
                "yui"
            ],
            "support": {
                "issues": "https://github.com/tubalmartin/YUI-CSS-compressor-PHP-port/issues",
                "source": "https://github.com/tubalmartin/YUI-CSS-compressor-PHP-port"
            },
            "time": "2018-01-15T15:26:51+00:00"
        },
        {
            "name": "web-token/jwt-framework",
            "version": "v2.2.11",
            "source": {
                "type": "git",
                "url": "https://github.com/web-token/jwt-framework.git",
                "reference": "643cced197e32471418bd89e7a44b69fd04eb9de"
            },
            "dist": {
                "type": "zip",
                "url": "https://api.github.com/repos/web-token/jwt-framework/zipball/643cced197e32471418bd89e7a44b69fd04eb9de",
                "reference": "643cced197e32471418bd89e7a44b69fd04eb9de",
                "shasum": ""
            },
            "require": {
                "brick/math": "^0.8.17|^0.9",
                "ext-json": "*",
                "ext-mbstring": "*",
                "ext-openssl": "*",
                "ext-sodium": "*",
                "fgrosse/phpasn1": "^2.0",
                "php": ">=7.2",
                "psr/event-dispatcher": "^1.0",
                "psr/http-client": "^1.0",
                "psr/http-factory": "^1.0",
                "spomky-labs/aes-key-wrap": "^5.0|^6.0",
                "spomky-labs/base64url": "^1.0|^2.0",
                "symfony/config": "^4.2|^5.0",
                "symfony/console": "^4.2|^5.0",
                "symfony/dependency-injection": "^4.2|^5.0",
                "symfony/event-dispatcher": "^4.2|^5.0",
                "symfony/http-kernel": "^4.2|^5.0",
                "symfony/polyfill-mbstring": "^1.12"
            },
            "conflict": {
                "spomky-labs/jose": "*"
            },
            "replace": {
                "web-token/encryption-pack": "self.version",
                "web-token/jwt-bundle": "self.version",
                "web-token/jwt-checker": "self.version",
                "web-token/jwt-console": "self.version",
                "web-token/jwt-core": "self.version",
                "web-token/jwt-easy": "self.version",
                "web-token/jwt-encryption": "self.version",
                "web-token/jwt-encryption-algorithm-aescbc": "self.version",
                "web-token/jwt-encryption-algorithm-aesgcm": "self.version",
                "web-token/jwt-encryption-algorithm-aesgcmkw": "self.version",
                "web-token/jwt-encryption-algorithm-aeskw": "self.version",
                "web-token/jwt-encryption-algorithm-dir": "self.version",
                "web-token/jwt-encryption-algorithm-ecdh-es": "self.version",
                "web-token/jwt-encryption-algorithm-experimental": "self.version",
                "web-token/jwt-encryption-algorithm-pbes2": "self.version",
                "web-token/jwt-encryption-algorithm-rsa": "self.version",
                "web-token/jwt-key-mgmt": "self.version",
                "web-token/jwt-nested-token": "self.version",
                "web-token/jwt-signature": "self.version",
                "web-token/jwt-signature-algorithm-ecdsa": "self.version",
                "web-token/jwt-signature-algorithm-eddsa": "self.version",
                "web-token/jwt-signature-algorithm-experimental": "self.version",
                "web-token/jwt-signature-algorithm-hmac": "self.version",
                "web-token/jwt-signature-algorithm-none": "self.version",
                "web-token/jwt-signature-algorithm-rsa": "self.version",
                "web-token/jwt-util-ecc": "self.version",
                "web-token/signature-pack": "self.version"
            },
            "require-dev": {
                "bjeavons/zxcvbn-php": "^1.0",
                "blackfire/php-sdk": "^1.14",
                "ext-curl": "*",
                "ext-gmp": "*",
                "friendsofphp/php-cs-fixer": "^2.16",
                "infection/infection": "^0.15|^0.16|^0.17|^0.18|^0.19|^0.20",
                "matthiasnoback/symfony-config-test": "^3.1|^4.0",
                "nyholm/psr7": "^1.3",
                "php-coveralls/php-coveralls": "^2.0",
                "php-http/mock-client": "^1.0",
                "phpstan/phpstan": "^0.12",
                "phpstan/phpstan-deprecation-rules": "^0.12",
                "phpstan/phpstan-phpunit": "^0.12",
                "phpstan/phpstan-strict-rules": "^0.12",
                "phpunit/phpunit": "^8.0|^9.0",
                "symfony/browser-kit": "^4.2|^5.0",
                "symfony/finder": "^4.2|^5.0",
                "symfony/framework-bundle": "^4.2|^5.0",
                "symfony/http-client": "^5.2",
                "symfony/phpunit-bridge": "^4.2|^5.0",
                "symfony/serializer": "^4.2|^5.0",
                "symfony/var-dumper": "^4.2|^5.0"
            },
            "suggest": {
                "bjeavons/zxcvbn-php": "Adds key quality check for oct keys.",
                "ext-sodium": "Sodium is required for OKP key creation, EdDSA signature algorithm and ECDH-ES key encryption with OKP keys",
                "php-http/httplug": "To enable JKU/X5U support.",
                "php-http/httplug-bundle": "To enable JKU/X5U support.",
                "php-http/message-factory": "To enable JKU/X5U support.",
                "symfony/serializer": "Use the Symfony serializer to serialize/unserialize JWS and JWE tokens.",
                "symfony/var-dumper": "Used to show data on the debug toolbar."
            },
            "type": "symfony-bundle",
            "autoload": {
                "psr-4": {
                    "Jose\\": "src/",
                    "Jose\\Component\\Signature\\Algorithm\\": [
                        "src/SignatureAlgorithm/ECDSA",
                        "src/SignatureAlgorithm/EdDSA",
                        "src/SignatureAlgorithm/HMAC",
                        "src/SignatureAlgorithm/None",
                        "src/SignatureAlgorithm/RSA",
                        "src/SignatureAlgorithm/Experimental"
                    ],
                    "Jose\\Component\\Core\\Util\\Ecc\\": [
                        "src/Ecc"
                    ],
                    "Jose\\Component\\Encryption\\Algorithm\\": [
                        "src/EncryptionAlgorithm/Experimental"
                    ],
                    "Jose\\Component\\Encryption\\Algorithm\\KeyEncryption\\": [
                        "src/EncryptionAlgorithm/KeyEncryption/AESGCMKW",
                        "src/EncryptionAlgorithm/KeyEncryption/AESKW",
                        "src/EncryptionAlgorithm/KeyEncryption/Direct",
                        "src/EncryptionAlgorithm/KeyEncryption/ECDHES",
                        "src/EncryptionAlgorithm/KeyEncryption/PBES2",
                        "src/EncryptionAlgorithm/KeyEncryption/RSA"
                    ],
                    "Jose\\Component\\Encryption\\Algorithm\\ContentEncryption\\": [
                        "src/EncryptionAlgorithm/ContentEncryption/AESGCM",
                        "src/EncryptionAlgorithm/ContentEncryption/AESCBC"
                    ]
                }
            },
            "notification-url": "https://packagist.org/downloads/",
            "license": [
                "MIT"
            ],
            "authors": [
                {
                    "name": "Florent Morselli",
                    "homepage": "https://github.com/Spomky"
                },
                {
                    "name": "All contributors",
                    "homepage": "https://github.com/web-token/jwt-framework/contributors"
                }
            ],
            "description": "JSON Object Signing and Encryption library for PHP and Symfony Bundle.",
            "homepage": "https://github.com/web-token/jwt-framework",
            "keywords": [
                "JOSE",
                "JWE",
                "JWK",
                "JWKSet",
                "JWS",
                "Jot",
                "RFC7515",
                "RFC7516",
                "RFC7517",
                "RFC7518",
                "RFC7519",
                "RFC7520",
                "bundle",
                "jwa",
                "jwt",
                "symfony"
            ],
            "support": {
                "issues": "https://github.com/web-token/jwt-framework/issues",
                "source": "https://github.com/web-token/jwt-framework/tree/v2.2.11"
            },
            "funding": [
                {
                    "url": "https://github.com/Spomky",
                    "type": "github"
                }
            ],
            "time": "2021-06-25T15:59:52+00:00"
        },
        {
            "name": "webimpress/safe-writer",
            "version": "2.2.0",
            "source": {
                "type": "git",
                "url": "https://github.com/webimpress/safe-writer.git",
                "reference": "9d37cc8bee20f7cb2f58f6e23e05097eab5072e6"
            },
            "dist": {
                "type": "zip",
                "url": "https://api.github.com/repos/webimpress/safe-writer/zipball/9d37cc8bee20f7cb2f58f6e23e05097eab5072e6",
                "reference": "9d37cc8bee20f7cb2f58f6e23e05097eab5072e6",
                "shasum": ""
            },
            "require": {
                "php": "^7.3 || ^8.0"
            },
            "require-dev": {
                "phpunit/phpunit": "^9.5.4",
                "vimeo/psalm": "^4.7",
                "webimpress/coding-standard": "^1.2.2"
            },
            "type": "library",
            "extra": {
                "branch-alias": {
                    "dev-master": "2.2.x-dev",
                    "dev-develop": "2.3.x-dev",
                    "dev-release-1.0": "1.0.x-dev"
                }
            },
            "autoload": {
                "psr-4": {
                    "Webimpress\\SafeWriter\\": "src/"
                }
            },
            "notification-url": "https://packagist.org/downloads/",
            "license": [
                "BSD-2-Clause"
            ],
            "description": "Tool to write files safely, to avoid race conditions",
            "keywords": [
                "concurrent write",
                "file writer",
                "race condition",
                "safe writer",
                "webimpress"
            ],
            "support": {
                "issues": "https://github.com/webimpress/safe-writer/issues",
                "source": "https://github.com/webimpress/safe-writer/tree/2.2.0"
            },
            "funding": [
                {
                    "url": "https://github.com/michalbundyra",
                    "type": "github"
                }
            ],
            "time": "2021-04-19T16:34:45+00:00"
        },
        {
            "name": "webonyx/graphql-php",
            "version": "v14.9.0",
            "source": {
                "type": "git",
                "url": "https://github.com/webonyx/graphql-php.git",
                "reference": "36b83621deb5eae354347a2e86dc7aec81b32a82"
            },
            "dist": {
                "type": "zip",
                "url": "https://api.github.com/repos/webonyx/graphql-php/zipball/36b83621deb5eae354347a2e86dc7aec81b32a82",
                "reference": "36b83621deb5eae354347a2e86dc7aec81b32a82",
                "shasum": ""
            },
            "require": {
                "ext-json": "*",
                "ext-mbstring": "*",
                "php": "^7.1||^8.0"
            },
            "require-dev": {
                "amphp/amp": "^2.3",
                "doctrine/coding-standard": "^6.0",
                "nyholm/psr7": "^1.2",
                "phpbench/phpbench": "^0.16.10",
                "phpstan/extension-installer": "^1.0",
                "phpstan/phpstan": "0.12.82",
                "phpstan/phpstan-phpunit": "0.12.18",
                "phpstan/phpstan-strict-rules": "0.12.9",
                "phpunit/phpunit": "^7.2|^8.5",
                "psr/http-message": "^1.0",
                "react/promise": "2.*",
                "simpod/php-coveralls-mirror": "^3.0",
                "squizlabs/php_codesniffer": "3.5.4"
            },
            "suggest": {
                "psr/http-message": "To use standard GraphQL server",
                "react/promise": "To leverage async resolving on React PHP platform"
            },
            "type": "library",
            "autoload": {
                "psr-4": {
                    "GraphQL\\": "src/"
                }
            },
            "notification-url": "https://packagist.org/downloads/",
            "license": [
                "MIT"
            ],
            "description": "A PHP port of GraphQL reference implementation",
            "homepage": "https://github.com/webonyx/graphql-php",
            "keywords": [
                "api",
                "graphql"
            ],
            "support": {
                "issues": "https://github.com/webonyx/graphql-php/issues",
                "source": "https://github.com/webonyx/graphql-php/tree/v14.9.0"
            },
            "funding": [
                {
                    "url": "https://opencollective.com/webonyx-graphql-php",
                    "type": "open_collective"
                }
            ],
            "time": "2021-06-15T16:14:17+00:00"
        },
        {
            "name": "wikimedia/less.php",
            "version": "v3.1.0",
            "source": {
                "type": "git",
                "url": "https://github.com/wikimedia/less.php.git",
                "reference": "a486d78b9bd16b72f237fc6093aa56d69ce8bd13"
            },
            "dist": {
                "type": "zip",
                "url": "https://api.github.com/repos/wikimedia/less.php/zipball/a486d78b9bd16b72f237fc6093aa56d69ce8bd13",
                "reference": "a486d78b9bd16b72f237fc6093aa56d69ce8bd13",
                "shasum": ""
            },
            "require": {
                "php": ">=7.2.9"
            },
            "require-dev": {
                "mediawiki/mediawiki-codesniffer": "34.0.0",
                "mediawiki/minus-x": "1.0.0",
                "php-parallel-lint/php-console-highlighter": "0.5.0",
                "php-parallel-lint/php-parallel-lint": "1.2.0",
                "phpunit/phpunit": "^8.5"
            },
            "bin": [
                "bin/lessc"
            ],
            "type": "library",
            "autoload": {
                "psr-0": {
                    "Less": "lib/"
                },
                "classmap": [
                    "lessc.inc.php"
                ]
            },
            "notification-url": "https://packagist.org/downloads/",
            "license": [
                "Apache-2.0"
            ],
            "authors": [
                {
                    "name": "Josh Schmidt",
                    "homepage": "https://github.com/oyejorge"
                },
                {
                    "name": "Matt Agar",
                    "homepage": "https://github.com/agar"
                },
                {
                    "name": "Martin Jantošovič",
                    "homepage": "https://github.com/Mordred"
                }
            ],
            "description": "PHP port of the Javascript version of LESS http://lesscss.org (Originally maintained by Josh Schmidt)",
            "keywords": [
                "css",
                "less",
                "less.js",
                "lesscss",
                "php",
                "stylesheet"
            ],
            "support": {
                "issues": "https://github.com/wikimedia/less.php/issues",
                "source": "https://github.com/wikimedia/less.php/tree/v3.1.0"
            },
            "time": "2020-12-11T19:33:31+00:00"
        }
    ],
    "packages-dev": [
        {
            "name": "allure-framework/allure-codeception",
            "version": "1.5.2",
            "source": {
                "type": "git",
                "url": "https://github.com/allure-framework/allure-codeception.git",
                "reference": "a6156aef942a4e4de0add34a73d066a9458cefc6"
            },
            "dist": {
                "type": "zip",
                "url": "https://api.github.com/repos/allure-framework/allure-codeception/zipball/a6156aef942a4e4de0add34a73d066a9458cefc6",
                "reference": "a6156aef942a4e4de0add34a73d066a9458cefc6",
                "shasum": ""
            },
            "require": {
                "allure-framework/allure-php-api": "^1.3",
                "codeception/codeception": "^2.5 | ^3 | ^4",
                "ext-json": "*",
                "php": ">=7.1.3",
                "symfony/filesystem": "^2.7 | ^3 | ^4 | ^5",
                "symfony/finder": "^2.7 | ^3 | ^4 | ^5"
            },
            "require-dev": {
                "ext-dom": "*",
                "phpunit/phpunit": "^7.2 | ^8 | ^9"
            },
            "type": "library",
            "autoload": {
                "psr-0": {
                    "Yandex": "src/"
                }
            },
            "notification-url": "https://packagist.org/downloads/",
            "license": [
                "Apache-2.0"
            ],
            "authors": [
                {
                    "name": "Ivan Krutov",
                    "email": "vania-pooh@aerokube.com",
                    "role": "Developer"
                }
            ],
            "description": "Allure Codeception integration",
            "homepage": "http://allure.qatools.ru/",
            "keywords": [
                "allure",
                "attachments",
                "cases",
                "codeception",
                "report",
                "steps",
                "testing"
            ],
            "support": {
                "email": "allure@qameta.io",
                "issues": "https://github.com/allure-framework/allure-codeception/issues",
                "source": "https://github.com/allure-framework/allure-codeception"
            },
            "time": "2021-06-04T13:24:36+00:00"
        },
        {
            "name": "allure-framework/allure-php-api",
            "version": "1.3.1",
            "source": {
                "type": "git",
                "url": "https://github.com/allure-framework/allure-php-api.git",
                "reference": "f64b69afeff472c564a4e2379efb2b69c430ec5a"
            },
            "dist": {
                "type": "zip",
                "url": "https://api.github.com/repos/allure-framework/allure-php-api/zipball/f64b69afeff472c564a4e2379efb2b69c430ec5a",
                "reference": "f64b69afeff472c564a4e2379efb2b69c430ec5a",
                "shasum": ""
            },
            "require": {
                "jms/serializer": "^1 | ^2 | ^3",
                "php": ">=7.1.3",
                "ramsey/uuid": "^3 | ^4",
                "symfony/mime": "^4.3 | ^5"
            },
            "require-dev": {
                "phpunit/phpunit": "^7 | ^8 | ^9"
            },
            "type": "library",
            "autoload": {
                "psr-0": {
                    "Yandex": [
                        "src/",
                        "test/"
                    ]
                }
            },
            "notification-url": "https://packagist.org/downloads/",
            "license": [
                "Apache-2.0"
            ],
            "authors": [
                {
                    "name": "Ivan Krutov",
                    "email": "vania-pooh@yandex-team.ru",
                    "role": "Developer"
                }
            ],
            "description": "PHP API for Allure adapter",
            "homepage": "http://allure.qatools.ru/",
            "keywords": [
                "allure",
                "api",
                "php",
                "report"
            ],
            "support": {
                "email": "allure@yandex-team.ru",
                "issues": "https://github.com/allure-framework/allure-php-api/issues",
                "source": "https://github.com/allure-framework/allure-php-api"
            },
            "time": "2021-03-26T14:32:27+00:00"
        },
        {
            "name": "allure-framework/allure-phpunit",
            "version": "1.4.0",
            "source": {
                "type": "git",
                "url": "https://github.com/allure-framework/allure-phpunit.git",
                "reference": "56c65ae482c40411b74a65f97629d16b0e7662ee"
            },
            "dist": {
                "type": "zip",
                "url": "https://api.github.com/repos/allure-framework/allure-phpunit/zipball/56c65ae482c40411b74a65f97629d16b0e7662ee",
                "reference": "56c65ae482c40411b74a65f97629d16b0e7662ee",
                "shasum": ""
            },
            "require": {
                "allure-framework/allure-php-api": "^1.3",
                "php": ">=7.1",
                "phpunit/phpunit": "^7.2 | ^8 | ^9"
            },
            "require-dev": {
                "ext-dom": "*",
                "mikey179/vfsstream": "^1"
            },
            "type": "library",
            "autoload": {
                "psr-0": {
                    "Yandex": "src/"
                }
            },
            "notification-url": "https://packagist.org/downloads/",
            "license": [
                "Apache-2.0"
            ],
            "authors": [
                {
                    "name": "Ivan Krutov",
                    "email": "vania-pooh@yandex-team.ru",
                    "role": "Developer"
                }
            ],
            "description": "Allure PHPUNit integration",
            "homepage": "http://allure.qatools.ru/",
            "keywords": [
                "allure",
                "attachments",
                "cases",
                "phpunit",
                "report",
                "steps",
                "testing"
            ],
            "support": {
                "email": "allure@qameta.io",
                "issues": "https://github.com/allure-framework/allure-phpunit/issues",
                "source": "https://github.com/allure-framework/allure-phpunit"
            },
            "time": "2021-03-26T15:43:03+00:00"
        },
        {
            "name": "beberlei/assert",
            "version": "v3.3.1",
            "source": {
                "type": "git",
                "url": "https://github.com/beberlei/assert.git",
                "reference": "5e721d7e937ca3ba2cdec1e1adf195f9e5188372"
            },
            "dist": {
                "type": "zip",
                "url": "https://api.github.com/repos/beberlei/assert/zipball/5e721d7e937ca3ba2cdec1e1adf195f9e5188372",
                "reference": "5e721d7e937ca3ba2cdec1e1adf195f9e5188372",
                "shasum": ""
            },
            "require": {
                "ext-ctype": "*",
                "ext-json": "*",
                "ext-mbstring": "*",
                "ext-simplexml": "*",
                "php": "^7.0 || ^8.0"
            },
            "require-dev": {
                "friendsofphp/php-cs-fixer": "*",
                "phpstan/phpstan": "*",
                "phpunit/phpunit": ">=6.0.0",
                "yoast/phpunit-polyfills": "^0.1.0"
            },
            "suggest": {
                "ext-intl": "Needed to allow Assertion::count(), Assertion::isCountable(), Assertion::minCount(), and Assertion::maxCount() to operate on ResourceBundles"
            },
            "type": "library",
            "autoload": {
                "psr-4": {
                    "Assert\\": "lib/Assert"
                },
                "files": [
                    "lib/Assert/functions.php"
                ]
            },
            "notification-url": "https://packagist.org/downloads/",
            "license": [
                "BSD-2-Clause"
            ],
            "authors": [
                {
                    "name": "Benjamin Eberlei",
                    "email": "kontakt@beberlei.de",
                    "role": "Lead Developer"
                },
                {
                    "name": "Richard Quadling",
                    "email": "rquadling@gmail.com",
                    "role": "Collaborator"
                }
            ],
            "description": "Thin assertion library for input validation in business models.",
            "keywords": [
                "assert",
                "assertion",
                "validation"
            ],
            "support": {
                "issues": "https://github.com/beberlei/assert/issues",
                "source": "https://github.com/beberlei/assert/tree/v3.3.1"
            },
            "time": "2021-04-18T20:11:03+00:00"
        },
        {
            "name": "behat/gherkin",
            "version": "v4.8.0",
            "source": {
                "type": "git",
                "url": "https://github.com/Behat/Gherkin.git",
                "reference": "2391482cd003dfdc36b679b27e9f5326bd656acd"
            },
            "dist": {
                "type": "zip",
                "url": "https://api.github.com/repos/Behat/Gherkin/zipball/2391482cd003dfdc36b679b27e9f5326bd656acd",
                "reference": "2391482cd003dfdc36b679b27e9f5326bd656acd",
                "shasum": ""
            },
            "require": {
                "php": "~7.2|~8.0"
            },
            "require-dev": {
                "cucumber/cucumber": "dev-gherkin-16.0.0",
                "phpunit/phpunit": "~8|~9",
                "symfony/phpunit-bridge": "~3|~4|~5",
                "symfony/yaml": "~3|~4|~5"
            },
            "suggest": {
                "symfony/yaml": "If you want to parse features, represented in YAML files"
            },
            "type": "library",
            "extra": {
                "branch-alias": {
                    "dev-master": "4.4-dev"
                }
            },
            "autoload": {
                "psr-0": {
                    "Behat\\Gherkin": "src/"
                }
            },
            "notification-url": "https://packagist.org/downloads/",
            "license": [
                "MIT"
            ],
            "authors": [
                {
                    "name": "Konstantin Kudryashov",
                    "email": "ever.zet@gmail.com",
                    "homepage": "http://everzet.com"
                }
            ],
            "description": "Gherkin DSL parser for PHP",
            "homepage": "http://behat.org/",
            "keywords": [
                "BDD",
                "Behat",
                "Cucumber",
                "DSL",
                "gherkin",
                "parser"
            ],
            "support": {
                "issues": "https://github.com/Behat/Gherkin/issues",
                "source": "https://github.com/Behat/Gherkin/tree/v4.8.0"
            },
            "time": "2021-02-04T12:44:21+00:00"
        },
        {
            "name": "codeception/codeception",
            "version": "4.1.22",
            "source": {
                "type": "git",
                "url": "https://github.com/Codeception/Codeception.git",
                "reference": "9777ec3690ceedc4bce2ed13af7af4ca4ee3088f"
            },
            "dist": {
                "type": "zip",
                "url": "https://api.github.com/repos/Codeception/Codeception/zipball/9777ec3690ceedc4bce2ed13af7af4ca4ee3088f",
                "reference": "9777ec3690ceedc4bce2ed13af7af4ca4ee3088f",
                "shasum": ""
            },
            "require": {
                "behat/gherkin": "^4.4.0",
                "codeception/lib-asserts": "^1.0",
                "codeception/phpunit-wrapper": ">6.0.15 <6.1.0 | ^6.6.1 | ^7.7.1 | ^8.1.1 | ^9.0",
                "codeception/stub": "^2.0 | ^3.0",
                "ext-curl": "*",
                "ext-json": "*",
                "ext-mbstring": "*",
                "guzzlehttp/psr7": "^1.4 | ^2.0",
                "php": ">=5.6.0 <9.0",
                "symfony/console": ">=2.7 <6.0",
                "symfony/css-selector": ">=2.7 <6.0",
                "symfony/event-dispatcher": ">=2.7 <6.0",
                "symfony/finder": ">=2.7 <6.0",
                "symfony/yaml": ">=2.7 <6.0"
            },
            "require-dev": {
                "codeception/module-asserts": "1.*@dev",
                "codeception/module-cli": "1.*@dev",
                "codeception/module-db": "1.*@dev",
                "codeception/module-filesystem": "1.*@dev",
                "codeception/module-phpbrowser": "1.*@dev",
                "codeception/specify": "~0.3",
                "codeception/util-universalframework": "*@dev",
                "monolog/monolog": "~1.8",
                "squizlabs/php_codesniffer": "~2.0",
                "symfony/process": ">=2.7 <6.0",
                "vlucas/phpdotenv": "^2.0 | ^3.0 | ^4.0 | ^5.0"
            },
            "suggest": {
                "codeception/specify": "BDD-style code blocks",
                "codeception/verify": "BDD-style assertions",
                "hoa/console": "For interactive console functionality",
                "stecman/symfony-console-completion": "For BASH autocompletion",
                "symfony/phpunit-bridge": "For phpunit-bridge support"
            },
            "bin": [
                "codecept"
            ],
            "type": "library",
            "extra": {
                "branch-alias": []
            },
            "autoload": {
                "psr-4": {
                    "Codeception\\": "src/Codeception",
                    "Codeception\\Extension\\": "ext"
                }
            },
            "notification-url": "https://packagist.org/downloads/",
            "license": [
                "MIT"
            ],
            "authors": [
                {
                    "name": "Michael Bodnarchuk",
                    "email": "davert@mail.ua",
                    "homepage": "http://codegyre.com"
                }
            ],
            "description": "BDD-style testing framework",
            "homepage": "http://codeception.com/",
            "keywords": [
                "BDD",
                "TDD",
                "acceptance testing",
                "functional testing",
                "unit testing"
            ],
            "support": {
                "issues": "https://github.com/Codeception/Codeception/issues",
                "source": "https://github.com/Codeception/Codeception/tree/4.1.22"
            },
            "funding": [
                {
                    "url": "https://opencollective.com/codeception",
                    "type": "open_collective"
                }
            ],
            "time": "2021-08-06T17:15:34+00:00"
        },
        {
            "name": "codeception/lib-asserts",
            "version": "1.13.2",
            "source": {
                "type": "git",
                "url": "https://github.com/Codeception/lib-asserts.git",
                "reference": "184231d5eab66bc69afd6b9429344d80c67a33b6"
            },
            "dist": {
                "type": "zip",
                "url": "https://api.github.com/repos/Codeception/lib-asserts/zipball/184231d5eab66bc69afd6b9429344d80c67a33b6",
                "reference": "184231d5eab66bc69afd6b9429344d80c67a33b6",
                "shasum": ""
            },
            "require": {
                "codeception/phpunit-wrapper": ">6.0.15 <6.1.0 | ^6.6.1 | ^7.7.1 | ^8.0.3 | ^9.0",
                "ext-dom": "*",
                "php": ">=5.6.0 <9.0"
            },
            "type": "library",
            "autoload": {
                "classmap": [
                    "src/"
                ]
            },
            "notification-url": "https://packagist.org/downloads/",
            "license": [
                "MIT"
            ],
            "authors": [
                {
                    "name": "Michael Bodnarchuk",
                    "email": "davert@mail.ua",
                    "homepage": "http://codegyre.com"
                },
                {
                    "name": "Gintautas Miselis"
                },
                {
                    "name": "Gustavo Nieves",
                    "homepage": "https://medium.com/@ganieves"
                }
            ],
            "description": "Assertion methods used by Codeception core and Asserts module",
            "homepage": "https://codeception.com/",
            "keywords": [
                "codeception"
            ],
            "support": {
                "issues": "https://github.com/Codeception/lib-asserts/issues",
                "source": "https://github.com/Codeception/lib-asserts/tree/1.13.2"
            },
            "time": "2020-10-21T16:26:20+00:00"
        },
        {
            "name": "codeception/module-asserts",
            "version": "1.3.1",
            "source": {
                "type": "git",
                "url": "https://github.com/Codeception/module-asserts.git",
                "reference": "59374f2fef0cabb9e8ddb53277e85cdca74328de"
            },
            "dist": {
                "type": "zip",
                "url": "https://api.github.com/repos/Codeception/module-asserts/zipball/59374f2fef0cabb9e8ddb53277e85cdca74328de",
                "reference": "59374f2fef0cabb9e8ddb53277e85cdca74328de",
                "shasum": ""
            },
            "require": {
                "codeception/codeception": "*@dev",
                "codeception/lib-asserts": "^1.13.1",
                "php": ">=5.6.0 <9.0"
            },
            "conflict": {
                "codeception/codeception": "<4.0"
            },
            "type": "library",
            "autoload": {
                "classmap": [
                    "src/"
                ]
            },
            "notification-url": "https://packagist.org/downloads/",
            "license": [
                "MIT"
            ],
            "authors": [
                {
                    "name": "Michael Bodnarchuk"
                },
                {
                    "name": "Gintautas Miselis"
                },
                {
                    "name": "Gustavo Nieves",
                    "homepage": "https://medium.com/@ganieves"
                }
            ],
            "description": "Codeception module containing various assertions",
            "homepage": "https://codeception.com/",
            "keywords": [
                "assertions",
                "asserts",
                "codeception"
            ],
            "support": {
                "issues": "https://github.com/Codeception/module-asserts/issues",
                "source": "https://github.com/Codeception/module-asserts/tree/1.3.1"
            },
            "time": "2020-10-21T16:48:15+00:00"
        },
        {
            "name": "codeception/module-sequence",
            "version": "1.0.1",
            "source": {
                "type": "git",
                "url": "https://github.com/Codeception/module-sequence.git",
                "reference": "b75be26681ae90824cde8f8df785981f293667e1"
            },
            "dist": {
                "type": "zip",
                "url": "https://api.github.com/repos/Codeception/module-sequence/zipball/b75be26681ae90824cde8f8df785981f293667e1",
                "reference": "b75be26681ae90824cde8f8df785981f293667e1",
                "shasum": ""
            },
            "require": {
                "codeception/codeception": "^4.0",
                "php": ">=5.6.0 <9.0"
            },
            "type": "library",
            "autoload": {
                "classmap": [
                    "src/"
                ]
            },
            "notification-url": "https://packagist.org/downloads/",
            "license": [
                "MIT"
            ],
            "authors": [
                {
                    "name": "Michael Bodnarchuk"
                }
            ],
            "description": "Sequence module for Codeception",
            "homepage": "http://codeception.com/",
            "keywords": [
                "codeception"
            ],
            "support": {
                "issues": "https://github.com/Codeception/module-sequence/issues",
                "source": "https://github.com/Codeception/module-sequence/tree/1.0.1"
            },
            "time": "2020-10-31T18:36:26+00:00"
        },
        {
            "name": "codeception/module-webdriver",
            "version": "1.4.0",
            "source": {
                "type": "git",
                "url": "https://github.com/Codeception/module-webdriver.git",
                "reference": "baa18b7bf70aa024012f967b5ce5021e1faa9151"
            },
            "dist": {
                "type": "zip",
                "url": "https://api.github.com/repos/Codeception/module-webdriver/zipball/baa18b7bf70aa024012f967b5ce5021e1faa9151",
                "reference": "baa18b7bf70aa024012f967b5ce5021e1faa9151",
                "shasum": ""
            },
            "require": {
                "codeception/codeception": "^4.0",
                "php": ">=5.6.0 <9.0",
                "php-webdriver/webdriver": "^1.8.0"
            },
            "suggest": {
                "codeception/phpbuiltinserver": "Start and stop PHP built-in web server for your tests"
            },
            "type": "library",
            "autoload": {
                "classmap": [
                    "src/"
                ]
            },
            "notification-url": "https://packagist.org/downloads/",
            "license": [
                "MIT"
            ],
            "authors": [
                {
                    "name": "Michael Bodnarchuk"
                },
                {
                    "name": "Gintautas Miselis"
                },
                {
                    "name": "Zaahid Bateson"
                }
            ],
            "description": "WebDriver module for Codeception",
            "homepage": "http://codeception.com/",
            "keywords": [
                "acceptance-testing",
                "browser-testing",
                "codeception"
            ],
            "support": {
                "issues": "https://github.com/Codeception/module-webdriver/issues",
                "source": "https://github.com/Codeception/module-webdriver/tree/1.4.0"
            },
            "time": "2021-09-02T12:01:02+00:00"
        },
        {
            "name": "codeception/phpunit-wrapper",
            "version": "9.0.6",
            "source": {
                "type": "git",
                "url": "https://github.com/Codeception/phpunit-wrapper.git",
                "reference": "b0c06abb3181eedca690170f7ed0fd26a70bfacc"
            },
            "dist": {
                "type": "zip",
                "url": "https://api.github.com/repos/Codeception/phpunit-wrapper/zipball/b0c06abb3181eedca690170f7ed0fd26a70bfacc",
                "reference": "b0c06abb3181eedca690170f7ed0fd26a70bfacc",
                "shasum": ""
            },
            "require": {
                "php": ">=7.2",
                "phpunit/phpunit": "^9.0"
            },
            "require-dev": {
                "codeception/specify": "*",
                "consolidation/robo": "^3.0.0-alpha3",
                "vlucas/phpdotenv": "^3.0"
            },
            "type": "library",
            "autoload": {
                "psr-4": {
                    "Codeception\\PHPUnit\\": "src/"
                }
            },
            "notification-url": "https://packagist.org/downloads/",
            "license": [
                "MIT"
            ],
            "authors": [
                {
                    "name": "Davert",
                    "email": "davert.php@resend.cc"
                },
                {
                    "name": "Naktibalda"
                }
            ],
            "description": "PHPUnit classes used by Codeception",
            "support": {
                "issues": "https://github.com/Codeception/phpunit-wrapper/issues",
                "source": "https://github.com/Codeception/phpunit-wrapper/tree/9.0.6"
            },
            "time": "2020-12-28T13:59:47+00:00"
        },
        {
            "name": "codeception/stub",
            "version": "3.7.0",
            "source": {
                "type": "git",
                "url": "https://github.com/Codeception/Stub.git",
                "reference": "468dd5fe659f131fc997f5196aad87512f9b1304"
            },
            "dist": {
                "type": "zip",
                "url": "https://api.github.com/repos/Codeception/Stub/zipball/468dd5fe659f131fc997f5196aad87512f9b1304",
                "reference": "468dd5fe659f131fc997f5196aad87512f9b1304",
                "shasum": ""
            },
            "require": {
                "phpunit/phpunit": "^8.4 | ^9.0"
            },
            "type": "library",
            "autoload": {
                "psr-4": {
                    "Codeception\\": "src/"
                }
            },
            "notification-url": "https://packagist.org/downloads/",
            "license": [
                "MIT"
            ],
            "description": "Flexible Stub wrapper for PHPUnit's Mock Builder",
            "support": {
                "issues": "https://github.com/Codeception/Stub/issues",
                "source": "https://github.com/Codeception/Stub/tree/3.7.0"
            },
            "time": "2020-07-03T15:54:43+00:00"
        },
        {
            "name": "csharpru/vault-php",
            "version": "4.2.1",
            "source": {
                "type": "git",
                "url": "https://github.com/CSharpRU/vault-php.git",
                "reference": "89b393ecf65f61a44d3a1872547f65085982b481"
            },
            "dist": {
                "type": "zip",
                "url": "https://api.github.com/repos/CSharpRU/vault-php/zipball/89b393ecf65f61a44d3a1872547f65085982b481",
                "reference": "89b393ecf65f61a44d3a1872547f65085982b481",
                "shasum": ""
            },
            "require": {
                "ext-json": "*",
                "php": "^7.2 || ^8.0",
                "psr/cache": "^1.0",
                "psr/http-client": "^1.0",
                "psr/http-factory": "^1.0",
                "psr/log": "^1.0",
                "weew/helpers-array": "^1.3"
            },
            "require-dev": {
                "alextartan/guzzle-psr18-adapter": "^1.2 || ^2.0",
                "cache/array-adapter": "^1.0",
                "codeception/codeception": "^4.1",
                "codeception/module-asserts": "^1.3",
                "laminas/laminas-diactoros": "^2.3",
                "php-vcr/php-vcr": "^1.5",
                "symfony/event-dispatcher": "<5.0"
            },
            "suggest": {
                "cache/array-adapter": "For usage with CachedClient class"
            },
            "type": "library",
            "autoload": {
                "psr-4": {
                    "Vault\\": "src/"
                }
            },
            "notification-url": "https://packagist.org/downloads/",
            "license": [
                "MIT"
            ],
            "authors": [
                {
                    "name": "Yaroslav Lukyanov",
                    "email": "c_sharp@mail.ru"
                }
            ],
            "description": "Best Vault client for PHP that you can find",
            "keywords": [
                "hashicorp",
                "secrets",
                "vault"
            ],
            "support": {
                "issues": "https://github.com/CSharpRU/vault-php/issues",
                "source": "https://github.com/CSharpRU/vault-php/tree/4.2.1"
            },
            "time": "2021-05-21T06:39:35+00:00"
        },
        {
            "name": "csharpru/vault-php-guzzle6-transport",
            "version": "2.0.4",
            "source": {
                "type": "git",
                "url": "https://github.com/CSharpRU/vault-php-guzzle6-transport.git",
                "reference": "33c392120ac9f253b62b034e0e8ffbbdb3513bd8"
            },
            "dist": {
                "type": "zip",
                "url": "https://api.github.com/repos/CSharpRU/vault-php-guzzle6-transport/zipball/33c392120ac9f253b62b034e0e8ffbbdb3513bd8",
                "reference": "33c392120ac9f253b62b034e0e8ffbbdb3513bd8",
                "shasum": ""
            },
            "require": {
                "guzzlehttp/guzzle": "~6.2",
                "guzzlehttp/promises": "^1.3",
                "guzzlehttp/psr7": "^1.4"
            },
            "type": "library",
            "autoload": {
                "psr-4": {
                    "VaultTransports\\": "src/"
                }
            },
            "notification-url": "https://packagist.org/downloads/",
            "license": [
                "MIT"
            ],
            "authors": [
                {
                    "name": "Yaroslav Lukyanov",
                    "email": "c_sharp@mail.ru"
                }
            ],
            "description": "Guzzle6 transport for Vault PHP client",
            "support": {
                "issues": "https://github.com/CSharpRU/vault-php-guzzle6-transport/issues",
                "source": "https://github.com/CSharpRU/vault-php-guzzle6-transport/tree/master"
            },
            "abandoned": true,
            "time": "2019-03-10T06:17:37+00:00"
        },
        {
            "name": "dealerdirect/phpcodesniffer-composer-installer",
            "version": "v0.7.1",
            "source": {
                "type": "git",
                "url": "https://github.com/Dealerdirect/phpcodesniffer-composer-installer.git",
                "reference": "fe390591e0241955f22eb9ba327d137e501c771c"
            },
            "dist": {
                "type": "zip",
                "url": "https://api.github.com/repos/Dealerdirect/phpcodesniffer-composer-installer/zipball/fe390591e0241955f22eb9ba327d137e501c771c",
                "reference": "fe390591e0241955f22eb9ba327d137e501c771c",
                "shasum": ""
            },
            "require": {
                "composer-plugin-api": "^1.0 || ^2.0",
                "php": ">=5.3",
                "squizlabs/php_codesniffer": "^2.0 || ^3.0 || ^4.0"
            },
            "require-dev": {
                "composer/composer": "*",
                "phpcompatibility/php-compatibility": "^9.0",
                "sensiolabs/security-checker": "^4.1.0"
            },
            "type": "composer-plugin",
            "extra": {
                "class": "Dealerdirect\\Composer\\Plugin\\Installers\\PHPCodeSniffer\\Plugin"
            },
            "autoload": {
                "psr-4": {
                    "Dealerdirect\\Composer\\Plugin\\Installers\\PHPCodeSniffer\\": "src/"
                }
            },
            "notification-url": "https://packagist.org/downloads/",
            "license": [
                "MIT"
            ],
            "authors": [
                {
                    "name": "Franck Nijhof",
                    "email": "franck.nijhof@dealerdirect.com",
                    "homepage": "http://www.frenck.nl",
                    "role": "Developer / IT Manager"
                }
            ],
            "description": "PHP_CodeSniffer Standards Composer Installer Plugin",
            "homepage": "http://www.dealerdirect.com",
            "keywords": [
                "PHPCodeSniffer",
                "PHP_CodeSniffer",
                "code quality",
                "codesniffer",
                "composer",
                "installer",
                "phpcs",
                "plugin",
                "qa",
                "quality",
                "standard",
                "standards",
                "style guide",
                "stylecheck",
                "tests"
            ],
            "support": {
                "issues": "https://github.com/dealerdirect/phpcodesniffer-composer-installer/issues",
                "source": "https://github.com/dealerdirect/phpcodesniffer-composer-installer"
            },
            "time": "2020-12-07T18:04:37+00:00"
        },
        {
            "name": "doctrine/annotations",
            "version": "1.13.2",
            "source": {
                "type": "git",
                "url": "https://github.com/doctrine/annotations.git",
                "reference": "5b668aef16090008790395c02c893b1ba13f7e08"
            },
            "dist": {
                "type": "zip",
                "url": "https://api.github.com/repos/doctrine/annotations/zipball/5b668aef16090008790395c02c893b1ba13f7e08",
                "reference": "5b668aef16090008790395c02c893b1ba13f7e08",
                "shasum": ""
            },
            "require": {
                "doctrine/lexer": "1.*",
                "ext-tokenizer": "*",
                "php": "^7.1 || ^8.0",
                "psr/cache": "^1 || ^2 || ^3"
            },
            "require-dev": {
                "doctrine/cache": "^1.11 || ^2.0",
                "doctrine/coding-standard": "^6.0 || ^8.1",
                "phpstan/phpstan": "^0.12.20",
                "phpunit/phpunit": "^7.5 || ^8.0 || ^9.1.5",
                "symfony/cache": "^4.4 || ^5.2"
            },
            "type": "library",
            "autoload": {
                "psr-4": {
                    "Doctrine\\Common\\Annotations\\": "lib/Doctrine/Common/Annotations"
                }
            },
            "notification-url": "https://packagist.org/downloads/",
            "license": [
                "MIT"
            ],
            "authors": [
                {
                    "name": "Guilherme Blanco",
                    "email": "guilhermeblanco@gmail.com"
                },
                {
                    "name": "Roman Borschel",
                    "email": "roman@code-factory.org"
                },
                {
                    "name": "Benjamin Eberlei",
                    "email": "kontakt@beberlei.de"
                },
                {
                    "name": "Jonathan Wage",
                    "email": "jonwage@gmail.com"
                },
                {
                    "name": "Johannes Schmitt",
                    "email": "schmittjoh@gmail.com"
                }
            ],
            "description": "Docblock Annotations Parser",
            "homepage": "https://www.doctrine-project.org/projects/annotations.html",
            "keywords": [
                "annotations",
                "docblock",
                "parser"
            ],
            "support": {
                "issues": "https://github.com/doctrine/annotations/issues",
                "source": "https://github.com/doctrine/annotations/tree/1.13.2"
            },
            "time": "2021-08-05T19:00:23+00:00"
        },
        {
            "name": "doctrine/instantiator",
            "version": "1.4.0",
            "source": {
                "type": "git",
                "url": "https://github.com/doctrine/instantiator.git",
                "reference": "d56bf6102915de5702778fe20f2de3b2fe570b5b"
            },
            "dist": {
                "type": "zip",
                "url": "https://api.github.com/repos/doctrine/instantiator/zipball/d56bf6102915de5702778fe20f2de3b2fe570b5b",
                "reference": "d56bf6102915de5702778fe20f2de3b2fe570b5b",
                "shasum": ""
            },
            "require": {
                "php": "^7.1 || ^8.0"
            },
            "require-dev": {
                "doctrine/coding-standard": "^8.0",
                "ext-pdo": "*",
                "ext-phar": "*",
                "phpbench/phpbench": "^0.13 || 1.0.0-alpha2",
                "phpstan/phpstan": "^0.12",
                "phpstan/phpstan-phpunit": "^0.12",
                "phpunit/phpunit": "^7.0 || ^8.0 || ^9.0"
            },
            "type": "library",
            "autoload": {
                "psr-4": {
                    "Doctrine\\Instantiator\\": "src/Doctrine/Instantiator/"
                }
            },
            "notification-url": "https://packagist.org/downloads/",
            "license": [
                "MIT"
            ],
            "authors": [
                {
                    "name": "Marco Pivetta",
                    "email": "ocramius@gmail.com",
                    "homepage": "https://ocramius.github.io/"
                }
            ],
            "description": "A small, lightweight utility to instantiate objects in PHP without invoking their constructors",
            "homepage": "https://www.doctrine-project.org/projects/instantiator.html",
            "keywords": [
                "constructor",
                "instantiate"
            ],
            "support": {
                "issues": "https://github.com/doctrine/instantiator/issues",
                "source": "https://github.com/doctrine/instantiator/tree/1.4.0"
            },
            "funding": [
                {
                    "url": "https://www.doctrine-project.org/sponsorship.html",
                    "type": "custom"
                },
                {
                    "url": "https://www.patreon.com/phpdoctrine",
                    "type": "patreon"
                },
                {
                    "url": "https://tidelift.com/funding/github/packagist/doctrine%2Finstantiator",
                    "type": "tidelift"
                }
            ],
            "time": "2020-11-10T18:47:58+00:00"
        },
        {
            "name": "doctrine/lexer",
            "version": "1.2.1",
            "source": {
                "type": "git",
                "url": "https://github.com/doctrine/lexer.git",
                "reference": "e864bbf5904cb8f5bb334f99209b48018522f042"
            },
            "dist": {
                "type": "zip",
                "url": "https://api.github.com/repos/doctrine/lexer/zipball/e864bbf5904cb8f5bb334f99209b48018522f042",
                "reference": "e864bbf5904cb8f5bb334f99209b48018522f042",
                "shasum": ""
            },
            "require": {
                "php": "^7.2 || ^8.0"
            },
            "require-dev": {
                "doctrine/coding-standard": "^6.0",
                "phpstan/phpstan": "^0.11.8",
                "phpunit/phpunit": "^8.2"
            },
            "type": "library",
            "extra": {
                "branch-alias": {
                    "dev-master": "1.2.x-dev"
                }
            },
            "autoload": {
                "psr-4": {
                    "Doctrine\\Common\\Lexer\\": "lib/Doctrine/Common/Lexer"
                }
            },
            "notification-url": "https://packagist.org/downloads/",
            "license": [
                "MIT"
            ],
            "authors": [
                {
                    "name": "Guilherme Blanco",
                    "email": "guilhermeblanco@gmail.com"
                },
                {
                    "name": "Roman Borschel",
                    "email": "roman@code-factory.org"
                },
                {
                    "name": "Johannes Schmitt",
                    "email": "schmittjoh@gmail.com"
                }
            ],
            "description": "PHP Doctrine Lexer parser library that can be used in Top-Down, Recursive Descent Parsers.",
            "homepage": "https://www.doctrine-project.org/projects/lexer.html",
            "keywords": [
                "annotations",
                "docblock",
                "lexer",
                "parser",
                "php"
            ],
            "support": {
                "issues": "https://github.com/doctrine/lexer/issues",
                "source": "https://github.com/doctrine/lexer/tree/1.2.1"
            },
            "funding": [
                {
                    "url": "https://www.doctrine-project.org/sponsorship.html",
                    "type": "custom"
                },
                {
                    "url": "https://www.patreon.com/phpdoctrine",
                    "type": "patreon"
                },
                {
                    "url": "https://tidelift.com/funding/github/packagist/doctrine%2Flexer",
                    "type": "tidelift"
                }
            ],
            "time": "2020-05-25T17:44:05+00:00"
        },
        {
            "name": "friendsofphp/php-cs-fixer",
            "version": "v3.0.3",
            "source": {
                "type": "git",
                "url": "https://github.com/FriendsOfPHP/PHP-CS-Fixer.git",
                "reference": "dbf8ac24cd9000d7f238739d98cc5dcbb22ffd3b"
            },
            "dist": {
                "type": "zip",
                "url": "https://api.github.com/repos/FriendsOfPHP/PHP-CS-Fixer/zipball/dbf8ac24cd9000d7f238739d98cc5dcbb22ffd3b",
                "reference": "dbf8ac24cd9000d7f238739d98cc5dcbb22ffd3b",
                "shasum": ""
            },
            "require": {
                "composer/semver": "^3.2",
                "composer/xdebug-handler": "^2.0",
                "doctrine/annotations": "^1.12",
                "ext-json": "*",
                "ext-tokenizer": "*",
                "php": "^7.1.3 || ^8.0",
                "php-cs-fixer/diff": "^2.0",
                "symfony/console": "^4.4.20 || ^5.1.3",
                "symfony/event-dispatcher": "^4.4.20 || ^5.0",
                "symfony/filesystem": "^4.4.20 || ^5.0",
                "symfony/finder": "^4.4.20 || ^5.0",
                "symfony/options-resolver": "^4.4.20 || ^5.0",
                "symfony/polyfill-php72": "^1.23",
                "symfony/polyfill-php81": "^1.23",
                "symfony/process": "^4.4.20 || ^5.0",
                "symfony/stopwatch": "^4.4.20 || ^5.0"
            },
            "require-dev": {
                "justinrainbow/json-schema": "^5.2",
                "keradus/cli-executor": "^1.4",
                "mikey179/vfsstream": "^1.6.8",
                "php-coveralls/php-coveralls": "^2.4.3",
                "php-cs-fixer/accessible-object": "^1.1",
                "php-cs-fixer/phpunit-constraint-isidenticalstring": "^1.2",
                "php-cs-fixer/phpunit-constraint-xmlmatchesxsd": "^1.2.1",
                "phpspec/prophecy": "^1.10.3",
                "phpspec/prophecy-phpunit": "^1.1 || ^2.0",
                "phpunit/phpunit": "^7.5.20 || ^8.5.14 || ^9.5",
                "phpunitgoodpractices/polyfill": "^1.5",
                "phpunitgoodpractices/traits": "^1.9.1",
                "symfony/phpunit-bridge": "^5.2.4",
                "symfony/yaml": "^4.4.20 || ^5.0"
            },
            "suggest": {
                "ext-dom": "For handling output formats in XML",
                "ext-mbstring": "For handling non-UTF8 characters.",
                "symfony/polyfill-mbstring": "When enabling `ext-mbstring` is not possible."
            },
            "bin": [
                "php-cs-fixer"
            ],
            "type": "application",
            "autoload": {
                "psr-4": {
                    "PhpCsFixer\\": "src/"
                }
            },
            "notification-url": "https://packagist.org/downloads/",
            "license": [
                "MIT"
            ],
            "authors": [
                {
                    "name": "Fabien Potencier",
                    "email": "fabien@symfony.com"
                },
                {
                    "name": "Dariusz Rumiński",
                    "email": "dariusz.ruminski@gmail.com"
                }
            ],
            "description": "A tool to automatically fix PHP code style",
            "support": {
                "issues": "https://github.com/FriendsOfPHP/PHP-CS-Fixer/issues",
                "source": "https://github.com/FriendsOfPHP/PHP-CS-Fixer/tree/v3.0.3"
            },
            "funding": [
                {
                    "url": "https://github.com/keradus",
                    "type": "github"
                }
            ],
            "time": "2021-08-29T19:48:25+00:00"
        },
        {
            "name": "hoa/consistency",
            "version": "1.17.05.02",
            "source": {
                "type": "git",
                "url": "https://github.com/hoaproject/Consistency.git",
                "reference": "fd7d0adc82410507f332516faf655b6ed22e4c2f"
            },
            "dist": {
                "type": "zip",
                "url": "https://api.github.com/repos/hoaproject/Consistency/zipball/fd7d0adc82410507f332516faf655b6ed22e4c2f",
                "reference": "fd7d0adc82410507f332516faf655b6ed22e4c2f",
                "shasum": ""
            },
            "require": {
                "hoa/exception": "~1.0",
                "php": ">=5.5.0"
            },
            "require-dev": {
                "hoa/stream": "~1.0",
                "hoa/test": "~2.0"
            },
            "type": "library",
            "extra": {
                "branch-alias": {
                    "dev-master": "1.x-dev"
                }
            },
            "autoload": {
                "psr-4": {
                    "Hoa\\Consistency\\": "."
                },
                "files": [
                    "Prelude.php"
                ]
            },
            "notification-url": "https://packagist.org/downloads/",
            "license": [
                "BSD-3-Clause"
            ],
            "authors": [
                {
                    "name": "Ivan Enderlin",
                    "email": "ivan.enderlin@hoa-project.net"
                },
                {
                    "name": "Hoa community",
                    "homepage": "https://hoa-project.net/"
                }
            ],
            "description": "The Hoa\\Consistency library.",
            "homepage": "https://hoa-project.net/",
            "keywords": [
                "autoloader",
                "callable",
                "consistency",
                "entity",
                "flex",
                "keyword",
                "library"
            ],
            "support": {
                "docs": "https://central.hoa-project.net/Documentation/Library/Consistency",
                "email": "support@hoa-project.net",
                "forum": "https://users.hoa-project.net/",
                "irc": "irc://chat.freenode.net/hoaproject",
                "issues": "https://github.com/hoaproject/Consistency/issues",
                "source": "https://central.hoa-project.net/Resource/Library/Consistency"
            },
            "time": "2017-05-02T12:18:12+00:00"
        },
        {
            "name": "hoa/console",
            "version": "3.17.05.02",
            "source": {
                "type": "git",
                "url": "https://github.com/hoaproject/Console.git",
                "reference": "e231fd3ea70e6d773576ae78de0bdc1daf331a66"
            },
            "dist": {
                "type": "zip",
                "url": "https://api.github.com/repos/hoaproject/Console/zipball/e231fd3ea70e6d773576ae78de0bdc1daf331a66",
                "reference": "e231fd3ea70e6d773576ae78de0bdc1daf331a66",
                "shasum": ""
            },
            "require": {
                "hoa/consistency": "~1.0",
                "hoa/event": "~1.0",
                "hoa/exception": "~1.0",
                "hoa/file": "~1.0",
                "hoa/protocol": "~1.0",
                "hoa/stream": "~1.0",
                "hoa/ustring": "~4.0"
            },
            "require-dev": {
                "hoa/test": "~2.0"
            },
            "suggest": {
                "ext-pcntl": "To enable hoa://Event/Console/Window:resize.",
                "hoa/dispatcher": "To use the console kit.",
                "hoa/router": "To use the console kit."
            },
            "type": "library",
            "extra": {
                "branch-alias": {
                    "dev-master": "3.x-dev"
                }
            },
            "autoload": {
                "psr-4": {
                    "Hoa\\Console\\": "."
                }
            },
            "notification-url": "https://packagist.org/downloads/",
            "license": [
                "BSD-3-Clause"
            ],
            "authors": [
                {
                    "name": "Ivan Enderlin",
                    "email": "ivan.enderlin@hoa-project.net"
                },
                {
                    "name": "Hoa community",
                    "homepage": "https://hoa-project.net/"
                }
            ],
            "description": "The Hoa\\Console library.",
            "homepage": "https://hoa-project.net/",
            "keywords": [
                "autocompletion",
                "chrome",
                "cli",
                "console",
                "cursor",
                "getoption",
                "library",
                "option",
                "parser",
                "processus",
                "readline",
                "terminfo",
                "tput",
                "window"
            ],
            "support": {
                "docs": "https://central.hoa-project.net/Documentation/Library/Console",
                "email": "support@hoa-project.net",
                "forum": "https://users.hoa-project.net/",
                "irc": "irc://chat.freenode.net/hoaproject",
                "issues": "https://github.com/hoaproject/Console/issues",
                "source": "https://central.hoa-project.net/Resource/Library/Console"
            },
            "time": "2017-05-02T12:26:19+00:00"
        },
        {
            "name": "hoa/event",
            "version": "1.17.01.13",
            "source": {
                "type": "git",
                "url": "https://github.com/hoaproject/Event.git",
                "reference": "6c0060dced212ffa3af0e34bb46624f990b29c54"
            },
            "dist": {
                "type": "zip",
                "url": "https://api.github.com/repos/hoaproject/Event/zipball/6c0060dced212ffa3af0e34bb46624f990b29c54",
                "reference": "6c0060dced212ffa3af0e34bb46624f990b29c54",
                "shasum": ""
            },
            "require": {
                "hoa/consistency": "~1.0",
                "hoa/exception": "~1.0"
            },
            "require-dev": {
                "hoa/test": "~2.0"
            },
            "type": "library",
            "extra": {
                "branch-alias": {
                    "dev-master": "1.x-dev"
                }
            },
            "autoload": {
                "psr-4": {
                    "Hoa\\Event\\": "."
                }
            },
            "notification-url": "https://packagist.org/downloads/",
            "license": [
                "BSD-3-Clause"
            ],
            "authors": [
                {
                    "name": "Ivan Enderlin",
                    "email": "ivan.enderlin@hoa-project.net"
                },
                {
                    "name": "Hoa community",
                    "homepage": "https://hoa-project.net/"
                }
            ],
            "description": "The Hoa\\Event library.",
            "homepage": "https://hoa-project.net/",
            "keywords": [
                "event",
                "library",
                "listener",
                "observer"
            ],
            "support": {
                "docs": "https://central.hoa-project.net/Documentation/Library/Event",
                "email": "support@hoa-project.net",
                "forum": "https://users.hoa-project.net/",
                "irc": "irc://chat.freenode.net/hoaproject",
                "issues": "https://github.com/hoaproject/Event/issues",
                "source": "https://central.hoa-project.net/Resource/Library/Event"
            },
            "time": "2017-01-13T15:30:50+00:00"
        },
        {
            "name": "hoa/exception",
            "version": "1.17.01.16",
            "source": {
                "type": "git",
                "url": "https://github.com/hoaproject/Exception.git",
                "reference": "091727d46420a3d7468ef0595651488bfc3a458f"
            },
            "dist": {
                "type": "zip",
                "url": "https://api.github.com/repos/hoaproject/Exception/zipball/091727d46420a3d7468ef0595651488bfc3a458f",
                "reference": "091727d46420a3d7468ef0595651488bfc3a458f",
                "shasum": ""
            },
            "require": {
                "hoa/consistency": "~1.0",
                "hoa/event": "~1.0"
            },
            "require-dev": {
                "hoa/test": "~2.0"
            },
            "type": "library",
            "extra": {
                "branch-alias": {
                    "dev-master": "1.x-dev"
                }
            },
            "autoload": {
                "psr-4": {
                    "Hoa\\Exception\\": "."
                }
            },
            "notification-url": "https://packagist.org/downloads/",
            "license": [
                "BSD-3-Clause"
            ],
            "authors": [
                {
                    "name": "Ivan Enderlin",
                    "email": "ivan.enderlin@hoa-project.net"
                },
                {
                    "name": "Hoa community",
                    "homepage": "https://hoa-project.net/"
                }
            ],
            "description": "The Hoa\\Exception library.",
            "homepage": "https://hoa-project.net/",
            "keywords": [
                "exception",
                "library"
            ],
            "support": {
                "docs": "https://central.hoa-project.net/Documentation/Library/Exception",
                "email": "support@hoa-project.net",
                "forum": "https://users.hoa-project.net/",
                "irc": "irc://chat.freenode.net/hoaproject",
                "issues": "https://github.com/hoaproject/Exception/issues",
                "source": "https://central.hoa-project.net/Resource/Library/Exception"
            },
            "time": "2017-01-16T07:53:27+00:00"
        },
        {
            "name": "hoa/file",
            "version": "1.17.07.11",
            "source": {
                "type": "git",
                "url": "https://github.com/hoaproject/File.git",
                "reference": "35cb979b779bc54918d2f9a4e02ed6c7a1fa67ca"
            },
            "dist": {
                "type": "zip",
                "url": "https://api.github.com/repos/hoaproject/File/zipball/35cb979b779bc54918d2f9a4e02ed6c7a1fa67ca",
                "reference": "35cb979b779bc54918d2f9a4e02ed6c7a1fa67ca",
                "shasum": ""
            },
            "require": {
                "hoa/consistency": "~1.0",
                "hoa/event": "~1.0",
                "hoa/exception": "~1.0",
                "hoa/iterator": "~2.0",
                "hoa/stream": "~1.0"
            },
            "require-dev": {
                "hoa/test": "~2.0"
            },
            "type": "library",
            "extra": {
                "branch-alias": {
                    "dev-master": "1.x-dev"
                }
            },
            "autoload": {
                "psr-4": {
                    "Hoa\\File\\": "."
                }
            },
            "notification-url": "https://packagist.org/downloads/",
            "license": [
                "BSD-3-Clause"
            ],
            "authors": [
                {
                    "name": "Ivan Enderlin",
                    "email": "ivan.enderlin@hoa-project.net"
                },
                {
                    "name": "Hoa community",
                    "homepage": "https://hoa-project.net/"
                }
            ],
            "description": "The Hoa\\File library.",
            "homepage": "https://hoa-project.net/",
            "keywords": [
                "Socket",
                "directory",
                "file",
                "finder",
                "library",
                "link",
                "temporary"
            ],
            "support": {
                "docs": "https://central.hoa-project.net/Documentation/Library/File",
                "email": "support@hoa-project.net",
                "forum": "https://users.hoa-project.net/",
                "irc": "irc://chat.freenode.net/hoaproject",
                "issues": "https://github.com/hoaproject/File/issues",
                "source": "https://central.hoa-project.net/Resource/Library/File"
            },
            "time": "2017-07-11T07:42:15+00:00"
        },
        {
            "name": "hoa/iterator",
            "version": "2.17.01.10",
            "source": {
                "type": "git",
                "url": "https://github.com/hoaproject/Iterator.git",
                "reference": "d1120ba09cb4ccd049c86d10058ab94af245f0cc"
            },
            "dist": {
                "type": "zip",
                "url": "https://api.github.com/repos/hoaproject/Iterator/zipball/d1120ba09cb4ccd049c86d10058ab94af245f0cc",
                "reference": "d1120ba09cb4ccd049c86d10058ab94af245f0cc",
                "shasum": ""
            },
            "require": {
                "hoa/consistency": "~1.0",
                "hoa/exception": "~1.0"
            },
            "require-dev": {
                "hoa/test": "~2.0"
            },
            "type": "library",
            "extra": {
                "branch-alias": {
                    "dev-master": "2.x-dev"
                }
            },
            "autoload": {
                "psr-4": {
                    "Hoa\\Iterator\\": "."
                }
            },
            "notification-url": "https://packagist.org/downloads/",
            "license": [
                "BSD-3-Clause"
            ],
            "authors": [
                {
                    "name": "Ivan Enderlin",
                    "email": "ivan.enderlin@hoa-project.net"
                },
                {
                    "name": "Hoa community",
                    "homepage": "https://hoa-project.net/"
                }
            ],
            "description": "The Hoa\\Iterator library.",
            "homepage": "https://hoa-project.net/",
            "keywords": [
                "iterator",
                "library"
            ],
            "support": {
                "docs": "https://central.hoa-project.net/Documentation/Library/Iterator",
                "email": "support@hoa-project.net",
                "forum": "https://users.hoa-project.net/",
                "irc": "irc://chat.freenode.net/hoaproject",
                "issues": "https://github.com/hoaproject/Iterator/issues",
                "source": "https://central.hoa-project.net/Resource/Library/Iterator"
            },
            "time": "2017-01-10T10:34:47+00:00"
        },
        {
            "name": "hoa/protocol",
            "version": "1.17.01.14",
            "source": {
                "type": "git",
                "url": "https://github.com/hoaproject/Protocol.git",
                "reference": "5c2cf972151c45f373230da170ea015deecf19e2"
            },
            "dist": {
                "type": "zip",
                "url": "https://api.github.com/repos/hoaproject/Protocol/zipball/5c2cf972151c45f373230da170ea015deecf19e2",
                "reference": "5c2cf972151c45f373230da170ea015deecf19e2",
                "shasum": ""
            },
            "require": {
                "hoa/consistency": "~1.0",
                "hoa/exception": "~1.0"
            },
            "require-dev": {
                "hoa/test": "~2.0"
            },
            "type": "library",
            "extra": {
                "branch-alias": {
                    "dev-master": "1.x-dev"
                }
            },
            "autoload": {
                "psr-4": {
                    "Hoa\\Protocol\\": "."
                },
                "files": [
                    "Wrapper.php"
                ]
            },
            "notification-url": "https://packagist.org/downloads/",
            "license": [
                "BSD-3-Clause"
            ],
            "authors": [
                {
                    "name": "Ivan Enderlin",
                    "email": "ivan.enderlin@hoa-project.net"
                },
                {
                    "name": "Hoa community",
                    "homepage": "https://hoa-project.net/"
                }
            ],
            "description": "The Hoa\\Protocol library.",
            "homepage": "https://hoa-project.net/",
            "keywords": [
                "library",
                "protocol",
                "resource",
                "stream",
                "wrapper"
            ],
            "support": {
                "docs": "https://central.hoa-project.net/Documentation/Library/Protocol",
                "email": "support@hoa-project.net",
                "forum": "https://users.hoa-project.net/",
                "irc": "irc://chat.freenode.net/hoaproject",
                "issues": "https://github.com/hoaproject/Protocol/issues",
                "source": "https://central.hoa-project.net/Resource/Library/Protocol"
            },
            "time": "2017-01-14T12:26:10+00:00"
        },
        {
            "name": "hoa/stream",
            "version": "1.17.02.21",
            "source": {
                "type": "git",
                "url": "https://github.com/hoaproject/Stream.git",
                "reference": "3293cfffca2de10525df51436adf88a559151d82"
            },
            "dist": {
                "type": "zip",
                "url": "https://api.github.com/repos/hoaproject/Stream/zipball/3293cfffca2de10525df51436adf88a559151d82",
                "reference": "3293cfffca2de10525df51436adf88a559151d82",
                "shasum": ""
            },
            "require": {
                "hoa/consistency": "~1.0",
                "hoa/event": "~1.0",
                "hoa/exception": "~1.0",
                "hoa/protocol": "~1.0"
            },
            "require-dev": {
                "hoa/test": "~2.0"
            },
            "type": "library",
            "extra": {
                "branch-alias": {
                    "dev-master": "1.x-dev"
                }
            },
            "autoload": {
                "psr-4": {
                    "Hoa\\Stream\\": "."
                }
            },
            "notification-url": "https://packagist.org/downloads/",
            "license": [
                "BSD-3-Clause"
            ],
            "authors": [
                {
                    "name": "Ivan Enderlin",
                    "email": "ivan.enderlin@hoa-project.net"
                },
                {
                    "name": "Hoa community",
                    "homepage": "https://hoa-project.net/"
                }
            ],
            "description": "The Hoa\\Stream library.",
            "homepage": "https://hoa-project.net/",
            "keywords": [
                "Context",
                "bucket",
                "composite",
                "filter",
                "in",
                "library",
                "out",
                "protocol",
                "stream",
                "wrapper"
            ],
            "support": {
                "docs": "https://central.hoa-project.net/Documentation/Library/Stream",
                "email": "support@hoa-project.net",
                "forum": "https://users.hoa-project.net/",
                "irc": "irc://chat.freenode.net/hoaproject",
                "issues": "https://github.com/hoaproject/Stream/issues",
                "source": "https://central.hoa-project.net/Resource/Library/Stream"
            },
            "time": "2017-02-21T16:01:06+00:00"
        },
        {
            "name": "hoa/ustring",
            "version": "4.17.01.16",
            "source": {
                "type": "git",
                "url": "https://github.com/hoaproject/Ustring.git",
                "reference": "e6326e2739178799b1fe3fdd92029f9517fa17a0"
            },
            "dist": {
                "type": "zip",
                "url": "https://api.github.com/repos/hoaproject/Ustring/zipball/e6326e2739178799b1fe3fdd92029f9517fa17a0",
                "reference": "e6326e2739178799b1fe3fdd92029f9517fa17a0",
                "shasum": ""
            },
            "require": {
                "hoa/consistency": "~1.0",
                "hoa/exception": "~1.0"
            },
            "require-dev": {
                "hoa/test": "~2.0"
            },
            "suggest": {
                "ext-iconv": "ext/iconv must be present (or a third implementation) to use Hoa\\Ustring::transcode().",
                "ext-intl": "To get a better Hoa\\Ustring::toAscii() and Hoa\\Ustring::compareTo()."
            },
            "type": "library",
            "extra": {
                "branch-alias": {
                    "dev-master": "4.x-dev"
                }
            },
            "autoload": {
                "psr-4": {
                    "Hoa\\Ustring\\": "."
                }
            },
            "notification-url": "https://packagist.org/downloads/",
            "license": [
                "BSD-3-Clause"
            ],
            "authors": [
                {
                    "name": "Ivan Enderlin",
                    "email": "ivan.enderlin@hoa-project.net"
                },
                {
                    "name": "Hoa community",
                    "homepage": "https://hoa-project.net/"
                }
            ],
            "description": "The Hoa\\Ustring library.",
            "homepage": "https://hoa-project.net/",
            "keywords": [
                "library",
                "search",
                "string",
                "unicode"
            ],
            "support": {
                "docs": "https://central.hoa-project.net/Documentation/Library/Ustring",
                "email": "support@hoa-project.net",
                "forum": "https://users.hoa-project.net/",
                "irc": "irc://chat.freenode.net/hoaproject",
                "issues": "https://github.com/hoaproject/Ustring/issues",
                "source": "https://central.hoa-project.net/Resource/Library/Ustring"
            },
            "time": "2017-01-16T07:08:25+00:00"
        },
        {
            "name": "jms/metadata",
            "version": "2.5.1",
            "source": {
                "type": "git",
                "url": "https://github.com/schmittjoh/metadata.git",
                "reference": "a995e6cef6d6f56a6226e1616a519630e2ef0aeb"
            },
            "dist": {
                "type": "zip",
                "url": "https://api.github.com/repos/schmittjoh/metadata/zipball/a995e6cef6d6f56a6226e1616a519630e2ef0aeb",
                "reference": "a995e6cef6d6f56a6226e1616a519630e2ef0aeb",
                "shasum": ""
            },
            "require": {
                "php": "^7.2|^8.0"
            },
            "require-dev": {
                "doctrine/cache": "^1.0",
                "doctrine/coding-standard": "^8.0",
                "mikey179/vfsstream": "^1.6.7",
                "phpunit/phpunit": "^8.5|^9.0",
                "psr/container": "^1.0",
                "symfony/cache": "^3.1|^4.0|^5.0",
                "symfony/dependency-injection": "^3.1|^4.0|^5.0"
            },
            "type": "library",
            "extra": {
                "branch-alias": {
                    "dev-master": "2.x-dev"
                }
            },
            "autoload": {
                "psr-4": {
                    "Metadata\\": "src/"
                }
            },
            "notification-url": "https://packagist.org/downloads/",
            "license": [
                "MIT"
            ],
            "authors": [
                {
                    "name": "Johannes M. Schmitt",
                    "email": "schmittjoh@gmail.com"
                },
                {
                    "name": "Asmir Mustafic",
                    "email": "goetas@gmail.com"
                }
            ],
            "description": "Class/method/property metadata management in PHP",
            "keywords": [
                "annotations",
                "metadata",
                "xml",
                "yaml"
            ],
            "support": {
                "issues": "https://github.com/schmittjoh/metadata/issues",
                "source": "https://github.com/schmittjoh/metadata/tree/2.5.1"
            },
            "time": "2021-08-04T19:32:08+00:00"
        },
        {
            "name": "jms/serializer",
            "version": "3.14.0",
            "source": {
                "type": "git",
                "url": "https://github.com/schmittjoh/serializer.git",
                "reference": "bf371f55d8137fec4ff096bd45ff19e2db02ac4c"
            },
            "dist": {
                "type": "zip",
                "url": "https://api.github.com/repos/schmittjoh/serializer/zipball/bf371f55d8137fec4ff096bd45ff19e2db02ac4c",
                "reference": "bf371f55d8137fec4ff096bd45ff19e2db02ac4c",
                "shasum": ""
            },
            "require": {
                "doctrine/annotations": "^1.10.4",
                "doctrine/instantiator": "^1.0.3",
                "doctrine/lexer": "^1.1",
                "jms/metadata": "^2.0",
                "php": "^7.2||^8.0",
                "phpstan/phpdoc-parser": "^0.4 || ^0.5"
            },
            "require-dev": {
                "doctrine/coding-standard": "^8.1",
                "doctrine/orm": "~2.1",
                "doctrine/persistence": "^1.3.3|^2.0|^3.0",
                "doctrine/phpcr-odm": "^1.3|^2.0",
                "ext-pdo_sqlite": "*",
                "jackalope/jackalope-doctrine-dbal": "^1.1.5",
                "ocramius/proxy-manager": "^1.0|^2.0",
                "phpstan/phpstan": "^0.12.65",
                "phpunit/phpunit": "^8.0||^9.0",
                "psr/container": "^1.0",
                "symfony/dependency-injection": "^3.0|^4.0|^5.0",
                "symfony/expression-language": "^3.0|^4.0|^5.0",
                "symfony/filesystem": "^3.0|^4.0|^5.0",
                "symfony/form": "^3.0|^4.0|^5.0",
                "symfony/translation": "^3.0|^4.0|^5.0",
                "symfony/validator": "^3.1.9|^4.0|^5.0",
                "symfony/yaml": "^3.3|^4.0|^5.0",
                "twig/twig": "~1.34|~2.4|^3.0"
            },
            "suggest": {
                "doctrine/collections": "Required if you like to use doctrine collection types as ArrayCollection.",
                "symfony/cache": "Required if you like to use cache functionality.",
                "symfony/yaml": "Required if you'd like to use the YAML metadata format."
            },
            "type": "library",
            "extra": {
                "branch-alias": {
                    "dev-master": "3.14-dev"
                }
            },
            "autoload": {
                "psr-4": {
                    "JMS\\Serializer\\": "src/"
                }
            },
            "notification-url": "https://packagist.org/downloads/",
            "license": [
                "MIT"
            ],
            "authors": [
                {
                    "name": "Johannes M. Schmitt",
                    "email": "schmittjoh@gmail.com"
                },
                {
                    "name": "Asmir Mustafic",
                    "email": "goetas@gmail.com"
                }
            ],
            "description": "Library for (de-)serializing data of any complexity; supports XML, JSON, and YAML.",
            "homepage": "http://jmsyst.com/libs/serializer",
            "keywords": [
                "deserialization",
                "jaxb",
                "json",
                "serialization",
                "xml"
            ],
            "support": {
                "issues": "https://github.com/schmittjoh/serializer/issues",
                "source": "https://github.com/schmittjoh/serializer/tree/3.14.0"
            },
            "funding": [
                {
                    "url": "https://github.com/goetas",
                    "type": "github"
                }
            ],
            "time": "2021-08-06T12:10:02+00:00"
        },
        {
            "name": "lusitanian/oauth",
            "version": "v0.8.11",
            "source": {
                "type": "git",
                "url": "https://github.com/Lusitanian/PHPoAuthLib.git",
                "reference": "fc11a53db4b66da555a6a11fce294f574a8374f9"
            },
            "dist": {
                "type": "zip",
                "url": "https://api.github.com/repos/Lusitanian/PHPoAuthLib/zipball/fc11a53db4b66da555a6a11fce294f574a8374f9",
                "reference": "fc11a53db4b66da555a6a11fce294f574a8374f9",
                "shasum": ""
            },
            "require": {
                "php": ">=5.3.0"
            },
            "require-dev": {
                "phpunit/phpunit": "3.7.*",
                "predis/predis": "0.8.*@dev",
                "squizlabs/php_codesniffer": "2.*",
                "symfony/http-foundation": "~2.1"
            },
            "suggest": {
                "ext-openssl": "Allows for usage of secure connections with the stream-based HTTP client.",
                "predis/predis": "Allows using the Redis storage backend.",
                "symfony/http-foundation": "Allows using the Symfony Session storage backend."
            },
            "type": "library",
            "extra": {
                "branch-alias": {
                    "dev-master": "0.1-dev"
                }
            },
            "autoload": {
                "psr-0": {
                    "OAuth": "src",
                    "OAuth\\Unit": "tests"
                }
            },
            "notification-url": "https://packagist.org/downloads/",
            "license": [
                "MIT"
            ],
            "authors": [
                {
                    "name": "David Desberg",
                    "email": "david@daviddesberg.com"
                },
                {
                    "name": "Elliot Chance",
                    "email": "elliotchance@gmail.com"
                },
                {
                    "name": "Pieter Hordijk",
                    "email": "info@pieterhordijk.com"
                }
            ],
            "description": "PHP 5.3+ oAuth 1/2 Library",
            "keywords": [
                "Authentication",
                "authorization",
                "oauth",
                "security"
            ],
            "support": {
                "issues": "https://github.com/Lusitanian/PHPoAuthLib/issues",
                "source": "https://github.com/Lusitanian/PHPoAuthLib/tree/master"
            },
            "time": "2018-02-14T22:37:14+00:00"
        },
        {
            "name": "magento/magento-coding-standard",
<<<<<<< HEAD
            "version": "12",
            "source": {
                "type": "git",
                "url": "https://github.com/magento/magento-coding-standard.git",
                "reference": "b2cea3a8243970d7813df65f37e27ce6ec7d720d"
            },
            "dist": {
                "type": "zip",
                "url": "https://api.github.com/repos/magento/magento-coding-standard/zipball/b2cea3a8243970d7813df65f37e27ce6ec7d720d",
                "reference": "b2cea3a8243970d7813df65f37e27ce6ec7d720d",
=======
            "version": "9",
            "source": {
                "type": "git",
                "url": "https://github.com/magento/magento-coding-standard.git",
                "reference": "903987666f9f35417207e39a77e0e1e791d1b48d"
            },
            "dist": {
                "type": "zip",
                "url": "https://api.github.com/repos/magento/magento-coding-standard/zipball/903987666f9f35417207e39a77e0e1e791d1b48d",
                "reference": "903987666f9f35417207e39a77e0e1e791d1b48d",
>>>>>>> 202bd44c
                "shasum": ""
            },
            "require": {
                "ext-dom": "*",
                "ext-simplexml": "*",
                "php": ">=7.3",
                "squizlabs/php_codesniffer": "^3.6",
                "webonyx/graphql-php": "^14.9"
            },
            "require-dev": {
                "phpunit/phpunit": "^9.5.8"
            },
            "type": "phpcodesniffer-standard",
            "autoload": {
                "classmap": [
                    "PHP_CodeSniffer/Tokenizers/"
                ],
                "psr-4": {
                    "Magento2\\": "Magento2/"
                }
            },
            "notification-url": "https://packagist.org/downloads/",
            "license": [
                "OSL-3.0",
                "AFL-3.0"
            ],
            "description": "A set of Magento specific PHP CodeSniffer rules.",
            "support": {
                "issues": "https://github.com/magento/magento-coding-standard/issues",
<<<<<<< HEAD
                "source": "https://github.com/magento/magento-coding-standard/tree/v12"
            },
            "time": "2021-09-28T12:44:17+00:00"
=======
                "source": "https://github.com/magento/magento-coding-standard/tree/v9"
            },
            "time": "2021-09-07T16:41:44+00:00"
>>>>>>> 202bd44c
        },
        {
            "name": "magento/magento2-functional-testing-framework",
            "version": "3.6.1",
            "source": {
                "type": "git",
                "url": "https://github.com/magento/magento2-functional-testing-framework.git",
                "reference": "bdca6b2f8d597f345c6659bfcc7ea2554d17b114"
            },
            "dist": {
                "type": "zip",
                "url": "https://api.github.com/repos/magento/magento2-functional-testing-framework/zipball/bdca6b2f8d597f345c6659bfcc7ea2554d17b114",
                "reference": "bdca6b2f8d597f345c6659bfcc7ea2554d17b114",
                "shasum": ""
            },
            "require": {
                "allure-framework/allure-codeception": "^1.4",
                "aws/aws-sdk-php": "^3.132",
                "codeception/codeception": "^4.1",
                "codeception/module-asserts": "^1.1",
                "codeception/module-sequence": "^1.0",
                "codeception/module-webdriver": "^1.0",
                "composer/composer": "^1.9||^2.0",
                "csharpru/vault-php": "^4.2.1",
                "csharpru/vault-php-guzzle6-transport": "^2.0",
                "ext-curl": "*",
                "ext-dom": "*",
                "ext-intl": "*",
                "ext-json": "*",
                "ext-openssl": "*",
                "hoa/console": "~3.0",
                "monolog/monolog": "^2.3",
                "mustache/mustache": "~2.5",
                "nikic/php-parser": "^4.4",
                "php": "^7.3",
                "php-webdriver/webdriver": "^1.9.0",
                "spomky-labs/otphp": "^10.0",
                "symfony/console": "^4.4",
                "symfony/finder": "^5.0",
                "symfony/http-foundation": "^5.0",
                "symfony/mime": "^5.0",
                "symfony/process": "^4.4",
                "vlucas/phpdotenv": "^2.4",
                "weew/helpers-array": "^1.3"
            },
            "require-dev": {
                "brainmaestro/composer-git-hooks": "^2.3.1",
                "codacy/coverage": "^1.4",
                "codeception/aspect-mock": "^3.0",
                "php-coveralls/php-coveralls": "^1.0||^2.2",
                "phpmd/phpmd": "^2.8.0",
                "phpunit/phpunit": "^9.0",
                "sebastian/phpcpd": "~6.0.0",
                "squizlabs/php_codesniffer": "~3.5.4"
            },
            "bin": [
                "bin/mftf"
            ],
            "type": "library",
            "extra": {
                "hooks": {
                    "pre-push": "bin/all-checks"
                }
            },
            "autoload": {
                "files": [
                    "src/Magento/FunctionalTestingFramework/_bootstrap.php"
                ],
                "psr-4": {
                    "Magento\\FunctionalTestingFramework\\": "src/Magento/FunctionalTestingFramework",
                    "MFTF\\": "dev/tests/functional/tests/MFTF"
                }
            },
            "notification-url": "https://packagist.org/downloads/",
            "license": [
                "AGPL-3.0"
            ],
            "description": "Magento2 Functional Testing Framework",
            "keywords": [
                "automation",
                "functional",
                "magento",
                "testing"
            ],
            "support": {
                "issues": "https://github.com/magento/magento2-functional-testing-framework/issues",
                "source": "https://github.com/magento/magento2-functional-testing-framework/tree/3.6.1"
            },
            "time": "2021-08-26T19:12:41+00:00"
        },
        {
            "name": "mustache/mustache",
            "version": "v2.13.0",
            "source": {
                "type": "git",
                "url": "https://github.com/bobthecow/mustache.php.git",
                "reference": "e95c5a008c23d3151d59ea72484d4f72049ab7f4"
            },
            "dist": {
                "type": "zip",
                "url": "https://api.github.com/repos/bobthecow/mustache.php/zipball/e95c5a008c23d3151d59ea72484d4f72049ab7f4",
                "reference": "e95c5a008c23d3151d59ea72484d4f72049ab7f4",
                "shasum": ""
            },
            "require": {
                "php": ">=5.2.4"
            },
            "require-dev": {
                "friendsofphp/php-cs-fixer": "~1.11",
                "phpunit/phpunit": "~3.7|~4.0|~5.0"
            },
            "type": "library",
            "autoload": {
                "psr-0": {
                    "Mustache": "src/"
                }
            },
            "notification-url": "https://packagist.org/downloads/",
            "license": [
                "MIT"
            ],
            "authors": [
                {
                    "name": "Justin Hileman",
                    "email": "justin@justinhileman.info",
                    "homepage": "http://justinhileman.com"
                }
            ],
            "description": "A Mustache implementation in PHP.",
            "homepage": "https://github.com/bobthecow/mustache.php",
            "keywords": [
                "mustache",
                "templating"
            ],
            "support": {
                "issues": "https://github.com/bobthecow/mustache.php/issues",
                "source": "https://github.com/bobthecow/mustache.php/tree/master"
            },
            "time": "2019-11-23T21:40:31+00:00"
        },
        {
            "name": "myclabs/deep-copy",
            "version": "1.10.2",
            "source": {
                "type": "git",
                "url": "https://github.com/myclabs/DeepCopy.git",
                "reference": "776f831124e9c62e1a2c601ecc52e776d8bb7220"
            },
            "dist": {
                "type": "zip",
                "url": "https://api.github.com/repos/myclabs/DeepCopy/zipball/776f831124e9c62e1a2c601ecc52e776d8bb7220",
                "reference": "776f831124e9c62e1a2c601ecc52e776d8bb7220",
                "shasum": ""
            },
            "require": {
                "php": "^7.1 || ^8.0"
            },
            "replace": {
                "myclabs/deep-copy": "self.version"
            },
            "require-dev": {
                "doctrine/collections": "^1.0",
                "doctrine/common": "^2.6",
                "phpunit/phpunit": "^7.1"
            },
            "type": "library",
            "autoload": {
                "psr-4": {
                    "DeepCopy\\": "src/DeepCopy/"
                },
                "files": [
                    "src/DeepCopy/deep_copy.php"
                ]
            },
            "notification-url": "https://packagist.org/downloads/",
            "license": [
                "MIT"
            ],
            "description": "Create deep copies (clones) of your objects",
            "keywords": [
                "clone",
                "copy",
                "duplicate",
                "object",
                "object graph"
            ],
            "support": {
                "issues": "https://github.com/myclabs/DeepCopy/issues",
                "source": "https://github.com/myclabs/DeepCopy/tree/1.10.2"
            },
            "funding": [
                {
                    "url": "https://tidelift.com/funding/github/packagist/myclabs/deep-copy",
                    "type": "tidelift"
                }
            ],
            "time": "2020-11-13T09:40:50+00:00"
        },
        {
            "name": "paragonie/constant_time_encoding",
            "version": "v2.4.0",
            "source": {
                "type": "git",
                "url": "https://github.com/paragonie/constant_time_encoding.git",
                "reference": "f34c2b11eb9d2c9318e13540a1dbc2a3afbd939c"
            },
            "dist": {
                "type": "zip",
                "url": "https://api.github.com/repos/paragonie/constant_time_encoding/zipball/f34c2b11eb9d2c9318e13540a1dbc2a3afbd939c",
                "reference": "f34c2b11eb9d2c9318e13540a1dbc2a3afbd939c",
                "shasum": ""
            },
            "require": {
                "php": "^7|^8"
            },
            "require-dev": {
                "phpunit/phpunit": "^6|^7|^8|^9",
                "vimeo/psalm": "^1|^2|^3|^4"
            },
            "type": "library",
            "autoload": {
                "psr-4": {
                    "ParagonIE\\ConstantTime\\": "src/"
                }
            },
            "notification-url": "https://packagist.org/downloads/",
            "license": [
                "MIT"
            ],
            "authors": [
                {
                    "name": "Paragon Initiative Enterprises",
                    "email": "security@paragonie.com",
                    "homepage": "https://paragonie.com",
                    "role": "Maintainer"
                },
                {
                    "name": "Steve 'Sc00bz' Thomas",
                    "email": "steve@tobtu.com",
                    "homepage": "https://www.tobtu.com",
                    "role": "Original Developer"
                }
            ],
            "description": "Constant-time Implementations of RFC 4648 Encoding (Base-64, Base-32, Base-16)",
            "keywords": [
                "base16",
                "base32",
                "base32_decode",
                "base32_encode",
                "base64",
                "base64_decode",
                "base64_encode",
                "bin2hex",
                "encoding",
                "hex",
                "hex2bin",
                "rfc4648"
            ],
            "support": {
                "email": "info@paragonie.com",
                "issues": "https://github.com/paragonie/constant_time_encoding/issues",
                "source": "https://github.com/paragonie/constant_time_encoding"
            },
            "time": "2020-12-06T15:14:20+00:00"
        },
        {
            "name": "pdepend/pdepend",
            "version": "2.10.0",
            "source": {
                "type": "git",
                "url": "https://github.com/pdepend/pdepend.git",
                "reference": "1fd30f4352b630ad53fec3fd5e8b8ba760f85596"
            },
            "dist": {
                "type": "zip",
                "url": "https://api.github.com/repos/pdepend/pdepend/zipball/1fd30f4352b630ad53fec3fd5e8b8ba760f85596",
                "reference": "1fd30f4352b630ad53fec3fd5e8b8ba760f85596",
                "shasum": ""
            },
            "require": {
                "php": ">=5.3.7",
                "symfony/config": "^2.3.0|^3|^4|^5",
                "symfony/dependency-injection": "^2.3.0|^3|^4|^5",
                "symfony/filesystem": "^2.3.0|^3|^4|^5"
            },
            "require-dev": {
                "easy-doc/easy-doc": "0.0.0|^1.2.3",
                "gregwar/rst": "^1.0",
                "phpunit/phpunit": "^4.8.36|^5.7.27",
                "squizlabs/php_codesniffer": "^2.0.0"
            },
            "bin": [
                "src/bin/pdepend"
            ],
            "type": "library",
            "extra": {
                "branch-alias": {
                    "dev-master": "2.x-dev"
                }
            },
            "autoload": {
                "psr-4": {
                    "PDepend\\": "src/main/php/PDepend"
                }
            },
            "notification-url": "https://packagist.org/downloads/",
            "license": [
                "BSD-3-Clause"
            ],
            "description": "Official version of pdepend to be handled with Composer",
            "support": {
                "issues": "https://github.com/pdepend/pdepend/issues",
                "source": "https://github.com/pdepend/pdepend/tree/2.10.0"
            },
            "funding": [
                {
                    "url": "https://tidelift.com/funding/github/packagist/pdepend/pdepend",
                    "type": "tidelift"
                }
            ],
            "time": "2021-07-20T09:56:09+00:00"
        },
        {
            "name": "phar-io/manifest",
            "version": "2.0.3",
            "source": {
                "type": "git",
                "url": "https://github.com/phar-io/manifest.git",
                "reference": "97803eca37d319dfa7826cc2437fc020857acb53"
            },
            "dist": {
                "type": "zip",
                "url": "https://api.github.com/repos/phar-io/manifest/zipball/97803eca37d319dfa7826cc2437fc020857acb53",
                "reference": "97803eca37d319dfa7826cc2437fc020857acb53",
                "shasum": ""
            },
            "require": {
                "ext-dom": "*",
                "ext-phar": "*",
                "ext-xmlwriter": "*",
                "phar-io/version": "^3.0.1",
                "php": "^7.2 || ^8.0"
            },
            "type": "library",
            "extra": {
                "branch-alias": {
                    "dev-master": "2.0.x-dev"
                }
            },
            "autoload": {
                "classmap": [
                    "src/"
                ]
            },
            "notification-url": "https://packagist.org/downloads/",
            "license": [
                "BSD-3-Clause"
            ],
            "authors": [
                {
                    "name": "Arne Blankerts",
                    "email": "arne@blankerts.de",
                    "role": "Developer"
                },
                {
                    "name": "Sebastian Heuer",
                    "email": "sebastian@phpeople.de",
                    "role": "Developer"
                },
                {
                    "name": "Sebastian Bergmann",
                    "email": "sebastian@phpunit.de",
                    "role": "Developer"
                }
            ],
            "description": "Component for reading phar.io manifest information from a PHP Archive (PHAR)",
            "support": {
                "issues": "https://github.com/phar-io/manifest/issues",
                "source": "https://github.com/phar-io/manifest/tree/2.0.3"
            },
            "time": "2021-07-20T11:28:43+00:00"
        },
        {
            "name": "phar-io/version",
            "version": "3.1.0",
            "source": {
                "type": "git",
                "url": "https://github.com/phar-io/version.git",
                "reference": "bae7c545bef187884426f042434e561ab1ddb182"
            },
            "dist": {
                "type": "zip",
                "url": "https://api.github.com/repos/phar-io/version/zipball/bae7c545bef187884426f042434e561ab1ddb182",
                "reference": "bae7c545bef187884426f042434e561ab1ddb182",
                "shasum": ""
            },
            "require": {
                "php": "^7.2 || ^8.0"
            },
            "type": "library",
            "autoload": {
                "classmap": [
                    "src/"
                ]
            },
            "notification-url": "https://packagist.org/downloads/",
            "license": [
                "BSD-3-Clause"
            ],
            "authors": [
                {
                    "name": "Arne Blankerts",
                    "email": "arne@blankerts.de",
                    "role": "Developer"
                },
                {
                    "name": "Sebastian Heuer",
                    "email": "sebastian@phpeople.de",
                    "role": "Developer"
                },
                {
                    "name": "Sebastian Bergmann",
                    "email": "sebastian@phpunit.de",
                    "role": "Developer"
                }
            ],
            "description": "Library for handling version information and constraints",
            "support": {
                "issues": "https://github.com/phar-io/version/issues",
                "source": "https://github.com/phar-io/version/tree/3.1.0"
            },
            "time": "2021-02-23T14:00:09+00:00"
        },
        {
            "name": "php-cs-fixer/diff",
            "version": "v2.0.2",
            "source": {
                "type": "git",
                "url": "https://github.com/PHP-CS-Fixer/diff.git",
                "reference": "29dc0d507e838c4580d018bd8b5cb412474f7ec3"
            },
            "dist": {
                "type": "zip",
                "url": "https://api.github.com/repos/PHP-CS-Fixer/diff/zipball/29dc0d507e838c4580d018bd8b5cb412474f7ec3",
                "reference": "29dc0d507e838c4580d018bd8b5cb412474f7ec3",
                "shasum": ""
            },
            "require": {
                "php": "^5.6 || ^7.0 || ^8.0"
            },
            "require-dev": {
                "phpunit/phpunit": "^5.7.23 || ^6.4.3 || ^7.0",
                "symfony/process": "^3.3"
            },
            "type": "library",
            "autoload": {
                "classmap": [
                    "src/"
                ]
            },
            "notification-url": "https://packagist.org/downloads/",
            "license": [
                "BSD-3-Clause"
            ],
            "authors": [
                {
                    "name": "Sebastian Bergmann",
                    "email": "sebastian@phpunit.de"
                },
                {
                    "name": "Kore Nordmann",
                    "email": "mail@kore-nordmann.de"
                }
            ],
            "description": "sebastian/diff v3 backport support for PHP 5.6+",
            "homepage": "https://github.com/PHP-CS-Fixer",
            "keywords": [
                "diff"
            ],
            "support": {
                "issues": "https://github.com/PHP-CS-Fixer/diff/issues",
                "source": "https://github.com/PHP-CS-Fixer/diff/tree/v2.0.2"
            },
            "time": "2020-10-14T08:32:19+00:00"
        },
        {
            "name": "php-webdriver/webdriver",
            "version": "1.11.1",
            "source": {
                "type": "git",
                "url": "https://github.com/php-webdriver/php-webdriver.git",
                "reference": "da16e39968f8dd5cfb7d07eef91dc2b731c69880"
            },
            "dist": {
                "type": "zip",
                "url": "https://api.github.com/repos/php-webdriver/php-webdriver/zipball/da16e39968f8dd5cfb7d07eef91dc2b731c69880",
                "reference": "da16e39968f8dd5cfb7d07eef91dc2b731c69880",
                "shasum": ""
            },
            "require": {
                "ext-curl": "*",
                "ext-json": "*",
                "ext-zip": "*",
                "php": "^5.6 || ~7.0 || ^8.0",
                "symfony/polyfill-mbstring": "^1.12",
                "symfony/process": "^2.8 || ^3.1 || ^4.0 || ^5.0"
            },
            "replace": {
                "facebook/webdriver": "*"
            },
            "require-dev": {
                "friendsofphp/php-cs-fixer": "^2.0",
                "ondram/ci-detector": "^2.1 || ^3.5 || ^4.0",
                "php-coveralls/php-coveralls": "^2.4",
                "php-mock/php-mock-phpunit": "^1.1 || ^2.0",
                "php-parallel-lint/php-parallel-lint": "^1.2",
                "phpunit/phpunit": "^5.7 || ^7 || ^8 || ^9",
                "squizlabs/php_codesniffer": "^3.5",
                "symfony/var-dumper": "^3.3 || ^4.0 || ^5.0"
            },
            "suggest": {
                "ext-SimpleXML": "For Firefox profile creation"
            },
            "type": "library",
            "autoload": {
                "psr-4": {
                    "Facebook\\WebDriver\\": "lib/"
                },
                "files": [
                    "lib/Exception/TimeoutException.php"
                ]
            },
            "notification-url": "https://packagist.org/downloads/",
            "license": [
                "MIT"
            ],
            "description": "A PHP client for Selenium WebDriver. Previously facebook/webdriver.",
            "homepage": "https://github.com/php-webdriver/php-webdriver",
            "keywords": [
                "Chromedriver",
                "geckodriver",
                "php",
                "selenium",
                "webdriver"
            ],
            "support": {
                "issues": "https://github.com/php-webdriver/php-webdriver/issues",
                "source": "https://github.com/php-webdriver/php-webdriver/tree/1.11.1"
            },
            "time": "2021-05-21T15:12:49+00:00"
        },
        {
            "name": "phpcompatibility/php-compatibility",
            "version": "9.3.5",
            "source": {
                "type": "git",
                "url": "https://github.com/PHPCompatibility/PHPCompatibility.git",
                "reference": "9fb324479acf6f39452e0655d2429cc0d3914243"
            },
            "dist": {
                "type": "zip",
                "url": "https://api.github.com/repos/PHPCompatibility/PHPCompatibility/zipball/9fb324479acf6f39452e0655d2429cc0d3914243",
                "reference": "9fb324479acf6f39452e0655d2429cc0d3914243",
                "shasum": ""
            },
            "require": {
                "php": ">=5.3",
                "squizlabs/php_codesniffer": "^2.3 || ^3.0.2"
            },
            "conflict": {
                "squizlabs/php_codesniffer": "2.6.2"
            },
            "require-dev": {
                "phpunit/phpunit": "~4.5 || ^5.0 || ^6.0 || ^7.0"
            },
            "suggest": {
                "dealerdirect/phpcodesniffer-composer-installer": "^0.5 || This Composer plugin will sort out the PHPCS 'installed_paths' automatically.",
                "roave/security-advisories": "dev-master || Helps prevent installing dependencies with known security issues."
            },
            "type": "phpcodesniffer-standard",
            "notification-url": "https://packagist.org/downloads/",
            "license": [
                "LGPL-3.0-or-later"
            ],
            "authors": [
                {
                    "name": "Wim Godden",
                    "homepage": "https://github.com/wimg",
                    "role": "lead"
                },
                {
                    "name": "Juliette Reinders Folmer",
                    "homepage": "https://github.com/jrfnl",
                    "role": "lead"
                },
                {
                    "name": "Contributors",
                    "homepage": "https://github.com/PHPCompatibility/PHPCompatibility/graphs/contributors"
                }
            ],
            "description": "A set of sniffs for PHP_CodeSniffer that checks for PHP cross-version compatibility.",
            "homepage": "http://techblog.wimgodden.be/tag/codesniffer/",
            "keywords": [
                "compatibility",
                "phpcs",
                "standards"
            ],
            "support": {
                "issues": "https://github.com/PHPCompatibility/PHPCompatibility/issues",
                "source": "https://github.com/PHPCompatibility/PHPCompatibility"
            },
            "time": "2019-12-27T09:44:58+00:00"
        },
        {
            "name": "phpdocumentor/reflection-common",
            "version": "2.2.0",
            "source": {
                "type": "git",
                "url": "https://github.com/phpDocumentor/ReflectionCommon.git",
                "reference": "1d01c49d4ed62f25aa84a747ad35d5a16924662b"
            },
            "dist": {
                "type": "zip",
                "url": "https://api.github.com/repos/phpDocumentor/ReflectionCommon/zipball/1d01c49d4ed62f25aa84a747ad35d5a16924662b",
                "reference": "1d01c49d4ed62f25aa84a747ad35d5a16924662b",
                "shasum": ""
            },
            "require": {
                "php": "^7.2 || ^8.0"
            },
            "type": "library",
            "extra": {
                "branch-alias": {
                    "dev-2.x": "2.x-dev"
                }
            },
            "autoload": {
                "psr-4": {
                    "phpDocumentor\\Reflection\\": "src/"
                }
            },
            "notification-url": "https://packagist.org/downloads/",
            "license": [
                "MIT"
            ],
            "authors": [
                {
                    "name": "Jaap van Otterdijk",
                    "email": "opensource@ijaap.nl"
                }
            ],
            "description": "Common reflection classes used by phpdocumentor to reflect the code structure",
            "homepage": "http://www.phpdoc.org",
            "keywords": [
                "FQSEN",
                "phpDocumentor",
                "phpdoc",
                "reflection",
                "static analysis"
            ],
            "support": {
                "issues": "https://github.com/phpDocumentor/ReflectionCommon/issues",
                "source": "https://github.com/phpDocumentor/ReflectionCommon/tree/2.x"
            },
            "time": "2020-06-27T09:03:43+00:00"
        },
        {
            "name": "phpdocumentor/reflection-docblock",
            "version": "5.2.2",
            "source": {
                "type": "git",
                "url": "https://github.com/phpDocumentor/ReflectionDocBlock.git",
                "reference": "069a785b2141f5bcf49f3e353548dc1cce6df556"
            },
            "dist": {
                "type": "zip",
                "url": "https://api.github.com/repos/phpDocumentor/ReflectionDocBlock/zipball/069a785b2141f5bcf49f3e353548dc1cce6df556",
                "reference": "069a785b2141f5bcf49f3e353548dc1cce6df556",
                "shasum": ""
            },
            "require": {
                "ext-filter": "*",
                "php": "^7.2 || ^8.0",
                "phpdocumentor/reflection-common": "^2.2",
                "phpdocumentor/type-resolver": "^1.3",
                "webmozart/assert": "^1.9.1"
            },
            "require-dev": {
                "mockery/mockery": "~1.3.2"
            },
            "type": "library",
            "extra": {
                "branch-alias": {
                    "dev-master": "5.x-dev"
                }
            },
            "autoload": {
                "psr-4": {
                    "phpDocumentor\\Reflection\\": "src"
                }
            },
            "notification-url": "https://packagist.org/downloads/",
            "license": [
                "MIT"
            ],
            "authors": [
                {
                    "name": "Mike van Riel",
                    "email": "me@mikevanriel.com"
                },
                {
                    "name": "Jaap van Otterdijk",
                    "email": "account@ijaap.nl"
                }
            ],
            "description": "With this component, a library can provide support for annotations via DocBlocks or otherwise retrieve information that is embedded in a DocBlock.",
            "support": {
                "issues": "https://github.com/phpDocumentor/ReflectionDocBlock/issues",
                "source": "https://github.com/phpDocumentor/ReflectionDocBlock/tree/master"
            },
            "time": "2020-09-03T19:13:55+00:00"
        },
        {
            "name": "phpdocumentor/type-resolver",
            "version": "1.4.0",
            "source": {
                "type": "git",
                "url": "https://github.com/phpDocumentor/TypeResolver.git",
                "reference": "6a467b8989322d92aa1c8bf2bebcc6e5c2ba55c0"
            },
            "dist": {
                "type": "zip",
                "url": "https://api.github.com/repos/phpDocumentor/TypeResolver/zipball/6a467b8989322d92aa1c8bf2bebcc6e5c2ba55c0",
                "reference": "6a467b8989322d92aa1c8bf2bebcc6e5c2ba55c0",
                "shasum": ""
            },
            "require": {
                "php": "^7.2 || ^8.0",
                "phpdocumentor/reflection-common": "^2.0"
            },
            "require-dev": {
                "ext-tokenizer": "*"
            },
            "type": "library",
            "extra": {
                "branch-alias": {
                    "dev-1.x": "1.x-dev"
                }
            },
            "autoload": {
                "psr-4": {
                    "phpDocumentor\\Reflection\\": "src"
                }
            },
            "notification-url": "https://packagist.org/downloads/",
            "license": [
                "MIT"
            ],
            "authors": [
                {
                    "name": "Mike van Riel",
                    "email": "me@mikevanriel.com"
                }
            ],
            "description": "A PSR-5 based resolver of Class names, Types and Structural Element Names",
            "support": {
                "issues": "https://github.com/phpDocumentor/TypeResolver/issues",
                "source": "https://github.com/phpDocumentor/TypeResolver/tree/1.4.0"
            },
            "time": "2020-09-17T18:55:26+00:00"
        },
        {
            "name": "phpmd/phpmd",
            "version": "2.10.2",
            "source": {
                "type": "git",
                "url": "https://github.com/phpmd/phpmd.git",
                "reference": "1bc74db7cf834662d83abebae265be11bb2eec3a"
            },
            "dist": {
                "type": "zip",
                "url": "https://api.github.com/repos/phpmd/phpmd/zipball/1bc74db7cf834662d83abebae265be11bb2eec3a",
                "reference": "1bc74db7cf834662d83abebae265be11bb2eec3a",
                "shasum": ""
            },
            "require": {
                "composer/xdebug-handler": "^1.0 || ^2.0",
                "ext-xml": "*",
                "pdepend/pdepend": "^2.10.0",
                "php": ">=5.3.9"
            },
            "require-dev": {
                "easy-doc/easy-doc": "0.0.0 || ^1.3.2",
                "ext-json": "*",
                "ext-simplexml": "*",
                "gregwar/rst": "^1.0",
                "mikey179/vfsstream": "^1.6.8",
                "phpunit/phpunit": "^4.8.36 || ^5.7.27",
                "squizlabs/php_codesniffer": "^2.0"
            },
            "bin": [
                "src/bin/phpmd"
            ],
            "type": "library",
            "autoload": {
                "psr-0": {
                    "PHPMD\\": "src/main/php"
                }
            },
            "notification-url": "https://packagist.org/downloads/",
            "license": [
                "BSD-3-Clause"
            ],
            "authors": [
                {
                    "name": "Manuel Pichler",
                    "email": "github@manuel-pichler.de",
                    "homepage": "https://github.com/manuelpichler",
                    "role": "Project Founder"
                },
                {
                    "name": "Marc Würth",
                    "email": "ravage@bluewin.ch",
                    "homepage": "https://github.com/ravage84",
                    "role": "Project Maintainer"
                },
                {
                    "name": "Other contributors",
                    "homepage": "https://github.com/phpmd/phpmd/graphs/contributors",
                    "role": "Contributors"
                }
            ],
            "description": "PHPMD is a spin-off project of PHP Depend and aims to be a PHP equivalent of the well known Java tool PMD.",
            "homepage": "https://phpmd.org/",
            "keywords": [
                "mess detection",
                "mess detector",
                "pdepend",
                "phpmd",
                "pmd"
            ],
            "support": {
                "irc": "irc://irc.freenode.org/phpmd",
                "issues": "https://github.com/phpmd/phpmd/issues",
                "source": "https://github.com/phpmd/phpmd/tree/2.10.2"
            },
            "funding": [
                {
                    "url": "https://tidelift.com/funding/github/packagist/phpmd/phpmd",
                    "type": "tidelift"
                }
            ],
            "time": "2021-07-22T09:56:23+00:00"
        },
        {
            "name": "phpspec/prophecy",
            "version": "1.14.0",
            "source": {
                "type": "git",
                "url": "https://github.com/phpspec/prophecy.git",
                "reference": "d86dfc2e2a3cd366cee475e52c6bb3bbc371aa0e"
            },
            "dist": {
                "type": "zip",
                "url": "https://api.github.com/repos/phpspec/prophecy/zipball/d86dfc2e2a3cd366cee475e52c6bb3bbc371aa0e",
                "reference": "d86dfc2e2a3cd366cee475e52c6bb3bbc371aa0e",
                "shasum": ""
            },
            "require": {
                "doctrine/instantiator": "^1.2",
                "php": "^7.2 || ~8.0, <8.2",
                "phpdocumentor/reflection-docblock": "^5.2",
                "sebastian/comparator": "^3.0 || ^4.0",
                "sebastian/recursion-context": "^3.0 || ^4.0"
            },
            "require-dev": {
                "phpspec/phpspec": "^6.0 || ^7.0",
                "phpunit/phpunit": "^8.0 || ^9.0"
            },
            "type": "library",
            "extra": {
                "branch-alias": {
                    "dev-master": "1.x-dev"
                }
            },
            "autoload": {
                "psr-4": {
                    "Prophecy\\": "src/Prophecy"
                }
            },
            "notification-url": "https://packagist.org/downloads/",
            "license": [
                "MIT"
            ],
            "authors": [
                {
                    "name": "Konstantin Kudryashov",
                    "email": "ever.zet@gmail.com",
                    "homepage": "http://everzet.com"
                },
                {
                    "name": "Marcello Duarte",
                    "email": "marcello.duarte@gmail.com"
                }
            ],
            "description": "Highly opinionated mocking framework for PHP 5.3+",
            "homepage": "https://github.com/phpspec/prophecy",
            "keywords": [
                "Double",
                "Dummy",
                "fake",
                "mock",
                "spy",
                "stub"
            ],
            "support": {
                "issues": "https://github.com/phpspec/prophecy/issues",
                "source": "https://github.com/phpspec/prophecy/tree/1.14.0"
            },
            "time": "2021-09-10T09:02:12+00:00"
        },
        {
            "name": "phpstan/phpdoc-parser",
            "version": "0.5.6",
            "source": {
                "type": "git",
                "url": "https://github.com/phpstan/phpdoc-parser.git",
                "reference": "fac86158ffc7392e49636f77e63684c026df43b8"
            },
            "dist": {
                "type": "zip",
                "url": "https://api.github.com/repos/phpstan/phpdoc-parser/zipball/fac86158ffc7392e49636f77e63684c026df43b8",
                "reference": "fac86158ffc7392e49636f77e63684c026df43b8",
                "shasum": ""
            },
            "require": {
                "php": "^7.1 || ^8.0"
            },
            "require-dev": {
                "php-parallel-lint/php-parallel-lint": "^1.2",
                "phpstan/extension-installer": "^1.0",
                "phpstan/phpstan": "^0.12.87",
                "phpstan/phpstan-strict-rules": "^0.12.5",
                "phpunit/phpunit": "^9.5",
                "symfony/process": "^5.2"
            },
            "type": "library",
            "extra": {
                "branch-alias": {
                    "dev-master": "0.5-dev"
                }
            },
            "autoload": {
                "psr-4": {
                    "PHPStan\\PhpDocParser\\": [
                        "src/"
                    ]
                }
            },
            "notification-url": "https://packagist.org/downloads/",
            "license": [
                "MIT"
            ],
            "description": "PHPDoc parser with support for nullable, intersection and generic types",
            "support": {
                "issues": "https://github.com/phpstan/phpdoc-parser/issues",
                "source": "https://github.com/phpstan/phpdoc-parser/tree/0.5.6"
            },
            "time": "2021-08-31T08:08:22+00:00"
        },
        {
            "name": "phpstan/phpstan",
            "version": "0.12.98",
            "source": {
                "type": "git",
                "url": "https://github.com/phpstan/phpstan.git",
                "reference": "3bb7cc246c057405dd5e290c3ecc62ab51d57e00"
            },
            "dist": {
                "type": "zip",
                "url": "https://api.github.com/repos/phpstan/phpstan/zipball/3bb7cc246c057405dd5e290c3ecc62ab51d57e00",
                "reference": "3bb7cc246c057405dd5e290c3ecc62ab51d57e00",
                "shasum": ""
            },
            "require": {
                "php": "^7.1|^8.0"
            },
            "conflict": {
                "phpstan/phpstan-shim": "*"
            },
            "bin": [
                "phpstan",
                "phpstan.phar"
            ],
            "type": "library",
            "extra": {
                "branch-alias": {
                    "dev-master": "0.12-dev"
                }
            },
            "autoload": {
                "files": [
                    "bootstrap.php"
                ]
            },
            "notification-url": "https://packagist.org/downloads/",
            "license": [
                "MIT"
            ],
            "description": "PHPStan - PHP Static Analysis Tool",
            "support": {
                "issues": "https://github.com/phpstan/phpstan/issues",
                "source": "https://github.com/phpstan/phpstan/tree/0.12.98"
            },
            "funding": [
                {
                    "url": "https://github.com/ondrejmirtes",
                    "type": "github"
                },
                {
                    "url": "https://github.com/phpstan",
                    "type": "github"
                },
                {
                    "url": "https://www.patreon.com/phpstan",
                    "type": "patreon"
                },
                {
                    "url": "https://tidelift.com/funding/github/packagist/phpstan/phpstan",
                    "type": "tidelift"
                }
            ],
            "time": "2021-09-02T12:33:01+00:00"
        },
        {
            "name": "phpunit/php-code-coverage",
            "version": "9.2.6",
            "source": {
                "type": "git",
                "url": "https://github.com/sebastianbergmann/php-code-coverage.git",
                "reference": "f6293e1b30a2354e8428e004689671b83871edde"
            },
            "dist": {
                "type": "zip",
                "url": "https://api.github.com/repos/sebastianbergmann/php-code-coverage/zipball/f6293e1b30a2354e8428e004689671b83871edde",
                "reference": "f6293e1b30a2354e8428e004689671b83871edde",
                "shasum": ""
            },
            "require": {
                "ext-dom": "*",
                "ext-libxml": "*",
                "ext-xmlwriter": "*",
                "nikic/php-parser": "^4.10.2",
                "php": ">=7.3",
                "phpunit/php-file-iterator": "^3.0.3",
                "phpunit/php-text-template": "^2.0.2",
                "sebastian/code-unit-reverse-lookup": "^2.0.2",
                "sebastian/complexity": "^2.0",
                "sebastian/environment": "^5.1.2",
                "sebastian/lines-of-code": "^1.0.3",
                "sebastian/version": "^3.0.1",
                "theseer/tokenizer": "^1.2.0"
            },
            "require-dev": {
                "phpunit/phpunit": "^9.3"
            },
            "suggest": {
                "ext-pcov": "*",
                "ext-xdebug": "*"
            },
            "type": "library",
            "extra": {
                "branch-alias": {
                    "dev-master": "9.2-dev"
                }
            },
            "autoload": {
                "classmap": [
                    "src/"
                ]
            },
            "notification-url": "https://packagist.org/downloads/",
            "license": [
                "BSD-3-Clause"
            ],
            "authors": [
                {
                    "name": "Sebastian Bergmann",
                    "email": "sebastian@phpunit.de",
                    "role": "lead"
                }
            ],
            "description": "Library that provides collection, processing, and rendering functionality for PHP code coverage information.",
            "homepage": "https://github.com/sebastianbergmann/php-code-coverage",
            "keywords": [
                "coverage",
                "testing",
                "xunit"
            ],
            "support": {
                "issues": "https://github.com/sebastianbergmann/php-code-coverage/issues",
                "source": "https://github.com/sebastianbergmann/php-code-coverage/tree/9.2.6"
            },
            "funding": [
                {
                    "url": "https://github.com/sebastianbergmann",
                    "type": "github"
                }
            ],
            "time": "2021-03-28T07:26:59+00:00"
        },
        {
            "name": "phpunit/php-file-iterator",
            "version": "3.0.5",
            "source": {
                "type": "git",
                "url": "https://github.com/sebastianbergmann/php-file-iterator.git",
                "reference": "aa4be8575f26070b100fccb67faabb28f21f66f8"
            },
            "dist": {
                "type": "zip",
                "url": "https://api.github.com/repos/sebastianbergmann/php-file-iterator/zipball/aa4be8575f26070b100fccb67faabb28f21f66f8",
                "reference": "aa4be8575f26070b100fccb67faabb28f21f66f8",
                "shasum": ""
            },
            "require": {
                "php": ">=7.3"
            },
            "require-dev": {
                "phpunit/phpunit": "^9.3"
            },
            "type": "library",
            "extra": {
                "branch-alias": {
                    "dev-master": "3.0-dev"
                }
            },
            "autoload": {
                "classmap": [
                    "src/"
                ]
            },
            "notification-url": "https://packagist.org/downloads/",
            "license": [
                "BSD-3-Clause"
            ],
            "authors": [
                {
                    "name": "Sebastian Bergmann",
                    "email": "sebastian@phpunit.de",
                    "role": "lead"
                }
            ],
            "description": "FilterIterator implementation that filters files based on a list of suffixes.",
            "homepage": "https://github.com/sebastianbergmann/php-file-iterator/",
            "keywords": [
                "filesystem",
                "iterator"
            ],
            "support": {
                "issues": "https://github.com/sebastianbergmann/php-file-iterator/issues",
                "source": "https://github.com/sebastianbergmann/php-file-iterator/tree/3.0.5"
            },
            "funding": [
                {
                    "url": "https://github.com/sebastianbergmann",
                    "type": "github"
                }
            ],
            "time": "2020-09-28T05:57:25+00:00"
        },
        {
            "name": "phpunit/php-invoker",
            "version": "3.1.1",
            "source": {
                "type": "git",
                "url": "https://github.com/sebastianbergmann/php-invoker.git",
                "reference": "5a10147d0aaf65b58940a0b72f71c9ac0423cc67"
            },
            "dist": {
                "type": "zip",
                "url": "https://api.github.com/repos/sebastianbergmann/php-invoker/zipball/5a10147d0aaf65b58940a0b72f71c9ac0423cc67",
                "reference": "5a10147d0aaf65b58940a0b72f71c9ac0423cc67",
                "shasum": ""
            },
            "require": {
                "php": ">=7.3"
            },
            "require-dev": {
                "ext-pcntl": "*",
                "phpunit/phpunit": "^9.3"
            },
            "suggest": {
                "ext-pcntl": "*"
            },
            "type": "library",
            "extra": {
                "branch-alias": {
                    "dev-master": "3.1-dev"
                }
            },
            "autoload": {
                "classmap": [
                    "src/"
                ]
            },
            "notification-url": "https://packagist.org/downloads/",
            "license": [
                "BSD-3-Clause"
            ],
            "authors": [
                {
                    "name": "Sebastian Bergmann",
                    "email": "sebastian@phpunit.de",
                    "role": "lead"
                }
            ],
            "description": "Invoke callables with a timeout",
            "homepage": "https://github.com/sebastianbergmann/php-invoker/",
            "keywords": [
                "process"
            ],
            "support": {
                "issues": "https://github.com/sebastianbergmann/php-invoker/issues",
                "source": "https://github.com/sebastianbergmann/php-invoker/tree/3.1.1"
            },
            "funding": [
                {
                    "url": "https://github.com/sebastianbergmann",
                    "type": "github"
                }
            ],
            "time": "2020-09-28T05:58:55+00:00"
        },
        {
            "name": "phpunit/php-text-template",
            "version": "2.0.4",
            "source": {
                "type": "git",
                "url": "https://github.com/sebastianbergmann/php-text-template.git",
                "reference": "5da5f67fc95621df9ff4c4e5a84d6a8a2acf7c28"
            },
            "dist": {
                "type": "zip",
                "url": "https://api.github.com/repos/sebastianbergmann/php-text-template/zipball/5da5f67fc95621df9ff4c4e5a84d6a8a2acf7c28",
                "reference": "5da5f67fc95621df9ff4c4e5a84d6a8a2acf7c28",
                "shasum": ""
            },
            "require": {
                "php": ">=7.3"
            },
            "require-dev": {
                "phpunit/phpunit": "^9.3"
            },
            "type": "library",
            "extra": {
                "branch-alias": {
                    "dev-master": "2.0-dev"
                }
            },
            "autoload": {
                "classmap": [
                    "src/"
                ]
            },
            "notification-url": "https://packagist.org/downloads/",
            "license": [
                "BSD-3-Clause"
            ],
            "authors": [
                {
                    "name": "Sebastian Bergmann",
                    "email": "sebastian@phpunit.de",
                    "role": "lead"
                }
            ],
            "description": "Simple template engine.",
            "homepage": "https://github.com/sebastianbergmann/php-text-template/",
            "keywords": [
                "template"
            ],
            "support": {
                "issues": "https://github.com/sebastianbergmann/php-text-template/issues",
                "source": "https://github.com/sebastianbergmann/php-text-template/tree/2.0.4"
            },
            "funding": [
                {
                    "url": "https://github.com/sebastianbergmann",
                    "type": "github"
                }
            ],
            "time": "2020-10-26T05:33:50+00:00"
        },
        {
            "name": "phpunit/php-timer",
            "version": "5.0.3",
            "source": {
                "type": "git",
                "url": "https://github.com/sebastianbergmann/php-timer.git",
                "reference": "5a63ce20ed1b5bf577850e2c4e87f4aa902afbd2"
            },
            "dist": {
                "type": "zip",
                "url": "https://api.github.com/repos/sebastianbergmann/php-timer/zipball/5a63ce20ed1b5bf577850e2c4e87f4aa902afbd2",
                "reference": "5a63ce20ed1b5bf577850e2c4e87f4aa902afbd2",
                "shasum": ""
            },
            "require": {
                "php": ">=7.3"
            },
            "require-dev": {
                "phpunit/phpunit": "^9.3"
            },
            "type": "library",
            "extra": {
                "branch-alias": {
                    "dev-master": "5.0-dev"
                }
            },
            "autoload": {
                "classmap": [
                    "src/"
                ]
            },
            "notification-url": "https://packagist.org/downloads/",
            "license": [
                "BSD-3-Clause"
            ],
            "authors": [
                {
                    "name": "Sebastian Bergmann",
                    "email": "sebastian@phpunit.de",
                    "role": "lead"
                }
            ],
            "description": "Utility class for timing",
            "homepage": "https://github.com/sebastianbergmann/php-timer/",
            "keywords": [
                "timer"
            ],
            "support": {
                "issues": "https://github.com/sebastianbergmann/php-timer/issues",
                "source": "https://github.com/sebastianbergmann/php-timer/tree/5.0.3"
            },
            "funding": [
                {
                    "url": "https://github.com/sebastianbergmann",
                    "type": "github"
                }
            ],
            "time": "2020-10-26T13:16:10+00:00"
        },
        {
            "name": "phpunit/phpunit",
            "version": "9.5.9",
            "source": {
                "type": "git",
                "url": "https://github.com/sebastianbergmann/phpunit.git",
                "reference": "ea8c2dfb1065eb35a79b3681eee6e6fb0a6f273b"
            },
            "dist": {
                "type": "zip",
                "url": "https://api.github.com/repos/sebastianbergmann/phpunit/zipball/ea8c2dfb1065eb35a79b3681eee6e6fb0a6f273b",
                "reference": "ea8c2dfb1065eb35a79b3681eee6e6fb0a6f273b",
                "shasum": ""
            },
            "require": {
                "doctrine/instantiator": "^1.3.1",
                "ext-dom": "*",
                "ext-json": "*",
                "ext-libxml": "*",
                "ext-mbstring": "*",
                "ext-xml": "*",
                "ext-xmlwriter": "*",
                "myclabs/deep-copy": "^1.10.1",
                "phar-io/manifest": "^2.0.3",
                "phar-io/version": "^3.0.2",
                "php": ">=7.3",
                "phpspec/prophecy": "^1.12.1",
                "phpunit/php-code-coverage": "^9.2.3",
                "phpunit/php-file-iterator": "^3.0.5",
                "phpunit/php-invoker": "^3.1.1",
                "phpunit/php-text-template": "^2.0.3",
                "phpunit/php-timer": "^5.0.2",
                "sebastian/cli-parser": "^1.0.1",
                "sebastian/code-unit": "^1.0.6",
                "sebastian/comparator": "^4.0.5",
                "sebastian/diff": "^4.0.3",
                "sebastian/environment": "^5.1.3",
                "sebastian/exporter": "^4.0.3",
                "sebastian/global-state": "^5.0.1",
                "sebastian/object-enumerator": "^4.0.3",
                "sebastian/resource-operations": "^3.0.3",
                "sebastian/type": "^2.3.4",
                "sebastian/version": "^3.0.2"
            },
            "require-dev": {
                "ext-pdo": "*",
                "phpspec/prophecy-phpunit": "^2.0.1"
            },
            "suggest": {
                "ext-soap": "*",
                "ext-xdebug": "*"
            },
            "bin": [
                "phpunit"
            ],
            "type": "library",
            "extra": {
                "branch-alias": {
                    "dev-master": "9.5-dev"
                }
            },
            "autoload": {
                "classmap": [
                    "src/"
                ],
                "files": [
                    "src/Framework/Assert/Functions.php"
                ]
            },
            "notification-url": "https://packagist.org/downloads/",
            "license": [
                "BSD-3-Clause"
            ],
            "authors": [
                {
                    "name": "Sebastian Bergmann",
                    "email": "sebastian@phpunit.de",
                    "role": "lead"
                }
            ],
            "description": "The PHP Unit Testing framework.",
            "homepage": "https://phpunit.de/",
            "keywords": [
                "phpunit",
                "testing",
                "xunit"
            ],
            "support": {
                "issues": "https://github.com/sebastianbergmann/phpunit/issues",
                "source": "https://github.com/sebastianbergmann/phpunit/tree/9.5.9"
            },
            "funding": [
                {
                    "url": "https://phpunit.de/donate.html",
                    "type": "custom"
                },
                {
                    "url": "https://github.com/sebastianbergmann",
                    "type": "github"
                }
            ],
            "time": "2021-08-31T06:47:40+00:00"
        },
        {
            "name": "psr/cache",
            "version": "1.0.1",
            "source": {
                "type": "git",
                "url": "https://github.com/php-fig/cache.git",
                "reference": "d11b50ad223250cf17b86e38383413f5a6764bf8"
            },
            "dist": {
                "type": "zip",
                "url": "https://api.github.com/repos/php-fig/cache/zipball/d11b50ad223250cf17b86e38383413f5a6764bf8",
                "reference": "d11b50ad223250cf17b86e38383413f5a6764bf8",
                "shasum": ""
            },
            "require": {
                "php": ">=5.3.0"
            },
            "type": "library",
            "extra": {
                "branch-alias": {
                    "dev-master": "1.0.x-dev"
                }
            },
            "autoload": {
                "psr-4": {
                    "Psr\\Cache\\": "src/"
                }
            },
            "notification-url": "https://packagist.org/downloads/",
            "license": [
                "MIT"
            ],
            "authors": [
                {
                    "name": "PHP-FIG",
                    "homepage": "http://www.php-fig.org/"
                }
            ],
            "description": "Common interface for caching libraries",
            "keywords": [
                "cache",
                "psr",
                "psr-6"
            ],
            "support": {
                "source": "https://github.com/php-fig/cache/tree/master"
            },
            "time": "2016-08-06T20:24:11+00:00"
        },
        {
            "name": "sebastian/cli-parser",
            "version": "1.0.1",
            "source": {
                "type": "git",
                "url": "https://github.com/sebastianbergmann/cli-parser.git",
                "reference": "442e7c7e687e42adc03470c7b668bc4b2402c0b2"
            },
            "dist": {
                "type": "zip",
                "url": "https://api.github.com/repos/sebastianbergmann/cli-parser/zipball/442e7c7e687e42adc03470c7b668bc4b2402c0b2",
                "reference": "442e7c7e687e42adc03470c7b668bc4b2402c0b2",
                "shasum": ""
            },
            "require": {
                "php": ">=7.3"
            },
            "require-dev": {
                "phpunit/phpunit": "^9.3"
            },
            "type": "library",
            "extra": {
                "branch-alias": {
                    "dev-master": "1.0-dev"
                }
            },
            "autoload": {
                "classmap": [
                    "src/"
                ]
            },
            "notification-url": "https://packagist.org/downloads/",
            "license": [
                "BSD-3-Clause"
            ],
            "authors": [
                {
                    "name": "Sebastian Bergmann",
                    "email": "sebastian@phpunit.de",
                    "role": "lead"
                }
            ],
            "description": "Library for parsing CLI options",
            "homepage": "https://github.com/sebastianbergmann/cli-parser",
            "support": {
                "issues": "https://github.com/sebastianbergmann/cli-parser/issues",
                "source": "https://github.com/sebastianbergmann/cli-parser/tree/1.0.1"
            },
            "funding": [
                {
                    "url": "https://github.com/sebastianbergmann",
                    "type": "github"
                }
            ],
            "time": "2020-09-28T06:08:49+00:00"
        },
        {
            "name": "sebastian/code-unit",
            "version": "1.0.8",
            "source": {
                "type": "git",
                "url": "https://github.com/sebastianbergmann/code-unit.git",
                "reference": "1fc9f64c0927627ef78ba436c9b17d967e68e120"
            },
            "dist": {
                "type": "zip",
                "url": "https://api.github.com/repos/sebastianbergmann/code-unit/zipball/1fc9f64c0927627ef78ba436c9b17d967e68e120",
                "reference": "1fc9f64c0927627ef78ba436c9b17d967e68e120",
                "shasum": ""
            },
            "require": {
                "php": ">=7.3"
            },
            "require-dev": {
                "phpunit/phpunit": "^9.3"
            },
            "type": "library",
            "extra": {
                "branch-alias": {
                    "dev-master": "1.0-dev"
                }
            },
            "autoload": {
                "classmap": [
                    "src/"
                ]
            },
            "notification-url": "https://packagist.org/downloads/",
            "license": [
                "BSD-3-Clause"
            ],
            "authors": [
                {
                    "name": "Sebastian Bergmann",
                    "email": "sebastian@phpunit.de",
                    "role": "lead"
                }
            ],
            "description": "Collection of value objects that represent the PHP code units",
            "homepage": "https://github.com/sebastianbergmann/code-unit",
            "support": {
                "issues": "https://github.com/sebastianbergmann/code-unit/issues",
                "source": "https://github.com/sebastianbergmann/code-unit/tree/1.0.8"
            },
            "funding": [
                {
                    "url": "https://github.com/sebastianbergmann",
                    "type": "github"
                }
            ],
            "time": "2020-10-26T13:08:54+00:00"
        },
        {
            "name": "sebastian/code-unit-reverse-lookup",
            "version": "2.0.3",
            "source": {
                "type": "git",
                "url": "https://github.com/sebastianbergmann/code-unit-reverse-lookup.git",
                "reference": "ac91f01ccec49fb77bdc6fd1e548bc70f7faa3e5"
            },
            "dist": {
                "type": "zip",
                "url": "https://api.github.com/repos/sebastianbergmann/code-unit-reverse-lookup/zipball/ac91f01ccec49fb77bdc6fd1e548bc70f7faa3e5",
                "reference": "ac91f01ccec49fb77bdc6fd1e548bc70f7faa3e5",
                "shasum": ""
            },
            "require": {
                "php": ">=7.3"
            },
            "require-dev": {
                "phpunit/phpunit": "^9.3"
            },
            "type": "library",
            "extra": {
                "branch-alias": {
                    "dev-master": "2.0-dev"
                }
            },
            "autoload": {
                "classmap": [
                    "src/"
                ]
            },
            "notification-url": "https://packagist.org/downloads/",
            "license": [
                "BSD-3-Clause"
            ],
            "authors": [
                {
                    "name": "Sebastian Bergmann",
                    "email": "sebastian@phpunit.de"
                }
            ],
            "description": "Looks up which function or method a line of code belongs to",
            "homepage": "https://github.com/sebastianbergmann/code-unit-reverse-lookup/",
            "support": {
                "issues": "https://github.com/sebastianbergmann/code-unit-reverse-lookup/issues",
                "source": "https://github.com/sebastianbergmann/code-unit-reverse-lookup/tree/2.0.3"
            },
            "funding": [
                {
                    "url": "https://github.com/sebastianbergmann",
                    "type": "github"
                }
            ],
            "time": "2020-09-28T05:30:19+00:00"
        },
        {
            "name": "sebastian/comparator",
            "version": "4.0.6",
            "source": {
                "type": "git",
                "url": "https://github.com/sebastianbergmann/comparator.git",
                "reference": "55f4261989e546dc112258c7a75935a81a7ce382"
            },
            "dist": {
                "type": "zip",
                "url": "https://api.github.com/repos/sebastianbergmann/comparator/zipball/55f4261989e546dc112258c7a75935a81a7ce382",
                "reference": "55f4261989e546dc112258c7a75935a81a7ce382",
                "shasum": ""
            },
            "require": {
                "php": ">=7.3",
                "sebastian/diff": "^4.0",
                "sebastian/exporter": "^4.0"
            },
            "require-dev": {
                "phpunit/phpunit": "^9.3"
            },
            "type": "library",
            "extra": {
                "branch-alias": {
                    "dev-master": "4.0-dev"
                }
            },
            "autoload": {
                "classmap": [
                    "src/"
                ]
            },
            "notification-url": "https://packagist.org/downloads/",
            "license": [
                "BSD-3-Clause"
            ],
            "authors": [
                {
                    "name": "Sebastian Bergmann",
                    "email": "sebastian@phpunit.de"
                },
                {
                    "name": "Jeff Welch",
                    "email": "whatthejeff@gmail.com"
                },
                {
                    "name": "Volker Dusch",
                    "email": "github@wallbash.com"
                },
                {
                    "name": "Bernhard Schussek",
                    "email": "bschussek@2bepublished.at"
                }
            ],
            "description": "Provides the functionality to compare PHP values for equality",
            "homepage": "https://github.com/sebastianbergmann/comparator",
            "keywords": [
                "comparator",
                "compare",
                "equality"
            ],
            "support": {
                "issues": "https://github.com/sebastianbergmann/comparator/issues",
                "source": "https://github.com/sebastianbergmann/comparator/tree/4.0.6"
            },
            "funding": [
                {
                    "url": "https://github.com/sebastianbergmann",
                    "type": "github"
                }
            ],
            "time": "2020-10-26T15:49:45+00:00"
        },
        {
            "name": "sebastian/complexity",
            "version": "2.0.2",
            "source": {
                "type": "git",
                "url": "https://github.com/sebastianbergmann/complexity.git",
                "reference": "739b35e53379900cc9ac327b2147867b8b6efd88"
            },
            "dist": {
                "type": "zip",
                "url": "https://api.github.com/repos/sebastianbergmann/complexity/zipball/739b35e53379900cc9ac327b2147867b8b6efd88",
                "reference": "739b35e53379900cc9ac327b2147867b8b6efd88",
                "shasum": ""
            },
            "require": {
                "nikic/php-parser": "^4.7",
                "php": ">=7.3"
            },
            "require-dev": {
                "phpunit/phpunit": "^9.3"
            },
            "type": "library",
            "extra": {
                "branch-alias": {
                    "dev-master": "2.0-dev"
                }
            },
            "autoload": {
                "classmap": [
                    "src/"
                ]
            },
            "notification-url": "https://packagist.org/downloads/",
            "license": [
                "BSD-3-Clause"
            ],
            "authors": [
                {
                    "name": "Sebastian Bergmann",
                    "email": "sebastian@phpunit.de",
                    "role": "lead"
                }
            ],
            "description": "Library for calculating the complexity of PHP code units",
            "homepage": "https://github.com/sebastianbergmann/complexity",
            "support": {
                "issues": "https://github.com/sebastianbergmann/complexity/issues",
                "source": "https://github.com/sebastianbergmann/complexity/tree/2.0.2"
            },
            "funding": [
                {
                    "url": "https://github.com/sebastianbergmann",
                    "type": "github"
                }
            ],
            "time": "2020-10-26T15:52:27+00:00"
        },
        {
            "name": "sebastian/diff",
            "version": "4.0.4",
            "source": {
                "type": "git",
                "url": "https://github.com/sebastianbergmann/diff.git",
                "reference": "3461e3fccc7cfdfc2720be910d3bd73c69be590d"
            },
            "dist": {
                "type": "zip",
                "url": "https://api.github.com/repos/sebastianbergmann/diff/zipball/3461e3fccc7cfdfc2720be910d3bd73c69be590d",
                "reference": "3461e3fccc7cfdfc2720be910d3bd73c69be590d",
                "shasum": ""
            },
            "require": {
                "php": ">=7.3"
            },
            "require-dev": {
                "phpunit/phpunit": "^9.3",
                "symfony/process": "^4.2 || ^5"
            },
            "type": "library",
            "extra": {
                "branch-alias": {
                    "dev-master": "4.0-dev"
                }
            },
            "autoload": {
                "classmap": [
                    "src/"
                ]
            },
            "notification-url": "https://packagist.org/downloads/",
            "license": [
                "BSD-3-Clause"
            ],
            "authors": [
                {
                    "name": "Sebastian Bergmann",
                    "email": "sebastian@phpunit.de"
                },
                {
                    "name": "Kore Nordmann",
                    "email": "mail@kore-nordmann.de"
                }
            ],
            "description": "Diff implementation",
            "homepage": "https://github.com/sebastianbergmann/diff",
            "keywords": [
                "diff",
                "udiff",
                "unidiff",
                "unified diff"
            ],
            "support": {
                "issues": "https://github.com/sebastianbergmann/diff/issues",
                "source": "https://github.com/sebastianbergmann/diff/tree/4.0.4"
            },
            "funding": [
                {
                    "url": "https://github.com/sebastianbergmann",
                    "type": "github"
                }
            ],
            "time": "2020-10-26T13:10:38+00:00"
        },
        {
            "name": "sebastian/environment",
            "version": "5.1.3",
            "source": {
                "type": "git",
                "url": "https://github.com/sebastianbergmann/environment.git",
                "reference": "388b6ced16caa751030f6a69e588299fa09200ac"
            },
            "dist": {
                "type": "zip",
                "url": "https://api.github.com/repos/sebastianbergmann/environment/zipball/388b6ced16caa751030f6a69e588299fa09200ac",
                "reference": "388b6ced16caa751030f6a69e588299fa09200ac",
                "shasum": ""
            },
            "require": {
                "php": ">=7.3"
            },
            "require-dev": {
                "phpunit/phpunit": "^9.3"
            },
            "suggest": {
                "ext-posix": "*"
            },
            "type": "library",
            "extra": {
                "branch-alias": {
                    "dev-master": "5.1-dev"
                }
            },
            "autoload": {
                "classmap": [
                    "src/"
                ]
            },
            "notification-url": "https://packagist.org/downloads/",
            "license": [
                "BSD-3-Clause"
            ],
            "authors": [
                {
                    "name": "Sebastian Bergmann",
                    "email": "sebastian@phpunit.de"
                }
            ],
            "description": "Provides functionality to handle HHVM/PHP environments",
            "homepage": "http://www.github.com/sebastianbergmann/environment",
            "keywords": [
                "Xdebug",
                "environment",
                "hhvm"
            ],
            "support": {
                "issues": "https://github.com/sebastianbergmann/environment/issues",
                "source": "https://github.com/sebastianbergmann/environment/tree/5.1.3"
            },
            "funding": [
                {
                    "url": "https://github.com/sebastianbergmann",
                    "type": "github"
                }
            ],
            "time": "2020-09-28T05:52:38+00:00"
        },
        {
            "name": "sebastian/exporter",
            "version": "4.0.3",
            "source": {
                "type": "git",
                "url": "https://github.com/sebastianbergmann/exporter.git",
                "reference": "d89cc98761b8cb5a1a235a6b703ae50d34080e65"
            },
            "dist": {
                "type": "zip",
                "url": "https://api.github.com/repos/sebastianbergmann/exporter/zipball/d89cc98761b8cb5a1a235a6b703ae50d34080e65",
                "reference": "d89cc98761b8cb5a1a235a6b703ae50d34080e65",
                "shasum": ""
            },
            "require": {
                "php": ">=7.3",
                "sebastian/recursion-context": "^4.0"
            },
            "require-dev": {
                "ext-mbstring": "*",
                "phpunit/phpunit": "^9.3"
            },
            "type": "library",
            "extra": {
                "branch-alias": {
                    "dev-master": "4.0-dev"
                }
            },
            "autoload": {
                "classmap": [
                    "src/"
                ]
            },
            "notification-url": "https://packagist.org/downloads/",
            "license": [
                "BSD-3-Clause"
            ],
            "authors": [
                {
                    "name": "Sebastian Bergmann",
                    "email": "sebastian@phpunit.de"
                },
                {
                    "name": "Jeff Welch",
                    "email": "whatthejeff@gmail.com"
                },
                {
                    "name": "Volker Dusch",
                    "email": "github@wallbash.com"
                },
                {
                    "name": "Adam Harvey",
                    "email": "aharvey@php.net"
                },
                {
                    "name": "Bernhard Schussek",
                    "email": "bschussek@gmail.com"
                }
            ],
            "description": "Provides the functionality to export PHP variables for visualization",
            "homepage": "http://www.github.com/sebastianbergmann/exporter",
            "keywords": [
                "export",
                "exporter"
            ],
            "support": {
                "issues": "https://github.com/sebastianbergmann/exporter/issues",
                "source": "https://github.com/sebastianbergmann/exporter/tree/4.0.3"
            },
            "funding": [
                {
                    "url": "https://github.com/sebastianbergmann",
                    "type": "github"
                }
            ],
            "time": "2020-09-28T05:24:23+00:00"
        },
        {
            "name": "sebastian/global-state",
            "version": "5.0.3",
            "source": {
                "type": "git",
                "url": "https://github.com/sebastianbergmann/global-state.git",
                "reference": "23bd5951f7ff26f12d4e3242864df3e08dec4e49"
            },
            "dist": {
                "type": "zip",
                "url": "https://api.github.com/repos/sebastianbergmann/global-state/zipball/23bd5951f7ff26f12d4e3242864df3e08dec4e49",
                "reference": "23bd5951f7ff26f12d4e3242864df3e08dec4e49",
                "shasum": ""
            },
            "require": {
                "php": ">=7.3",
                "sebastian/object-reflector": "^2.0",
                "sebastian/recursion-context": "^4.0"
            },
            "require-dev": {
                "ext-dom": "*",
                "phpunit/phpunit": "^9.3"
            },
            "suggest": {
                "ext-uopz": "*"
            },
            "type": "library",
            "extra": {
                "branch-alias": {
                    "dev-master": "5.0-dev"
                }
            },
            "autoload": {
                "classmap": [
                    "src/"
                ]
            },
            "notification-url": "https://packagist.org/downloads/",
            "license": [
                "BSD-3-Clause"
            ],
            "authors": [
                {
                    "name": "Sebastian Bergmann",
                    "email": "sebastian@phpunit.de"
                }
            ],
            "description": "Snapshotting of global state",
            "homepage": "http://www.github.com/sebastianbergmann/global-state",
            "keywords": [
                "global state"
            ],
            "support": {
                "issues": "https://github.com/sebastianbergmann/global-state/issues",
                "source": "https://github.com/sebastianbergmann/global-state/tree/5.0.3"
            },
            "funding": [
                {
                    "url": "https://github.com/sebastianbergmann",
                    "type": "github"
                }
            ],
            "time": "2021-06-11T13:31:12+00:00"
        },
        {
            "name": "sebastian/lines-of-code",
            "version": "1.0.3",
            "source": {
                "type": "git",
                "url": "https://github.com/sebastianbergmann/lines-of-code.git",
                "reference": "c1c2e997aa3146983ed888ad08b15470a2e22ecc"
            },
            "dist": {
                "type": "zip",
                "url": "https://api.github.com/repos/sebastianbergmann/lines-of-code/zipball/c1c2e997aa3146983ed888ad08b15470a2e22ecc",
                "reference": "c1c2e997aa3146983ed888ad08b15470a2e22ecc",
                "shasum": ""
            },
            "require": {
                "nikic/php-parser": "^4.6",
                "php": ">=7.3"
            },
            "require-dev": {
                "phpunit/phpunit": "^9.3"
            },
            "type": "library",
            "extra": {
                "branch-alias": {
                    "dev-master": "1.0-dev"
                }
            },
            "autoload": {
                "classmap": [
                    "src/"
                ]
            },
            "notification-url": "https://packagist.org/downloads/",
            "license": [
                "BSD-3-Clause"
            ],
            "authors": [
                {
                    "name": "Sebastian Bergmann",
                    "email": "sebastian@phpunit.de",
                    "role": "lead"
                }
            ],
            "description": "Library for counting the lines of code in PHP source code",
            "homepage": "https://github.com/sebastianbergmann/lines-of-code",
            "support": {
                "issues": "https://github.com/sebastianbergmann/lines-of-code/issues",
                "source": "https://github.com/sebastianbergmann/lines-of-code/tree/1.0.3"
            },
            "funding": [
                {
                    "url": "https://github.com/sebastianbergmann",
                    "type": "github"
                }
            ],
            "time": "2020-11-28T06:42:11+00:00"
        },
        {
            "name": "sebastian/object-enumerator",
            "version": "4.0.4",
            "source": {
                "type": "git",
                "url": "https://github.com/sebastianbergmann/object-enumerator.git",
                "reference": "5c9eeac41b290a3712d88851518825ad78f45c71"
            },
            "dist": {
                "type": "zip",
                "url": "https://api.github.com/repos/sebastianbergmann/object-enumerator/zipball/5c9eeac41b290a3712d88851518825ad78f45c71",
                "reference": "5c9eeac41b290a3712d88851518825ad78f45c71",
                "shasum": ""
            },
            "require": {
                "php": ">=7.3",
                "sebastian/object-reflector": "^2.0",
                "sebastian/recursion-context": "^4.0"
            },
            "require-dev": {
                "phpunit/phpunit": "^9.3"
            },
            "type": "library",
            "extra": {
                "branch-alias": {
                    "dev-master": "4.0-dev"
                }
            },
            "autoload": {
                "classmap": [
                    "src/"
                ]
            },
            "notification-url": "https://packagist.org/downloads/",
            "license": [
                "BSD-3-Clause"
            ],
            "authors": [
                {
                    "name": "Sebastian Bergmann",
                    "email": "sebastian@phpunit.de"
                }
            ],
            "description": "Traverses array structures and object graphs to enumerate all referenced objects",
            "homepage": "https://github.com/sebastianbergmann/object-enumerator/",
            "support": {
                "issues": "https://github.com/sebastianbergmann/object-enumerator/issues",
                "source": "https://github.com/sebastianbergmann/object-enumerator/tree/4.0.4"
            },
            "funding": [
                {
                    "url": "https://github.com/sebastianbergmann",
                    "type": "github"
                }
            ],
            "time": "2020-10-26T13:12:34+00:00"
        },
        {
            "name": "sebastian/object-reflector",
            "version": "2.0.4",
            "source": {
                "type": "git",
                "url": "https://github.com/sebastianbergmann/object-reflector.git",
                "reference": "b4f479ebdbf63ac605d183ece17d8d7fe49c15c7"
            },
            "dist": {
                "type": "zip",
                "url": "https://api.github.com/repos/sebastianbergmann/object-reflector/zipball/b4f479ebdbf63ac605d183ece17d8d7fe49c15c7",
                "reference": "b4f479ebdbf63ac605d183ece17d8d7fe49c15c7",
                "shasum": ""
            },
            "require": {
                "php": ">=7.3"
            },
            "require-dev": {
                "phpunit/phpunit": "^9.3"
            },
            "type": "library",
            "extra": {
                "branch-alias": {
                    "dev-master": "2.0-dev"
                }
            },
            "autoload": {
                "classmap": [
                    "src/"
                ]
            },
            "notification-url": "https://packagist.org/downloads/",
            "license": [
                "BSD-3-Clause"
            ],
            "authors": [
                {
                    "name": "Sebastian Bergmann",
                    "email": "sebastian@phpunit.de"
                }
            ],
            "description": "Allows reflection of object attributes, including inherited and non-public ones",
            "homepage": "https://github.com/sebastianbergmann/object-reflector/",
            "support": {
                "issues": "https://github.com/sebastianbergmann/object-reflector/issues",
                "source": "https://github.com/sebastianbergmann/object-reflector/tree/2.0.4"
            },
            "funding": [
                {
                    "url": "https://github.com/sebastianbergmann",
                    "type": "github"
                }
            ],
            "time": "2020-10-26T13:14:26+00:00"
        },
        {
            "name": "sebastian/phpcpd",
            "version": "6.0.3",
            "source": {
                "type": "git",
                "url": "https://github.com/sebastianbergmann/phpcpd.git",
                "reference": "f3683aa0db2e8e09287c2bb33a595b2873ea9176"
            },
            "dist": {
                "type": "zip",
                "url": "https://api.github.com/repos/sebastianbergmann/phpcpd/zipball/f3683aa0db2e8e09287c2bb33a595b2873ea9176",
                "reference": "f3683aa0db2e8e09287c2bb33a595b2873ea9176",
                "shasum": ""
            },
            "require": {
                "ext-dom": "*",
                "php": ">=7.3",
                "phpunit/php-file-iterator": "^3.0",
                "phpunit/php-timer": "^5.0",
                "sebastian/cli-parser": "^1.0",
                "sebastian/version": "^3.0"
            },
            "bin": [
                "phpcpd"
            ],
            "type": "library",
            "extra": {
                "branch-alias": {
                    "dev-master": "6.0-dev"
                }
            },
            "autoload": {
                "classmap": [
                    "src/"
                ]
            },
            "notification-url": "https://packagist.org/downloads/",
            "license": [
                "BSD-3-Clause"
            ],
            "authors": [
                {
                    "name": "Sebastian Bergmann",
                    "email": "sebastian@phpunit.de",
                    "role": "lead"
                }
            ],
            "description": "Copy/Paste Detector (CPD) for PHP code.",
            "homepage": "https://github.com/sebastianbergmann/phpcpd",
            "support": {
                "issues": "https://github.com/sebastianbergmann/phpcpd/issues",
                "source": "https://github.com/sebastianbergmann/phpcpd/tree/6.0.3"
            },
            "funding": [
                {
                    "url": "https://github.com/sebastianbergmann",
                    "type": "github"
                }
            ],
            "time": "2020-12-07T05:39:23+00:00"
        },
        {
            "name": "sebastian/recursion-context",
            "version": "4.0.4",
            "source": {
                "type": "git",
                "url": "https://github.com/sebastianbergmann/recursion-context.git",
                "reference": "cd9d8cf3c5804de4341c283ed787f099f5506172"
            },
            "dist": {
                "type": "zip",
                "url": "https://api.github.com/repos/sebastianbergmann/recursion-context/zipball/cd9d8cf3c5804de4341c283ed787f099f5506172",
                "reference": "cd9d8cf3c5804de4341c283ed787f099f5506172",
                "shasum": ""
            },
            "require": {
                "php": ">=7.3"
            },
            "require-dev": {
                "phpunit/phpunit": "^9.3"
            },
            "type": "library",
            "extra": {
                "branch-alias": {
                    "dev-master": "4.0-dev"
                }
            },
            "autoload": {
                "classmap": [
                    "src/"
                ]
            },
            "notification-url": "https://packagist.org/downloads/",
            "license": [
                "BSD-3-Clause"
            ],
            "authors": [
                {
                    "name": "Sebastian Bergmann",
                    "email": "sebastian@phpunit.de"
                },
                {
                    "name": "Jeff Welch",
                    "email": "whatthejeff@gmail.com"
                },
                {
                    "name": "Adam Harvey",
                    "email": "aharvey@php.net"
                }
            ],
            "description": "Provides functionality to recursively process PHP variables",
            "homepage": "http://www.github.com/sebastianbergmann/recursion-context",
            "support": {
                "issues": "https://github.com/sebastianbergmann/recursion-context/issues",
                "source": "https://github.com/sebastianbergmann/recursion-context/tree/4.0.4"
            },
            "funding": [
                {
                    "url": "https://github.com/sebastianbergmann",
                    "type": "github"
                }
            ],
            "time": "2020-10-26T13:17:30+00:00"
        },
        {
            "name": "sebastian/resource-operations",
            "version": "3.0.3",
            "source": {
                "type": "git",
                "url": "https://github.com/sebastianbergmann/resource-operations.git",
                "reference": "0f4443cb3a1d92ce809899753bc0d5d5a8dd19a8"
            },
            "dist": {
                "type": "zip",
                "url": "https://api.github.com/repos/sebastianbergmann/resource-operations/zipball/0f4443cb3a1d92ce809899753bc0d5d5a8dd19a8",
                "reference": "0f4443cb3a1d92ce809899753bc0d5d5a8dd19a8",
                "shasum": ""
            },
            "require": {
                "php": ">=7.3"
            },
            "require-dev": {
                "phpunit/phpunit": "^9.0"
            },
            "type": "library",
            "extra": {
                "branch-alias": {
                    "dev-master": "3.0-dev"
                }
            },
            "autoload": {
                "classmap": [
                    "src/"
                ]
            },
            "notification-url": "https://packagist.org/downloads/",
            "license": [
                "BSD-3-Clause"
            ],
            "authors": [
                {
                    "name": "Sebastian Bergmann",
                    "email": "sebastian@phpunit.de"
                }
            ],
            "description": "Provides a list of PHP built-in functions that operate on resources",
            "homepage": "https://www.github.com/sebastianbergmann/resource-operations",
            "support": {
                "issues": "https://github.com/sebastianbergmann/resource-operations/issues",
                "source": "https://github.com/sebastianbergmann/resource-operations/tree/3.0.3"
            },
            "funding": [
                {
                    "url": "https://github.com/sebastianbergmann",
                    "type": "github"
                }
            ],
            "abandoned": true,
            "time": "2020-09-28T06:45:17+00:00"
        },
        {
            "name": "sebastian/type",
            "version": "2.3.4",
            "source": {
                "type": "git",
                "url": "https://github.com/sebastianbergmann/type.git",
                "reference": "b8cd8a1c753c90bc1a0f5372170e3e489136f914"
            },
            "dist": {
                "type": "zip",
                "url": "https://api.github.com/repos/sebastianbergmann/type/zipball/b8cd8a1c753c90bc1a0f5372170e3e489136f914",
                "reference": "b8cd8a1c753c90bc1a0f5372170e3e489136f914",
                "shasum": ""
            },
            "require": {
                "php": ">=7.3"
            },
            "require-dev": {
                "phpunit/phpunit": "^9.3"
            },
            "type": "library",
            "extra": {
                "branch-alias": {
                    "dev-master": "2.3-dev"
                }
            },
            "autoload": {
                "classmap": [
                    "src/"
                ]
            },
            "notification-url": "https://packagist.org/downloads/",
            "license": [
                "BSD-3-Clause"
            ],
            "authors": [
                {
                    "name": "Sebastian Bergmann",
                    "email": "sebastian@phpunit.de",
                    "role": "lead"
                }
            ],
            "description": "Collection of value objects that represent the types of the PHP type system",
            "homepage": "https://github.com/sebastianbergmann/type",
            "support": {
                "issues": "https://github.com/sebastianbergmann/type/issues",
                "source": "https://github.com/sebastianbergmann/type/tree/2.3.4"
            },
            "funding": [
                {
                    "url": "https://github.com/sebastianbergmann",
                    "type": "github"
                }
            ],
            "time": "2021-06-15T12:49:02+00:00"
        },
        {
            "name": "sebastian/version",
            "version": "3.0.2",
            "source": {
                "type": "git",
                "url": "https://github.com/sebastianbergmann/version.git",
                "reference": "c6c1022351a901512170118436c764e473f6de8c"
            },
            "dist": {
                "type": "zip",
                "url": "https://api.github.com/repos/sebastianbergmann/version/zipball/c6c1022351a901512170118436c764e473f6de8c",
                "reference": "c6c1022351a901512170118436c764e473f6de8c",
                "shasum": ""
            },
            "require": {
                "php": ">=7.3"
            },
            "type": "library",
            "extra": {
                "branch-alias": {
                    "dev-master": "3.0-dev"
                }
            },
            "autoload": {
                "classmap": [
                    "src/"
                ]
            },
            "notification-url": "https://packagist.org/downloads/",
            "license": [
                "BSD-3-Clause"
            ],
            "authors": [
                {
                    "name": "Sebastian Bergmann",
                    "email": "sebastian@phpunit.de",
                    "role": "lead"
                }
            ],
            "description": "Library that helps with managing the version number of Git-hosted PHP projects",
            "homepage": "https://github.com/sebastianbergmann/version",
            "support": {
                "issues": "https://github.com/sebastianbergmann/version/issues",
                "source": "https://github.com/sebastianbergmann/version/tree/3.0.2"
            },
            "funding": [
                {
                    "url": "https://github.com/sebastianbergmann",
                    "type": "github"
                }
            ],
            "time": "2020-09-28T06:39:44+00:00"
        },
        {
            "name": "spomky-labs/otphp",
            "version": "v10.0.1",
            "source": {
                "type": "git",
                "url": "https://github.com/Spomky-Labs/otphp.git",
                "reference": "f44cce5a9db4b8da410215d992110482c931232f"
            },
            "dist": {
                "type": "zip",
                "url": "https://api.github.com/repos/Spomky-Labs/otphp/zipball/f44cce5a9db4b8da410215d992110482c931232f",
                "reference": "f44cce5a9db4b8da410215d992110482c931232f",
                "shasum": ""
            },
            "require": {
                "beberlei/assert": "^3.0",
                "ext-mbstring": "*",
                "paragonie/constant_time_encoding": "^2.0",
                "php": "^7.2|^8.0",
                "thecodingmachine/safe": "^0.1.14|^1.0"
            },
            "require-dev": {
                "php-coveralls/php-coveralls": "^2.0",
                "phpstan/phpstan": "^0.12",
                "phpstan/phpstan-beberlei-assert": "^0.12",
                "phpstan/phpstan-deprecation-rules": "^0.12",
                "phpstan/phpstan-phpunit": "^0.12",
                "phpstan/phpstan-strict-rules": "^0.12",
                "phpunit/phpunit": "^8.0",
                "thecodingmachine/phpstan-safe-rule": "^1.0"
            },
            "type": "library",
            "extra": {
                "branch-alias": {
                    "v10.0": "10.0.x-dev",
                    "v9.0": "9.0.x-dev",
                    "v8.3": "8.3.x-dev"
                }
            },
            "autoload": {
                "psr-4": {
                    "OTPHP\\": "src/"
                }
            },
            "notification-url": "https://packagist.org/downloads/",
            "license": [
                "MIT"
            ],
            "authors": [
                {
                    "name": "Florent Morselli",
                    "homepage": "https://github.com/Spomky"
                },
                {
                    "name": "All contributors",
                    "homepage": "https://github.com/Spomky-Labs/otphp/contributors"
                }
            ],
            "description": "A PHP library for generating one time passwords according to RFC 4226 (HOTP Algorithm) and the RFC 6238 (TOTP Algorithm) and compatible with Google Authenticator",
            "homepage": "https://github.com/Spomky-Labs/otphp",
            "keywords": [
                "FreeOTP",
                "RFC 4226",
                "RFC 6238",
                "google authenticator",
                "hotp",
                "otp",
                "totp"
            ],
            "support": {
                "issues": "https://github.com/Spomky-Labs/otphp/issues",
                "source": "https://github.com/Spomky-Labs/otphp/tree/v10.0.1"
            },
            "time": "2020-01-28T09:24:19+00:00"
        },
        {
            "name": "squizlabs/php_codesniffer",
            "version": "3.6.0",
            "source": {
                "type": "git",
                "url": "https://github.com/squizlabs/PHP_CodeSniffer.git",
                "reference": "ffced0d2c8fa8e6cdc4d695a743271fab6c38625"
            },
            "dist": {
                "type": "zip",
                "url": "https://api.github.com/repos/squizlabs/PHP_CodeSniffer/zipball/ffced0d2c8fa8e6cdc4d695a743271fab6c38625",
                "reference": "ffced0d2c8fa8e6cdc4d695a743271fab6c38625",
                "shasum": ""
            },
            "require": {
                "ext-simplexml": "*",
                "ext-tokenizer": "*",
                "ext-xmlwriter": "*",
                "php": ">=5.4.0"
            },
            "require-dev": {
                "phpunit/phpunit": "^4.0 || ^5.0 || ^6.0 || ^7.0"
            },
            "bin": [
                "bin/phpcs",
                "bin/phpcbf"
            ],
            "type": "library",
            "extra": {
                "branch-alias": {
                    "dev-master": "3.x-dev"
                }
            },
            "notification-url": "https://packagist.org/downloads/",
            "license": [
                "BSD-3-Clause"
            ],
            "authors": [
                {
                    "name": "Greg Sherwood",
                    "role": "lead"
                }
            ],
            "description": "PHP_CodeSniffer tokenizes PHP, JavaScript and CSS files and detects violations of a defined set of coding standards.",
            "homepage": "https://github.com/squizlabs/PHP_CodeSniffer",
            "keywords": [
                "phpcs",
                "standards"
            ],
            "support": {
                "issues": "https://github.com/squizlabs/PHP_CodeSniffer/issues",
                "source": "https://github.com/squizlabs/PHP_CodeSniffer",
                "wiki": "https://github.com/squizlabs/PHP_CodeSniffer/wiki"
            },
            "time": "2021-04-09T00:54:41+00:00"
        },
        {
            "name": "symfony/mime",
            "version": "v5.3.7",
            "source": {
                "type": "git",
                "url": "https://github.com/symfony/mime.git",
                "reference": "ae887cb3b044658676129f5e97aeb7e9eb69c2d8"
            },
            "dist": {
                "type": "zip",
                "url": "https://api.github.com/repos/symfony/mime/zipball/ae887cb3b044658676129f5e97aeb7e9eb69c2d8",
                "reference": "ae887cb3b044658676129f5e97aeb7e9eb69c2d8",
                "shasum": ""
            },
            "require": {
                "php": ">=7.2.5",
                "symfony/deprecation-contracts": "^2.1",
                "symfony/polyfill-intl-idn": "^1.10",
                "symfony/polyfill-mbstring": "^1.0",
                "symfony/polyfill-php80": "^1.16"
            },
            "conflict": {
                "egulias/email-validator": "~3.0.0",
                "phpdocumentor/reflection-docblock": "<3.2.2",
                "phpdocumentor/type-resolver": "<1.4.0",
                "symfony/mailer": "<4.4"
            },
            "require-dev": {
                "egulias/email-validator": "^2.1.10|^3.1",
                "phpdocumentor/reflection-docblock": "^3.0|^4.0|^5.0",
                "symfony/dependency-injection": "^4.4|^5.0",
                "symfony/property-access": "^4.4|^5.1",
                "symfony/property-info": "^4.4|^5.1",
                "symfony/serializer": "^5.2"
            },
            "type": "library",
            "autoload": {
                "psr-4": {
                    "Symfony\\Component\\Mime\\": ""
                },
                "exclude-from-classmap": [
                    "/Tests/"
                ]
            },
            "notification-url": "https://packagist.org/downloads/",
            "license": [
                "MIT"
            ],
            "authors": [
                {
                    "name": "Fabien Potencier",
                    "email": "fabien@symfony.com"
                },
                {
                    "name": "Symfony Community",
                    "homepage": "https://symfony.com/contributors"
                }
            ],
            "description": "Allows manipulating MIME messages",
            "homepage": "https://symfony.com",
            "keywords": [
                "mime",
                "mime-type"
            ],
            "support": {
                "source": "https://github.com/symfony/mime/tree/v5.3.7"
            },
            "funding": [
                {
                    "url": "https://symfony.com/sponsor",
                    "type": "custom"
                },
                {
                    "url": "https://github.com/fabpot",
                    "type": "github"
                },
                {
                    "url": "https://tidelift.com/funding/github/packagist/symfony/symfony",
                    "type": "tidelift"
                }
            ],
            "time": "2021-08-20T11:40:01+00:00"
        },
        {
            "name": "symfony/options-resolver",
            "version": "v5.3.7",
            "source": {
                "type": "git",
                "url": "https://github.com/symfony/options-resolver.git",
                "reference": "4b78e55b179003a42523a362cc0e8327f7a69b5e"
            },
            "dist": {
                "type": "zip",
                "url": "https://api.github.com/repos/symfony/options-resolver/zipball/4b78e55b179003a42523a362cc0e8327f7a69b5e",
                "reference": "4b78e55b179003a42523a362cc0e8327f7a69b5e",
                "shasum": ""
            },
            "require": {
                "php": ">=7.2.5",
                "symfony/deprecation-contracts": "^2.1",
                "symfony/polyfill-php73": "~1.0",
                "symfony/polyfill-php80": "^1.16"
            },
            "type": "library",
            "autoload": {
                "psr-4": {
                    "Symfony\\Component\\OptionsResolver\\": ""
                },
                "exclude-from-classmap": [
                    "/Tests/"
                ]
            },
            "notification-url": "https://packagist.org/downloads/",
            "license": [
                "MIT"
            ],
            "authors": [
                {
                    "name": "Fabien Potencier",
                    "email": "fabien@symfony.com"
                },
                {
                    "name": "Symfony Community",
                    "homepage": "https://symfony.com/contributors"
                }
            ],
            "description": "Provides an improved replacement for the array_replace PHP function",
            "homepage": "https://symfony.com",
            "keywords": [
                "config",
                "configuration",
                "options"
            ],
            "support": {
                "source": "https://github.com/symfony/options-resolver/tree/v5.3.7"
            },
            "funding": [
                {
                    "url": "https://symfony.com/sponsor",
                    "type": "custom"
                },
                {
                    "url": "https://github.com/fabpot",
                    "type": "github"
                },
                {
                    "url": "https://tidelift.com/funding/github/packagist/symfony/symfony",
                    "type": "tidelift"
                }
            ],
            "time": "2021-08-04T21:20:46+00:00"
        },
        {
            "name": "symfony/stopwatch",
            "version": "v5.3.4",
            "source": {
                "type": "git",
                "url": "https://github.com/symfony/stopwatch.git",
                "reference": "b24c6a92c6db316fee69e38c80591e080e41536c"
            },
            "dist": {
                "type": "zip",
                "url": "https://api.github.com/repos/symfony/stopwatch/zipball/b24c6a92c6db316fee69e38c80591e080e41536c",
                "reference": "b24c6a92c6db316fee69e38c80591e080e41536c",
                "shasum": ""
            },
            "require": {
                "php": ">=7.2.5",
                "symfony/service-contracts": "^1.0|^2"
            },
            "type": "library",
            "autoload": {
                "psr-4": {
                    "Symfony\\Component\\Stopwatch\\": ""
                },
                "exclude-from-classmap": [
                    "/Tests/"
                ]
            },
            "notification-url": "https://packagist.org/downloads/",
            "license": [
                "MIT"
            ],
            "authors": [
                {
                    "name": "Fabien Potencier",
                    "email": "fabien@symfony.com"
                },
                {
                    "name": "Symfony Community",
                    "homepage": "https://symfony.com/contributors"
                }
            ],
            "description": "Provides a way to profile code",
            "homepage": "https://symfony.com",
            "support": {
                "source": "https://github.com/symfony/stopwatch/tree/v5.3.4"
            },
            "funding": [
                {
                    "url": "https://symfony.com/sponsor",
                    "type": "custom"
                },
                {
                    "url": "https://github.com/fabpot",
                    "type": "github"
                },
                {
                    "url": "https://tidelift.com/funding/github/packagist/symfony/symfony",
                    "type": "tidelift"
                }
            ],
            "time": "2021-07-10T08:58:57+00:00"
        },
        {
            "name": "symfony/yaml",
            "version": "v5.3.6",
            "source": {
                "type": "git",
                "url": "https://github.com/symfony/yaml.git",
                "reference": "4500fe63dc9c6ffc32d3b1cb0448c329f9c814b7"
            },
            "dist": {
                "type": "zip",
                "url": "https://api.github.com/repos/symfony/yaml/zipball/4500fe63dc9c6ffc32d3b1cb0448c329f9c814b7",
                "reference": "4500fe63dc9c6ffc32d3b1cb0448c329f9c814b7",
                "shasum": ""
            },
            "require": {
                "php": ">=7.2.5",
                "symfony/deprecation-contracts": "^2.1",
                "symfony/polyfill-ctype": "~1.8"
            },
            "conflict": {
                "symfony/console": "<4.4"
            },
            "require-dev": {
                "symfony/console": "^4.4|^5.0"
            },
            "suggest": {
                "symfony/console": "For validating YAML files using the lint command"
            },
            "bin": [
                "Resources/bin/yaml-lint"
            ],
            "type": "library",
            "autoload": {
                "psr-4": {
                    "Symfony\\Component\\Yaml\\": ""
                },
                "exclude-from-classmap": [
                    "/Tests/"
                ]
            },
            "notification-url": "https://packagist.org/downloads/",
            "license": [
                "MIT"
            ],
            "authors": [
                {
                    "name": "Fabien Potencier",
                    "email": "fabien@symfony.com"
                },
                {
                    "name": "Symfony Community",
                    "homepage": "https://symfony.com/contributors"
                }
            ],
            "description": "Loads and dumps YAML files",
            "homepage": "https://symfony.com",
            "support": {
                "source": "https://github.com/symfony/yaml/tree/v5.3.6"
            },
            "funding": [
                {
                    "url": "https://symfony.com/sponsor",
                    "type": "custom"
                },
                {
                    "url": "https://github.com/fabpot",
                    "type": "github"
                },
                {
                    "url": "https://tidelift.com/funding/github/packagist/symfony/symfony",
                    "type": "tidelift"
                }
            ],
            "time": "2021-07-29T06:20:01+00:00"
        },
        {
            "name": "theseer/tokenizer",
            "version": "1.2.1",
            "source": {
                "type": "git",
                "url": "https://github.com/theseer/tokenizer.git",
                "reference": "34a41e998c2183e22995f158c581e7b5e755ab9e"
            },
            "dist": {
                "type": "zip",
                "url": "https://api.github.com/repos/theseer/tokenizer/zipball/34a41e998c2183e22995f158c581e7b5e755ab9e",
                "reference": "34a41e998c2183e22995f158c581e7b5e755ab9e",
                "shasum": ""
            },
            "require": {
                "ext-dom": "*",
                "ext-tokenizer": "*",
                "ext-xmlwriter": "*",
                "php": "^7.2 || ^8.0"
            },
            "type": "library",
            "autoload": {
                "classmap": [
                    "src/"
                ]
            },
            "notification-url": "https://packagist.org/downloads/",
            "license": [
                "BSD-3-Clause"
            ],
            "authors": [
                {
                    "name": "Arne Blankerts",
                    "email": "arne@blankerts.de",
                    "role": "Developer"
                }
            ],
            "description": "A small library for converting tokenized PHP source code into XML and potentially other formats",
            "support": {
                "issues": "https://github.com/theseer/tokenizer/issues",
                "source": "https://github.com/theseer/tokenizer/tree/1.2.1"
            },
            "funding": [
                {
                    "url": "https://github.com/theseer",
                    "type": "github"
                }
            ],
            "time": "2021-07-28T10:34:58+00:00"
        },
        {
            "name": "vlucas/phpdotenv",
            "version": "v2.6.7",
            "source": {
                "type": "git",
                "url": "https://github.com/vlucas/phpdotenv.git",
                "reference": "b786088918a884258c9e3e27405c6a4cf2ee246e"
            },
            "dist": {
                "type": "zip",
                "url": "https://api.github.com/repos/vlucas/phpdotenv/zipball/b786088918a884258c9e3e27405c6a4cf2ee246e",
                "reference": "b786088918a884258c9e3e27405c6a4cf2ee246e",
                "shasum": ""
            },
            "require": {
                "php": "^5.3.9 || ^7.0 || ^8.0",
                "symfony/polyfill-ctype": "^1.17"
            },
            "require-dev": {
                "ext-filter": "*",
                "ext-pcre": "*",
                "phpunit/phpunit": "^4.8.36 || ^5.7.27 || ^6.5.14 || ^7.5.20"
            },
            "suggest": {
                "ext-filter": "Required to use the boolean validator.",
                "ext-pcre": "Required to use most of the library."
            },
            "type": "library",
            "extra": {
                "branch-alias": {
                    "dev-master": "2.6-dev"
                }
            },
            "autoload": {
                "psr-4": {
                    "Dotenv\\": "src/"
                }
            },
            "notification-url": "https://packagist.org/downloads/",
            "license": [
                "BSD-3-Clause"
            ],
            "authors": [
                {
                    "name": "Graham Campbell",
                    "email": "graham@alt-three.com",
                    "homepage": "https://gjcampbell.co.uk/"
                },
                {
                    "name": "Vance Lucas",
                    "email": "vance@vancelucas.com",
                    "homepage": "https://vancelucas.com/"
                }
            ],
            "description": "Loads environment variables from `.env` to `getenv()`, `$_ENV` and `$_SERVER` automagically.",
            "keywords": [
                "dotenv",
                "env",
                "environment"
            ],
            "support": {
                "issues": "https://github.com/vlucas/phpdotenv/issues",
                "source": "https://github.com/vlucas/phpdotenv/tree/v2.6.7"
            },
            "funding": [
                {
                    "url": "https://github.com/GrahamCampbell",
                    "type": "github"
                },
                {
                    "url": "https://tidelift.com/funding/github/packagist/vlucas/phpdotenv",
                    "type": "tidelift"
                }
            ],
            "time": "2021-01-20T14:39:13+00:00"
        },
        {
            "name": "webmozart/assert",
            "version": "1.10.0",
            "source": {
                "type": "git",
                "url": "https://github.com/webmozarts/assert.git",
                "reference": "6964c76c7804814a842473e0c8fd15bab0f18e25"
            },
            "dist": {
                "type": "zip",
                "url": "https://api.github.com/repos/webmozarts/assert/zipball/6964c76c7804814a842473e0c8fd15bab0f18e25",
                "reference": "6964c76c7804814a842473e0c8fd15bab0f18e25",
                "shasum": ""
            },
            "require": {
                "php": "^7.2 || ^8.0",
                "symfony/polyfill-ctype": "^1.8"
            },
            "conflict": {
                "phpstan/phpstan": "<0.12.20",
                "vimeo/psalm": "<4.6.1 || 4.6.2"
            },
            "require-dev": {
                "phpunit/phpunit": "^8.5.13"
            },
            "type": "library",
            "extra": {
                "branch-alias": {
                    "dev-master": "1.10-dev"
                }
            },
            "autoload": {
                "psr-4": {
                    "Webmozart\\Assert\\": "src/"
                }
            },
            "notification-url": "https://packagist.org/downloads/",
            "license": [
                "MIT"
            ],
            "authors": [
                {
                    "name": "Bernhard Schussek",
                    "email": "bschussek@gmail.com"
                }
            ],
            "description": "Assertions to validate method input/output with nice error messages.",
            "keywords": [
                "assert",
                "check",
                "validate"
            ],
            "support": {
                "issues": "https://github.com/webmozarts/assert/issues",
                "source": "https://github.com/webmozarts/assert/tree/1.10.0"
            },
            "time": "2021-03-09T10:59:23+00:00"
        },
        {
            "name": "weew/helpers-array",
            "version": "v1.3.1",
            "source": {
                "type": "git",
                "url": "https://github.com/weew/helpers-array.git",
                "reference": "9bff63111f9765b4277750db8d276d92b3e16ed0"
            },
            "dist": {
                "type": "zip",
                "url": "https://api.github.com/repos/weew/helpers-array/zipball/9bff63111f9765b4277750db8d276d92b3e16ed0",
                "reference": "9bff63111f9765b4277750db8d276d92b3e16ed0",
                "shasum": ""
            },
            "require-dev": {
                "phpunit/phpunit": "^4.7",
                "satooshi/php-coveralls": "^0.6.1"
            },
            "type": "library",
            "autoload": {
                "files": [
                    "src/array.php"
                ]
            },
            "notification-url": "https://packagist.org/downloads/",
            "license": [
                "MIT"
            ],
            "authors": [
                {
                    "name": "Maxim Kott",
                    "email": "maximkott@gmail.com"
                }
            ],
            "description": "Useful collection of php array helpers.",
            "support": {
                "issues": "https://github.com/weew/helpers-array/issues",
                "source": "https://github.com/weew/helpers-array/tree/master"
            },
            "time": "2016-07-21T11:18:01+00:00"
        }
    ],
    "aliases": [],
    "minimum-stability": "stable",
    "stability-flags": [],
    "prefer-stable": true,
    "prefer-lowest": false,
    "platform": {
        "php": "~7.3.0||~7.4.0",
        "ext-bcmath": "*",
        "ext-ctype": "*",
        "ext-curl": "*",
        "ext-dom": "*",
        "ext-gd": "*",
        "ext-hash": "*",
        "ext-iconv": "*",
        "ext-intl": "*",
        "ext-mbstring": "*",
        "ext-openssl": "*",
        "ext-pdo_mysql": "*",
        "ext-simplexml": "*",
        "ext-soap": "*",
        "ext-sodium": "*",
        "ext-xsl": "*",
        "ext-zip": "*",
        "lib-libxml": "*"
    },
    "platform-dev": [],
    "plugin-api-version": "2.1.0"
}<|MERGE_RESOLUTION|>--- conflicted
+++ resolved
@@ -9833,7 +9833,6 @@
         },
         {
             "name": "magento/magento-coding-standard",
-<<<<<<< HEAD
             "version": "12",
             "source": {
                 "type": "git",
@@ -9844,18 +9843,6 @@
                 "type": "zip",
                 "url": "https://api.github.com/repos/magento/magento-coding-standard/zipball/b2cea3a8243970d7813df65f37e27ce6ec7d720d",
                 "reference": "b2cea3a8243970d7813df65f37e27ce6ec7d720d",
-=======
-            "version": "9",
-            "source": {
-                "type": "git",
-                "url": "https://github.com/magento/magento-coding-standard.git",
-                "reference": "903987666f9f35417207e39a77e0e1e791d1b48d"
-            },
-            "dist": {
-                "type": "zip",
-                "url": "https://api.github.com/repos/magento/magento-coding-standard/zipball/903987666f9f35417207e39a77e0e1e791d1b48d",
-                "reference": "903987666f9f35417207e39a77e0e1e791d1b48d",
->>>>>>> 202bd44c
                 "shasum": ""
             },
             "require": {
@@ -9885,15 +9872,9 @@
             "description": "A set of Magento specific PHP CodeSniffer rules.",
             "support": {
                 "issues": "https://github.com/magento/magento-coding-standard/issues",
-<<<<<<< HEAD
                 "source": "https://github.com/magento/magento-coding-standard/tree/v12"
             },
             "time": "2021-09-28T12:44:17+00:00"
-=======
-                "source": "https://github.com/magento/magento-coding-standard/tree/v9"
-            },
-            "time": "2021-09-07T16:41:44+00:00"
->>>>>>> 202bd44c
         },
         {
             "name": "magento/magento2-functional-testing-framework",
