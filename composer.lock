--- conflicted
+++ resolved
@@ -4,24 +4,20 @@
         "Read more about it at https://getcomposer.org/doc/01-basic-usage.md#installing-dependencies",
         "This file is @generated automatically"
     ],
-<<<<<<< HEAD
-    "content-hash": "ccc23bce3e193ef22600c9bad5cc98b3",
-=======
-    "content-hash": "c6a2d5b4febab41e29be75bf03c7a3b5",
->>>>>>> 7aed4cd8
+    "content-hash": "6d8f6f4e3482e930d47cd89572d5c55a",
     "packages": [
         {
             "name": "aws/aws-sdk-php",
-            "version": "3.178.1",
+            "version": "3.178.4",
             "source": {
                 "type": "git",
                 "url": "https://github.com/aws/aws-sdk-php.git",
-                "reference": "45692b97e12a2eed540c0afd106f143aad15e622"
-            },
-            "dist": {
-                "type": "zip",
-                "url": "https://api.github.com/repos/aws/aws-sdk-php/zipball/45692b97e12a2eed540c0afd106f143aad15e622",
-                "reference": "45692b97e12a2eed540c0afd106f143aad15e622",
+                "reference": "fc3667c6054c941ae8cd8b8750f7c5c892d5a87b"
+            },
+            "dist": {
+                "type": "zip",
+                "url": "https://api.github.com/repos/aws/aws-sdk-php/zipball/fc3667c6054c941ae8cd8b8750f7c5c892d5a87b",
+                "reference": "fc3667c6054c941ae8cd8b8750f7c5c892d5a87b",
                 "shasum": ""
             },
             "require": {
@@ -93,7 +89,7 @@
                 "s3",
                 "sdk"
             ],
-            "time": "2021-04-09T18:13:02+00:00"
+            "time": "2021-04-14T18:16:00+00:00"
         },
         {
             "name": "brick/math",
@@ -1472,30 +1468,20 @@
                 "BSD-3-Clause"
             ],
             "description": "Replace zendframework and zfcampus packages with their Laminas Project equivalents.",
-<<<<<<< HEAD
-            "funding": [
-                {
-                    "url": "https://funding.communitybridge.org/projects/laminas-project",
-                    "type": "community_bridge"
-                }
-            ],
-            "time": "2020-11-02T18:16:57+00:00"
-=======
             "time": "2021-02-15T16:44:31+00:00"
->>>>>>> 7aed4cd8
         },
         {
             "name": "laminas/laminas-di",
-            "version": "3.2.1",
+            "version": "3.2.2",
             "source": {
                 "type": "git",
                 "url": "https://github.com/laminas/laminas-di.git",
-                "reference": "feee971d50ea327a0cac987f5de313a988203b9f"
-            },
-            "dist": {
-                "type": "zip",
-                "url": "https://api.github.com/repos/laminas/laminas-di/zipball/feee971d50ea327a0cac987f5de313a988203b9f",
-                "reference": "feee971d50ea327a0cac987f5de313a988203b9f",
+                "reference": "ed38ab3b066c0a1f1b087e0a664caadf1d4f8f04"
+            },
+            "dist": {
+                "type": "zip",
+                "url": "https://api.github.com/repos/laminas/laminas-di/zipball/ed38ab3b066c0a1f1b087e0a664caadf1d4f8f04",
+                "reference": "ed38ab3b066c0a1f1b087e0a664caadf1d4f8f04",
                 "shasum": ""
             },
             "require": {
@@ -1547,7 +1533,13 @@
                 "di",
                 "laminas"
             ],
-            "time": "2020-12-24T12:46:22+00:00"
+            "funding": [
+                {
+                    "url": "https://funding.communitybridge.org/projects/laminas-project",
+                    "type": "community_bridge"
+                }
+            ],
+            "time": "2021-04-13T19:22:31+00:00"
         },
         {
             "name": "laminas/laminas-escaper",
@@ -2165,16 +2157,16 @@
         },
         {
             "name": "laminas/laminas-modulemanager",
-            "version": "2.10.1",
+            "version": "2.10.2",
             "source": {
                 "type": "git",
                 "url": "https://github.com/laminas/laminas-modulemanager.git",
-                "reference": "637aaaf2c85d13694b096e253e5884653f93bb92"
-            },
-            "dist": {
-                "type": "zip",
-                "url": "https://api.github.com/repos/laminas/laminas-modulemanager/zipball/637aaaf2c85d13694b096e253e5884653f93bb92",
-                "reference": "637aaaf2c85d13694b096e253e5884653f93bb92",
+                "reference": "2068e0b300e87e139112016a6025be341ceaaf33"
+            },
+            "dist": {
+                "type": "zip",
+                "url": "https://api.github.com/repos/laminas/laminas-modulemanager/zipball/2068e0b300e87e139112016a6025be341ceaaf33",
+                "reference": "2068e0b300e87e139112016a6025be341ceaaf33",
                 "shasum": ""
             },
             "require": {
@@ -2220,7 +2212,13 @@
                 "laminas",
                 "modulemanager"
             ],
-            "time": "2020-09-01T22:26:46+00:00"
+            "funding": [
+                {
+                    "url": "https://funding.communitybridge.org/projects/laminas-project",
+                    "type": "community_bridge"
+                }
+            ],
+            "time": "2021-04-13T20:11:28+00:00"
         },
         {
             "name": "laminas/laminas-mvc",
@@ -3492,16 +3490,16 @@
         },
         {
             "name": "paragonie/sodium_compat",
-            "version": "v1.14.0",
+            "version": "v1.15.3",
             "source": {
                 "type": "git",
                 "url": "https://github.com/paragonie/sodium_compat.git",
-                "reference": "a1cfe0b21faf9c0b61ac0c6188c4af7fd6fd0db3"
-            },
-            "dist": {
-                "type": "zip",
-                "url": "https://api.github.com/repos/paragonie/sodium_compat/zipball/a1cfe0b21faf9c0b61ac0c6188c4af7fd6fd0db3",
-                "reference": "a1cfe0b21faf9c0b61ac0c6188c4af7fd6fd0db3",
+                "reference": "69ac8357b0b5916e997226143a401ce2c09f5585"
+            },
+            "dist": {
+                "type": "zip",
+                "url": "https://api.github.com/repos/paragonie/sodium_compat/zipball/69ac8357b0b5916e997226143a401ce2c09f5585",
+                "reference": "69ac8357b0b5916e997226143a401ce2c09f5585",
                 "shasum": ""
             },
             "require": {
@@ -3570,7 +3568,7 @@
                 "secret-key cryptography",
                 "side-channel resistant"
             ],
-            "time": "2020-12-03T16:26:19+00:00"
+            "time": "2021-04-14T21:40:16+00:00"
         },
         {
             "name": "pelago/emogrifier",
@@ -7556,20 +7554,6 @@
                 "parser",
                 "php"
             ],
-            "funding": [
-                {
-                    "url": "https://www.doctrine-project.org/sponsorship.html",
-                    "type": "custom"
-                },
-                {
-                    "url": "https://www.patreon.com/phpdoctrine",
-                    "type": "patreon"
-                },
-                {
-                    "url": "https://tidelift.com/funding/github/packagist/doctrine%2Flexer",
-                    "type": "tidelift"
-                }
-            ],
             "time": "2020-05-25T17:44:05+00:00"
         },
         {
@@ -9536,25 +9520,7 @@
                 "MIT"
             ],
             "description": "PHPStan - PHP Static Analysis Tool",
-<<<<<<< HEAD
-            "funding": [
-                {
-                    "url": "https://github.com/ondrejmirtes",
-                    "type": "github"
-                },
-                {
-                    "url": "https://www.patreon.com/phpstan",
-                    "type": "patreon"
-                },
-                {
-                    "url": "https://tidelift.com/funding/github/packagist/phpstan/phpstan",
-                    "type": "tidelift"
-                }
-            ],
-            "time": "2020-05-05T12:55:44+00:00"
-=======
             "time": "2021-04-03T15:35:45+00:00"
->>>>>>> 7aed4cd8
         },
         {
             "name": "phpunit/php-code-coverage",
@@ -9956,16 +9922,6 @@
                 "phpunit",
                 "testing",
                 "xunit"
-            ],
-            "funding": [
-                {
-                    "url": "https://phpunit.de/donate.html",
-                    "type": "custom"
-                },
-                {
-                    "url": "https://github.com/sebastianbergmann",
-                    "type": "github"
-                }
             ],
             "time": "2020-05-22T13:54:05+00:00"
         },
@@ -11429,5 +11385,6 @@
         "ext-zip": "*",
         "lib-libxml": "*"
     },
-    "platform-dev": []
+    "platform-dev": [],
+    "plugin-api-version": "1.1.0"
 }