{
    "_readme": [
        "This file locks the dependencies of your project to a known state",
        "Read more about it at https://getcomposer.org/doc/01-basic-usage.md#installing-dependencies",
        "This file is @generated automatically"
    ],
<<<<<<< HEAD
    "content-hash": "886f5497f18a46a42d05cc672f1b8f2f",
=======
    "content-hash": "7538e15ea4ff1378cf55983ce9acba82",
>>>>>>> 069d5cd7
    "packages": [
        {
            "name": "braintree/braintree_php",
            "version": "3.35.0",
            "source": {
                "type": "git",
                "url": "https://github.com/braintree/braintree_php.git",
                "reference": "6c4388199ce379432804a5c18b88585157ef2ed7"
            },
            "dist": {
                "type": "zip",
                "url": "https://api.github.com/repos/braintree/braintree_php/zipball/6c4388199ce379432804a5c18b88585157ef2ed7",
                "reference": "6c4388199ce379432804a5c18b88585157ef2ed7",
                "shasum": ""
            },
            "require": {
                "ext-curl": "*",
                "ext-dom": "*",
                "ext-hash": "*",
                "ext-openssl": "*",
                "ext-xmlwriter": "*",
                "php": ">=5.4.0"
            },
            "require-dev": {
                "phpunit/phpunit": "3.7.*"
            },
            "type": "library",
            "autoload": {
                "psr-0": {
                    "Braintree": "lib/"
                },
                "psr-4": {
                    "Braintree\\": "lib/Braintree"
                }
            },
            "notification-url": "https://packagist.org/downloads/",
            "license": [
                "MIT"
            ],
            "authors": [
                {
                    "name": "Braintree",
                    "homepage": "https://www.braintreepayments.com"
                }
            ],
            "description": "Braintree PHP Client Library",
            "time": "2018-07-26T14:37:38+00:00"
        },
        {
            "name": "colinmollenhour/cache-backend-file",
            "version": "v1.4.4",
            "source": {
                "type": "git",
                "url": "https://github.com/colinmollenhour/Cm_Cache_Backend_File.git",
                "reference": "184171cc79933a828c3f9b1a1054724cea22a216"
            },
            "dist": {
                "type": "zip",
                "url": "https://api.github.com/repos/colinmollenhour/Cm_Cache_Backend_File/zipball/184171cc79933a828c3f9b1a1054724cea22a216",
                "reference": "184171cc79933a828c3f9b1a1054724cea22a216",
                "shasum": ""
            },
            "type": "magento-module",
            "autoload": {
                "classmap": [
                    "File.php"
                ]
            },
            "notification-url": "https://packagist.org/downloads/",
            "license": [
                "BSD-3-Clause"
            ],
            "authors": [
                {
                    "name": "Colin Mollenhour"
                }
            ],
            "description": "The stock Zend_Cache_Backend_File backend has extremely poor performance for cleaning by tags making it become unusable as the number of cached items increases. This backend makes many changes resulting in a huge performance boost, especially for tag cleaning.",
            "homepage": "https://github.com/colinmollenhour/Cm_Cache_Backend_File",
            "time": "2018-04-05T15:28:43+00:00"
        },
        {
            "name": "colinmollenhour/cache-backend-redis",
            "version": "1.10.6",
            "source": {
                "type": "git",
                "url": "https://github.com/colinmollenhour/Cm_Cache_Backend_Redis.git",
                "reference": "cc941a5f4cc017e11d3eab9061811ba9583ed6bf"
            },
            "dist": {
                "type": "zip",
                "url": "https://api.github.com/repos/colinmollenhour/Cm_Cache_Backend_Redis/zipball/cc941a5f4cc017e11d3eab9061811ba9583ed6bf",
                "reference": "cc941a5f4cc017e11d3eab9061811ba9583ed6bf",
                "shasum": ""
            },
            "require": {
                "magento-hackathon/magento-composer-installer": "*"
            },
            "type": "magento-module",
            "autoload": {
                "classmap": [
                    "Cm/Cache/Backend/Redis.php"
                ]
            },
            "notification-url": "https://packagist.org/downloads/",
            "license": [
                "BSD-3-Clause"
            ],
            "authors": [
                {
                    "name": "Colin Mollenhour"
                }
            ],
            "description": "Zend_Cache backend using Redis with full support for tags.",
            "homepage": "https://github.com/colinmollenhour/Cm_Cache_Backend_Redis",
            "time": "2018-09-24T16:02:07+00:00"
        },
        {
            "name": "colinmollenhour/credis",
            "version": "1.10.0",
            "source": {
                "type": "git",
                "url": "https://github.com/colinmollenhour/credis.git",
                "reference": "8ab6db707c821055f9856b8cf76d5f44beb6fd8a"
            },
            "dist": {
                "type": "zip",
                "url": "https://api.github.com/repos/colinmollenhour/credis/zipball/8ab6db707c821055f9856b8cf76d5f44beb6fd8a",
                "reference": "8ab6db707c821055f9856b8cf76d5f44beb6fd8a",
                "shasum": ""
            },
            "require": {
                "php": ">=5.4.0"
            },
            "type": "library",
            "autoload": {
                "classmap": [
                    "Client.php",
                    "Cluster.php",
                    "Sentinel.php",
                    "Module.php"
                ]
            },
            "notification-url": "https://packagist.org/downloads/",
            "license": [
                "MIT"
            ],
            "authors": [
                {
                    "name": "Colin Mollenhour",
                    "email": "colin@mollenhour.com"
                }
            ],
            "description": "Credis is a lightweight interface to the Redis key-value store which wraps the phpredis library when available for better performance.",
            "homepage": "https://github.com/colinmollenhour/credis",
            "time": "2018-05-07T14:45:04+00:00"
        },
        {
            "name": "colinmollenhour/php-redis-session-abstract",
            "version": "v1.4.0",
            "source": {
                "type": "git",
                "url": "https://github.com/colinmollenhour/php-redis-session-abstract.git",
                "reference": "4cb15d557f58f45ad257cbcce3c12511e6deb5bc"
            },
            "dist": {
                "type": "zip",
                "url": "https://api.github.com/repos/colinmollenhour/php-redis-session-abstract/zipball/4cb15d557f58f45ad257cbcce3c12511e6deb5bc",
                "reference": "4cb15d557f58f45ad257cbcce3c12511e6deb5bc",
                "shasum": ""
            },
            "require": {
                "colinmollenhour/credis": "~1.6",
                "php": "~5.5.0|~5.6.0|~7.0.0|~7.1.0|~7.2.0"
            },
            "type": "library",
            "autoload": {
                "psr-0": {
                    "Cm\\RedisSession\\": "src/"
                }
            },
            "notification-url": "https://packagist.org/downloads/",
            "license": [
                "BSD-3-Clause"
            ],
            "authors": [
                {
                    "name": "Colin Mollenhour"
                }
            ],
            "description": "A Redis-based session handler with optimistic locking",
            "homepage": "https://github.com/colinmollenhour/php-redis-session-abstract",
            "time": "2018-03-29T15:54:15+00:00"
        },
        {
            "name": "composer/ca-bundle",
            "version": "1.1.3",
            "source": {
                "type": "git",
                "url": "https://github.com/composer/ca-bundle.git",
                "reference": "8afa52cd417f4ec417b4bfe86b68106538a87660"
            },
            "dist": {
                "type": "zip",
                "url": "https://api.github.com/repos/composer/ca-bundle/zipball/8afa52cd417f4ec417b4bfe86b68106538a87660",
                "reference": "8afa52cd417f4ec417b4bfe86b68106538a87660",
                "shasum": ""
            },
            "require": {
                "ext-openssl": "*",
                "ext-pcre": "*",
                "php": "^5.3.2 || ^7.0"
            },
            "require-dev": {
                "phpunit/phpunit": "^4.8.35 || ^5.7 || ^6.5",
                "psr/log": "^1.0",
                "symfony/process": "^2.5 || ^3.0 || ^4.0"
            },
            "type": "library",
            "extra": {
                "branch-alias": {
                    "dev-master": "1.x-dev"
                }
            },
            "autoload": {
                "psr-4": {
                    "Composer\\CaBundle\\": "src"
                }
            },
            "notification-url": "https://packagist.org/downloads/",
            "license": [
                "MIT"
            ],
            "authors": [
                {
                    "name": "Jordi Boggiano",
                    "email": "j.boggiano@seld.be",
                    "homepage": "http://seld.be"
                }
            ],
            "description": "Lets you find a path to the system CA bundle, and includes a fallback to the Mozilla CA bundle.",
            "keywords": [
                "cabundle",
                "cacert",
                "certificate",
                "ssl",
                "tls"
            ],
            "time": "2018-10-18T06:09:13+00:00"
        },
        {
            "name": "composer/composer",
            "version": "1.7.2",
            "source": {
                "type": "git",
                "url": "https://github.com/composer/composer.git",
                "reference": "576aab9b5abb2ed11a1c52353a759363216a4ad2"
            },
            "dist": {
                "type": "zip",
                "url": "https://api.github.com/repos/composer/composer/zipball/576aab9b5abb2ed11a1c52353a759363216a4ad2",
                "reference": "576aab9b5abb2ed11a1c52353a759363216a4ad2",
                "shasum": ""
            },
            "require": {
                "composer/ca-bundle": "^1.0",
                "composer/semver": "^1.0",
                "composer/spdx-licenses": "^1.2",
                "composer/xdebug-handler": "^1.1",
                "justinrainbow/json-schema": "^3.0 || ^4.0 || ^5.0",
                "php": "^5.3.2 || ^7.0",
                "psr/log": "^1.0",
                "seld/jsonlint": "^1.4",
                "seld/phar-utils": "^1.0",
                "symfony/console": "^2.7 || ^3.0 || ^4.0",
                "symfony/filesystem": "^2.7 || ^3.0 || ^4.0",
                "symfony/finder": "^2.7 || ^3.0 || ^4.0",
                "symfony/process": "^2.7 || ^3.0 || ^4.0"
            },
            "conflict": {
                "symfony/console": "2.8.38"
            },
            "require-dev": {
                "phpunit/phpunit": "^4.8.35 || ^5.7",
                "phpunit/phpunit-mock-objects": "^2.3 || ^3.0"
            },
            "suggest": {
                "ext-openssl": "Enabling the openssl extension allows you to access https URLs for repositories and packages",
                "ext-zip": "Enabling the zip extension allows you to unzip archives",
                "ext-zlib": "Allow gzip compression of HTTP requests"
            },
            "bin": [
                "bin/composer"
            ],
            "type": "library",
            "extra": {
                "branch-alias": {
                    "dev-master": "1.7-dev"
                }
            },
            "autoload": {
                "psr-4": {
                    "Composer\\": "src/Composer"
                }
            },
            "notification-url": "https://packagist.org/downloads/",
            "license": [
                "MIT"
            ],
            "authors": [
                {
                    "name": "Nils Adermann",
                    "email": "naderman@naderman.de",
                    "homepage": "http://www.naderman.de"
                },
                {
                    "name": "Jordi Boggiano",
                    "email": "j.boggiano@seld.be",
                    "homepage": "http://seld.be"
                }
            ],
            "description": "Composer helps you declare, manage and install dependencies of PHP projects, ensuring you have the right stack everywhere.",
            "homepage": "https://getcomposer.org/",
            "keywords": [
                "autoload",
                "dependency",
                "package"
            ],
            "time": "2018-08-16T14:57:12+00:00"
        },
        {
            "name": "composer/semver",
            "version": "1.4.2",
            "source": {
                "type": "git",
                "url": "https://github.com/composer/semver.git",
                "reference": "c7cb9a2095a074d131b65a8a0cd294479d785573"
            },
            "dist": {
                "type": "zip",
                "url": "https://api.github.com/repos/composer/semver/zipball/c7cb9a2095a074d131b65a8a0cd294479d785573",
                "reference": "c7cb9a2095a074d131b65a8a0cd294479d785573",
                "shasum": ""
            },
            "require": {
                "php": "^5.3.2 || ^7.0"
            },
            "require-dev": {
                "phpunit/phpunit": "^4.5 || ^5.0.5",
                "phpunit/phpunit-mock-objects": "2.3.0 || ^3.0"
            },
            "type": "library",
            "extra": {
                "branch-alias": {
                    "dev-master": "1.x-dev"
                }
            },
            "autoload": {
                "psr-4": {
                    "Composer\\Semver\\": "src"
                }
            },
            "notification-url": "https://packagist.org/downloads/",
            "license": [
                "MIT"
            ],
            "authors": [
                {
                    "name": "Nils Adermann",
                    "email": "naderman@naderman.de",
                    "homepage": "http://www.naderman.de"
                },
                {
                    "name": "Jordi Boggiano",
                    "email": "j.boggiano@seld.be",
                    "homepage": "http://seld.be"
                },
                {
                    "name": "Rob Bast",
                    "email": "rob.bast@gmail.com",
                    "homepage": "http://robbast.nl"
                }
            ],
            "description": "Semver library that offers utilities, version constraint parsing and validation.",
            "keywords": [
                "semantic",
                "semver",
                "validation",
                "versioning"
            ],
            "time": "2016-08-30T16:08:34+00:00"
        },
        {
            "name": "composer/spdx-licenses",
            "version": "1.4.0",
            "source": {
                "type": "git",
                "url": "https://github.com/composer/spdx-licenses.git",
                "reference": "cb17687e9f936acd7e7245ad3890f953770dec1b"
            },
            "dist": {
                "type": "zip",
                "url": "https://api.github.com/repos/composer/spdx-licenses/zipball/cb17687e9f936acd7e7245ad3890f953770dec1b",
                "reference": "cb17687e9f936acd7e7245ad3890f953770dec1b",
                "shasum": ""
            },
            "require": {
                "php": "^5.3.2 || ^7.0"
            },
            "require-dev": {
                "phpunit/phpunit": "^4.8.35 || ^5.7 || ^6.5",
                "phpunit/phpunit-mock-objects": "2.3.0 || ^3.0"
            },
            "type": "library",
            "extra": {
                "branch-alias": {
                    "dev-master": "1.x-dev"
                }
            },
            "autoload": {
                "psr-4": {
                    "Composer\\Spdx\\": "src"
                }
            },
            "notification-url": "https://packagist.org/downloads/",
            "license": [
                "MIT"
            ],
            "authors": [
                {
                    "name": "Nils Adermann",
                    "email": "naderman@naderman.de",
                    "homepage": "http://www.naderman.de"
                },
                {
                    "name": "Jordi Boggiano",
                    "email": "j.boggiano@seld.be",
                    "homepage": "http://seld.be"
                },
                {
                    "name": "Rob Bast",
                    "email": "rob.bast@gmail.com",
                    "homepage": "http://robbast.nl"
                }
            ],
            "description": "SPDX licenses list and validation library.",
            "keywords": [
                "license",
                "spdx",
                "validator"
            ],
            "time": "2018-04-30T10:33:04+00:00"
        },
        {
            "name": "composer/xdebug-handler",
            "version": "1.3.0",
            "source": {
                "type": "git",
                "url": "https://github.com/composer/xdebug-handler.git",
                "reference": "b8e9745fb9b06ea6664d8872c4505fb16df4611c"
            },
            "dist": {
                "type": "zip",
                "url": "https://api.github.com/repos/composer/xdebug-handler/zipball/b8e9745fb9b06ea6664d8872c4505fb16df4611c",
                "reference": "b8e9745fb9b06ea6664d8872c4505fb16df4611c",
                "shasum": ""
            },
            "require": {
                "php": "^5.3.2 || ^7.0",
                "psr/log": "^1.0"
            },
            "require-dev": {
                "phpunit/phpunit": "^4.8.35 || ^5.7 || ^6.5"
            },
            "type": "library",
            "autoload": {
                "psr-4": {
                    "Composer\\XdebugHandler\\": "src"
                }
            },
            "notification-url": "https://packagist.org/downloads/",
            "license": [
                "MIT"
            ],
            "authors": [
                {
                    "name": "John Stevenson",
                    "email": "john-stevenson@blueyonder.co.uk"
                }
            ],
            "description": "Restarts a process without xdebug.",
            "keywords": [
                "Xdebug",
                "performance"
            ],
            "time": "2018-08-31T19:07:57+00:00"
        },
        {
            "name": "container-interop/container-interop",
            "version": "1.2.0",
            "source": {
                "type": "git",
                "url": "https://github.com/container-interop/container-interop.git",
                "reference": "79cbf1341c22ec75643d841642dd5d6acd83bdb8"
            },
            "dist": {
                "type": "zip",
                "url": "https://api.github.com/repos/container-interop/container-interop/zipball/79cbf1341c22ec75643d841642dd5d6acd83bdb8",
                "reference": "79cbf1341c22ec75643d841642dd5d6acd83bdb8",
                "shasum": ""
            },
            "require": {
                "psr/container": "^1.0"
            },
            "type": "library",
            "autoload": {
                "psr-4": {
                    "Interop\\Container\\": "src/Interop/Container/"
                }
            },
            "notification-url": "https://packagist.org/downloads/",
            "license": [
                "MIT"
            ],
            "description": "Promoting the interoperability of container objects (DIC, SL, etc.)",
            "homepage": "https://github.com/container-interop/container-interop",
            "time": "2017-02-14T19:40:03+00:00"
        },
        {
            "name": "elasticsearch/elasticsearch",
            "version": "v5.3.2",
            "source": {
                "type": "git",
                "url": "https://github.com/elastic/elasticsearch-php.git",
                "reference": "4b29a4121e790bbfe690d5ee77da348b62d48eb8"
            },
            "dist": {
                "type": "zip",
                "url": "https://api.github.com/repos/elastic/elasticsearch-php/zipball/4b29a4121e790bbfe690d5ee77da348b62d48eb8",
                "reference": "4b29a4121e790bbfe690d5ee77da348b62d48eb8",
                "shasum": ""
            },
            "require": {
                "guzzlehttp/ringphp": "~1.0",
                "php": "^5.6|^7.0",
                "psr/log": "~1.0"
            },
            "require-dev": {
                "cpliakas/git-wrapper": "~1.0",
                "doctrine/inflector": "^1.1",
                "mockery/mockery": "0.9.4",
                "phpunit/phpunit": "^4.7|^5.4",
                "sami/sami": "~3.2",
                "symfony/finder": "^2.8",
                "symfony/yaml": "^2.8"
            },
            "suggest": {
                "ext-curl": "*",
                "monolog/monolog": "Allows for client-level logging and tracing"
            },
            "type": "library",
            "autoload": {
                "psr-4": {
                    "Elasticsearch\\": "src/Elasticsearch/"
                }
            },
            "notification-url": "https://packagist.org/downloads/",
            "license": [
                "Apache-2.0"
            ],
            "authors": [
                {
                    "name": "Zachary Tong"
                }
            ],
            "description": "PHP Client for Elasticsearch",
            "keywords": [
                "client",
                "elasticsearch",
                "search"
            ],
            "time": "2017-11-08T17:04:47+00:00"
        },
        {
            "name": "guzzlehttp/ringphp",
            "version": "1.1.1",
            "source": {
                "type": "git",
                "url": "https://github.com/guzzle/RingPHP.git",
                "reference": "5e2a174052995663dd68e6b5ad838afd47dd615b"
            },
            "dist": {
                "type": "zip",
                "url": "https://api.github.com/repos/guzzle/RingPHP/zipball/5e2a174052995663dd68e6b5ad838afd47dd615b",
                "reference": "5e2a174052995663dd68e6b5ad838afd47dd615b",
                "shasum": ""
            },
            "require": {
                "guzzlehttp/streams": "~3.0",
                "php": ">=5.4.0",
                "react/promise": "~2.0"
            },
            "require-dev": {
                "ext-curl": "*",
                "phpunit/phpunit": "~4.0"
            },
            "suggest": {
                "ext-curl": "Guzzle will use specific adapters if cURL is present"
            },
            "type": "library",
            "extra": {
                "branch-alias": {
                    "dev-master": "1.1-dev"
                }
            },
            "autoload": {
                "psr-4": {
                    "GuzzleHttp\\Ring\\": "src/"
                }
            },
            "notification-url": "https://packagist.org/downloads/",
            "license": [
                "MIT"
            ],
            "authors": [
                {
                    "name": "Michael Dowling",
                    "email": "mtdowling@gmail.com",
                    "homepage": "https://github.com/mtdowling"
                }
            ],
            "description": "Provides a simple API and specification that abstracts away the details of HTTP into a single PHP function.",
            "time": "2018-07-31T13:22:33+00:00"
        },
        {
            "name": "guzzlehttp/streams",
            "version": "3.0.0",
            "source": {
                "type": "git",
                "url": "https://github.com/guzzle/streams.git",
                "reference": "47aaa48e27dae43d39fc1cea0ccf0d84ac1a2ba5"
            },
            "dist": {
                "type": "zip",
                "url": "https://api.github.com/repos/guzzle/streams/zipball/47aaa48e27dae43d39fc1cea0ccf0d84ac1a2ba5",
                "reference": "47aaa48e27dae43d39fc1cea0ccf0d84ac1a2ba5",
                "shasum": ""
            },
            "require": {
                "php": ">=5.4.0"
            },
            "require-dev": {
                "phpunit/phpunit": "~4.0"
            },
            "type": "library",
            "extra": {
                "branch-alias": {
                    "dev-master": "3.0-dev"
                }
            },
            "autoload": {
                "psr-4": {
                    "GuzzleHttp\\Stream\\": "src/"
                }
            },
            "notification-url": "https://packagist.org/downloads/",
            "license": [
                "MIT"
            ],
            "authors": [
                {
                    "name": "Michael Dowling",
                    "email": "mtdowling@gmail.com",
                    "homepage": "https://github.com/mtdowling"
                }
            ],
            "description": "Provides a simple abstraction over streams of data",
            "homepage": "http://guzzlephp.org/",
            "keywords": [
                "Guzzle",
                "stream"
            ],
            "time": "2014-10-12T19:18:40+00:00"
        },
        {
            "name": "justinrainbow/json-schema",
            "version": "5.2.7",
            "source": {
                "type": "git",
                "url": "https://github.com/justinrainbow/json-schema.git",
                "reference": "8560d4314577199ba51bf2032f02cd1315587c23"
            },
            "dist": {
                "type": "zip",
                "url": "https://api.github.com/repos/justinrainbow/json-schema/zipball/8560d4314577199ba51bf2032f02cd1315587c23",
                "reference": "8560d4314577199ba51bf2032f02cd1315587c23",
                "shasum": ""
            },
            "require": {
                "php": ">=5.3.3"
            },
            "require-dev": {
                "friendsofphp/php-cs-fixer": "^2.1",
                "json-schema/json-schema-test-suite": "1.2.0",
                "phpunit/phpunit": "^4.8.35"
            },
            "bin": [
                "bin/validate-json"
            ],
            "type": "library",
            "extra": {
                "branch-alias": {
                    "dev-master": "5.0.x-dev"
                }
            },
            "autoload": {
                "psr-4": {
                    "JsonSchema\\": "src/JsonSchema/"
                }
            },
            "notification-url": "https://packagist.org/downloads/",
            "license": [
                "MIT"
            ],
            "authors": [
                {
                    "name": "Bruno Prieto Reis",
                    "email": "bruno.p.reis@gmail.com"
                },
                {
                    "name": "Justin Rainbow",
                    "email": "justin.rainbow@gmail.com"
                },
                {
                    "name": "Igor Wiedler",
                    "email": "igor@wiedler.ch"
                },
                {
                    "name": "Robert Schönthal",
                    "email": "seroscho@googlemail.com"
                }
            ],
            "description": "A library to validate a json schema.",
            "homepage": "https://github.com/justinrainbow/json-schema",
            "keywords": [
                "json",
                "schema"
            ],
            "time": "2018-02-14T22:26:30+00:00"
        },
        {
            "name": "magento/composer",
            "version": "1.4.0",
            "source": {
                "type": "git",
                "url": "https://github.com/magento/composer.git",
                "reference": "6fb9eb3dd72a5e70aa53983f132f8e1883e79978"
            },
            "dist": {
                "type": "zip",
                "url": "https://api.github.com/repos/magento/composer/zipball/6fb9eb3dd72a5e70aa53983f132f8e1883e79978",
                "reference": "6fb9eb3dd72a5e70aa53983f132f8e1883e79978",
                "shasum": ""
            },
            "require": {
                "composer/composer": "^1.6",
                "php": "~7.1.3|~7.2.0",
                "symfony/console": "~4.0.0 || ~4.1.0"
            },
            "require-dev": {
                "phpunit/phpunit": "~7.0.0"
            },
            "type": "library",
            "autoload": {
                "psr-4": {
                    "Magento\\Composer\\": "src"
                }
            },
            "notification-url": "https://packagist.org/downloads/",
            "license": [
                "OSL-3.0",
                "AFL-3.0"
            ],
            "description": "Magento composer library helps to instantiate Composer application and run composer commands.",
            "time": "2018-06-29T18:46:51+00:00"
        },
        {
            "name": "magento/magento-composer-installer",
            "version": "0.1.13",
            "source": {
                "type": "git",
                "url": "https://github.com/magento/magento-composer-installer.git",
                "reference": "8b6c32f53b4944a5d6656e86344cd0f9784709a1"
            },
            "dist": {
                "type": "zip",
                "url": "https://api.github.com/repos/magento/magento-composer-installer/zipball/8b6c32f53b4944a5d6656e86344cd0f9784709a1",
                "reference": "8b6c32f53b4944a5d6656e86344cd0f9784709a1",
                "shasum": ""
            },
            "require": {
                "composer-plugin-api": "^1.0"
            },
            "replace": {
                "magento-hackathon/magento-composer-installer": "*"
            },
            "require-dev": {
                "composer/composer": "*@dev",
                "firegento/phpcs": "dev-patch-1",
                "mikey179/vfsstream": "*",
                "phpunit/phpunit": "*",
                "phpunit/phpunit-mock-objects": "dev-master",
                "squizlabs/php_codesniffer": "1.4.7",
                "symfony/process": "*"
            },
            "type": "composer-plugin",
            "extra": {
                "composer-command-registry": [
                    "MagentoHackathon\\Composer\\Magento\\Command\\DeployCommand"
                ],
                "class": "MagentoHackathon\\Composer\\Magento\\Plugin"
            },
            "autoload": {
                "psr-0": {
                    "MagentoHackathon\\Composer\\Magento": "src/"
                }
            },
            "notification-url": "https://packagist.org/downloads/",
            "license": [
                "OSL-3.0"
            ],
            "authors": [
                {
                    "name": "Vinai Kopp",
                    "email": "vinai@netzarbeiter.com"
                },
                {
                    "name": "Daniel Fahlke aka Flyingmana",
                    "email": "flyingmana@googlemail.com"
                },
                {
                    "name": "Jörg Weller",
                    "email": "weller@flagbit.de"
                },
                {
                    "name": "Karl Spies",
                    "email": "karl.spies@gmx.net"
                },
                {
                    "name": "Tobias Vogt",
                    "email": "tobi@webguys.de"
                },
                {
                    "name": "David Fuhr",
                    "email": "fuhr@flagbit.de"
                }
            ],
            "description": "Composer installer for Magento modules",
            "homepage": "https://github.com/magento/magento-composer-installer",
            "keywords": [
                "composer-installer",
                "magento"
            ],
            "time": "2017-12-29T16:45:24+00:00"
        },
        {
            "name": "magento/zendframework1",
            "version": "1.14.1",
            "source": {
                "type": "git",
                "url": "https://github.com/magento/zf1.git",
                "reference": "4df018254c70b5b998b00a8cb1a30760f831ff0d"
            },
            "dist": {
                "type": "zip",
                "url": "https://api.github.com/repos/magento/zf1/zipball/4df018254c70b5b998b00a8cb1a30760f831ff0d",
                "reference": "4df018254c70b5b998b00a8cb1a30760f831ff0d",
                "shasum": ""
            },
            "require": {
                "php": ">=5.2.11"
            },
            "require-dev": {
                "phpunit/dbunit": "1.3.*",
                "phpunit/phpunit": "3.7.*"
            },
            "type": "library",
            "extra": {
                "branch-alias": {
                    "dev-master": "1.12.x-dev"
                }
            },
            "autoload": {
                "psr-0": {
                    "Zend_": "library/"
                }
            },
            "notification-url": "https://packagist.org/downloads/",
            "include-path": [
                "library/"
            ],
            "license": [
                "BSD-3-Clause"
            ],
            "description": "Magento Zend Framework 1",
            "homepage": "http://framework.zend.com/",
            "keywords": [
                "ZF1",
                "framework"
            ],
            "time": "2018-08-09T15:03:40+00:00"
        },
        {
            "name": "monolog/monolog",
            "version": "1.23.0",
            "source": {
                "type": "git",
                "url": "https://github.com/Seldaek/monolog.git",
                "reference": "fd8c787753b3a2ad11bc60c063cff1358a32a3b4"
            },
            "dist": {
                "type": "zip",
                "url": "https://api.github.com/repos/Seldaek/monolog/zipball/fd8c787753b3a2ad11bc60c063cff1358a32a3b4",
                "reference": "fd8c787753b3a2ad11bc60c063cff1358a32a3b4",
                "shasum": ""
            },
            "require": {
                "php": ">=5.3.0",
                "psr/log": "~1.0"
            },
            "provide": {
                "psr/log-implementation": "1.0.0"
            },
            "require-dev": {
                "aws/aws-sdk-php": "^2.4.9 || ^3.0",
                "doctrine/couchdb": "~1.0@dev",
                "graylog2/gelf-php": "~1.0",
                "jakub-onderka/php-parallel-lint": "0.9",
                "php-amqplib/php-amqplib": "~2.4",
                "php-console/php-console": "^3.1.3",
                "phpunit/phpunit": "~4.5",
                "phpunit/phpunit-mock-objects": "2.3.0",
                "ruflin/elastica": ">=0.90 <3.0",
                "sentry/sentry": "^0.13",
                "swiftmailer/swiftmailer": "^5.3|^6.0"
            },
            "suggest": {
                "aws/aws-sdk-php": "Allow sending log messages to AWS services like DynamoDB",
                "doctrine/couchdb": "Allow sending log messages to a CouchDB server",
                "ext-amqp": "Allow sending log messages to an AMQP server (1.0+ required)",
                "ext-mongo": "Allow sending log messages to a MongoDB server",
                "graylog2/gelf-php": "Allow sending log messages to a GrayLog2 server",
                "mongodb/mongodb": "Allow sending log messages to a MongoDB server via PHP Driver",
                "php-amqplib/php-amqplib": "Allow sending log messages to an AMQP server using php-amqplib",
                "php-console/php-console": "Allow sending log messages to Google Chrome",
                "rollbar/rollbar": "Allow sending log messages to Rollbar",
                "ruflin/elastica": "Allow sending log messages to an Elastic Search server",
                "sentry/sentry": "Allow sending log messages to a Sentry server"
            },
            "type": "library",
            "extra": {
                "branch-alias": {
                    "dev-master": "2.0.x-dev"
                }
            },
            "autoload": {
                "psr-4": {
                    "Monolog\\": "src/Monolog"
                }
            },
            "notification-url": "https://packagist.org/downloads/",
            "license": [
                "MIT"
            ],
            "authors": [
                {
                    "name": "Jordi Boggiano",
                    "email": "j.boggiano@seld.be",
                    "homepage": "http://seld.be"
                }
            ],
            "description": "Sends your logs to files, sockets, inboxes, databases and various web services",
            "homepage": "http://github.com/Seldaek/monolog",
            "keywords": [
                "log",
                "logging",
                "psr-3"
            ],
            "time": "2017-06-19T01:22:40+00:00"
        },
        {
            "name": "oyejorge/less.php",
            "version": "v1.7.0.14",
            "source": {
                "type": "git",
                "url": "https://github.com/oyejorge/less.php.git",
                "reference": "42925c5a01a07d67ca7e82dfc8fb31814d557bc9"
            },
            "dist": {
                "type": "zip",
                "url": "https://api.github.com/repos/oyejorge/less.php/zipball/42925c5a01a07d67ca7e82dfc8fb31814d557bc9",
                "reference": "42925c5a01a07d67ca7e82dfc8fb31814d557bc9",
                "shasum": ""
            },
            "require": {
                "php": ">=5.3"
            },
            "require-dev": {
                "phpunit/phpunit": "~4.8.24"
            },
            "bin": [
                "bin/lessc"
            ],
            "type": "library",
            "autoload": {
                "psr-0": {
                    "Less": "lib/"
                },
                "classmap": [
                    "lessc.inc.php"
                ]
            },
            "notification-url": "https://packagist.org/downloads/",
            "license": [
                "Apache-2.0"
            ],
            "authors": [
                {
                    "name": "Matt Agar",
                    "homepage": "https://github.com/agar"
                },
                {
                    "name": "Martin Jantošovič",
                    "homepage": "https://github.com/Mordred"
                },
                {
                    "name": "Josh Schmidt",
                    "homepage": "https://github.com/oyejorge"
                }
            ],
            "description": "PHP port of the Javascript version of LESS http://lesscss.org (Originally maintained by Josh Schmidt)",
            "homepage": "http://lessphp.gpeasy.com",
            "keywords": [
                "css",
                "less",
                "less.js",
                "lesscss",
                "php",
                "stylesheet"
            ],
            "time": "2017-03-28T22:19:25+00:00"
        },
        {
            "name": "paragonie/random_compat",
            "version": "v9.99.99",
            "source": {
                "type": "git",
                "url": "https://github.com/paragonie/random_compat.git",
                "reference": "84b4dfb120c6f9b4ff7b3685f9b8f1aa365a0c95"
            },
            "dist": {
                "type": "zip",
                "url": "https://api.github.com/repos/paragonie/random_compat/zipball/84b4dfb120c6f9b4ff7b3685f9b8f1aa365a0c95",
                "reference": "84b4dfb120c6f9b4ff7b3685f9b8f1aa365a0c95",
                "shasum": ""
            },
            "require": {
                "php": "^7"
            },
            "require-dev": {
                "phpunit/phpunit": "4.*|5.*",
                "vimeo/psalm": "^1"
            },
            "suggest": {
                "ext-libsodium": "Provides a modern crypto API that can be used to generate random bytes."
            },
            "type": "library",
            "notification-url": "https://packagist.org/downloads/",
            "license": [
                "MIT"
            ],
            "authors": [
                {
                    "name": "Paragon Initiative Enterprises",
                    "email": "security@paragonie.com",
                    "homepage": "https://paragonie.com"
                }
            ],
            "description": "PHP 5.x polyfill for random_bytes() and random_int() from PHP 7",
            "keywords": [
                "csprng",
                "polyfill",
                "pseudorandom",
                "random"
            ],
            "time": "2018-07-02T15:55:56+00:00"
        },
        {
            "name": "paragonie/sodium_compat",
            "version": "v1.7.0",
            "source": {
                "type": "git",
                "url": "https://github.com/paragonie/sodium_compat.git",
                "reference": "7b73005be3c224f12c47bd75a23ce24b762e47e8"
            },
            "dist": {
                "type": "zip",
                "url": "https://api.github.com/repos/paragonie/sodium_compat/zipball/7b73005be3c224f12c47bd75a23ce24b762e47e8",
                "reference": "7b73005be3c224f12c47bd75a23ce24b762e47e8",
                "shasum": ""
            },
            "require": {
                "paragonie/random_compat": ">=1",
                "php": "^5.2.4|^5.3|^5.4|^5.5|^5.6|^7"
            },
            "require-dev": {
                "phpunit/phpunit": "^3|^4|^5"
            },
            "suggest": {
                "ext-libsodium": "PHP < 7.0: Better performance, password hashing (Argon2i), secure memory management (memzero), and better security.",
                "ext-sodium": "PHP >= 7.0: Better performance, password hashing (Argon2i), secure memory management (memzero), and better security."
            },
            "type": "library",
            "autoload": {
                "files": [
                    "autoload.php"
                ]
            },
            "notification-url": "https://packagist.org/downloads/",
            "license": [
                "ISC"
            ],
            "authors": [
                {
                    "name": "Paragon Initiative Enterprises",
                    "email": "security@paragonie.com"
                },
                {
                    "name": "Frank Denis",
                    "email": "jedisct1@pureftpd.org"
                }
            ],
            "description": "Pure PHP implementation of libsodium; uses the PHP extension if it exists",
            "keywords": [
                "Authentication",
                "BLAKE2b",
                "ChaCha20",
                "ChaCha20-Poly1305",
                "Chapoly",
                "Curve25519",
                "Ed25519",
                "EdDSA",
                "Edwards-curve Digital Signature Algorithm",
                "Elliptic Curve Diffie-Hellman",
                "Poly1305",
                "Pure-PHP cryptography",
                "RFC 7748",
                "RFC 8032",
                "Salpoly",
                "Salsa20",
                "X25519",
                "XChaCha20-Poly1305",
                "XSalsa20-Poly1305",
                "Xchacha20",
                "Xsalsa20",
                "aead",
                "cryptography",
                "ecdh",
                "elliptic curve",
                "elliptic curve cryptography",
                "encryption",
                "libsodium",
                "php",
                "public-key cryptography",
                "secret-key cryptography",
                "side-channel resistant"
            ],
            "time": "2018-09-22T03:59:58+00:00"
        },
        {
            "name": "pelago/emogrifier",
            "version": "v2.0.0",
            "source": {
                "type": "git",
                "url": "https://github.com/MyIntervals/emogrifier.git",
                "reference": "8babf8ddbf348f26b29674e2f84db66ff7e3d95e"
            },
            "dist": {
                "type": "zip",
                "url": "https://api.github.com/repos/MyIntervals/emogrifier/zipball/8babf8ddbf348f26b29674e2f84db66ff7e3d95e",
                "reference": "8babf8ddbf348f26b29674e2f84db66ff7e3d95e",
                "shasum": ""
            },
            "require": {
                "php": "^5.5.0 || ~7.0.0 || ~7.1.0 || ~7.2.0"
            },
            "require-dev": {
                "phpunit/phpunit": "^4.8.0",
                "squizlabs/php_codesniffer": "^3.1.0"
            },
            "type": "library",
            "extra": {
                "branch-alias": {
                    "dev-master": "2.1.x-dev"
                }
            },
            "autoload": {
                "psr-4": {
                    "Pelago\\": "Classes/"
                }
            },
            "notification-url": "https://packagist.org/downloads/",
            "license": [
                "MIT"
            ],
            "authors": [
                {
                    "name": "John Reeve",
                    "email": "jreeve@pelagodesign.com"
                },
                {
                    "name": "Cameron Brooks"
                },
                {
                    "name": "Jaime Prado"
                },
                {
                    "name": "Roman Ožana",
                    "email": "ozana@omdesign.cz"
                },
                {
                    "name": "Oliver Klee",
                    "email": "github@oliverklee.de"
                },
                {
                    "name": "Zoli Szabó",
                    "email": "zoli.szabo+github@gmail.com"
                }
            ],
            "description": "Converts CSS styles into inline style attributes in your HTML code",
            "homepage": "https://www.myintervals.com/emogrifier.php",
            "keywords": [
                "css",
                "email",
                "pre-processing"
            ],
            "time": "2018-01-05T23:30:21+00:00"
        },
        {
            "name": "php-amqplib/php-amqplib",
            "version": "v2.7.3",
            "source": {
                "type": "git",
                "url": "https://github.com/php-amqplib/php-amqplib.git",
                "reference": "a8ba54bd35b973fc6861e4c2e105f71e9e95f43f"
            },
            "dist": {
                "type": "zip",
                "url": "https://api.github.com/repos/php-amqplib/php-amqplib/zipball/a8ba54bd35b973fc6861e4c2e105f71e9e95f43f",
                "reference": "a8ba54bd35b973fc6861e4c2e105f71e9e95f43f",
                "shasum": ""
            },
            "require": {
                "ext-bcmath": "*",
                "ext-mbstring": "*",
                "php": ">=5.3.0"
            },
            "replace": {
                "videlalvaro/php-amqplib": "self.version"
            },
            "require-dev": {
                "phpdocumentor/phpdocumentor": "^2.9",
                "phpunit/phpunit": "^4.8",
                "scrutinizer/ocular": "^1.1",
                "squizlabs/php_codesniffer": "^2.5"
            },
            "suggest": {
                "ext-sockets": "Use AMQPSocketConnection"
            },
            "type": "library",
            "extra": {
                "branch-alias": {
                    "dev-master": "2.7-dev"
                }
            },
            "autoload": {
                "psr-4": {
                    "PhpAmqpLib\\": "PhpAmqpLib/"
                }
            },
            "notification-url": "https://packagist.org/downloads/",
            "license": [
                "LGPL-2.1-or-later"
            ],
            "authors": [
                {
                    "name": "Alvaro Videla",
                    "role": "Original Maintainer"
                },
                {
                    "name": "John Kelly",
                    "email": "johnmkelly86@gmail.com",
                    "role": "Maintainer"
                },
                {
                    "name": "Raúl Araya",
                    "email": "nubeiro@gmail.com",
                    "role": "Maintainer"
                }
            ],
            "description": "Formerly videlalvaro/php-amqplib.  This library is a pure PHP implementation of the AMQP protocol. It's been tested against RabbitMQ.",
            "homepage": "https://github.com/php-amqplib/php-amqplib/",
            "keywords": [
                "message",
                "queue",
                "rabbitmq"
            ],
            "time": "2018-04-30T03:54:54+00:00"
        },
        {
            "name": "phpseclib/mcrypt_compat",
            "version": "1.0.8",
            "source": {
                "type": "git",
                "url": "https://github.com/phpseclib/mcrypt_compat.git",
                "reference": "f74c7b1897b62f08f268184b8bb98d9d9ab723b0"
            },
            "dist": {
                "type": "zip",
                "url": "https://api.github.com/repos/phpseclib/mcrypt_compat/zipball/f74c7b1897b62f08f268184b8bb98d9d9ab723b0",
                "reference": "f74c7b1897b62f08f268184b8bb98d9d9ab723b0",
                "shasum": ""
            },
            "require": {
                "php": ">=5.3.3",
                "phpseclib/phpseclib": ">=2.0.11 <3.0.0"
            },
            "require-dev": {
                "phpunit/phpunit": "^4.8.35|^5.7|^6.0"
            },
            "suggest": {
                "ext-openssl": "Will enable faster cryptographic operations"
            },
            "type": "library",
            "autoload": {
                "files": [
                    "lib/mcrypt.php"
                ]
            },
            "notification-url": "https://packagist.org/downloads/",
            "license": [
                "MIT"
            ],
            "authors": [
                {
                    "name": "Jim Wigginton",
                    "email": "terrafrost@php.net",
                    "homepage": "http://phpseclib.sourceforge.net"
                }
            ],
            "description": "PHP 7.1 polyfill for the mcrypt extension from PHP <= 7.0",
            "keywords": [
                "cryptograpy",
                "encryption",
                "mcrypt"
            ],
            "time": "2018-08-22T03:11:43+00:00"
        },
        {
            "name": "phpseclib/phpseclib",
            "version": "2.0.11",
            "source": {
                "type": "git",
                "url": "https://github.com/phpseclib/phpseclib.git",
                "reference": "7053f06f91b3de78e143d430e55a8f7889efc08b"
            },
            "dist": {
                "type": "zip",
                "url": "https://api.github.com/repos/phpseclib/phpseclib/zipball/7053f06f91b3de78e143d430e55a8f7889efc08b",
                "reference": "7053f06f91b3de78e143d430e55a8f7889efc08b",
                "shasum": ""
            },
            "require": {
                "php": ">=5.3.3"
            },
            "require-dev": {
                "phing/phing": "~2.7",
                "phpunit/phpunit": "^4.8.35|^5.7|^6.0",
                "sami/sami": "~2.0",
                "squizlabs/php_codesniffer": "~2.0"
            },
            "suggest": {
                "ext-gmp": "Install the GMP (GNU Multiple Precision) extension in order to speed up arbitrary precision integer arithmetic operations.",
                "ext-libsodium": "SSH2/SFTP can make use of some algorithms provided by the libsodium-php extension.",
                "ext-mcrypt": "Install the Mcrypt extension in order to speed up a few other cryptographic operations.",
                "ext-openssl": "Install the OpenSSL extension in order to speed up a wide variety of cryptographic operations."
            },
            "type": "library",
            "autoload": {
                "files": [
                    "phpseclib/bootstrap.php"
                ],
                "psr-4": {
                    "phpseclib\\": "phpseclib/"
                }
            },
            "notification-url": "https://packagist.org/downloads/",
            "license": [
                "MIT"
            ],
            "authors": [
                {
                    "name": "Jim Wigginton",
                    "email": "terrafrost@php.net",
                    "role": "Lead Developer"
                },
                {
                    "name": "Patrick Monnerat",
                    "email": "pm@datasphere.ch",
                    "role": "Developer"
                },
                {
                    "name": "Andreas Fischer",
                    "email": "bantu@phpbb.com",
                    "role": "Developer"
                },
                {
                    "name": "Hans-Jürgen Petrich",
                    "email": "petrich@tronic-media.com",
                    "role": "Developer"
                },
                {
                    "name": "Graham Campbell",
                    "email": "graham@alt-three.com",
                    "role": "Developer"
                }
            ],
            "description": "PHP Secure Communications Library - Pure-PHP implementations of RSA, AES, SSH2, SFTP, X.509 etc.",
            "homepage": "http://phpseclib.sourceforge.net",
            "keywords": [
                "BigInteger",
                "aes",
                "asn.1",
                "asn1",
                "blowfish",
                "crypto",
                "cryptography",
                "encryption",
                "rsa",
                "security",
                "sftp",
                "signature",
                "signing",
                "ssh",
                "twofish",
                "x.509",
                "x509"
            ],
            "time": "2018-04-15T16:55:05+00:00"
        },
        {
            "name": "psr/container",
            "version": "1.0.0",
            "source": {
                "type": "git",
                "url": "https://github.com/php-fig/container.git",
                "reference": "b7ce3b176482dbbc1245ebf52b181af44c2cf55f"
            },
            "dist": {
                "type": "zip",
                "url": "https://api.github.com/repos/php-fig/container/zipball/b7ce3b176482dbbc1245ebf52b181af44c2cf55f",
                "reference": "b7ce3b176482dbbc1245ebf52b181af44c2cf55f",
                "shasum": ""
            },
            "require": {
                "php": ">=5.3.0"
            },
            "type": "library",
            "extra": {
                "branch-alias": {
                    "dev-master": "1.0.x-dev"
                }
            },
            "autoload": {
                "psr-4": {
                    "Psr\\Container\\": "src/"
                }
            },
            "notification-url": "https://packagist.org/downloads/",
            "license": [
                "MIT"
            ],
            "authors": [
                {
                    "name": "PHP-FIG",
                    "homepage": "http://www.php-fig.org/"
                }
            ],
            "description": "Common Container Interface (PHP FIG PSR-11)",
            "homepage": "https://github.com/php-fig/container",
            "keywords": [
                "PSR-11",
                "container",
                "container-interface",
                "container-interop",
                "psr"
            ],
            "time": "2017-02-14T16:28:37+00:00"
        },
        {
            "name": "psr/http-message",
            "version": "1.0.1",
            "source": {
                "type": "git",
                "url": "https://github.com/php-fig/http-message.git",
                "reference": "f6561bf28d520154e4b0ec72be95418abe6d9363"
            },
            "dist": {
                "type": "zip",
                "url": "https://api.github.com/repos/php-fig/http-message/zipball/f6561bf28d520154e4b0ec72be95418abe6d9363",
                "reference": "f6561bf28d520154e4b0ec72be95418abe6d9363",
                "shasum": ""
            },
            "require": {
                "php": ">=5.3.0"
            },
            "type": "library",
            "extra": {
                "branch-alias": {
                    "dev-master": "1.0.x-dev"
                }
            },
            "autoload": {
                "psr-4": {
                    "Psr\\Http\\Message\\": "src/"
                }
            },
            "notification-url": "https://packagist.org/downloads/",
            "license": [
                "MIT"
            ],
            "authors": [
                {
                    "name": "PHP-FIG",
                    "homepage": "http://www.php-fig.org/"
                }
            ],
            "description": "Common interface for HTTP messages",
            "homepage": "https://github.com/php-fig/http-message",
            "keywords": [
                "http",
                "http-message",
                "psr",
                "psr-7",
                "request",
                "response"
            ],
            "time": "2016-08-06T14:39:51+00:00"
        },
        {
            "name": "psr/log",
            "version": "1.0.2",
            "source": {
                "type": "git",
                "url": "https://github.com/php-fig/log.git",
                "reference": "4ebe3a8bf773a19edfe0a84b6585ba3d401b724d"
            },
            "dist": {
                "type": "zip",
                "url": "https://api.github.com/repos/php-fig/log/zipball/4ebe3a8bf773a19edfe0a84b6585ba3d401b724d",
                "reference": "4ebe3a8bf773a19edfe0a84b6585ba3d401b724d",
                "shasum": ""
            },
            "require": {
                "php": ">=5.3.0"
            },
            "type": "library",
            "extra": {
                "branch-alias": {
                    "dev-master": "1.0.x-dev"
                }
            },
            "autoload": {
                "psr-4": {
                    "Psr\\Log\\": "Psr/Log/"
                }
            },
            "notification-url": "https://packagist.org/downloads/",
            "license": [
                "MIT"
            ],
            "authors": [
                {
                    "name": "PHP-FIG",
                    "homepage": "http://www.php-fig.org/"
                }
            ],
            "description": "Common interface for logging libraries",
            "homepage": "https://github.com/php-fig/log",
            "keywords": [
                "log",
                "psr",
                "psr-3"
            ],
            "time": "2016-10-10T12:19:37+00:00"
        },
        {
            "name": "ramsey/uuid",
            "version": "3.8.0",
            "source": {
                "type": "git",
                "url": "https://github.com/ramsey/uuid.git",
                "reference": "d09ea80159c1929d75b3f9c60504d613aeb4a1e3"
            },
            "dist": {
                "type": "zip",
                "url": "https://api.github.com/repos/ramsey/uuid/zipball/d09ea80159c1929d75b3f9c60504d613aeb4a1e3",
                "reference": "d09ea80159c1929d75b3f9c60504d613aeb4a1e3",
                "shasum": ""
            },
            "require": {
                "paragonie/random_compat": "^1.0|^2.0|9.99.99",
                "php": "^5.4 || ^7.0",
                "symfony/polyfill-ctype": "^1.8"
            },
            "replace": {
                "rhumsaa/uuid": "self.version"
            },
            "require-dev": {
                "codeception/aspect-mock": "^1.0 | ~2.0.0",
                "doctrine/annotations": "~1.2.0",
                "goaop/framework": "1.0.0-alpha.2 | ^1.0 | ~2.1.0",
                "ircmaxell/random-lib": "^1.1",
                "jakub-onderka/php-parallel-lint": "^0.9.0",
                "mockery/mockery": "^0.9.9",
                "moontoast/math": "^1.1",
                "php-mock/php-mock-phpunit": "^0.3|^1.1",
                "phpunit/phpunit": "^4.7|^5.0|^6.5",
                "squizlabs/php_codesniffer": "^2.3"
            },
            "suggest": {
                "ext-ctype": "Provides support for PHP Ctype functions",
                "ext-libsodium": "Provides the PECL libsodium extension for use with the SodiumRandomGenerator",
                "ext-uuid": "Provides the PECL UUID extension for use with the PeclUuidTimeGenerator and PeclUuidRandomGenerator",
                "ircmaxell/random-lib": "Provides RandomLib for use with the RandomLibAdapter",
                "moontoast/math": "Provides support for converting UUID to 128-bit integer (in string form).",
                "ramsey/uuid-console": "A console application for generating UUIDs with ramsey/uuid",
                "ramsey/uuid-doctrine": "Allows the use of Ramsey\\Uuid\\Uuid as Doctrine field type."
            },
            "type": "library",
            "extra": {
                "branch-alias": {
                    "dev-master": "3.x-dev"
                }
            },
            "autoload": {
                "psr-4": {
                    "Ramsey\\Uuid\\": "src/"
                }
            },
            "notification-url": "https://packagist.org/downloads/",
            "license": [
                "MIT"
            ],
            "authors": [
                {
                    "name": "Marijn Huizendveld",
                    "email": "marijn.huizendveld@gmail.com"
                },
                {
                    "name": "Thibaud Fabre",
                    "email": "thibaud@aztech.io"
                },
                {
                    "name": "Ben Ramsey",
                    "email": "ben@benramsey.com",
                    "homepage": "https://benramsey.com"
                }
            ],
            "description": "Formerly rhumsaa/uuid. A PHP 5.4+ library for generating RFC 4122 version 1, 3, 4, and 5 universally unique identifiers (UUID).",
            "homepage": "https://github.com/ramsey/uuid",
            "keywords": [
                "guid",
                "identifier",
                "uuid"
            ],
            "time": "2018-07-19T23:38:55+00:00"
        },
        {
            "name": "react/promise",
            "version": "v2.7.0",
            "source": {
                "type": "git",
                "url": "https://github.com/reactphp/promise.git",
                "reference": "f4edc2581617431aea50430749db55cc3fc031b3"
            },
            "dist": {
                "type": "zip",
                "url": "https://api.github.com/repos/reactphp/promise/zipball/f4edc2581617431aea50430749db55cc3fc031b3",
                "reference": "f4edc2581617431aea50430749db55cc3fc031b3",
                "shasum": ""
            },
            "require": {
                "php": ">=5.4.0"
            },
            "require-dev": {
                "phpunit/phpunit": "~4.8"
            },
            "type": "library",
            "autoload": {
                "psr-4": {
                    "React\\Promise\\": "src/"
                },
                "files": [
                    "src/functions_include.php"
                ]
            },
            "notification-url": "https://packagist.org/downloads/",
            "license": [
                "MIT"
            ],
            "authors": [
                {
                    "name": "Jan Sorgalla",
                    "email": "jsorgalla@gmail.com"
                }
            ],
            "description": "A lightweight implementation of CommonJS Promises/A for PHP",
            "keywords": [
                "promise",
                "promises"
            ],
            "time": "2018-06-13T15:59:06+00:00"
        },
        {
            "name": "seld/jsonlint",
            "version": "1.7.1",
            "source": {
                "type": "git",
                "url": "https://github.com/Seldaek/jsonlint.git",
                "reference": "d15f59a67ff805a44c50ea0516d2341740f81a38"
            },
            "dist": {
                "type": "zip",
                "url": "https://api.github.com/repos/Seldaek/jsonlint/zipball/d15f59a67ff805a44c50ea0516d2341740f81a38",
                "reference": "d15f59a67ff805a44c50ea0516d2341740f81a38",
                "shasum": ""
            },
            "require": {
                "php": "^5.3 || ^7.0"
            },
            "require-dev": {
                "phpunit/phpunit": "^4.8.35 || ^5.7 || ^6.0"
            },
            "bin": [
                "bin/jsonlint"
            ],
            "type": "library",
            "autoload": {
                "psr-4": {
                    "Seld\\JsonLint\\": "src/Seld/JsonLint/"
                }
            },
            "notification-url": "https://packagist.org/downloads/",
            "license": [
                "MIT"
            ],
            "authors": [
                {
                    "name": "Jordi Boggiano",
                    "email": "j.boggiano@seld.be",
                    "homepage": "http://seld.be"
                }
            ],
            "description": "JSON Linter",
            "keywords": [
                "json",
                "linter",
                "parser",
                "validator"
            ],
            "time": "2018-01-24T12:46:19+00:00"
        },
        {
            "name": "seld/phar-utils",
            "version": "1.0.1",
            "source": {
                "type": "git",
                "url": "https://github.com/Seldaek/phar-utils.git",
                "reference": "7009b5139491975ef6486545a39f3e6dad5ac30a"
            },
            "dist": {
                "type": "zip",
                "url": "https://api.github.com/repos/Seldaek/phar-utils/zipball/7009b5139491975ef6486545a39f3e6dad5ac30a",
                "reference": "7009b5139491975ef6486545a39f3e6dad5ac30a",
                "shasum": ""
            },
            "require": {
                "php": ">=5.3"
            },
            "type": "library",
            "extra": {
                "branch-alias": {
                    "dev-master": "1.x-dev"
                }
            },
            "autoload": {
                "psr-4": {
                    "Seld\\PharUtils\\": "src/"
                }
            },
            "notification-url": "https://packagist.org/downloads/",
            "license": [
                "MIT"
            ],
            "authors": [
                {
                    "name": "Jordi Boggiano",
                    "email": "j.boggiano@seld.be"
                }
            ],
            "description": "PHAR file format utilities, for when PHP phars you up",
            "keywords": [
                "phra"
            ],
            "time": "2015-10-13T18:44:15+00:00"
        },
        {
            "name": "symfony/console",
            "version": "v4.1.6",
            "source": {
                "type": "git",
                "url": "https://github.com/symfony/console.git",
                "reference": "dc7122fe5f6113cfaba3b3de575d31112c9aa60b"
            },
            "dist": {
                "type": "zip",
                "url": "https://api.github.com/repos/symfony/console/zipball/dc7122fe5f6113cfaba3b3de575d31112c9aa60b",
                "reference": "dc7122fe5f6113cfaba3b3de575d31112c9aa60b",
                "shasum": ""
            },
            "require": {
                "php": "^7.1.3",
                "symfony/polyfill-mbstring": "~1.0"
            },
            "conflict": {
                "symfony/dependency-injection": "<3.4",
                "symfony/process": "<3.3"
            },
            "require-dev": {
                "psr/log": "~1.0",
                "symfony/config": "~3.4|~4.0",
                "symfony/dependency-injection": "~3.4|~4.0",
                "symfony/event-dispatcher": "~3.4|~4.0",
                "symfony/lock": "~3.4|~4.0",
                "symfony/process": "~3.4|~4.0"
            },
            "suggest": {
                "psr/log-implementation": "For using the console logger",
                "symfony/event-dispatcher": "",
                "symfony/lock": "",
                "symfony/process": ""
            },
            "type": "library",
            "extra": {
                "branch-alias": {
                    "dev-master": "4.1-dev"
                }
            },
            "autoload": {
                "psr-4": {
                    "Symfony\\Component\\Console\\": ""
                },
                "exclude-from-classmap": [
                    "/Tests/"
                ]
            },
            "notification-url": "https://packagist.org/downloads/",
            "license": [
                "MIT"
            ],
            "authors": [
                {
                    "name": "Fabien Potencier",
                    "email": "fabien@symfony.com"
                },
                {
                    "name": "Symfony Community",
                    "homepage": "https://symfony.com/contributors"
                }
            ],
            "description": "Symfony Console Component",
            "homepage": "https://symfony.com",
            "time": "2018-10-03T08:15:46+00:00"
        },
        {
            "name": "symfony/event-dispatcher",
            "version": "v4.1.6",
            "source": {
                "type": "git",
                "url": "https://github.com/symfony/event-dispatcher.git",
                "reference": "bfb30c2ad377615a463ebbc875eba64a99f6aa3e"
            },
            "dist": {
                "type": "zip",
                "url": "https://api.github.com/repos/symfony/event-dispatcher/zipball/bfb30c2ad377615a463ebbc875eba64a99f6aa3e",
                "reference": "bfb30c2ad377615a463ebbc875eba64a99f6aa3e",
                "shasum": ""
            },
            "require": {
                "php": "^7.1.3"
            },
            "conflict": {
                "symfony/dependency-injection": "<3.4"
            },
            "require-dev": {
                "psr/log": "~1.0",
                "symfony/config": "~3.4|~4.0",
                "symfony/dependency-injection": "~3.4|~4.0",
                "symfony/expression-language": "~3.4|~4.0",
                "symfony/stopwatch": "~3.4|~4.0"
            },
            "suggest": {
                "symfony/dependency-injection": "",
                "symfony/http-kernel": ""
            },
            "type": "library",
            "extra": {
                "branch-alias": {
                    "dev-master": "4.1-dev"
                }
            },
            "autoload": {
                "psr-4": {
                    "Symfony\\Component\\EventDispatcher\\": ""
                },
                "exclude-from-classmap": [
                    "/Tests/"
                ]
            },
            "notification-url": "https://packagist.org/downloads/",
            "license": [
                "MIT"
            ],
            "authors": [
                {
                    "name": "Fabien Potencier",
                    "email": "fabien@symfony.com"
                },
                {
                    "name": "Symfony Community",
                    "homepage": "https://symfony.com/contributors"
                }
            ],
            "description": "Symfony EventDispatcher Component",
            "homepage": "https://symfony.com",
            "time": "2018-07-26T09:10:45+00:00"
        },
        {
            "name": "symfony/filesystem",
            "version": "v4.1.6",
            "source": {
                "type": "git",
                "url": "https://github.com/symfony/filesystem.git",
                "reference": "596d12b40624055c300c8b619755b748ca5cf0b5"
            },
            "dist": {
                "type": "zip",
                "url": "https://api.github.com/repos/symfony/filesystem/zipball/596d12b40624055c300c8b619755b748ca5cf0b5",
                "reference": "596d12b40624055c300c8b619755b748ca5cf0b5",
                "shasum": ""
            },
            "require": {
                "php": "^7.1.3",
                "symfony/polyfill-ctype": "~1.8"
            },
            "type": "library",
            "extra": {
                "branch-alias": {
                    "dev-master": "4.1-dev"
                }
            },
            "autoload": {
                "psr-4": {
                    "Symfony\\Component\\Filesystem\\": ""
                },
                "exclude-from-classmap": [
                    "/Tests/"
                ]
            },
            "notification-url": "https://packagist.org/downloads/",
            "license": [
                "MIT"
            ],
            "authors": [
                {
                    "name": "Fabien Potencier",
                    "email": "fabien@symfony.com"
                },
                {
                    "name": "Symfony Community",
                    "homepage": "https://symfony.com/contributors"
                }
            ],
            "description": "Symfony Filesystem Component",
            "homepage": "https://symfony.com",
            "time": "2018-10-02T12:40:59+00:00"
        },
        {
            "name": "symfony/finder",
            "version": "v4.1.6",
            "source": {
                "type": "git",
                "url": "https://github.com/symfony/finder.git",
                "reference": "1f17195b44543017a9c9b2d437c670627e96ad06"
            },
            "dist": {
                "type": "zip",
                "url": "https://api.github.com/repos/symfony/finder/zipball/1f17195b44543017a9c9b2d437c670627e96ad06",
                "reference": "1f17195b44543017a9c9b2d437c670627e96ad06",
                "shasum": ""
            },
            "require": {
                "php": "^7.1.3"
            },
            "type": "library",
            "extra": {
                "branch-alias": {
                    "dev-master": "4.1-dev"
                }
            },
            "autoload": {
                "psr-4": {
                    "Symfony\\Component\\Finder\\": ""
                },
                "exclude-from-classmap": [
                    "/Tests/"
                ]
            },
            "notification-url": "https://packagist.org/downloads/",
            "license": [
                "MIT"
            ],
            "authors": [
                {
                    "name": "Fabien Potencier",
                    "email": "fabien@symfony.com"
                },
                {
                    "name": "Symfony Community",
                    "homepage": "https://symfony.com/contributors"
                }
            ],
            "description": "Symfony Finder Component",
            "homepage": "https://symfony.com",
            "time": "2018-10-03T08:47:56+00:00"
        },
        {
            "name": "symfony/polyfill-ctype",
            "version": "v1.9.0",
            "source": {
                "type": "git",
                "url": "https://github.com/symfony/polyfill-ctype.git",
                "reference": "e3d826245268269cd66f8326bd8bc066687b4a19"
            },
            "dist": {
                "type": "zip",
                "url": "https://api.github.com/repos/symfony/polyfill-ctype/zipball/e3d826245268269cd66f8326bd8bc066687b4a19",
                "reference": "e3d826245268269cd66f8326bd8bc066687b4a19",
                "shasum": ""
            },
            "require": {
                "php": ">=5.3.3"
            },
            "suggest": {
                "ext-ctype": "For best performance"
            },
            "type": "library",
            "extra": {
                "branch-alias": {
                    "dev-master": "1.9-dev"
                }
            },
            "autoload": {
                "psr-4": {
                    "Symfony\\Polyfill\\Ctype\\": ""
                },
                "files": [
                    "bootstrap.php"
                ]
            },
            "notification-url": "https://packagist.org/downloads/",
            "license": [
                "MIT"
            ],
            "authors": [
                {
                    "name": "Symfony Community",
                    "homepage": "https://symfony.com/contributors"
                },
                {
                    "name": "Gert de Pagter",
                    "email": "BackEndTea@gmail.com"
                }
            ],
            "description": "Symfony polyfill for ctype functions",
            "homepage": "https://symfony.com",
            "keywords": [
                "compatibility",
                "ctype",
                "polyfill",
                "portable"
            ],
            "time": "2018-08-06T14:22:27+00:00"
        },
        {
            "name": "symfony/polyfill-mbstring",
            "version": "v1.9.0",
            "source": {
                "type": "git",
                "url": "https://github.com/symfony/polyfill-mbstring.git",
                "reference": "d0cd638f4634c16d8df4508e847f14e9e43168b8"
            },
            "dist": {
                "type": "zip",
                "url": "https://api.github.com/repos/symfony/polyfill-mbstring/zipball/d0cd638f4634c16d8df4508e847f14e9e43168b8",
                "reference": "d0cd638f4634c16d8df4508e847f14e9e43168b8",
                "shasum": ""
            },
            "require": {
                "php": ">=5.3.3"
            },
            "suggest": {
                "ext-mbstring": "For best performance"
            },
            "type": "library",
            "extra": {
                "branch-alias": {
                    "dev-master": "1.9-dev"
                }
            },
            "autoload": {
                "psr-4": {
                    "Symfony\\Polyfill\\Mbstring\\": ""
                },
                "files": [
                    "bootstrap.php"
                ]
            },
            "notification-url": "https://packagist.org/downloads/",
            "license": [
                "MIT"
            ],
            "authors": [
                {
                    "name": "Nicolas Grekas",
                    "email": "p@tchwork.com"
                },
                {
                    "name": "Symfony Community",
                    "homepage": "https://symfony.com/contributors"
                }
            ],
            "description": "Symfony polyfill for the Mbstring extension",
            "homepage": "https://symfony.com",
            "keywords": [
                "compatibility",
                "mbstring",
                "polyfill",
                "portable",
                "shim"
            ],
            "time": "2018-08-06T14:22:27+00:00"
        },
        {
            "name": "symfony/process",
            "version": "v4.1.6",
            "source": {
                "type": "git",
                "url": "https://github.com/symfony/process.git",
                "reference": "ee33c0322a8fee0855afcc11fff81e6b1011b529"
            },
            "dist": {
                "type": "zip",
                "url": "https://api.github.com/repos/symfony/process/zipball/ee33c0322a8fee0855afcc11fff81e6b1011b529",
                "reference": "ee33c0322a8fee0855afcc11fff81e6b1011b529",
                "shasum": ""
            },
            "require": {
                "php": "^7.1.3"
            },
            "type": "library",
            "extra": {
                "branch-alias": {
                    "dev-master": "4.1-dev"
                }
            },
            "autoload": {
                "psr-4": {
                    "Symfony\\Component\\Process\\": ""
                },
                "exclude-from-classmap": [
                    "/Tests/"
                ]
            },
            "notification-url": "https://packagist.org/downloads/",
            "license": [
                "MIT"
            ],
            "authors": [
                {
                    "name": "Fabien Potencier",
                    "email": "fabien@symfony.com"
                },
                {
                    "name": "Symfony Community",
                    "homepage": "https://symfony.com/contributors"
                }
            ],
            "description": "Symfony Process Component",
            "homepage": "https://symfony.com",
            "time": "2018-10-02T12:40:59+00:00"
        },
        {
            "name": "tedivm/jshrink",
            "version": "v1.3.1",
            "source": {
                "type": "git",
                "url": "https://github.com/tedious/JShrink.git",
                "reference": "21254058dc3ce6aba6bef458cff4bfa25cf8b198"
            },
            "dist": {
                "type": "zip",
                "url": "https://api.github.com/repos/tedious/JShrink/zipball/21254058dc3ce6aba6bef458cff4bfa25cf8b198",
                "reference": "21254058dc3ce6aba6bef458cff4bfa25cf8b198",
                "shasum": ""
            },
            "require": {
                "php": "^5.6|^7.0"
            },
            "require-dev": {
                "friendsofphp/php-cs-fixer": "^2.8",
                "php-coveralls/php-coveralls": "^1.1.0",
                "phpunit/phpunit": "^6"
            },
            "type": "library",
            "autoload": {
                "psr-0": {
                    "JShrink": "src/"
                }
            },
            "notification-url": "https://packagist.org/downloads/",
            "license": [
                "BSD-3-Clause"
            ],
            "authors": [
                {
                    "name": "Robert Hafner",
                    "email": "tedivm@tedivm.com"
                }
            ],
            "description": "Javascript Minifier built in PHP",
            "homepage": "http://github.com/tedious/JShrink",
            "keywords": [
                "javascript",
                "minifier"
            ],
            "time": "2018-09-16T00:02:51+00:00"
        },
        {
            "name": "true/punycode",
            "version": "v2.1.1",
            "source": {
                "type": "git",
                "url": "https://github.com/true/php-punycode.git",
                "reference": "a4d0c11a36dd7f4e7cd7096076cab6d3378a071e"
            },
            "dist": {
                "type": "zip",
                "url": "https://api.github.com/repos/true/php-punycode/zipball/a4d0c11a36dd7f4e7cd7096076cab6d3378a071e",
                "reference": "a4d0c11a36dd7f4e7cd7096076cab6d3378a071e",
                "shasum": ""
            },
            "require": {
                "php": ">=5.3.0",
                "symfony/polyfill-mbstring": "^1.3"
            },
            "require-dev": {
                "phpunit/phpunit": "~4.7",
                "squizlabs/php_codesniffer": "~2.0"
            },
            "type": "library",
            "autoload": {
                "psr-4": {
                    "TrueBV\\": "src/"
                }
            },
            "notification-url": "https://packagist.org/downloads/",
            "license": [
                "MIT"
            ],
            "authors": [
                {
                    "name": "Renan Gonçalves",
                    "email": "renan.saddam@gmail.com"
                }
            ],
            "description": "A Bootstring encoding of Unicode for Internationalized Domain Names in Applications (IDNA)",
            "homepage": "https://github.com/true/php-punycode",
            "keywords": [
                "idna",
                "punycode"
            ],
            "time": "2016-11-16T10:37:54+00:00"
        },
        {
            "name": "tubalmartin/cssmin",
            "version": "v4.1.1",
            "source": {
                "type": "git",
                "url": "https://github.com/tubalmartin/YUI-CSS-compressor-PHP-port.git",
                "reference": "3cbf557f4079d83a06f9c3ff9b957c022d7805cf"
            },
            "dist": {
                "type": "zip",
                "url": "https://api.github.com/repos/tubalmartin/YUI-CSS-compressor-PHP-port/zipball/3cbf557f4079d83a06f9c3ff9b957c022d7805cf",
                "reference": "3cbf557f4079d83a06f9c3ff9b957c022d7805cf",
                "shasum": ""
            },
            "require": {
                "ext-pcre": "*",
                "php": ">=5.3.2"
            },
            "require-dev": {
                "cogpowered/finediff": "0.3.*",
                "phpunit/phpunit": "4.8.*"
            },
            "bin": [
                "cssmin"
            ],
            "type": "library",
            "autoload": {
                "psr-4": {
                    "tubalmartin\\CssMin\\": "src"
                }
            },
            "notification-url": "https://packagist.org/downloads/",
            "license": [
                "BSD-3-Clause"
            ],
            "authors": [
                {
                    "name": "Túbal Martín",
                    "homepage": "http://tubalmartin.me/"
                }
            ],
            "description": "A PHP port of the YUI CSS compressor",
            "homepage": "https://github.com/tubalmartin/YUI-CSS-compressor-PHP-port",
            "keywords": [
                "compress",
                "compressor",
                "css",
                "cssmin",
                "minify",
                "yui"
            ],
            "time": "2018-01-15T15:26:51+00:00"
        },
        {
            "name": "webonyx/graphql-php",
            "version": "v0.12.6",
            "source": {
                "type": "git",
                "url": "https://github.com/webonyx/graphql-php.git",
                "reference": "4c545e5ec4fc37f6eb36c19f5a0e7feaf5979c95"
            },
            "dist": {
                "type": "zip",
                "url": "https://api.github.com/repos/webonyx/graphql-php/zipball/4c545e5ec4fc37f6eb36c19f5a0e7feaf5979c95",
                "reference": "4c545e5ec4fc37f6eb36c19f5a0e7feaf5979c95",
                "shasum": ""
            },
            "require": {
                "ext-mbstring": "*",
                "php": ">=5.6"
            },
            "require-dev": {
                "phpunit/phpunit": "^4.8",
                "psr/http-message": "^1.0",
                "react/promise": "2.*"
            },
            "suggest": {
                "psr/http-message": "To use standard GraphQL server",
                "react/promise": "To leverage async resolving on React PHP platform"
            },
            "type": "library",
            "autoload": {
                "psr-4": {
                    "GraphQL\\": "src/"
                }
            },
            "notification-url": "https://packagist.org/downloads/",
            "license": [
                "MIT"
            ],
            "description": "A PHP port of GraphQL reference implementation",
            "homepage": "https://github.com/webonyx/graphql-php",
            "keywords": [
                "api",
                "graphql"
            ],
            "time": "2018-09-02T14:59:54+00:00"
        },
        {
            "name": "zendframework/zend-captcha",
            "version": "2.8.0",
            "source": {
                "type": "git",
                "url": "https://github.com/zendframework/zend-captcha.git",
                "reference": "37e9b6a4f632a9399eecbf2e5e325ad89083f87b"
            },
            "dist": {
                "type": "zip",
                "url": "https://api.github.com/repos/zendframework/zend-captcha/zipball/37e9b6a4f632a9399eecbf2e5e325ad89083f87b",
                "reference": "37e9b6a4f632a9399eecbf2e5e325ad89083f87b",
                "shasum": ""
            },
            "require": {
                "php": "^5.6 || ^7.0",
                "zendframework/zend-math": "^2.7 || ^3.0",
                "zendframework/zend-stdlib": "^2.7.7 || ^3.1"
            },
            "require-dev": {
                "phpunit/phpunit": "^5.7.27 || ^6.5.8 || ^7.1.2",
                "zendframework/zend-coding-standard": "~1.0.0",
                "zendframework/zend-session": "^2.8",
                "zendframework/zend-text": "^2.6",
                "zendframework/zend-validator": "^2.10.1",
                "zendframework/zendservice-recaptcha": "^3.0"
            },
            "suggest": {
                "zendframework/zend-i18n-resources": "Translations of captcha messages",
                "zendframework/zend-session": "Zend\\Session component",
                "zendframework/zend-text": "Zend\\Text component",
                "zendframework/zend-validator": "Zend\\Validator component",
                "zendframework/zendservice-recaptcha": "ZendService\\ReCaptcha component"
            },
            "type": "library",
            "extra": {
                "branch-alias": {
                    "dev-master": "2.8.x-dev",
                    "dev-develop": "2.9.x-dev"
                }
            },
            "autoload": {
                "psr-4": {
                    "Zend\\Captcha\\": "src/"
                }
            },
            "notification-url": "https://packagist.org/downloads/",
            "license": [
                "BSD-3-Clause"
            ],
            "description": "Generate and validate CAPTCHAs using Figlets, images, ReCaptcha, and more",
            "keywords": [
                "ZendFramework",
                "captcha",
                "zf"
            ],
            "time": "2018-04-24T17:24:10+00:00"
        },
        {
            "name": "zendframework/zend-code",
            "version": "3.3.1",
            "source": {
                "type": "git",
                "url": "https://github.com/zendframework/zend-code.git",
                "reference": "c21db169075c6ec4b342149f446e7b7b724f95eb"
            },
            "dist": {
                "type": "zip",
                "url": "https://api.github.com/repos/zendframework/zend-code/zipball/c21db169075c6ec4b342149f446e7b7b724f95eb",
                "reference": "c21db169075c6ec4b342149f446e7b7b724f95eb",
                "shasum": ""
            },
            "require": {
                "php": "^7.1",
                "zendframework/zend-eventmanager": "^2.6 || ^3.0"
            },
            "require-dev": {
                "doctrine/annotations": "~1.0",
                "ext-phar": "*",
                "phpunit/phpunit": "^6.2.3",
                "zendframework/zend-coding-standard": "^1.0.0",
                "zendframework/zend-stdlib": "^2.7 || ^3.0"
            },
            "suggest": {
                "doctrine/annotations": "Doctrine\\Common\\Annotations >=1.0 for annotation features",
                "zendframework/zend-stdlib": "Zend\\Stdlib component"
            },
            "type": "library",
            "extra": {
                "branch-alias": {
                    "dev-master": "3.3.x-dev",
                    "dev-develop": "3.4.x-dev"
                }
            },
            "autoload": {
                "psr-4": {
                    "Zend\\Code\\": "src/"
                }
            },
            "notification-url": "https://packagist.org/downloads/",
            "license": [
                "BSD-3-Clause"
            ],
            "description": "provides facilities to generate arbitrary code using an object oriented interface",
            "homepage": "https://github.com/zendframework/zend-code",
            "keywords": [
                "code",
                "zf2"
            ],
            "time": "2018-08-13T20:36:59+00:00"
        },
        {
            "name": "zendframework/zend-config",
            "version": "2.6.0",
            "source": {
                "type": "git",
                "url": "https://github.com/zendframework/zend-config.git",
                "reference": "2920e877a9f6dca9fa8f6bd3b1ffc2e19bb1e30d"
            },
            "dist": {
                "type": "zip",
                "url": "https://api.github.com/repos/zendframework/zend-config/zipball/2920e877a9f6dca9fa8f6bd3b1ffc2e19bb1e30d",
                "reference": "2920e877a9f6dca9fa8f6bd3b1ffc2e19bb1e30d",
                "shasum": ""
            },
            "require": {
                "php": "^5.5 || ^7.0",
                "zendframework/zend-stdlib": "^2.7 || ^3.0"
            },
            "require-dev": {
                "fabpot/php-cs-fixer": "1.7.*",
                "phpunit/phpunit": "~4.0",
                "zendframework/zend-filter": "^2.6",
                "zendframework/zend-i18n": "^2.5",
                "zendframework/zend-json": "^2.6.1",
                "zendframework/zend-servicemanager": "^2.7.5 || ^3.0.3"
            },
            "suggest": {
                "zendframework/zend-filter": "Zend\\Filter component",
                "zendframework/zend-i18n": "Zend\\I18n component",
                "zendframework/zend-json": "Zend\\Json to use the Json reader or writer classes",
                "zendframework/zend-servicemanager": "Zend\\ServiceManager for use with the Config Factory to retrieve reader and writer instances"
            },
            "type": "library",
            "extra": {
                "branch-alias": {
                    "dev-master": "2.6-dev",
                    "dev-develop": "2.7-dev"
                }
            },
            "autoload": {
                "psr-4": {
                    "Zend\\Config\\": "src/"
                }
            },
            "notification-url": "https://packagist.org/downloads/",
            "license": [
                "BSD-3-Clause"
            ],
            "description": "provides a nested object property based user interface for accessing this configuration data within application code",
            "homepage": "https://github.com/zendframework/zend-config",
            "keywords": [
                "config",
                "zf2"
            ],
            "time": "2016-02-04T23:01:10+00:00"
        },
        {
            "name": "zendframework/zend-console",
            "version": "2.7.0",
            "source": {
                "type": "git",
                "url": "https://github.com/zendframework/zend-console.git",
                "reference": "e8aa08da83de3d265256c40ba45cd649115f0e18"
            },
            "dist": {
                "type": "zip",
                "url": "https://api.github.com/repos/zendframework/zend-console/zipball/e8aa08da83de3d265256c40ba45cd649115f0e18",
                "reference": "e8aa08da83de3d265256c40ba45cd649115f0e18",
                "shasum": ""
            },
            "require": {
                "php": "^5.6 || ^7.0",
                "zendframework/zend-stdlib": "^2.7.7 || ^3.1"
            },
            "require-dev": {
                "phpunit/phpunit": "^5.7.23 || ^6.4.3",
                "zendframework/zend-coding-standard": "~1.0.0",
                "zendframework/zend-filter": "^2.7.2",
                "zendframework/zend-json": "^2.6 || ^3.0",
                "zendframework/zend-validator": "^2.10.1"
            },
            "suggest": {
                "zendframework/zend-filter": "To support DefaultRouteMatcher usage",
                "zendframework/zend-validator": "To support DefaultRouteMatcher usage"
            },
            "type": "library",
            "extra": {
                "branch-alias": {
                    "dev-master": "2.7.x-dev",
                    "dev-develop": "2.8.x-dev"
                }
            },
            "autoload": {
                "psr-4": {
                    "Zend\\Console\\": "src/"
                }
            },
            "notification-url": "https://packagist.org/downloads/",
            "license": [
                "BSD-3-Clause"
            ],
            "description": "Build console applications using getopt syntax or routing, complete with prompts",
            "keywords": [
                "ZendFramework",
                "console",
                "zf"
            ],
            "time": "2018-01-25T19:08:04+00:00"
        },
        {
            "name": "zendframework/zend-crypt",
            "version": "2.6.0",
            "source": {
                "type": "git",
                "url": "https://github.com/zendframework/zend-crypt.git",
                "reference": "1b2f5600bf6262904167116fa67b58ab1457036d"
            },
            "dist": {
                "type": "zip",
                "url": "https://api.github.com/repos/zendframework/zend-crypt/zipball/1b2f5600bf6262904167116fa67b58ab1457036d",
                "reference": "1b2f5600bf6262904167116fa67b58ab1457036d",
                "shasum": ""
            },
            "require": {
                "container-interop/container-interop": "~1.0",
                "php": "^5.5 || ^7.0",
                "zendframework/zend-math": "^2.6",
                "zendframework/zend-stdlib": "^2.7 || ^3.0"
            },
            "require-dev": {
                "fabpot/php-cs-fixer": "1.7.*",
                "phpunit/phpunit": "~4.0"
            },
            "suggest": {
                "ext-mcrypt": "Required for most features of Zend\\Crypt"
            },
            "type": "library",
            "extra": {
                "branch-alias": {
                    "dev-master": "2.6-dev",
                    "dev-develop": "2.7-dev"
                }
            },
            "autoload": {
                "psr-4": {
                    "Zend\\Crypt\\": "src/"
                }
            },
            "notification-url": "https://packagist.org/downloads/",
            "license": [
                "BSD-3-Clause"
            ],
            "homepage": "https://github.com/zendframework/zend-crypt",
            "keywords": [
                "crypt",
                "zf2"
            ],
            "time": "2016-02-03T23:46:30+00:00"
        },
        {
            "name": "zendframework/zend-db",
            "version": "2.9.3",
            "source": {
                "type": "git",
                "url": "https://github.com/zendframework/zend-db.git",
                "reference": "5b4f2c42f94c9f7f4b2f456a0ebe459fab12b3d9"
            },
            "dist": {
                "type": "zip",
                "url": "https://api.github.com/repos/zendframework/zend-db/zipball/5b4f2c42f94c9f7f4b2f456a0ebe459fab12b3d9",
                "reference": "5b4f2c42f94c9f7f4b2f456a0ebe459fab12b3d9",
                "shasum": ""
            },
            "require": {
                "php": "^5.6 || ^7.0",
                "zendframework/zend-stdlib": "^2.7 || ^3.0"
            },
            "require-dev": {
                "phpunit/phpunit": "^5.7.25 || ^6.4.4",
                "zendframework/zend-coding-standard": "~1.0.0",
                "zendframework/zend-eventmanager": "^2.6.2 || ^3.0",
                "zendframework/zend-hydrator": "^1.1 || ^2.1",
                "zendframework/zend-servicemanager": "^2.7.5 || ^3.0.3"
            },
            "suggest": {
                "zendframework/zend-eventmanager": "Zend\\EventManager component",
                "zendframework/zend-hydrator": "Zend\\Hydrator component for using HydratingResultSets",
                "zendframework/zend-servicemanager": "Zend\\ServiceManager component"
            },
            "type": "library",
            "extra": {
                "branch-alias": {
                    "dev-master": "2.9-dev",
                    "dev-develop": "2.10-dev"
                },
                "zf": {
                    "component": "Zend\\Db",
                    "config-provider": "Zend\\Db\\ConfigProvider"
                }
            },
            "autoload": {
                "psr-4": {
                    "Zend\\Db\\": "src/"
                }
            },
            "notification-url": "https://packagist.org/downloads/",
            "license": [
                "BSD-3-Clause"
            ],
            "description": "Database abstraction layer, SQL abstraction, result set abstraction, and RowDataGateway and TableDataGateway implementations",
            "keywords": [
                "ZendFramework",
                "db",
                "zf"
            ],
            "time": "2018-04-09T13:21:36+00:00"
        },
        {
            "name": "zendframework/zend-di",
            "version": "2.6.1",
            "source": {
                "type": "git",
                "url": "https://github.com/zendframework/zend-di.git",
                "reference": "1fd1ba85660b5a2718741b38639dc7c4c3194b37"
            },
            "dist": {
                "type": "zip",
                "url": "https://api.github.com/repos/zendframework/zend-di/zipball/1fd1ba85660b5a2718741b38639dc7c4c3194b37",
                "reference": "1fd1ba85660b5a2718741b38639dc7c4c3194b37",
                "shasum": ""
            },
            "require": {
                "container-interop/container-interop": "^1.1",
                "php": "^5.5 || ^7.0",
                "zendframework/zend-code": "^2.6 || ^3.0",
                "zendframework/zend-stdlib": "^2.7 || ^3.0"
            },
            "require-dev": {
                "fabpot/php-cs-fixer": "1.7.*",
                "phpunit/phpunit": "~4.0"
            },
            "type": "library",
            "extra": {
                "branch-alias": {
                    "dev-master": "2.6-dev",
                    "dev-develop": "2.7-dev"
                }
            },
            "autoload": {
                "psr-4": {
                    "Zend\\Di\\": "src/"
                }
            },
            "notification-url": "https://packagist.org/downloads/",
            "license": [
                "BSD-3-Clause"
            ],
            "homepage": "https://github.com/zendframework/zend-di",
            "keywords": [
                "di",
                "zf2"
            ],
            "time": "2016-04-25T20:58:11+00:00"
        },
        {
            "name": "zendframework/zend-diactoros",
            "version": "1.8.6",
            "source": {
                "type": "git",
                "url": "https://github.com/zendframework/zend-diactoros.git",
                "reference": "20da13beba0dde8fb648be3cc19765732790f46e"
            },
            "dist": {
                "type": "zip",
                "url": "https://api.github.com/repos/zendframework/zend-diactoros/zipball/20da13beba0dde8fb648be3cc19765732790f46e",
                "reference": "20da13beba0dde8fb648be3cc19765732790f46e",
                "shasum": ""
            },
            "require": {
                "php": "^5.6 || ^7.0",
                "psr/http-message": "^1.0"
            },
            "provide": {
                "psr/http-message-implementation": "1.0"
            },
            "require-dev": {
                "ext-dom": "*",
                "ext-libxml": "*",
                "php-http/psr7-integration-tests": "dev-master",
                "phpunit/phpunit": "^5.7.16 || ^6.0.8 || ^7.2.7",
                "zendframework/zend-coding-standard": "~1.0"
            },
            "type": "library",
            "extra": {
                "branch-alias": {
                    "dev-master": "1.8.x-dev",
                    "dev-develop": "1.9.x-dev",
                    "dev-release-2.0": "2.0.x-dev"
                }
            },
            "autoload": {
                "files": [
                    "src/functions/create_uploaded_file.php",
                    "src/functions/marshal_headers_from_sapi.php",
                    "src/functions/marshal_method_from_sapi.php",
                    "src/functions/marshal_protocol_version_from_sapi.php",
                    "src/functions/marshal_uri_from_sapi.php",
                    "src/functions/normalize_server.php",
                    "src/functions/normalize_uploaded_files.php",
                    "src/functions/parse_cookie_header.php"
                ],
                "psr-4": {
                    "Zend\\Diactoros\\": "src/"
                }
            },
            "notification-url": "https://packagist.org/downloads/",
            "license": [
                "BSD-2-Clause"
            ],
            "description": "PSR HTTP Message implementations",
            "homepage": "https://github.com/zendframework/zend-diactoros",
            "keywords": [
                "http",
                "psr",
                "psr-7"
            ],
            "time": "2018-09-05T19:29:37+00:00"
        },
        {
            "name": "zendframework/zend-escaper",
            "version": "2.6.0",
            "source": {
                "type": "git",
                "url": "https://github.com/zendframework/zend-escaper.git",
                "reference": "31d8aafae982f9568287cb4dce987e6aff8fd074"
            },
            "dist": {
                "type": "zip",
                "url": "https://api.github.com/repos/zendframework/zend-escaper/zipball/31d8aafae982f9568287cb4dce987e6aff8fd074",
                "reference": "31d8aafae982f9568287cb4dce987e6aff8fd074",
                "shasum": ""
            },
            "require": {
                "php": "^5.6 || ^7.0"
            },
            "require-dev": {
                "phpunit/phpunit": "^5.7.27 || ^6.5.8 || ^7.1.2",
                "zendframework/zend-coding-standard": "~1.0.0"
            },
            "type": "library",
            "extra": {
                "branch-alias": {
                    "dev-master": "2.6.x-dev",
                    "dev-develop": "2.7.x-dev"
                }
            },
            "autoload": {
                "psr-4": {
                    "Zend\\Escaper\\": "src/"
                }
            },
            "notification-url": "https://packagist.org/downloads/",
            "license": [
                "BSD-3-Clause"
            ],
            "description": "Securely and safely escape HTML, HTML attributes, JavaScript, CSS, and URLs",
            "keywords": [
                "ZendFramework",
                "escaper",
                "zf"
            ],
            "time": "2018-04-25T15:48:53+00:00"
        },
        {
            "name": "zendframework/zend-eventmanager",
            "version": "2.6.4",
            "source": {
                "type": "git",
                "url": "https://github.com/zendframework/zend-eventmanager.git",
                "reference": "d238c443220dce4b6396579c8ab2200ec25f9108"
            },
            "dist": {
                "type": "zip",
                "url": "https://api.github.com/repos/zendframework/zend-eventmanager/zipball/d238c443220dce4b6396579c8ab2200ec25f9108",
                "reference": "d238c443220dce4b6396579c8ab2200ec25f9108",
                "shasum": ""
            },
            "require": {
                "php": "^5.5 || ^7.0",
                "zendframework/zend-stdlib": "^2.7"
            },
            "require-dev": {
                "athletic/athletic": "dev-master",
                "fabpot/php-cs-fixer": "1.7.*",
                "phpunit/phpunit": "~4.0"
            },
            "type": "library",
            "extra": {
                "branch-alias": {
                    "dev-release-2.6": "2.6-dev",
                    "dev-master": "3.0-dev",
                    "dev-develop": "3.1-dev"
                }
            },
            "autoload": {
                "psr-4": {
                    "Zend\\EventManager\\": "src/"
                }
            },
            "notification-url": "https://packagist.org/downloads/",
            "license": [
                "BSD-3-Clause"
            ],
            "homepage": "https://github.com/zendframework/zend-eventmanager",
            "keywords": [
                "eventmanager",
                "zf2"
            ],
            "time": "2017-12-12T17:48:56+00:00"
        },
        {
            "name": "zendframework/zend-feed",
            "version": "2.10.3",
            "source": {
                "type": "git",
                "url": "https://github.com/zendframework/zend-feed.git",
                "reference": "6641f4cf3f4586c63f83fd70b6d19966025c8888"
            },
            "dist": {
                "type": "zip",
                "url": "https://api.github.com/repos/zendframework/zend-feed/zipball/6641f4cf3f4586c63f83fd70b6d19966025c8888",
                "reference": "6641f4cf3f4586c63f83fd70b6d19966025c8888",
                "shasum": ""
            },
            "require": {
                "php": "^5.6 || ^7.0",
                "zendframework/zend-escaper": "^2.5.2",
                "zendframework/zend-stdlib": "^2.7.7 || ^3.1"
            },
            "require-dev": {
                "phpunit/phpunit": "^5.7.23 || ^6.4.3",
                "psr/http-message": "^1.0.1",
                "zendframework/zend-cache": "^2.7.2",
                "zendframework/zend-coding-standard": "~1.0.0",
                "zendframework/zend-db": "^2.8.2",
                "zendframework/zend-http": "^2.7",
                "zendframework/zend-servicemanager": "^2.7.8 || ^3.3",
                "zendframework/zend-validator": "^2.10.1"
            },
            "suggest": {
                "psr/http-message": "PSR-7 ^1.0.1, if you wish to use Zend\\Feed\\Reader\\Http\\Psr7ResponseDecorator",
                "zendframework/zend-cache": "Zend\\Cache component, for optionally caching feeds between requests",
                "zendframework/zend-db": "Zend\\Db component, for use with PubSubHubbub",
                "zendframework/zend-http": "Zend\\Http for PubSubHubbub, and optionally for use with Zend\\Feed\\Reader",
                "zendframework/zend-servicemanager": "Zend\\ServiceManager component, for easily extending ExtensionManager implementations",
                "zendframework/zend-validator": "Zend\\Validator component, for validating email addresses used in Atom feeds and entries when using the Writer subcomponent"
            },
            "type": "library",
            "extra": {
                "branch-alias": {
                    "dev-master": "2.10.x-dev",
                    "dev-develop": "2.11.x-dev"
                }
            },
            "autoload": {
                "psr-4": {
                    "Zend\\Feed\\": "src/"
                }
            },
            "notification-url": "https://packagist.org/downloads/",
            "license": [
                "BSD-3-Clause"
            ],
            "description": "provides functionality for consuming RSS and Atom feeds",
            "keywords": [
                "ZendFramework",
                "feed",
                "zf"
            ],
            "time": "2018-08-01T13:53:20+00:00"
        },
        {
            "name": "zendframework/zend-filter",
            "version": "2.8.0",
            "source": {
                "type": "git",
                "url": "https://github.com/zendframework/zend-filter.git",
                "reference": "7b997dbe79459f1652deccc8786d7407fb66caa9"
            },
            "dist": {
                "type": "zip",
                "url": "https://api.github.com/repos/zendframework/zend-filter/zipball/7b997dbe79459f1652deccc8786d7407fb66caa9",
                "reference": "7b997dbe79459f1652deccc8786d7407fb66caa9",
                "shasum": ""
            },
            "require": {
                "php": "^5.6 || ^7.0",
                "zendframework/zend-stdlib": "^2.7.7 || ^3.1"
            },
            "conflict": {
                "zendframework/zend-validator": "<2.10.1"
            },
            "require-dev": {
                "pear/archive_tar": "^1.4.3",
                "phpunit/phpunit": "^5.7.23 || ^6.4.3",
                "zendframework/zend-coding-standard": "~1.0.0",
                "zendframework/zend-crypt": "^3.2.1",
                "zendframework/zend-servicemanager": "^2.7.8 || ^3.3",
                "zendframework/zend-uri": "^2.6"
            },
            "suggest": {
                "zendframework/zend-crypt": "Zend\\Crypt component, for encryption filters",
                "zendframework/zend-i18n": "Zend\\I18n component for filters depending on i18n functionality",
                "zendframework/zend-servicemanager": "Zend\\ServiceManager component, for using the filter chain functionality",
                "zendframework/zend-uri": "Zend\\Uri component, for the UriNormalize filter"
            },
            "type": "library",
            "extra": {
                "branch-alias": {
                    "dev-master": "2.8.x-dev",
                    "dev-develop": "2.9.x-dev"
                },
                "zf": {
                    "component": "Zend\\Filter",
                    "config-provider": "Zend\\Filter\\ConfigProvider"
                }
            },
            "autoload": {
                "psr-4": {
                    "Zend\\Filter\\": "src/"
                }
            },
            "notification-url": "https://packagist.org/downloads/",
            "license": [
                "BSD-3-Clause"
            ],
            "description": "provides a set of commonly needed data filters",
            "keywords": [
                "ZendFramework",
                "filter",
                "zf"
            ],
            "time": "2018-04-11T16:20:04+00:00"
        },
        {
            "name": "zendframework/zend-form",
            "version": "2.12.0",
            "source": {
                "type": "git",
                "url": "https://github.com/zendframework/zend-form.git",
                "reference": "565fb4f4bb3e0dbeea0173c923c4a8be77de9441"
            },
            "dist": {
                "type": "zip",
                "url": "https://api.github.com/repos/zendframework/zend-form/zipball/565fb4f4bb3e0dbeea0173c923c4a8be77de9441",
                "reference": "565fb4f4bb3e0dbeea0173c923c4a8be77de9441",
                "shasum": ""
            },
            "require": {
                "php": "^5.6 || ^7.0",
                "zendframework/zend-hydrator": "^1.1 || ^2.1",
                "zendframework/zend-inputfilter": "^2.8",
                "zendframework/zend-stdlib": "^2.7 || ^3.0"
            },
            "require-dev": {
                "doctrine/annotations": "~1.0",
                "phpunit/phpunit": "^5.7.23 || ^6.5.3",
                "zendframework/zend-cache": "^2.6.1",
                "zendframework/zend-captcha": "^2.7.1",
                "zendframework/zend-code": "^2.6 || ^3.0",
                "zendframework/zend-coding-standard": "~1.0.0",
                "zendframework/zend-escaper": "^2.5",
                "zendframework/zend-eventmanager": "^2.6.2 || ^3.0",
                "zendframework/zend-filter": "^2.6",
                "zendframework/zend-i18n": "^2.6",
                "zendframework/zend-servicemanager": "^2.7.5 || ^3.0.3",
                "zendframework/zend-session": "^2.8.1",
                "zendframework/zend-text": "^2.6",
                "zendframework/zend-validator": "^2.6",
                "zendframework/zend-view": "^2.6.2",
                "zendframework/zendservice-recaptcha": "^3.0.0"
            },
            "suggest": {
                "zendframework/zend-captcha": "^2.7.1, required for using CAPTCHA form elements",
                "zendframework/zend-code": "^2.6 || ^3.0, required to use zend-form annotations support",
                "zendframework/zend-eventmanager": "^2.6.2 || ^3.0, reuired for zend-form annotations support",
                "zendframework/zend-i18n": "^2.6, required when using zend-form view helpers",
                "zendframework/zend-servicemanager": "^2.7.5 || ^3.0.3, required to use the form factories or provide services",
                "zendframework/zend-view": "^2.6.2, required for using the zend-form view helpers",
                "zendframework/zendservice-recaptcha": "in order to use the ReCaptcha form element"
            },
            "type": "library",
            "extra": {
                "branch-alias": {
                    "dev-master": "2.12.x-dev",
                    "dev-develop": "2.13.x-dev"
                },
                "zf": {
                    "component": "Zend\\Form",
                    "config-provider": "Zend\\Form\\ConfigProvider"
                }
            },
            "autoload": {
                "psr-4": {
                    "Zend\\Form\\": "src/"
                },
                "files": [
                    "autoload/formElementManagerPolyfill.php"
                ]
            },
            "notification-url": "https://packagist.org/downloads/",
            "license": [
                "BSD-3-Clause"
            ],
            "description": "Validate and display simple and complex forms, casting forms to business objects and vice versa",
            "keywords": [
                "ZendFramework",
                "form",
                "zf"
            ],
            "time": "2018-05-16T18:49:44+00:00"
        },
        {
            "name": "zendframework/zend-http",
            "version": "2.8.2",
            "source": {
                "type": "git",
                "url": "https://github.com/zendframework/zend-http.git",
                "reference": "2c8aed3d25522618573194e7cc51351f8cd4a45b"
            },
            "dist": {
                "type": "zip",
                "url": "https://api.github.com/repos/zendframework/zend-http/zipball/2c8aed3d25522618573194e7cc51351f8cd4a45b",
                "reference": "2c8aed3d25522618573194e7cc51351f8cd4a45b",
                "shasum": ""
            },
            "require": {
                "php": "^5.6 || ^7.0",
                "zendframework/zend-loader": "^2.5.1",
                "zendframework/zend-stdlib": "^3.1 || ^2.7.7",
                "zendframework/zend-uri": "^2.5.2",
                "zendframework/zend-validator": "^2.10.1"
            },
            "require-dev": {
                "phpunit/phpunit": "^5.7.27 || ^6.5.8 || ^7.1.3",
                "zendframework/zend-coding-standard": "~1.0.0",
                "zendframework/zend-config": "^3.1 || ^2.6"
            },
            "suggest": {
                "paragonie/certainty": "For automated management of cacert.pem"
            },
            "type": "library",
            "extra": {
                "branch-alias": {
                    "dev-master": "2.8.x-dev",
                    "dev-develop": "2.9.x-dev"
                }
            },
            "autoload": {
                "psr-4": {
                    "Zend\\Http\\": "src/"
                }
            },
            "notification-url": "https://packagist.org/downloads/",
            "license": [
                "BSD-3-Clause"
            ],
            "description": "Provides an easy interface for performing Hyper-Text Transfer Protocol (HTTP) requests",
            "keywords": [
                "ZendFramework",
                "http",
                "http client",
                "zend",
                "zf"
            ],
            "time": "2018-08-13T18:47:03+00:00"
        },
        {
            "name": "zendframework/zend-hydrator",
            "version": "1.1.0",
            "source": {
                "type": "git",
                "url": "https://github.com/zendframework/zend-hydrator.git",
                "reference": "22652e1661a5a10b3f564cf7824a2206cf5a4a65"
            },
            "dist": {
                "type": "zip",
                "url": "https://api.github.com/repos/zendframework/zend-hydrator/zipball/22652e1661a5a10b3f564cf7824a2206cf5a4a65",
                "reference": "22652e1661a5a10b3f564cf7824a2206cf5a4a65",
                "shasum": ""
            },
            "require": {
                "php": "^5.5 || ^7.0",
                "zendframework/zend-stdlib": "^2.7 || ^3.0"
            },
            "require-dev": {
                "phpunit/phpunit": "~4.0",
                "squizlabs/php_codesniffer": "^2.0@dev",
                "zendframework/zend-eventmanager": "^2.6.2 || ^3.0",
                "zendframework/zend-filter": "^2.6",
                "zendframework/zend-inputfilter": "^2.6",
                "zendframework/zend-serializer": "^2.6.1",
                "zendframework/zend-servicemanager": "^2.7.5 || ^3.0.3"
            },
            "suggest": {
                "zendframework/zend-eventmanager": "^2.6.2 || ^3.0, to support aggregate hydrator usage",
                "zendframework/zend-filter": "^2.6, to support naming strategy hydrator usage",
                "zendframework/zend-serializer": "^2.6.1, to use the SerializableStrategy",
                "zendframework/zend-servicemanager": "^2.7.5 || ^3.0.3, to support hydrator plugin manager usage"
            },
            "type": "library",
            "extra": {
                "branch-alias": {
                    "dev-release-1.0": "1.0-dev",
                    "dev-release-1.1": "1.1-dev",
                    "dev-master": "2.0-dev",
                    "dev-develop": "2.1-dev"
                }
            },
            "autoload": {
                "psr-4": {
                    "Zend\\Hydrator\\": "src/"
                }
            },
            "notification-url": "https://packagist.org/downloads/",
            "license": [
                "BSD-3-Clause"
            ],
            "homepage": "https://github.com/zendframework/zend-hydrator",
            "keywords": [
                "hydrator",
                "zf2"
            ],
            "time": "2016-02-18T22:38:26+00:00"
        },
        {
            "name": "zendframework/zend-i18n",
            "version": "2.9.0",
            "source": {
                "type": "git",
                "url": "https://github.com/zendframework/zend-i18n.git",
                "reference": "6d69af5a04e1a4de7250043cb1322f077a0cdb7f"
            },
            "dist": {
                "type": "zip",
                "url": "https://api.github.com/repos/zendframework/zend-i18n/zipball/6d69af5a04e1a4de7250043cb1322f077a0cdb7f",
                "reference": "6d69af5a04e1a4de7250043cb1322f077a0cdb7f",
                "shasum": ""
            },
            "require": {
                "php": "^5.6 || ^7.0",
                "zendframework/zend-stdlib": "^2.7 || ^3.0"
            },
            "require-dev": {
                "phpunit/phpunit": "^5.7.27 || ^6.5.8 || ^7.1.2",
                "zendframework/zend-cache": "^2.6.1",
                "zendframework/zend-coding-standard": "~1.0.0",
                "zendframework/zend-config": "^2.6",
                "zendframework/zend-eventmanager": "^2.6.2 || ^3.0",
                "zendframework/zend-filter": "^2.6.1",
                "zendframework/zend-servicemanager": "^2.7.5 || ^3.0.3",
                "zendframework/zend-validator": "^2.6",
                "zendframework/zend-view": "^2.6.3"
            },
            "suggest": {
                "ext-intl": "Required for most features of Zend\\I18n; included in default builds of PHP",
                "zendframework/zend-cache": "Zend\\Cache component",
                "zendframework/zend-config": "Zend\\Config component",
                "zendframework/zend-eventmanager": "You should install this package to use the events in the translator",
                "zendframework/zend-filter": "You should install this package to use the provided filters",
                "zendframework/zend-i18n-resources": "Translation resources",
                "zendframework/zend-servicemanager": "Zend\\ServiceManager component",
                "zendframework/zend-validator": "You should install this package to use the provided validators",
                "zendframework/zend-view": "You should install this package to use the provided view helpers"
            },
            "type": "library",
            "extra": {
                "branch-alias": {
                    "dev-master": "2.9.x-dev",
                    "dev-develop": "2.10.x-dev"
                },
                "zf": {
                    "component": "Zend\\I18n",
                    "config-provider": "Zend\\I18n\\ConfigProvider"
                }
            },
            "autoload": {
                "psr-4": {
                    "Zend\\I18n\\": "src/"
                }
            },
            "notification-url": "https://packagist.org/downloads/",
            "license": [
                "BSD-3-Clause"
            ],
            "description": "Provide translations for your application, and filter and validate internationalized values",
            "keywords": [
                "ZendFramework",
                "i18n",
                "zf"
            ],
            "time": "2018-05-16T16:39:13+00:00"
        },
        {
            "name": "zendframework/zend-inputfilter",
            "version": "2.8.2",
            "source": {
                "type": "git",
                "url": "https://github.com/zendframework/zend-inputfilter.git",
                "reference": "3f02179e014d9ef0faccda2ad6c65d38adc338d8"
            },
            "dist": {
                "type": "zip",
                "url": "https://api.github.com/repos/zendframework/zend-inputfilter/zipball/3f02179e014d9ef0faccda2ad6c65d38adc338d8",
                "reference": "3f02179e014d9ef0faccda2ad6c65d38adc338d8",
                "shasum": ""
            },
            "require": {
                "php": "^5.6 || ^7.0",
                "zendframework/zend-filter": "^2.6",
                "zendframework/zend-servicemanager": "^2.7.10 || ^3.3.1",
                "zendframework/zend-stdlib": "^2.7 || ^3.0",
                "zendframework/zend-validator": "^2.10.1"
            },
            "require-dev": {
                "phpunit/phpunit": "^5.7.23 || ^6.4.3",
                "zendframework/zend-coding-standard": "~1.0.0"
            },
            "type": "library",
            "extra": {
                "branch-alias": {
                    "dev-master": "2.8.x-dev",
                    "dev-develop": "2.9.x-dev"
                },
                "zf": {
                    "component": "Zend\\InputFilter",
                    "config-provider": "Zend\\InputFilter\\ConfigProvider"
                }
            },
            "autoload": {
                "psr-4": {
                    "Zend\\InputFilter\\": "src/"
                }
            },
            "notification-url": "https://packagist.org/downloads/",
            "license": [
                "BSD-3-Clause"
            ],
            "description": "Normalize and validate input sets from the web, APIs, the CLI, and more, including files",
            "keywords": [
                "ZendFramework",
                "inputfilter",
                "zf"
            ],
            "time": "2018-05-14T17:38:03+00:00"
        },
        {
            "name": "zendframework/zend-json",
            "version": "2.6.1",
            "source": {
                "type": "git",
                "url": "https://github.com/zendframework/zend-json.git",
                "reference": "4c8705dbe4ad7d7e51b2876c5b9eea0ef916ba28"
            },
            "dist": {
                "type": "zip",
                "url": "https://api.github.com/repos/zendframework/zend-json/zipball/4c8705dbe4ad7d7e51b2876c5b9eea0ef916ba28",
                "reference": "4c8705dbe4ad7d7e51b2876c5b9eea0ef916ba28",
                "shasum": ""
            },
            "require": {
                "php": "^5.5 || ^7.0"
            },
            "require-dev": {
                "fabpot/php-cs-fixer": "1.7.*",
                "phpunit/phpunit": "~4.0",
                "zendframework/zend-http": "^2.5.4",
                "zendframework/zend-server": "^2.6.1",
                "zendframework/zend-stdlib": "^2.5 || ^3.0",
                "zendframework/zendxml": "^1.0.2"
            },
            "suggest": {
                "zendframework/zend-http": "Zend\\Http component, required to use Zend\\Json\\Server",
                "zendframework/zend-server": "Zend\\Server component, required to use Zend\\Json\\Server",
                "zendframework/zend-stdlib": "Zend\\Stdlib component, for use with caching Zend\\Json\\Server responses",
                "zendframework/zendxml": "To support Zend\\Json\\Json::fromXml() usage"
            },
            "type": "library",
            "extra": {
                "branch-alias": {
                    "dev-master": "2.6-dev",
                    "dev-develop": "2.7-dev"
                }
            },
            "autoload": {
                "psr-4": {
                    "Zend\\Json\\": "src/"
                }
            },
            "notification-url": "https://packagist.org/downloads/",
            "license": [
                "BSD-3-Clause"
            ],
            "description": "provides convenience methods for serializing native PHP to JSON and decoding JSON to native PHP",
            "homepage": "https://github.com/zendframework/zend-json",
            "keywords": [
                "json",
                "zf2"
            ],
            "time": "2016-02-04T21:20:26+00:00"
        },
        {
            "name": "zendframework/zend-loader",
            "version": "2.6.0",
            "source": {
                "type": "git",
                "url": "https://github.com/zendframework/zend-loader.git",
                "reference": "78f11749ea340f6ca316bca5958eef80b38f9b6c"
            },
            "dist": {
                "type": "zip",
                "url": "https://api.github.com/repos/zendframework/zend-loader/zipball/78f11749ea340f6ca316bca5958eef80b38f9b6c",
                "reference": "78f11749ea340f6ca316bca5958eef80b38f9b6c",
                "shasum": ""
            },
            "require": {
                "php": "^5.6 || ^7.0"
            },
            "require-dev": {
                "phpunit/phpunit": "^5.7.27 || ^6.5.8 || ^7.1.4",
                "zendframework/zend-coding-standard": "~1.0.0"
            },
            "type": "library",
            "extra": {
                "branch-alias": {
                    "dev-master": "2.6.x-dev",
                    "dev-develop": "2.7.x-dev"
                }
            },
            "autoload": {
                "psr-4": {
                    "Zend\\Loader\\": "src/"
                }
            },
            "notification-url": "https://packagist.org/downloads/",
            "license": [
                "BSD-3-Clause"
            ],
            "description": "Autoloading and plugin loading strategies",
            "keywords": [
                "ZendFramework",
                "loader",
                "zf"
            ],
            "time": "2018-04-30T15:20:54+00:00"
        },
        {
            "name": "zendframework/zend-log",
            "version": "2.10.0",
            "source": {
                "type": "git",
                "url": "https://github.com/zendframework/zend-log.git",
                "reference": "9cec3b092acb39963659c2f32441cccc56b3f430"
            },
            "dist": {
                "type": "zip",
                "url": "https://api.github.com/repos/zendframework/zend-log/zipball/9cec3b092acb39963659c2f32441cccc56b3f430",
                "reference": "9cec3b092acb39963659c2f32441cccc56b3f430",
                "shasum": ""
            },
            "require": {
                "php": "^5.6 || ^7.0",
                "psr/log": "^1.0",
                "zendframework/zend-servicemanager": "^2.7.5 || ^3.0.3",
                "zendframework/zend-stdlib": "^2.7 || ^3.0"
            },
            "provide": {
                "psr/log-implementation": "1.0.0"
            },
            "require-dev": {
                "mikey179/vfsstream": "^1.6",
                "phpunit/phpunit": "^5.7.15 || ^6.0.8",
                "zendframework/zend-coding-standard": "~1.0.0",
                "zendframework/zend-db": "^2.6",
                "zendframework/zend-escaper": "^2.5",
                "zendframework/zend-filter": "^2.5",
                "zendframework/zend-mail": "^2.6.1",
                "zendframework/zend-validator": "^2.10.1"
            },
            "suggest": {
                "ext-mongo": "mongo extension to use Mongo writer",
                "ext-mongodb": "mongodb extension to use MongoDB writer",
                "zendframework/zend-console": "Zend\\Console component to use the RequestID log processor",
                "zendframework/zend-db": "Zend\\Db component to use the database log writer",
                "zendframework/zend-escaper": "Zend\\Escaper component, for use in the XML log formatter",
                "zendframework/zend-mail": "Zend\\Mail component to use the email log writer",
                "zendframework/zend-validator": "Zend\\Validator component to block invalid log messages"
            },
            "type": "library",
            "extra": {
                "branch-alias": {
                    "dev-master": "2.10.x-dev",
                    "dev-develop": "2.11.x-dev"
                },
                "zf": {
                    "component": "Zend\\Log",
                    "config-provider": "Zend\\Log\\ConfigProvider"
                }
            },
            "autoload": {
                "psr-4": {
                    "Zend\\Log\\": "src/"
                }
            },
            "notification-url": "https://packagist.org/downloads/",
            "license": [
                "BSD-3-Clause"
            ],
            "description": "component for general purpose logging",
            "homepage": "https://github.com/zendframework/zend-log",
            "keywords": [
                "log",
                "logging",
                "zf2"
            ],
            "time": "2018-04-09T21:59:51+00:00"
        },
        {
            "name": "zendframework/zend-mail",
            "version": "2.10.0",
            "source": {
                "type": "git",
                "url": "https://github.com/zendframework/zend-mail.git",
                "reference": "d7beb63d5f7144a21ac100072c453e63860cdab8"
            },
            "dist": {
                "type": "zip",
                "url": "https://api.github.com/repos/zendframework/zend-mail/zipball/d7beb63d5f7144a21ac100072c453e63860cdab8",
                "reference": "d7beb63d5f7144a21ac100072c453e63860cdab8",
                "shasum": ""
            },
            "require": {
                "ext-iconv": "*",
                "php": "^5.6 || ^7.0",
                "true/punycode": "^2.1",
                "zendframework/zend-loader": "^2.5",
                "zendframework/zend-mime": "^2.5",
                "zendframework/zend-stdlib": "^2.7 || ^3.0",
                "zendframework/zend-validator": "^2.10.2"
            },
            "require-dev": {
                "phpunit/phpunit": "^5.7.25 || ^6.4.4 || ^7.1.4",
                "zendframework/zend-coding-standard": "~1.0.0",
                "zendframework/zend-config": "^2.6",
                "zendframework/zend-crypt": "^2.6 || ^3.0",
                "zendframework/zend-servicemanager": "^2.7.10 || ^3.3.1"
            },
            "suggest": {
                "zendframework/zend-crypt": "Crammd5 support in SMTP Auth",
                "zendframework/zend-servicemanager": "^2.7.10 || ^3.3.1 when using SMTP to deliver messages"
            },
            "type": "library",
            "extra": {
                "branch-alias": {
                    "dev-master": "2.10.x-dev",
                    "dev-develop": "2.11.x-dev"
                },
                "zf": {
                    "component": "Zend\\Mail",
                    "config-provider": "Zend\\Mail\\ConfigProvider"
                }
            },
            "autoload": {
                "psr-4": {
                    "Zend\\Mail\\": "src/"
                }
            },
            "notification-url": "https://packagist.org/downloads/",
            "license": [
                "BSD-3-Clause"
            ],
            "description": "Provides generalized functionality to compose and send both text and MIME-compliant multipart e-mail messages",
            "keywords": [
                "ZendFramework",
                "mail",
                "zf"
            ],
            "time": "2018-06-07T13:37:07+00:00"
        },
        {
            "name": "zendframework/zend-math",
            "version": "2.7.0",
            "source": {
                "type": "git",
                "url": "https://github.com/zendframework/zend-math.git",
                "reference": "f4358090d5d23973121f1ed0b376184b66d9edec"
            },
            "dist": {
                "type": "zip",
                "url": "https://api.github.com/repos/zendframework/zend-math/zipball/f4358090d5d23973121f1ed0b376184b66d9edec",
                "reference": "f4358090d5d23973121f1ed0b376184b66d9edec",
                "shasum": ""
            },
            "require": {
                "php": "^5.5 || ^7.0"
            },
            "require-dev": {
                "fabpot/php-cs-fixer": "1.7.*",
                "ircmaxell/random-lib": "~1.1",
                "phpunit/phpunit": "~4.0"
            },
            "suggest": {
                "ext-bcmath": "If using the bcmath functionality",
                "ext-gmp": "If using the gmp functionality",
                "ircmaxell/random-lib": "Fallback random byte generator for Zend\\Math\\Rand if Mcrypt extensions is unavailable"
            },
            "type": "library",
            "extra": {
                "branch-alias": {
                    "dev-master": "2.7-dev",
                    "dev-develop": "2.8-dev"
                }
            },
            "autoload": {
                "psr-4": {
                    "Zend\\Math\\": "src/"
                }
            },
            "notification-url": "https://packagist.org/downloads/",
            "license": [
                "BSD-3-Clause"
            ],
            "homepage": "https://github.com/zendframework/zend-math",
            "keywords": [
                "math",
                "zf2"
            ],
            "time": "2016-04-07T16:29:53+00:00"
        },
        {
            "name": "zendframework/zend-mime",
            "version": "2.7.1",
            "source": {
                "type": "git",
                "url": "https://github.com/zendframework/zend-mime.git",
                "reference": "52ae5fa9f12845cae749271034a2d594f0e4c6f2"
            },
            "dist": {
                "type": "zip",
                "url": "https://api.github.com/repos/zendframework/zend-mime/zipball/52ae5fa9f12845cae749271034a2d594f0e4c6f2",
                "reference": "52ae5fa9f12845cae749271034a2d594f0e4c6f2",
                "shasum": ""
            },
            "require": {
                "php": "^5.6 || ^7.0",
                "zendframework/zend-stdlib": "^2.7 || ^3.0"
            },
            "require-dev": {
                "phpunit/phpunit": "^5.7.21 || ^6.3",
                "zendframework/zend-coding-standard": "~1.0.0",
                "zendframework/zend-mail": "^2.6"
            },
            "suggest": {
                "zendframework/zend-mail": "Zend\\Mail component"
            },
            "type": "library",
            "extra": {
                "branch-alias": {
                    "dev-master": "2.7-dev",
                    "dev-develop": "2.8-dev"
                }
            },
            "autoload": {
                "psr-4": {
                    "Zend\\Mime\\": "src/"
                }
            },
            "notification-url": "https://packagist.org/downloads/",
            "license": [
                "BSD-3-Clause"
            ],
            "description": "Create and parse MIME messages and parts",
            "homepage": "https://github.com/zendframework/zend-mime",
            "keywords": [
                "ZendFramework",
                "mime",
                "zf"
            ],
            "time": "2018-05-14T19:02:50+00:00"
        },
        {
            "name": "zendframework/zend-modulemanager",
            "version": "2.8.2",
            "source": {
                "type": "git",
                "url": "https://github.com/zendframework/zend-modulemanager.git",
                "reference": "394df6e12248ac430a312d4693f793ee7120baa6"
            },
            "dist": {
                "type": "zip",
                "url": "https://api.github.com/repos/zendframework/zend-modulemanager/zipball/394df6e12248ac430a312d4693f793ee7120baa6",
                "reference": "394df6e12248ac430a312d4693f793ee7120baa6",
                "shasum": ""
            },
            "require": {
                "php": "^5.6 || ^7.0",
                "zendframework/zend-config": "^3.1 || ^2.6",
                "zendframework/zend-eventmanager": "^3.2 || ^2.6.3",
                "zendframework/zend-stdlib": "^3.1 || ^2.7"
            },
            "require-dev": {
                "phpunit/phpunit": "^6.0.8 || ^5.7.15",
                "zendframework/zend-coding-standard": "~1.0.0",
                "zendframework/zend-console": "^2.6",
                "zendframework/zend-di": "^2.6",
                "zendframework/zend-loader": "^2.5",
                "zendframework/zend-mvc": "^3.0 || ^2.7",
                "zendframework/zend-servicemanager": "^3.0.3 || ^2.7.5"
            },
            "suggest": {
                "zendframework/zend-console": "Zend\\Console component",
                "zendframework/zend-loader": "Zend\\Loader component if you are not using Composer autoloading for your modules",
                "zendframework/zend-mvc": "Zend\\Mvc component",
                "zendframework/zend-servicemanager": "Zend\\ServiceManager component"
            },
            "type": "library",
            "extra": {
                "branch-alias": {
                    "dev-master": "2.7-dev",
                    "dev-develop": "2.8-dev"
                }
            },
            "autoload": {
                "psr-4": {
                    "Zend\\ModuleManager\\": "src/"
                }
            },
            "notification-url": "https://packagist.org/downloads/",
            "license": [
                "BSD-3-Clause"
            ],
            "description": "Modular application system for zend-mvc applications",
            "homepage": "https://github.com/zendframework/zend-modulemanager",
            "keywords": [
                "ZendFramework",
                "modulemanager",
                "zf"
            ],
            "time": "2017-12-02T06:11:18+00:00"
        },
        {
            "name": "zendframework/zend-mvc",
            "version": "2.7.15",
            "source": {
                "type": "git",
                "url": "https://github.com/zendframework/zend-mvc.git",
                "reference": "a8d45689d37a9e4ff4b75ea0b7478fa3d4f9c089"
            },
            "dist": {
                "type": "zip",
                "url": "https://api.github.com/repos/zendframework/zend-mvc/zipball/a8d45689d37a9e4ff4b75ea0b7478fa3d4f9c089",
                "reference": "a8d45689d37a9e4ff4b75ea0b7478fa3d4f9c089",
                "shasum": ""
            },
            "require": {
                "container-interop/container-interop": "^1.1",
                "php": "^5.5 || ^7.0",
                "zendframework/zend-console": "^2.7",
                "zendframework/zend-eventmanager": "^2.6.4 || ^3.0",
                "zendframework/zend-form": "^2.11",
                "zendframework/zend-hydrator": "^1.1 || ^2.4",
                "zendframework/zend-psr7bridge": "^0.2",
                "zendframework/zend-servicemanager": "^2.7.10 || ^3.0.3",
                "zendframework/zend-stdlib": "^2.7.5 || ^3.0"
            },
            "replace": {
                "zendframework/zend-router": "^2.0"
            },
            "require-dev": {
                "friendsofphp/php-cs-fixer": "1.7.*",
                "phpunit/phpunit": "^4.8.36",
                "sebastian/comparator": "^1.2.4",
                "sebastian/version": "^1.0.4",
                "zendframework/zend-authentication": "^2.6",
                "zendframework/zend-cache": "^2.8",
                "zendframework/zend-di": "^2.6",
                "zendframework/zend-filter": "^2.8",
                "zendframework/zend-http": "^2.8",
                "zendframework/zend-i18n": "^2.8",
                "zendframework/zend-inputfilter": "^2.8",
                "zendframework/zend-json": "^2.6.1",
                "zendframework/zend-log": "^2.9.3",
                "zendframework/zend-modulemanager": "^2.8",
                "zendframework/zend-serializer": "^2.8",
                "zendframework/zend-session": "^2.8.1",
                "zendframework/zend-text": "^2.7",
                "zendframework/zend-uri": "^2.6",
                "zendframework/zend-validator": "^2.10",
                "zendframework/zend-view": "^2.9"
            },
            "suggest": {
                "zendframework/zend-authentication": "Zend\\Authentication component for Identity plugin",
                "zendframework/zend-config": "Zend\\Config component",
                "zendframework/zend-di": "Zend\\Di component",
                "zendframework/zend-filter": "Zend\\Filter component",
                "zendframework/zend-http": "Zend\\Http component",
                "zendframework/zend-i18n": "Zend\\I18n component for translatable segments",
                "zendframework/zend-inputfilter": "Zend\\Inputfilter component",
                "zendframework/zend-json": "Zend\\Json component",
                "zendframework/zend-log": "Zend\\Log component",
                "zendframework/zend-modulemanager": "Zend\\ModuleManager component",
                "zendframework/zend-serializer": "Zend\\Serializer component",
                "zendframework/zend-servicemanager-di": "^1.0.1, if using zend-servicemanager v3 and requiring the zend-di integration",
                "zendframework/zend-session": "Zend\\Session component for FlashMessenger, PRG, and FPRG plugins",
                "zendframework/zend-text": "Zend\\Text component",
                "zendframework/zend-uri": "Zend\\Uri component",
                "zendframework/zend-validator": "Zend\\Validator component",
                "zendframework/zend-view": "Zend\\View component"
            },
            "type": "library",
            "extra": {
                "branch-alias": {
                    "dev-master": "2.7-dev",
                    "dev-develop": "3.0-dev"
                }
            },
            "autoload": {
                "files": [
                    "src/autoload.php"
                ],
                "psr-4": {
                    "Zend\\Mvc\\": "src/"
                }
            },
            "notification-url": "https://packagist.org/downloads/",
            "license": [
                "BSD-3-Clause"
            ],
            "homepage": "https://github.com/zendframework/zend-mvc",
            "keywords": [
                "mvc",
                "zf2"
            ],
            "time": "2018-05-03T13:13:41+00:00"
        },
        {
            "name": "zendframework/zend-psr7bridge",
            "version": "0.2.2",
            "source": {
                "type": "git",
                "url": "https://github.com/zendframework/zend-psr7bridge.git",
                "reference": "86c0b53b0c6381391c4add4a93a56e51d5c74605"
            },
            "dist": {
                "type": "zip",
                "url": "https://api.github.com/repos/zendframework/zend-psr7bridge/zipball/86c0b53b0c6381391c4add4a93a56e51d5c74605",
                "reference": "86c0b53b0c6381391c4add4a93a56e51d5c74605",
                "shasum": ""
            },
            "require": {
                "php": ">=5.5",
                "psr/http-message": "^1.0",
                "zendframework/zend-diactoros": "^1.1",
                "zendframework/zend-http": "^2.5"
            },
            "require-dev": {
                "phpunit/phpunit": "^4.7",
                "squizlabs/php_codesniffer": "^2.3"
            },
            "type": "library",
            "extra": {
                "branch-alias": {
                    "dev-master": "1.0-dev",
                    "dev-develop": "1.1-dev"
                }
            },
            "autoload": {
                "psr-4": {
                    "Zend\\Psr7Bridge\\": "src/"
                }
            },
            "notification-url": "https://packagist.org/downloads/",
            "license": [
                "BSD-3-Clause"
            ],
            "description": "PSR-7 <-> Zend\\Http bridge",
            "homepage": "https://github.com/zendframework/zend-psr7bridge",
            "keywords": [
                "http",
                "psr",
                "psr-7"
            ],
            "time": "2016-05-10T21:44:39+00:00"
        },
        {
            "name": "zendframework/zend-serializer",
            "version": "2.9.0",
            "source": {
                "type": "git",
                "url": "https://github.com/zendframework/zend-serializer.git",
                "reference": "0172690db48d8935edaf625c4cba38b79719892c"
            },
            "dist": {
                "type": "zip",
                "url": "https://api.github.com/repos/zendframework/zend-serializer/zipball/0172690db48d8935edaf625c4cba38b79719892c",
                "reference": "0172690db48d8935edaf625c4cba38b79719892c",
                "shasum": ""
            },
            "require": {
                "php": "^5.6 || ^7.0",
                "zendframework/zend-json": "^2.5 || ^3.0",
                "zendframework/zend-stdlib": "^2.7 || ^3.0"
            },
            "require-dev": {
                "phpunit/phpunit": "^5.7.25 || ^6.4.4",
                "zendframework/zend-coding-standard": "~1.0.0",
                "zendframework/zend-math": "^2.6 || ^3.0",
                "zendframework/zend-servicemanager": "^2.7.5 || ^3.0.3"
            },
            "suggest": {
                "zendframework/zend-math": "(^2.6 || ^3.0) To support Python Pickle serialization",
                "zendframework/zend-servicemanager": "(^2.7.5 || ^3.0.3) To support plugin manager support"
            },
            "type": "library",
            "extra": {
                "branch-alias": {
                    "dev-master": "2.9.x-dev",
                    "dev-develop": "2.10.x-dev"
                },
                "zf": {
                    "component": "Zend\\Serializer",
                    "config-provider": "Zend\\Serializer\\ConfigProvider"
                }
            },
            "autoload": {
                "psr-4": {
                    "Zend\\Serializer\\": "src/"
                }
            },
            "notification-url": "https://packagist.org/downloads/",
            "license": [
                "BSD-3-Clause"
            ],
            "description": "provides an adapter based interface to simply generate storable representation of PHP types by different facilities, and recover",
            "keywords": [
                "ZendFramework",
                "serializer",
                "zf"
            ],
            "time": "2018-05-14T18:45:18+00:00"
        },
        {
            "name": "zendframework/zend-server",
            "version": "2.8.0",
            "source": {
                "type": "git",
                "url": "https://github.com/zendframework/zend-server.git",
                "reference": "23a2e9a5599c83c05da831cb7c649e8a7809595e"
            },
            "dist": {
                "type": "zip",
                "url": "https://api.github.com/repos/zendframework/zend-server/zipball/23a2e9a5599c83c05da831cb7c649e8a7809595e",
                "reference": "23a2e9a5599c83c05da831cb7c649e8a7809595e",
                "shasum": ""
            },
            "require": {
                "php": "^5.6 || ^7.0",
                "zendframework/zend-code": "^2.5 || ^3.0",
                "zendframework/zend-stdlib": "^2.5 || ^3.0"
            },
            "require-dev": {
                "phpunit/phpunit": "^5.7.27 || ^6.5.8 || ^7.1.4",
                "zendframework/zend-coding-standard": "~1.0.0"
            },
            "type": "library",
            "extra": {
                "branch-alias": {
                    "dev-master": "2.8.x-dev",
                    "dev-develop": "2.9.x-dev"
                }
            },
            "autoload": {
                "psr-4": {
                    "Zend\\Server\\": "src/"
                }
            },
            "notification-url": "https://packagist.org/downloads/",
            "license": [
                "BSD-3-Clause"
            ],
            "description": "Create Reflection-based RPC servers",
            "keywords": [
                "ZendFramework",
                "server",
                "zf"
            ],
            "time": "2018-04-30T22:21:28+00:00"
        },
        {
            "name": "zendframework/zend-servicemanager",
            "version": "2.7.11",
            "source": {
                "type": "git",
                "url": "https://github.com/zendframework/zend-servicemanager.git",
                "reference": "99ec9ed5d0f15aed9876433c74c2709eb933d4c7"
            },
            "dist": {
                "type": "zip",
                "url": "https://api.github.com/repos/zendframework/zend-servicemanager/zipball/99ec9ed5d0f15aed9876433c74c2709eb933d4c7",
                "reference": "99ec9ed5d0f15aed9876433c74c2709eb933d4c7",
                "shasum": ""
            },
            "require": {
                "container-interop/container-interop": "~1.0",
                "php": "^5.5 || ^7.0"
            },
            "require-dev": {
                "athletic/athletic": "dev-master",
                "fabpot/php-cs-fixer": "1.7.*",
                "phpunit/phpunit": "~4.0",
                "zendframework/zend-di": "~2.5",
                "zendframework/zend-mvc": "~2.5"
            },
            "suggest": {
                "ocramius/proxy-manager": "ProxyManager 0.5.* to handle lazy initialization of services",
                "zendframework/zend-di": "Zend\\Di component"
            },
            "type": "library",
            "extra": {
                "branch-alias": {
                    "dev-master": "2.7-dev",
                    "dev-develop": "3.0-dev"
                }
            },
            "autoload": {
                "psr-4": {
                    "Zend\\ServiceManager\\": "src/"
                }
            },
            "notification-url": "https://packagist.org/downloads/",
            "license": [
                "BSD-3-Clause"
            ],
            "homepage": "https://github.com/zendframework/zend-servicemanager",
            "keywords": [
                "servicemanager",
                "zf2"
            ],
            "time": "2018-06-22T14:49:54+00:00"
        },
        {
            "name": "zendframework/zend-session",
            "version": "2.8.5",
            "source": {
                "type": "git",
                "url": "https://github.com/zendframework/zend-session.git",
                "reference": "2cfd90e1a2f6b066b9f908599251d8f64f07021b"
            },
            "dist": {
                "type": "zip",
                "url": "https://api.github.com/repos/zendframework/zend-session/zipball/2cfd90e1a2f6b066b9f908599251d8f64f07021b",
                "reference": "2cfd90e1a2f6b066b9f908599251d8f64f07021b",
                "shasum": ""
            },
            "require": {
                "php": "^5.6 || ^7.0",
                "zendframework/zend-eventmanager": "^2.6.2 || ^3.0",
                "zendframework/zend-stdlib": "^2.7 || ^3.0"
            },
            "require-dev": {
                "container-interop/container-interop": "^1.1",
                "mongodb/mongodb": "^1.0.1",
                "php-mock/php-mock-phpunit": "^1.1.2 || ^2.0",
                "phpunit/phpunit": "^5.7.5 || >=6.0.13 <6.5.0",
                "zendframework/zend-cache": "^2.6.1",
                "zendframework/zend-coding-standard": "~1.0.0",
                "zendframework/zend-db": "^2.7",
                "zendframework/zend-http": "^2.5.4",
                "zendframework/zend-servicemanager": "^2.7.5 || ^3.0.3",
                "zendframework/zend-validator": "^2.6"
            },
            "suggest": {
                "mongodb/mongodb": "If you want to use the MongoDB session save handler",
                "zendframework/zend-cache": "Zend\\Cache component",
                "zendframework/zend-db": "Zend\\Db component",
                "zendframework/zend-http": "Zend\\Http component",
                "zendframework/zend-servicemanager": "Zend\\ServiceManager component",
                "zendframework/zend-validator": "Zend\\Validator component"
            },
            "type": "library",
            "extra": {
                "branch-alias": {
                    "dev-master": "2.8-dev",
                    "dev-develop": "2.9-dev"
                },
                "zf": {
                    "component": "Zend\\Session",
                    "config-provider": "Zend\\Session\\ConfigProvider"
                }
            },
            "autoload": {
                "psr-4": {
                    "Zend\\Session\\": "src/"
                }
            },
            "notification-url": "https://packagist.org/downloads/",
            "license": [
                "BSD-3-Clause"
            ],
            "description": "manage and preserve session data, a logical complement of cookie data, across multiple page requests by the same client",
            "keywords": [
                "ZendFramework",
                "session",
                "zf"
            ],
            "time": "2018-02-22T16:33:54+00:00"
        },
        {
            "name": "zendframework/zend-soap",
            "version": "2.7.0",
            "source": {
                "type": "git",
                "url": "https://github.com/zendframework/zend-soap.git",
                "reference": "af03c32f0db2b899b3df8cfe29aeb2b49857d284"
            },
            "dist": {
                "type": "zip",
                "url": "https://api.github.com/repos/zendframework/zend-soap/zipball/af03c32f0db2b899b3df8cfe29aeb2b49857d284",
                "reference": "af03c32f0db2b899b3df8cfe29aeb2b49857d284",
                "shasum": ""
            },
            "require": {
                "ext-soap": "*",
                "php": "^5.6 || ^7.0",
                "zendframework/zend-server": "^2.6.1",
                "zendframework/zend-stdlib": "^2.7 || ^3.0",
                "zendframework/zend-uri": "^2.5.2"
            },
            "require-dev": {
                "phpunit/phpunit": "^5.7.21 || ^6.3",
                "zendframework/zend-coding-standard": "~1.0.0",
                "zendframework/zend-config": "^2.6",
                "zendframework/zend-http": "^2.5.4"
            },
            "suggest": {
                "zendframework/zend-http": "Zend\\Http component"
            },
            "type": "library",
            "extra": {
                "branch-alias": {
                    "dev-master": "2.7.x-dev",
                    "dev-develop": "2.8.x-dev"
                }
            },
            "autoload": {
                "psr-4": {
                    "Zend\\Soap\\": "src/"
                }
            },
            "notification-url": "https://packagist.org/downloads/",
            "license": [
                "BSD-3-Clause"
            ],
            "homepage": "https://github.com/zendframework/zend-soap",
            "keywords": [
                "soap",
                "zf2"
            ],
            "time": "2018-01-29T17:51:26+00:00"
        },
        {
            "name": "zendframework/zend-stdlib",
            "version": "2.7.7",
            "source": {
                "type": "git",
                "url": "https://github.com/zendframework/zend-stdlib.git",
                "reference": "0e44eb46788f65e09e077eb7f44d2659143bcc1f"
            },
            "dist": {
                "type": "zip",
                "url": "https://api.github.com/repos/zendframework/zend-stdlib/zipball/0e44eb46788f65e09e077eb7f44d2659143bcc1f",
                "reference": "0e44eb46788f65e09e077eb7f44d2659143bcc1f",
                "shasum": ""
            },
            "require": {
                "php": "^5.5 || ^7.0",
                "zendframework/zend-hydrator": "~1.1"
            },
            "require-dev": {
                "athletic/athletic": "~0.1",
                "fabpot/php-cs-fixer": "1.7.*",
                "phpunit/phpunit": "~4.0",
                "zendframework/zend-config": "~2.5",
                "zendframework/zend-eventmanager": "~2.5",
                "zendframework/zend-filter": "~2.5",
                "zendframework/zend-inputfilter": "~2.5",
                "zendframework/zend-serializer": "~2.5",
                "zendframework/zend-servicemanager": "~2.5"
            },
            "suggest": {
                "zendframework/zend-eventmanager": "To support aggregate hydrator usage",
                "zendframework/zend-filter": "To support naming strategy hydrator usage",
                "zendframework/zend-serializer": "Zend\\Serializer component",
                "zendframework/zend-servicemanager": "To support hydrator plugin manager usage"
            },
            "type": "library",
            "extra": {
                "branch-alias": {
                    "dev-release-2.7": "2.7-dev",
                    "dev-master": "3.0-dev",
                    "dev-develop": "3.1-dev"
                }
            },
            "autoload": {
                "psr-4": {
                    "Zend\\Stdlib\\": "src/"
                }
            },
            "notification-url": "https://packagist.org/downloads/",
            "license": [
                "BSD-3-Clause"
            ],
            "homepage": "https://github.com/zendframework/zend-stdlib",
            "keywords": [
                "stdlib",
                "zf2"
            ],
            "time": "2016-04-12T21:17:31+00:00"
        },
        {
            "name": "zendframework/zend-text",
            "version": "2.7.0",
            "source": {
                "type": "git",
                "url": "https://github.com/zendframework/zend-text.git",
                "reference": "ca987dd4594f5f9508771fccd82c89bc7fbb39ac"
            },
            "dist": {
                "type": "zip",
                "url": "https://api.github.com/repos/zendframework/zend-text/zipball/ca987dd4594f5f9508771fccd82c89bc7fbb39ac",
                "reference": "ca987dd4594f5f9508771fccd82c89bc7fbb39ac",
                "shasum": ""
            },
            "require": {
                "php": "^5.6 || ^7.0",
                "zendframework/zend-servicemanager": "^2.7.5 || ^3.0.3",
                "zendframework/zend-stdlib": "^2.7 || ^3.0"
            },
            "require-dev": {
                "phpunit/phpunit": "^5.7.27 || ^6.5.8 || ^7.1.4",
                "zendframework/zend-coding-standard": "~1.0.0",
                "zendframework/zend-config": "^2.6"
            },
            "type": "library",
            "extra": {
                "branch-alias": {
                    "dev-master": "2.7.x-dev",
                    "dev-develop": "2.8.x-dev"
                }
            },
            "autoload": {
                "psr-4": {
                    "Zend\\Text\\": "src/"
                }
            },
            "notification-url": "https://packagist.org/downloads/",
            "license": [
                "BSD-3-Clause"
            ],
            "description": "Create FIGlets and text-based tables",
            "keywords": [
                "ZendFramework",
                "text",
                "zf"
            ],
            "time": "2018-04-30T14:55:10+00:00"
        },
        {
            "name": "zendframework/zend-uri",
            "version": "2.6.1",
            "source": {
                "type": "git",
                "url": "https://github.com/zendframework/zend-uri.git",
                "reference": "3b6463645c6766f78ce537c70cb4fdabee1e725f"
            },
            "dist": {
                "type": "zip",
                "url": "https://api.github.com/repos/zendframework/zend-uri/zipball/3b6463645c6766f78ce537c70cb4fdabee1e725f",
                "reference": "3b6463645c6766f78ce537c70cb4fdabee1e725f",
                "shasum": ""
            },
            "require": {
                "php": "^5.6 || ^7.0",
                "zendframework/zend-escaper": "^2.5",
                "zendframework/zend-validator": "^2.10"
            },
            "require-dev": {
                "phpunit/phpunit": "^5.7.27 || ^6.5.8 || ^7.1.4",
                "zendframework/zend-coding-standard": "~1.0.0"
            },
            "type": "library",
            "extra": {
                "branch-alias": {
                    "dev-master": "2.6.x-dev",
                    "dev-develop": "2.7.x-dev"
                }
            },
            "autoload": {
                "psr-4": {
                    "Zend\\Uri\\": "src/"
                }
            },
            "notification-url": "https://packagist.org/downloads/",
            "license": [
                "BSD-3-Clause"
            ],
            "description": "A component that aids in manipulating and validating » Uniform Resource Identifiers (URIs)",
            "keywords": [
                "ZendFramework",
                "uri",
                "zf"
            ],
            "time": "2018-04-30T13:40:08+00:00"
        },
        {
            "name": "zendframework/zend-validator",
            "version": "2.10.2",
            "source": {
                "type": "git",
                "url": "https://github.com/zendframework/zend-validator.git",
                "reference": "38109ed7d8e46cfa71bccbe7e6ca80cdd035f8c9"
            },
            "dist": {
                "type": "zip",
                "url": "https://api.github.com/repos/zendframework/zend-validator/zipball/38109ed7d8e46cfa71bccbe7e6ca80cdd035f8c9",
                "reference": "38109ed7d8e46cfa71bccbe7e6ca80cdd035f8c9",
                "shasum": ""
            },
            "require": {
                "container-interop/container-interop": "^1.1",
                "php": "^5.6 || ^7.0",
                "zendframework/zend-stdlib": "^2.7.6 || ^3.1"
            },
            "require-dev": {
                "phpunit/phpunit": "^6.0.8 || ^5.7.15",
                "zendframework/zend-cache": "^2.6.1",
                "zendframework/zend-coding-standard": "~1.0.0",
                "zendframework/zend-config": "^2.6",
                "zendframework/zend-db": "^2.7",
                "zendframework/zend-filter": "^2.6",
                "zendframework/zend-http": "^2.5.4",
                "zendframework/zend-i18n": "^2.6",
                "zendframework/zend-math": "^2.6",
                "zendframework/zend-servicemanager": "^2.7.5 || ^3.0.3",
                "zendframework/zend-session": "^2.8",
                "zendframework/zend-uri": "^2.5"
            },
            "suggest": {
                "zendframework/zend-db": "Zend\\Db component, required by the (No)RecordExists validator",
                "zendframework/zend-filter": "Zend\\Filter component, required by the Digits validator",
                "zendframework/zend-i18n": "Zend\\I18n component to allow translation of validation error messages",
                "zendframework/zend-i18n-resources": "Translations of validator messages",
                "zendframework/zend-math": "Zend\\Math component, required by the Csrf validator",
                "zendframework/zend-servicemanager": "Zend\\ServiceManager component to allow using the ValidatorPluginManager and validator chains",
                "zendframework/zend-session": "Zend\\Session component, ^2.8; required by the Csrf validator",
                "zendframework/zend-uri": "Zend\\Uri component, required by the Uri and Sitemap\\Loc validators"
            },
            "type": "library",
            "extra": {
                "branch-alias": {
                    "dev-master": "2.10.x-dev",
                    "dev-develop": "2.11.x-dev"
                },
                "zf": {
                    "component": "Zend\\Validator",
                    "config-provider": "Zend\\Validator\\ConfigProvider"
                }
            },
            "autoload": {
                "psr-4": {
                    "Zend\\Validator\\": "src/"
                }
            },
            "notification-url": "https://packagist.org/downloads/",
            "license": [
                "BSD-3-Clause"
            ],
            "description": "provides a set of commonly needed validators",
            "homepage": "https://github.com/zendframework/zend-validator",
            "keywords": [
                "validator",
                "zf2"
            ],
            "time": "2018-02-01T17:05:33+00:00"
        },
        {
            "name": "zendframework/zend-view",
            "version": "2.10.0",
            "source": {
                "type": "git",
                "url": "https://github.com/zendframework/zend-view.git",
                "reference": "4478cc5dd960e2339d88b363ef99fa278700e80e"
            },
            "dist": {
                "type": "zip",
                "url": "https://api.github.com/repos/zendframework/zend-view/zipball/4478cc5dd960e2339d88b363ef99fa278700e80e",
                "reference": "4478cc5dd960e2339d88b363ef99fa278700e80e",
                "shasum": ""
            },
            "require": {
                "php": "^5.6 || ^7.0",
                "zendframework/zend-eventmanager": "^2.6.2 || ^3.0",
                "zendframework/zend-loader": "^2.5",
                "zendframework/zend-stdlib": "^2.7 || ^3.0"
            },
            "require-dev": {
                "phpunit/phpunit": "^5.7.15 || ^6.0.8",
                "zendframework/zend-authentication": "^2.5",
                "zendframework/zend-cache": "^2.6.1",
                "zendframework/zend-coding-standard": "~1.0.0",
                "zendframework/zend-config": "^2.6",
                "zendframework/zend-console": "^2.6",
                "zendframework/zend-escaper": "^2.5",
                "zendframework/zend-feed": "^2.7",
                "zendframework/zend-filter": "^2.6.1",
                "zendframework/zend-http": "^2.5.4",
                "zendframework/zend-i18n": "^2.6",
                "zendframework/zend-json": "^2.6.1",
                "zendframework/zend-log": "^2.7",
                "zendframework/zend-modulemanager": "^2.7.1",
                "zendframework/zend-mvc": "^2.7 || ^3.0",
                "zendframework/zend-navigation": "^2.5",
                "zendframework/zend-paginator": "^2.5",
                "zendframework/zend-permissions-acl": "^2.6",
                "zendframework/zend-router": "^3.0.1",
                "zendframework/zend-serializer": "^2.6.1",
                "zendframework/zend-servicemanager": "^2.7.5 || ^3.0.3",
                "zendframework/zend-session": "^2.8.1",
                "zendframework/zend-uri": "^2.5"
            },
            "suggest": {
                "zendframework/zend-authentication": "Zend\\Authentication component",
                "zendframework/zend-escaper": "Zend\\Escaper component",
                "zendframework/zend-feed": "Zend\\Feed component",
                "zendframework/zend-filter": "Zend\\Filter component",
                "zendframework/zend-http": "Zend\\Http component",
                "zendframework/zend-i18n": "Zend\\I18n component",
                "zendframework/zend-json": "Zend\\Json component",
                "zendframework/zend-mvc": "Zend\\Mvc component",
                "zendframework/zend-navigation": "Zend\\Navigation component",
                "zendframework/zend-paginator": "Zend\\Paginator component",
                "zendframework/zend-permissions-acl": "Zend\\Permissions\\Acl component",
                "zendframework/zend-servicemanager": "Zend\\ServiceManager component",
                "zendframework/zend-uri": "Zend\\Uri component"
            },
            "bin": [
                "bin/templatemap_generator.php"
            ],
            "type": "library",
            "extra": {
                "branch-alias": {
                    "dev-master": "2.10.x-dev",
                    "dev-develop": "2.11.x-dev"
                }
            },
            "autoload": {
                "psr-4": {
                    "Zend\\View\\": "src/"
                }
            },
            "notification-url": "https://packagist.org/downloads/",
            "license": [
                "BSD-3-Clause"
            ],
            "description": "provides a system of helpers, output filters, and variable escaping",
            "homepage": "https://github.com/zendframework/zend-view",
            "keywords": [
                "view",
                "zf2"
            ],
            "time": "2018-01-17T22:21:50+00:00"
        }
    ],
    "packages-dev": [
        {
            "name": "allure-framework/allure-codeception",
            "version": "1.2.7",
            "source": {
                "type": "git",
                "url": "https://github.com/allure-framework/allure-codeception.git",
                "reference": "48598f4b4603b50b663bfe977260113a40912131"
            },
            "dist": {
                "type": "zip",
                "url": "https://api.github.com/repos/allure-framework/allure-codeception/zipball/48598f4b4603b50b663bfe977260113a40912131",
                "reference": "48598f4b4603b50b663bfe977260113a40912131",
                "shasum": ""
            },
            "require": {
                "allure-framework/allure-php-api": "~1.1.0",
                "codeception/codeception": "~2.1",
                "php": ">=5.4.0",
                "symfony/filesystem": ">=2.6",
                "symfony/finder": ">=2.6"
            },
            "type": "library",
            "autoload": {
                "psr-0": {
                    "Yandex": "src/"
                }
            },
            "notification-url": "https://packagist.org/downloads/",
            "license": [
                "Apache-2.0"
            ],
            "authors": [
                {
                    "name": "Ivan Krutov",
                    "email": "vania-pooh@yandex-team.ru",
                    "role": "Developer"
                }
            ],
            "description": "A Codeception adapter for Allure report.",
            "homepage": "http://allure.qatools.ru/",
            "keywords": [
                "allure",
                "attachments",
                "cases",
                "codeception",
                "report",
                "steps",
                "testing"
            ],
            "time": "2018-03-07T11:18:27+00:00"
        },
        {
            "name": "allure-framework/allure-php-api",
            "version": "1.1.4",
            "source": {
                "type": "git",
                "url": "https://github.com/allure-framework/allure-php-adapter-api.git",
                "reference": "a462a0da121681577033e13c123b6cc4e89cdc64"
            },
            "dist": {
                "type": "zip",
                "url": "https://api.github.com/repos/allure-framework/allure-php-adapter-api/zipball/a462a0da121681577033e13c123b6cc4e89cdc64",
                "reference": "a462a0da121681577033e13c123b6cc4e89cdc64",
                "shasum": ""
            },
            "require": {
                "jms/serializer": ">=0.16.0",
                "moontoast/math": ">=1.1.0",
                "php": ">=5.4.0",
                "phpunit/phpunit": ">=4.0.0",
                "ramsey/uuid": ">=3.0.0",
                "symfony/http-foundation": ">=2.0"
            },
            "type": "library",
            "autoload": {
                "psr-0": {
                    "Yandex": [
                        "src/",
                        "test/"
                    ]
                }
            },
            "notification-url": "https://packagist.org/downloads/",
            "license": [
                "Apache-2.0"
            ],
            "authors": [
                {
                    "name": "Ivan Krutov",
                    "email": "vania-pooh@yandex-team.ru",
                    "role": "Developer"
                }
            ],
            "description": "PHP API for Allure adapter",
            "homepage": "http://allure.qatools.ru/",
            "keywords": [
                "allure",
                "api",
                "php",
                "report"
            ],
            "time": "2016-12-07T12:15:46+00:00"
        },
        {
            "name": "behat/gherkin",
            "version": "v4.4.5",
            "source": {
                "type": "git",
                "url": "https://github.com/Behat/Gherkin.git",
                "reference": "5c14cff4f955b17d20d088dec1bde61c0539ec74"
            },
            "dist": {
                "type": "zip",
                "url": "https://api.github.com/repos/Behat/Gherkin/zipball/5c14cff4f955b17d20d088dec1bde61c0539ec74",
                "reference": "5c14cff4f955b17d20d088dec1bde61c0539ec74",
                "shasum": ""
            },
            "require": {
                "php": ">=5.3.1"
            },
            "require-dev": {
                "phpunit/phpunit": "~4.5|~5",
                "symfony/phpunit-bridge": "~2.7|~3",
                "symfony/yaml": "~2.3|~3"
            },
            "suggest": {
                "symfony/yaml": "If you want to parse features, represented in YAML files"
            },
            "type": "library",
            "extra": {
                "branch-alias": {
                    "dev-master": "4.4-dev"
                }
            },
            "autoload": {
                "psr-0": {
                    "Behat\\Gherkin": "src/"
                }
            },
            "notification-url": "https://packagist.org/downloads/",
            "license": [
                "MIT"
            ],
            "authors": [
                {
                    "name": "Konstantin Kudryashov",
                    "email": "ever.zet@gmail.com",
                    "homepage": "http://everzet.com"
                }
            ],
            "description": "Gherkin DSL parser for PHP 5.3",
            "homepage": "http://behat.org/",
            "keywords": [
                "BDD",
                "Behat",
                "Cucumber",
                "DSL",
                "gherkin",
                "parser"
            ],
            "time": "2016-10-30T11:50:56+00:00"
        },
        {
            "name": "codeception/codeception",
            "version": "2.3.9",
            "source": {
                "type": "git",
                "url": "https://github.com/Codeception/Codeception.git",
                "reference": "104f46fa0bde339f1bcc3a375aac21eb36e65a1e"
            },
            "dist": {
                "type": "zip",
                "url": "https://api.github.com/repos/Codeception/Codeception/zipball/104f46fa0bde339f1bcc3a375aac21eb36e65a1e",
                "reference": "104f46fa0bde339f1bcc3a375aac21eb36e65a1e",
                "shasum": ""
            },
            "require": {
                "behat/gherkin": "~4.4.0",
                "codeception/stub": "^1.0",
                "ext-json": "*",
                "ext-mbstring": "*",
                "facebook/webdriver": ">=1.1.3 <2.0",
                "guzzlehttp/guzzle": ">=4.1.4 <7.0",
                "guzzlehttp/psr7": "~1.0",
                "php": ">=5.4.0 <8.0",
                "phpunit/php-code-coverage": ">=2.2.4 <6.0",
                "phpunit/phpunit": ">=4.8.28 <5.0.0 || >=5.6.3 <7.0",
                "sebastian/comparator": ">1.1 <3.0",
                "sebastian/diff": ">=1.4 <3.0",
                "symfony/browser-kit": ">=2.7 <5.0",
                "symfony/console": ">=2.7 <5.0",
                "symfony/css-selector": ">=2.7 <5.0",
                "symfony/dom-crawler": ">=2.7 <5.0",
                "symfony/event-dispatcher": ">=2.7 <5.0",
                "symfony/finder": ">=2.7 <5.0",
                "symfony/yaml": ">=2.7 <5.0"
            },
            "require-dev": {
                "codeception/specify": "~0.3",
                "facebook/graph-sdk": "~5.3",
                "flow/jsonpath": "~0.2",
                "monolog/monolog": "~1.8",
                "pda/pheanstalk": "~3.0",
                "php-amqplib/php-amqplib": "~2.4",
                "predis/predis": "^1.0",
                "squizlabs/php_codesniffer": "~2.0",
                "symfony/process": ">=2.7 <5.0",
                "vlucas/phpdotenv": "^2.4.0"
            },
            "suggest": {
                "aws/aws-sdk-php": "For using AWS Auth in REST module and Queue module",
                "codeception/phpbuiltinserver": "Start and stop PHP built-in web server for your tests",
                "codeception/specify": "BDD-style code blocks",
                "codeception/verify": "BDD-style assertions",
                "flow/jsonpath": "For using JSONPath in REST module",
                "league/factory-muffin": "For DataFactory module",
                "league/factory-muffin-faker": "For Faker support in DataFactory module",
                "phpseclib/phpseclib": "for SFTP option in FTP Module",
                "stecman/symfony-console-completion": "For BASH autocompletion",
                "symfony/phpunit-bridge": "For phpunit-bridge support"
            },
            "bin": [
                "codecept"
            ],
            "type": "library",
            "extra": {
                "branch-alias": []
            },
            "autoload": {
                "psr-4": {
                    "Codeception\\": "src\\Codeception",
                    "Codeception\\Extension\\": "ext"
                }
            },
            "notification-url": "https://packagist.org/downloads/",
            "license": [
                "MIT"
            ],
            "authors": [
                {
                    "name": "Michael Bodnarchuk",
                    "email": "davert@mail.ua",
                    "homepage": "http://codegyre.com"
                }
            ],
            "description": "BDD-style testing framework",
            "homepage": "http://codeception.com/",
            "keywords": [
                "BDD",
                "TDD",
                "acceptance testing",
                "functional testing",
                "unit testing"
            ],
            "time": "2018-02-26T23:29:41+00:00"
        },
        {
            "name": "codeception/stub",
            "version": "1.0.4",
            "source": {
                "type": "git",
                "url": "https://github.com/Codeception/Stub.git",
                "reference": "681b62348837a5ef07d10d8a226f5bc358cc8805"
            },
            "dist": {
                "type": "zip",
                "url": "https://api.github.com/repos/Codeception/Stub/zipball/681b62348837a5ef07d10d8a226f5bc358cc8805",
                "reference": "681b62348837a5ef07d10d8a226f5bc358cc8805",
                "shasum": ""
            },
            "require": {
                "phpunit/phpunit-mock-objects": ">2.3 <7.0"
            },
            "require-dev": {
                "phpunit/phpunit": ">=4.8 <8.0"
            },
            "type": "library",
            "autoload": {
                "psr-4": {
                    "Codeception\\": "src/"
                }
            },
            "notification-url": "https://packagist.org/downloads/",
            "license": [
                "MIT"
            ],
            "description": "Flexible Stub wrapper for PHPUnit's Mock Builder",
            "time": "2018-05-17T09:31:08+00:00"
        },
        {
            "name": "consolidation/annotated-command",
            "version": "2.9.1",
            "source": {
                "type": "git",
                "url": "https://github.com/consolidation/annotated-command.git",
                "reference": "4bdbb8fa149e1cc1511bd77b0bc4729fd66bccac"
            },
            "dist": {
                "type": "zip",
                "url": "https://api.github.com/repos/consolidation/annotated-command/zipball/4bdbb8fa149e1cc1511bd77b0bc4729fd66bccac",
                "reference": "4bdbb8fa149e1cc1511bd77b0bc4729fd66bccac",
                "shasum": ""
            },
            "require": {
                "consolidation/output-formatters": "^3.1.12",
                "php": ">=5.4.0",
                "psr/log": "^1",
                "symfony/console": "^2.8|^3|^4",
                "symfony/event-dispatcher": "^2.5|^3|^4",
                "symfony/finder": "^2.5|^3|^4"
            },
            "require-dev": {
                "g1a/composer-test-scenarios": "^2",
                "phpunit/phpunit": "^6",
                "satooshi/php-coveralls": "^2",
                "squizlabs/php_codesniffer": "^2.7"
            },
            "type": "library",
            "extra": {
                "branch-alias": {
                    "dev-master": "2.x-dev"
                }
            },
            "autoload": {
                "psr-4": {
                    "Consolidation\\AnnotatedCommand\\": "src"
                }
            },
            "notification-url": "https://packagist.org/downloads/",
            "license": [
                "MIT"
            ],
            "authors": [
                {
                    "name": "Greg Anderson",
                    "email": "greg.1.anderson@greenknowe.org"
                }
            ],
            "description": "Initialize Symfony Console commands from annotated command class methods.",
            "time": "2018-09-19T17:47:18+00:00"
        },
        {
            "name": "consolidation/config",
            "version": "1.1.1",
            "source": {
                "type": "git",
                "url": "https://github.com/consolidation/config.git",
                "reference": "925231dfff32f05b787e1fddb265e789b939cf4c"
            },
            "dist": {
                "type": "zip",
                "url": "https://api.github.com/repos/consolidation/config/zipball/925231dfff32f05b787e1fddb265e789b939cf4c",
                "reference": "925231dfff32f05b787e1fddb265e789b939cf4c",
                "shasum": ""
            },
            "require": {
                "dflydev/dot-access-data": "^1.1.0",
                "grasmash/expander": "^1",
                "php": ">=5.4.0"
            },
            "require-dev": {
                "g1a/composer-test-scenarios": "^1",
                "phpunit/phpunit": "^5",
                "satooshi/php-coveralls": "^1.0",
                "squizlabs/php_codesniffer": "2.*",
                "symfony/console": "^2.5|^3|^4",
                "symfony/yaml": "^2.8.11|^3|^4"
            },
            "suggest": {
                "symfony/yaml": "Required to use Consolidation\\Config\\Loader\\YamlConfigLoader"
            },
            "type": "library",
            "extra": {
                "branch-alias": {
                    "dev-master": "1.x-dev"
                }
            },
            "autoload": {
                "psr-4": {
                    "Consolidation\\Config\\": "src"
                }
            },
            "notification-url": "https://packagist.org/downloads/",
            "license": [
                "MIT"
            ],
            "authors": [
                {
                    "name": "Greg Anderson",
                    "email": "greg.1.anderson@greenknowe.org"
                }
            ],
            "description": "Provide configuration services for a commandline tool.",
            "time": "2018-10-24T17:55:35+00:00"
        },
        {
            "name": "consolidation/log",
            "version": "1.0.6",
            "source": {
                "type": "git",
                "url": "https://github.com/consolidation/log.git",
                "reference": "dfd8189a771fe047bf3cd669111b2de5f1c79395"
            },
            "dist": {
                "type": "zip",
                "url": "https://api.github.com/repos/consolidation/log/zipball/dfd8189a771fe047bf3cd669111b2de5f1c79395",
                "reference": "dfd8189a771fe047bf3cd669111b2de5f1c79395",
                "shasum": ""
            },
            "require": {
                "php": ">=5.5.0",
                "psr/log": "~1.0",
                "symfony/console": "^2.8|^3|^4"
            },
            "require-dev": {
                "g1a/composer-test-scenarios": "^1",
                "phpunit/phpunit": "4.*",
                "satooshi/php-coveralls": "^2",
                "squizlabs/php_codesniffer": "2.*"
            },
            "type": "library",
            "extra": {
                "branch-alias": {
                    "dev-master": "1.x-dev"
                }
            },
            "autoload": {
                "psr-4": {
                    "Consolidation\\Log\\": "src"
                }
            },
            "notification-url": "https://packagist.org/downloads/",
            "license": [
                "MIT"
            ],
            "authors": [
                {
                    "name": "Greg Anderson",
                    "email": "greg.1.anderson@greenknowe.org"
                }
            ],
            "description": "Improved Psr-3 / Psr\\Log logger based on Symfony Console components.",
            "time": "2018-05-25T18:14:39+00:00"
        },
        {
            "name": "consolidation/output-formatters",
            "version": "3.4.0",
            "source": {
                "type": "git",
                "url": "https://github.com/consolidation/output-formatters.git",
                "reference": "a942680232094c4a5b21c0b7e54c20cce623ae19"
            },
            "dist": {
                "type": "zip",
                "url": "https://api.github.com/repos/consolidation/output-formatters/zipball/a942680232094c4a5b21c0b7e54c20cce623ae19",
                "reference": "a942680232094c4a5b21c0b7e54c20cce623ae19",
                "shasum": ""
            },
            "require": {
                "dflydev/dot-access-data": "^1.1.0",
                "php": ">=5.4.0",
                "symfony/console": "^2.8|^3|^4",
                "symfony/finder": "^2.5|^3|^4"
            },
            "require-dev": {
                "g1a/composer-test-scenarios": "^2",
                "phpunit/phpunit": "^5.7.27",
                "satooshi/php-coveralls": "^2",
                "squizlabs/php_codesniffer": "^2.7",
                "symfony/console": "3.2.3",
                "symfony/var-dumper": "^2.8|^3|^4",
                "victorjonsson/markdowndocs": "^1.3"
            },
            "suggest": {
                "symfony/var-dumper": "For using the var_dump formatter"
            },
            "type": "library",
            "extra": {
                "branch-alias": {
                    "dev-master": "3.x-dev"
                }
            },
            "autoload": {
                "psr-4": {
                    "Consolidation\\OutputFormatters\\": "src"
                }
            },
            "notification-url": "https://packagist.org/downloads/",
            "license": [
                "MIT"
            ],
            "authors": [
                {
                    "name": "Greg Anderson",
                    "email": "greg.1.anderson@greenknowe.org"
                }
            ],
            "description": "Format text by applying transformations provided by plug-in formatters.",
            "time": "2018-10-19T22:35:38+00:00"
        },
        {
            "name": "consolidation/robo",
            "version": "1.3.1",
            "source": {
                "type": "git",
                "url": "https://github.com/consolidation/Robo.git",
                "reference": "31f2d2562c4e1dcde70f2659eefd59aa9c7f5b2d"
            },
            "dist": {
                "type": "zip",
                "url": "https://api.github.com/repos/consolidation/Robo/zipball/31f2d2562c4e1dcde70f2659eefd59aa9c7f5b2d",
                "reference": "31f2d2562c4e1dcde70f2659eefd59aa9c7f5b2d",
                "shasum": ""
            },
            "require": {
                "consolidation/annotated-command": "^2.8.2",
                "consolidation/config": "^1.0.10",
                "consolidation/log": "~1",
                "consolidation/output-formatters": "^3.1.13",
                "consolidation/self-update": "^1",
                "g1a/composer-test-scenarios": "^2",
                "grasmash/yaml-expander": "^1.3",
                "league/container": "^2.2",
                "php": ">=5.5.0",
                "symfony/console": "^2.8|^3|^4",
                "symfony/event-dispatcher": "^2.5|^3|^4",
                "symfony/filesystem": "^2.5|^3|^4",
                "symfony/finder": "^2.5|^3|^4",
                "symfony/process": "^2.5|^3|^4"
            },
            "replace": {
                "codegyre/robo": "< 1.0"
            },
            "require-dev": {
                "codeception/aspect-mock": "^1|^2.1.1",
                "codeception/base": "^2.3.7",
                "codeception/verify": "^0.3.2",
                "goaop/framework": "~2.1.2",
                "goaop/parser-reflection": "^1.1.0",
                "natxet/cssmin": "3.0.4",
                "nikic/php-parser": "^3.1.5",
                "patchwork/jsqueeze": "~2",
                "pear/archive_tar": "^1.4.2",
                "phpunit/php-code-coverage": "~2|~4",
                "satooshi/php-coveralls": "^2",
                "squizlabs/php_codesniffer": "^2.8"
            },
            "suggest": {
                "henrikbjorn/lurker": "For monitoring filesystem changes in taskWatch",
                "natxet/CssMin": "For minifying CSS files in taskMinify",
                "patchwork/jsqueeze": "For minifying JS files in taskMinify",
                "pear/archive_tar": "Allows tar archives to be created and extracted in taskPack and taskExtract, respectively."
            },
            "bin": [
                "robo"
            ],
            "type": "library",
            "extra": {
                "branch-alias": {
                    "dev-master": "1.x-dev",
                    "dev-state": "1.x-dev"
                }
            },
            "autoload": {
                "psr-4": {
                    "Robo\\": "src"
                }
            },
            "notification-url": "https://packagist.org/downloads/",
            "license": [
                "MIT"
            ],
            "authors": [
                {
                    "name": "Davert",
                    "email": "davert.php@resend.cc"
                }
            ],
            "description": "Modern task runner",
            "time": "2018-08-17T18:44:18+00:00"
        },
        {
            "name": "consolidation/self-update",
            "version": "1.1.5",
            "source": {
                "type": "git",
                "url": "https://github.com/consolidation/self-update.git",
                "reference": "a1c273b14ce334789825a09d06d4c87c0a02ad54"
            },
            "dist": {
                "type": "zip",
                "url": "https://api.github.com/repos/consolidation/self-update/zipball/a1c273b14ce334789825a09d06d4c87c0a02ad54",
                "reference": "a1c273b14ce334789825a09d06d4c87c0a02ad54",
                "shasum": ""
            },
            "require": {
                "php": ">=5.5.0",
                "symfony/console": "^2.8|^3|^4",
                "symfony/filesystem": "^2.5|^3|^4"
            },
            "bin": [
                "scripts/release"
            ],
            "type": "library",
            "extra": {
                "branch-alias": {
                    "dev-master": "1.x-dev"
                }
            },
            "autoload": {
                "psr-4": {
                    "SelfUpdate\\": "src"
                }
            },
            "notification-url": "https://packagist.org/downloads/",
            "license": [
                "MIT"
            ],
            "authors": [
                {
                    "name": "Greg Anderson",
                    "email": "greg.1.anderson@greenknowe.org"
                },
                {
                    "name": "Alexander Menk",
                    "email": "menk@mestrona.net"
                }
            ],
            "description": "Provides a self:update command for Symfony Console applications.",
            "time": "2018-10-28T01:52:03+00:00"
        },
        {
            "name": "dflydev/dot-access-data",
            "version": "v1.1.0",
            "source": {
                "type": "git",
                "url": "https://github.com/dflydev/dflydev-dot-access-data.git",
                "reference": "3fbd874921ab2c041e899d044585a2ab9795df8a"
            },
            "dist": {
                "type": "zip",
                "url": "https://api.github.com/repos/dflydev/dflydev-dot-access-data/zipball/3fbd874921ab2c041e899d044585a2ab9795df8a",
                "reference": "3fbd874921ab2c041e899d044585a2ab9795df8a",
                "shasum": ""
            },
            "require": {
                "php": ">=5.3.2"
            },
            "type": "library",
            "extra": {
                "branch-alias": {
                    "dev-master": "1.0-dev"
                }
            },
            "autoload": {
                "psr-0": {
                    "Dflydev\\DotAccessData": "src"
                }
            },
            "notification-url": "https://packagist.org/downloads/",
            "license": [
                "MIT"
            ],
            "authors": [
                {
                    "name": "Dragonfly Development Inc.",
                    "email": "info@dflydev.com",
                    "homepage": "http://dflydev.com"
                },
                {
                    "name": "Beau Simensen",
                    "email": "beau@dflydev.com",
                    "homepage": "http://beausimensen.com"
                },
                {
                    "name": "Carlos Frutos",
                    "email": "carlos@kiwing.it",
                    "homepage": "https://github.com/cfrutos"
                }
            ],
            "description": "Given a deep data structure, access data by dot notation.",
            "homepage": "https://github.com/dflydev/dflydev-dot-access-data",
            "keywords": [
                "access",
                "data",
                "dot",
                "notation"
            ],
            "time": "2017-01-20T21:14:22+00:00"
        },
        {
            "name": "doctrine/annotations",
            "version": "v1.6.0",
            "source": {
                "type": "git",
                "url": "https://github.com/doctrine/annotations.git",
                "reference": "c7f2050c68a9ab0bdb0f98567ec08d80ea7d24d5"
            },
            "dist": {
                "type": "zip",
                "url": "https://api.github.com/repos/doctrine/annotations/zipball/c7f2050c68a9ab0bdb0f98567ec08d80ea7d24d5",
                "reference": "c7f2050c68a9ab0bdb0f98567ec08d80ea7d24d5",
                "shasum": ""
            },
            "require": {
                "doctrine/lexer": "1.*",
                "php": "^7.1"
            },
            "require-dev": {
                "doctrine/cache": "1.*",
                "phpunit/phpunit": "^6.4"
            },
            "type": "library",
            "extra": {
                "branch-alias": {
                    "dev-master": "1.6.x-dev"
                }
            },
            "autoload": {
                "psr-4": {
                    "Doctrine\\Common\\Annotations\\": "lib/Doctrine/Common/Annotations"
                }
            },
            "notification-url": "https://packagist.org/downloads/",
            "license": [
                "MIT"
            ],
            "authors": [
                {
                    "name": "Roman Borschel",
                    "email": "roman@code-factory.org"
                },
                {
                    "name": "Benjamin Eberlei",
                    "email": "kontakt@beberlei.de"
                },
                {
                    "name": "Guilherme Blanco",
                    "email": "guilhermeblanco@gmail.com"
                },
                {
                    "name": "Jonathan Wage",
                    "email": "jonwage@gmail.com"
                },
                {
                    "name": "Johannes Schmitt",
                    "email": "schmittjoh@gmail.com"
                }
            ],
            "description": "Docblock Annotations Parser",
            "homepage": "http://www.doctrine-project.org",
            "keywords": [
                "annotations",
                "docblock",
                "parser"
            ],
            "time": "2017-12-06T07:11:42+00:00"
        },
        {
            "name": "doctrine/collections",
            "version": "v1.5.0",
            "source": {
                "type": "git",
                "url": "https://github.com/doctrine/collections.git",
                "reference": "a01ee38fcd999f34d9bfbcee59dbda5105449cbf"
            },
            "dist": {
                "type": "zip",
                "url": "https://api.github.com/repos/doctrine/collections/zipball/a01ee38fcd999f34d9bfbcee59dbda5105449cbf",
                "reference": "a01ee38fcd999f34d9bfbcee59dbda5105449cbf",
                "shasum": ""
            },
            "require": {
                "php": "^7.1"
            },
            "require-dev": {
                "doctrine/coding-standard": "~0.1@dev",
                "phpunit/phpunit": "^5.7"
            },
            "type": "library",
            "extra": {
                "branch-alias": {
                    "dev-master": "1.3.x-dev"
                }
            },
            "autoload": {
                "psr-0": {
                    "Doctrine\\Common\\Collections\\": "lib/"
                }
            },
            "notification-url": "https://packagist.org/downloads/",
            "license": [
                "MIT"
            ],
            "authors": [
                {
                    "name": "Roman Borschel",
                    "email": "roman@code-factory.org"
                },
                {
                    "name": "Benjamin Eberlei",
                    "email": "kontakt@beberlei.de"
                },
                {
                    "name": "Guilherme Blanco",
                    "email": "guilhermeblanco@gmail.com"
                },
                {
                    "name": "Jonathan Wage",
                    "email": "jonwage@gmail.com"
                },
                {
                    "name": "Johannes Schmitt",
                    "email": "schmittjoh@gmail.com"
                }
            ],
            "description": "Collections Abstraction library",
            "homepage": "http://www.doctrine-project.org",
            "keywords": [
                "array",
                "collections",
                "iterator"
            ],
            "time": "2017-07-22T10:37:32+00:00"
        },
        {
            "name": "doctrine/instantiator",
            "version": "1.1.0",
            "source": {
                "type": "git",
                "url": "https://github.com/doctrine/instantiator.git",
                "reference": "185b8868aa9bf7159f5f953ed5afb2d7fcdc3bda"
            },
            "dist": {
                "type": "zip",
                "url": "https://api.github.com/repos/doctrine/instantiator/zipball/185b8868aa9bf7159f5f953ed5afb2d7fcdc3bda",
                "reference": "185b8868aa9bf7159f5f953ed5afb2d7fcdc3bda",
                "shasum": ""
            },
            "require": {
                "php": "^7.1"
            },
            "require-dev": {
                "athletic/athletic": "~0.1.8",
                "ext-pdo": "*",
                "ext-phar": "*",
                "phpunit/phpunit": "^6.2.3",
                "squizlabs/php_codesniffer": "^3.0.2"
            },
            "type": "library",
            "extra": {
                "branch-alias": {
                    "dev-master": "1.2.x-dev"
                }
            },
            "autoload": {
                "psr-4": {
                    "Doctrine\\Instantiator\\": "src/Doctrine/Instantiator/"
                }
            },
            "notification-url": "https://packagist.org/downloads/",
            "license": [
                "MIT"
            ],
            "authors": [
                {
                    "name": "Marco Pivetta",
                    "email": "ocramius@gmail.com",
                    "homepage": "http://ocramius.github.com/"
                }
            ],
            "description": "A small, lightweight utility to instantiate objects in PHP without invoking their constructors",
            "homepage": "https://github.com/doctrine/instantiator",
            "keywords": [
                "constructor",
                "instantiate"
            ],
            "time": "2017-07-22T11:58:36+00:00"
        },
        {
            "name": "doctrine/lexer",
            "version": "v1.0.1",
            "source": {
                "type": "git",
                "url": "https://github.com/doctrine/lexer.git",
                "reference": "83893c552fd2045dd78aef794c31e694c37c0b8c"
            },
            "dist": {
                "type": "zip",
                "url": "https://api.github.com/repos/doctrine/lexer/zipball/83893c552fd2045dd78aef794c31e694c37c0b8c",
                "reference": "83893c552fd2045dd78aef794c31e694c37c0b8c",
                "shasum": ""
            },
            "require": {
                "php": ">=5.3.2"
            },
            "type": "library",
            "extra": {
                "branch-alias": {
                    "dev-master": "1.0.x-dev"
                }
            },
            "autoload": {
                "psr-0": {
                    "Doctrine\\Common\\Lexer\\": "lib/"
                }
            },
            "notification-url": "https://packagist.org/downloads/",
            "license": [
                "MIT"
            ],
            "authors": [
                {
                    "name": "Roman Borschel",
                    "email": "roman@code-factory.org"
                },
                {
                    "name": "Guilherme Blanco",
                    "email": "guilhermeblanco@gmail.com"
                },
                {
                    "name": "Johannes Schmitt",
                    "email": "schmittjoh@gmail.com"
                }
            ],
            "description": "Base library for a lexer that can be used in Top-Down, Recursive Descent Parsers.",
            "homepage": "http://www.doctrine-project.org",
            "keywords": [
                "lexer",
                "parser"
            ],
            "time": "2014-09-09T13:34:57+00:00"
        },
        {
            "name": "epfremme/swagger-php",
            "version": "v2.0.0",
            "source": {
                "type": "git",
                "url": "https://github.com/epfremmer/swagger-php.git",
                "reference": "eee28a442b7e6220391ec953d3c9b936354f23bc"
            },
            "dist": {
                "type": "zip",
                "url": "https://api.github.com/repos/epfremmer/swagger-php/zipball/eee28a442b7e6220391ec953d3c9b936354f23bc",
                "reference": "eee28a442b7e6220391ec953d3c9b936354f23bc",
                "shasum": ""
            },
            "require": {
                "doctrine/annotations": "^1.2",
                "doctrine/collections": "^1.3",
                "jms/serializer": "^1.1",
                "php": ">=5.5",
                "phpoption/phpoption": "^1.1",
                "symfony/yaml": "^2.7|^3.1"
            },
            "require-dev": {
                "mockery/mockery": "^0.9.4",
                "phpunit/phpunit": "~4.8|~5.0",
                "satooshi/php-coveralls": "^1.0"
            },
            "type": "package",
            "autoload": {
                "psr-4": {
                    "Epfremme\\Swagger\\": "src/"
                }
            },
            "notification-url": "https://packagist.org/downloads/",
            "license": [
                "MIT"
            ],
            "authors": [
                {
                    "name": "Edward Pfremmer",
                    "email": "epfremme@nerdery.com"
                }
            ],
            "description": "Library for parsing swagger documentation into PHP entities for use in testing and code generation",
            "time": "2016-09-26T17:24:17+00:00"
        },
        {
            "name": "facebook/webdriver",
            "version": "1.6.0",
            "source": {
                "type": "git",
                "url": "https://github.com/facebook/php-webdriver.git",
                "reference": "bd8c740097eb9f2fc3735250fc1912bc811a954e"
            },
            "dist": {
                "type": "zip",
                "url": "https://api.github.com/repos/facebook/php-webdriver/zipball/bd8c740097eb9f2fc3735250fc1912bc811a954e",
                "reference": "bd8c740097eb9f2fc3735250fc1912bc811a954e",
                "shasum": ""
            },
            "require": {
                "ext-curl": "*",
                "ext-json": "*",
                "ext-mbstring": "*",
                "ext-zip": "*",
                "php": "^5.6 || ~7.0",
                "symfony/process": "^2.8 || ^3.1 || ^4.0"
            },
            "require-dev": {
                "friendsofphp/php-cs-fixer": "^2.0",
                "jakub-onderka/php-parallel-lint": "^0.9.2",
                "php-coveralls/php-coveralls": "^2.0",
                "php-mock/php-mock-phpunit": "^1.1",
                "phpunit/phpunit": "^5.7",
                "sebastian/environment": "^1.3.4 || ^2.0 || ^3.0",
                "squizlabs/php_codesniffer": "^2.6",
                "symfony/var-dumper": "^3.3 || ^4.0"
            },
            "suggest": {
                "ext-SimpleXML": "For Firefox profile creation"
            },
            "type": "library",
            "extra": {
                "branch-alias": {
                    "dev-community": "1.5-dev"
                }
            },
            "autoload": {
                "psr-4": {
                    "Facebook\\WebDriver\\": "lib/"
                }
            },
            "notification-url": "https://packagist.org/downloads/",
            "license": [
                "Apache-2.0"
            ],
            "description": "A PHP client for Selenium WebDriver",
            "homepage": "https://github.com/facebook/php-webdriver",
            "keywords": [
                "facebook",
                "php",
                "selenium",
                "webdriver"
            ],
            "time": "2018-05-16T17:37:13+00:00"
        },
        {
            "name": "flow/jsonpath",
            "version": "0.4.0",
            "source": {
                "type": "git",
                "url": "https://github.com/FlowCommunications/JSONPath.git",
                "reference": "f0222818d5c938e4ab668ab2e2c079bd51a27112"
            },
            "dist": {
                "type": "zip",
                "url": "https://api.github.com/repos/FlowCommunications/JSONPath/zipball/f0222818d5c938e4ab668ab2e2c079bd51a27112",
                "reference": "f0222818d5c938e4ab668ab2e2c079bd51a27112",
                "shasum": ""
            },
            "require": {
                "php": ">=5.4.0"
            },
            "require-dev": {
                "peekmo/jsonpath": "dev-master",
                "phpunit/phpunit": "^4.0"
            },
            "type": "library",
            "autoload": {
                "psr-0": {
                    "Flow\\JSONPath": "src/",
                    "Flow\\JSONPath\\Test": "tests/"
                }
            },
            "notification-url": "https://packagist.org/downloads/",
            "license": [
                "MIT"
            ],
            "authors": [
                {
                    "name": "Stephen Frank",
                    "email": "stephen@flowsa.com"
                }
            ],
            "description": "JSONPath implementation for parsing, searching and flattening arrays",
            "time": "2018-03-04T16:39:47+00:00"
        },
        {
            "name": "friendsofphp/php-cs-fixer",
            "version": "v2.13.1",
            "source": {
                "type": "git",
                "url": "https://github.com/FriendsOfPHP/PHP-CS-Fixer.git",
                "reference": "54814c62d5beef3ba55297b9b3186ed8b8a1b161"
            },
            "dist": {
                "type": "zip",
                "url": "https://api.github.com/repos/FriendsOfPHP/PHP-CS-Fixer/zipball/54814c62d5beef3ba55297b9b3186ed8b8a1b161",
                "reference": "54814c62d5beef3ba55297b9b3186ed8b8a1b161",
                "shasum": ""
            },
            "require": {
                "composer/semver": "^1.4",
                "composer/xdebug-handler": "^1.2",
                "doctrine/annotations": "^1.2",
                "ext-json": "*",
                "ext-tokenizer": "*",
                "php": "^5.6 || >=7.0 <7.3",
                "php-cs-fixer/diff": "^1.3",
                "symfony/console": "^3.4.17 || ^4.1.6",
                "symfony/event-dispatcher": "^3.0 || ^4.0",
                "symfony/filesystem": "^3.0 || ^4.0",
                "symfony/finder": "^3.0 || ^4.0",
                "symfony/options-resolver": "^3.0 || ^4.0",
                "symfony/polyfill-php70": "^1.0",
                "symfony/polyfill-php72": "^1.4",
                "symfony/process": "^3.0 || ^4.0",
                "symfony/stopwatch": "^3.0 || ^4.0"
            },
            "conflict": {
                "hhvm": "*"
            },
            "require-dev": {
                "johnkary/phpunit-speedtrap": "^1.1 || ^2.0 || ^3.0",
                "justinrainbow/json-schema": "^5.0",
                "keradus/cli-executor": "^1.1",
                "mikey179/vfsstream": "^1.6",
                "php-coveralls/php-coveralls": "^2.1",
                "php-cs-fixer/accessible-object": "^1.0",
                "php-cs-fixer/phpunit-constraint-isidenticalstring": "^1.0.1",
                "php-cs-fixer/phpunit-constraint-xmlmatchesxsd": "^1.0.1",
                "phpunit/phpunit": "^5.7.27 || ^6.5.8 || ^7.1",
                "phpunitgoodpractices/traits": "^1.5.1",
                "symfony/phpunit-bridge": "^4.0"
            },
            "suggest": {
                "ext-mbstring": "For handling non-UTF8 characters in cache signature.",
                "php-cs-fixer/phpunit-constraint-isidenticalstring": "For IsIdenticalString constraint.",
                "php-cs-fixer/phpunit-constraint-xmlmatchesxsd": "For XmlMatchesXsd constraint.",
                "symfony/polyfill-mbstring": "When enabling `ext-mbstring` is not possible."
            },
            "bin": [
                "php-cs-fixer"
            ],
            "type": "application",
            "autoload": {
                "psr-4": {
                    "PhpCsFixer\\": "src/"
                },
                "classmap": [
                    "tests/Test/AbstractFixerTestCase.php",
                    "tests/Test/AbstractIntegrationCaseFactory.php",
                    "tests/Test/AbstractIntegrationTestCase.php",
                    "tests/Test/Assert/AssertTokensTrait.php",
                    "tests/Test/IntegrationCase.php",
                    "tests/Test/IntegrationCaseFactory.php",
                    "tests/Test/IntegrationCaseFactoryInterface.php",
                    "tests/Test/InternalIntegrationCaseFactory.php",
                    "tests/TestCase.php"
                ]
            },
            "notification-url": "https://packagist.org/downloads/",
            "license": [
                "MIT"
            ],
            "authors": [
                {
                    "name": "Dariusz Rumiński",
                    "email": "dariusz.ruminski@gmail.com"
                },
                {
                    "name": "Fabien Potencier",
                    "email": "fabien@symfony.com"
                }
            ],
            "description": "A tool to automatically fix PHP code style",
            "time": "2018-10-21T00:32:10+00:00"
        },
        {
            "name": "fzaninotto/faker",
            "version": "v1.8.0",
            "source": {
                "type": "git",
                "url": "https://github.com/fzaninotto/Faker.git",
                "reference": "f72816b43e74063c8b10357394b6bba8cb1c10de"
            },
            "dist": {
                "type": "zip",
                "url": "https://api.github.com/repos/fzaninotto/Faker/zipball/f72816b43e74063c8b10357394b6bba8cb1c10de",
                "reference": "f72816b43e74063c8b10357394b6bba8cb1c10de",
                "shasum": ""
            },
            "require": {
                "php": "^5.3.3 || ^7.0"
            },
            "require-dev": {
                "ext-intl": "*",
                "phpunit/phpunit": "^4.8.35 || ^5.7",
                "squizlabs/php_codesniffer": "^1.5"
            },
            "type": "library",
            "extra": {
                "branch-alias": {
                    "dev-master": "1.8-dev"
                }
            },
            "autoload": {
                "psr-4": {
                    "Faker\\": "src/Faker/"
                }
            },
            "notification-url": "https://packagist.org/downloads/",
            "license": [
                "MIT"
            ],
            "authors": [
                {
                    "name": "François Zaninotto"
                }
            ],
            "description": "Faker is a PHP library that generates fake data for you.",
            "keywords": [
                "data",
                "faker",
                "fixtures"
            ],
            "time": "2018-07-12T10:23:15+00:00"
        },
        {
            "name": "g1a/composer-test-scenarios",
            "version": "2.2.0",
            "source": {
                "type": "git",
                "url": "https://github.com/g1a/composer-test-scenarios.git",
                "reference": "a166fd15191aceab89f30c097e694b7cf3db4880"
            },
            "dist": {
                "type": "zip",
                "url": "https://api.github.com/repos/g1a/composer-test-scenarios/zipball/a166fd15191aceab89f30c097e694b7cf3db4880",
                "reference": "a166fd15191aceab89f30c097e694b7cf3db4880",
                "shasum": ""
            },
            "bin": [
                "scripts/create-scenario",
                "scripts/dependency-licenses",
                "scripts/install-scenario"
            ],
            "type": "library",
            "notification-url": "https://packagist.org/downloads/",
            "license": [
                "MIT"
            ],
            "authors": [
                {
                    "name": "Greg Anderson",
                    "email": "greg.1.anderson@greenknowe.org"
                }
            ],
            "description": "Useful scripts for testing multiple sets of Composer dependencies.",
            "time": "2018-08-08T23:37:23+00:00"
        },
        {
            "name": "grasmash/expander",
            "version": "1.0.0",
            "source": {
                "type": "git",
                "url": "https://github.com/grasmash/expander.git",
                "reference": "95d6037344a4be1dd5f8e0b0b2571a28c397578f"
            },
            "dist": {
                "type": "zip",
                "url": "https://api.github.com/repos/grasmash/expander/zipball/95d6037344a4be1dd5f8e0b0b2571a28c397578f",
                "reference": "95d6037344a4be1dd5f8e0b0b2571a28c397578f",
                "shasum": ""
            },
            "require": {
                "dflydev/dot-access-data": "^1.1.0",
                "php": ">=5.4"
            },
            "require-dev": {
                "greg-1-anderson/composer-test-scenarios": "^1",
                "phpunit/phpunit": "^4|^5.5.4",
                "satooshi/php-coveralls": "^1.0.2|dev-master",
                "squizlabs/php_codesniffer": "^2.7"
            },
            "type": "library",
            "extra": {
                "branch-alias": {
                    "dev-master": "1.x-dev"
                }
            },
            "autoload": {
                "psr-4": {
                    "Grasmash\\Expander\\": "src/"
                }
            },
            "notification-url": "https://packagist.org/downloads/",
            "license": [
                "MIT"
            ],
            "authors": [
                {
                    "name": "Matthew Grasmick"
                }
            ],
            "description": "Expands internal property references in PHP arrays file.",
            "time": "2017-12-21T22:14:55+00:00"
        },
        {
            "name": "grasmash/yaml-expander",
            "version": "1.4.0",
            "source": {
                "type": "git",
                "url": "https://github.com/grasmash/yaml-expander.git",
                "reference": "3f0f6001ae707a24f4d9733958d77d92bf9693b1"
            },
            "dist": {
                "type": "zip",
                "url": "https://api.github.com/repos/grasmash/yaml-expander/zipball/3f0f6001ae707a24f4d9733958d77d92bf9693b1",
                "reference": "3f0f6001ae707a24f4d9733958d77d92bf9693b1",
                "shasum": ""
            },
            "require": {
                "dflydev/dot-access-data": "^1.1.0",
                "php": ">=5.4",
                "symfony/yaml": "^2.8.11|^3|^4"
            },
            "require-dev": {
                "greg-1-anderson/composer-test-scenarios": "^1",
                "phpunit/phpunit": "^4.8|^5.5.4",
                "satooshi/php-coveralls": "^1.0.2|dev-master",
                "squizlabs/php_codesniffer": "^2.7"
            },
            "type": "library",
            "extra": {
                "branch-alias": {
                    "dev-master": "1.x-dev"
                }
            },
            "autoload": {
                "psr-4": {
                    "Grasmash\\YamlExpander\\": "src/"
                }
            },
            "notification-url": "https://packagist.org/downloads/",
            "license": [
                "MIT"
            ],
            "authors": [
                {
                    "name": "Matthew Grasmick"
                }
            ],
            "description": "Expands internal property references in a yaml file.",
            "time": "2017-12-16T16:06:03+00:00"
        },
        {
            "name": "guzzlehttp/guzzle",
            "version": "6.3.3",
            "source": {
                "type": "git",
                "url": "https://github.com/guzzle/guzzle.git",
                "reference": "407b0cb880ace85c9b63c5f9551db498cb2d50ba"
            },
            "dist": {
                "type": "zip",
                "url": "https://api.github.com/repos/guzzle/guzzle/zipball/407b0cb880ace85c9b63c5f9551db498cb2d50ba",
                "reference": "407b0cb880ace85c9b63c5f9551db498cb2d50ba",
                "shasum": ""
            },
            "require": {
                "guzzlehttp/promises": "^1.0",
                "guzzlehttp/psr7": "^1.4",
                "php": ">=5.5"
            },
            "require-dev": {
                "ext-curl": "*",
                "phpunit/phpunit": "^4.8.35 || ^5.7 || ^6.4 || ^7.0",
                "psr/log": "^1.0"
            },
            "suggest": {
                "psr/log": "Required for using the Log middleware"
            },
            "type": "library",
            "extra": {
                "branch-alias": {
                    "dev-master": "6.3-dev"
                }
            },
            "autoload": {
                "files": [
                    "src/functions_include.php"
                ],
                "psr-4": {
                    "GuzzleHttp\\": "src/"
                }
            },
            "notification-url": "https://packagist.org/downloads/",
            "license": [
                "MIT"
            ],
            "authors": [
                {
                    "name": "Michael Dowling",
                    "email": "mtdowling@gmail.com",
                    "homepage": "https://github.com/mtdowling"
                }
            ],
            "description": "Guzzle is a PHP HTTP client library",
            "homepage": "http://guzzlephp.org/",
            "keywords": [
                "client",
                "curl",
                "framework",
                "http",
                "http client",
                "rest",
                "web service"
            ],
            "time": "2018-04-22T15:46:56+00:00"
        },
        {
            "name": "guzzlehttp/promises",
            "version": "v1.3.1",
            "source": {
                "type": "git",
                "url": "https://github.com/guzzle/promises.git",
                "reference": "a59da6cf61d80060647ff4d3eb2c03a2bc694646"
            },
            "dist": {
                "type": "zip",
                "url": "https://api.github.com/repos/guzzle/promises/zipball/a59da6cf61d80060647ff4d3eb2c03a2bc694646",
                "reference": "a59da6cf61d80060647ff4d3eb2c03a2bc694646",
                "shasum": ""
            },
            "require": {
                "php": ">=5.5.0"
            },
            "require-dev": {
                "phpunit/phpunit": "^4.0"
            },
            "type": "library",
            "extra": {
                "branch-alias": {
                    "dev-master": "1.4-dev"
                }
            },
            "autoload": {
                "psr-4": {
                    "GuzzleHttp\\Promise\\": "src/"
                },
                "files": [
                    "src/functions_include.php"
                ]
            },
            "notification-url": "https://packagist.org/downloads/",
            "license": [
                "MIT"
            ],
            "authors": [
                {
                    "name": "Michael Dowling",
                    "email": "mtdowling@gmail.com",
                    "homepage": "https://github.com/mtdowling"
                }
            ],
            "description": "Guzzle promises library",
            "keywords": [
                "promise"
            ],
            "time": "2016-12-20T10:07:11+00:00"
        },
        {
            "name": "guzzlehttp/psr7",
            "version": "1.4.2",
            "source": {
                "type": "git",
                "url": "https://github.com/guzzle/psr7.git",
                "reference": "f5b8a8512e2b58b0071a7280e39f14f72e05d87c"
            },
            "dist": {
                "type": "zip",
                "url": "https://api.github.com/repos/guzzle/psr7/zipball/f5b8a8512e2b58b0071a7280e39f14f72e05d87c",
                "reference": "f5b8a8512e2b58b0071a7280e39f14f72e05d87c",
                "shasum": ""
            },
            "require": {
                "php": ">=5.4.0",
                "psr/http-message": "~1.0"
            },
            "provide": {
                "psr/http-message-implementation": "1.0"
            },
            "require-dev": {
                "phpunit/phpunit": "~4.0"
            },
            "type": "library",
            "extra": {
                "branch-alias": {
                    "dev-master": "1.4-dev"
                }
            },
            "autoload": {
                "psr-4": {
                    "GuzzleHttp\\Psr7\\": "src/"
                },
                "files": [
                    "src/functions_include.php"
                ]
            },
            "notification-url": "https://packagist.org/downloads/",
            "license": [
                "MIT"
            ],
            "authors": [
                {
                    "name": "Michael Dowling",
                    "email": "mtdowling@gmail.com",
                    "homepage": "https://github.com/mtdowling"
                },
                {
                    "name": "Tobias Schultze",
                    "homepage": "https://github.com/Tobion"
                }
            ],
            "description": "PSR-7 message implementation that also provides common utility methods",
            "keywords": [
                "http",
                "message",
                "request",
                "response",
                "stream",
                "uri",
                "url"
            ],
            "time": "2017-03-20T17:10:46+00:00"
        },
        {
            "name": "jms/metadata",
            "version": "1.7.0",
            "source": {
                "type": "git",
                "url": "https://github.com/schmittjoh/metadata.git",
                "reference": "e5854ab1aa643623dc64adde718a8eec32b957a8"
            },
            "dist": {
                "type": "zip",
                "url": "https://api.github.com/repos/schmittjoh/metadata/zipball/e5854ab1aa643623dc64adde718a8eec32b957a8",
                "reference": "e5854ab1aa643623dc64adde718a8eec32b957a8",
                "shasum": ""
            },
            "require": {
                "php": ">=5.3.0"
            },
            "require-dev": {
                "doctrine/cache": "~1.0",
                "symfony/cache": "~3.1"
            },
            "type": "library",
            "extra": {
                "branch-alias": {
                    "dev-master": "1.5.x-dev"
                }
            },
            "autoload": {
                "psr-0": {
                    "Metadata\\": "src/"
                }
            },
            "notification-url": "https://packagist.org/downloads/",
            "license": [
                "MIT"
            ],
            "authors": [
                {
                    "name": "Asmir Mustafic",
                    "email": "goetas@gmail.com"
                },
                {
                    "name": "Johannes M. Schmitt",
                    "email": "schmittjoh@gmail.com"
                }
            ],
            "description": "Class/method/property metadata management in PHP",
            "keywords": [
                "annotations",
                "metadata",
                "xml",
                "yaml"
            ],
            "time": "2018-10-26T12:40:10+00:00"
        },
        {
            "name": "jms/parser-lib",
            "version": "1.0.0",
            "source": {
                "type": "git",
                "url": "https://github.com/schmittjoh/parser-lib.git",
                "reference": "c509473bc1b4866415627af0e1c6cc8ac97fa51d"
            },
            "dist": {
                "type": "zip",
                "url": "https://api.github.com/repos/schmittjoh/parser-lib/zipball/c509473bc1b4866415627af0e1c6cc8ac97fa51d",
                "reference": "c509473bc1b4866415627af0e1c6cc8ac97fa51d",
                "shasum": ""
            },
            "require": {
                "phpoption/phpoption": ">=0.9,<2.0-dev"
            },
            "type": "library",
            "extra": {
                "branch-alias": {
                    "dev-master": "1.0-dev"
                }
            },
            "autoload": {
                "psr-0": {
                    "JMS\\": "src/"
                }
            },
            "notification-url": "https://packagist.org/downloads/",
            "license": [
                "Apache2"
            ],
            "description": "A library for easily creating recursive-descent parsers.",
            "time": "2012-11-18T18:08:43+00:00"
        },
        {
            "name": "jms/serializer",
            "version": "1.13.0",
            "source": {
                "type": "git",
                "url": "https://github.com/schmittjoh/serializer.git",
                "reference": "00863e1d55b411cc33ad3e1de09a4c8d3aae793c"
            },
            "dist": {
                "type": "zip",
                "url": "https://api.github.com/repos/schmittjoh/serializer/zipball/00863e1d55b411cc33ad3e1de09a4c8d3aae793c",
                "reference": "00863e1d55b411cc33ad3e1de09a4c8d3aae793c",
                "shasum": ""
            },
            "require": {
                "doctrine/annotations": "^1.0",
                "doctrine/instantiator": "^1.0.3",
                "jms/metadata": "^1.3",
                "jms/parser-lib": "1.*",
                "php": "^5.5|^7.0",
                "phpcollection/phpcollection": "~0.1",
                "phpoption/phpoption": "^1.1"
            },
            "conflict": {
                "twig/twig": "<1.12"
            },
            "require-dev": {
                "doctrine/orm": "~2.1",
                "doctrine/phpcr-odm": "^1.3|^2.0",
                "ext-pdo_sqlite": "*",
                "jackalope/jackalope-doctrine-dbal": "^1.1.5",
                "phpunit/phpunit": "^4.8|^5.0",
                "propel/propel1": "~1.7",
                "psr/container": "^1.0",
                "symfony/dependency-injection": "^2.7|^3.3|^4.0",
                "symfony/expression-language": "^2.6|^3.0",
                "symfony/filesystem": "^2.1",
                "symfony/form": "~2.1|^3.0",
                "symfony/translation": "^2.1|^3.0",
                "symfony/validator": "^2.2|^3.0",
                "symfony/yaml": "^2.1|^3.0",
                "twig/twig": "~1.12|~2.0"
            },
            "suggest": {
                "doctrine/cache": "Required if you like to use cache functionality.",
                "doctrine/collections": "Required if you like to use doctrine collection types as ArrayCollection.",
                "symfony/yaml": "Required if you'd like to serialize data to YAML format."
            },
            "type": "library",
            "extra": {
                "branch-alias": {
                    "dev-1.x": "1.13-dev"
                }
            },
            "autoload": {
                "psr-0": {
                    "JMS\\Serializer": "src/"
                }
            },
            "notification-url": "https://packagist.org/downloads/",
            "license": [
                "MIT"
            ],
            "authors": [
                {
                    "name": "Asmir Mustafic",
                    "email": "goetas@gmail.com"
                },
                {
                    "name": "Johannes M. Schmitt",
                    "email": "schmittjoh@gmail.com"
                }
            ],
            "description": "Library for (de-)serializing data of any complexity; supports XML, JSON, and YAML.",
            "homepage": "http://jmsyst.com/libs/serializer",
            "keywords": [
                "deserialization",
                "jaxb",
                "json",
                "serialization",
                "xml"
            ],
            "time": "2018-07-25T13:58:54+00:00"
        },
        {
            "name": "league/container",
            "version": "2.4.1",
            "source": {
                "type": "git",
                "url": "https://github.com/thephpleague/container.git",
                "reference": "43f35abd03a12977a60ffd7095efd6a7808488c0"
            },
            "dist": {
                "type": "zip",
                "url": "https://api.github.com/repos/thephpleague/container/zipball/43f35abd03a12977a60ffd7095efd6a7808488c0",
                "reference": "43f35abd03a12977a60ffd7095efd6a7808488c0",
                "shasum": ""
            },
            "require": {
                "container-interop/container-interop": "^1.2",
                "php": "^5.4.0 || ^7.0"
            },
            "provide": {
                "container-interop/container-interop-implementation": "^1.2",
                "psr/container-implementation": "^1.0"
            },
            "replace": {
                "orno/di": "~2.0"
            },
            "require-dev": {
                "phpunit/phpunit": "4.*"
            },
            "type": "library",
            "extra": {
                "branch-alias": {
                    "dev-2.x": "2.x-dev",
                    "dev-1.x": "1.x-dev"
                }
            },
            "autoload": {
                "psr-4": {
                    "League\\Container\\": "src"
                }
            },
            "notification-url": "https://packagist.org/downloads/",
            "license": [
                "MIT"
            ],
            "authors": [
                {
                    "name": "Phil Bennett",
                    "email": "philipobenito@gmail.com",
                    "homepage": "http://www.philipobenito.com",
                    "role": "Developer"
                }
            ],
            "description": "A fast and intuitive dependency injection container.",
            "homepage": "https://github.com/thephpleague/container",
            "keywords": [
                "container",
                "dependency",
                "di",
                "injection",
                "league",
                "provider",
                "service"
            ],
            "time": "2017-05-10T09:20:27+00:00"
        },
        {
            "name": "lusitanian/oauth",
            "version": "v0.8.11",
            "source": {
                "type": "git",
                "url": "https://github.com/Lusitanian/PHPoAuthLib.git",
                "reference": "fc11a53db4b66da555a6a11fce294f574a8374f9"
            },
            "dist": {
                "type": "zip",
                "url": "https://api.github.com/repos/Lusitanian/PHPoAuthLib/zipball/fc11a53db4b66da555a6a11fce294f574a8374f9",
                "reference": "fc11a53db4b66da555a6a11fce294f574a8374f9",
                "shasum": ""
            },
            "require": {
                "php": ">=5.3.0"
            },
            "require-dev": {
                "phpunit/phpunit": "3.7.*",
                "predis/predis": "0.8.*@dev",
                "squizlabs/php_codesniffer": "2.*",
                "symfony/http-foundation": "~2.1"
            },
            "suggest": {
                "ext-openssl": "Allows for usage of secure connections with the stream-based HTTP client.",
                "predis/predis": "Allows using the Redis storage backend.",
                "symfony/http-foundation": "Allows using the Symfony Session storage backend."
            },
            "type": "library",
            "extra": {
                "branch-alias": {
                    "dev-master": "0.1-dev"
                }
            },
            "autoload": {
                "psr-0": {
                    "OAuth": "src",
                    "OAuth\\Unit": "tests"
                }
            },
            "notification-url": "https://packagist.org/downloads/",
            "license": [
                "MIT"
            ],
            "authors": [
                {
                    "name": "David Desberg",
                    "email": "david@daviddesberg.com"
                },
                {
                    "name": "Elliot Chance",
                    "email": "elliotchance@gmail.com"
                },
                {
                    "name": "Pieter Hordijk",
                    "email": "info@pieterhordijk.com"
                }
            ],
            "description": "PHP 5.3+ oAuth 1/2 Library",
            "keywords": [
                "Authentication",
                "authorization",
                "oauth",
                "security"
            ],
            "time": "2018-02-14T22:37:14+00:00"
        },
        {
            "name": "magento/magento2-functional-testing-framework",
            "version": "2.3.11",
            "source": {
                "type": "git",
                "url": "https://github.com/magento/magento2-functional-testing-framework.git",
                "reference": "3ca1bd74228a61bd05520bed1ef88b5a19764d92"
            },
            "dist": {
                "type": "zip",
                "url": "https://api.github.com/repos/magento/magento2-functional-testing-framework/zipball/3ca1bd74228a61bd05520bed1ef88b5a19764d92",
                "reference": "3ca1bd74228a61bd05520bed1ef88b5a19764d92",
                "shasum": ""
            },
            "require": {
                "allure-framework/allure-codeception": "~1.2.6",
                "codeception/codeception": "~2.3.4",
                "consolidation/robo": "^1.0.0",
                "epfremme/swagger-php": "^2.0",
                "flow/jsonpath": ">0.2",
                "fzaninotto/faker": "^1.6",
                "monolog/monolog": "^1.0",
                "mustache/mustache": "~2.5",
                "php": "7.0.2|7.0.4|~7.0.6|~7.1.0|~7.2.0",
                "symfony/process": "^2.8 || ^3.1 || ^4.0",
                "vlucas/phpdotenv": "^2.4"
            },
            "require-dev": {
                "brainmaestro/composer-git-hooks": "^2.3",
                "codacy/coverage": "^1.4",
                "codeception/aspect-mock": "^3.0",
                "doctrine/cache": "<1.7.0",
                "goaop/framework": "2.2.0",
                "php-coveralls/php-coveralls": "^1.0",
                "phpmd/phpmd": "^2.6.0",
                "rregeer/phpunit-coverage-check": "^0.1.4",
                "sebastian/phpcpd": "~3.0 || ~4.0",
                "squizlabs/php_codesniffer": "~3.2",
                "symfony/stopwatch": "~3.4.6"
            },
            "bin": [
                "bin/mftf"
            ],
            "type": "library",
            "extra": {
                "hooks": {
                    "pre-push": "bin/all-checks"
                }
            },
            "autoload": {
                "files": [
                    "src/Magento/FunctionalTestingFramework/_bootstrap.php"
                ],
                "psr-4": {
                    "Magento\\FunctionalTestingFramework\\": "src/Magento/FunctionalTestingFramework",
                    "MFTF\\": "dev/tests/functional/MFTF"
                }
            },
            "notification-url": "https://packagist.org/downloads/",
            "license": [
                "AGPL-3.0"
            ],
            "description": "Magento2 Functional Testing Framework",
            "keywords": [
                "automation",
                "functional",
                "magento",
                "testing"
            ],
            "time": "2018-11-13T18:22:25+00:00"
        },
        {
            "name": "moontoast/math",
            "version": "1.1.2",
            "source": {
                "type": "git",
                "url": "https://github.com/ramsey/moontoast-math.git",
                "reference": "c2792a25df5cad4ff3d760dd37078fc5b6fccc79"
            },
            "dist": {
                "type": "zip",
                "url": "https://api.github.com/repos/ramsey/moontoast-math/zipball/c2792a25df5cad4ff3d760dd37078fc5b6fccc79",
                "reference": "c2792a25df5cad4ff3d760dd37078fc5b6fccc79",
                "shasum": ""
            },
            "require": {
                "ext-bcmath": "*",
                "php": ">=5.3.3"
            },
            "require-dev": {
                "jakub-onderka/php-parallel-lint": "^0.9.0",
                "phpunit/phpunit": "^4.7|>=5.0 <5.4",
                "satooshi/php-coveralls": "^0.6.1",
                "squizlabs/php_codesniffer": "^2.3"
            },
            "type": "library",
            "autoload": {
                "psr-4": {
                    "Moontoast\\Math\\": "src/Moontoast/Math/"
                }
            },
            "notification-url": "https://packagist.org/downloads/",
            "license": [
                "Apache-2.0"
            ],
            "authors": [
                {
                    "name": "Ben Ramsey",
                    "email": "ben@benramsey.com",
                    "homepage": "https://benramsey.com"
                }
            ],
            "description": "A mathematics library, providing functionality for large numbers",
            "homepage": "https://github.com/ramsey/moontoast-math",
            "keywords": [
                "bcmath",
                "math"
            ],
            "time": "2017-02-16T16:54:46+00:00"
        },
        {
            "name": "mustache/mustache",
            "version": "v2.12.0",
            "source": {
                "type": "git",
                "url": "https://github.com/bobthecow/mustache.php.git",
                "reference": "fe8fe72e9d580591854de404cc59a1b83ca4d19e"
            },
            "dist": {
                "type": "zip",
                "url": "https://api.github.com/repos/bobthecow/mustache.php/zipball/fe8fe72e9d580591854de404cc59a1b83ca4d19e",
                "reference": "fe8fe72e9d580591854de404cc59a1b83ca4d19e",
                "shasum": ""
            },
            "require": {
                "php": ">=5.2.4"
            },
            "require-dev": {
                "friendsofphp/php-cs-fixer": "~1.11",
                "phpunit/phpunit": "~3.7|~4.0|~5.0"
            },
            "type": "library",
            "autoload": {
                "psr-0": {
                    "Mustache": "src/"
                }
            },
            "notification-url": "https://packagist.org/downloads/",
            "license": [
                "MIT"
            ],
            "authors": [
                {
                    "name": "Justin Hileman",
                    "email": "justin@justinhileman.info",
                    "homepage": "http://justinhileman.com"
                }
            ],
            "description": "A Mustache implementation in PHP.",
            "homepage": "https://github.com/bobthecow/mustache.php",
            "keywords": [
                "mustache",
                "templating"
            ],
            "time": "2017-07-11T12:54:05+00:00"
        },
        {
            "name": "myclabs/deep-copy",
            "version": "1.8.1",
            "source": {
                "type": "git",
                "url": "https://github.com/myclabs/DeepCopy.git",
                "reference": "3e01bdad3e18354c3dce54466b7fbe33a9f9f7f8"
            },
            "dist": {
                "type": "zip",
                "url": "https://api.github.com/repos/myclabs/DeepCopy/zipball/3e01bdad3e18354c3dce54466b7fbe33a9f9f7f8",
                "reference": "3e01bdad3e18354c3dce54466b7fbe33a9f9f7f8",
                "shasum": ""
            },
            "require": {
                "php": "^7.1"
            },
            "replace": {
                "myclabs/deep-copy": "self.version"
            },
            "require-dev": {
                "doctrine/collections": "^1.0",
                "doctrine/common": "^2.6",
                "phpunit/phpunit": "^7.1"
            },
            "type": "library",
            "autoload": {
                "psr-4": {
                    "DeepCopy\\": "src/DeepCopy/"
                },
                "files": [
                    "src/DeepCopy/deep_copy.php"
                ]
            },
            "notification-url": "https://packagist.org/downloads/",
            "license": [
                "MIT"
            ],
            "description": "Create deep copies (clones) of your objects",
            "keywords": [
                "clone",
                "copy",
                "duplicate",
                "object",
                "object graph"
            ],
            "time": "2018-06-11T23:09:50+00:00"
        },
        {
            "name": "pdepend/pdepend",
            "version": "2.5.2",
            "source": {
                "type": "git",
                "url": "https://github.com/pdepend/pdepend.git",
                "reference": "9daf26d0368d4a12bed1cacae1a9f3a6f0adf239"
            },
            "dist": {
                "type": "zip",
                "url": "https://api.github.com/repos/pdepend/pdepend/zipball/9daf26d0368d4a12bed1cacae1a9f3a6f0adf239",
                "reference": "9daf26d0368d4a12bed1cacae1a9f3a6f0adf239",
                "shasum": ""
            },
            "require": {
                "php": ">=5.3.7",
                "symfony/config": "^2.3.0|^3|^4",
                "symfony/dependency-injection": "^2.3.0|^3|^4",
                "symfony/filesystem": "^2.3.0|^3|^4"
            },
            "require-dev": {
                "phpunit/phpunit": "^4.8|^5.7",
                "squizlabs/php_codesniffer": "^2.0.0"
            },
            "bin": [
                "src/bin/pdepend"
            ],
            "type": "library",
            "autoload": {
                "psr-4": {
                    "PDepend\\": "src/main/php/PDepend"
                }
            },
            "notification-url": "https://packagist.org/downloads/",
            "license": [
                "BSD-3-Clause"
            ],
            "description": "Official version of pdepend to be handled with Composer",
            "time": "2017-12-13T13:21:38+00:00"
        },
        {
            "name": "phar-io/manifest",
            "version": "1.0.1",
            "source": {
                "type": "git",
                "url": "https://github.com/phar-io/manifest.git",
                "reference": "2df402786ab5368a0169091f61a7c1e0eb6852d0"
            },
            "dist": {
                "type": "zip",
                "url": "https://api.github.com/repos/phar-io/manifest/zipball/2df402786ab5368a0169091f61a7c1e0eb6852d0",
                "reference": "2df402786ab5368a0169091f61a7c1e0eb6852d0",
                "shasum": ""
            },
            "require": {
                "ext-dom": "*",
                "ext-phar": "*",
                "phar-io/version": "^1.0.1",
                "php": "^5.6 || ^7.0"
            },
            "type": "library",
            "extra": {
                "branch-alias": {
                    "dev-master": "1.0.x-dev"
                }
            },
            "autoload": {
                "classmap": [
                    "src/"
                ]
            },
            "notification-url": "https://packagist.org/downloads/",
            "license": [
                "BSD-3-Clause"
            ],
            "authors": [
                {
                    "name": "Arne Blankerts",
                    "email": "arne@blankerts.de",
                    "role": "Developer"
                },
                {
                    "name": "Sebastian Heuer",
                    "email": "sebastian@phpeople.de",
                    "role": "Developer"
                },
                {
                    "name": "Sebastian Bergmann",
                    "email": "sebastian@phpunit.de",
                    "role": "Developer"
                }
            ],
            "description": "Component for reading phar.io manifest information from a PHP Archive (PHAR)",
            "time": "2017-03-05T18:14:27+00:00"
        },
        {
            "name": "phar-io/version",
            "version": "1.0.1",
            "source": {
                "type": "git",
                "url": "https://github.com/phar-io/version.git",
                "reference": "a70c0ced4be299a63d32fa96d9281d03e94041df"
            },
            "dist": {
                "type": "zip",
                "url": "https://api.github.com/repos/phar-io/version/zipball/a70c0ced4be299a63d32fa96d9281d03e94041df",
                "reference": "a70c0ced4be299a63d32fa96d9281d03e94041df",
                "shasum": ""
            },
            "require": {
                "php": "^5.6 || ^7.0"
            },
            "type": "library",
            "autoload": {
                "classmap": [
                    "src/"
                ]
            },
            "notification-url": "https://packagist.org/downloads/",
            "license": [
                "BSD-3-Clause"
            ],
            "authors": [
                {
                    "name": "Arne Blankerts",
                    "email": "arne@blankerts.de",
                    "role": "Developer"
                },
                {
                    "name": "Sebastian Heuer",
                    "email": "sebastian@phpeople.de",
                    "role": "Developer"
                },
                {
                    "name": "Sebastian Bergmann",
                    "email": "sebastian@phpunit.de",
                    "role": "Developer"
                }
            ],
            "description": "Library for handling version information and constraints",
            "time": "2017-03-05T17:38:23+00:00"
        },
        {
            "name": "php-cs-fixer/diff",
            "version": "v1.3.0",
            "source": {
                "type": "git",
                "url": "https://github.com/PHP-CS-Fixer/diff.git",
                "reference": "78bb099e9c16361126c86ce82ec4405ebab8e756"
            },
            "dist": {
                "type": "zip",
                "url": "https://api.github.com/repos/PHP-CS-Fixer/diff/zipball/78bb099e9c16361126c86ce82ec4405ebab8e756",
                "reference": "78bb099e9c16361126c86ce82ec4405ebab8e756",
                "shasum": ""
            },
            "require": {
                "php": "^5.6 || ^7.0"
            },
            "require-dev": {
                "phpunit/phpunit": "^5.7.23 || ^6.4.3",
                "symfony/process": "^3.3"
            },
            "type": "library",
            "autoload": {
                "classmap": [
                    "src/"
                ]
            },
            "notification-url": "https://packagist.org/downloads/",
            "license": [
                "BSD-3-Clause"
            ],
            "authors": [
                {
                    "name": "Kore Nordmann",
                    "email": "mail@kore-nordmann.de"
                },
                {
                    "name": "Sebastian Bergmann",
                    "email": "sebastian@phpunit.de"
                },
                {
                    "name": "SpacePossum"
                }
            ],
            "description": "sebastian/diff v2 backport support for PHP5.6",
            "homepage": "https://github.com/PHP-CS-Fixer",
            "keywords": [
                "diff"
            ],
            "time": "2018-02-15T16:58:55+00:00"
        },
        {
            "name": "phpcollection/phpcollection",
            "version": "0.5.0",
            "source": {
                "type": "git",
                "url": "https://github.com/schmittjoh/php-collection.git",
                "reference": "f2bcff45c0da7c27991bbc1f90f47c4b7fb434a6"
            },
            "dist": {
                "type": "zip",
                "url": "https://api.github.com/repos/schmittjoh/php-collection/zipball/f2bcff45c0da7c27991bbc1f90f47c4b7fb434a6",
                "reference": "f2bcff45c0da7c27991bbc1f90f47c4b7fb434a6",
                "shasum": ""
            },
            "require": {
                "phpoption/phpoption": "1.*"
            },
            "type": "library",
            "extra": {
                "branch-alias": {
                    "dev-master": "0.4-dev"
                }
            },
            "autoload": {
                "psr-0": {
                    "PhpCollection": "src/"
                }
            },
            "notification-url": "https://packagist.org/downloads/",
            "license": [
                "Apache2"
            ],
            "authors": [
                {
                    "name": "Johannes M. Schmitt",
                    "email": "schmittjoh@gmail.com"
                }
            ],
            "description": "General-Purpose Collection Library for PHP",
            "keywords": [
                "collection",
                "list",
                "map",
                "sequence",
                "set"
            ],
            "time": "2015-05-17T12:39:23+00:00"
        },
        {
            "name": "phpdocumentor/reflection-common",
            "version": "1.0.1",
            "source": {
                "type": "git",
                "url": "https://github.com/phpDocumentor/ReflectionCommon.git",
                "reference": "21bdeb5f65d7ebf9f43b1b25d404f87deab5bfb6"
            },
            "dist": {
                "type": "zip",
                "url": "https://api.github.com/repos/phpDocumentor/ReflectionCommon/zipball/21bdeb5f65d7ebf9f43b1b25d404f87deab5bfb6",
                "reference": "21bdeb5f65d7ebf9f43b1b25d404f87deab5bfb6",
                "shasum": ""
            },
            "require": {
                "php": ">=5.5"
            },
            "require-dev": {
                "phpunit/phpunit": "^4.6"
            },
            "type": "library",
            "extra": {
                "branch-alias": {
                    "dev-master": "1.0.x-dev"
                }
            },
            "autoload": {
                "psr-4": {
                    "phpDocumentor\\Reflection\\": [
                        "src"
                    ]
                }
            },
            "notification-url": "https://packagist.org/downloads/",
            "license": [
                "MIT"
            ],
            "authors": [
                {
                    "name": "Jaap van Otterdijk",
                    "email": "opensource@ijaap.nl"
                }
            ],
            "description": "Common reflection classes used by phpdocumentor to reflect the code structure",
            "homepage": "http://www.phpdoc.org",
            "keywords": [
                "FQSEN",
                "phpDocumentor",
                "phpdoc",
                "reflection",
                "static analysis"
            ],
            "time": "2017-09-11T18:02:19+00:00"
        },
        {
            "name": "phpdocumentor/reflection-docblock",
            "version": "4.3.0",
            "source": {
                "type": "git",
                "url": "https://github.com/phpDocumentor/ReflectionDocBlock.git",
                "reference": "94fd0001232e47129dd3504189fa1c7225010d08"
            },
            "dist": {
                "type": "zip",
                "url": "https://api.github.com/repos/phpDocumentor/ReflectionDocBlock/zipball/94fd0001232e47129dd3504189fa1c7225010d08",
                "reference": "94fd0001232e47129dd3504189fa1c7225010d08",
                "shasum": ""
            },
            "require": {
                "php": "^7.0",
                "phpdocumentor/reflection-common": "^1.0.0",
                "phpdocumentor/type-resolver": "^0.4.0",
                "webmozart/assert": "^1.0"
            },
            "require-dev": {
                "doctrine/instantiator": "~1.0.5",
                "mockery/mockery": "^1.0",
                "phpunit/phpunit": "^6.4"
            },
            "type": "library",
            "extra": {
                "branch-alias": {
                    "dev-master": "4.x-dev"
                }
            },
            "autoload": {
                "psr-4": {
                    "phpDocumentor\\Reflection\\": [
                        "src/"
                    ]
                }
            },
            "notification-url": "https://packagist.org/downloads/",
            "license": [
                "MIT"
            ],
            "authors": [
                {
                    "name": "Mike van Riel",
                    "email": "me@mikevanriel.com"
                }
            ],
            "description": "With this component, a library can provide support for annotations via DocBlocks or otherwise retrieve information that is embedded in a DocBlock.",
            "time": "2017-11-30T07:14:17+00:00"
        },
        {
            "name": "phpdocumentor/type-resolver",
            "version": "0.4.0",
            "source": {
                "type": "git",
                "url": "https://github.com/phpDocumentor/TypeResolver.git",
                "reference": "9c977708995954784726e25d0cd1dddf4e65b0f7"
            },
            "dist": {
                "type": "zip",
                "url": "https://api.github.com/repos/phpDocumentor/TypeResolver/zipball/9c977708995954784726e25d0cd1dddf4e65b0f7",
                "reference": "9c977708995954784726e25d0cd1dddf4e65b0f7",
                "shasum": ""
            },
            "require": {
                "php": "^5.5 || ^7.0",
                "phpdocumentor/reflection-common": "^1.0"
            },
            "require-dev": {
                "mockery/mockery": "^0.9.4",
                "phpunit/phpunit": "^5.2||^4.8.24"
            },
            "type": "library",
            "extra": {
                "branch-alias": {
                    "dev-master": "1.0.x-dev"
                }
            },
            "autoload": {
                "psr-4": {
                    "phpDocumentor\\Reflection\\": [
                        "src/"
                    ]
                }
            },
            "notification-url": "https://packagist.org/downloads/",
            "license": [
                "MIT"
            ],
            "authors": [
                {
                    "name": "Mike van Riel",
                    "email": "me@mikevanriel.com"
                }
            ],
            "time": "2017-07-14T14:27:02+00:00"
        },
        {
            "name": "phpmd/phpmd",
            "version": "2.6.0",
            "source": {
                "type": "git",
                "url": "https://github.com/phpmd/phpmd.git",
                "reference": "4e9924b2c157a3eb64395460fcf56b31badc8374"
            },
            "dist": {
                "type": "zip",
                "url": "https://api.github.com/repos/phpmd/phpmd/zipball/4e9924b2c157a3eb64395460fcf56b31badc8374",
                "reference": "4e9924b2c157a3eb64395460fcf56b31badc8374",
                "shasum": ""
            },
            "require": {
                "ext-xml": "*",
                "pdepend/pdepend": "^2.5",
                "php": ">=5.3.9"
            },
            "require-dev": {
                "phpunit/phpunit": "^4.0",
                "squizlabs/php_codesniffer": "^2.0"
            },
            "bin": [
                "src/bin/phpmd"
            ],
            "type": "project",
            "autoload": {
                "psr-0": {
                    "PHPMD\\": "src/main/php"
                }
            },
            "notification-url": "https://packagist.org/downloads/",
            "license": [
                "BSD-3-Clause"
            ],
            "authors": [
                {
                    "name": "Manuel Pichler",
                    "email": "github@manuel-pichler.de",
                    "homepage": "https://github.com/manuelpichler",
                    "role": "Project Founder"
                },
                {
                    "name": "Other contributors",
                    "homepage": "https://github.com/phpmd/phpmd/graphs/contributors",
                    "role": "Contributors"
                },
                {
                    "name": "Marc Würth",
                    "email": "ravage@bluewin.ch",
                    "homepage": "https://github.com/ravage84",
                    "role": "Project Maintainer"
                }
            ],
            "description": "PHPMD is a spin-off project of PHP Depend and aims to be a PHP equivalent of the well known Java tool PMD.",
            "homepage": "http://phpmd.org/",
            "keywords": [
                "mess detection",
                "mess detector",
                "pdepend",
                "phpmd",
                "pmd"
            ],
            "time": "2017-01-20T14:41:10+00:00"
        },
        {
            "name": "phpoption/phpoption",
            "version": "1.5.0",
            "source": {
                "type": "git",
                "url": "https://github.com/schmittjoh/php-option.git",
                "reference": "94e644f7d2051a5f0fcf77d81605f152eecff0ed"
            },
            "dist": {
                "type": "zip",
                "url": "https://api.github.com/repos/schmittjoh/php-option/zipball/94e644f7d2051a5f0fcf77d81605f152eecff0ed",
                "reference": "94e644f7d2051a5f0fcf77d81605f152eecff0ed",
                "shasum": ""
            },
            "require": {
                "php": ">=5.3.0"
            },
            "require-dev": {
                "phpunit/phpunit": "4.7.*"
            },
            "type": "library",
            "extra": {
                "branch-alias": {
                    "dev-master": "1.3-dev"
                }
            },
            "autoload": {
                "psr-0": {
                    "PhpOption\\": "src/"
                }
            },
            "notification-url": "https://packagist.org/downloads/",
            "license": [
                "Apache2"
            ],
            "authors": [
                {
                    "name": "Johannes M. Schmitt",
                    "email": "schmittjoh@gmail.com"
                }
            ],
            "description": "Option Type for PHP",
            "keywords": [
                "language",
                "option",
                "php",
                "type"
            ],
            "time": "2015-07-25T16:39:46+00:00"
        },
        {
            "name": "phpspec/prophecy",
            "version": "1.8.0",
            "source": {
                "type": "git",
                "url": "https://github.com/phpspec/prophecy.git",
                "reference": "4ba436b55987b4bf311cb7c6ba82aa528aac0a06"
            },
            "dist": {
                "type": "zip",
                "url": "https://api.github.com/repos/phpspec/prophecy/zipball/4ba436b55987b4bf311cb7c6ba82aa528aac0a06",
                "reference": "4ba436b55987b4bf311cb7c6ba82aa528aac0a06",
                "shasum": ""
            },
            "require": {
                "doctrine/instantiator": "^1.0.2",
                "php": "^5.3|^7.0",
                "phpdocumentor/reflection-docblock": "^2.0|^3.0.2|^4.0",
                "sebastian/comparator": "^1.1|^2.0|^3.0",
                "sebastian/recursion-context": "^1.0|^2.0|^3.0"
            },
            "require-dev": {
                "phpspec/phpspec": "^2.5|^3.2",
                "phpunit/phpunit": "^4.8.35 || ^5.7 || ^6.5 || ^7.1"
            },
            "type": "library",
            "extra": {
                "branch-alias": {
                    "dev-master": "1.8.x-dev"
                }
            },
            "autoload": {
                "psr-0": {
                    "Prophecy\\": "src/"
                }
            },
            "notification-url": "https://packagist.org/downloads/",
            "license": [
                "MIT"
            ],
            "authors": [
                {
                    "name": "Konstantin Kudryashov",
                    "email": "ever.zet@gmail.com",
                    "homepage": "http://everzet.com"
                },
                {
                    "name": "Marcello Duarte",
                    "email": "marcello.duarte@gmail.com"
                }
            ],
            "description": "Highly opinionated mocking framework for PHP 5.3+",
            "homepage": "https://github.com/phpspec/prophecy",
            "keywords": [
                "Double",
                "Dummy",
                "fake",
                "mock",
                "spy",
                "stub"
            ],
            "time": "2018-08-05T17:53:17+00:00"
        },
        {
            "name": "phpunit/php-code-coverage",
            "version": "5.3.2",
            "source": {
                "type": "git",
                "url": "https://github.com/sebastianbergmann/php-code-coverage.git",
                "reference": "c89677919c5dd6d3b3852f230a663118762218ac"
            },
            "dist": {
                "type": "zip",
                "url": "https://api.github.com/repos/sebastianbergmann/php-code-coverage/zipball/c89677919c5dd6d3b3852f230a663118762218ac",
                "reference": "c89677919c5dd6d3b3852f230a663118762218ac",
                "shasum": ""
            },
            "require": {
                "ext-dom": "*",
                "ext-xmlwriter": "*",
                "php": "^7.0",
                "phpunit/php-file-iterator": "^1.4.2",
                "phpunit/php-text-template": "^1.2.1",
                "phpunit/php-token-stream": "^2.0.1",
                "sebastian/code-unit-reverse-lookup": "^1.0.1",
                "sebastian/environment": "^3.0",
                "sebastian/version": "^2.0.1",
                "theseer/tokenizer": "^1.1"
            },
            "require-dev": {
                "phpunit/phpunit": "^6.0"
            },
            "suggest": {
                "ext-xdebug": "^2.5.5"
            },
            "type": "library",
            "extra": {
                "branch-alias": {
                    "dev-master": "5.3.x-dev"
                }
            },
            "autoload": {
                "classmap": [
                    "src/"
                ]
            },
            "notification-url": "https://packagist.org/downloads/",
            "license": [
                "BSD-3-Clause"
            ],
            "authors": [
                {
                    "name": "Sebastian Bergmann",
                    "email": "sebastian@phpunit.de",
                    "role": "lead"
                }
            ],
            "description": "Library that provides collection, processing, and rendering functionality for PHP code coverage information.",
            "homepage": "https://github.com/sebastianbergmann/php-code-coverage",
            "keywords": [
                "coverage",
                "testing",
                "xunit"
            ],
            "time": "2018-04-06T15:36:58+00:00"
        },
        {
            "name": "phpunit/php-file-iterator",
            "version": "1.4.5",
            "source": {
                "type": "git",
                "url": "https://github.com/sebastianbergmann/php-file-iterator.git",
                "reference": "730b01bc3e867237eaac355e06a36b85dd93a8b4"
            },
            "dist": {
                "type": "zip",
                "url": "https://api.github.com/repos/sebastianbergmann/php-file-iterator/zipball/730b01bc3e867237eaac355e06a36b85dd93a8b4",
                "reference": "730b01bc3e867237eaac355e06a36b85dd93a8b4",
                "shasum": ""
            },
            "require": {
                "php": ">=5.3.3"
            },
            "type": "library",
            "extra": {
                "branch-alias": {
                    "dev-master": "1.4.x-dev"
                }
            },
            "autoload": {
                "classmap": [
                    "src/"
                ]
            },
            "notification-url": "https://packagist.org/downloads/",
            "license": [
                "BSD-3-Clause"
            ],
            "authors": [
                {
                    "name": "Sebastian Bergmann",
                    "email": "sb@sebastian-bergmann.de",
                    "role": "lead"
                }
            ],
            "description": "FilterIterator implementation that filters files based on a list of suffixes.",
            "homepage": "https://github.com/sebastianbergmann/php-file-iterator/",
            "keywords": [
                "filesystem",
                "iterator"
            ],
            "time": "2017-11-27T13:52:08+00:00"
        },
        {
            "name": "phpunit/php-text-template",
            "version": "1.2.1",
            "source": {
                "type": "git",
                "url": "https://github.com/sebastianbergmann/php-text-template.git",
                "reference": "31f8b717e51d9a2afca6c9f046f5d69fc27c8686"
            },
            "dist": {
                "type": "zip",
                "url": "https://api.github.com/repos/sebastianbergmann/php-text-template/zipball/31f8b717e51d9a2afca6c9f046f5d69fc27c8686",
                "reference": "31f8b717e51d9a2afca6c9f046f5d69fc27c8686",
                "shasum": ""
            },
            "require": {
                "php": ">=5.3.3"
            },
            "type": "library",
            "autoload": {
                "classmap": [
                    "src/"
                ]
            },
            "notification-url": "https://packagist.org/downloads/",
            "license": [
                "BSD-3-Clause"
            ],
            "authors": [
                {
                    "name": "Sebastian Bergmann",
                    "email": "sebastian@phpunit.de",
                    "role": "lead"
                }
            ],
            "description": "Simple template engine.",
            "homepage": "https://github.com/sebastianbergmann/php-text-template/",
            "keywords": [
                "template"
            ],
            "time": "2015-06-21T13:50:34+00:00"
        },
        {
            "name": "phpunit/php-timer",
            "version": "1.0.9",
            "source": {
                "type": "git",
                "url": "https://github.com/sebastianbergmann/php-timer.git",
                "reference": "3dcf38ca72b158baf0bc245e9184d3fdffa9c46f"
            },
            "dist": {
                "type": "zip",
                "url": "https://api.github.com/repos/sebastianbergmann/php-timer/zipball/3dcf38ca72b158baf0bc245e9184d3fdffa9c46f",
                "reference": "3dcf38ca72b158baf0bc245e9184d3fdffa9c46f",
                "shasum": ""
            },
            "require": {
                "php": "^5.3.3 || ^7.0"
            },
            "require-dev": {
                "phpunit/phpunit": "^4.8.35 || ^5.7 || ^6.0"
            },
            "type": "library",
            "extra": {
                "branch-alias": {
                    "dev-master": "1.0-dev"
                }
            },
            "autoload": {
                "classmap": [
                    "src/"
                ]
            },
            "notification-url": "https://packagist.org/downloads/",
            "license": [
                "BSD-3-Clause"
            ],
            "authors": [
                {
                    "name": "Sebastian Bergmann",
                    "email": "sb@sebastian-bergmann.de",
                    "role": "lead"
                }
            ],
            "description": "Utility class for timing",
            "homepage": "https://github.com/sebastianbergmann/php-timer/",
            "keywords": [
                "timer"
            ],
            "time": "2017-02-26T11:10:40+00:00"
        },
        {
            "name": "phpunit/php-token-stream",
            "version": "2.0.2",
            "source": {
                "type": "git",
                "url": "https://github.com/sebastianbergmann/php-token-stream.git",
                "reference": "791198a2c6254db10131eecfe8c06670700904db"
            },
            "dist": {
                "type": "zip",
                "url": "https://api.github.com/repos/sebastianbergmann/php-token-stream/zipball/791198a2c6254db10131eecfe8c06670700904db",
                "reference": "791198a2c6254db10131eecfe8c06670700904db",
                "shasum": ""
            },
            "require": {
                "ext-tokenizer": "*",
                "php": "^7.0"
            },
            "require-dev": {
                "phpunit/phpunit": "^6.2.4"
            },
            "type": "library",
            "extra": {
                "branch-alias": {
                    "dev-master": "2.0-dev"
                }
            },
            "autoload": {
                "classmap": [
                    "src/"
                ]
            },
            "notification-url": "https://packagist.org/downloads/",
            "license": [
                "BSD-3-Clause"
            ],
            "authors": [
                {
                    "name": "Sebastian Bergmann",
                    "email": "sebastian@phpunit.de"
                }
            ],
            "description": "Wrapper around PHP's tokenizer extension.",
            "homepage": "https://github.com/sebastianbergmann/php-token-stream/",
            "keywords": [
                "tokenizer"
            ],
            "time": "2017-11-27T05:48:46+00:00"
        },
        {
            "name": "phpunit/phpunit",
            "version": "6.5.13",
            "source": {
                "type": "git",
                "url": "https://github.com/sebastianbergmann/phpunit.git",
                "reference": "0973426fb012359b2f18d3bd1e90ef1172839693"
            },
            "dist": {
                "type": "zip",
                "url": "https://api.github.com/repos/sebastianbergmann/phpunit/zipball/0973426fb012359b2f18d3bd1e90ef1172839693",
                "reference": "0973426fb012359b2f18d3bd1e90ef1172839693",
                "shasum": ""
            },
            "require": {
                "ext-dom": "*",
                "ext-json": "*",
                "ext-libxml": "*",
                "ext-mbstring": "*",
                "ext-xml": "*",
                "myclabs/deep-copy": "^1.6.1",
                "phar-io/manifest": "^1.0.1",
                "phar-io/version": "^1.0",
                "php": "^7.0",
                "phpspec/prophecy": "^1.7",
                "phpunit/php-code-coverage": "^5.3",
                "phpunit/php-file-iterator": "^1.4.3",
                "phpunit/php-text-template": "^1.2.1",
                "phpunit/php-timer": "^1.0.9",
                "phpunit/phpunit-mock-objects": "^5.0.9",
                "sebastian/comparator": "^2.1",
                "sebastian/diff": "^2.0",
                "sebastian/environment": "^3.1",
                "sebastian/exporter": "^3.1",
                "sebastian/global-state": "^2.0",
                "sebastian/object-enumerator": "^3.0.3",
                "sebastian/resource-operations": "^1.0",
                "sebastian/version": "^2.0.1"
            },
            "conflict": {
                "phpdocumentor/reflection-docblock": "3.0.2",
                "phpunit/dbunit": "<3.0"
            },
            "require-dev": {
                "ext-pdo": "*"
            },
            "suggest": {
                "ext-xdebug": "*",
                "phpunit/php-invoker": "^1.1"
            },
            "bin": [
                "phpunit"
            ],
            "type": "library",
            "extra": {
                "branch-alias": {
                    "dev-master": "6.5.x-dev"
                }
            },
            "autoload": {
                "classmap": [
                    "src/"
                ]
            },
            "notification-url": "https://packagist.org/downloads/",
            "license": [
                "BSD-3-Clause"
            ],
            "authors": [
                {
                    "name": "Sebastian Bergmann",
                    "email": "sebastian@phpunit.de",
                    "role": "lead"
                }
            ],
            "description": "The PHP Unit Testing framework.",
            "homepage": "https://phpunit.de/",
            "keywords": [
                "phpunit",
                "testing",
                "xunit"
            ],
            "time": "2018-09-08T15:10:43+00:00"
        },
        {
            "name": "phpunit/phpunit-mock-objects",
            "version": "5.0.10",
            "source": {
                "type": "git",
                "url": "https://github.com/sebastianbergmann/phpunit-mock-objects.git",
                "reference": "cd1cf05c553ecfec36b170070573e540b67d3f1f"
            },
            "dist": {
                "type": "zip",
                "url": "https://api.github.com/repos/sebastianbergmann/phpunit-mock-objects/zipball/cd1cf05c553ecfec36b170070573e540b67d3f1f",
                "reference": "cd1cf05c553ecfec36b170070573e540b67d3f1f",
                "shasum": ""
            },
            "require": {
                "doctrine/instantiator": "^1.0.5",
                "php": "^7.0",
                "phpunit/php-text-template": "^1.2.1",
                "sebastian/exporter": "^3.1"
            },
            "conflict": {
                "phpunit/phpunit": "<6.0"
            },
            "require-dev": {
                "phpunit/phpunit": "^6.5.11"
            },
            "suggest": {
                "ext-soap": "*"
            },
            "type": "library",
            "extra": {
                "branch-alias": {
                    "dev-master": "5.0.x-dev"
                }
            },
            "autoload": {
                "classmap": [
                    "src/"
                ]
            },
            "notification-url": "https://packagist.org/downloads/",
            "license": [
                "BSD-3-Clause"
            ],
            "authors": [
                {
                    "name": "Sebastian Bergmann",
                    "email": "sebastian@phpunit.de",
                    "role": "lead"
                }
            ],
            "description": "Mock Object library for PHPUnit",
            "homepage": "https://github.com/sebastianbergmann/phpunit-mock-objects/",
            "keywords": [
                "mock",
                "xunit"
            ],
            "time": "2018-08-09T05:50:03+00:00"
        },
        {
            "name": "sebastian/code-unit-reverse-lookup",
            "version": "1.0.1",
            "source": {
                "type": "git",
                "url": "https://github.com/sebastianbergmann/code-unit-reverse-lookup.git",
                "reference": "4419fcdb5eabb9caa61a27c7a1db532a6b55dd18"
            },
            "dist": {
                "type": "zip",
                "url": "https://api.github.com/repos/sebastianbergmann/code-unit-reverse-lookup/zipball/4419fcdb5eabb9caa61a27c7a1db532a6b55dd18",
                "reference": "4419fcdb5eabb9caa61a27c7a1db532a6b55dd18",
                "shasum": ""
            },
            "require": {
                "php": "^5.6 || ^7.0"
            },
            "require-dev": {
                "phpunit/phpunit": "^5.7 || ^6.0"
            },
            "type": "library",
            "extra": {
                "branch-alias": {
                    "dev-master": "1.0.x-dev"
                }
            },
            "autoload": {
                "classmap": [
                    "src/"
                ]
            },
            "notification-url": "https://packagist.org/downloads/",
            "license": [
                "BSD-3-Clause"
            ],
            "authors": [
                {
                    "name": "Sebastian Bergmann",
                    "email": "sebastian@phpunit.de"
                }
            ],
            "description": "Looks up which function or method a line of code belongs to",
            "homepage": "https://github.com/sebastianbergmann/code-unit-reverse-lookup/",
            "time": "2017-03-04T06:30:41+00:00"
        },
        {
            "name": "sebastian/comparator",
            "version": "2.1.3",
            "source": {
                "type": "git",
                "url": "https://github.com/sebastianbergmann/comparator.git",
                "reference": "34369daee48eafb2651bea869b4b15d75ccc35f9"
            },
            "dist": {
                "type": "zip",
                "url": "https://api.github.com/repos/sebastianbergmann/comparator/zipball/34369daee48eafb2651bea869b4b15d75ccc35f9",
                "reference": "34369daee48eafb2651bea869b4b15d75ccc35f9",
                "shasum": ""
            },
            "require": {
                "php": "^7.0",
                "sebastian/diff": "^2.0 || ^3.0",
                "sebastian/exporter": "^3.1"
            },
            "require-dev": {
                "phpunit/phpunit": "^6.4"
            },
            "type": "library",
            "extra": {
                "branch-alias": {
                    "dev-master": "2.1.x-dev"
                }
            },
            "autoload": {
                "classmap": [
                    "src/"
                ]
            },
            "notification-url": "https://packagist.org/downloads/",
            "license": [
                "BSD-3-Clause"
            ],
            "authors": [
                {
                    "name": "Jeff Welch",
                    "email": "whatthejeff@gmail.com"
                },
                {
                    "name": "Volker Dusch",
                    "email": "github@wallbash.com"
                },
                {
                    "name": "Bernhard Schussek",
                    "email": "bschussek@2bepublished.at"
                },
                {
                    "name": "Sebastian Bergmann",
                    "email": "sebastian@phpunit.de"
                }
            ],
            "description": "Provides the functionality to compare PHP values for equality",
            "homepage": "https://github.com/sebastianbergmann/comparator",
            "keywords": [
                "comparator",
                "compare",
                "equality"
            ],
            "time": "2018-02-01T13:46:46+00:00"
        },
        {
            "name": "sebastian/diff",
            "version": "2.0.1",
            "source": {
                "type": "git",
                "url": "https://github.com/sebastianbergmann/diff.git",
                "reference": "347c1d8b49c5c3ee30c7040ea6fc446790e6bddd"
            },
            "dist": {
                "type": "zip",
                "url": "https://api.github.com/repos/sebastianbergmann/diff/zipball/347c1d8b49c5c3ee30c7040ea6fc446790e6bddd",
                "reference": "347c1d8b49c5c3ee30c7040ea6fc446790e6bddd",
                "shasum": ""
            },
            "require": {
                "php": "^7.0"
            },
            "require-dev": {
                "phpunit/phpunit": "^6.2"
            },
            "type": "library",
            "extra": {
                "branch-alias": {
                    "dev-master": "2.0-dev"
                }
            },
            "autoload": {
                "classmap": [
                    "src/"
                ]
            },
            "notification-url": "https://packagist.org/downloads/",
            "license": [
                "BSD-3-Clause"
            ],
            "authors": [
                {
                    "name": "Kore Nordmann",
                    "email": "mail@kore-nordmann.de"
                },
                {
                    "name": "Sebastian Bergmann",
                    "email": "sebastian@phpunit.de"
                }
            ],
            "description": "Diff implementation",
            "homepage": "https://github.com/sebastianbergmann/diff",
            "keywords": [
                "diff"
            ],
            "time": "2017-08-03T08:09:46+00:00"
        },
        {
            "name": "sebastian/environment",
            "version": "3.1.0",
            "source": {
                "type": "git",
                "url": "https://github.com/sebastianbergmann/environment.git",
                "reference": "cd0871b3975fb7fc44d11314fd1ee20925fce4f5"
            },
            "dist": {
                "type": "zip",
                "url": "https://api.github.com/repos/sebastianbergmann/environment/zipball/cd0871b3975fb7fc44d11314fd1ee20925fce4f5",
                "reference": "cd0871b3975fb7fc44d11314fd1ee20925fce4f5",
                "shasum": ""
            },
            "require": {
                "php": "^7.0"
            },
            "require-dev": {
                "phpunit/phpunit": "^6.1"
            },
            "type": "library",
            "extra": {
                "branch-alias": {
                    "dev-master": "3.1.x-dev"
                }
            },
            "autoload": {
                "classmap": [
                    "src/"
                ]
            },
            "notification-url": "https://packagist.org/downloads/",
            "license": [
                "BSD-3-Clause"
            ],
            "authors": [
                {
                    "name": "Sebastian Bergmann",
                    "email": "sebastian@phpunit.de"
                }
            ],
            "description": "Provides functionality to handle HHVM/PHP environments",
            "homepage": "http://www.github.com/sebastianbergmann/environment",
            "keywords": [
                "Xdebug",
                "environment",
                "hhvm"
            ],
            "time": "2017-07-01T08:51:00+00:00"
        },
        {
            "name": "sebastian/exporter",
            "version": "3.1.0",
            "source": {
                "type": "git",
                "url": "https://github.com/sebastianbergmann/exporter.git",
                "reference": "234199f4528de6d12aaa58b612e98f7d36adb937"
            },
            "dist": {
                "type": "zip",
                "url": "https://api.github.com/repos/sebastianbergmann/exporter/zipball/234199f4528de6d12aaa58b612e98f7d36adb937",
                "reference": "234199f4528de6d12aaa58b612e98f7d36adb937",
                "shasum": ""
            },
            "require": {
                "php": "^7.0",
                "sebastian/recursion-context": "^3.0"
            },
            "require-dev": {
                "ext-mbstring": "*",
                "phpunit/phpunit": "^6.0"
            },
            "type": "library",
            "extra": {
                "branch-alias": {
                    "dev-master": "3.1.x-dev"
                }
            },
            "autoload": {
                "classmap": [
                    "src/"
                ]
            },
            "notification-url": "https://packagist.org/downloads/",
            "license": [
                "BSD-3-Clause"
            ],
            "authors": [
                {
                    "name": "Jeff Welch",
                    "email": "whatthejeff@gmail.com"
                },
                {
                    "name": "Volker Dusch",
                    "email": "github@wallbash.com"
                },
                {
                    "name": "Bernhard Schussek",
                    "email": "bschussek@2bepublished.at"
                },
                {
                    "name": "Sebastian Bergmann",
                    "email": "sebastian@phpunit.de"
                },
                {
                    "name": "Adam Harvey",
                    "email": "aharvey@php.net"
                }
            ],
            "description": "Provides the functionality to export PHP variables for visualization",
            "homepage": "http://www.github.com/sebastianbergmann/exporter",
            "keywords": [
                "export",
                "exporter"
            ],
            "time": "2017-04-03T13:19:02+00:00"
        },
        {
            "name": "sebastian/finder-facade",
            "version": "1.2.2",
            "source": {
                "type": "git",
                "url": "https://github.com/sebastianbergmann/finder-facade.git",
                "reference": "4a3174709c2dc565fe5fb26fcf827f6a1fc7b09f"
            },
            "dist": {
                "type": "zip",
                "url": "https://api.github.com/repos/sebastianbergmann/finder-facade/zipball/4a3174709c2dc565fe5fb26fcf827f6a1fc7b09f",
                "reference": "4a3174709c2dc565fe5fb26fcf827f6a1fc7b09f",
                "shasum": ""
            },
            "require": {
                "symfony/finder": "~2.3|~3.0|~4.0",
                "theseer/fdomdocument": "~1.3"
            },
            "type": "library",
            "autoload": {
                "classmap": [
                    "src/"
                ]
            },
            "notification-url": "https://packagist.org/downloads/",
            "license": [
                "BSD-3-Clause"
            ],
            "authors": [
                {
                    "name": "Sebastian Bergmann",
                    "email": "sebastian@phpunit.de",
                    "role": "lead"
                }
            ],
            "description": "FinderFacade is a convenience wrapper for Symfony's Finder component.",
            "homepage": "https://github.com/sebastianbergmann/finder-facade",
            "time": "2017-11-18T17:31:49+00:00"
        },
        {
            "name": "sebastian/global-state",
            "version": "2.0.0",
            "source": {
                "type": "git",
                "url": "https://github.com/sebastianbergmann/global-state.git",
                "reference": "e8ba02eed7bbbb9e59e43dedd3dddeff4a56b0c4"
            },
            "dist": {
                "type": "zip",
                "url": "https://api.github.com/repos/sebastianbergmann/global-state/zipball/e8ba02eed7bbbb9e59e43dedd3dddeff4a56b0c4",
                "reference": "e8ba02eed7bbbb9e59e43dedd3dddeff4a56b0c4",
                "shasum": ""
            },
            "require": {
                "php": "^7.0"
            },
            "require-dev": {
                "phpunit/phpunit": "^6.0"
            },
            "suggest": {
                "ext-uopz": "*"
            },
            "type": "library",
            "extra": {
                "branch-alias": {
                    "dev-master": "2.0-dev"
                }
            },
            "autoload": {
                "classmap": [
                    "src/"
                ]
            },
            "notification-url": "https://packagist.org/downloads/",
            "license": [
                "BSD-3-Clause"
            ],
            "authors": [
                {
                    "name": "Sebastian Bergmann",
                    "email": "sebastian@phpunit.de"
                }
            ],
            "description": "Snapshotting of global state",
            "homepage": "http://www.github.com/sebastianbergmann/global-state",
            "keywords": [
                "global state"
            ],
            "time": "2017-04-27T15:39:26+00:00"
        },
        {
            "name": "sebastian/object-enumerator",
            "version": "3.0.3",
            "source": {
                "type": "git",
                "url": "https://github.com/sebastianbergmann/object-enumerator.git",
                "reference": "7cfd9e65d11ffb5af41198476395774d4c8a84c5"
            },
            "dist": {
                "type": "zip",
                "url": "https://api.github.com/repos/sebastianbergmann/object-enumerator/zipball/7cfd9e65d11ffb5af41198476395774d4c8a84c5",
                "reference": "7cfd9e65d11ffb5af41198476395774d4c8a84c5",
                "shasum": ""
            },
            "require": {
                "php": "^7.0",
                "sebastian/object-reflector": "^1.1.1",
                "sebastian/recursion-context": "^3.0"
            },
            "require-dev": {
                "phpunit/phpunit": "^6.0"
            },
            "type": "library",
            "extra": {
                "branch-alias": {
                    "dev-master": "3.0.x-dev"
                }
            },
            "autoload": {
                "classmap": [
                    "src/"
                ]
            },
            "notification-url": "https://packagist.org/downloads/",
            "license": [
                "BSD-3-Clause"
            ],
            "authors": [
                {
                    "name": "Sebastian Bergmann",
                    "email": "sebastian@phpunit.de"
                }
            ],
            "description": "Traverses array structures and object graphs to enumerate all referenced objects",
            "homepage": "https://github.com/sebastianbergmann/object-enumerator/",
            "time": "2017-08-03T12:35:26+00:00"
        },
        {
            "name": "sebastian/object-reflector",
            "version": "1.1.1",
            "source": {
                "type": "git",
                "url": "https://github.com/sebastianbergmann/object-reflector.git",
                "reference": "773f97c67f28de00d397be301821b06708fca0be"
            },
            "dist": {
                "type": "zip",
                "url": "https://api.github.com/repos/sebastianbergmann/object-reflector/zipball/773f97c67f28de00d397be301821b06708fca0be",
                "reference": "773f97c67f28de00d397be301821b06708fca0be",
                "shasum": ""
            },
            "require": {
                "php": "^7.0"
            },
            "require-dev": {
                "phpunit/phpunit": "^6.0"
            },
            "type": "library",
            "extra": {
                "branch-alias": {
                    "dev-master": "1.1-dev"
                }
            },
            "autoload": {
                "classmap": [
                    "src/"
                ]
            },
            "notification-url": "https://packagist.org/downloads/",
            "license": [
                "BSD-3-Clause"
            ],
            "authors": [
                {
                    "name": "Sebastian Bergmann",
                    "email": "sebastian@phpunit.de"
                }
            ],
            "description": "Allows reflection of object attributes, including inherited and non-public ones",
            "homepage": "https://github.com/sebastianbergmann/object-reflector/",
            "time": "2017-03-29T09:07:27+00:00"
        },
        {
            "name": "sebastian/phpcpd",
            "version": "3.0.1",
            "source": {
                "type": "git",
                "url": "https://github.com/sebastianbergmann/phpcpd.git",
                "reference": "dfed51c1288790fc957c9433e2f49ab152e8a564"
            },
            "dist": {
                "type": "zip",
                "url": "https://api.github.com/repos/sebastianbergmann/phpcpd/zipball/dfed51c1288790fc957c9433e2f49ab152e8a564",
                "reference": "dfed51c1288790fc957c9433e2f49ab152e8a564",
                "shasum": ""
            },
            "require": {
                "php": "^5.6|^7.0",
                "phpunit/php-timer": "^1.0.6",
                "sebastian/finder-facade": "^1.1",
                "sebastian/version": "^1.0|^2.0",
                "symfony/console": "^2.7|^3.0|^4.0"
            },
            "bin": [
                "phpcpd"
            ],
            "type": "library",
            "extra": {
                "branch-alias": {
                    "dev-master": "3.0-dev"
                }
            },
            "autoload": {
                "classmap": [
                    "src/"
                ]
            },
            "notification-url": "https://packagist.org/downloads/",
            "license": [
                "BSD-3-Clause"
            ],
            "authors": [
                {
                    "name": "Sebastian Bergmann",
                    "email": "sebastian@phpunit.de",
                    "role": "lead"
                }
            ],
            "description": "Copy/Paste Detector (CPD) for PHP code.",
            "homepage": "https://github.com/sebastianbergmann/phpcpd",
            "time": "2017-11-16T08:49:28+00:00"
        },
        {
            "name": "sebastian/recursion-context",
            "version": "3.0.0",
            "source": {
                "type": "git",
                "url": "https://github.com/sebastianbergmann/recursion-context.git",
                "reference": "5b0cd723502bac3b006cbf3dbf7a1e3fcefe4fa8"
            },
            "dist": {
                "type": "zip",
                "url": "https://api.github.com/repos/sebastianbergmann/recursion-context/zipball/5b0cd723502bac3b006cbf3dbf7a1e3fcefe4fa8",
                "reference": "5b0cd723502bac3b006cbf3dbf7a1e3fcefe4fa8",
                "shasum": ""
            },
            "require": {
                "php": "^7.0"
            },
            "require-dev": {
                "phpunit/phpunit": "^6.0"
            },
            "type": "library",
            "extra": {
                "branch-alias": {
                    "dev-master": "3.0.x-dev"
                }
            },
            "autoload": {
                "classmap": [
                    "src/"
                ]
            },
            "notification-url": "https://packagist.org/downloads/",
            "license": [
                "BSD-3-Clause"
            ],
            "authors": [
                {
                    "name": "Jeff Welch",
                    "email": "whatthejeff@gmail.com"
                },
                {
                    "name": "Sebastian Bergmann",
                    "email": "sebastian@phpunit.de"
                },
                {
                    "name": "Adam Harvey",
                    "email": "aharvey@php.net"
                }
            ],
            "description": "Provides functionality to recursively process PHP variables",
            "homepage": "http://www.github.com/sebastianbergmann/recursion-context",
            "time": "2017-03-03T06:23:57+00:00"
        },
        {
            "name": "sebastian/resource-operations",
            "version": "1.0.0",
            "source": {
                "type": "git",
                "url": "https://github.com/sebastianbergmann/resource-operations.git",
                "reference": "ce990bb21759f94aeafd30209e8cfcdfa8bc3f52"
            },
            "dist": {
                "type": "zip",
                "url": "https://api.github.com/repos/sebastianbergmann/resource-operations/zipball/ce990bb21759f94aeafd30209e8cfcdfa8bc3f52",
                "reference": "ce990bb21759f94aeafd30209e8cfcdfa8bc3f52",
                "shasum": ""
            },
            "require": {
                "php": ">=5.6.0"
            },
            "type": "library",
            "extra": {
                "branch-alias": {
                    "dev-master": "1.0.x-dev"
                }
            },
            "autoload": {
                "classmap": [
                    "src/"
                ]
            },
            "notification-url": "https://packagist.org/downloads/",
            "license": [
                "BSD-3-Clause"
            ],
            "authors": [
                {
                    "name": "Sebastian Bergmann",
                    "email": "sebastian@phpunit.de"
                }
            ],
            "description": "Provides a list of PHP built-in functions that operate on resources",
            "homepage": "https://www.github.com/sebastianbergmann/resource-operations",
            "time": "2015-07-28T20:34:47+00:00"
        },
        {
            "name": "sebastian/version",
            "version": "2.0.1",
            "source": {
                "type": "git",
                "url": "https://github.com/sebastianbergmann/version.git",
                "reference": "99732be0ddb3361e16ad77b68ba41efc8e979019"
            },
            "dist": {
                "type": "zip",
                "url": "https://api.github.com/repos/sebastianbergmann/version/zipball/99732be0ddb3361e16ad77b68ba41efc8e979019",
                "reference": "99732be0ddb3361e16ad77b68ba41efc8e979019",
                "shasum": ""
            },
            "require": {
                "php": ">=5.6"
            },
            "type": "library",
            "extra": {
                "branch-alias": {
                    "dev-master": "2.0.x-dev"
                }
            },
            "autoload": {
                "classmap": [
                    "src/"
                ]
            },
            "notification-url": "https://packagist.org/downloads/",
            "license": [
                "BSD-3-Clause"
            ],
            "authors": [
                {
                    "name": "Sebastian Bergmann",
                    "email": "sebastian@phpunit.de",
                    "role": "lead"
                }
            ],
            "description": "Library that helps with managing the version number of Git-hosted PHP projects",
            "homepage": "https://github.com/sebastianbergmann/version",
            "time": "2016-10-03T07:35:21+00:00"
        },
        {
            "name": "squizlabs/php_codesniffer",
            "version": "3.3.1",
            "source": {
                "type": "git",
                "url": "https://github.com/squizlabs/PHP_CodeSniffer.git",
                "reference": "628a481780561150481a9ec74709092b9759b3ec"
            },
            "dist": {
                "type": "zip",
                "url": "https://api.github.com/repos/squizlabs/PHP_CodeSniffer/zipball/628a481780561150481a9ec74709092b9759b3ec",
                "reference": "628a481780561150481a9ec74709092b9759b3ec",
                "shasum": ""
            },
            "require": {
                "ext-simplexml": "*",
                "ext-tokenizer": "*",
                "ext-xmlwriter": "*",
                "php": ">=5.4.0"
            },
            "require-dev": {
                "phpunit/phpunit": "^4.0 || ^5.0 || ^6.0 || ^7.0"
            },
            "bin": [
                "bin/phpcs",
                "bin/phpcbf"
            ],
            "type": "library",
            "extra": {
                "branch-alias": {
                    "dev-master": "3.x-dev"
                }
            },
            "notification-url": "https://packagist.org/downloads/",
            "license": [
                "BSD-3-Clause"
            ],
            "authors": [
                {
                    "name": "Greg Sherwood",
                    "role": "lead"
                }
            ],
            "description": "PHP_CodeSniffer tokenizes PHP, JavaScript and CSS files and detects violations of a defined set of coding standards.",
            "homepage": "http://www.squizlabs.com/php-codesniffer",
            "keywords": [
                "phpcs",
                "standards"
            ],
            "time": "2018-07-26T23:47:18+00:00"
        },
        {
            "name": "symfony/browser-kit",
            "version": "v4.1.6",
            "source": {
                "type": "git",
                "url": "https://github.com/symfony/browser-kit.git",
                "reference": "c55fe9257003b2d95c0211b3f6941e8dfd26dffd"
            },
            "dist": {
                "type": "zip",
                "url": "https://api.github.com/repos/symfony/browser-kit/zipball/c55fe9257003b2d95c0211b3f6941e8dfd26dffd",
                "reference": "c55fe9257003b2d95c0211b3f6941e8dfd26dffd",
                "shasum": ""
            },
            "require": {
                "php": "^7.1.3",
                "symfony/dom-crawler": "~3.4|~4.0"
            },
            "require-dev": {
                "symfony/css-selector": "~3.4|~4.0",
                "symfony/process": "~3.4|~4.0"
            },
            "suggest": {
                "symfony/process": ""
            },
            "type": "library",
            "extra": {
                "branch-alias": {
                    "dev-master": "4.1-dev"
                }
            },
            "autoload": {
                "psr-4": {
                    "Symfony\\Component\\BrowserKit\\": ""
                },
                "exclude-from-classmap": [
                    "/Tests/"
                ]
            },
            "notification-url": "https://packagist.org/downloads/",
            "license": [
                "MIT"
            ],
            "authors": [
                {
                    "name": "Fabien Potencier",
                    "email": "fabien@symfony.com"
                },
                {
                    "name": "Symfony Community",
                    "homepage": "https://symfony.com/contributors"
                }
            ],
            "description": "Symfony BrowserKit Component",
            "homepage": "https://symfony.com",
            "time": "2018-07-26T09:10:45+00:00"
        },
        {
            "name": "symfony/config",
            "version": "v4.1.6",
            "source": {
                "type": "git",
                "url": "https://github.com/symfony/config.git",
                "reference": "b3d4d7b567d7a49e6dfafb6d4760abc921177c96"
            },
            "dist": {
                "type": "zip",
                "url": "https://api.github.com/repos/symfony/config/zipball/b3d4d7b567d7a49e6dfafb6d4760abc921177c96",
                "reference": "b3d4d7b567d7a49e6dfafb6d4760abc921177c96",
                "shasum": ""
            },
            "require": {
                "php": "^7.1.3",
                "symfony/filesystem": "~3.4|~4.0",
                "symfony/polyfill-ctype": "~1.8"
            },
            "conflict": {
                "symfony/finder": "<3.4"
            },
            "require-dev": {
                "symfony/dependency-injection": "~3.4|~4.0",
                "symfony/event-dispatcher": "~3.4|~4.0",
                "symfony/finder": "~3.4|~4.0",
                "symfony/yaml": "~3.4|~4.0"
            },
            "suggest": {
                "symfony/yaml": "To use the yaml reference dumper"
            },
            "type": "library",
            "extra": {
                "branch-alias": {
                    "dev-master": "4.1-dev"
                }
            },
            "autoload": {
                "psr-4": {
                    "Symfony\\Component\\Config\\": ""
                },
                "exclude-from-classmap": [
                    "/Tests/"
                ]
            },
            "notification-url": "https://packagist.org/downloads/",
            "license": [
                "MIT"
            ],
            "authors": [
                {
                    "name": "Fabien Potencier",
                    "email": "fabien@symfony.com"
                },
                {
                    "name": "Symfony Community",
                    "homepage": "https://symfony.com/contributors"
                }
            ],
            "description": "Symfony Config Component",
            "homepage": "https://symfony.com",
            "time": "2018-09-08T13:24:10+00:00"
        },
        {
            "name": "symfony/css-selector",
            "version": "v4.1.6",
            "source": {
                "type": "git",
                "url": "https://github.com/symfony/css-selector.git",
                "reference": "d67de79a70a27d93c92c47f37ece958bf8de4d8a"
            },
            "dist": {
                "type": "zip",
                "url": "https://api.github.com/repos/symfony/css-selector/zipball/d67de79a70a27d93c92c47f37ece958bf8de4d8a",
                "reference": "d67de79a70a27d93c92c47f37ece958bf8de4d8a",
                "shasum": ""
            },
            "require": {
                "php": "^7.1.3"
            },
            "type": "library",
            "extra": {
                "branch-alias": {
                    "dev-master": "4.1-dev"
                }
            },
            "autoload": {
                "psr-4": {
                    "Symfony\\Component\\CssSelector\\": ""
                },
                "exclude-from-classmap": [
                    "/Tests/"
                ]
            },
            "notification-url": "https://packagist.org/downloads/",
            "license": [
                "MIT"
            ],
            "authors": [
                {
                    "name": "Jean-François Simon",
                    "email": "jeanfrancois.simon@sensiolabs.com"
                },
                {
                    "name": "Fabien Potencier",
                    "email": "fabien@symfony.com"
                },
                {
                    "name": "Symfony Community",
                    "homepage": "https://symfony.com/contributors"
                }
            ],
            "description": "Symfony CssSelector Component",
            "homepage": "https://symfony.com",
            "time": "2018-10-02T16:36:10+00:00"
        },
        {
            "name": "symfony/dependency-injection",
            "version": "v4.1.6",
            "source": {
                "type": "git",
                "url": "https://github.com/symfony/dependency-injection.git",
                "reference": "f6b9d893ad28aefd8942dc0469c8397e2216fe30"
            },
            "dist": {
                "type": "zip",
                "url": "https://api.github.com/repos/symfony/dependency-injection/zipball/f6b9d893ad28aefd8942dc0469c8397e2216fe30",
                "reference": "f6b9d893ad28aefd8942dc0469c8397e2216fe30",
                "shasum": ""
            },
            "require": {
                "php": "^7.1.3",
                "psr/container": "^1.0"
            },
            "conflict": {
                "symfony/config": "<4.1.1",
                "symfony/finder": "<3.4",
                "symfony/proxy-manager-bridge": "<3.4",
                "symfony/yaml": "<3.4"
            },
            "provide": {
                "psr/container-implementation": "1.0"
            },
            "require-dev": {
                "symfony/config": "~4.1",
                "symfony/expression-language": "~3.4|~4.0",
                "symfony/yaml": "~3.4|~4.0"
            },
            "suggest": {
                "symfony/config": "",
                "symfony/expression-language": "For using expressions in service container configuration",
                "symfony/finder": "For using double-star glob patterns or when GLOB_BRACE portability is required",
                "symfony/proxy-manager-bridge": "Generate service proxies to lazy load them",
                "symfony/yaml": ""
            },
            "type": "library",
            "extra": {
                "branch-alias": {
                    "dev-master": "4.1-dev"
                }
            },
            "autoload": {
                "psr-4": {
                    "Symfony\\Component\\DependencyInjection\\": ""
                },
                "exclude-from-classmap": [
                    "/Tests/"
                ]
            },
            "notification-url": "https://packagist.org/downloads/",
            "license": [
                "MIT"
            ],
            "authors": [
                {
                    "name": "Fabien Potencier",
                    "email": "fabien@symfony.com"
                },
                {
                    "name": "Symfony Community",
                    "homepage": "https://symfony.com/contributors"
                }
            ],
            "description": "Symfony DependencyInjection Component",
            "homepage": "https://symfony.com",
            "time": "2018-10-02T12:40:59+00:00"
        },
        {
            "name": "symfony/dom-crawler",
            "version": "v4.1.6",
            "source": {
                "type": "git",
                "url": "https://github.com/symfony/dom-crawler.git",
                "reference": "80e60271bb288de2a2259662cff125cff4f93f95"
            },
            "dist": {
                "type": "zip",
                "url": "https://api.github.com/repos/symfony/dom-crawler/zipball/80e60271bb288de2a2259662cff125cff4f93f95",
                "reference": "80e60271bb288de2a2259662cff125cff4f93f95",
                "shasum": ""
            },
            "require": {
                "php": "^7.1.3",
                "symfony/polyfill-ctype": "~1.8",
                "symfony/polyfill-mbstring": "~1.0"
            },
            "require-dev": {
                "symfony/css-selector": "~3.4|~4.0"
            },
            "suggest": {
                "symfony/css-selector": ""
            },
            "type": "library",
            "extra": {
                "branch-alias": {
                    "dev-master": "4.1-dev"
                }
            },
            "autoload": {
                "psr-4": {
                    "Symfony\\Component\\DomCrawler\\": ""
                },
                "exclude-from-classmap": [
                    "/Tests/"
                ]
            },
            "notification-url": "https://packagist.org/downloads/",
            "license": [
                "MIT"
            ],
            "authors": [
                {
                    "name": "Fabien Potencier",
                    "email": "fabien@symfony.com"
                },
                {
                    "name": "Symfony Community",
                    "homepage": "https://symfony.com/contributors"
                }
            ],
            "description": "Symfony DomCrawler Component",
            "homepage": "https://symfony.com",
            "time": "2018-10-02T12:40:59+00:00"
        },
        {
            "name": "symfony/http-foundation",
            "version": "v4.1.6",
            "source": {
                "type": "git",
                "url": "https://github.com/symfony/http-foundation.git",
                "reference": "d528136617ff24f530e70df9605acc1b788b08d4"
            },
            "dist": {
                "type": "zip",
                "url": "https://api.github.com/repos/symfony/http-foundation/zipball/d528136617ff24f530e70df9605acc1b788b08d4",
                "reference": "d528136617ff24f530e70df9605acc1b788b08d4",
                "shasum": ""
            },
            "require": {
                "php": "^7.1.3",
                "symfony/polyfill-mbstring": "~1.1"
            },
            "require-dev": {
                "predis/predis": "~1.0",
                "symfony/expression-language": "~3.4|~4.0"
            },
            "type": "library",
            "extra": {
                "branch-alias": {
                    "dev-master": "4.1-dev"
                }
            },
            "autoload": {
                "psr-4": {
                    "Symfony\\Component\\HttpFoundation\\": ""
                },
                "exclude-from-classmap": [
                    "/Tests/"
                ]
            },
            "notification-url": "https://packagist.org/downloads/",
            "license": [
                "MIT"
            ],
            "authors": [
                {
                    "name": "Fabien Potencier",
                    "email": "fabien@symfony.com"
                },
                {
                    "name": "Symfony Community",
                    "homepage": "https://symfony.com/contributors"
                }
            ],
            "description": "Symfony HttpFoundation Component",
            "homepage": "https://symfony.com",
            "time": "2018-10-03T08:48:45+00:00"
        },
        {
            "name": "symfony/options-resolver",
            "version": "v4.1.6",
            "source": {
                "type": "git",
                "url": "https://github.com/symfony/options-resolver.git",
                "reference": "40f0e40d37c1c8a762334618dea597d64bbb75ff"
            },
            "dist": {
                "type": "zip",
                "url": "https://api.github.com/repos/symfony/options-resolver/zipball/40f0e40d37c1c8a762334618dea597d64bbb75ff",
                "reference": "40f0e40d37c1c8a762334618dea597d64bbb75ff",
                "shasum": ""
            },
            "require": {
                "php": "^7.1.3"
            },
            "type": "library",
            "extra": {
                "branch-alias": {
                    "dev-master": "4.1-dev"
                }
            },
            "autoload": {
                "psr-4": {
                    "Symfony\\Component\\OptionsResolver\\": ""
                },
                "exclude-from-classmap": [
                    "/Tests/"
                ]
            },
            "notification-url": "https://packagist.org/downloads/",
            "license": [
                "MIT"
            ],
            "authors": [
                {
                    "name": "Fabien Potencier",
                    "email": "fabien@symfony.com"
                },
                {
                    "name": "Symfony Community",
                    "homepage": "https://symfony.com/contributors"
                }
            ],
            "description": "Symfony OptionsResolver Component",
            "homepage": "https://symfony.com",
            "keywords": [
                "config",
                "configuration",
                "options"
            ],
            "time": "2018-09-18T12:45:12+00:00"
        },
        {
            "name": "symfony/polyfill-php70",
            "version": "v1.9.0",
            "source": {
                "type": "git",
                "url": "https://github.com/symfony/polyfill-php70.git",
                "reference": "1e24b0c4a56d55aaf368763a06c6d1c7d3194934"
            },
            "dist": {
                "type": "zip",
                "url": "https://api.github.com/repos/symfony/polyfill-php70/zipball/1e24b0c4a56d55aaf368763a06c6d1c7d3194934",
                "reference": "1e24b0c4a56d55aaf368763a06c6d1c7d3194934",
                "shasum": ""
            },
            "require": {
                "paragonie/random_compat": "~1.0|~2.0|~9.99",
                "php": ">=5.3.3"
            },
            "type": "library",
            "extra": {
                "branch-alias": {
                    "dev-master": "1.9-dev"
                }
            },
            "autoload": {
                "psr-4": {
                    "Symfony\\Polyfill\\Php70\\": ""
                },
                "files": [
                    "bootstrap.php"
                ],
                "classmap": [
                    "Resources/stubs"
                ]
            },
            "notification-url": "https://packagist.org/downloads/",
            "license": [
                "MIT"
            ],
            "authors": [
                {
                    "name": "Nicolas Grekas",
                    "email": "p@tchwork.com"
                },
                {
                    "name": "Symfony Community",
                    "homepage": "https://symfony.com/contributors"
                }
            ],
            "description": "Symfony polyfill backporting some PHP 7.0+ features to lower PHP versions",
            "homepage": "https://symfony.com",
            "keywords": [
                "compatibility",
                "polyfill",
                "portable",
                "shim"
            ],
            "time": "2018-08-06T14:22:27+00:00"
        },
        {
            "name": "symfony/polyfill-php72",
            "version": "v1.9.0",
            "source": {
                "type": "git",
                "url": "https://github.com/symfony/polyfill-php72.git",
                "reference": "95c50420b0baed23852452a7f0c7b527303ed5ae"
            },
            "dist": {
                "type": "zip",
                "url": "https://api.github.com/repos/symfony/polyfill-php72/zipball/95c50420b0baed23852452a7f0c7b527303ed5ae",
                "reference": "95c50420b0baed23852452a7f0c7b527303ed5ae",
                "shasum": ""
            },
            "require": {
                "php": ">=5.3.3"
            },
            "type": "library",
            "extra": {
                "branch-alias": {
                    "dev-master": "1.9-dev"
                }
            },
            "autoload": {
                "psr-4": {
                    "Symfony\\Polyfill\\Php72\\": ""
                },
                "files": [
                    "bootstrap.php"
                ]
            },
            "notification-url": "https://packagist.org/downloads/",
            "license": [
                "MIT"
            ],
            "authors": [
                {
                    "name": "Nicolas Grekas",
                    "email": "p@tchwork.com"
                },
                {
                    "name": "Symfony Community",
                    "homepage": "https://symfony.com/contributors"
                }
            ],
            "description": "Symfony polyfill backporting some PHP 7.2+ features to lower PHP versions",
            "homepage": "https://symfony.com",
            "keywords": [
                "compatibility",
                "polyfill",
                "portable",
                "shim"
            ],
            "time": "2018-08-06T14:22:27+00:00"
        },
        {
            "name": "symfony/stopwatch",
            "version": "v4.1.6",
            "source": {
                "type": "git",
                "url": "https://github.com/symfony/stopwatch.git",
                "reference": "5bfc064125b73ff81229e19381ce1c34d3416f4b"
            },
            "dist": {
                "type": "zip",
                "url": "https://api.github.com/repos/symfony/stopwatch/zipball/5bfc064125b73ff81229e19381ce1c34d3416f4b",
                "reference": "5bfc064125b73ff81229e19381ce1c34d3416f4b",
                "shasum": ""
            },
            "require": {
                "php": "^7.1.3"
            },
            "type": "library",
            "extra": {
                "branch-alias": {
                    "dev-master": "4.1-dev"
                }
            },
            "autoload": {
                "psr-4": {
                    "Symfony\\Component\\Stopwatch\\": ""
                },
                "exclude-from-classmap": [
                    "/Tests/"
                ]
            },
            "notification-url": "https://packagist.org/downloads/",
            "license": [
                "MIT"
            ],
            "authors": [
                {
                    "name": "Fabien Potencier",
                    "email": "fabien@symfony.com"
                },
                {
                    "name": "Symfony Community",
                    "homepage": "https://symfony.com/contributors"
                }
            ],
            "description": "Symfony Stopwatch Component",
            "homepage": "https://symfony.com",
            "time": "2018-10-02T12:40:59+00:00"
        },
        {
            "name": "symfony/yaml",
            "version": "v3.4.17",
            "source": {
                "type": "git",
                "url": "https://github.com/symfony/yaml.git",
                "reference": "640b6c27fed4066d64b64d5903a86043f4a4de7f"
            },
            "dist": {
                "type": "zip",
                "url": "https://api.github.com/repos/symfony/yaml/zipball/640b6c27fed4066d64b64d5903a86043f4a4de7f",
                "reference": "640b6c27fed4066d64b64d5903a86043f4a4de7f",
                "shasum": ""
            },
            "require": {
                "php": "^5.5.9|>=7.0.8",
                "symfony/polyfill-ctype": "~1.8"
            },
            "conflict": {
                "symfony/console": "<3.4"
            },
            "require-dev": {
                "symfony/console": "~3.4|~4.0"
            },
            "suggest": {
                "symfony/console": "For validating YAML files using the lint command"
            },
            "type": "library",
            "extra": {
                "branch-alias": {
                    "dev-master": "3.4-dev"
                }
            },
            "autoload": {
                "psr-4": {
                    "Symfony\\Component\\Yaml\\": ""
                },
                "exclude-from-classmap": [
                    "/Tests/"
                ]
            },
            "notification-url": "https://packagist.org/downloads/",
            "license": [
                "MIT"
            ],
            "authors": [
                {
                    "name": "Fabien Potencier",
                    "email": "fabien@symfony.com"
                },
                {
                    "name": "Symfony Community",
                    "homepage": "https://symfony.com/contributors"
                }
            ],
            "description": "Symfony Yaml Component",
            "homepage": "https://symfony.com",
            "time": "2018-10-02T16:33:53+00:00"
        },
        {
            "name": "theseer/fdomdocument",
            "version": "1.6.6",
            "source": {
                "type": "git",
                "url": "https://github.com/theseer/fDOMDocument.git",
                "reference": "6e8203e40a32a9c770bcb62fe37e68b948da6dca"
            },
            "dist": {
                "type": "zip",
                "url": "https://api.github.com/repos/theseer/fDOMDocument/zipball/6e8203e40a32a9c770bcb62fe37e68b948da6dca",
                "reference": "6e8203e40a32a9c770bcb62fe37e68b948da6dca",
                "shasum": ""
            },
            "require": {
                "ext-dom": "*",
                "lib-libxml": "*",
                "php": ">=5.3.3"
            },
            "type": "library",
            "autoload": {
                "classmap": [
                    "src/"
                ]
            },
            "notification-url": "https://packagist.org/downloads/",
            "license": [
                "BSD-3-Clause"
            ],
            "authors": [
                {
                    "name": "Arne Blankerts",
                    "email": "arne@blankerts.de",
                    "role": "lead"
                }
            ],
            "description": "The classes contained within this repository extend the standard DOM to use exceptions at all occasions of errors instead of PHP warnings or notices. They also add various custom methods and shortcuts for convenience and to simplify the usage of DOM.",
            "homepage": "https://github.com/theseer/fDOMDocument",
            "time": "2017-06-30T11:53:12+00:00"
        },
        {
            "name": "theseer/tokenizer",
            "version": "1.1.0",
            "source": {
                "type": "git",
                "url": "https://github.com/theseer/tokenizer.git",
                "reference": "cb2f008f3f05af2893a87208fe6a6c4985483f8b"
            },
            "dist": {
                "type": "zip",
                "url": "https://api.github.com/repos/theseer/tokenizer/zipball/cb2f008f3f05af2893a87208fe6a6c4985483f8b",
                "reference": "cb2f008f3f05af2893a87208fe6a6c4985483f8b",
                "shasum": ""
            },
            "require": {
                "ext-dom": "*",
                "ext-tokenizer": "*",
                "ext-xmlwriter": "*",
                "php": "^7.0"
            },
            "type": "library",
            "autoload": {
                "classmap": [
                    "src/"
                ]
            },
            "notification-url": "https://packagist.org/downloads/",
            "license": [
                "BSD-3-Clause"
            ],
            "authors": [
                {
                    "name": "Arne Blankerts",
                    "email": "arne@blankerts.de",
                    "role": "Developer"
                }
            ],
            "description": "A small library for converting tokenized PHP source code into XML and potentially other formats",
            "time": "2017-04-07T12:08:54+00:00"
        },
        {
            "name": "vlucas/phpdotenv",
            "version": "v2.5.1",
            "source": {
                "type": "git",
                "url": "https://github.com/vlucas/phpdotenv.git",
                "reference": "8abb4f9aa89ddea9d52112c65bbe8d0125e2fa8e"
            },
            "dist": {
                "type": "zip",
                "url": "https://api.github.com/repos/vlucas/phpdotenv/zipball/8abb4f9aa89ddea9d52112c65bbe8d0125e2fa8e",
                "reference": "8abb4f9aa89ddea9d52112c65bbe8d0125e2fa8e",
                "shasum": ""
            },
            "require": {
                "php": ">=5.3.9"
            },
            "require-dev": {
                "phpunit/phpunit": "^4.8.35 || ^5.0"
            },
            "type": "library",
            "extra": {
                "branch-alias": {
                    "dev-master": "2.5-dev"
                }
            },
            "autoload": {
                "psr-4": {
                    "Dotenv\\": "src/"
                }
            },
            "notification-url": "https://packagist.org/downloads/",
            "license": [
                "BSD-3-Clause"
            ],
            "authors": [
                {
                    "name": "Vance Lucas",
                    "email": "vance@vancelucas.com",
                    "homepage": "http://www.vancelucas.com"
                }
            ],
            "description": "Loads environment variables from `.env` to `getenv()`, `$_ENV` and `$_SERVER` automagically.",
            "keywords": [
                "dotenv",
                "env",
                "environment"
            ],
            "time": "2018-07-29T20:33:41+00:00"
        },
        {
            "name": "webmozart/assert",
            "version": "1.3.0",
            "source": {
                "type": "git",
                "url": "https://github.com/webmozart/assert.git",
                "reference": "0df1908962e7a3071564e857d86874dad1ef204a"
            },
            "dist": {
                "type": "zip",
                "url": "https://api.github.com/repos/webmozart/assert/zipball/0df1908962e7a3071564e857d86874dad1ef204a",
                "reference": "0df1908962e7a3071564e857d86874dad1ef204a",
                "shasum": ""
            },
            "require": {
                "php": "^5.3.3 || ^7.0"
            },
            "require-dev": {
                "phpunit/phpunit": "^4.6",
                "sebastian/version": "^1.0.1"
            },
            "type": "library",
            "extra": {
                "branch-alias": {
                    "dev-master": "1.3-dev"
                }
            },
            "autoload": {
                "psr-4": {
                    "Webmozart\\Assert\\": "src/"
                }
            },
            "notification-url": "https://packagist.org/downloads/",
            "license": [
                "MIT"
            ],
            "authors": [
                {
                    "name": "Bernhard Schussek",
                    "email": "bschussek@gmail.com"
                }
            ],
            "description": "Assertions to validate method input/output with nice error messages.",
            "keywords": [
                "assert",
                "check",
                "validate"
            ],
            "time": "2018-01-29T19:49:41+00:00"
        }
    ],
    "aliases": [],
    "minimum-stability": "stable",
    "stability-flags": {
        "phpmd/phpmd": 0
    },
    "prefer-stable": true,
    "prefer-lowest": false,
    "platform": {
        "php": "~7.1.3||~7.2.0",
        "ext-bcmath": "*",
        "ext-ctype": "*",
        "ext-curl": "*",
        "ext-dom": "*",
        "ext-gd": "*",
        "ext-hash": "*",
        "ext-iconv": "*",
        "ext-intl": "*",
        "ext-mbstring": "*",
        "ext-openssl": "*",
        "ext-pdo_mysql": "*",
        "ext-simplexml": "*",
        "ext-soap": "*",
        "ext-spl": "*",
        "ext-xsl": "*",
        "ext-zip": "*",
        "lib-libxml": "*"
    },
    "platform-dev": []
}<|MERGE_RESOLUTION|>--- conflicted
+++ resolved
@@ -4,11 +4,7 @@
         "Read more about it at https://getcomposer.org/doc/01-basic-usage.md#installing-dependencies",
         "This file is @generated automatically"
     ],
-<<<<<<< HEAD
-    "content-hash": "886f5497f18a46a42d05cc672f1b8f2f",
-=======
     "content-hash": "7538e15ea4ff1378cf55983ce9acba82",
->>>>>>> 069d5cd7
     "packages": [
         {
             "name": "braintree/braintree_php",
