--- conflicted
+++ resolved
@@ -4,11 +4,7 @@
         "Read more about it at http://getcomposer.org/doc/01-basic-usage.md#composer-lock-the-lock-file",
         "This file is @generated automatically"
     ],
-<<<<<<< HEAD
-    "hash": "471e103c8b80838b52f0519b65297c2c",
-=======
-    "hash": "debc3c33af0f899793621b061b48ad48",
->>>>>>> 8b1d769b
+    "hash": "0f31c9b9daaf91d5db3dd23214a7feee",
     "packages": [
         {
             "name": "composer/composer",
@@ -1869,16 +1865,16 @@
         },
         {
             "name": "fabpot/php-cs-fixer",
-            "version": "v1.4.2",
+            "version": "v1.5",
             "source": {
                 "type": "git",
                 "url": "https://github.com/FriendsOfPHP/PHP-CS-Fixer.git",
-                "reference": "3af00cf237289a406e7307e18e7ab0d92cf57038"
-            },
-            "dist": {
-                "type": "zip",
-                "url": "https://api.github.com/repos/FriendsOfPHP/PHP-CS-Fixer/zipball/3af00cf237289a406e7307e18e7ab0d92cf57038",
-                "reference": "3af00cf237289a406e7307e18e7ab0d92cf57038",
+                "reference": "2d6851520bf0250f668307ab2fd28cbb0b35d2b9"
+            },
+            "dist": {
+                "type": "zip",
+                "url": "https://api.github.com/repos/FriendsOfPHP/PHP-CS-Fixer/zipball/2d6851520bf0250f668307ab2fd28cbb0b35d2b9",
+                "reference": "2d6851520bf0250f668307ab2fd28cbb0b35d2b9",
                 "shasum": ""
             },
             "require": {
@@ -1918,7 +1914,7 @@
                 }
             ],
             "description": "A script to automatically fix Symfony Coding Standard",
-            "time": "2015-02-03 21:20:51"
+            "time": "2015-02-18 19:35:59"
         },
         {
             "name": "league/climate",
