--- conflicted
+++ resolved
@@ -4,11 +4,8 @@
         "Read more about it at https://getcomposer.org/doc/01-basic-usage.md#installing-dependencies",
         "This file is @generated automatically"
     ],
-<<<<<<< HEAD
-    "content-hash": "87b9056fd6a41a41d36ab8e1943d3f7a",
-=======
+
     "content-hash": "e75fa994f056960e832018efd6af5a40",
->>>>>>> 148d6cc7
     "packages": [
         {
             "name": "braintree/braintree_php",
