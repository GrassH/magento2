--- conflicted
+++ resolved
@@ -4,11 +4,7 @@
         "Read more about it at https://getcomposer.org/doc/01-basic-usage.md#installing-dependencies",
         "This file is @generated automatically"
     ],
-<<<<<<< HEAD
-    "content-hash": "59fe2257697b305e7a535fc8674b6bff",
-=======
-    "content-hash": "b85838eda22c5a829b13e7bfd1b4a106",
->>>>>>> 472d6180
+    "content-hash": "6c911b25d0dfce77e210dc1af68a85ef",
     "packages": [
         {
             "name": "aws/aws-sdk-php",
@@ -3492,14 +3488,6 @@
                 "laminas",
                 "view"
             ],
-            "support": {
-                "chat": "https://laminas.dev/chat",
-                "docs": "https://docs.laminas.dev/laminas-view/",
-                "forum": "https://discourse.laminas.dev",
-                "issues": "https://github.com/laminas/laminas-view/issues",
-                "rss": "https://github.com/laminas/laminas-view/releases.atom",
-                "source": "https://github.com/laminas/laminas-view"
-            },
             "funding": [
                 {
                     "url": "https://funding.communitybridge.org/projects/laminas-project",
@@ -12326,5 +12314,5 @@
         "lib-libxml": "*"
     },
     "platform-dev": [],
-    "plugin-api-version": "2.0.0"
+    "plugin-api-version": "1.1.0"
 }