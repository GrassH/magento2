{
    "_readme": [
        "This file locks the dependencies of your project to a known state",
        "Read more about it at https://getcomposer.org/doc/01-basic-usage.md#installing-dependencies",
        "This file is @generated automatically"
    ],
<<<<<<< HEAD
    "content-hash": "a81b346d37140a840cf6b0fdf0906fd6",
=======
    "content-hash": "be7c5337c409a82db70a53af87b1c521",
>>>>>>> c7f071f1
    "packages": [
        {
            "name": "braintree/braintree_php",
            "version": "3.35.0",
            "source": {
                "type": "git",
                "url": "https://github.com/braintree/braintree_php.git",
                "reference": "6c4388199ce379432804a5c18b88585157ef2ed7"
            },
            "dist": {
                "type": "zip",
                "url": "https://api.github.com/repos/braintree/braintree_php/zipball/6c4388199ce379432804a5c18b88585157ef2ed7",
                "reference": "6c4388199ce379432804a5c18b88585157ef2ed7",
                "shasum": ""
            },
            "require": {
                "ext-curl": "*",
                "ext-dom": "*",
                "ext-hash": "*",
                "ext-openssl": "*",
                "ext-xmlwriter": "*",
                "php": ">=5.4.0"
            },
            "require-dev": {
                "phpunit/phpunit": "3.7.*"
            },
            "type": "library",
            "autoload": {
                "psr-0": {
                    "Braintree": "lib/"
                },
                "psr-4": {
                    "Braintree\\": "lib/Braintree"
                }
            },
            "notification-url": "https://packagist.org/downloads/",
            "license": [
                "MIT"
            ],
            "authors": [
                {
                    "name": "Braintree",
                    "homepage": "https://www.braintreepayments.com"
                }
            ],
            "description": "Braintree PHP Client Library",
            "time": "2018-07-26T14:37:38+00:00"
        },
        {
            "name": "colinmollenhour/cache-backend-file",
            "version": "v1.4.5",
            "source": {
                "type": "git",
                "url": "https://github.com/colinmollenhour/Cm_Cache_Backend_File.git",
                "reference": "03c7d4c0f43b2de1b559a3527d18ff697d306544"
            },
            "dist": {
                "type": "zip",
                "url": "https://api.github.com/repos/colinmollenhour/Cm_Cache_Backend_File/zipball/03c7d4c0f43b2de1b559a3527d18ff697d306544",
                "reference": "03c7d4c0f43b2de1b559a3527d18ff697d306544",
                "shasum": ""
            },
            "type": "magento-module",
            "autoload": {
                "classmap": [
                    "File.php"
                ]
            },
            "notification-url": "https://packagist.org/downloads/",
            "license": [
                "BSD-3-Clause"
            ],
            "authors": [
                {
                    "name": "Colin Mollenhour"
                }
            ],
            "description": "The stock Zend_Cache_Backend_File backend has extremely poor performance for cleaning by tags making it become unusable as the number of cached items increases. This backend makes many changes resulting in a huge performance boost, especially for tag cleaning.",
            "homepage": "https://github.com/colinmollenhour/Cm_Cache_Backend_File",
            "time": "2019-04-18T21:54:31+00:00"
        },
        {
            "name": "colinmollenhour/cache-backend-redis",
            "version": "1.10.6",
            "source": {
                "type": "git",
                "url": "https://github.com/colinmollenhour/Cm_Cache_Backend_Redis.git",
                "reference": "cc941a5f4cc017e11d3eab9061811ba9583ed6bf"
            },
            "dist": {
                "type": "zip",
                "url": "https://api.github.com/repos/colinmollenhour/Cm_Cache_Backend_Redis/zipball/cc941a5f4cc017e11d3eab9061811ba9583ed6bf",
                "reference": "cc941a5f4cc017e11d3eab9061811ba9583ed6bf",
                "shasum": ""
            },
            "require": {
                "magento-hackathon/magento-composer-installer": "*"
            },
            "type": "magento-module",
            "autoload": {
                "classmap": [
                    "Cm/Cache/Backend/Redis.php"
                ]
            },
            "notification-url": "https://packagist.org/downloads/",
            "license": [
                "BSD-3-Clause"
            ],
            "authors": [
                {
                    "name": "Colin Mollenhour"
                }
            ],
            "description": "Zend_Cache backend using Redis with full support for tags.",
            "homepage": "https://github.com/colinmollenhour/Cm_Cache_Backend_Redis",
            "time": "2018-09-24T16:02:07+00:00"
        },
        {
            "name": "colinmollenhour/credis",
            "version": "1.10.0",
            "source": {
                "type": "git",
                "url": "https://github.com/colinmollenhour/credis.git",
                "reference": "8ab6db707c821055f9856b8cf76d5f44beb6fd8a"
            },
            "dist": {
                "type": "zip",
                "url": "https://api.github.com/repos/colinmollenhour/credis/zipball/8ab6db707c821055f9856b8cf76d5f44beb6fd8a",
                "reference": "8ab6db707c821055f9856b8cf76d5f44beb6fd8a",
                "shasum": ""
            },
            "require": {
                "php": ">=5.4.0"
            },
            "type": "library",
            "autoload": {
                "classmap": [
                    "Client.php",
                    "Cluster.php",
                    "Sentinel.php",
                    "Module.php"
                ]
            },
            "notification-url": "https://packagist.org/downloads/",
            "license": [
                "MIT"
            ],
            "authors": [
                {
                    "name": "Colin Mollenhour",
                    "email": "colin@mollenhour.com"
                }
            ],
            "description": "Credis is a lightweight interface to the Redis key-value store which wraps the phpredis library when available for better performance.",
            "homepage": "https://github.com/colinmollenhour/credis",
            "time": "2018-05-07T14:45:04+00:00"
        },
        {
            "name": "colinmollenhour/php-redis-session-abstract",
            "version": "v1.4.1",
            "source": {
                "type": "git",
                "url": "https://github.com/colinmollenhour/php-redis-session-abstract.git",
                "reference": "4949ca28b86037abb44984c77bab9d0a4e075643"
            },
            "dist": {
                "type": "zip",
                "url": "https://api.github.com/repos/colinmollenhour/php-redis-session-abstract/zipball/4949ca28b86037abb44984c77bab9d0a4e075643",
                "reference": "4949ca28b86037abb44984c77bab9d0a4e075643",
                "shasum": ""
            },
            "require": {
                "colinmollenhour/credis": "~1.6",
                "php": "^5.5 || ^7.0"
            },
            "type": "library",
            "autoload": {
                "psr-0": {
                    "Cm\\RedisSession\\": "src/"
                }
            },
            "notification-url": "https://packagist.org/downloads/",
            "license": [
                "BSD-3-Clause"
            ],
            "authors": [
                {
                    "name": "Colin Mollenhour"
                }
            ],
            "description": "A Redis-based session handler with optimistic locking",
            "homepage": "https://github.com/colinmollenhour/php-redis-session-abstract",
            "time": "2019-03-18T14:43:14+00:00"
        },
        {
            "name": "composer/ca-bundle",
            "version": "1.2.4",
            "source": {
                "type": "git",
                "url": "https://github.com/composer/ca-bundle.git",
                "reference": "10bb96592168a0f8e8f6dcde3532d9fa50b0b527"
            },
            "dist": {
                "type": "zip",
                "url": "https://api.github.com/repos/composer/ca-bundle/zipball/10bb96592168a0f8e8f6dcde3532d9fa50b0b527",
                "reference": "10bb96592168a0f8e8f6dcde3532d9fa50b0b527",
                "shasum": ""
            },
            "require": {
                "ext-openssl": "*",
                "ext-pcre": "*",
                "php": "^5.3.2 || ^7.0 || ^8.0"
            },
            "require-dev": {
                "phpunit/phpunit": "^4.8.35 || ^5.7 || 6.5 - 8",
                "psr/log": "^1.0",
                "symfony/process": "^2.5 || ^3.0 || ^4.0"
            },
            "type": "library",
            "extra": {
                "branch-alias": {
                    "dev-master": "1.x-dev"
                }
            },
            "autoload": {
                "psr-4": {
                    "Composer\\CaBundle\\": "src"
                }
            },
            "notification-url": "https://packagist.org/downloads/",
            "license": [
                "MIT"
            ],
            "authors": [
                {
                    "name": "Jordi Boggiano",
                    "email": "j.boggiano@seld.be",
                    "homepage": "http://seld.be"
                }
            ],
            "description": "Lets you find a path to the system CA bundle, and includes a fallback to the Mozilla CA bundle.",
            "keywords": [
                "cabundle",
                "cacert",
                "certificate",
                "ssl",
                "tls"
            ],
            "time": "2019-08-30T08:44:50+00:00"
        },
        {
            "name": "composer/composer",
            "version": "1.9.0",
            "source": {
                "type": "git",
                "url": "https://github.com/composer/composer.git",
                "reference": "314aa57fdcfc942065996f59fb73a8b3f74f3fa5"
            },
            "dist": {
                "type": "zip",
                "url": "https://api.github.com/repos/composer/composer/zipball/314aa57fdcfc942065996f59fb73a8b3f74f3fa5",
                "reference": "314aa57fdcfc942065996f59fb73a8b3f74f3fa5",
                "shasum": ""
            },
            "require": {
                "composer/ca-bundle": "^1.0",
                "composer/semver": "^1.0",
                "composer/spdx-licenses": "^1.2",
                "composer/xdebug-handler": "^1.1",
                "justinrainbow/json-schema": "^3.0 || ^4.0 || ^5.0",
                "php": "^5.3.2 || ^7.0",
                "psr/log": "^1.0",
                "seld/jsonlint": "^1.4",
                "seld/phar-utils": "^1.0",
                "symfony/console": "^2.7 || ^3.0 || ^4.0",
                "symfony/filesystem": "^2.7 || ^3.0 || ^4.0",
                "symfony/finder": "^2.7 || ^3.0 || ^4.0",
                "symfony/process": "^2.7 || ^3.0 || ^4.0"
            },
            "conflict": {
                "symfony/console": "2.8.38"
            },
            "require-dev": {
                "phpunit/phpunit": "^4.8.35 || ^5.7",
                "phpunit/phpunit-mock-objects": "^2.3 || ^3.0"
            },
            "suggest": {
                "ext-openssl": "Enabling the openssl extension allows you to access https URLs for repositories and packages",
                "ext-zip": "Enabling the zip extension allows you to unzip archives",
                "ext-zlib": "Allow gzip compression of HTTP requests"
            },
            "bin": [
                "bin/composer"
            ],
            "type": "library",
            "extra": {
                "branch-alias": {
                    "dev-master": "1.9-dev"
                }
            },
            "autoload": {
                "psr-4": {
                    "Composer\\": "src/Composer"
                }
            },
            "notification-url": "https://packagist.org/downloads/",
            "license": [
                "MIT"
            ],
            "authors": [
                {
                    "name": "Nils Adermann",
                    "email": "naderman@naderman.de",
                    "homepage": "http://www.naderman.de"
                },
                {
                    "name": "Jordi Boggiano",
                    "email": "j.boggiano@seld.be",
                    "homepage": "http://seld.be"
                }
            ],
            "description": "Composer helps you declare, manage and install dependencies of PHP projects. It ensures you have the right stack everywhere.",
            "homepage": "https://getcomposer.org/",
            "keywords": [
                "autoload",
                "dependency",
                "package"
            ],
            "time": "2019-08-02T18:55:33+00:00"
        },
        {
            "name": "composer/semver",
            "version": "1.5.0",
            "source": {
                "type": "git",
                "url": "https://github.com/composer/semver.git",
                "reference": "46d9139568ccb8d9e7cdd4539cab7347568a5e2e"
            },
            "dist": {
                "type": "zip",
                "url": "https://api.github.com/repos/composer/semver/zipball/46d9139568ccb8d9e7cdd4539cab7347568a5e2e",
                "reference": "46d9139568ccb8d9e7cdd4539cab7347568a5e2e",
                "shasum": ""
            },
            "require": {
                "php": "^5.3.2 || ^7.0"
            },
            "require-dev": {
                "phpunit/phpunit": "^4.5 || ^5.0.5",
                "phpunit/phpunit-mock-objects": "2.3.0 || ^3.0"
            },
            "type": "library",
            "extra": {
                "branch-alias": {
                    "dev-master": "1.x-dev"
                }
            },
            "autoload": {
                "psr-4": {
                    "Composer\\Semver\\": "src"
                }
            },
            "notification-url": "https://packagist.org/downloads/",
            "license": [
                "MIT"
            ],
            "authors": [
                {
                    "name": "Nils Adermann",
                    "email": "naderman@naderman.de",
                    "homepage": "http://www.naderman.de"
                },
                {
                    "name": "Jordi Boggiano",
                    "email": "j.boggiano@seld.be",
                    "homepage": "http://seld.be"
                },
                {
                    "name": "Rob Bast",
                    "email": "rob.bast@gmail.com",
                    "homepage": "http://robbast.nl"
                }
            ],
            "description": "Semver library that offers utilities, version constraint parsing and validation.",
            "keywords": [
                "semantic",
                "semver",
                "validation",
                "versioning"
            ],
            "time": "2019-03-19T17:25:45+00:00"
        },
        {
            "name": "composer/spdx-licenses",
            "version": "1.5.2",
            "source": {
                "type": "git",
                "url": "https://github.com/composer/spdx-licenses.git",
                "reference": "7ac1e6aec371357df067f8a688c3d6974df68fa5"
            },
            "dist": {
                "type": "zip",
                "url": "https://api.github.com/repos/composer/spdx-licenses/zipball/7ac1e6aec371357df067f8a688c3d6974df68fa5",
                "reference": "7ac1e6aec371357df067f8a688c3d6974df68fa5",
                "shasum": ""
            },
            "require": {
                "php": "^5.3.2 || ^7.0 || ^8.0"
            },
            "require-dev": {
                "phpunit/phpunit": "^4.8.35 || ^5.7 || 6.5 - 7"
            },
            "type": "library",
            "extra": {
                "branch-alias": {
                    "dev-master": "1.x-dev"
                }
            },
            "autoload": {
                "psr-4": {
                    "Composer\\Spdx\\": "src"
                }
            },
            "notification-url": "https://packagist.org/downloads/",
            "license": [
                "MIT"
            ],
            "authors": [
                {
                    "name": "Nils Adermann",
                    "email": "naderman@naderman.de",
                    "homepage": "http://www.naderman.de"
                },
                {
                    "name": "Jordi Boggiano",
                    "email": "j.boggiano@seld.be",
                    "homepage": "http://seld.be"
                },
                {
                    "name": "Rob Bast",
                    "email": "rob.bast@gmail.com",
                    "homepage": "http://robbast.nl"
                }
            ],
            "description": "SPDX licenses list and validation library.",
            "keywords": [
                "license",
                "spdx",
                "validator"
            ],
            "time": "2019-07-29T10:31:59+00:00"
        },
        {
            "name": "composer/xdebug-handler",
            "version": "1.3.3",
            "source": {
                "type": "git",
                "url": "https://github.com/composer/xdebug-handler.git",
                "reference": "46867cbf8ca9fb8d60c506895449eb799db1184f"
            },
            "dist": {
                "type": "zip",
                "url": "https://api.github.com/repos/composer/xdebug-handler/zipball/46867cbf8ca9fb8d60c506895449eb799db1184f",
                "reference": "46867cbf8ca9fb8d60c506895449eb799db1184f",
                "shasum": ""
            },
            "require": {
                "php": "^5.3.2 || ^7.0",
                "psr/log": "^1.0"
            },
            "require-dev": {
                "phpunit/phpunit": "^4.8.35 || ^5.7 || ^6.5"
            },
            "type": "library",
            "autoload": {
                "psr-4": {
                    "Composer\\XdebugHandler\\": "src"
                }
            },
            "notification-url": "https://packagist.org/downloads/",
            "license": [
                "MIT"
            ],
            "authors": [
                {
                    "name": "John Stevenson",
                    "email": "john-stevenson@blueyonder.co.uk"
                }
            ],
            "description": "Restarts a process without xdebug.",
            "keywords": [
                "Xdebug",
                "performance"
            ],
            "time": "2019-05-27T17:52:04+00:00"
        },
        {
            "name": "container-interop/container-interop",
            "version": "1.2.0",
            "source": {
                "type": "git",
                "url": "https://github.com/container-interop/container-interop.git",
                "reference": "79cbf1341c22ec75643d841642dd5d6acd83bdb8"
            },
            "dist": {
                "type": "zip",
                "url": "https://api.github.com/repos/container-interop/container-interop/zipball/79cbf1341c22ec75643d841642dd5d6acd83bdb8",
                "reference": "79cbf1341c22ec75643d841642dd5d6acd83bdb8",
                "shasum": ""
            },
            "require": {
                "psr/container": "^1.0"
            },
            "type": "library",
            "autoload": {
                "psr-4": {
                    "Interop\\Container\\": "src/Interop/Container/"
                }
            },
            "notification-url": "https://packagist.org/downloads/",
            "license": [
                "MIT"
            ],
            "description": "Promoting the interoperability of container objects (DIC, SL, etc.)",
            "homepage": "https://github.com/container-interop/container-interop",
            "time": "2017-02-14T19:40:03+00:00"
        },
        {
            "name": "elasticsearch/elasticsearch",
            "version": "v6.7.2",
            "source": {
                "type": "git",
                "url": "https://github.com/elastic/elasticsearch-php.git",
                "reference": "9ba89f905ebf699e72dacffa410331c7fecc8255"
            },
            "dist": {
                "type": "zip",
                "url": "https://api.github.com/repos/elastic/elasticsearch-php/zipball/9ba89f905ebf699e72dacffa410331c7fecc8255",
                "reference": "9ba89f905ebf699e72dacffa410331c7fecc8255",
                "shasum": ""
            },
            "require": {
                "ext-json": ">=1.3.7",
                "guzzlehttp/ringphp": "~1.0",
                "php": "^7.0",
                "psr/log": "~1.0"
            },
            "require-dev": {
                "cpliakas/git-wrapper": "^1.7 || ^2.1",
                "doctrine/inflector": "^1.1",
                "mockery/mockery": "^1.2",
                "phpstan/phpstan-shim": "^0.9 || ^0.11",
                "phpunit/phpunit": "^5.7 || ^6.5",
                "squizlabs/php_codesniffer": "^3.4",
                "symfony/finder": "^2.8",
                "symfony/yaml": "^2.8"
            },
            "suggest": {
                "ext-curl": "*",
                "monolog/monolog": "Allows for client-level logging and tracing"
            },
            "type": "library",
            "autoload": {
                "psr-4": {
                    "Elasticsearch\\": "src/Elasticsearch/"
                }
            },
            "notification-url": "https://packagist.org/downloads/",
            "license": [
                "Apache-2.0"
            ],
            "authors": [
                {
                    "name": "Zachary Tong"
                },
                {
                    "name": "Enrico Zimuel"
                }
            ],
            "description": "PHP Client for Elasticsearch",
            "keywords": [
                "client",
                "elasticsearch",
                "search"
            ],
            "time": "2019-07-19T14:48:24+00:00"
        },
        {
            "name": "guzzlehttp/guzzle",
            "version": "6.3.3",
            "source": {
                "type": "git",
                "url": "https://github.com/guzzle/guzzle.git",
                "reference": "407b0cb880ace85c9b63c5f9551db498cb2d50ba"
            },
            "dist": {
                "type": "zip",
                "url": "https://api.github.com/repos/guzzle/guzzle/zipball/407b0cb880ace85c9b63c5f9551db498cb2d50ba",
                "reference": "407b0cb880ace85c9b63c5f9551db498cb2d50ba",
                "shasum": ""
            },
            "require": {
                "guzzlehttp/promises": "^1.0",
                "guzzlehttp/psr7": "^1.4",
                "php": ">=5.5"
            },
            "require-dev": {
                "ext-curl": "*",
                "phpunit/phpunit": "^4.8.35 || ^5.7 || ^6.4 || ^7.0",
                "psr/log": "^1.0"
            },
            "suggest": {
                "psr/log": "Required for using the Log middleware"
            },
            "type": "library",
            "extra": {
                "branch-alias": {
                    "dev-master": "6.3-dev"
                }
            },
            "autoload": {
                "files": [
                    "src/functions_include.php"
                ],
                "psr-4": {
                    "GuzzleHttp\\": "src/"
                }
            },
            "notification-url": "https://packagist.org/downloads/",
            "license": [
                "MIT"
            ],
            "authors": [
                {
                    "name": "Michael Dowling",
                    "email": "mtdowling@gmail.com",
                    "homepage": "https://github.com/mtdowling"
                }
            ],
            "description": "Guzzle is a PHP HTTP client library",
            "homepage": "http://guzzlephp.org/",
            "keywords": [
                "client",
                "curl",
                "framework",
                "http",
                "http client",
                "rest",
                "web service"
            ],
            "time": "2018-04-22T15:46:56+00:00"
        },
        {
            "name": "guzzlehttp/promises",
            "version": "v1.3.1",
            "source": {
                "type": "git",
                "url": "https://github.com/guzzle/promises.git",
                "reference": "a59da6cf61d80060647ff4d3eb2c03a2bc694646"
            },
            "dist": {
                "type": "zip",
                "url": "https://api.github.com/repos/guzzle/promises/zipball/a59da6cf61d80060647ff4d3eb2c03a2bc694646",
                "reference": "a59da6cf61d80060647ff4d3eb2c03a2bc694646",
                "shasum": ""
            },
            "require": {
                "php": ">=5.5.0"
            },
            "require-dev": {
                "phpunit/phpunit": "^4.0"
            },
            "type": "library",
            "extra": {
                "branch-alias": {
                    "dev-master": "1.4-dev"
                }
            },
            "autoload": {
                "psr-4": {
                    "GuzzleHttp\\Promise\\": "src/"
                },
                "files": [
                    "src/functions_include.php"
                ]
            },
            "notification-url": "https://packagist.org/downloads/",
            "license": [
                "MIT"
            ],
            "authors": [
                {
                    "name": "Michael Dowling",
                    "email": "mtdowling@gmail.com",
                    "homepage": "https://github.com/mtdowling"
                }
            ],
            "description": "Guzzle promises library",
            "keywords": [
                "promise"
            ],
            "time": "2016-12-20T10:07:11+00:00"
        },
        {
            "name": "guzzlehttp/psr7",
            "version": "1.6.1",
            "source": {
                "type": "git",
                "url": "https://github.com/guzzle/psr7.git",
                "reference": "239400de7a173fe9901b9ac7c06497751f00727a"
            },
            "dist": {
                "type": "zip",
                "url": "https://api.github.com/repos/guzzle/psr7/zipball/239400de7a173fe9901b9ac7c06497751f00727a",
                "reference": "239400de7a173fe9901b9ac7c06497751f00727a",
                "shasum": ""
            },
            "require": {
                "php": ">=5.4.0",
                "psr/http-message": "~1.0",
                "ralouphie/getallheaders": "^2.0.5 || ^3.0.0"
            },
            "provide": {
                "psr/http-message-implementation": "1.0"
            },
            "require-dev": {
                "ext-zlib": "*",
                "phpunit/phpunit": "~4.8.36 || ^5.7.27 || ^6.5.8"
            },
            "suggest": {
                "zendframework/zend-httphandlerrunner": "Emit PSR-7 responses"
            },
            "type": "library",
            "extra": {
                "branch-alias": {
                    "dev-master": "1.6-dev"
                }
            },
            "autoload": {
                "psr-4": {
                    "GuzzleHttp\\Psr7\\": "src/"
                },
                "files": [
                    "src/functions_include.php"
                ]
            },
            "notification-url": "https://packagist.org/downloads/",
            "license": [
                "MIT"
            ],
            "authors": [
                {
                    "name": "Michael Dowling",
                    "email": "mtdowling@gmail.com",
                    "homepage": "https://github.com/mtdowling"
                },
                {
                    "name": "Tobias Schultze",
                    "homepage": "https://github.com/Tobion"
                }
            ],
            "description": "PSR-7 message implementation that also provides common utility methods",
            "keywords": [
                "http",
                "message",
                "psr-7",
                "request",
                "response",
                "stream",
                "uri",
                "url"
            ],
            "time": "2019-07-01T23:21:34+00:00"
        },
        {
            "name": "guzzlehttp/ringphp",
            "version": "1.1.1",
            "source": {
                "type": "git",
                "url": "https://github.com/guzzle/RingPHP.git",
                "reference": "5e2a174052995663dd68e6b5ad838afd47dd615b"
            },
            "dist": {
                "type": "zip",
                "url": "https://api.github.com/repos/guzzle/RingPHP/zipball/5e2a174052995663dd68e6b5ad838afd47dd615b",
                "reference": "5e2a174052995663dd68e6b5ad838afd47dd615b",
                "shasum": ""
            },
            "require": {
                "guzzlehttp/streams": "~3.0",
                "php": ">=5.4.0",
                "react/promise": "~2.0"
            },
            "require-dev": {
                "ext-curl": "*",
                "phpunit/phpunit": "~4.0"
            },
            "suggest": {
                "ext-curl": "Guzzle will use specific adapters if cURL is present"
            },
            "type": "library",
            "extra": {
                "branch-alias": {
                    "dev-master": "1.1-dev"
                }
            },
            "autoload": {
                "psr-4": {
                    "GuzzleHttp\\Ring\\": "src/"
                }
            },
            "notification-url": "https://packagist.org/downloads/",
            "license": [
                "MIT"
            ],
            "authors": [
                {
                    "name": "Michael Dowling",
                    "email": "mtdowling@gmail.com",
                    "homepage": "https://github.com/mtdowling"
                }
            ],
            "description": "Provides a simple API and specification that abstracts away the details of HTTP into a single PHP function.",
            "time": "2018-07-31T13:22:33+00:00"
        },
        {
            "name": "guzzlehttp/streams",
            "version": "3.0.0",
            "source": {
                "type": "git",
                "url": "https://github.com/guzzle/streams.git",
                "reference": "47aaa48e27dae43d39fc1cea0ccf0d84ac1a2ba5"
            },
            "dist": {
                "type": "zip",
                "url": "https://api.github.com/repos/guzzle/streams/zipball/47aaa48e27dae43d39fc1cea0ccf0d84ac1a2ba5",
                "reference": "47aaa48e27dae43d39fc1cea0ccf0d84ac1a2ba5",
                "shasum": ""
            },
            "require": {
                "php": ">=5.4.0"
            },
            "require-dev": {
                "phpunit/phpunit": "~4.0"
            },
            "type": "library",
            "extra": {
                "branch-alias": {
                    "dev-master": "3.0-dev"
                }
            },
            "autoload": {
                "psr-4": {
                    "GuzzleHttp\\Stream\\": "src/"
                }
            },
            "notification-url": "https://packagist.org/downloads/",
            "license": [
                "MIT"
            ],
            "authors": [
                {
                    "name": "Michael Dowling",
                    "email": "mtdowling@gmail.com",
                    "homepage": "https://github.com/mtdowling"
                }
            ],
            "description": "Provides a simple abstraction over streams of data",
            "homepage": "http://guzzlephp.org/",
            "keywords": [
                "Guzzle",
                "stream"
            ],
            "time": "2014-10-12T19:18:40+00:00"
        },
        {
            "name": "justinrainbow/json-schema",
            "version": "5.2.9",
            "source": {
                "type": "git",
                "url": "https://github.com/justinrainbow/json-schema.git",
                "reference": "44c6787311242a979fa15c704327c20e7221a0e4"
            },
            "dist": {
                "type": "zip",
                "url": "https://api.github.com/repos/justinrainbow/json-schema/zipball/44c6787311242a979fa15c704327c20e7221a0e4",
                "reference": "44c6787311242a979fa15c704327c20e7221a0e4",
                "shasum": ""
            },
            "require": {
                "php": ">=5.3.3"
            },
            "require-dev": {
                "friendsofphp/php-cs-fixer": "~2.2.20||~2.15.1",
                "json-schema/json-schema-test-suite": "1.2.0",
                "phpunit/phpunit": "^4.8.35"
            },
            "bin": [
                "bin/validate-json"
            ],
            "type": "library",
            "extra": {
                "branch-alias": {
                    "dev-master": "5.0.x-dev"
                }
            },
            "autoload": {
                "psr-4": {
                    "JsonSchema\\": "src/JsonSchema/"
                }
            },
            "notification-url": "https://packagist.org/downloads/",
            "license": [
                "MIT"
            ],
            "authors": [
                {
                    "name": "Bruno Prieto Reis",
                    "email": "bruno.p.reis@gmail.com"
                },
                {
                    "name": "Justin Rainbow",
                    "email": "justin.rainbow@gmail.com"
                },
                {
                    "name": "Igor Wiedler",
                    "email": "igor@wiedler.ch"
                },
                {
                    "name": "Robert Schönthal",
                    "email": "seroscho@googlemail.com"
                }
            ],
            "description": "A library to validate a json schema.",
            "homepage": "https://github.com/justinrainbow/json-schema",
            "keywords": [
                "json",
                "schema"
            ],
            "time": "2019-09-25T14:49:45+00:00"
        },
        {
            "name": "magento/composer",
            "version": "1.5.0",
            "source": {
                "type": "git",
                "url": "https://github.com/magento/composer.git",
                "reference": "ea12b95be5c0833b3d9497aaefa08816c19e5dcd"
            },
            "dist": {
                "type": "zip",
                "url": "https://api.github.com/repos/magento/composer/zipball/ea12b95be5c0833b3d9497aaefa08816c19e5dcd",
                "reference": "ea12b95be5c0833b3d9497aaefa08816c19e5dcd",
                "shasum": ""
            },
            "require": {
                "composer/composer": "^1.6",
                "php": "~7.1.3||~7.2.0||~7.3.0",
                "symfony/console": "~4.0.0 || ~4.1.0"
            },
            "require-dev": {
                "phpunit/phpunit": "~7.0.0"
            },
            "type": "library",
            "autoload": {
                "psr-4": {
                    "Magento\\Composer\\": "src"
                }
            },
            "notification-url": "https://packagist.org/downloads/",
            "license": [
                "OSL-3.0",
                "AFL-3.0"
            ],
            "description": "Magento composer library helps to instantiate Composer application and run composer commands.",
            "time": "2019-07-29T19:52:05+00:00"
        },
        {
            "name": "magento/magento-composer-installer",
            "version": "0.1.13",
            "source": {
                "type": "git",
                "url": "https://github.com/magento/magento-composer-installer.git",
                "reference": "8b6c32f53b4944a5d6656e86344cd0f9784709a1"
            },
            "dist": {
                "type": "zip",
                "url": "https://api.github.com/repos/magento/magento-composer-installer/zipball/8b6c32f53b4944a5d6656e86344cd0f9784709a1",
                "reference": "8b6c32f53b4944a5d6656e86344cd0f9784709a1",
                "shasum": ""
            },
            "require": {
                "composer-plugin-api": "^1.0"
            },
            "replace": {
                "magento-hackathon/magento-composer-installer": "*"
            },
            "require-dev": {
                "composer/composer": "*@dev",
                "firegento/phpcs": "dev-patch-1",
                "mikey179/vfsstream": "*",
                "phpunit/phpunit": "*",
                "phpunit/phpunit-mock-objects": "dev-master",
                "squizlabs/php_codesniffer": "1.4.7",
                "symfony/process": "*"
            },
            "type": "composer-plugin",
            "extra": {
                "composer-command-registry": [
                    "MagentoHackathon\\Composer\\Magento\\Command\\DeployCommand"
                ],
                "class": "MagentoHackathon\\Composer\\Magento\\Plugin"
            },
            "autoload": {
                "psr-0": {
                    "MagentoHackathon\\Composer\\Magento": "src/"
                }
            },
            "notification-url": "https://packagist.org/downloads/",
            "license": [
                "OSL-3.0"
            ],
            "authors": [
                {
                    "name": "Vinai Kopp",
                    "email": "vinai@netzarbeiter.com"
                },
                {
                    "name": "Daniel Fahlke aka Flyingmana",
                    "email": "flyingmana@googlemail.com"
                },
                {
                    "name": "Jörg Weller",
                    "email": "weller@flagbit.de"
                },
                {
                    "name": "Karl Spies",
                    "email": "karl.spies@gmx.net"
                },
                {
                    "name": "Tobias Vogt",
                    "email": "tobi@webguys.de"
                },
                {
                    "name": "David Fuhr",
                    "email": "fuhr@flagbit.de"
                }
            ],
            "description": "Composer installer for Magento modules",
            "homepage": "https://github.com/magento/magento-composer-installer",
            "keywords": [
                "composer-installer",
                "magento"
            ],
            "time": "2017-12-29T16:45:24+00:00"
        },
        {
            "name": "magento/zendframework1",
            "version": "1.14.2",
            "source": {
                "type": "git",
                "url": "https://github.com/magento/zf1.git",
                "reference": "8221062d42a198e431d183bbe672e5e1a2f98c5f"
            },
            "dist": {
                "type": "zip",
                "url": "https://api.github.com/repos/magento/zf1/zipball/8221062d42a198e431d183bbe672e5e1a2f98c5f",
                "reference": "8221062d42a198e431d183bbe672e5e1a2f98c5f",
                "shasum": ""
            },
            "require": {
                "php": ">=5.2.11"
            },
            "require-dev": {
                "phpunit/dbunit": "1.3.*",
                "phpunit/phpunit": "3.7.*"
            },
            "type": "library",
            "extra": {
                "branch-alias": {
                    "dev-master": "1.12.x-dev"
                }
            },
            "autoload": {
                "psr-0": {
                    "Zend_": "library/"
                }
            },
            "notification-url": "https://packagist.org/downloads/",
            "include-path": [
                "library/"
            ],
            "license": [
                "BSD-3-Clause"
            ],
            "description": "Magento Zend Framework 1",
            "homepage": "http://framework.zend.com/",
            "keywords": [
                "ZF1",
                "framework"
            ],
            "time": "2019-07-26T16:43:11+00:00"
        },
        {
            "name": "monolog/monolog",
            "version": "1.25.1",
            "source": {
                "type": "git",
                "url": "https://github.com/Seldaek/monolog.git",
                "reference": "70e65a5470a42cfec1a7da00d30edb6e617e8dcf"
            },
            "dist": {
                "type": "zip",
                "url": "https://api.github.com/repos/Seldaek/monolog/zipball/70e65a5470a42cfec1a7da00d30edb6e617e8dcf",
                "reference": "70e65a5470a42cfec1a7da00d30edb6e617e8dcf",
                "shasum": ""
            },
            "require": {
                "php": ">=5.3.0",
                "psr/log": "~1.0"
            },
            "provide": {
                "psr/log-implementation": "1.0.0"
            },
            "require-dev": {
                "aws/aws-sdk-php": "^2.4.9 || ^3.0",
                "doctrine/couchdb": "~1.0@dev",
                "graylog2/gelf-php": "~1.0",
                "jakub-onderka/php-parallel-lint": "0.9",
                "php-amqplib/php-amqplib": "~2.4",
                "php-console/php-console": "^3.1.3",
                "phpunit/phpunit": "~4.5",
                "phpunit/phpunit-mock-objects": "2.3.0",
                "ruflin/elastica": ">=0.90 <3.0",
                "sentry/sentry": "^0.13",
                "swiftmailer/swiftmailer": "^5.3|^6.0"
            },
            "suggest": {
                "aws/aws-sdk-php": "Allow sending log messages to AWS services like DynamoDB",
                "doctrine/couchdb": "Allow sending log messages to a CouchDB server",
                "ext-amqp": "Allow sending log messages to an AMQP server (1.0+ required)",
                "ext-mongo": "Allow sending log messages to a MongoDB server",
                "graylog2/gelf-php": "Allow sending log messages to a GrayLog2 server",
                "mongodb/mongodb": "Allow sending log messages to a MongoDB server via PHP Driver",
                "php-amqplib/php-amqplib": "Allow sending log messages to an AMQP server using php-amqplib",
                "php-console/php-console": "Allow sending log messages to Google Chrome",
                "rollbar/rollbar": "Allow sending log messages to Rollbar",
                "ruflin/elastica": "Allow sending log messages to an Elastic Search server",
                "sentry/sentry": "Allow sending log messages to a Sentry server"
            },
            "type": "library",
            "extra": {
                "branch-alias": {
                    "dev-master": "2.0.x-dev"
                }
            },
            "autoload": {
                "psr-4": {
                    "Monolog\\": "src/Monolog"
                }
            },
            "notification-url": "https://packagist.org/downloads/",
            "license": [
                "MIT"
            ],
            "authors": [
                {
                    "name": "Jordi Boggiano",
                    "email": "j.boggiano@seld.be",
                    "homepage": "http://seld.be"
                }
            ],
            "description": "Sends your logs to files, sockets, inboxes, databases and various web services",
            "homepage": "http://github.com/Seldaek/monolog",
            "keywords": [
                "log",
                "logging",
                "psr-3"
            ],
            "time": "2019-09-06T13:49:17+00:00"
        },
        {
            "name": "paragonie/random_compat",
            "version": "v9.99.99",
            "source": {
                "type": "git",
                "url": "https://github.com/paragonie/random_compat.git",
                "reference": "84b4dfb120c6f9b4ff7b3685f9b8f1aa365a0c95"
            },
            "dist": {
                "type": "zip",
                "url": "https://api.github.com/repos/paragonie/random_compat/zipball/84b4dfb120c6f9b4ff7b3685f9b8f1aa365a0c95",
                "reference": "84b4dfb120c6f9b4ff7b3685f9b8f1aa365a0c95",
                "shasum": ""
            },
            "require": {
                "php": "^7"
            },
            "require-dev": {
                "phpunit/phpunit": "4.*|5.*",
                "vimeo/psalm": "^1"
            },
            "suggest": {
                "ext-libsodium": "Provides a modern crypto API that can be used to generate random bytes."
            },
            "type": "library",
            "notification-url": "https://packagist.org/downloads/",
            "license": [
                "MIT"
            ],
            "authors": [
                {
                    "name": "Paragon Initiative Enterprises",
                    "email": "security@paragonie.com",
                    "homepage": "https://paragonie.com"
                }
            ],
            "description": "PHP 5.x polyfill for random_bytes() and random_int() from PHP 7",
            "keywords": [
                "csprng",
                "polyfill",
                "pseudorandom",
                "random"
            ],
            "time": "2018-07-02T15:55:56+00:00"
        },
        {
            "name": "paragonie/sodium_compat",
            "version": "v1.11.4",
            "source": {
                "type": "git",
                "url": "https://github.com/paragonie/sodium_compat.git",
                "reference": "b7115d0a80d5f9e8ae4cbfdee59d1d39dcfc90ea"
            },
            "dist": {
                "type": "zip",
                "url": "https://api.github.com/repos/paragonie/sodium_compat/zipball/b7115d0a80d5f9e8ae4cbfdee59d1d39dcfc90ea",
                "reference": "b7115d0a80d5f9e8ae4cbfdee59d1d39dcfc90ea",
                "shasum": ""
            },
            "require": {
                "paragonie/random_compat": ">=1",
                "php": "^5.2.4|^5.3|^5.4|^5.5|^5.6|^7|^8"
            },
            "require-dev": {
                "phpunit/phpunit": "^3|^4|^5"
            },
            "suggest": {
                "ext-libsodium": "PHP < 7.0: Better performance, password hashing (Argon2i), secure memory management (memzero), and better security.",
                "ext-sodium": "PHP >= 7.0: Better performance, password hashing (Argon2i), secure memory management (memzero), and better security."
            },
            "type": "library",
            "autoload": {
                "files": [
                    "autoload.php"
                ]
            },
            "notification-url": "https://packagist.org/downloads/",
            "license": [
                "ISC"
            ],
            "authors": [
                {
                    "name": "Paragon Initiative Enterprises",
                    "email": "security@paragonie.com"
                },
                {
                    "name": "Frank Denis",
                    "email": "jedisct1@pureftpd.org"
                }
            ],
            "description": "Pure PHP implementation of libsodium; uses the PHP extension if it exists",
            "keywords": [
                "Authentication",
                "BLAKE2b",
                "ChaCha20",
                "ChaCha20-Poly1305",
                "Chapoly",
                "Curve25519",
                "Ed25519",
                "EdDSA",
                "Edwards-curve Digital Signature Algorithm",
                "Elliptic Curve Diffie-Hellman",
                "Poly1305",
                "Pure-PHP cryptography",
                "RFC 7748",
                "RFC 8032",
                "Salpoly",
                "Salsa20",
                "X25519",
                "XChaCha20-Poly1305",
                "XSalsa20-Poly1305",
                "Xchacha20",
                "Xsalsa20",
                "aead",
                "cryptography",
                "ecdh",
                "elliptic curve",
                "elliptic curve cryptography",
                "encryption",
                "libsodium",
                "php",
                "public-key cryptography",
                "secret-key cryptography",
                "side-channel resistant"
            ],
            "time": "2019-10-18T15:04:07+00:00"
        },
        {
            "name": "pelago/emogrifier",
            "version": "v2.2.0",
            "source": {
                "type": "git",
                "url": "https://github.com/MyIntervals/emogrifier.git",
                "reference": "2472bc1c3a2dee8915ecc2256139c6100024332f"
            },
            "dist": {
                "type": "zip",
                "url": "https://api.github.com/repos/MyIntervals/emogrifier/zipball/2472bc1c3a2dee8915ecc2256139c6100024332f",
                "reference": "2472bc1c3a2dee8915ecc2256139c6100024332f",
                "shasum": ""
            },
            "require": {
                "ext-dom": "*",
                "ext-libxml": "*",
                "php": "^5.5.0 || ~7.0.0 || ~7.1.0 || ~7.2.0 || ~7.3.0",
                "symfony/css-selector": "^3.4.0 || ^4.0.0"
            },
            "require-dev": {
                "friendsofphp/php-cs-fixer": "^2.2.0",
                "phpmd/phpmd": "^2.6.0",
                "phpunit/phpunit": "^4.8.0",
                "squizlabs/php_codesniffer": "^3.3.2"
            },
            "type": "library",
            "extra": {
                "branch-alias": {
                    "dev-master": "3.0.x-dev"
                }
            },
            "autoload": {
                "psr-4": {
                    "Pelago\\": "src/"
                }
            },
            "notification-url": "https://packagist.org/downloads/",
            "license": [
                "MIT"
            ],
            "authors": [
                {
                    "name": "Oliver Klee",
                    "email": "github@oliverklee.de"
                },
                {
                    "name": "Zoli Szabó",
                    "email": "zoli.szabo+github@gmail.com"
                },
                {
                    "name": "John Reeve",
                    "email": "jreeve@pelagodesign.com"
                },
                {
                    "name": "Jake Hotson",
                    "email": "jake@qzdesign.co.uk"
                },
                {
                    "name": "Cameron Brooks"
                },
                {
                    "name": "Jaime Prado"
                }
            ],
            "description": "Converts CSS styles into inline style attributes in your HTML code",
            "homepage": "https://www.myintervals.com/emogrifier.php",
            "keywords": [
                "css",
                "email",
                "pre-processing"
            ],
            "time": "2019-09-04T16:07:59+00:00"
        },
        {
            "name": "php-amqplib/php-amqplib",
            "version": "v2.10.1",
            "source": {
                "type": "git",
                "url": "https://github.com/php-amqplib/php-amqplib.git",
                "reference": "6e2b2501e021e994fb64429e5a78118f83b5c200"
            },
            "dist": {
                "type": "zip",
                "url": "https://api.github.com/repos/php-amqplib/php-amqplib/zipball/6e2b2501e021e994fb64429e5a78118f83b5c200",
                "reference": "6e2b2501e021e994fb64429e5a78118f83b5c200",
                "shasum": ""
            },
            "require": {
                "ext-bcmath": "*",
                "ext-sockets": "*",
                "php": ">=5.6"
            },
            "replace": {
                "videlalvaro/php-amqplib": "self.version"
            },
            "require-dev": {
                "ext-curl": "*",
                "nategood/httpful": "^0.2.20",
                "phpunit/phpunit": "^5.7|^6.5|^7.0",
                "squizlabs/php_codesniffer": "^2.5"
            },
            "type": "library",
            "extra": {
                "branch-alias": {
                    "dev-master": "2.10-dev"
                }
            },
            "autoload": {
                "psr-4": {
                    "PhpAmqpLib\\": "PhpAmqpLib/"
                }
            },
            "notification-url": "https://packagist.org/downloads/",
            "license": [
                "LGPL-2.1-or-later"
            ],
            "authors": [
                {
                    "name": "Alvaro Videla",
                    "role": "Original Maintainer"
                },
                {
                    "name": "John Kelly",
                    "email": "johnmkelly86@gmail.com",
                    "role": "Maintainer"
                },
                {
                    "name": "Raúl Araya",
                    "email": "nubeiro@gmail.com",
                    "role": "Maintainer"
                },
                {
                    "name": "Luke Bakken",
                    "email": "luke@bakken.io",
                    "role": "Maintainer"
                }
            ],
            "description": "Formerly videlalvaro/php-amqplib.  This library is a pure PHP implementation of the AMQP protocol. It's been tested against RabbitMQ.",
            "homepage": "https://github.com/php-amqplib/php-amqplib/",
            "keywords": [
                "message",
                "queue",
                "rabbitmq"
            ],
            "time": "2019-10-10T13:23:40+00:00"
        },
        {
            "name": "phpseclib/mcrypt_compat",
            "version": "1.0.8",
            "source": {
                "type": "git",
                "url": "https://github.com/phpseclib/mcrypt_compat.git",
                "reference": "f74c7b1897b62f08f268184b8bb98d9d9ab723b0"
            },
            "dist": {
                "type": "zip",
                "url": "https://api.github.com/repos/phpseclib/mcrypt_compat/zipball/f74c7b1897b62f08f268184b8bb98d9d9ab723b0",
                "reference": "f74c7b1897b62f08f268184b8bb98d9d9ab723b0",
                "shasum": ""
            },
            "require": {
                "php": ">=5.3.3",
                "phpseclib/phpseclib": ">=2.0.11 <3.0.0"
            },
            "require-dev": {
                "phpunit/phpunit": "^4.8.35|^5.7|^6.0"
            },
            "suggest": {
                "ext-openssl": "Will enable faster cryptographic operations"
            },
            "type": "library",
            "autoload": {
                "files": [
                    "lib/mcrypt.php"
                ]
            },
            "notification-url": "https://packagist.org/downloads/",
            "license": [
                "MIT"
            ],
            "authors": [
                {
                    "name": "Jim Wigginton",
                    "email": "terrafrost@php.net",
                    "homepage": "http://phpseclib.sourceforge.net"
                }
            ],
            "description": "PHP 7.1 polyfill for the mcrypt extension from PHP <= 7.0",
            "keywords": [
                "cryptograpy",
                "encryption",
                "mcrypt"
            ],
            "time": "2018-08-22T03:11:43+00:00"
        },
        {
            "name": "phpseclib/phpseclib",
            "version": "2.0.23",
            "source": {
                "type": "git",
                "url": "https://github.com/phpseclib/phpseclib.git",
                "reference": "c78eb5058d5bb1a183133c36d4ba5b6675dfa099"
            },
            "dist": {
                "type": "zip",
                "url": "https://api.github.com/repos/phpseclib/phpseclib/zipball/c78eb5058d5bb1a183133c36d4ba5b6675dfa099",
                "reference": "c78eb5058d5bb1a183133c36d4ba5b6675dfa099",
                "shasum": ""
            },
            "require": {
                "php": ">=5.3.3"
            },
            "require-dev": {
                "phing/phing": "~2.7",
                "phpunit/phpunit": "^4.8.35|^5.7|^6.0",
                "sami/sami": "~2.0",
                "squizlabs/php_codesniffer": "~2.0"
            },
            "suggest": {
                "ext-gmp": "Install the GMP (GNU Multiple Precision) extension in order to speed up arbitrary precision integer arithmetic operations.",
                "ext-libsodium": "SSH2/SFTP can make use of some algorithms provided by the libsodium-php extension.",
                "ext-mcrypt": "Install the Mcrypt extension in order to speed up a few other cryptographic operations.",
                "ext-openssl": "Install the OpenSSL extension in order to speed up a wide variety of cryptographic operations."
            },
            "type": "library",
            "autoload": {
                "files": [
                    "phpseclib/bootstrap.php"
                ],
                "psr-4": {
                    "phpseclib\\": "phpseclib/"
                }
            },
            "notification-url": "https://packagist.org/downloads/",
            "license": [
                "MIT"
            ],
            "authors": [
                {
                    "name": "Jim Wigginton",
                    "email": "terrafrost@php.net",
                    "role": "Lead Developer"
                },
                {
                    "name": "Patrick Monnerat",
                    "email": "pm@datasphere.ch",
                    "role": "Developer"
                },
                {
                    "name": "Andreas Fischer",
                    "email": "bantu@phpbb.com",
                    "role": "Developer"
                },
                {
                    "name": "Hans-Jürgen Petrich",
                    "email": "petrich@tronic-media.com",
                    "role": "Developer"
                },
                {
                    "name": "Graham Campbell",
                    "email": "graham@alt-three.com",
                    "role": "Developer"
                }
            ],
            "description": "PHP Secure Communications Library - Pure-PHP implementations of RSA, AES, SSH2, SFTP, X.509 etc.",
            "homepage": "http://phpseclib.sourceforge.net",
            "keywords": [
                "BigInteger",
                "aes",
                "asn.1",
                "asn1",
                "blowfish",
                "crypto",
                "cryptography",
                "encryption",
                "rsa",
                "security",
                "sftp",
                "signature",
                "signing",
                "ssh",
                "twofish",
                "x.509",
                "x509"
            ],
            "time": "2019-09-17T03:41:22+00:00"
        },
        {
            "name": "psr/container",
            "version": "1.0.0",
            "source": {
                "type": "git",
                "url": "https://github.com/php-fig/container.git",
                "reference": "b7ce3b176482dbbc1245ebf52b181af44c2cf55f"
            },
            "dist": {
                "type": "zip",
                "url": "https://api.github.com/repos/php-fig/container/zipball/b7ce3b176482dbbc1245ebf52b181af44c2cf55f",
                "reference": "b7ce3b176482dbbc1245ebf52b181af44c2cf55f",
                "shasum": ""
            },
            "require": {
                "php": ">=5.3.0"
            },
            "type": "library",
            "extra": {
                "branch-alias": {
                    "dev-master": "1.0.x-dev"
                }
            },
            "autoload": {
                "psr-4": {
                    "Psr\\Container\\": "src/"
                }
            },
            "notification-url": "https://packagist.org/downloads/",
            "license": [
                "MIT"
            ],
            "authors": [
                {
                    "name": "PHP-FIG",
                    "homepage": "http://www.php-fig.org/"
                }
            ],
            "description": "Common Container Interface (PHP FIG PSR-11)",
            "homepage": "https://github.com/php-fig/container",
            "keywords": [
                "PSR-11",
                "container",
                "container-interface",
                "container-interop",
                "psr"
            ],
            "time": "2017-02-14T16:28:37+00:00"
        },
        {
            "name": "psr/http-message",
            "version": "1.0.1",
            "source": {
                "type": "git",
                "url": "https://github.com/php-fig/http-message.git",
                "reference": "f6561bf28d520154e4b0ec72be95418abe6d9363"
            },
            "dist": {
                "type": "zip",
                "url": "https://api.github.com/repos/php-fig/http-message/zipball/f6561bf28d520154e4b0ec72be95418abe6d9363",
                "reference": "f6561bf28d520154e4b0ec72be95418abe6d9363",
                "shasum": ""
            },
            "require": {
                "php": ">=5.3.0"
            },
            "type": "library",
            "extra": {
                "branch-alias": {
                    "dev-master": "1.0.x-dev"
                }
            },
            "autoload": {
                "psr-4": {
                    "Psr\\Http\\Message\\": "src/"
                }
            },
            "notification-url": "https://packagist.org/downloads/",
            "license": [
                "MIT"
            ],
            "authors": [
                {
                    "name": "PHP-FIG",
                    "homepage": "http://www.php-fig.org/"
                }
            ],
            "description": "Common interface for HTTP messages",
            "homepage": "https://github.com/php-fig/http-message",
            "keywords": [
                "http",
                "http-message",
                "psr",
                "psr-7",
                "request",
                "response"
            ],
            "time": "2016-08-06T14:39:51+00:00"
        },
        {
            "name": "psr/log",
            "version": "1.1.0",
            "source": {
                "type": "git",
                "url": "https://github.com/php-fig/log.git",
                "reference": "6c001f1daafa3a3ac1d8ff69ee4db8e799a654dd"
            },
            "dist": {
                "type": "zip",
                "url": "https://api.github.com/repos/php-fig/log/zipball/6c001f1daafa3a3ac1d8ff69ee4db8e799a654dd",
                "reference": "6c001f1daafa3a3ac1d8ff69ee4db8e799a654dd",
                "shasum": ""
            },
            "require": {
                "php": ">=5.3.0"
            },
            "type": "library",
            "extra": {
                "branch-alias": {
                    "dev-master": "1.0.x-dev"
                }
            },
            "autoload": {
                "psr-4": {
                    "Psr\\Log\\": "Psr/Log/"
                }
            },
            "notification-url": "https://packagist.org/downloads/",
            "license": [
                "MIT"
            ],
            "authors": [
                {
                    "name": "PHP-FIG",
                    "homepage": "http://www.php-fig.org/"
                }
            ],
            "description": "Common interface for logging libraries",
            "homepage": "https://github.com/php-fig/log",
            "keywords": [
                "log",
                "psr",
                "psr-3"
            ],
            "time": "2018-11-20T15:27:04+00:00"
        },
        {
            "name": "ralouphie/getallheaders",
            "version": "3.0.3",
            "source": {
                "type": "git",
                "url": "https://github.com/ralouphie/getallheaders.git",
                "reference": "120b605dfeb996808c31b6477290a714d356e822"
            },
            "dist": {
                "type": "zip",
                "url": "https://api.github.com/repos/ralouphie/getallheaders/zipball/120b605dfeb996808c31b6477290a714d356e822",
                "reference": "120b605dfeb996808c31b6477290a714d356e822",
                "shasum": ""
            },
            "require": {
                "php": ">=5.6"
            },
            "require-dev": {
                "php-coveralls/php-coveralls": "^2.1",
                "phpunit/phpunit": "^5 || ^6.5"
            },
            "type": "library",
            "autoload": {
                "files": [
                    "src/getallheaders.php"
                ]
            },
            "notification-url": "https://packagist.org/downloads/",
            "license": [
                "MIT"
            ],
            "authors": [
                {
                    "name": "Ralph Khattar",
                    "email": "ralph.khattar@gmail.com"
                }
            ],
            "description": "A polyfill for getallheaders.",
            "time": "2019-03-08T08:55:37+00:00"
        },
        {
            "name": "ramsey/uuid",
            "version": "3.8.0",
            "source": {
                "type": "git",
                "url": "https://github.com/ramsey/uuid.git",
                "reference": "d09ea80159c1929d75b3f9c60504d613aeb4a1e3"
            },
            "dist": {
                "type": "zip",
                "url": "https://api.github.com/repos/ramsey/uuid/zipball/d09ea80159c1929d75b3f9c60504d613aeb4a1e3",
                "reference": "d09ea80159c1929d75b3f9c60504d613aeb4a1e3",
                "shasum": ""
            },
            "require": {
                "paragonie/random_compat": "^1.0|^2.0|9.99.99",
                "php": "^5.4 || ^7.0",
                "symfony/polyfill-ctype": "^1.8"
            },
            "replace": {
                "rhumsaa/uuid": "self.version"
            },
            "require-dev": {
                "codeception/aspect-mock": "^1.0 | ~2.0.0",
                "doctrine/annotations": "~1.2.0",
                "goaop/framework": "1.0.0-alpha.2 | ^1.0 | ~2.1.0",
                "ircmaxell/random-lib": "^1.1",
                "jakub-onderka/php-parallel-lint": "^0.9.0",
                "mockery/mockery": "^0.9.9",
                "moontoast/math": "^1.1",
                "php-mock/php-mock-phpunit": "^0.3|^1.1",
                "phpunit/phpunit": "^4.7|^5.0|^6.5",
                "squizlabs/php_codesniffer": "^2.3"
            },
            "suggest": {
                "ext-ctype": "Provides support for PHP Ctype functions",
                "ext-libsodium": "Provides the PECL libsodium extension for use with the SodiumRandomGenerator",
                "ext-uuid": "Provides the PECL UUID extension for use with the PeclUuidTimeGenerator and PeclUuidRandomGenerator",
                "ircmaxell/random-lib": "Provides RandomLib for use with the RandomLibAdapter",
                "moontoast/math": "Provides support for converting UUID to 128-bit integer (in string form).",
                "ramsey/uuid-console": "A console application for generating UUIDs with ramsey/uuid",
                "ramsey/uuid-doctrine": "Allows the use of Ramsey\\Uuid\\Uuid as Doctrine field type."
            },
            "type": "library",
            "extra": {
                "branch-alias": {
                    "dev-master": "3.x-dev"
                }
            },
            "autoload": {
                "psr-4": {
                    "Ramsey\\Uuid\\": "src/"
                }
            },
            "notification-url": "https://packagist.org/downloads/",
            "license": [
                "MIT"
            ],
            "authors": [
                {
                    "name": "Marijn Huizendveld",
                    "email": "marijn.huizendveld@gmail.com"
                },
                {
                    "name": "Thibaud Fabre",
                    "email": "thibaud@aztech.io"
                },
                {
                    "name": "Ben Ramsey",
                    "email": "ben@benramsey.com",
                    "homepage": "https://benramsey.com"
                }
            ],
            "description": "Formerly rhumsaa/uuid. A PHP 5.4+ library for generating RFC 4122 version 1, 3, 4, and 5 universally unique identifiers (UUID).",
            "homepage": "https://github.com/ramsey/uuid",
            "keywords": [
                "guid",
                "identifier",
                "uuid"
            ],
            "time": "2018-07-19T23:38:55+00:00"
        },
        {
            "name": "react/promise",
            "version": "v2.7.1",
            "source": {
                "type": "git",
                "url": "https://github.com/reactphp/promise.git",
                "reference": "31ffa96f8d2ed0341a57848cbb84d88b89dd664d"
            },
            "dist": {
                "type": "zip",
                "url": "https://api.github.com/repos/reactphp/promise/zipball/31ffa96f8d2ed0341a57848cbb84d88b89dd664d",
                "reference": "31ffa96f8d2ed0341a57848cbb84d88b89dd664d",
                "shasum": ""
            },
            "require": {
                "php": ">=5.4.0"
            },
            "require-dev": {
                "phpunit/phpunit": "~4.8"
            },
            "type": "library",
            "autoload": {
                "psr-4": {
                    "React\\Promise\\": "src/"
                },
                "files": [
                    "src/functions_include.php"
                ]
            },
            "notification-url": "https://packagist.org/downloads/",
            "license": [
                "MIT"
            ],
            "authors": [
                {
                    "name": "Jan Sorgalla",
                    "email": "jsorgalla@gmail.com"
                }
            ],
            "description": "A lightweight implementation of CommonJS Promises/A for PHP",
            "keywords": [
                "promise",
                "promises"
            ],
            "time": "2019-01-07T21:25:54+00:00"
        },
        {
            "name": "seld/jsonlint",
            "version": "1.7.1",
            "source": {
                "type": "git",
                "url": "https://github.com/Seldaek/jsonlint.git",
                "reference": "d15f59a67ff805a44c50ea0516d2341740f81a38"
            },
            "dist": {
                "type": "zip",
                "url": "https://api.github.com/repos/Seldaek/jsonlint/zipball/d15f59a67ff805a44c50ea0516d2341740f81a38",
                "reference": "d15f59a67ff805a44c50ea0516d2341740f81a38",
                "shasum": ""
            },
            "require": {
                "php": "^5.3 || ^7.0"
            },
            "require-dev": {
                "phpunit/phpunit": "^4.8.35 || ^5.7 || ^6.0"
            },
            "bin": [
                "bin/jsonlint"
            ],
            "type": "library",
            "autoload": {
                "psr-4": {
                    "Seld\\JsonLint\\": "src/Seld/JsonLint/"
                }
            },
            "notification-url": "https://packagist.org/downloads/",
            "license": [
                "MIT"
            ],
            "authors": [
                {
                    "name": "Jordi Boggiano",
                    "email": "j.boggiano@seld.be",
                    "homepage": "http://seld.be"
                }
            ],
            "description": "JSON Linter",
            "keywords": [
                "json",
                "linter",
                "parser",
                "validator"
            ],
            "time": "2018-01-24T12:46:19+00:00"
        },
        {
            "name": "seld/phar-utils",
            "version": "1.0.1",
            "source": {
                "type": "git",
                "url": "https://github.com/Seldaek/phar-utils.git",
                "reference": "7009b5139491975ef6486545a39f3e6dad5ac30a"
            },
            "dist": {
                "type": "zip",
                "url": "https://api.github.com/repos/Seldaek/phar-utils/zipball/7009b5139491975ef6486545a39f3e6dad5ac30a",
                "reference": "7009b5139491975ef6486545a39f3e6dad5ac30a",
                "shasum": ""
            },
            "require": {
                "php": ">=5.3"
            },
            "type": "library",
            "extra": {
                "branch-alias": {
                    "dev-master": "1.x-dev"
                }
            },
            "autoload": {
                "psr-4": {
                    "Seld\\PharUtils\\": "src/"
                }
            },
            "notification-url": "https://packagist.org/downloads/",
            "license": [
                "MIT"
            ],
            "authors": [
                {
                    "name": "Jordi Boggiano",
                    "email": "j.boggiano@seld.be"
                }
            ],
            "description": "PHAR file format utilities, for when PHP phars you up",
            "keywords": [
                "phra"
            ],
            "time": "2015-10-13T18:44:15+00:00"
        },
        {
            "name": "symfony/console",
            "version": "v4.1.12",
            "source": {
                "type": "git",
                "url": "https://github.com/symfony/console.git",
                "reference": "9e87c798f67dc9fceeb4f3d57847b52d945d1a02"
            },
            "dist": {
                "type": "zip",
                "url": "https://api.github.com/repos/symfony/console/zipball/9e87c798f67dc9fceeb4f3d57847b52d945d1a02",
                "reference": "9e87c798f67dc9fceeb4f3d57847b52d945d1a02",
                "shasum": ""
            },
            "require": {
                "php": "^7.1.3",
                "symfony/polyfill-mbstring": "~1.0"
            },
            "conflict": {
                "symfony/dependency-injection": "<3.4",
                "symfony/process": "<3.3"
            },
            "provide": {
                "psr/log-implementation": "1.0"
            },
            "require-dev": {
                "psr/log": "~1.0",
                "symfony/config": "~3.4|~4.0",
                "symfony/dependency-injection": "~3.4|~4.0",
                "symfony/event-dispatcher": "~3.4|~4.0",
                "symfony/lock": "~3.4|~4.0",
                "symfony/process": "~3.4|~4.0"
            },
            "suggest": {
                "psr/log": "For using the console logger",
                "symfony/event-dispatcher": "",
                "symfony/lock": "",
                "symfony/process": ""
            },
            "type": "library",
            "extra": {
                "branch-alias": {
                    "dev-master": "4.1-dev"
                }
            },
            "autoload": {
                "psr-4": {
                    "Symfony\\Component\\Console\\": ""
                },
                "exclude-from-classmap": [
                    "/Tests/"
                ]
            },
            "notification-url": "https://packagist.org/downloads/",
            "license": [
                "MIT"
            ],
            "authors": [
                {
                    "name": "Fabien Potencier",
                    "email": "fabien@symfony.com"
                },
                {
                    "name": "Symfony Community",
                    "homepage": "https://symfony.com/contributors"
                }
            ],
            "description": "Symfony Console Component",
            "homepage": "https://symfony.com",
            "time": "2019-01-25T14:34:37+00:00"
        },
        {
            "name": "symfony/css-selector",
            "version": "v4.3.5",
            "source": {
                "type": "git",
                "url": "https://github.com/symfony/css-selector.git",
                "reference": "f4b3ff6a549d9ed28b2b0ecd1781bf67cf220ee9"
            },
            "dist": {
                "type": "zip",
                "url": "https://api.github.com/repos/symfony/css-selector/zipball/f4b3ff6a549d9ed28b2b0ecd1781bf67cf220ee9",
                "reference": "f4b3ff6a549d9ed28b2b0ecd1781bf67cf220ee9",
                "shasum": ""
            },
            "require": {
                "php": "^7.1.3"
            },
            "type": "library",
            "extra": {
                "branch-alias": {
                    "dev-master": "4.3-dev"
                }
            },
            "autoload": {
                "psr-4": {
                    "Symfony\\Component\\CssSelector\\": ""
                },
                "exclude-from-classmap": [
                    "/Tests/"
                ]
            },
            "notification-url": "https://packagist.org/downloads/",
            "license": [
                "MIT"
            ],
            "authors": [
                {
                    "name": "Fabien Potencier",
                    "email": "fabien@symfony.com"
                },
                {
                    "name": "Jean-François Simon",
                    "email": "jeanfrancois.simon@sensiolabs.com"
                },
                {
                    "name": "Symfony Community",
                    "homepage": "https://symfony.com/contributors"
                }
            ],
            "description": "Symfony CssSelector Component",
            "homepage": "https://symfony.com",
            "time": "2019-10-02T08:36:26+00:00"
        },
        {
            "name": "symfony/event-dispatcher",
            "version": "v4.3.5",
            "source": {
                "type": "git",
                "url": "https://github.com/symfony/event-dispatcher.git",
                "reference": "6229f58993e5a157f6096fc7145c0717d0be8807"
            },
            "dist": {
                "type": "zip",
                "url": "https://api.github.com/repos/symfony/event-dispatcher/zipball/6229f58993e5a157f6096fc7145c0717d0be8807",
                "reference": "6229f58993e5a157f6096fc7145c0717d0be8807",
                "shasum": ""
            },
            "require": {
                "php": "^7.1.3",
                "symfony/event-dispatcher-contracts": "^1.1"
            },
            "conflict": {
                "symfony/dependency-injection": "<3.4"
            },
            "provide": {
                "psr/event-dispatcher-implementation": "1.0",
                "symfony/event-dispatcher-implementation": "1.1"
            },
            "require-dev": {
                "psr/log": "~1.0",
                "symfony/config": "~3.4|~4.0",
                "symfony/dependency-injection": "~3.4|~4.0",
                "symfony/expression-language": "~3.4|~4.0",
                "symfony/http-foundation": "^3.4|^4.0",
                "symfony/service-contracts": "^1.1",
                "symfony/stopwatch": "~3.4|~4.0"
            },
            "suggest": {
                "symfony/dependency-injection": "",
                "symfony/http-kernel": ""
            },
            "type": "library",
            "extra": {
                "branch-alias": {
                    "dev-master": "4.3-dev"
                }
            },
            "autoload": {
                "psr-4": {
                    "Symfony\\Component\\EventDispatcher\\": ""
                },
                "exclude-from-classmap": [
                    "/Tests/"
                ]
            },
            "notification-url": "https://packagist.org/downloads/",
            "license": [
                "MIT"
            ],
            "authors": [
                {
                    "name": "Fabien Potencier",
                    "email": "fabien@symfony.com"
                },
                {
                    "name": "Symfony Community",
                    "homepage": "https://symfony.com/contributors"
                }
            ],
            "description": "Symfony EventDispatcher Component",
            "homepage": "https://symfony.com",
            "time": "2019-10-01T16:40:32+00:00"
        },
        {
            "name": "symfony/event-dispatcher-contracts",
            "version": "v1.1.7",
            "source": {
                "type": "git",
                "url": "https://github.com/symfony/event-dispatcher-contracts.git",
                "reference": "c43ab685673fb6c8d84220c77897b1d6cdbe1d18"
            },
            "dist": {
                "type": "zip",
                "url": "https://api.github.com/repos/symfony/event-dispatcher-contracts/zipball/c43ab685673fb6c8d84220c77897b1d6cdbe1d18",
                "reference": "c43ab685673fb6c8d84220c77897b1d6cdbe1d18",
                "shasum": ""
            },
            "require": {
                "php": "^7.1.3"
            },
            "suggest": {
                "psr/event-dispatcher": "",
                "symfony/event-dispatcher-implementation": ""
            },
            "type": "library",
            "extra": {
                "branch-alias": {
                    "dev-master": "1.1-dev"
                }
            },
            "autoload": {
                "psr-4": {
                    "Symfony\\Contracts\\EventDispatcher\\": ""
                }
            },
            "notification-url": "https://packagist.org/downloads/",
            "license": [
                "MIT"
            ],
            "authors": [
                {
                    "name": "Nicolas Grekas",
                    "email": "p@tchwork.com"
                },
                {
                    "name": "Symfony Community",
                    "homepage": "https://symfony.com/contributors"
                }
            ],
            "description": "Generic abstractions related to dispatching event",
            "homepage": "https://symfony.com",
            "keywords": [
                "abstractions",
                "contracts",
                "decoupling",
                "interfaces",
                "interoperability",
                "standards"
            ],
            "time": "2019-09-17T09:54:03+00:00"
        },
        {
            "name": "symfony/filesystem",
            "version": "v4.3.5",
            "source": {
                "type": "git",
                "url": "https://github.com/symfony/filesystem.git",
                "reference": "9abbb7ef96a51f4d7e69627bc6f63307994e4263"
            },
            "dist": {
                "type": "zip",
                "url": "https://api.github.com/repos/symfony/filesystem/zipball/9abbb7ef96a51f4d7e69627bc6f63307994e4263",
                "reference": "9abbb7ef96a51f4d7e69627bc6f63307994e4263",
                "shasum": ""
            },
            "require": {
                "php": "^7.1.3",
                "symfony/polyfill-ctype": "~1.8"
            },
            "type": "library",
            "extra": {
                "branch-alias": {
                    "dev-master": "4.3-dev"
                }
            },
            "autoload": {
                "psr-4": {
                    "Symfony\\Component\\Filesystem\\": ""
                },
                "exclude-from-classmap": [
                    "/Tests/"
                ]
            },
            "notification-url": "https://packagist.org/downloads/",
            "license": [
                "MIT"
            ],
            "authors": [
                {
                    "name": "Fabien Potencier",
                    "email": "fabien@symfony.com"
                },
                {
                    "name": "Symfony Community",
                    "homepage": "https://symfony.com/contributors"
                }
            ],
            "description": "Symfony Filesystem Component",
            "homepage": "https://symfony.com",
            "time": "2019-08-20T14:07:54+00:00"
        },
        {
            "name": "symfony/finder",
            "version": "v4.3.5",
            "source": {
                "type": "git",
                "url": "https://github.com/symfony/finder.git",
                "reference": "5e575faa95548d0586f6bedaeabec259714e44d1"
            },
            "dist": {
                "type": "zip",
                "url": "https://api.github.com/repos/symfony/finder/zipball/5e575faa95548d0586f6bedaeabec259714e44d1",
                "reference": "5e575faa95548d0586f6bedaeabec259714e44d1",
                "shasum": ""
            },
            "require": {
                "php": "^7.1.3"
            },
            "type": "library",
            "extra": {
                "branch-alias": {
                    "dev-master": "4.3-dev"
                }
            },
            "autoload": {
                "psr-4": {
                    "Symfony\\Component\\Finder\\": ""
                },
                "exclude-from-classmap": [
                    "/Tests/"
                ]
            },
            "notification-url": "https://packagist.org/downloads/",
            "license": [
                "MIT"
            ],
            "authors": [
                {
                    "name": "Fabien Potencier",
                    "email": "fabien@symfony.com"
                },
                {
                    "name": "Symfony Community",
                    "homepage": "https://symfony.com/contributors"
                }
            ],
            "description": "Symfony Finder Component",
            "homepage": "https://symfony.com",
            "time": "2019-09-16T11:29:48+00:00"
        },
        {
            "name": "symfony/polyfill-ctype",
            "version": "v1.12.0",
            "source": {
                "type": "git",
                "url": "https://github.com/symfony/polyfill-ctype.git",
                "reference": "550ebaac289296ce228a706d0867afc34687e3f4"
            },
            "dist": {
                "type": "zip",
                "url": "https://api.github.com/repos/symfony/polyfill-ctype/zipball/550ebaac289296ce228a706d0867afc34687e3f4",
                "reference": "550ebaac289296ce228a706d0867afc34687e3f4",
                "shasum": ""
            },
            "require": {
                "php": ">=5.3.3"
            },
            "suggest": {
                "ext-ctype": "For best performance"
            },
            "type": "library",
            "extra": {
                "branch-alias": {
                    "dev-master": "1.12-dev"
                }
            },
            "autoload": {
                "psr-4": {
                    "Symfony\\Polyfill\\Ctype\\": ""
                },
                "files": [
                    "bootstrap.php"
                ]
            },
            "notification-url": "https://packagist.org/downloads/",
            "license": [
                "MIT"
            ],
            "authors": [
                {
                    "name": "Gert de Pagter",
                    "email": "BackEndTea@gmail.com"
                },
                {
                    "name": "Symfony Community",
                    "homepage": "https://symfony.com/contributors"
                }
            ],
            "description": "Symfony polyfill for ctype functions",
            "homepage": "https://symfony.com",
            "keywords": [
                "compatibility",
                "ctype",
                "polyfill",
                "portable"
            ],
            "time": "2019-08-06T08:03:45+00:00"
        },
        {
            "name": "symfony/polyfill-mbstring",
            "version": "v1.12.0",
            "source": {
                "type": "git",
                "url": "https://github.com/symfony/polyfill-mbstring.git",
                "reference": "b42a2f66e8f1b15ccf25652c3424265923eb4f17"
            },
            "dist": {
                "type": "zip",
                "url": "https://api.github.com/repos/symfony/polyfill-mbstring/zipball/b42a2f66e8f1b15ccf25652c3424265923eb4f17",
                "reference": "b42a2f66e8f1b15ccf25652c3424265923eb4f17",
                "shasum": ""
            },
            "require": {
                "php": ">=5.3.3"
            },
            "suggest": {
                "ext-mbstring": "For best performance"
            },
            "type": "library",
            "extra": {
                "branch-alias": {
                    "dev-master": "1.12-dev"
                }
            },
            "autoload": {
                "psr-4": {
                    "Symfony\\Polyfill\\Mbstring\\": ""
                },
                "files": [
                    "bootstrap.php"
                ]
            },
            "notification-url": "https://packagist.org/downloads/",
            "license": [
                "MIT"
            ],
            "authors": [
                {
                    "name": "Nicolas Grekas",
                    "email": "p@tchwork.com"
                },
                {
                    "name": "Symfony Community",
                    "homepage": "https://symfony.com/contributors"
                }
            ],
            "description": "Symfony polyfill for the Mbstring extension",
            "homepage": "https://symfony.com",
            "keywords": [
                "compatibility",
                "mbstring",
                "polyfill",
                "portable",
                "shim"
            ],
            "time": "2019-08-06T08:03:45+00:00"
        },
        {
            "name": "symfony/process",
            "version": "v4.3.5",
            "source": {
                "type": "git",
                "url": "https://github.com/symfony/process.git",
                "reference": "50556892f3cc47d4200bfd1075314139c4c9ff4b"
            },
            "dist": {
                "type": "zip",
                "url": "https://api.github.com/repos/symfony/process/zipball/50556892f3cc47d4200bfd1075314139c4c9ff4b",
                "reference": "50556892f3cc47d4200bfd1075314139c4c9ff4b",
                "shasum": ""
            },
            "require": {
                "php": "^7.1.3"
            },
            "type": "library",
            "extra": {
                "branch-alias": {
                    "dev-master": "4.3-dev"
                }
            },
            "autoload": {
                "psr-4": {
                    "Symfony\\Component\\Process\\": ""
                },
                "exclude-from-classmap": [
                    "/Tests/"
                ]
            },
            "notification-url": "https://packagist.org/downloads/",
            "license": [
                "MIT"
            ],
            "authors": [
                {
                    "name": "Fabien Potencier",
                    "email": "fabien@symfony.com"
                },
                {
                    "name": "Symfony Community",
                    "homepage": "https://symfony.com/contributors"
                }
            ],
            "description": "Symfony Process Component",
            "homepage": "https://symfony.com",
            "time": "2019-09-26T21:17:10+00:00"
        },
        {
            "name": "tedivm/jshrink",
            "version": "v1.3.3",
            "source": {
                "type": "git",
                "url": "https://github.com/tedious/JShrink.git",
                "reference": "566e0c731ba4e372be2de429ef7d54f4faf4477a"
            },
            "dist": {
                "type": "zip",
                "url": "https://api.github.com/repos/tedious/JShrink/zipball/566e0c731ba4e372be2de429ef7d54f4faf4477a",
                "reference": "566e0c731ba4e372be2de429ef7d54f4faf4477a",
                "shasum": ""
            },
            "require": {
                "php": "^5.6|^7.0"
            },
            "require-dev": {
                "friendsofphp/php-cs-fixer": "^2.8",
                "php-coveralls/php-coveralls": "^1.1.0",
                "phpunit/phpunit": "^6"
            },
            "type": "library",
            "autoload": {
                "psr-0": {
                    "JShrink": "src/"
                }
            },
            "notification-url": "https://packagist.org/downloads/",
            "license": [
                "BSD-3-Clause"
            ],
            "authors": [
                {
                    "name": "Robert Hafner",
                    "email": "tedivm@tedivm.com"
                }
            ],
            "description": "Javascript Minifier built in PHP",
            "homepage": "http://github.com/tedious/JShrink",
            "keywords": [
                "javascript",
                "minifier"
            ],
            "time": "2019-06-28T18:11:46+00:00"
        },
        {
            "name": "true/punycode",
            "version": "v2.1.1",
            "source": {
                "type": "git",
                "url": "https://github.com/true/php-punycode.git",
                "reference": "a4d0c11a36dd7f4e7cd7096076cab6d3378a071e"
            },
            "dist": {
                "type": "zip",
                "url": "https://api.github.com/repos/true/php-punycode/zipball/a4d0c11a36dd7f4e7cd7096076cab6d3378a071e",
                "reference": "a4d0c11a36dd7f4e7cd7096076cab6d3378a071e",
                "shasum": ""
            },
            "require": {
                "php": ">=5.3.0",
                "symfony/polyfill-mbstring": "^1.3"
            },
            "require-dev": {
                "phpunit/phpunit": "~4.7",
                "squizlabs/php_codesniffer": "~2.0"
            },
            "type": "library",
            "autoload": {
                "psr-4": {
                    "TrueBV\\": "src/"
                }
            },
            "notification-url": "https://packagist.org/downloads/",
            "license": [
                "MIT"
            ],
            "authors": [
                {
                    "name": "Renan Gonçalves",
                    "email": "renan.saddam@gmail.com"
                }
            ],
            "description": "A Bootstring encoding of Unicode for Internationalized Domain Names in Applications (IDNA)",
            "homepage": "https://github.com/true/php-punycode",
            "keywords": [
                "idna",
                "punycode"
            ],
            "time": "2016-11-16T10:37:54+00:00"
        },
        {
            "name": "tubalmartin/cssmin",
            "version": "v4.1.1",
            "source": {
                "type": "git",
                "url": "https://github.com/tubalmartin/YUI-CSS-compressor-PHP-port.git",
                "reference": "3cbf557f4079d83a06f9c3ff9b957c022d7805cf"
            },
            "dist": {
                "type": "zip",
                "url": "https://api.github.com/repos/tubalmartin/YUI-CSS-compressor-PHP-port/zipball/3cbf557f4079d83a06f9c3ff9b957c022d7805cf",
                "reference": "3cbf557f4079d83a06f9c3ff9b957c022d7805cf",
                "shasum": ""
            },
            "require": {
                "ext-pcre": "*",
                "php": ">=5.3.2"
            },
            "require-dev": {
                "cogpowered/finediff": "0.3.*",
                "phpunit/phpunit": "4.8.*"
            },
            "bin": [
                "cssmin"
            ],
            "type": "library",
            "autoload": {
                "psr-4": {
                    "tubalmartin\\CssMin\\": "src"
                }
            },
            "notification-url": "https://packagist.org/downloads/",
            "license": [
                "BSD-3-Clause"
            ],
            "authors": [
                {
                    "name": "Túbal Martín",
                    "homepage": "http://tubalmartin.me/"
                }
            ],
            "description": "A PHP port of the YUI CSS compressor",
            "homepage": "https://github.com/tubalmartin/YUI-CSS-compressor-PHP-port",
            "keywords": [
                "compress",
                "compressor",
                "css",
                "cssmin",
                "minify",
                "yui"
            ],
            "time": "2018-01-15T15:26:51+00:00"
        },
        {
            "name": "webonyx/graphql-php",
            "version": "v0.13.8",
            "source": {
                "type": "git",
                "url": "https://github.com/webonyx/graphql-php.git",
                "reference": "6829ae58f4c59121df1f86915fb9917a2ec595e8"
            },
            "dist": {
                "type": "zip",
                "url": "https://api.github.com/repos/webonyx/graphql-php/zipball/6829ae58f4c59121df1f86915fb9917a2ec595e8",
                "reference": "6829ae58f4c59121df1f86915fb9917a2ec595e8",
                "shasum": ""
            },
            "require": {
                "ext-json": "*",
                "ext-mbstring": "*",
                "php": "^7.1||^8.0"
            },
            "require-dev": {
                "doctrine/coding-standard": "^6.0",
                "phpbench/phpbench": "^0.14.0",
                "phpstan/phpstan": "^0.11.4",
                "phpstan/phpstan-phpunit": "^0.11.0",
                "phpstan/phpstan-strict-rules": "^0.11.0",
                "phpunit/phpcov": "^5.0",
                "phpunit/phpunit": "^7.2",
                "psr/http-message": "^1.0",
                "react/promise": "2.*"
            },
            "suggest": {
                "psr/http-message": "To use standard GraphQL server",
                "react/promise": "To leverage async resolving on React PHP platform"
            },
            "type": "library",
            "autoload": {
                "psr-4": {
                    "GraphQL\\": "src/"
                }
            },
            "notification-url": "https://packagist.org/downloads/",
            "license": [
                "MIT"
            ],
            "description": "A PHP port of GraphQL reference implementation",
            "homepage": "https://github.com/webonyx/graphql-php",
            "keywords": [
                "api",
                "graphql"
            ],
            "time": "2019-08-25T10:32:47+00:00"
        },
        {
            "name": "wikimedia/less.php",
            "version": "1.8.1",
            "source": {
                "type": "git",
                "url": "https://github.com/wikimedia/less.php.git",
                "reference": "f0f7768f6fa8a9d2ac6a0274f6f477c72159bf9b"
            },
            "dist": {
                "type": "zip",
                "url": "https://api.github.com/repos/wikimedia/less.php/zipball/f0f7768f6fa8a9d2ac6a0274f6f477c72159bf9b",
                "reference": "f0f7768f6fa8a9d2ac6a0274f6f477c72159bf9b",
                "shasum": ""
            },
            "require": {
                "php": ">=5.3"
            },
            "require-dev": {
                "phpunit/phpunit": "~4.8.24"
            },
            "bin": [
                "bin/lessc"
            ],
            "type": "library",
            "autoload": {
                "psr-0": {
                    "Less": "lib/"
                },
                "classmap": [
                    "lessc.inc.php"
                ]
            },
            "notification-url": "https://packagist.org/downloads/",
            "license": [
                "Apache-2.0"
            ],
            "authors": [
                {
                    "name": "Matt Agar",
                    "homepage": "https://github.com/agar"
                },
                {
                    "name": "Martin Jantošovič",
                    "homepage": "https://github.com/Mordred"
                },
                {
                    "name": "Josh Schmidt",
                    "homepage": "https://github.com/oyejorge"
                }
            ],
            "description": "PHP port of the Javascript version of LESS http://lesscss.org (Originally maintained by Josh Schmidt)",
            "keywords": [
                "css",
                "less",
                "less.js",
                "lesscss",
                "php",
                "stylesheet"
            ],
            "time": "2019-01-19T01:01:33+00:00"
        },
        {
            "name": "zendframework/zend-captcha",
            "version": "2.9.0",
            "source": {
                "type": "git",
                "url": "https://github.com/zendframework/zend-captcha.git",
                "reference": "4272f3d0cde0a1fa9135d0cbc4a629fb655391d3"
            },
            "dist": {
                "type": "zip",
                "url": "https://api.github.com/repos/zendframework/zend-captcha/zipball/4272f3d0cde0a1fa9135d0cbc4a629fb655391d3",
                "reference": "4272f3d0cde0a1fa9135d0cbc4a629fb655391d3",
                "shasum": ""
            },
            "require": {
                "php": "^5.6 || ^7.0",
                "zendframework/zend-math": "^2.7 || ^3.0",
                "zendframework/zend-stdlib": "^3.2.1"
            },
            "require-dev": {
                "phpunit/phpunit": "^5.7.27 || ^6.5.8 || ^7.1.2",
                "zendframework/zend-coding-standard": "~1.0.0",
                "zendframework/zend-session": "^2.8",
                "zendframework/zend-text": "^2.6",
                "zendframework/zend-validator": "^2.10.1",
                "zendframework/zendservice-recaptcha": "^3.0"
            },
            "suggest": {
                "zendframework/zend-i18n-resources": "Translations of captcha messages",
                "zendframework/zend-session": "Zend\\Session component",
                "zendframework/zend-text": "Zend\\Text component",
                "zendframework/zend-validator": "Zend\\Validator component",
                "zendframework/zendservice-recaptcha": "ZendService\\ReCaptcha component"
            },
            "type": "library",
            "extra": {
                "branch-alias": {
                    "dev-master": "2.9.x-dev",
                    "dev-develop": "2.10.x-dev"
                }
            },
            "autoload": {
                "psr-4": {
                    "Zend\\Captcha\\": "src/"
                }
            },
            "notification-url": "https://packagist.org/downloads/",
            "license": [
                "BSD-3-Clause"
            ],
            "description": "Generate and validate CAPTCHAs using Figlets, images, ReCaptcha, and more",
            "keywords": [
                "ZendFramework",
                "captcha",
                "zf"
            ],
            "time": "2019-06-18T09:32:52+00:00"
        },
        {
            "name": "zendframework/zend-code",
            "version": "3.3.2",
            "source": {
                "type": "git",
                "url": "https://github.com/zendframework/zend-code.git",
                "reference": "936fa7ad4d53897ea3e3eb41b5b760828246a20b"
            },
            "dist": {
                "type": "zip",
                "url": "https://api.github.com/repos/zendframework/zend-code/zipball/936fa7ad4d53897ea3e3eb41b5b760828246a20b",
                "reference": "936fa7ad4d53897ea3e3eb41b5b760828246a20b",
                "shasum": ""
            },
            "require": {
                "php": "^7.1",
                "zendframework/zend-eventmanager": "^2.6 || ^3.0"
            },
            "require-dev": {
                "doctrine/annotations": "^1.0",
                "ext-phar": "*",
                "phpunit/phpunit": "^7.5.15",
                "zendframework/zend-coding-standard": "^1.0",
                "zendframework/zend-stdlib": "^2.7 || ^3.0"
            },
            "suggest": {
                "doctrine/annotations": "Doctrine\\Common\\Annotations >=1.0 for annotation features",
                "zendframework/zend-stdlib": "Zend\\Stdlib component"
            },
            "type": "library",
            "extra": {
                "branch-alias": {
                    "dev-master": "3.3.x-dev",
                    "dev-develop": "3.4.x-dev"
                }
            },
            "autoload": {
                "psr-4": {
                    "Zend\\Code\\": "src/"
                }
            },
            "notification-url": "https://packagist.org/downloads/",
            "license": [
                "BSD-3-Clause"
            ],
            "description": "Extensions to the PHP Reflection API, static code scanning, and code generation",
            "keywords": [
                "ZendFramework",
                "code",
                "zf"
            ],
            "time": "2019-08-31T14:14:34+00:00"
        },
        {
            "name": "zendframework/zend-config",
            "version": "2.6.0",
            "source": {
                "type": "git",
                "url": "https://github.com/zendframework/zend-config.git",
                "reference": "2920e877a9f6dca9fa8f6bd3b1ffc2e19bb1e30d"
            },
            "dist": {
                "type": "zip",
                "url": "https://api.github.com/repos/zendframework/zend-config/zipball/2920e877a9f6dca9fa8f6bd3b1ffc2e19bb1e30d",
                "reference": "2920e877a9f6dca9fa8f6bd3b1ffc2e19bb1e30d",
                "shasum": ""
            },
            "require": {
                "php": "^5.5 || ^7.0",
                "zendframework/zend-stdlib": "^2.7 || ^3.0"
            },
            "require-dev": {
                "fabpot/php-cs-fixer": "1.7.*",
                "phpunit/phpunit": "~4.0",
                "zendframework/zend-filter": "^2.6",
                "zendframework/zend-i18n": "^2.5",
                "zendframework/zend-json": "^2.6.1",
                "zendframework/zend-servicemanager": "^2.7.5 || ^3.0.3"
            },
            "suggest": {
                "zendframework/zend-filter": "Zend\\Filter component",
                "zendframework/zend-i18n": "Zend\\I18n component",
                "zendframework/zend-json": "Zend\\Json to use the Json reader or writer classes",
                "zendframework/zend-servicemanager": "Zend\\ServiceManager for use with the Config Factory to retrieve reader and writer instances"
            },
            "type": "library",
            "extra": {
                "branch-alias": {
                    "dev-master": "2.6-dev",
                    "dev-develop": "2.7-dev"
                }
            },
            "autoload": {
                "psr-4": {
                    "Zend\\Config\\": "src/"
                }
            },
            "notification-url": "https://packagist.org/downloads/",
            "license": [
                "BSD-3-Clause"
            ],
            "description": "provides a nested object property based user interface for accessing this configuration data within application code",
            "homepage": "https://github.com/zendframework/zend-config",
            "keywords": [
                "config",
                "zf2"
            ],
            "time": "2016-02-04T23:01:10+00:00"
        },
        {
            "name": "zendframework/zend-console",
            "version": "2.8.0",
            "source": {
                "type": "git",
                "url": "https://github.com/zendframework/zend-console.git",
                "reference": "95817ae78f73c48026972e350a2ecc31c6d9f9ae"
            },
            "dist": {
                "type": "zip",
                "url": "https://api.github.com/repos/zendframework/zend-console/zipball/95817ae78f73c48026972e350a2ecc31c6d9f9ae",
                "reference": "95817ae78f73c48026972e350a2ecc31c6d9f9ae",
                "shasum": ""
            },
            "require": {
                "php": "^5.6 || ^7.0",
                "zendframework/zend-stdlib": "^3.2.1"
            },
            "require-dev": {
                "phpunit/phpunit": "^5.7.23 || ^6.4.3",
                "zendframework/zend-coding-standard": "~1.0.0",
                "zendframework/zend-filter": "^2.7.2",
                "zendframework/zend-json": "^2.6 || ^3.0",
                "zendframework/zend-validator": "^2.10.1"
            },
            "suggest": {
                "zendframework/zend-filter": "To support DefaultRouteMatcher usage",
                "zendframework/zend-validator": "To support DefaultRouteMatcher usage"
            },
            "type": "library",
            "extra": {
                "branch-alias": {
                    "dev-master": "2.8.x-dev",
                    "dev-develop": "2.9.x-dev"
                }
            },
            "autoload": {
                "psr-4": {
                    "Zend\\Console\\": "src/"
                }
            },
            "notification-url": "https://packagist.org/downloads/",
            "license": [
                "BSD-3-Clause"
            ],
            "description": "Build console applications using getopt syntax or routing, complete with prompts",
            "keywords": [
                "ZendFramework",
                "console",
                "zf"
            ],
            "time": "2019-02-04T19:48:22+00:00"
        },
        {
            "name": "zendframework/zend-crypt",
            "version": "2.6.0",
            "source": {
                "type": "git",
                "url": "https://github.com/zendframework/zend-crypt.git",
                "reference": "1b2f5600bf6262904167116fa67b58ab1457036d"
            },
            "dist": {
                "type": "zip",
                "url": "https://api.github.com/repos/zendframework/zend-crypt/zipball/1b2f5600bf6262904167116fa67b58ab1457036d",
                "reference": "1b2f5600bf6262904167116fa67b58ab1457036d",
                "shasum": ""
            },
            "require": {
                "container-interop/container-interop": "~1.0",
                "php": "^5.5 || ^7.0",
                "zendframework/zend-math": "^2.6",
                "zendframework/zend-stdlib": "^2.7 || ^3.0"
            },
            "require-dev": {
                "fabpot/php-cs-fixer": "1.7.*",
                "phpunit/phpunit": "~4.0"
            },
            "suggest": {
                "ext-mcrypt": "Required for most features of Zend\\Crypt"
            },
            "type": "library",
            "extra": {
                "branch-alias": {
                    "dev-master": "2.6-dev",
                    "dev-develop": "2.7-dev"
                }
            },
            "autoload": {
                "psr-4": {
                    "Zend\\Crypt\\": "src/"
                }
            },
            "notification-url": "https://packagist.org/downloads/",
            "license": [
                "BSD-3-Clause"
            ],
            "homepage": "https://github.com/zendframework/zend-crypt",
            "keywords": [
                "crypt",
                "zf2"
            ],
            "time": "2016-02-03T23:46:30+00:00"
        },
        {
            "name": "zendframework/zend-db",
            "version": "2.10.0",
            "source": {
                "type": "git",
                "url": "https://github.com/zendframework/zend-db.git",
                "reference": "77022f06f6ffd384fa86d22ab8d8bbdb925a1e8e"
            },
            "dist": {
                "type": "zip",
                "url": "https://api.github.com/repos/zendframework/zend-db/zipball/77022f06f6ffd384fa86d22ab8d8bbdb925a1e8e",
                "reference": "77022f06f6ffd384fa86d22ab8d8bbdb925a1e8e",
                "shasum": ""
            },
            "require": {
                "php": "^5.6 || ^7.0",
                "zendframework/zend-stdlib": "^2.7 || ^3.0"
            },
            "require-dev": {
                "phpunit/phpunit": "^5.7.25 || ^6.4.4",
                "zendframework/zend-coding-standard": "~1.0.0",
                "zendframework/zend-eventmanager": "^2.6.2 || ^3.0",
                "zendframework/zend-hydrator": "^1.1 || ^2.1 || ^3.0",
                "zendframework/zend-servicemanager": "^2.7.5 || ^3.0.3"
            },
            "suggest": {
                "zendframework/zend-eventmanager": "Zend\\EventManager component",
                "zendframework/zend-hydrator": "Zend\\Hydrator component for using HydratingResultSets",
                "zendframework/zend-servicemanager": "Zend\\ServiceManager component"
            },
            "type": "library",
            "extra": {
                "branch-alias": {
                    "dev-master": "2.9-dev",
                    "dev-develop": "2.10-dev"
                },
                "zf": {
                    "component": "Zend\\Db",
                    "config-provider": "Zend\\Db\\ConfigProvider"
                }
            },
            "autoload": {
                "psr-4": {
                    "Zend\\Db\\": "src/"
                }
            },
            "notification-url": "https://packagist.org/downloads/",
            "license": [
                "BSD-3-Clause"
            ],
            "description": "Database abstraction layer, SQL abstraction, result set abstraction, and RowDataGateway and TableDataGateway implementations",
            "keywords": [
                "ZendFramework",
                "db",
                "zf"
            ],
            "time": "2019-02-25T11:37:45+00:00"
        },
        {
            "name": "zendframework/zend-di",
            "version": "2.6.1",
            "source": {
                "type": "git",
                "url": "https://github.com/zendframework/zend-di.git",
                "reference": "1fd1ba85660b5a2718741b38639dc7c4c3194b37"
            },
            "dist": {
                "type": "zip",
                "url": "https://api.github.com/repos/zendframework/zend-di/zipball/1fd1ba85660b5a2718741b38639dc7c4c3194b37",
                "reference": "1fd1ba85660b5a2718741b38639dc7c4c3194b37",
                "shasum": ""
            },
            "require": {
                "container-interop/container-interop": "^1.1",
                "php": "^5.5 || ^7.0",
                "zendframework/zend-code": "^2.6 || ^3.0",
                "zendframework/zend-stdlib": "^2.7 || ^3.0"
            },
            "require-dev": {
                "fabpot/php-cs-fixer": "1.7.*",
                "phpunit/phpunit": "~4.0"
            },
            "type": "library",
            "extra": {
                "branch-alias": {
                    "dev-master": "2.6-dev",
                    "dev-develop": "2.7-dev"
                }
            },
            "autoload": {
                "psr-4": {
                    "Zend\\Di\\": "src/"
                }
            },
            "notification-url": "https://packagist.org/downloads/",
            "license": [
                "BSD-3-Clause"
            ],
            "homepage": "https://github.com/zendframework/zend-di",
            "keywords": [
                "di",
                "zf2"
            ],
            "time": "2016-04-25T20:58:11+00:00"
        },
        {
            "name": "zendframework/zend-diactoros",
            "version": "1.8.7",
            "source": {
                "type": "git",
                "url": "https://github.com/zendframework/zend-diactoros.git",
                "reference": "a85e67b86e9b8520d07e6415fcbcb8391b44a75b"
            },
            "dist": {
                "type": "zip",
                "url": "https://api.github.com/repos/zendframework/zend-diactoros/zipball/a85e67b86e9b8520d07e6415fcbcb8391b44a75b",
                "reference": "a85e67b86e9b8520d07e6415fcbcb8391b44a75b",
                "shasum": ""
            },
            "require": {
                "php": "^5.6 || ^7.0",
                "psr/http-message": "^1.0"
            },
            "provide": {
                "psr/http-message-implementation": "1.0"
            },
            "require-dev": {
                "ext-dom": "*",
                "ext-libxml": "*",
                "php-http/psr7-integration-tests": "dev-master",
                "phpunit/phpunit": "^5.7.16 || ^6.0.8 || ^7.2.7",
                "zendframework/zend-coding-standard": "~1.0"
            },
            "type": "library",
            "extra": {
                "branch-alias": {
                    "dev-release-1.8": "1.8.x-dev"
                }
            },
            "autoload": {
                "files": [
                    "src/functions/create_uploaded_file.php",
                    "src/functions/marshal_headers_from_sapi.php",
                    "src/functions/marshal_method_from_sapi.php",
                    "src/functions/marshal_protocol_version_from_sapi.php",
                    "src/functions/marshal_uri_from_sapi.php",
                    "src/functions/normalize_server.php",
                    "src/functions/normalize_uploaded_files.php",
                    "src/functions/parse_cookie_header.php"
                ],
                "psr-4": {
                    "Zend\\Diactoros\\": "src/"
                }
            },
            "notification-url": "https://packagist.org/downloads/",
            "license": [
                "BSD-2-Clause"
            ],
            "description": "PSR HTTP Message implementations",
            "homepage": "https://github.com/zendframework/zend-diactoros",
            "keywords": [
                "http",
                "psr",
                "psr-7"
            ],
            "time": "2019-08-06T17:53:53+00:00"
        },
        {
            "name": "zendframework/zend-escaper",
            "version": "2.6.1",
            "source": {
                "type": "git",
                "url": "https://github.com/zendframework/zend-escaper.git",
                "reference": "3801caa21b0ca6aca57fa1c42b08d35c395ebd5f"
            },
            "dist": {
                "type": "zip",
                "url": "https://api.github.com/repos/zendframework/zend-escaper/zipball/3801caa21b0ca6aca57fa1c42b08d35c395ebd5f",
                "reference": "3801caa21b0ca6aca57fa1c42b08d35c395ebd5f",
                "shasum": ""
            },
            "require": {
                "php": "^5.6 || ^7.0"
            },
            "require-dev": {
                "phpunit/phpunit": "^5.7.27 || ^6.5.8 || ^7.1.2",
                "zendframework/zend-coding-standard": "~1.0.0"
            },
            "type": "library",
            "extra": {
                "branch-alias": {
                    "dev-master": "2.6.x-dev",
                    "dev-develop": "2.7.x-dev"
                }
            },
            "autoload": {
                "psr-4": {
                    "Zend\\Escaper\\": "src/"
                }
            },
            "notification-url": "https://packagist.org/downloads/",
            "license": [
                "BSD-3-Clause"
            ],
            "description": "Securely and safely escape HTML, HTML attributes, JavaScript, CSS, and URLs",
            "keywords": [
                "ZendFramework",
                "escaper",
                "zf"
            ],
            "time": "2019-09-05T20:03:20+00:00"
        },
        {
            "name": "zendframework/zend-eventmanager",
            "version": "3.2.1",
            "source": {
                "type": "git",
                "url": "https://github.com/zendframework/zend-eventmanager.git",
                "reference": "a5e2583a211f73604691586b8406ff7296a946dd"
            },
            "dist": {
                "type": "zip",
                "url": "https://api.github.com/repos/zendframework/zend-eventmanager/zipball/a5e2583a211f73604691586b8406ff7296a946dd",
                "reference": "a5e2583a211f73604691586b8406ff7296a946dd",
                "shasum": ""
            },
            "require": {
                "php": "^5.6 || ^7.0"
            },
            "require-dev": {
                "athletic/athletic": "^0.1",
                "container-interop/container-interop": "^1.1.0",
                "phpunit/phpunit": "^5.7.27 || ^6.5.8 || ^7.1.2",
                "zendframework/zend-coding-standard": "~1.0.0",
                "zendframework/zend-stdlib": "^2.7.3 || ^3.0"
            },
            "suggest": {
                "container-interop/container-interop": "^1.1.0, to use the lazy listeners feature",
                "zendframework/zend-stdlib": "^2.7.3 || ^3.0, to use the FilterChain feature"
            },
            "type": "library",
            "extra": {
                "branch-alias": {
                    "dev-master": "3.2-dev",
                    "dev-develop": "3.3-dev"
                }
            },
            "autoload": {
                "psr-4": {
                    "Zend\\EventManager\\": "src/"
                }
            },
            "notification-url": "https://packagist.org/downloads/",
            "license": [
                "BSD-3-Clause"
            ],
            "description": "Trigger and listen to events within a PHP application",
            "homepage": "https://github.com/zendframework/zend-eventmanager",
            "keywords": [
                "event",
                "eventmanager",
                "events",
                "zf2"
            ],
            "time": "2018-04-25T15:33:34+00:00"
        },
        {
            "name": "zendframework/zend-feed",
            "version": "2.12.0",
            "source": {
                "type": "git",
                "url": "https://github.com/zendframework/zend-feed.git",
                "reference": "d926c5af34b93a0121d5e2641af34ddb1533d733"
            },
            "dist": {
                "type": "zip",
                "url": "https://api.github.com/repos/zendframework/zend-feed/zipball/d926c5af34b93a0121d5e2641af34ddb1533d733",
                "reference": "d926c5af34b93a0121d5e2641af34ddb1533d733",
                "shasum": ""
            },
            "require": {
                "ext-dom": "*",
                "ext-libxml": "*",
                "php": "^5.6 || ^7.0",
                "zendframework/zend-escaper": "^2.5.2",
                "zendframework/zend-stdlib": "^3.2.1"
            },
            "require-dev": {
                "phpunit/phpunit": "^5.7.23 || ^6.4.3",
                "psr/http-message": "^1.0.1",
                "zendframework/zend-cache": "^2.7.2",
                "zendframework/zend-coding-standard": "~1.0.0",
                "zendframework/zend-db": "^2.8.2",
                "zendframework/zend-http": "^2.7",
                "zendframework/zend-servicemanager": "^2.7.8 || ^3.3",
                "zendframework/zend-validator": "^2.10.1"
            },
            "suggest": {
                "psr/http-message": "PSR-7 ^1.0.1, if you wish to use Zend\\Feed\\Reader\\Http\\Psr7ResponseDecorator",
                "zendframework/zend-cache": "Zend\\Cache component, for optionally caching feeds between requests",
                "zendframework/zend-db": "Zend\\Db component, for use with PubSubHubbub",
                "zendframework/zend-http": "Zend\\Http for PubSubHubbub, and optionally for use with Zend\\Feed\\Reader",
                "zendframework/zend-servicemanager": "Zend\\ServiceManager component, for easily extending ExtensionManager implementations",
                "zendframework/zend-validator": "Zend\\Validator component, for validating email addresses used in Atom feeds and entries when using the Writer subcomponent"
            },
            "type": "library",
            "extra": {
                "branch-alias": {
                    "dev-master": "2.12.x-dev",
                    "dev-develop": "2.13.x-dev"
                }
            },
            "autoload": {
                "psr-4": {
                    "Zend\\Feed\\": "src/"
                }
            },
            "notification-url": "https://packagist.org/downloads/",
            "license": [
                "BSD-3-Clause"
            ],
            "description": "provides functionality for consuming RSS and Atom feeds",
            "keywords": [
                "ZendFramework",
                "feed",
                "zf"
            ],
            "time": "2019-03-05T20:08:49+00:00"
        },
        {
            "name": "zendframework/zend-filter",
            "version": "2.9.2",
            "source": {
                "type": "git",
                "url": "https://github.com/zendframework/zend-filter.git",
                "reference": "d78f2cdde1c31975e18b2a0753381ed7b61118ef"
            },
            "dist": {
                "type": "zip",
                "url": "https://api.github.com/repos/zendframework/zend-filter/zipball/d78f2cdde1c31975e18b2a0753381ed7b61118ef",
                "reference": "d78f2cdde1c31975e18b2a0753381ed7b61118ef",
                "shasum": ""
            },
            "require": {
                "php": "^5.6 || ^7.0",
                "zendframework/zend-stdlib": "^2.7.7 || ^3.1"
            },
            "conflict": {
                "zendframework/zend-validator": "<2.10.1"
            },
            "require-dev": {
                "pear/archive_tar": "^1.4.3",
                "phpunit/phpunit": "^5.7.23 || ^6.4.3",
                "psr/http-factory": "^1.0",
                "zendframework/zend-coding-standard": "~1.0.0",
                "zendframework/zend-crypt": "^3.2.1",
                "zendframework/zend-servicemanager": "^2.7.8 || ^3.3",
                "zendframework/zend-uri": "^2.6"
            },
            "suggest": {
                "psr/http-factory-implementation": "psr/http-factory-implementation, for creating file upload instances when consuming PSR-7 in file upload filters",
                "zendframework/zend-crypt": "Zend\\Crypt component, for encryption filters",
                "zendframework/zend-i18n": "Zend\\I18n component for filters depending on i18n functionality",
                "zendframework/zend-servicemanager": "Zend\\ServiceManager component, for using the filter chain functionality",
                "zendframework/zend-uri": "Zend\\Uri component, for the UriNormalize filter"
            },
            "type": "library",
            "extra": {
                "branch-alias": {
                    "dev-master": "2.9.x-dev",
                    "dev-develop": "2.10.x-dev"
                },
                "zf": {
                    "component": "Zend\\Filter",
                    "config-provider": "Zend\\Filter\\ConfigProvider"
                }
            },
            "autoload": {
                "psr-4": {
                    "Zend\\Filter\\": "src/"
                }
            },
            "notification-url": "https://packagist.org/downloads/",
            "license": [
                "BSD-3-Clause"
            ],
            "description": "Programmatically filter and normalize data and files",
            "keywords": [
                "ZendFramework",
                "filter",
                "zf"
            ],
            "time": "2019-08-19T07:08:04+00:00"
        },
        {
            "name": "zendframework/zend-form",
            "version": "2.14.3",
            "source": {
                "type": "git",
                "url": "https://github.com/zendframework/zend-form.git",
                "reference": "0b1616c59b1f3df194284e26f98c81ad0c377871"
            },
            "dist": {
                "type": "zip",
                "url": "https://api.github.com/repos/zendframework/zend-form/zipball/0b1616c59b1f3df194284e26f98c81ad0c377871",
                "reference": "0b1616c59b1f3df194284e26f98c81ad0c377871",
                "shasum": ""
            },
            "require": {
                "php": "^5.6 || ^7.0",
                "zendframework/zend-hydrator": "^1.1 || ^2.1 || ^3.0",
                "zendframework/zend-inputfilter": "^2.8",
                "zendframework/zend-stdlib": "^3.2.1"
            },
            "require-dev": {
                "doctrine/annotations": "~1.0",
                "phpunit/phpunit": "^5.7.23 || ^6.5.3",
                "zendframework/zend-cache": "^2.6.1",
                "zendframework/zend-captcha": "^2.7.1",
                "zendframework/zend-code": "^2.6 || ^3.0",
                "zendframework/zend-coding-standard": "~1.0.0",
                "zendframework/zend-escaper": "^2.5",
                "zendframework/zend-eventmanager": "^2.6.2 || ^3.0",
                "zendframework/zend-filter": "^2.6",
                "zendframework/zend-i18n": "^2.6",
                "zendframework/zend-servicemanager": "^2.7.5 || ^3.0.3",
                "zendframework/zend-session": "^2.8.1",
                "zendframework/zend-text": "^2.6",
                "zendframework/zend-validator": "^2.6",
                "zendframework/zend-view": "^2.6.2",
                "zendframework/zendservice-recaptcha": "^3.0.0"
            },
            "suggest": {
                "zendframework/zend-captcha": "^2.7.1, required for using CAPTCHA form elements",
                "zendframework/zend-code": "^2.6 || ^3.0, required to use zend-form annotations support",
                "zendframework/zend-eventmanager": "^2.6.2 || ^3.0, reuired for zend-form annotations support",
                "zendframework/zend-i18n": "^2.6, required when using zend-form view helpers",
                "zendframework/zend-servicemanager": "^2.7.5 || ^3.0.3, required to use the form factories or provide services",
                "zendframework/zend-view": "^2.6.2, required for using the zend-form view helpers",
                "zendframework/zendservice-recaptcha": "in order to use the ReCaptcha form element"
            },
            "type": "library",
            "extra": {
                "branch-alias": {
                    "dev-master": "2.14.x-dev",
                    "dev-develop": "2.15.x-dev"
                },
                "zf": {
                    "component": "Zend\\Form",
                    "config-provider": "Zend\\Form\\ConfigProvider"
                }
            },
            "autoload": {
                "psr-4": {
                    "Zend\\Form\\": "src/"
                },
                "files": [
                    "autoload/formElementManagerPolyfill.php"
                ]
            },
            "notification-url": "https://packagist.org/downloads/",
            "license": [
                "BSD-3-Clause"
            ],
            "description": "Validate and display simple and complex forms, casting forms to business objects and vice versa",
            "keywords": [
                "ZendFramework",
                "form",
                "zf"
            ],
            "time": "2019-10-04T10:46:36+00:00"
        },
        {
            "name": "zendframework/zend-http",
            "version": "2.10.0",
            "source": {
                "type": "git",
                "url": "https://github.com/zendframework/zend-http.git",
                "reference": "4b4983178693a8fdda53b0bbee58552e2d2b1ac0"
            },
            "dist": {
                "type": "zip",
                "url": "https://api.github.com/repos/zendframework/zend-http/zipball/4b4983178693a8fdda53b0bbee58552e2d2b1ac0",
                "reference": "4b4983178693a8fdda53b0bbee58552e2d2b1ac0",
                "shasum": ""
            },
            "require": {
                "php": "^5.6 || ^7.0",
                "zendframework/zend-loader": "^2.5.1",
                "zendframework/zend-stdlib": "^3.2.1",
                "zendframework/zend-uri": "^2.5.2",
                "zendframework/zend-validator": "^2.10.1"
            },
            "require-dev": {
                "phpunit/phpunit": "^5.7.27 || ^6.5.8 || ^7.1.3",
                "zendframework/zend-coding-standard": "~1.0.0",
                "zendframework/zend-config": "^3.1 || ^2.6"
            },
            "suggest": {
                "paragonie/certainty": "For automated management of cacert.pem"
            },
            "type": "library",
            "extra": {
                "branch-alias": {
                    "dev-master": "2.10.x-dev",
                    "dev-develop": "2.11.x-dev"
                }
            },
            "autoload": {
                "psr-4": {
                    "Zend\\Http\\": "src/"
                }
            },
            "notification-url": "https://packagist.org/downloads/",
            "license": [
                "BSD-3-Clause"
            ],
            "description": "Provides an easy interface for performing Hyper-Text Transfer Protocol (HTTP) requests",
            "keywords": [
                "ZendFramework",
                "http",
                "http client",
                "zend",
                "zf"
            ],
            "time": "2019-02-19T18:58:14+00:00"
        },
        {
            "name": "zendframework/zend-hydrator",
            "version": "2.4.2",
            "source": {
                "type": "git",
                "url": "https://github.com/zendframework/zend-hydrator.git",
                "reference": "2bfc6845019e7b6d38b0ab5e55190244dc510285"
            },
            "dist": {
                "type": "zip",
                "url": "https://api.github.com/repos/zendframework/zend-hydrator/zipball/2bfc6845019e7b6d38b0ab5e55190244dc510285",
                "reference": "2bfc6845019e7b6d38b0ab5e55190244dc510285",
                "shasum": ""
            },
            "require": {
                "php": "^5.6 || ^7.0",
                "zendframework/zend-stdlib": "^3.0"
            },
            "require-dev": {
                "phpunit/phpunit": "^5.7.27 || ^6.5.8 || ^7.1.2",
                "zendframework/zend-coding-standard": "~1.0.0",
                "zendframework/zend-eventmanager": "^2.6.2 || ^3.0",
                "zendframework/zend-filter": "^2.6",
                "zendframework/zend-inputfilter": "^2.6",
                "zendframework/zend-serializer": "^2.6.1",
                "zendframework/zend-servicemanager": "^2.7.5 || ^3.0.3"
            },
            "suggest": {
                "zendframework/zend-eventmanager": "^2.6.2 || ^3.0, to support aggregate hydrator usage",
                "zendframework/zend-filter": "^2.6, to support naming strategy hydrator usage",
                "zendframework/zend-serializer": "^2.6.1, to use the SerializableStrategy",
                "zendframework/zend-servicemanager": "^2.7.5 || ^3.0.3, to support hydrator plugin manager usage"
            },
            "type": "library",
            "extra": {
                "branch-alias": {
                    "dev-release-2.4": "2.4.x-dev"
                },
                "zf": {
                    "component": "Zend\\Hydrator",
                    "config-provider": "Zend\\Hydrator\\ConfigProvider"
                }
            },
            "autoload": {
                "psr-4": {
                    "Zend\\Hydrator\\": "src/"
                }
            },
            "notification-url": "https://packagist.org/downloads/",
            "license": [
                "BSD-3-Clause"
            ],
            "description": "Serialize objects to arrays, and vice versa",
            "keywords": [
                "ZendFramework",
                "hydrator",
                "zf"
            ],
            "time": "2019-10-04T11:17:36+00:00"
        },
        {
            "name": "zendframework/zend-i18n",
            "version": "2.9.2",
            "source": {
                "type": "git",
                "url": "https://github.com/zendframework/zend-i18n.git",
                "reference": "e17a54b3aee333ab156958f570cde630acee8b07"
            },
            "dist": {
                "type": "zip",
                "url": "https://api.github.com/repos/zendframework/zend-i18n/zipball/e17a54b3aee333ab156958f570cde630acee8b07",
                "reference": "e17a54b3aee333ab156958f570cde630acee8b07",
                "shasum": ""
            },
            "require": {
                "php": "^5.6 || ^7.0",
                "zendframework/zend-stdlib": "^2.7 || ^3.0"
            },
            "require-dev": {
                "phpunit/phpunit": "^5.7.27 || ^6.5.14 || ^7.5.16",
                "zendframework/zend-cache": "^2.6.1",
                "zendframework/zend-coding-standard": "~1.0.0",
                "zendframework/zend-config": "^2.6",
                "zendframework/zend-eventmanager": "^2.6.2 || ^3.0",
                "zendframework/zend-filter": "^2.6.1",
                "zendframework/zend-servicemanager": "^2.7.5 || ^3.0.3",
                "zendframework/zend-validator": "^2.6",
                "zendframework/zend-view": "^2.6.3"
            },
            "suggest": {
                "ext-intl": "Required for most features of Zend\\I18n; included in default builds of PHP",
                "zendframework/zend-cache": "Zend\\Cache component",
                "zendframework/zend-config": "Zend\\Config component",
                "zendframework/zend-eventmanager": "You should install this package to use the events in the translator",
                "zendframework/zend-filter": "You should install this package to use the provided filters",
                "zendframework/zend-i18n-resources": "Translation resources",
                "zendframework/zend-servicemanager": "Zend\\ServiceManager component",
                "zendframework/zend-validator": "You should install this package to use the provided validators",
                "zendframework/zend-view": "You should install this package to use the provided view helpers"
            },
            "type": "library",
            "extra": {
                "branch-alias": {
                    "dev-master": "2.9.x-dev",
                    "dev-develop": "2.10.x-dev"
                },
                "zf": {
                    "component": "Zend\\I18n",
                    "config-provider": "Zend\\I18n\\ConfigProvider"
                }
            },
            "autoload": {
                "psr-4": {
                    "Zend\\I18n\\": "src/"
                }
            },
            "notification-url": "https://packagist.org/downloads/",
            "license": [
                "BSD-3-Clause"
            ],
            "description": "Provide translations for your application, and filter and validate internationalized values",
            "keywords": [
                "ZendFramework",
                "i18n",
                "zf"
            ],
            "time": "2019-09-30T12:04:37+00:00"
        },
        {
            "name": "zendframework/zend-inputfilter",
            "version": "2.10.1",
            "source": {
                "type": "git",
                "url": "https://github.com/zendframework/zend-inputfilter.git",
                "reference": "1f44a2e9bc394a71638b43bc7024b572fa65410e"
            },
            "dist": {
                "type": "zip",
                "url": "https://api.github.com/repos/zendframework/zend-inputfilter/zipball/1f44a2e9bc394a71638b43bc7024b572fa65410e",
                "reference": "1f44a2e9bc394a71638b43bc7024b572fa65410e",
                "shasum": ""
            },
            "require": {
                "php": "^5.6 || ^7.0",
                "zendframework/zend-filter": "^2.9.1",
                "zendframework/zend-servicemanager": "^2.7.10 || ^3.3.1",
                "zendframework/zend-stdlib": "^2.7 || ^3.0",
                "zendframework/zend-validator": "^2.11"
            },
            "require-dev": {
                "phpunit/phpunit": "^5.7.27 || ^6.5.14 || ^7.5.15",
                "psr/http-message": "^1.0",
                "zendframework/zend-coding-standard": "~1.0.0"
            },
            "suggest": {
                "psr/http-message-implementation": "PSR-7 is required if you wish to validate PSR-7 UploadedFileInterface payloads"
            },
            "type": "library",
            "extra": {
                "branch-alias": {
                    "dev-master": "2.10.x-dev",
                    "dev-develop": "2.11.x-dev"
                },
                "zf": {
                    "component": "Zend\\InputFilter",
                    "config-provider": "Zend\\InputFilter\\ConfigProvider"
                }
            },
            "autoload": {
                "psr-4": {
                    "Zend\\InputFilter\\": "src/"
                }
            },
            "notification-url": "https://packagist.org/downloads/",
            "license": [
                "BSD-3-Clause"
            ],
            "description": "Normalize and validate input sets from the web, APIs, the CLI, and more, including files",
            "keywords": [
                "ZendFramework",
                "inputfilter",
                "zf"
            ],
            "time": "2019-08-28T19:45:32+00:00"
        },
        {
            "name": "zendframework/zend-json",
            "version": "2.6.1",
            "source": {
                "type": "git",
                "url": "https://github.com/zendframework/zend-json.git",
                "reference": "4c8705dbe4ad7d7e51b2876c5b9eea0ef916ba28"
            },
            "dist": {
                "type": "zip",
                "url": "https://api.github.com/repos/zendframework/zend-json/zipball/4c8705dbe4ad7d7e51b2876c5b9eea0ef916ba28",
                "reference": "4c8705dbe4ad7d7e51b2876c5b9eea0ef916ba28",
                "shasum": ""
            },
            "require": {
                "php": "^5.5 || ^7.0"
            },
            "require-dev": {
                "fabpot/php-cs-fixer": "1.7.*",
                "phpunit/phpunit": "~4.0",
                "zendframework/zend-http": "^2.5.4",
                "zendframework/zend-server": "^2.6.1",
                "zendframework/zend-stdlib": "^2.5 || ^3.0",
                "zendframework/zendxml": "^1.0.2"
            },
            "suggest": {
                "zendframework/zend-http": "Zend\\Http component, required to use Zend\\Json\\Server",
                "zendframework/zend-server": "Zend\\Server component, required to use Zend\\Json\\Server",
                "zendframework/zend-stdlib": "Zend\\Stdlib component, for use with caching Zend\\Json\\Server responses",
                "zendframework/zendxml": "To support Zend\\Json\\Json::fromXml() usage"
            },
            "type": "library",
            "extra": {
                "branch-alias": {
                    "dev-master": "2.6-dev",
                    "dev-develop": "2.7-dev"
                }
            },
            "autoload": {
                "psr-4": {
                    "Zend\\Json\\": "src/"
                }
            },
            "notification-url": "https://packagist.org/downloads/",
            "license": [
                "BSD-3-Clause"
            ],
            "description": "provides convenience methods for serializing native PHP to JSON and decoding JSON to native PHP",
            "homepage": "https://github.com/zendframework/zend-json",
            "keywords": [
                "json",
                "zf2"
            ],
            "time": "2016-02-04T21:20:26+00:00"
        },
        {
            "name": "zendframework/zend-loader",
            "version": "2.6.1",
            "source": {
                "type": "git",
                "url": "https://github.com/zendframework/zend-loader.git",
                "reference": "91da574d29b58547385b2298c020b257310898c6"
            },
            "dist": {
                "type": "zip",
                "url": "https://api.github.com/repos/zendframework/zend-loader/zipball/91da574d29b58547385b2298c020b257310898c6",
                "reference": "91da574d29b58547385b2298c020b257310898c6",
                "shasum": ""
            },
            "require": {
                "php": "^5.6 || ^7.0"
            },
            "require-dev": {
                "phpunit/phpunit": "^5.7.27 || ^6.5.8 || ^7.1.4",
                "zendframework/zend-coding-standard": "~1.0.0"
            },
            "type": "library",
            "extra": {
                "branch-alias": {
                    "dev-master": "2.6.x-dev",
                    "dev-develop": "2.7.x-dev"
                }
            },
            "autoload": {
                "psr-4": {
                    "Zend\\Loader\\": "src/"
                }
            },
            "notification-url": "https://packagist.org/downloads/",
            "license": [
                "BSD-3-Clause"
            ],
            "description": "Autoloading and plugin loading strategies",
            "keywords": [
                "ZendFramework",
                "loader",
                "zf"
            ],
            "time": "2019-09-04T19:38:14+00:00"
        },
        {
            "name": "zendframework/zend-log",
            "version": "2.11.0",
            "source": {
                "type": "git",
                "url": "https://github.com/zendframework/zend-log.git",
                "reference": "cb278772afdacb1924342248a069330977625ae6"
            },
            "dist": {
                "type": "zip",
                "url": "https://api.github.com/repos/zendframework/zend-log/zipball/cb278772afdacb1924342248a069330977625ae6",
                "reference": "cb278772afdacb1924342248a069330977625ae6",
                "shasum": ""
            },
            "require": {
                "php": "^5.6 || ^7.0",
                "psr/log": "^1.0",
                "zendframework/zend-servicemanager": "^2.7.5 || ^3.0.3",
                "zendframework/zend-stdlib": "^2.7 || ^3.0"
            },
            "provide": {
                "psr/log-implementation": "1.0.0"
            },
            "require-dev": {
                "mikey179/vfsstream": "^1.6.7",
                "phpunit/phpunit": "^5.7.27 || ^6.5.14 || ^7.5.15",
                "zendframework/zend-coding-standard": "~1.0.0",
                "zendframework/zend-db": "^2.6",
                "zendframework/zend-escaper": "^2.5",
                "zendframework/zend-filter": "^2.5",
                "zendframework/zend-mail": "^2.6.1",
                "zendframework/zend-validator": "^2.10.1"
            },
            "suggest": {
                "ext-mongo": "mongo extension to use Mongo writer",
                "ext-mongodb": "mongodb extension to use MongoDB writer",
                "zendframework/zend-db": "Zend\\Db component to use the database log writer",
                "zendframework/zend-escaper": "Zend\\Escaper component, for use in the XML log formatter",
                "zendframework/zend-mail": "Zend\\Mail component to use the email log writer",
                "zendframework/zend-validator": "Zend\\Validator component to block invalid log messages"
            },
            "type": "library",
            "extra": {
                "branch-alias": {
                    "dev-master": "2.11.x-dev",
                    "dev-develop": "2.12.x-dev"
                },
                "zf": {
                    "component": "Zend\\Log",
                    "config-provider": "Zend\\Log\\ConfigProvider"
                }
            },
            "autoload": {
                "psr-4": {
                    "Zend\\Log\\": "src/"
                }
            },
            "notification-url": "https://packagist.org/downloads/",
            "license": [
                "BSD-3-Clause"
            ],
            "description": "Robust, composite logger with filtering, formatting, and PSR-3 support",
            "keywords": [
                "ZendFramework",
                "log",
                "logging",
                "zf"
            ],
            "time": "2019-08-23T21:28:18+00:00"
        },
        {
            "name": "zendframework/zend-mail",
            "version": "2.10.0",
            "source": {
                "type": "git",
                "url": "https://github.com/zendframework/zend-mail.git",
                "reference": "d7beb63d5f7144a21ac100072c453e63860cdab8"
            },
            "dist": {
                "type": "zip",
                "url": "https://api.github.com/repos/zendframework/zend-mail/zipball/d7beb63d5f7144a21ac100072c453e63860cdab8",
                "reference": "d7beb63d5f7144a21ac100072c453e63860cdab8",
                "shasum": ""
            },
            "require": {
                "ext-iconv": "*",
                "php": "^5.6 || ^7.0",
                "true/punycode": "^2.1",
                "zendframework/zend-loader": "^2.5",
                "zendframework/zend-mime": "^2.5",
                "zendframework/zend-stdlib": "^2.7 || ^3.0",
                "zendframework/zend-validator": "^2.10.2"
            },
            "require-dev": {
                "phpunit/phpunit": "^5.7.25 || ^6.4.4 || ^7.1.4",
                "zendframework/zend-coding-standard": "~1.0.0",
                "zendframework/zend-config": "^2.6",
                "zendframework/zend-crypt": "^2.6 || ^3.0",
                "zendframework/zend-servicemanager": "^2.7.10 || ^3.3.1"
            },
            "suggest": {
                "zendframework/zend-crypt": "Crammd5 support in SMTP Auth",
                "zendframework/zend-servicemanager": "^2.7.10 || ^3.3.1 when using SMTP to deliver messages"
            },
            "type": "library",
            "extra": {
                "branch-alias": {
                    "dev-master": "2.10.x-dev",
                    "dev-develop": "2.11.x-dev"
                },
                "zf": {
                    "component": "Zend\\Mail",
                    "config-provider": "Zend\\Mail\\ConfigProvider"
                }
            },
            "autoload": {
                "psr-4": {
                    "Zend\\Mail\\": "src/"
                }
            },
            "notification-url": "https://packagist.org/downloads/",
            "license": [
                "BSD-3-Clause"
            ],
            "description": "Provides generalized functionality to compose and send both text and MIME-compliant multipart e-mail messages",
            "keywords": [
                "ZendFramework",
                "mail",
                "zf"
            ],
            "time": "2018-06-07T13:37:07+00:00"
        },
        {
            "name": "zendframework/zend-math",
            "version": "2.7.1",
            "source": {
                "type": "git",
                "url": "https://github.com/zendframework/zend-math.git",
                "reference": "1abce074004dacac1a32cd54de94ad47ef960d38"
            },
            "dist": {
                "type": "zip",
                "url": "https://api.github.com/repos/zendframework/zend-math/zipball/1abce074004dacac1a32cd54de94ad47ef960d38",
                "reference": "1abce074004dacac1a32cd54de94ad47ef960d38",
                "shasum": ""
            },
            "require": {
                "php": "^5.5 || ^7.0"
            },
            "require-dev": {
                "fabpot/php-cs-fixer": "1.7.*",
                "ircmaxell/random-lib": "~1.1",
                "phpunit/phpunit": "~4.0"
            },
            "suggest": {
                "ext-bcmath": "If using the bcmath functionality",
                "ext-gmp": "If using the gmp functionality",
                "ircmaxell/random-lib": "Fallback random byte generator for Zend\\Math\\Rand if Mcrypt extensions is unavailable"
            },
            "type": "library",
            "extra": {
                "branch-alias": {
                    "dev-master": "2.7-dev",
                    "dev-develop": "2.8-dev"
                }
            },
            "autoload": {
                "psr-4": {
                    "Zend\\Math\\": "src/"
                }
            },
            "notification-url": "https://packagist.org/downloads/",
            "license": [
                "BSD-3-Clause"
            ],
            "homepage": "https://github.com/zendframework/zend-math",
            "keywords": [
                "math",
                "zf2"
            ],
            "time": "2018-12-04T15:34:17+00:00"
        },
        {
            "name": "zendframework/zend-mime",
            "version": "2.7.2",
            "source": {
                "type": "git",
                "url": "https://github.com/zendframework/zend-mime.git",
                "reference": "c91e0350be53cc9d29be15563445eec3b269d7c1"
            },
            "dist": {
                "type": "zip",
                "url": "https://api.github.com/repos/zendframework/zend-mime/zipball/c91e0350be53cc9d29be15563445eec3b269d7c1",
                "reference": "c91e0350be53cc9d29be15563445eec3b269d7c1",
                "shasum": ""
            },
            "require": {
                "php": "^5.6 || ^7.0",
                "zendframework/zend-stdlib": "^2.7 || ^3.0"
            },
            "require-dev": {
                "phpunit/phpunit": "^5.7.21 || ^6.3",
                "zendframework/zend-coding-standard": "~1.0.0",
                "zendframework/zend-mail": "^2.6"
            },
            "suggest": {
                "zendframework/zend-mail": "Zend\\Mail component"
            },
            "type": "library",
            "extra": {
                "branch-alias": {
                    "dev-master": "2.7.x-dev",
                    "dev-develop": "2.8.x-dev"
                }
            },
            "autoload": {
                "psr-4": {
                    "Zend\\Mime\\": "src/"
                }
            },
            "notification-url": "https://packagist.org/downloads/",
            "license": [
                "BSD-3-Clause"
            ],
            "description": "Create and parse MIME messages and parts",
            "keywords": [
                "ZendFramework",
                "mime",
                "zf"
            ],
            "time": "2019-10-16T19:30:37+00:00"
        },
        {
            "name": "zendframework/zend-modulemanager",
            "version": "2.8.2",
            "source": {
                "type": "git",
                "url": "https://github.com/zendframework/zend-modulemanager.git",
                "reference": "394df6e12248ac430a312d4693f793ee7120baa6"
            },
            "dist": {
                "type": "zip",
                "url": "https://api.github.com/repos/zendframework/zend-modulemanager/zipball/394df6e12248ac430a312d4693f793ee7120baa6",
                "reference": "394df6e12248ac430a312d4693f793ee7120baa6",
                "shasum": ""
            },
            "require": {
                "php": "^5.6 || ^7.0",
                "zendframework/zend-config": "^3.1 || ^2.6",
                "zendframework/zend-eventmanager": "^3.2 || ^2.6.3",
                "zendframework/zend-stdlib": "^3.1 || ^2.7"
            },
            "require-dev": {
                "phpunit/phpunit": "^6.0.8 || ^5.7.15",
                "zendframework/zend-coding-standard": "~1.0.0",
                "zendframework/zend-console": "^2.6",
                "zendframework/zend-di": "^2.6",
                "zendframework/zend-loader": "^2.5",
                "zendframework/zend-mvc": "^3.0 || ^2.7",
                "zendframework/zend-servicemanager": "^3.0.3 || ^2.7.5"
            },
            "suggest": {
                "zendframework/zend-console": "Zend\\Console component",
                "zendframework/zend-loader": "Zend\\Loader component if you are not using Composer autoloading for your modules",
                "zendframework/zend-mvc": "Zend\\Mvc component",
                "zendframework/zend-servicemanager": "Zend\\ServiceManager component"
            },
            "type": "library",
            "extra": {
                "branch-alias": {
                    "dev-master": "2.7-dev",
                    "dev-develop": "2.8-dev"
                }
            },
            "autoload": {
                "psr-4": {
                    "Zend\\ModuleManager\\": "src/"
                }
            },
            "notification-url": "https://packagist.org/downloads/",
            "license": [
                "BSD-3-Clause"
            ],
            "description": "Modular application system for zend-mvc applications",
            "homepage": "https://github.com/zendframework/zend-modulemanager",
            "keywords": [
                "ZendFramework",
                "modulemanager",
                "zf"
            ],
            "time": "2017-12-02T06:11:18+00:00"
        },
        {
            "name": "zendframework/zend-mvc",
            "version": "2.7.15",
            "source": {
                "type": "git",
                "url": "https://github.com/zendframework/zend-mvc.git",
                "reference": "a8d45689d37a9e4ff4b75ea0b7478fa3d4f9c089"
            },
            "dist": {
                "type": "zip",
                "url": "https://api.github.com/repos/zendframework/zend-mvc/zipball/a8d45689d37a9e4ff4b75ea0b7478fa3d4f9c089",
                "reference": "a8d45689d37a9e4ff4b75ea0b7478fa3d4f9c089",
                "shasum": ""
            },
            "require": {
                "container-interop/container-interop": "^1.1",
                "php": "^5.5 || ^7.0",
                "zendframework/zend-console": "^2.7",
                "zendframework/zend-eventmanager": "^2.6.4 || ^3.0",
                "zendframework/zend-form": "^2.11",
                "zendframework/zend-hydrator": "^1.1 || ^2.4",
                "zendframework/zend-psr7bridge": "^0.2",
                "zendframework/zend-servicemanager": "^2.7.10 || ^3.0.3",
                "zendframework/zend-stdlib": "^2.7.5 || ^3.0"
            },
            "replace": {
                "zendframework/zend-router": "^2.0"
            },
            "require-dev": {
                "friendsofphp/php-cs-fixer": "1.7.*",
                "phpunit/phpunit": "^4.8.36",
                "sebastian/comparator": "^1.2.4",
                "sebastian/version": "^1.0.4",
                "zendframework/zend-authentication": "^2.6",
                "zendframework/zend-cache": "^2.8",
                "zendframework/zend-di": "^2.6",
                "zendframework/zend-filter": "^2.8",
                "zendframework/zend-http": "^2.8",
                "zendframework/zend-i18n": "^2.8",
                "zendframework/zend-inputfilter": "^2.8",
                "zendframework/zend-json": "^2.6.1",
                "zendframework/zend-log": "^2.9.3",
                "zendframework/zend-modulemanager": "^2.8",
                "zendframework/zend-serializer": "^2.8",
                "zendframework/zend-session": "^2.8.1",
                "zendframework/zend-text": "^2.7",
                "zendframework/zend-uri": "^2.6",
                "zendframework/zend-validator": "^2.10",
                "zendframework/zend-view": "^2.9"
            },
            "suggest": {
                "zendframework/zend-authentication": "Zend\\Authentication component for Identity plugin",
                "zendframework/zend-config": "Zend\\Config component",
                "zendframework/zend-di": "Zend\\Di component",
                "zendframework/zend-filter": "Zend\\Filter component",
                "zendframework/zend-http": "Zend\\Http component",
                "zendframework/zend-i18n": "Zend\\I18n component for translatable segments",
                "zendframework/zend-inputfilter": "Zend\\Inputfilter component",
                "zendframework/zend-json": "Zend\\Json component",
                "zendframework/zend-log": "Zend\\Log component",
                "zendframework/zend-modulemanager": "Zend\\ModuleManager component",
                "zendframework/zend-serializer": "Zend\\Serializer component",
                "zendframework/zend-servicemanager-di": "^1.0.1, if using zend-servicemanager v3 and requiring the zend-di integration",
                "zendframework/zend-session": "Zend\\Session component for FlashMessenger, PRG, and FPRG plugins",
                "zendframework/zend-text": "Zend\\Text component",
                "zendframework/zend-uri": "Zend\\Uri component",
                "zendframework/zend-validator": "Zend\\Validator component",
                "zendframework/zend-view": "Zend\\View component"
            },
            "type": "library",
            "extra": {
                "branch-alias": {
                    "dev-master": "2.7-dev",
                    "dev-develop": "3.0-dev"
                }
            },
            "autoload": {
                "files": [
                    "src/autoload.php"
                ],
                "psr-4": {
                    "Zend\\Mvc\\": "src/"
                }
            },
            "notification-url": "https://packagist.org/downloads/",
            "license": [
                "BSD-3-Clause"
            ],
            "homepage": "https://github.com/zendframework/zend-mvc",
            "keywords": [
                "mvc",
                "zf2"
            ],
            "time": "2018-05-03T13:13:41+00:00"
        },
        {
            "name": "zendframework/zend-psr7bridge",
            "version": "0.2.2",
            "source": {
                "type": "git",
                "url": "https://github.com/zendframework/zend-psr7bridge.git",
                "reference": "86c0b53b0c6381391c4add4a93a56e51d5c74605"
            },
            "dist": {
                "type": "zip",
                "url": "https://api.github.com/repos/zendframework/zend-psr7bridge/zipball/86c0b53b0c6381391c4add4a93a56e51d5c74605",
                "reference": "86c0b53b0c6381391c4add4a93a56e51d5c74605",
                "shasum": ""
            },
            "require": {
                "php": ">=5.5",
                "psr/http-message": "^1.0",
                "zendframework/zend-diactoros": "^1.1",
                "zendframework/zend-http": "^2.5"
            },
            "require-dev": {
                "phpunit/phpunit": "^4.7",
                "squizlabs/php_codesniffer": "^2.3"
            },
            "type": "library",
            "extra": {
                "branch-alias": {
                    "dev-master": "1.0-dev",
                    "dev-develop": "1.1-dev"
                }
            },
            "autoload": {
                "psr-4": {
                    "Zend\\Psr7Bridge\\": "src/"
                }
            },
            "notification-url": "https://packagist.org/downloads/",
            "license": [
                "BSD-3-Clause"
            ],
            "description": "PSR-7 <-> Zend\\Http bridge",
            "homepage": "https://github.com/zendframework/zend-psr7bridge",
            "keywords": [
                "http",
                "psr",
                "psr-7"
            ],
            "time": "2016-05-10T21:44:39+00:00"
        },
        {
            "name": "zendframework/zend-serializer",
            "version": "2.9.0",
            "source": {
                "type": "git",
                "url": "https://github.com/zendframework/zend-serializer.git",
                "reference": "0172690db48d8935edaf625c4cba38b79719892c"
            },
            "dist": {
                "type": "zip",
                "url": "https://api.github.com/repos/zendframework/zend-serializer/zipball/0172690db48d8935edaf625c4cba38b79719892c",
                "reference": "0172690db48d8935edaf625c4cba38b79719892c",
                "shasum": ""
            },
            "require": {
                "php": "^5.6 || ^7.0",
                "zendframework/zend-json": "^2.5 || ^3.0",
                "zendframework/zend-stdlib": "^2.7 || ^3.0"
            },
            "require-dev": {
                "phpunit/phpunit": "^5.7.25 || ^6.4.4",
                "zendframework/zend-coding-standard": "~1.0.0",
                "zendframework/zend-math": "^2.6 || ^3.0",
                "zendframework/zend-servicemanager": "^2.7.5 || ^3.0.3"
            },
            "suggest": {
                "zendframework/zend-math": "(^2.6 || ^3.0) To support Python Pickle serialization",
                "zendframework/zend-servicemanager": "(^2.7.5 || ^3.0.3) To support plugin manager support"
            },
            "type": "library",
            "extra": {
                "branch-alias": {
                    "dev-master": "2.9.x-dev",
                    "dev-develop": "2.10.x-dev"
                },
                "zf": {
                    "component": "Zend\\Serializer",
                    "config-provider": "Zend\\Serializer\\ConfigProvider"
                }
            },
            "autoload": {
                "psr-4": {
                    "Zend\\Serializer\\": "src/"
                }
            },
            "notification-url": "https://packagist.org/downloads/",
            "license": [
                "BSD-3-Clause"
            ],
            "description": "provides an adapter based interface to simply generate storable representation of PHP types by different facilities, and recover",
            "keywords": [
                "ZendFramework",
                "serializer",
                "zf"
            ],
            "time": "2018-05-14T18:45:18+00:00"
        },
        {
            "name": "zendframework/zend-server",
            "version": "2.8.1",
            "source": {
                "type": "git",
                "url": "https://github.com/zendframework/zend-server.git",
                "reference": "d80c44700ebb92191dd9a3005316a6ab6637c0d1"
            },
            "dist": {
                "type": "zip",
                "url": "https://api.github.com/repos/zendframework/zend-server/zipball/d80c44700ebb92191dd9a3005316a6ab6637c0d1",
                "reference": "d80c44700ebb92191dd9a3005316a6ab6637c0d1",
                "shasum": ""
            },
            "require": {
                "php": "^5.6 || ^7.0",
                "zendframework/zend-code": "^2.5 || ^3.0",
                "zendframework/zend-stdlib": "^2.5 || ^3.0"
            },
            "require-dev": {
                "phpunit/phpunit": "^5.7.27 || ^6.5.8 || ^7.1.4",
                "zendframework/zend-coding-standard": "~1.0.0"
            },
            "type": "library",
            "extra": {
                "branch-alias": {
                    "dev-master": "2.8.x-dev",
                    "dev-develop": "2.9.x-dev"
                }
            },
            "autoload": {
                "psr-4": {
                    "Zend\\Server\\": "src/"
                }
            },
            "notification-url": "https://packagist.org/downloads/",
            "license": [
                "BSD-3-Clause"
            ],
            "description": "Create Reflection-based RPC servers",
            "keywords": [
                "ZendFramework",
                "server",
                "zf"
            ],
            "time": "2019-10-16T18:27:05+00:00"
        },
        {
            "name": "zendframework/zend-servicemanager",
            "version": "2.7.11",
            "source": {
                "type": "git",
                "url": "https://github.com/zendframework/zend-servicemanager.git",
                "reference": "99ec9ed5d0f15aed9876433c74c2709eb933d4c7"
            },
            "dist": {
                "type": "zip",
                "url": "https://api.github.com/repos/zendframework/zend-servicemanager/zipball/99ec9ed5d0f15aed9876433c74c2709eb933d4c7",
                "reference": "99ec9ed5d0f15aed9876433c74c2709eb933d4c7",
                "shasum": ""
            },
            "require": {
                "container-interop/container-interop": "~1.0",
                "php": "^5.5 || ^7.0"
            },
            "require-dev": {
                "athletic/athletic": "dev-master",
                "fabpot/php-cs-fixer": "1.7.*",
                "phpunit/phpunit": "~4.0",
                "zendframework/zend-di": "~2.5",
                "zendframework/zend-mvc": "~2.5"
            },
            "suggest": {
                "ocramius/proxy-manager": "ProxyManager 0.5.* to handle lazy initialization of services",
                "zendframework/zend-di": "Zend\\Di component"
            },
            "type": "library",
            "extra": {
                "branch-alias": {
                    "dev-master": "2.7-dev",
                    "dev-develop": "3.0-dev"
                }
            },
            "autoload": {
                "psr-4": {
                    "Zend\\ServiceManager\\": "src/"
                }
            },
            "notification-url": "https://packagist.org/downloads/",
            "license": [
                "BSD-3-Clause"
            ],
            "homepage": "https://github.com/zendframework/zend-servicemanager",
            "keywords": [
                "servicemanager",
                "zf2"
            ],
            "time": "2018-06-22T14:49:54+00:00"
        },
        {
            "name": "zendframework/zend-session",
            "version": "2.9.0",
            "source": {
                "type": "git",
                "url": "https://github.com/zendframework/zend-session.git",
                "reference": "0a0c7ae4d8be608e30ecff714c86164ccca19ca3"
            },
            "dist": {
                "type": "zip",
                "url": "https://api.github.com/repos/zendframework/zend-session/zipball/0a0c7ae4d8be608e30ecff714c86164ccca19ca3",
                "reference": "0a0c7ae4d8be608e30ecff714c86164ccca19ca3",
                "shasum": ""
            },
            "require": {
                "php": "^5.6 || ^7.0",
                "zendframework/zend-eventmanager": "^2.6.2 || ^3.0",
                "zendframework/zend-stdlib": "^3.2.1"
            },
            "require-dev": {
                "container-interop/container-interop": "^1.1",
                "mongodb/mongodb": "^1.0.1",
                "php-mock/php-mock-phpunit": "^1.1.2 || ^2.0",
                "phpunit/phpunit": "^5.7.27 || ^6.5.14 || ^7.5.16",
                "zendframework/zend-cache": "^2.6.1",
                "zendframework/zend-coding-standard": "~1.0.0",
                "zendframework/zend-db": "^2.7",
                "zendframework/zend-http": "^2.5.4",
                "zendframework/zend-servicemanager": "^2.7.5 || ^3.0.3",
                "zendframework/zend-validator": "^2.6"
            },
            "suggest": {
                "mongodb/mongodb": "If you want to use the MongoDB session save handler",
                "zendframework/zend-cache": "Zend\\Cache component",
                "zendframework/zend-db": "Zend\\Db component",
                "zendframework/zend-http": "Zend\\Http component",
                "zendframework/zend-servicemanager": "Zend\\ServiceManager component",
                "zendframework/zend-validator": "Zend\\Validator component"
            },
            "type": "library",
            "extra": {
                "branch-alias": {
                    "dev-master": "2.9.x-dev",
                    "dev-develop": "2.10.x-dev"
                },
                "zf": {
                    "component": "Zend\\Session",
                    "config-provider": "Zend\\Session\\ConfigProvider"
                }
            },
            "autoload": {
                "psr-4": {
                    "Zend\\Session\\": "src/"
                }
            },
            "notification-url": "https://packagist.org/downloads/",
            "license": [
                "BSD-3-Clause"
            ],
            "description": "Object-oriented interface to PHP sessions and storage",
            "keywords": [
                "ZendFramework",
                "session",
                "zf"
            ],
            "time": "2019-09-20T12:50:51+00:00"
        },
        {
            "name": "zendframework/zend-soap",
            "version": "2.8.0",
            "source": {
                "type": "git",
                "url": "https://github.com/zendframework/zend-soap.git",
                "reference": "8762d79efa220d82529c43ce08d70554146be645"
            },
            "dist": {
                "type": "zip",
                "url": "https://api.github.com/repos/zendframework/zend-soap/zipball/8762d79efa220d82529c43ce08d70554146be645",
                "reference": "8762d79efa220d82529c43ce08d70554146be645",
                "shasum": ""
            },
            "require": {
                "ext-soap": "*",
                "php": "^5.6 || ^7.0",
                "zendframework/zend-server": "^2.6.1",
                "zendframework/zend-stdlib": "^2.7 || ^3.0",
                "zendframework/zend-uri": "^2.5.2"
            },
            "require-dev": {
                "phpunit/phpunit": "^5.7.21 || ^6.3",
                "zendframework/zend-coding-standard": "~1.0.0",
                "zendframework/zend-config": "^2.6",
                "zendframework/zend-http": "^2.5.4"
            },
            "suggest": {
                "zendframework/zend-http": "Zend\\Http component"
            },
            "type": "library",
            "extra": {
                "branch-alias": {
                    "dev-master": "2.7.x-dev",
                    "dev-develop": "2.8.x-dev"
                }
            },
            "autoload": {
                "psr-4": {
                    "Zend\\Soap\\": "src/"
                }
            },
            "notification-url": "https://packagist.org/downloads/",
            "license": [
                "BSD-3-Clause"
            ],
            "homepage": "https://github.com/zendframework/zend-soap",
            "keywords": [
                "soap",
                "zf2"
            ],
            "time": "2019-04-30T16:45:35+00:00"
        },
        {
            "name": "zendframework/zend-stdlib",
            "version": "3.2.1",
            "source": {
                "type": "git",
                "url": "https://github.com/zendframework/zend-stdlib.git",
                "reference": "66536006722aff9e62d1b331025089b7ec71c065"
            },
            "dist": {
                "type": "zip",
                "url": "https://api.github.com/repos/zendframework/zend-stdlib/zipball/66536006722aff9e62d1b331025089b7ec71c065",
                "reference": "66536006722aff9e62d1b331025089b7ec71c065",
                "shasum": ""
            },
            "require": {
                "php": "^5.6 || ^7.0"
            },
            "require-dev": {
                "phpbench/phpbench": "^0.13",
                "phpunit/phpunit": "^5.7.27 || ^6.5.8 || ^7.1.2",
                "zendframework/zend-coding-standard": "~1.0.0"
            },
            "type": "library",
            "extra": {
                "branch-alias": {
                    "dev-master": "3.2.x-dev",
                    "dev-develop": "3.3.x-dev"
                }
            },
            "autoload": {
                "psr-4": {
                    "Zend\\Stdlib\\": "src/"
                }
            },
            "notification-url": "https://packagist.org/downloads/",
            "license": [
                "BSD-3-Clause"
            ],
            "description": "SPL extensions, array utilities, error handlers, and more",
            "keywords": [
                "ZendFramework",
                "stdlib",
                "zf"
            ],
            "time": "2018-08-28T21:34:05+00:00"
        },
        {
            "name": "zendframework/zend-text",
            "version": "2.7.1",
            "source": {
                "type": "git",
                "url": "https://github.com/zendframework/zend-text.git",
                "reference": "41e32dafa4015e160e2f95a7039554385c71624d"
            },
            "dist": {
                "type": "zip",
                "url": "https://api.github.com/repos/zendframework/zend-text/zipball/41e32dafa4015e160e2f95a7039554385c71624d",
                "reference": "41e32dafa4015e160e2f95a7039554385c71624d",
                "shasum": ""
            },
            "require": {
                "php": "^5.6 || ^7.0",
                "zendframework/zend-servicemanager": "^2.7.5 || ^3.0.3",
                "zendframework/zend-stdlib": "^2.7 || ^3.0"
            },
            "require-dev": {
                "phpunit/phpunit": "^5.7.27 || ^6.5.8 || ^7.1.4",
                "zendframework/zend-coding-standard": "~1.0.0",
                "zendframework/zend-config": "^2.6"
            },
            "type": "library",
            "extra": {
                "branch-alias": {
                    "dev-master": "2.7.x-dev",
                    "dev-develop": "2.8.x-dev"
                }
            },
            "autoload": {
                "psr-4": {
                    "Zend\\Text\\": "src/"
                }
            },
            "notification-url": "https://packagist.org/downloads/",
            "license": [
                "BSD-3-Clause"
            ],
            "description": "Create FIGlets and text-based tables",
            "keywords": [
                "ZendFramework",
                "text",
                "zf"
            ],
            "time": "2019-10-16T20:36:27+00:00"
        },
        {
            "name": "zendframework/zend-uri",
            "version": "2.7.1",
            "source": {
                "type": "git",
                "url": "https://github.com/zendframework/zend-uri.git",
                "reference": "bfc4a5b9a309711e968d7c72afae4ac50c650083"
            },
            "dist": {
                "type": "zip",
                "url": "https://api.github.com/repos/zendframework/zend-uri/zipball/bfc4a5b9a309711e968d7c72afae4ac50c650083",
                "reference": "bfc4a5b9a309711e968d7c72afae4ac50c650083",
                "shasum": ""
            },
            "require": {
                "php": "^5.6 || ^7.0",
                "zendframework/zend-escaper": "^2.5",
                "zendframework/zend-validator": "^2.10"
            },
            "require-dev": {
                "phpunit/phpunit": "^5.7.27 || ^6.5.8 || ^7.1.4",
                "zendframework/zend-coding-standard": "~1.0.0"
            },
            "type": "library",
            "extra": {
                "branch-alias": {
                    "dev-master": "2.7.x-dev",
                    "dev-develop": "2.8.x-dev"
                }
            },
            "autoload": {
                "psr-4": {
                    "Zend\\Uri\\": "src/"
                }
            },
            "notification-url": "https://packagist.org/downloads/",
            "license": [
                "BSD-3-Clause"
            ],
            "description": "A component that aids in manipulating and validating » Uniform Resource Identifiers (URIs)",
            "keywords": [
                "ZendFramework",
                "uri",
                "zf"
            ],
            "time": "2019-10-07T13:35:33+00:00"
        },
        {
            "name": "zendframework/zend-validator",
            "version": "2.12.1",
            "source": {
                "type": "git",
                "url": "https://github.com/zendframework/zend-validator.git",
                "reference": "7b870a7515f3a35afbecc39d63f34a861f40f58b"
            },
            "dist": {
                "type": "zip",
                "url": "https://api.github.com/repos/zendframework/zend-validator/zipball/7b870a7515f3a35afbecc39d63f34a861f40f58b",
                "reference": "7b870a7515f3a35afbecc39d63f34a861f40f58b",
                "shasum": ""
            },
            "require": {
                "container-interop/container-interop": "^1.1",
                "php": "^5.6 || ^7.0",
                "zendframework/zend-stdlib": "^3.2.1"
            },
            "require-dev": {
                "phpunit/phpunit": "^6.0.8 || ^5.7.15",
                "psr/http-message": "^1.0",
                "zendframework/zend-cache": "^2.6.1",
                "zendframework/zend-coding-standard": "~1.0.0",
                "zendframework/zend-config": "^2.6",
                "zendframework/zend-db": "^2.7",
                "zendframework/zend-filter": "^2.6",
                "zendframework/zend-http": "^2.5.4",
                "zendframework/zend-i18n": "^2.6",
                "zendframework/zend-math": "^2.6",
                "zendframework/zend-servicemanager": "^2.7.5 || ^3.0.3",
                "zendframework/zend-session": "^2.8",
                "zendframework/zend-uri": "^2.5"
            },
            "suggest": {
                "psr/http-message": "psr/http-message, required when validating PSR-7 UploadedFileInterface instances via the Upload and UploadFile validators",
                "zendframework/zend-db": "Zend\\Db component, required by the (No)RecordExists validator",
                "zendframework/zend-filter": "Zend\\Filter component, required by the Digits validator",
                "zendframework/zend-i18n": "Zend\\I18n component to allow translation of validation error messages",
                "zendframework/zend-i18n-resources": "Translations of validator messages",
                "zendframework/zend-math": "Zend\\Math component, required by the Csrf validator",
                "zendframework/zend-servicemanager": "Zend\\ServiceManager component to allow using the ValidatorPluginManager and validator chains",
                "zendframework/zend-session": "Zend\\Session component, ^2.8; required by the Csrf validator",
                "zendframework/zend-uri": "Zend\\Uri component, required by the Uri and Sitemap\\Loc validators"
            },
            "type": "library",
            "extra": {
                "branch-alias": {
                    "dev-master": "2.12.x-dev",
                    "dev-develop": "2.13.x-dev"
                },
                "zf": {
                    "component": "Zend\\Validator",
                    "config-provider": "Zend\\Validator\\ConfigProvider"
                }
            },
            "autoload": {
                "psr-4": {
                    "Zend\\Validator\\": "src/"
                }
            },
            "notification-url": "https://packagist.org/downloads/",
            "license": [
                "BSD-3-Clause"
            ],
            "description": "Validation classes for a wide range of domains, and the ability to chain validators to create complex validation criteria",
            "keywords": [
                "ZendFramework",
                "validator",
                "zf"
            ],
            "time": "2019-10-12T12:17:57+00:00"
        },
        {
            "name": "zendframework/zend-view",
            "version": "2.11.3",
            "source": {
                "type": "git",
                "url": "https://github.com/zendframework/zend-view.git",
                "reference": "e766457bd6ce13c5354e443bb949511b6904d7f5"
            },
            "dist": {
                "type": "zip",
                "url": "https://api.github.com/repos/zendframework/zend-view/zipball/e766457bd6ce13c5354e443bb949511b6904d7f5",
                "reference": "e766457bd6ce13c5354e443bb949511b6904d7f5",
                "shasum": ""
            },
            "require": {
                "php": "^5.6 || ^7.0",
                "zendframework/zend-eventmanager": "^2.6.2 || ^3.0",
                "zendframework/zend-json": "^2.6.1 || ^3.0",
                "zendframework/zend-loader": "^2.5",
                "zendframework/zend-stdlib": "^2.7 || ^3.0"
            },
            "require-dev": {
                "phpunit/phpunit": "^5.7.15 || ^6.0.8",
                "zendframework/zend-authentication": "^2.5",
                "zendframework/zend-cache": "^2.6.1",
                "zendframework/zend-coding-standard": "~1.0.0",
                "zendframework/zend-config": "^2.6",
                "zendframework/zend-console": "^2.6",
                "zendframework/zend-escaper": "^2.5",
                "zendframework/zend-feed": "^2.7",
                "zendframework/zend-filter": "^2.6.1",
                "zendframework/zend-http": "^2.5.4",
                "zendframework/zend-i18n": "^2.6",
                "zendframework/zend-log": "^2.7",
                "zendframework/zend-modulemanager": "^2.7.1",
                "zendframework/zend-mvc": "^2.7.14 || ^3.0",
                "zendframework/zend-navigation": "^2.5",
                "zendframework/zend-paginator": "^2.5",
                "zendframework/zend-permissions-acl": "^2.6",
                "zendframework/zend-router": "^3.0.1",
                "zendframework/zend-serializer": "^2.6.1",
                "zendframework/zend-servicemanager": "^2.7.5 || ^3.0.3",
                "zendframework/zend-session": "^2.8.1",
                "zendframework/zend-uri": "^2.5"
            },
            "suggest": {
                "zendframework/zend-authentication": "Zend\\Authentication component",
                "zendframework/zend-escaper": "Zend\\Escaper component",
                "zendframework/zend-feed": "Zend\\Feed component",
                "zendframework/zend-filter": "Zend\\Filter component",
                "zendframework/zend-http": "Zend\\Http component",
                "zendframework/zend-i18n": "Zend\\I18n component",
                "zendframework/zend-mvc": "Zend\\Mvc component",
                "zendframework/zend-mvc-plugin-flashmessenger": "zend-mvc-plugin-flashmessenger component, if you want to use the FlashMessenger view helper with zend-mvc versions 3 and up",
                "zendframework/zend-navigation": "Zend\\Navigation component",
                "zendframework/zend-paginator": "Zend\\Paginator component",
                "zendframework/zend-permissions-acl": "Zend\\Permissions\\Acl component",
                "zendframework/zend-servicemanager": "Zend\\ServiceManager component",
                "zendframework/zend-uri": "Zend\\Uri component"
            },
            "bin": [
                "bin/templatemap_generator.php"
            ],
            "type": "library",
            "extra": {
                "branch-alias": {
                    "dev-master": "2.11.x-dev",
                    "dev-develop": "2.12.x-dev"
                }
            },
            "autoload": {
                "psr-4": {
                    "Zend\\View\\": "src/"
                }
            },
            "notification-url": "https://packagist.org/downloads/",
            "license": [
                "BSD-3-Clause"
            ],
            "description": "Flexible view layer supporting and providing multiple view layers, helpers, and more",
            "keywords": [
                "ZendFramework",
                "view",
                "zf"
            ],
            "time": "2019-10-11T21:10:04+00:00"
        }
    ],
    "packages-dev": [
        {
            "name": "allure-framework/allure-codeception",
            "version": "1.3.0",
            "source": {
                "type": "git",
                "url": "https://github.com/allure-framework/allure-codeception.git",
                "reference": "9d31d781b3622b028f1f6210bc76ba88438bd518"
            },
            "dist": {
                "type": "zip",
                "url": "https://api.github.com/repos/allure-framework/allure-codeception/zipball/9d31d781b3622b028f1f6210bc76ba88438bd518",
                "reference": "9d31d781b3622b028f1f6210bc76ba88438bd518",
                "shasum": ""
            },
            "require": {
                "allure-framework/allure-php-api": "~1.1.0",
                "codeception/codeception": "~2.1",
                "php": ">=5.4.0",
                "symfony/filesystem": ">=2.6",
                "symfony/finder": ">=2.6"
            },
            "type": "library",
            "autoload": {
                "psr-0": {
                    "Yandex": "src/"
                }
            },
            "notification-url": "https://packagist.org/downloads/",
            "license": [
                "Apache-2.0"
            ],
            "authors": [
                {
                    "name": "Ivan Krutov",
                    "email": "vania-pooh@yandex-team.ru",
                    "role": "Developer"
                }
            ],
            "description": "A Codeception adapter for Allure report.",
            "homepage": "http://allure.qatools.ru/",
            "keywords": [
                "allure",
                "attachments",
                "cases",
                "codeception",
                "report",
                "steps",
                "testing"
            ],
            "time": "2018-12-18T19:47:23+00:00"
        },
        {
            "name": "allure-framework/allure-php-api",
            "version": "1.1.5",
            "source": {
                "type": "git",
                "url": "https://github.com/allure-framework/allure-php-commons.git",
                "reference": "c7a675823ad75b8e02ddc364baae21668e7c4e88"
            },
            "dist": {
                "type": "zip",
                "url": "https://api.github.com/repos/allure-framework/allure-php-commons/zipball/c7a675823ad75b8e02ddc364baae21668e7c4e88",
                "reference": "c7a675823ad75b8e02ddc364baae21668e7c4e88",
                "shasum": ""
            },
            "require": {
                "jms/serializer": "^0.16.0",
                "php": ">=5.4.0",
                "ramsey/uuid": "^3.0.0",
                "symfony/http-foundation": "^2.0"
            },
            "require-dev": {
                "phpunit/phpunit": "^4.0.0"
            },
            "type": "library",
            "autoload": {
                "psr-0": {
                    "Yandex": [
                        "src/",
                        "test/"
                    ]
                }
            },
            "notification-url": "https://packagist.org/downloads/",
            "license": [
                "Apache-2.0"
            ],
            "authors": [
                {
                    "name": "Ivan Krutov",
                    "email": "vania-pooh@yandex-team.ru",
                    "role": "Developer"
                }
            ],
            "description": "PHP API for Allure adapter",
            "homepage": "http://allure.qatools.ru/",
            "keywords": [
                "allure",
                "api",
                "php",
                "report"
            ],
            "time": "2018-05-25T14:02:11+00:00"
        },
        {
            "name": "allure-framework/allure-phpunit",
            "version": "1.2.3",
            "source": {
                "type": "git",
                "url": "https://github.com/allure-framework/allure-phpunit.git",
                "reference": "45504aeba41304cf155a898fa9ac1aae79f4a089"
            },
            "dist": {
                "type": "zip",
                "url": "https://api.github.com/repos/allure-framework/allure-phpunit/zipball/45504aeba41304cf155a898fa9ac1aae79f4a089",
                "reference": "45504aeba41304cf155a898fa9ac1aae79f4a089",
                "shasum": ""
            },
            "require": {
                "allure-framework/allure-php-api": "~1.1.0",
                "mikey179/vfsstream": "1.*",
                "php": ">=7.0.0",
                "phpunit/phpunit": ">=6.0.0"
            },
            "type": "library",
            "autoload": {
                "psr-0": {
                    "Yandex": "src/"
                }
            },
            "notification-url": "https://packagist.org/downloads/",
            "license": [
                "Apache-2.0"
            ],
            "authors": [
                {
                    "name": "Ivan Krutov",
                    "email": "vania-pooh@yandex-team.ru",
                    "role": "Developer"
                }
            ],
            "description": "A PHPUnit adapter for Allure report.",
            "homepage": "http://allure.qatools.ru/",
            "keywords": [
                "allure",
                "attachments",
                "cases",
                "phpunit",
                "report",
                "steps",
                "testing"
            ],
            "time": "2017-11-03T13:08:21+00:00"
        },
        {
            "name": "behat/gherkin",
            "version": "v4.6.0",
            "source": {
                "type": "git",
                "url": "https://github.com/Behat/Gherkin.git",
                "reference": "ab0a02ea14893860bca00f225f5621d351a3ad07"
            },
            "dist": {
                "type": "zip",
                "url": "https://api.github.com/repos/Behat/Gherkin/zipball/ab0a02ea14893860bca00f225f5621d351a3ad07",
                "reference": "ab0a02ea14893860bca00f225f5621d351a3ad07",
                "shasum": ""
            },
            "require": {
                "php": ">=5.3.1"
            },
            "require-dev": {
                "phpunit/phpunit": "~4.5|~5",
                "symfony/phpunit-bridge": "~2.7|~3|~4",
                "symfony/yaml": "~2.3|~3|~4"
            },
            "suggest": {
                "symfony/yaml": "If you want to parse features, represented in YAML files"
            },
            "type": "library",
            "extra": {
                "branch-alias": {
                    "dev-master": "4.4-dev"
                }
            },
            "autoload": {
                "psr-0": {
                    "Behat\\Gherkin": "src/"
                }
            },
            "notification-url": "https://packagist.org/downloads/",
            "license": [
                "MIT"
            ],
            "authors": [
                {
                    "name": "Konstantin Kudryashov",
                    "email": "ever.zet@gmail.com",
                    "homepage": "http://everzet.com"
                }
            ],
            "description": "Gherkin DSL parser for PHP 5.3",
            "homepage": "http://behat.org/",
            "keywords": [
                "BDD",
                "Behat",
                "Cucumber",
                "DSL",
                "gherkin",
                "parser"
            ],
            "time": "2019-01-16T14:22:17+00:00"
        },
        {
            "name": "cache/cache",
            "version": "0.4.0",
            "source": {
                "type": "git",
                "url": "https://github.com/php-cache/cache.git",
                "reference": "902b2e5b54ea57e3a801437748652228c4c58604"
            },
            "dist": {
                "type": "zip",
                "url": "https://api.github.com/repos/php-cache/cache/zipball/902b2e5b54ea57e3a801437748652228c4c58604",
                "reference": "902b2e5b54ea57e3a801437748652228c4c58604",
                "shasum": ""
            },
            "require": {
                "doctrine/cache": "^1.3",
                "league/flysystem": "^1.0",
                "php": "^5.6 || ^7.0",
                "psr/cache": "^1.0",
                "psr/log": "^1.0",
                "psr/simple-cache": "^1.0"
            },
            "conflict": {
                "cache/adapter-common": "*",
                "cache/apc-adapter": "*",
                "cache/apcu-adapter": "*",
                "cache/array-adapter": "*",
                "cache/chain-adapter": "*",
                "cache/doctrine-adapter": "*",
                "cache/filesystem-adapter": "*",
                "cache/hierarchical-cache": "*",
                "cache/illuminate-adapter": "*",
                "cache/memcache-adapter": "*",
                "cache/memcached-adapter": "*",
                "cache/mongodb-adapter": "*",
                "cache/predis-adapter": "*",
                "cache/psr-6-doctrine-bridge": "*",
                "cache/redis-adapter": "*",
                "cache/session-handler": "*",
                "cache/taggable-cache": "*",
                "cache/void-adapter": "*"
            },
            "require-dev": {
                "cache/integration-tests": "^0.16",
                "defuse/php-encryption": "^2.0",
                "illuminate/cache": "^5.4",
                "mockery/mockery": "^0.9",
                "phpunit/phpunit": "^4.0 || ^5.1",
                "predis/predis": "^1.0",
                "symfony/cache": "dev-master"
            },
            "suggest": {
                "ext-apc": "APC extension is required to use the APC Adapter",
                "ext-apcu": "APCu extension is required to use the APCu Adapter",
                "ext-memcache": "Memcache extension is required to use the Memcache Adapter",
                "ext-memcached": "Memcached extension is required to use the Memcached Adapter",
                "ext-mongodb": "Mongodb extension required to use the Mongodb adapter",
                "ext-redis": "Redis extension is required to use the Redis adapter",
                "mongodb/mongodb": "Mongodb lib required to use the Mongodb adapter"
            },
            "type": "library",
            "autoload": {
                "psr-4": {
                    "Cache\\": "src/"
                },
                "exclude-from-classmap": [
                    "**/Tests/"
                ]
            },
            "notification-url": "https://packagist.org/downloads/",
            "license": [
                "MIT"
            ],
            "authors": [
                {
                    "name": "Aaron Scherer",
                    "email": "aequasi@gmail.com",
                    "homepage": "https://github.com/aequasi"
                },
                {
                    "name": "Tobias Nyholm",
                    "email": "tobias.nyholm@gmail.com",
                    "homepage": "https://github.com/Nyholm"
                }
            ],
            "description": "Library of all the php-cache adapters",
            "homepage": "http://www.php-cache.com/en/latest/",
            "keywords": [
                "cache",
                "psr6"
            ],
            "time": "2017-03-28T16:08:48+00:00"
        },
        {
            "name": "codeception/codeception",
            "version": "2.4.5",
            "source": {
                "type": "git",
                "url": "https://github.com/Codeception/Codeception.git",
                "reference": "5fee32d5c82791548931cbc34806b4de6aa1abfc"
            },
            "dist": {
                "type": "zip",
                "url": "https://api.github.com/repos/Codeception/Codeception/zipball/5fee32d5c82791548931cbc34806b4de6aa1abfc",
                "reference": "5fee32d5c82791548931cbc34806b4de6aa1abfc",
                "shasum": ""
            },
            "require": {
                "behat/gherkin": "^4.4.0",
                "codeception/phpunit-wrapper": "^6.0.9|^7.0.6",
                "codeception/stub": "^2.0",
                "ext-json": "*",
                "ext-mbstring": "*",
                "facebook/webdriver": ">=1.1.3 <2.0",
                "guzzlehttp/guzzle": ">=4.1.4 <7.0",
                "guzzlehttp/psr7": "~1.0",
                "php": ">=5.6.0 <8.0",
                "symfony/browser-kit": ">=2.7 <5.0",
                "symfony/console": ">=2.7 <5.0",
                "symfony/css-selector": ">=2.7 <5.0",
                "symfony/dom-crawler": ">=2.7 <5.0",
                "symfony/event-dispatcher": ">=2.7 <5.0",
                "symfony/finder": ">=2.7 <5.0",
                "symfony/yaml": ">=2.7 <5.0"
            },
            "require-dev": {
                "codeception/specify": "~0.3",
                "facebook/graph-sdk": "~5.3",
                "flow/jsonpath": "~0.2",
                "monolog/monolog": "~1.8",
                "pda/pheanstalk": "~3.0",
                "php-amqplib/php-amqplib": "~2.4",
                "predis/predis": "^1.0",
                "squizlabs/php_codesniffer": "~2.0",
                "symfony/process": ">=2.7 <5.0",
                "vlucas/phpdotenv": "^2.4.0"
            },
            "suggest": {
                "aws/aws-sdk-php": "For using AWS Auth in REST module and Queue module",
                "codeception/phpbuiltinserver": "Start and stop PHP built-in web server for your tests",
                "codeception/specify": "BDD-style code blocks",
                "codeception/verify": "BDD-style assertions",
                "flow/jsonpath": "For using JSONPath in REST module",
                "league/factory-muffin": "For DataFactory module",
                "league/factory-muffin-faker": "For Faker support in DataFactory module",
                "phpseclib/phpseclib": "for SFTP option in FTP Module",
                "stecman/symfony-console-completion": "For BASH autocompletion",
                "symfony/phpunit-bridge": "For phpunit-bridge support"
            },
            "bin": [
                "codecept"
            ],
            "type": "library",
            "extra": {
                "branch-alias": []
            },
            "autoload": {
                "psr-4": {
                    "Codeception\\": "src\\Codeception",
                    "Codeception\\Extension\\": "ext"
                }
            },
            "notification-url": "https://packagist.org/downloads/",
            "license": [
                "MIT"
            ],
            "authors": [
                {
                    "name": "Michael Bodnarchuk",
                    "email": "davert@mail.ua",
                    "homepage": "http://codegyre.com"
                }
            ],
            "description": "BDD-style testing framework",
            "homepage": "http://codeception.com/",
            "keywords": [
                "BDD",
                "TDD",
                "acceptance testing",
                "functional testing",
                "unit testing"
            ],
            "time": "2018-08-01T07:21:49+00:00"
        },
        {
            "name": "codeception/phpunit-wrapper",
            "version": "6.7.0",
            "source": {
                "type": "git",
                "url": "https://github.com/Codeception/phpunit-wrapper.git",
                "reference": "93f59e028826464eac086052fa226e58967f6907"
            },
            "dist": {
                "type": "zip",
                "url": "https://api.github.com/repos/Codeception/phpunit-wrapper/zipball/93f59e028826464eac086052fa226e58967f6907",
                "reference": "93f59e028826464eac086052fa226e58967f6907",
                "shasum": ""
            },
            "require": {
                "phpunit/php-code-coverage": ">=4.0.4 <6.0",
                "phpunit/phpunit": ">=6.5.13 <7.0",
                "sebastian/comparator": ">=1.2.4 <3.0",
                "sebastian/diff": ">=1.4 <4.0"
            },
            "replace": {
                "codeception/phpunit-wrapper": "*"
            },
            "require-dev": {
                "codeception/specify": "*",
                "vlucas/phpdotenv": "^3.0"
            },
            "type": "library",
            "autoload": {
                "psr-4": {
                    "Codeception\\PHPUnit\\": "src\\"
                }
            },
            "notification-url": "https://packagist.org/downloads/",
            "license": [
                "MIT"
            ],
            "authors": [
                {
                    "name": "Davert",
                    "email": "davert.php@resend.cc"
                }
            ],
            "description": "PHPUnit classes used by Codeception",
            "time": "2019-08-18T15:43:35+00:00"
        },
        {
            "name": "codeception/stub",
            "version": "2.1.0",
            "source": {
                "type": "git",
                "url": "https://github.com/Codeception/Stub.git",
                "reference": "853657f988942f7afb69becf3fd0059f192c705a"
            },
            "dist": {
                "type": "zip",
                "url": "https://api.github.com/repos/Codeception/Stub/zipball/853657f988942f7afb69becf3fd0059f192c705a",
                "reference": "853657f988942f7afb69becf3fd0059f192c705a",
                "shasum": ""
            },
            "require": {
                "codeception/phpunit-wrapper": ">6.0.15 <6.1.0 | ^6.6.1 | ^7.7.1 | ^8.0.3"
            },
            "type": "library",
            "autoload": {
                "psr-4": {
                    "Codeception\\": "src/"
                }
            },
            "notification-url": "https://packagist.org/downloads/",
            "license": [
                "MIT"
            ],
            "description": "Flexible Stub wrapper for PHPUnit's Mock Builder",
            "time": "2019-03-02T15:35:10+00:00"
        },
        {
            "name": "consolidation/annotated-command",
            "version": "2.12.0",
            "source": {
                "type": "git",
                "url": "https://github.com/consolidation/annotated-command.git",
                "reference": "512a2e54c98f3af377589de76c43b24652bcb789"
            },
            "dist": {
                "type": "zip",
                "url": "https://api.github.com/repos/consolidation/annotated-command/zipball/512a2e54c98f3af377589de76c43b24652bcb789",
                "reference": "512a2e54c98f3af377589de76c43b24652bcb789",
                "shasum": ""
            },
            "require": {
                "consolidation/output-formatters": "^3.4",
                "php": ">=5.4.5",
                "psr/log": "^1",
                "symfony/console": "^2.8|^3|^4",
                "symfony/event-dispatcher": "^2.5|^3|^4",
                "symfony/finder": "^2.5|^3|^4"
            },
            "require-dev": {
                "g1a/composer-test-scenarios": "^3",
                "php-coveralls/php-coveralls": "^1",
                "phpunit/phpunit": "^6",
                "squizlabs/php_codesniffer": "^2.7"
            },
            "type": "library",
            "extra": {
                "scenarios": {
                    "symfony4": {
                        "require": {
                            "symfony/console": "^4.0"
                        },
                        "config": {
                            "platform": {
                                "php": "7.1.3"
                            }
                        }
                    },
                    "symfony2": {
                        "require": {
                            "symfony/console": "^2.8"
                        },
                        "require-dev": {
                            "phpunit/phpunit": "^4.8.36"
                        },
                        "remove": [
                            "php-coveralls/php-coveralls"
                        ],
                        "config": {
                            "platform": {
                                "php": "5.4.8"
                            }
                        },
                        "scenario-options": {
                            "create-lockfile": "false"
                        }
                    },
                    "phpunit4": {
                        "require-dev": {
                            "phpunit/phpunit": "^4.8.36"
                        },
                        "remove": [
                            "php-coveralls/php-coveralls"
                        ],
                        "config": {
                            "platform": {
                                "php": "5.4.8"
                            }
                        }
                    }
                },
                "branch-alias": {
                    "dev-master": "2.x-dev"
                }
            },
            "autoload": {
                "psr-4": {
                    "Consolidation\\AnnotatedCommand\\": "src"
                }
            },
            "notification-url": "https://packagist.org/downloads/",
            "license": [
                "MIT"
            ],
            "authors": [
                {
                    "name": "Greg Anderson",
                    "email": "greg.1.anderson@greenknowe.org"
                }
            ],
            "description": "Initialize Symfony Console commands from annotated command class methods.",
            "time": "2019-03-08T16:55:03+00:00"
        },
        {
            "name": "consolidation/config",
            "version": "1.2.1",
            "source": {
                "type": "git",
                "url": "https://github.com/consolidation/config.git",
                "reference": "cac1279bae7efb5c7fb2ca4c3ba4b8eb741a96c1"
            },
            "dist": {
                "type": "zip",
                "url": "https://api.github.com/repos/consolidation/config/zipball/cac1279bae7efb5c7fb2ca4c3ba4b8eb741a96c1",
                "reference": "cac1279bae7efb5c7fb2ca4c3ba4b8eb741a96c1",
                "shasum": ""
            },
            "require": {
                "dflydev/dot-access-data": "^1.1.0",
                "grasmash/expander": "^1",
                "php": ">=5.4.0"
            },
            "require-dev": {
                "g1a/composer-test-scenarios": "^3",
                "php-coveralls/php-coveralls": "^1",
                "phpunit/phpunit": "^5",
                "squizlabs/php_codesniffer": "2.*",
                "symfony/console": "^2.5|^3|^4",
                "symfony/yaml": "^2.8.11|^3|^4"
            },
            "suggest": {
                "symfony/yaml": "Required to use Consolidation\\Config\\Loader\\YamlConfigLoader"
            },
            "type": "library",
            "extra": {
                "scenarios": {
                    "symfony4": {
                        "require-dev": {
                            "symfony/console": "^4.0"
                        },
                        "config": {
                            "platform": {
                                "php": "7.1.3"
                            }
                        }
                    },
                    "symfony2": {
                        "require-dev": {
                            "symfony/console": "^2.8",
                            "symfony/event-dispatcher": "^2.8",
                            "phpunit/phpunit": "^4.8.36"
                        },
                        "remove": [
                            "php-coveralls/php-coveralls"
                        ],
                        "config": {
                            "platform": {
                                "php": "5.4.8"
                            }
                        }
                    }
                },
                "branch-alias": {
                    "dev-master": "1.x-dev"
                }
            },
            "autoload": {
                "psr-4": {
                    "Consolidation\\Config\\": "src"
                }
            },
            "notification-url": "https://packagist.org/downloads/",
            "license": [
                "MIT"
            ],
            "authors": [
                {
                    "name": "Greg Anderson",
                    "email": "greg.1.anderson@greenknowe.org"
                }
            ],
            "description": "Provide configuration services for a commandline tool.",
            "time": "2019-03-03T19:37:04+00:00"
        },
        {
            "name": "consolidation/log",
            "version": "1.1.1",
            "source": {
                "type": "git",
                "url": "https://github.com/consolidation/log.git",
                "reference": "b2e887325ee90abc96b0a8b7b474cd9e7c896e3a"
            },
            "dist": {
                "type": "zip",
                "url": "https://api.github.com/repos/consolidation/log/zipball/b2e887325ee90abc96b0a8b7b474cd9e7c896e3a",
                "reference": "b2e887325ee90abc96b0a8b7b474cd9e7c896e3a",
                "shasum": ""
            },
            "require": {
                "php": ">=5.4.5",
                "psr/log": "^1.0",
                "symfony/console": "^2.8|^3|^4"
            },
            "require-dev": {
                "g1a/composer-test-scenarios": "^3",
                "php-coveralls/php-coveralls": "^1",
                "phpunit/phpunit": "^6",
                "squizlabs/php_codesniffer": "^2"
            },
            "type": "library",
            "extra": {
                "scenarios": {
                    "symfony4": {
                        "require": {
                            "symfony/console": "^4.0"
                        },
                        "config": {
                            "platform": {
                                "php": "7.1.3"
                            }
                        }
                    },
                    "symfony2": {
                        "require": {
                            "symfony/console": "^2.8"
                        },
                        "require-dev": {
                            "phpunit/phpunit": "^4.8.36"
                        },
                        "remove": [
                            "php-coveralls/php-coveralls"
                        ],
                        "config": {
                            "platform": {
                                "php": "5.4.8"
                            }
                        }
                    },
                    "phpunit4": {
                        "require-dev": {
                            "phpunit/phpunit": "^4.8.36"
                        },
                        "remove": [
                            "php-coveralls/php-coveralls"
                        ],
                        "config": {
                            "platform": {
                                "php": "5.4.8"
                            }
                        }
                    }
                },
                "branch-alias": {
                    "dev-master": "1.x-dev"
                }
            },
            "autoload": {
                "psr-4": {
                    "Consolidation\\Log\\": "src"
                }
            },
            "notification-url": "https://packagist.org/downloads/",
            "license": [
                "MIT"
            ],
            "authors": [
                {
                    "name": "Greg Anderson",
                    "email": "greg.1.anderson@greenknowe.org"
                }
            ],
            "description": "Improved Psr-3 / Psr\\Log logger based on Symfony Console components.",
            "time": "2019-01-01T17:30:51+00:00"
        },
        {
            "name": "consolidation/output-formatters",
            "version": "3.5.0",
            "source": {
                "type": "git",
                "url": "https://github.com/consolidation/output-formatters.git",
                "reference": "99ec998ffb697e0eada5aacf81feebfb13023605"
            },
            "dist": {
                "type": "zip",
                "url": "https://api.github.com/repos/consolidation/output-formatters/zipball/99ec998ffb697e0eada5aacf81feebfb13023605",
                "reference": "99ec998ffb697e0eada5aacf81feebfb13023605",
                "shasum": ""
            },
            "require": {
                "dflydev/dot-access-data": "^1.1.0",
                "php": ">=5.4.0",
                "symfony/console": "^2.8|^3|^4",
                "symfony/finder": "^2.5|^3|^4"
            },
            "require-dev": {
                "g1a/composer-test-scenarios": "^3",
                "php-coveralls/php-coveralls": "^1",
                "phpunit/phpunit": "^5.7.27",
                "squizlabs/php_codesniffer": "^2.7",
                "symfony/var-dumper": "^2.8|^3|^4",
                "victorjonsson/markdowndocs": "^1.3"
            },
            "suggest": {
                "symfony/var-dumper": "For using the var_dump formatter"
            },
            "type": "library",
            "extra": {
                "scenarios": {
                    "symfony4": {
                        "require": {
                            "symfony/console": "^4.0"
                        },
                        "require-dev": {
                            "phpunit/phpunit": "^6"
                        },
                        "config": {
                            "platform": {
                                "php": "7.1.3"
                            }
                        }
                    },
                    "symfony3": {
                        "require": {
                            "symfony/console": "^3.4",
                            "symfony/finder": "^3.4",
                            "symfony/var-dumper": "^3.4"
                        },
                        "config": {
                            "platform": {
                                "php": "5.6.32"
                            }
                        }
                    },
                    "symfony2": {
                        "require": {
                            "symfony/console": "^2.8"
                        },
                        "require-dev": {
                            "phpunit/phpunit": "^4.8.36"
                        },
                        "remove": [
                            "php-coveralls/php-coveralls"
                        ],
                        "config": {
                            "platform": {
                                "php": "5.4.8"
                            }
                        },
                        "scenario-options": {
                            "create-lockfile": "false"
                        }
                    }
                },
                "branch-alias": {
                    "dev-master": "3.x-dev"
                }
            },
            "autoload": {
                "psr-4": {
                    "Consolidation\\OutputFormatters\\": "src"
                }
            },
            "notification-url": "https://packagist.org/downloads/",
            "license": [
                "MIT"
            ],
            "authors": [
                {
                    "name": "Greg Anderson",
                    "email": "greg.1.anderson@greenknowe.org"
                }
            ],
            "description": "Format text by applying transformations provided by plug-in formatters.",
            "time": "2019-05-30T23:16:01+00:00"
        },
        {
            "name": "consolidation/robo",
            "version": "1.4.10",
            "source": {
                "type": "git",
                "url": "https://github.com/consolidation/Robo.git",
                "reference": "e5a6ca64cf1324151873672e484aceb21f365681"
            },
            "dist": {
                "type": "zip",
                "url": "https://api.github.com/repos/consolidation/Robo/zipball/e5a6ca64cf1324151873672e484aceb21f365681",
                "reference": "e5a6ca64cf1324151873672e484aceb21f365681",
                "shasum": ""
            },
            "require": {
                "consolidation/annotated-command": "^2.10.2",
                "consolidation/config": "^1.2",
                "consolidation/log": "~1",
                "consolidation/output-formatters": "^3.1.13",
                "consolidation/self-update": "^1",
                "grasmash/yaml-expander": "^1.3",
                "league/container": "^2.2",
                "php": ">=5.5.0",
                "symfony/console": "^2.8|^3|^4",
                "symfony/event-dispatcher": "^2.5|^3|^4",
                "symfony/filesystem": "^2.5|^3|^4",
                "symfony/finder": "^2.5|^3|^4",
                "symfony/process": "^2.5|^3|^4"
            },
            "replace": {
                "codegyre/robo": "< 1.0"
            },
            "require-dev": {
                "codeception/aspect-mock": "^1|^2.1.1",
                "codeception/base": "^2.3.7",
                "codeception/verify": "^0.3.2",
                "g1a/composer-test-scenarios": "^3",
                "goaop/framework": "~2.1.2",
                "goaop/parser-reflection": "^1.1.0",
                "natxet/cssmin": "3.0.4",
                "nikic/php-parser": "^3.1.5",
                "patchwork/jsqueeze": "~2",
                "pear/archive_tar": "^1.4.4",
                "php-coveralls/php-coveralls": "^1",
                "phpunit/php-code-coverage": "~2|~4",
                "squizlabs/php_codesniffer": "^2.8"
            },
            "suggest": {
                "henrikbjorn/lurker": "For monitoring filesystem changes in taskWatch",
                "natxet/CssMin": "For minifying CSS files in taskMinify",
                "patchwork/jsqueeze": "For minifying JS files in taskMinify",
                "pear/archive_tar": "Allows tar archives to be created and extracted in taskPack and taskExtract, respectively."
            },
            "bin": [
                "robo"
            ],
            "type": "library",
            "extra": {
                "scenarios": {
                    "symfony4": {
                        "require": {
                            "symfony/console": "^4"
                        },
                        "config": {
                            "platform": {
                                "php": "7.1.3"
                            }
                        }
                    },
                    "symfony2": {
                        "require": {
                            "symfony/console": "^2.8"
                        },
                        "remove": [
                            "goaop/framework"
                        ],
                        "config": {
                            "platform": {
                                "php": "5.5.9"
                            }
                        },
                        "scenario-options": {
                            "create-lockfile": "false"
                        }
                    }
                },
                "branch-alias": {
                    "dev-master": "2.x-dev"
                }
            },
            "autoload": {
                "psr-4": {
                    "Robo\\": "src"
                }
            },
            "notification-url": "https://packagist.org/downloads/",
            "license": [
                "MIT"
            ],
            "authors": [
                {
                    "name": "Davert",
                    "email": "davert.php@resend.cc"
                }
            ],
            "description": "Modern task runner",
            "time": "2019-07-29T15:40:50+00:00"
        },
        {
            "name": "consolidation/self-update",
            "version": "1.1.5",
            "source": {
                "type": "git",
                "url": "https://github.com/consolidation/self-update.git",
                "reference": "a1c273b14ce334789825a09d06d4c87c0a02ad54"
            },
            "dist": {
                "type": "zip",
                "url": "https://api.github.com/repos/consolidation/self-update/zipball/a1c273b14ce334789825a09d06d4c87c0a02ad54",
                "reference": "a1c273b14ce334789825a09d06d4c87c0a02ad54",
                "shasum": ""
            },
            "require": {
                "php": ">=5.5.0",
                "symfony/console": "^2.8|^3|^4",
                "symfony/filesystem": "^2.5|^3|^4"
            },
            "bin": [
                "scripts/release"
            ],
            "type": "library",
            "extra": {
                "branch-alias": {
                    "dev-master": "1.x-dev"
                }
            },
            "autoload": {
                "psr-4": {
                    "SelfUpdate\\": "src"
                }
            },
            "notification-url": "https://packagist.org/downloads/",
            "license": [
                "MIT"
            ],
            "authors": [
                {
                    "name": "Greg Anderson",
                    "email": "greg.1.anderson@greenknowe.org"
                },
                {
                    "name": "Alexander Menk",
                    "email": "menk@mestrona.net"
                }
            ],
            "description": "Provides a self:update command for Symfony Console applications.",
            "time": "2018-10-28T01:52:03+00:00"
        },
        {
            "name": "csharpru/vault-php",
            "version": "3.5.3",
            "source": {
                "type": "git",
                "url": "https://github.com/CSharpRU/vault-php.git",
                "reference": "04be9776310fe7d1afb97795645f95c21e6b4fcf"
            },
            "dist": {
                "type": "zip",
                "url": "https://api.github.com/repos/CSharpRU/vault-php/zipball/04be9776310fe7d1afb97795645f95c21e6b4fcf",
                "reference": "04be9776310fe7d1afb97795645f95c21e6b4fcf",
                "shasum": ""
            },
            "require": {
                "cache/cache": "^0.4.0",
                "doctrine/inflector": "~1.1.0",
                "guzzlehttp/promises": "^1.3",
                "guzzlehttp/psr7": "^1.4",
                "psr/cache": "^1.0",
                "psr/log": "^1.0",
                "weew/helpers-array": "^1.3"
            },
            "require-dev": {
                "codacy/coverage": "^1.1",
                "codeception/codeception": "^2.2",
                "csharpru/vault-php-guzzle6-transport": "~2.0",
                "php-vcr/php-vcr": "^1.3"
            },
            "type": "library",
            "autoload": {
                "psr-4": {
                    "Vault\\": "src/"
                }
            },
            "notification-url": "https://packagist.org/downloads/",
            "license": [
                "MIT"
            ],
            "authors": [
                {
                    "name": "Yaroslav Lukyanov",
                    "email": "c_sharp@mail.ru"
                }
            ],
            "description": "Best Vault client for PHP that you can find",
            "time": "2018-04-28T04:52:17+00:00"
        },
        {
            "name": "csharpru/vault-php-guzzle6-transport",
            "version": "2.0.4",
            "source": {
                "type": "git",
                "url": "https://github.com/CSharpRU/vault-php-guzzle6-transport.git",
                "reference": "33c392120ac9f253b62b034e0e8ffbbdb3513bd8"
            },
            "dist": {
                "type": "zip",
                "url": "https://api.github.com/repos/CSharpRU/vault-php-guzzle6-transport/zipball/33c392120ac9f253b62b034e0e8ffbbdb3513bd8",
                "reference": "33c392120ac9f253b62b034e0e8ffbbdb3513bd8",
                "shasum": ""
            },
            "require": {
                "guzzlehttp/guzzle": "~6.2",
                "guzzlehttp/promises": "^1.3",
                "guzzlehttp/psr7": "^1.4"
            },
            "type": "library",
            "autoload": {
                "psr-4": {
                    "VaultTransports\\": "src/"
                }
            },
            "notification-url": "https://packagist.org/downloads/",
            "license": [
                "MIT"
            ],
            "authors": [
                {
                    "name": "Yaroslav Lukyanov",
                    "email": "c_sharp@mail.ru"
                }
            ],
            "description": "Guzzle6 transport for Vault PHP client",
            "time": "2019-03-10T06:17:37+00:00"
        },
        {
            "name": "dflydev/dot-access-data",
            "version": "v1.1.0",
            "source": {
                "type": "git",
                "url": "https://github.com/dflydev/dflydev-dot-access-data.git",
                "reference": "3fbd874921ab2c041e899d044585a2ab9795df8a"
            },
            "dist": {
                "type": "zip",
                "url": "https://api.github.com/repos/dflydev/dflydev-dot-access-data/zipball/3fbd874921ab2c041e899d044585a2ab9795df8a",
                "reference": "3fbd874921ab2c041e899d044585a2ab9795df8a",
                "shasum": ""
            },
            "require": {
                "php": ">=5.3.2"
            },
            "type": "library",
            "extra": {
                "branch-alias": {
                    "dev-master": "1.0-dev"
                }
            },
            "autoload": {
                "psr-0": {
                    "Dflydev\\DotAccessData": "src"
                }
            },
            "notification-url": "https://packagist.org/downloads/",
            "license": [
                "MIT"
            ],
            "authors": [
                {
                    "name": "Dragonfly Development Inc.",
                    "email": "info@dflydev.com",
                    "homepage": "http://dflydev.com"
                },
                {
                    "name": "Beau Simensen",
                    "email": "beau@dflydev.com",
                    "homepage": "http://beausimensen.com"
                },
                {
                    "name": "Carlos Frutos",
                    "email": "carlos@kiwing.it",
                    "homepage": "https://github.com/cfrutos"
                }
            ],
            "description": "Given a deep data structure, access data by dot notation.",
            "homepage": "https://github.com/dflydev/dflydev-dot-access-data",
            "keywords": [
                "access",
                "data",
                "dot",
                "notation"
            ],
            "time": "2017-01-20T21:14:22+00:00"
        },
        {
            "name": "doctrine/annotations",
            "version": "v1.8.0",
            "source": {
                "type": "git",
                "url": "https://github.com/doctrine/annotations.git",
                "reference": "904dca4eb10715b92569fbcd79e201d5c349b6bc"
            },
            "dist": {
                "type": "zip",
                "url": "https://api.github.com/repos/doctrine/annotations/zipball/904dca4eb10715b92569fbcd79e201d5c349b6bc",
                "reference": "904dca4eb10715b92569fbcd79e201d5c349b6bc",
                "shasum": ""
            },
            "require": {
                "doctrine/lexer": "1.*",
                "php": "^7.1"
            },
            "require-dev": {
                "doctrine/cache": "1.*",
                "phpunit/phpunit": "^7.5"
            },
            "type": "library",
            "extra": {
                "branch-alias": {
                    "dev-master": "1.7.x-dev"
                }
            },
            "autoload": {
                "psr-4": {
                    "Doctrine\\Common\\Annotations\\": "lib/Doctrine/Common/Annotations"
                }
            },
            "notification-url": "https://packagist.org/downloads/",
            "license": [
                "MIT"
            ],
            "authors": [
                {
                    "name": "Guilherme Blanco",
                    "email": "guilhermeblanco@gmail.com"
                },
                {
                    "name": "Roman Borschel",
                    "email": "roman@code-factory.org"
                },
                {
                    "name": "Benjamin Eberlei",
                    "email": "kontakt@beberlei.de"
                },
                {
                    "name": "Jonathan Wage",
                    "email": "jonwage@gmail.com"
                },
                {
                    "name": "Johannes Schmitt",
                    "email": "schmittjoh@gmail.com"
                }
            ],
            "description": "Docblock Annotations Parser",
            "homepage": "http://www.doctrine-project.org",
            "keywords": [
                "annotations",
                "docblock",
                "parser"
            ],
            "time": "2019-10-01T18:55:10+00:00"
        },
        {
            "name": "doctrine/cache",
            "version": "v1.8.0",
            "source": {
                "type": "git",
                "url": "https://github.com/doctrine/cache.git",
                "reference": "d768d58baee9a4862ca783840eca1b9add7a7f57"
            },
            "dist": {
                "type": "zip",
                "url": "https://api.github.com/repos/doctrine/cache/zipball/d768d58baee9a4862ca783840eca1b9add7a7f57",
                "reference": "d768d58baee9a4862ca783840eca1b9add7a7f57",
                "shasum": ""
            },
            "require": {
                "php": "~7.1"
            },
            "conflict": {
                "doctrine/common": ">2.2,<2.4"
            },
            "require-dev": {
                "alcaeus/mongo-php-adapter": "^1.1",
                "doctrine/coding-standard": "^4.0",
                "mongodb/mongodb": "^1.1",
                "phpunit/phpunit": "^7.0",
                "predis/predis": "~1.0"
            },
            "suggest": {
                "alcaeus/mongo-php-adapter": "Required to use legacy MongoDB driver"
            },
            "type": "library",
            "extra": {
                "branch-alias": {
                    "dev-master": "1.8.x-dev"
                }
            },
            "autoload": {
                "psr-4": {
                    "Doctrine\\Common\\Cache\\": "lib/Doctrine/Common/Cache"
                }
            },
            "notification-url": "https://packagist.org/downloads/",
            "license": [
                "MIT"
            ],
            "authors": [
                {
                    "name": "Roman Borschel",
                    "email": "roman@code-factory.org"
                },
                {
                    "name": "Benjamin Eberlei",
                    "email": "kontakt@beberlei.de"
                },
                {
                    "name": "Guilherme Blanco",
                    "email": "guilhermeblanco@gmail.com"
                },
                {
                    "name": "Jonathan Wage",
                    "email": "jonwage@gmail.com"
                },
                {
                    "name": "Johannes Schmitt",
                    "email": "schmittjoh@gmail.com"
                }
            ],
            "description": "Caching library offering an object-oriented API for many cache backends",
            "homepage": "https://www.doctrine-project.org",
            "keywords": [
                "cache",
                "caching"
            ],
            "time": "2018-08-21T18:01:43+00:00"
        },
        {
            "name": "doctrine/inflector",
            "version": "v1.1.0",
            "source": {
                "type": "git",
                "url": "https://github.com/doctrine/inflector.git",
                "reference": "90b2128806bfde671b6952ab8bea493942c1fdae"
            },
            "dist": {
                "type": "zip",
                "url": "https://api.github.com/repos/doctrine/inflector/zipball/90b2128806bfde671b6952ab8bea493942c1fdae",
                "reference": "90b2128806bfde671b6952ab8bea493942c1fdae",
                "shasum": ""
            },
            "require": {
                "php": ">=5.3.2"
            },
            "require-dev": {
                "phpunit/phpunit": "4.*"
            },
            "type": "library",
            "extra": {
                "branch-alias": {
                    "dev-master": "1.1.x-dev"
                }
            },
            "autoload": {
                "psr-0": {
                    "Doctrine\\Common\\Inflector\\": "lib/"
                }
            },
            "notification-url": "https://packagist.org/downloads/",
            "license": [
                "MIT"
            ],
            "authors": [
                {
                    "name": "Roman Borschel",
                    "email": "roman@code-factory.org"
                },
                {
                    "name": "Benjamin Eberlei",
                    "email": "kontakt@beberlei.de"
                },
                {
                    "name": "Guilherme Blanco",
                    "email": "guilhermeblanco@gmail.com"
                },
                {
                    "name": "Jonathan Wage",
                    "email": "jonwage@gmail.com"
                },
                {
                    "name": "Johannes Schmitt",
                    "email": "schmittjoh@gmail.com"
                }
            ],
            "description": "Common String Manipulations with regard to casing and singular/plural rules.",
            "homepage": "http://www.doctrine-project.org",
            "keywords": [
                "inflection",
                "pluralize",
                "singularize",
                "string"
            ],
            "time": "2015-11-06T14:35:42+00:00"
        },
        {
            "name": "doctrine/instantiator",
            "version": "1.2.0",
            "source": {
                "type": "git",
                "url": "https://github.com/doctrine/instantiator.git",
                "reference": "a2c590166b2133a4633738648b6b064edae0814a"
            },
            "dist": {
                "type": "zip",
                "url": "https://api.github.com/repos/doctrine/instantiator/zipball/a2c590166b2133a4633738648b6b064edae0814a",
                "reference": "a2c590166b2133a4633738648b6b064edae0814a",
                "shasum": ""
            },
            "require": {
                "php": "^7.1"
            },
            "require-dev": {
                "doctrine/coding-standard": "^6.0",
                "ext-pdo": "*",
                "ext-phar": "*",
                "phpbench/phpbench": "^0.13",
                "phpstan/phpstan-phpunit": "^0.11",
                "phpstan/phpstan-shim": "^0.11",
                "phpunit/phpunit": "^7.0"
            },
            "type": "library",
            "extra": {
                "branch-alias": {
                    "dev-master": "1.2.x-dev"
                }
            },
            "autoload": {
                "psr-4": {
                    "Doctrine\\Instantiator\\": "src/Doctrine/Instantiator/"
                }
            },
            "notification-url": "https://packagist.org/downloads/",
            "license": [
                "MIT"
            ],
            "authors": [
                {
                    "name": "Marco Pivetta",
                    "email": "ocramius@gmail.com",
                    "homepage": "http://ocramius.github.com/"
                }
            ],
            "description": "A small, lightweight utility to instantiate objects in PHP without invoking their constructors",
            "homepage": "https://www.doctrine-project.org/projects/instantiator.html",
            "keywords": [
                "constructor",
                "instantiate"
            ],
            "time": "2019-03-17T17:37:11+00:00"
        },
        {
            "name": "doctrine/lexer",
            "version": "1.0.2",
            "source": {
                "type": "git",
                "url": "https://github.com/doctrine/lexer.git",
                "reference": "1febd6c3ef84253d7c815bed85fc622ad207a9f8"
            },
            "dist": {
                "type": "zip",
                "url": "https://api.github.com/repos/doctrine/lexer/zipball/1febd6c3ef84253d7c815bed85fc622ad207a9f8",
                "reference": "1febd6c3ef84253d7c815bed85fc622ad207a9f8",
                "shasum": ""
            },
            "require": {
                "php": ">=5.3.2"
            },
            "require-dev": {
                "phpunit/phpunit": "^4.5"
            },
            "type": "library",
            "extra": {
                "branch-alias": {
                    "dev-master": "1.0.x-dev"
                }
            },
            "autoload": {
                "psr-4": {
                    "Doctrine\\Common\\Lexer\\": "lib/Doctrine/Common/Lexer"
                }
            },
            "notification-url": "https://packagist.org/downloads/",
            "license": [
                "MIT"
            ],
            "authors": [
                {
                    "name": "Roman Borschel",
                    "email": "roman@code-factory.org"
                },
                {
                    "name": "Guilherme Blanco",
                    "email": "guilhermeblanco@gmail.com"
                },
                {
                    "name": "Johannes Schmitt",
                    "email": "schmittjoh@gmail.com"
                }
            ],
            "description": "PHP Doctrine Lexer parser library that can be used in Top-Down, Recursive Descent Parsers.",
            "homepage": "https://www.doctrine-project.org/projects/lexer.html",
            "keywords": [
                "annotations",
                "docblock",
                "lexer",
                "parser",
                "php"
            ],
            "time": "2019-06-08T11:03:04+00:00"
        },
        {
            "name": "facebook/webdriver",
            "version": "1.7.1",
            "source": {
                "type": "git",
                "url": "https://github.com/facebook/php-webdriver.git",
                "reference": "e43de70f3c7166169d0f14a374505392734160e5"
            },
            "dist": {
                "type": "zip",
                "url": "https://api.github.com/repos/facebook/php-webdriver/zipball/e43de70f3c7166169d0f14a374505392734160e5",
                "reference": "e43de70f3c7166169d0f14a374505392734160e5",
                "shasum": ""
            },
            "require": {
                "ext-curl": "*",
                "ext-json": "*",
                "ext-mbstring": "*",
                "ext-zip": "*",
                "php": "^5.6 || ~7.0",
                "symfony/process": "^2.8 || ^3.1 || ^4.0"
            },
            "require-dev": {
                "friendsofphp/php-cs-fixer": "^2.0",
                "jakub-onderka/php-parallel-lint": "^0.9.2",
                "php-coveralls/php-coveralls": "^2.0",
                "php-mock/php-mock-phpunit": "^1.1",
                "phpunit/phpunit": "^5.7",
                "sebastian/environment": "^1.3.4 || ^2.0 || ^3.0",
                "squizlabs/php_codesniffer": "^2.6",
                "symfony/var-dumper": "^3.3 || ^4.0"
            },
            "suggest": {
                "ext-SimpleXML": "For Firefox profile creation"
            },
            "type": "library",
            "extra": {
                "branch-alias": {
                    "dev-community": "1.5-dev"
                }
            },
            "autoload": {
                "psr-4": {
                    "Facebook\\WebDriver\\": "lib/"
                }
            },
            "notification-url": "https://packagist.org/downloads/",
            "license": [
                "Apache-2.0"
            ],
            "description": "A PHP client for Selenium WebDriver",
            "homepage": "https://github.com/facebook/php-webdriver",
            "keywords": [
                "facebook",
                "php",
                "selenium",
                "webdriver"
            ],
            "time": "2019-06-13T08:02:18+00:00"
        },
        {
            "name": "flow/jsonpath",
            "version": "0.4.0",
            "source": {
                "type": "git",
                "url": "https://github.com/FlowCommunications/JSONPath.git",
                "reference": "f0222818d5c938e4ab668ab2e2c079bd51a27112"
            },
            "dist": {
                "type": "zip",
                "url": "https://api.github.com/repos/FlowCommunications/JSONPath/zipball/f0222818d5c938e4ab668ab2e2c079bd51a27112",
                "reference": "f0222818d5c938e4ab668ab2e2c079bd51a27112",
                "shasum": ""
            },
            "require": {
                "php": ">=5.4.0"
            },
            "require-dev": {
                "peekmo/jsonpath": "dev-master",
                "phpunit/phpunit": "^4.0"
            },
            "type": "library",
            "autoload": {
                "psr-0": {
                    "Flow\\JSONPath": "src/",
                    "Flow\\JSONPath\\Test": "tests/"
                }
            },
            "notification-url": "https://packagist.org/downloads/",
            "license": [
                "MIT"
            ],
            "authors": [
                {
                    "name": "Stephen Frank",
                    "email": "stephen@flowsa.com"
                }
            ],
            "description": "JSONPath implementation for parsing, searching and flattening arrays",
            "time": "2018-03-04T16:39:47+00:00"
        },
        {
            "name": "friendsofphp/php-cs-fixer",
            "version": "v2.14.6",
            "source": {
                "type": "git",
                "url": "https://github.com/FriendsOfPHP/PHP-CS-Fixer.git",
                "reference": "8d18a8bb180e2acde1c8031db09aefb9b73f6127"
            },
            "dist": {
                "type": "zip",
                "url": "https://api.github.com/repos/FriendsOfPHP/PHP-CS-Fixer/zipball/8d18a8bb180e2acde1c8031db09aefb9b73f6127",
                "reference": "8d18a8bb180e2acde1c8031db09aefb9b73f6127",
                "shasum": ""
            },
            "require": {
                "composer/semver": "^1.4",
                "composer/xdebug-handler": "^1.2",
                "doctrine/annotations": "^1.2",
                "ext-json": "*",
                "ext-tokenizer": "*",
                "php": "^5.6 || ^7.0",
                "php-cs-fixer/diff": "^1.3",
                "symfony/console": "^3.4.17 || ^4.1.6",
                "symfony/event-dispatcher": "^3.0 || ^4.0",
                "symfony/filesystem": "^3.0 || ^4.0",
                "symfony/finder": "^3.0 || ^4.0",
                "symfony/options-resolver": "^3.0 || ^4.0",
                "symfony/polyfill-php70": "^1.0",
                "symfony/polyfill-php72": "^1.4",
                "symfony/process": "^3.0 || ^4.0",
                "symfony/stopwatch": "^3.0 || ^4.0"
            },
            "require-dev": {
                "johnkary/phpunit-speedtrap": "^1.1 || ^2.0 || ^3.0",
                "justinrainbow/json-schema": "^5.0",
                "keradus/cli-executor": "^1.2",
                "mikey179/vfsstream": "^1.6",
                "php-coveralls/php-coveralls": "^2.1",
                "php-cs-fixer/accessible-object": "^1.0",
                "php-cs-fixer/phpunit-constraint-isidenticalstring": "^1.1",
                "php-cs-fixer/phpunit-constraint-xmlmatchesxsd": "^1.1",
                "phpunit/phpunit": "^5.7.27 || ^6.5.14 || ^7.1",
                "phpunitgoodpractices/traits": "^1.5.1",
                "symfony/phpunit-bridge": "^4.0",
                "symfony/yaml": "^3.0 || ^4.0"
            },
            "suggest": {
                "ext-mbstring": "For handling non-UTF8 characters in cache signature.",
                "php-cs-fixer/phpunit-constraint-isidenticalstring": "For IsIdenticalString constraint.",
                "php-cs-fixer/phpunit-constraint-xmlmatchesxsd": "For XmlMatchesXsd constraint.",
                "symfony/polyfill-mbstring": "When enabling `ext-mbstring` is not possible."
            },
            "bin": [
                "php-cs-fixer"
            ],
            "type": "application",
            "autoload": {
                "psr-4": {
                    "PhpCsFixer\\": "src/"
                },
                "classmap": [
                    "tests/Test/AbstractFixerTestCase.php",
                    "tests/Test/AbstractIntegrationCaseFactory.php",
                    "tests/Test/AbstractIntegrationTestCase.php",
                    "tests/Test/Assert/AssertTokensTrait.php",
                    "tests/Test/IntegrationCase.php",
                    "tests/Test/IntegrationCaseFactory.php",
                    "tests/Test/IntegrationCaseFactoryInterface.php",
                    "tests/Test/InternalIntegrationCaseFactory.php",
                    "tests/TestCase.php"
                ]
            },
            "notification-url": "https://packagist.org/downloads/",
            "license": [
                "MIT"
            ],
            "authors": [
                {
                    "name": "Fabien Potencier",
                    "email": "fabien@symfony.com"
                },
                {
                    "name": "Dariusz Rumiński",
                    "email": "dariusz.ruminski@gmail.com"
                }
            ],
            "description": "A tool to automatically fix PHP code style",
            "time": "2019-08-31T12:47:52+00:00"
        },
        {
            "name": "fzaninotto/faker",
            "version": "v1.8.0",
            "source": {
                "type": "git",
                "url": "https://github.com/fzaninotto/Faker.git",
                "reference": "f72816b43e74063c8b10357394b6bba8cb1c10de"
            },
            "dist": {
                "type": "zip",
                "url": "https://api.github.com/repos/fzaninotto/Faker/zipball/f72816b43e74063c8b10357394b6bba8cb1c10de",
                "reference": "f72816b43e74063c8b10357394b6bba8cb1c10de",
                "shasum": ""
            },
            "require": {
                "php": "^5.3.3 || ^7.0"
            },
            "require-dev": {
                "ext-intl": "*",
                "phpunit/phpunit": "^4.8.35 || ^5.7",
                "squizlabs/php_codesniffer": "^1.5"
            },
            "type": "library",
            "extra": {
                "branch-alias": {
                    "dev-master": "1.8-dev"
                }
            },
            "autoload": {
                "psr-4": {
                    "Faker\\": "src/Faker/"
                }
            },
            "notification-url": "https://packagist.org/downloads/",
            "license": [
                "MIT"
            ],
            "authors": [
                {
                    "name": "François Zaninotto"
                }
            ],
            "description": "Faker is a PHP library that generates fake data for you.",
            "keywords": [
                "data",
                "faker",
                "fixtures"
            ],
            "time": "2018-07-12T10:23:15+00:00"
        },
        {
            "name": "grasmash/expander",
            "version": "1.0.0",
            "source": {
                "type": "git",
                "url": "https://github.com/grasmash/expander.git",
                "reference": "95d6037344a4be1dd5f8e0b0b2571a28c397578f"
            },
            "dist": {
                "type": "zip",
                "url": "https://api.github.com/repos/grasmash/expander/zipball/95d6037344a4be1dd5f8e0b0b2571a28c397578f",
                "reference": "95d6037344a4be1dd5f8e0b0b2571a28c397578f",
                "shasum": ""
            },
            "require": {
                "dflydev/dot-access-data": "^1.1.0",
                "php": ">=5.4"
            },
            "require-dev": {
                "greg-1-anderson/composer-test-scenarios": "^1",
                "phpunit/phpunit": "^4|^5.5.4",
                "satooshi/php-coveralls": "^1.0.2|dev-master",
                "squizlabs/php_codesniffer": "^2.7"
            },
            "type": "library",
            "extra": {
                "branch-alias": {
                    "dev-master": "1.x-dev"
                }
            },
            "autoload": {
                "psr-4": {
                    "Grasmash\\Expander\\": "src/"
                }
            },
            "notification-url": "https://packagist.org/downloads/",
            "license": [
                "MIT"
            ],
            "authors": [
                {
                    "name": "Matthew Grasmick"
                }
            ],
            "description": "Expands internal property references in PHP arrays file.",
            "time": "2017-12-21T22:14:55+00:00"
        },
        {
            "name": "grasmash/yaml-expander",
            "version": "1.4.0",
            "source": {
                "type": "git",
                "url": "https://github.com/grasmash/yaml-expander.git",
                "reference": "3f0f6001ae707a24f4d9733958d77d92bf9693b1"
            },
            "dist": {
                "type": "zip",
                "url": "https://api.github.com/repos/grasmash/yaml-expander/zipball/3f0f6001ae707a24f4d9733958d77d92bf9693b1",
                "reference": "3f0f6001ae707a24f4d9733958d77d92bf9693b1",
                "shasum": ""
            },
            "require": {
                "dflydev/dot-access-data": "^1.1.0",
                "php": ">=5.4",
                "symfony/yaml": "^2.8.11|^3|^4"
            },
            "require-dev": {
                "greg-1-anderson/composer-test-scenarios": "^1",
                "phpunit/phpunit": "^4.8|^5.5.4",
                "satooshi/php-coveralls": "^1.0.2|dev-master",
                "squizlabs/php_codesniffer": "^2.7"
            },
            "type": "library",
            "extra": {
                "branch-alias": {
                    "dev-master": "1.x-dev"
                }
            },
            "autoload": {
                "psr-4": {
                    "Grasmash\\YamlExpander\\": "src/"
                }
            },
            "notification-url": "https://packagist.org/downloads/",
            "license": [
                "MIT"
            ],
            "authors": [
                {
                    "name": "Matthew Grasmick"
                }
            ],
            "description": "Expands internal property references in a yaml file.",
            "time": "2017-12-16T16:06:03+00:00"
        },
        {
            "name": "ircmaxell/password-compat",
            "version": "v1.0.4",
            "source": {
                "type": "git",
                "url": "https://github.com/ircmaxell/password_compat.git",
                "reference": "5c5cde8822a69545767f7c7f3058cb15ff84614c"
            },
            "dist": {
                "type": "zip",
                "url": "https://api.github.com/repos/ircmaxell/password_compat/zipball/5c5cde8822a69545767f7c7f3058cb15ff84614c",
                "reference": "5c5cde8822a69545767f7c7f3058cb15ff84614c",
                "shasum": ""
            },
            "require-dev": {
                "phpunit/phpunit": "4.*"
            },
            "type": "library",
            "autoload": {
                "files": [
                    "lib/password.php"
                ]
            },
            "notification-url": "https://packagist.org/downloads/",
            "license": [
                "MIT"
            ],
            "authors": [
                {
                    "name": "Anthony Ferrara",
                    "email": "ircmaxell@php.net",
                    "homepage": "http://blog.ircmaxell.com"
                }
            ],
            "description": "A compatibility library for the proposed simplified password hashing algorithm: https://wiki.php.net/rfc/password_hash",
            "homepage": "https://github.com/ircmaxell/password_compat",
            "keywords": [
                "hashing",
                "password"
            ],
            "time": "2014-11-20T16:49:30+00:00"
        },
        {
            "name": "jms/metadata",
            "version": "1.7.0",
            "source": {
                "type": "git",
                "url": "https://github.com/schmittjoh/metadata.git",
                "reference": "e5854ab1aa643623dc64adde718a8eec32b957a8"
            },
            "dist": {
                "type": "zip",
                "url": "https://api.github.com/repos/schmittjoh/metadata/zipball/e5854ab1aa643623dc64adde718a8eec32b957a8",
                "reference": "e5854ab1aa643623dc64adde718a8eec32b957a8",
                "shasum": ""
            },
            "require": {
                "php": ">=5.3.0"
            },
            "require-dev": {
                "doctrine/cache": "~1.0",
                "symfony/cache": "~3.1"
            },
            "type": "library",
            "extra": {
                "branch-alias": {
                    "dev-master": "1.5.x-dev"
                }
            },
            "autoload": {
                "psr-0": {
                    "Metadata\\": "src/"
                }
            },
            "notification-url": "https://packagist.org/downloads/",
            "license": [
                "MIT"
            ],
            "authors": [
                {
                    "name": "Asmir Mustafic",
                    "email": "goetas@gmail.com"
                },
                {
                    "name": "Johannes M. Schmitt",
                    "email": "schmittjoh@gmail.com"
                }
            ],
            "description": "Class/method/property metadata management in PHP",
            "keywords": [
                "annotations",
                "metadata",
                "xml",
                "yaml"
            ],
            "time": "2018-10-26T12:40:10+00:00"
        },
        {
            "name": "jms/parser-lib",
            "version": "1.0.0",
            "source": {
                "type": "git",
                "url": "https://github.com/schmittjoh/parser-lib.git",
                "reference": "c509473bc1b4866415627af0e1c6cc8ac97fa51d"
            },
            "dist": {
                "type": "zip",
                "url": "https://api.github.com/repos/schmittjoh/parser-lib/zipball/c509473bc1b4866415627af0e1c6cc8ac97fa51d",
                "reference": "c509473bc1b4866415627af0e1c6cc8ac97fa51d",
                "shasum": ""
            },
            "require": {
                "phpoption/phpoption": ">=0.9,<2.0-dev"
            },
            "type": "library",
            "extra": {
                "branch-alias": {
                    "dev-master": "1.0-dev"
                }
            },
            "autoload": {
                "psr-0": {
                    "JMS\\": "src/"
                }
            },
            "notification-url": "https://packagist.org/downloads/",
            "license": [
                "Apache2"
            ],
            "description": "A library for easily creating recursive-descent parsers.",
            "time": "2012-11-18T18:08:43+00:00"
        },
        {
            "name": "jms/serializer",
            "version": "0.16.0",
            "source": {
                "type": "git",
                "url": "https://github.com/schmittjoh/serializer.git",
                "reference": "c8a171357ca92b6706e395c757f334902d430ea9"
            },
            "dist": {
                "type": "zip",
                "url": "https://api.github.com/repos/schmittjoh/serializer/zipball/c8a171357ca92b6706e395c757f334902d430ea9",
                "reference": "c8a171357ca92b6706e395c757f334902d430ea9",
                "shasum": ""
            },
            "require": {
                "doctrine/annotations": "1.*",
                "jms/metadata": "~1.1",
                "jms/parser-lib": "1.*",
                "php": ">=5.3.2",
                "phpcollection/phpcollection": "~0.1"
            },
            "require-dev": {
                "doctrine/orm": "~2.1",
                "doctrine/phpcr-odm": "~1.0.1",
                "jackalope/jackalope-doctrine-dbal": "1.0.*",
                "propel/propel1": "~1.7",
                "symfony/filesystem": "2.*",
                "symfony/form": "~2.1",
                "symfony/translation": "~2.0",
                "symfony/validator": "~2.0",
                "symfony/yaml": "2.*",
                "twig/twig": ">=1.8,<2.0-dev"
            },
            "suggest": {
                "symfony/yaml": "Required if you'd like to serialize data to YAML format."
            },
            "type": "library",
            "extra": {
                "branch-alias": {
                    "dev-master": "0.15-dev"
                }
            },
            "autoload": {
                "psr-0": {
                    "JMS\\Serializer": "src/"
                }
            },
            "notification-url": "https://packagist.org/downloads/",
            "license": [
                "Apache2"
            ],
            "authors": [
                {
                    "name": "Johannes Schmitt",
                    "email": "schmittjoh@gmail.com",
                    "homepage": "https://github.com/schmittjoh",
                    "role": "Developer of wrapped JMSSerializerBundle"
                }
            ],
            "description": "Library for (de-)serializing data of any complexity; supports XML, JSON, and YAML.",
            "homepage": "http://jmsyst.com/libs/serializer",
            "keywords": [
                "deserialization",
                "jaxb",
                "json",
                "serialization",
                "xml"
            ],
            "time": "2014-03-18T08:39:00+00:00"
        },
        {
            "name": "league/container",
            "version": "2.4.1",
            "source": {
                "type": "git",
                "url": "https://github.com/thephpleague/container.git",
                "reference": "43f35abd03a12977a60ffd7095efd6a7808488c0"
            },
            "dist": {
                "type": "zip",
                "url": "https://api.github.com/repos/thephpleague/container/zipball/43f35abd03a12977a60ffd7095efd6a7808488c0",
                "reference": "43f35abd03a12977a60ffd7095efd6a7808488c0",
                "shasum": ""
            },
            "require": {
                "container-interop/container-interop": "^1.2",
                "php": "^5.4.0 || ^7.0"
            },
            "provide": {
                "container-interop/container-interop-implementation": "^1.2",
                "psr/container-implementation": "^1.0"
            },
            "replace": {
                "orno/di": "~2.0"
            },
            "require-dev": {
                "phpunit/phpunit": "4.*"
            },
            "type": "library",
            "extra": {
                "branch-alias": {
                    "dev-2.x": "2.x-dev",
                    "dev-1.x": "1.x-dev"
                }
            },
            "autoload": {
                "psr-4": {
                    "League\\Container\\": "src"
                }
            },
            "notification-url": "https://packagist.org/downloads/",
            "license": [
                "MIT"
            ],
            "authors": [
                {
                    "name": "Phil Bennett",
                    "email": "philipobenito@gmail.com",
                    "homepage": "http://www.philipobenito.com",
                    "role": "Developer"
                }
            ],
            "description": "A fast and intuitive dependency injection container.",
            "homepage": "https://github.com/thephpleague/container",
            "keywords": [
                "container",
                "dependency",
                "di",
                "injection",
                "league",
                "provider",
                "service"
            ],
            "time": "2017-05-10T09:20:27+00:00"
        },
        {
            "name": "league/flysystem",
            "version": "1.0.57",
            "source": {
                "type": "git",
                "url": "https://github.com/thephpleague/flysystem.git",
                "reference": "0e9db7f0b96b9f12dcf6f65bc34b72b1a30ea55a"
            },
            "dist": {
                "type": "zip",
                "url": "https://api.github.com/repos/thephpleague/flysystem/zipball/0e9db7f0b96b9f12dcf6f65bc34b72b1a30ea55a",
                "reference": "0e9db7f0b96b9f12dcf6f65bc34b72b1a30ea55a",
                "shasum": ""
            },
            "require": {
                "ext-fileinfo": "*",
                "php": ">=5.5.9"
            },
            "conflict": {
                "league/flysystem-sftp": "<1.0.6"
            },
            "require-dev": {
                "phpspec/phpspec": "^3.4",
                "phpunit/phpunit": "^5.7.10"
            },
            "suggest": {
                "ext-fileinfo": "Required for MimeType",
                "ext-ftp": "Allows you to use FTP server storage",
                "ext-openssl": "Allows you to use FTPS server storage",
                "league/flysystem-aws-s3-v2": "Allows you to use S3 storage with AWS SDK v2",
                "league/flysystem-aws-s3-v3": "Allows you to use S3 storage with AWS SDK v3",
                "league/flysystem-azure": "Allows you to use Windows Azure Blob storage",
                "league/flysystem-cached-adapter": "Flysystem adapter decorator for metadata caching",
                "league/flysystem-eventable-filesystem": "Allows you to use EventableFilesystem",
                "league/flysystem-rackspace": "Allows you to use Rackspace Cloud Files",
                "league/flysystem-sftp": "Allows you to use SFTP server storage via phpseclib",
                "league/flysystem-webdav": "Allows you to use WebDAV storage",
                "league/flysystem-ziparchive": "Allows you to use ZipArchive adapter",
                "spatie/flysystem-dropbox": "Allows you to use Dropbox storage",
                "srmklive/flysystem-dropbox-v2": "Allows you to use Dropbox storage for PHP 5 applications"
            },
            "type": "library",
            "extra": {
                "branch-alias": {
                    "dev-master": "1.1-dev"
                }
            },
            "autoload": {
                "psr-4": {
                    "League\\Flysystem\\": "src/"
                }
            },
            "notification-url": "https://packagist.org/downloads/",
            "license": [
                "MIT"
            ],
            "authors": [
                {
                    "name": "Frank de Jonge",
                    "email": "info@frenky.net"
                }
            ],
            "description": "Filesystem abstraction: Many filesystems, one API.",
            "keywords": [
                "Cloud Files",
                "WebDAV",
                "abstraction",
                "aws",
                "cloud",
                "copy.com",
                "dropbox",
                "file systems",
                "files",
                "filesystem",
                "filesystems",
                "ftp",
                "rackspace",
                "remote",
                "s3",
                "sftp",
                "storage"
            ],
            "time": "2019-10-16T21:01:05+00:00"
        },
        {
            "name": "lusitanian/oauth",
            "version": "v0.8.11",
            "source": {
                "type": "git",
                "url": "https://github.com/Lusitanian/PHPoAuthLib.git",
                "reference": "fc11a53db4b66da555a6a11fce294f574a8374f9"
            },
            "dist": {
                "type": "zip",
                "url": "https://api.github.com/repos/Lusitanian/PHPoAuthLib/zipball/fc11a53db4b66da555a6a11fce294f574a8374f9",
                "reference": "fc11a53db4b66da555a6a11fce294f574a8374f9",
                "shasum": ""
            },
            "require": {
                "php": ">=5.3.0"
            },
            "require-dev": {
                "phpunit/phpunit": "3.7.*",
                "predis/predis": "0.8.*@dev",
                "squizlabs/php_codesniffer": "2.*",
                "symfony/http-foundation": "~2.1"
            },
            "suggest": {
                "ext-openssl": "Allows for usage of secure connections with the stream-based HTTP client.",
                "predis/predis": "Allows using the Redis storage backend.",
                "symfony/http-foundation": "Allows using the Symfony Session storage backend."
            },
            "type": "library",
            "extra": {
                "branch-alias": {
                    "dev-master": "0.1-dev"
                }
            },
            "autoload": {
                "psr-0": {
                    "OAuth": "src",
                    "OAuth\\Unit": "tests"
                }
            },
            "notification-url": "https://packagist.org/downloads/",
            "license": [
                "MIT"
            ],
            "authors": [
                {
                    "name": "David Desberg",
                    "email": "david@daviddesberg.com"
                },
                {
                    "name": "Elliot Chance",
                    "email": "elliotchance@gmail.com"
                },
                {
                    "name": "Pieter Hordijk",
                    "email": "info@pieterhordijk.com"
                }
            ],
            "description": "PHP 5.3+ oAuth 1/2 Library",
            "keywords": [
                "Authentication",
                "authorization",
                "oauth",
                "security"
            ],
            "time": "2018-02-14T22:37:14+00:00"
        },
        {
            "name": "magento/magento-coding-standard",
            "version": "4",
            "source": {
                "type": "git",
                "url": "https://github.com/magento/magento-coding-standard.git",
                "reference": "d24e0230a532e19941ed264f57db38fad5b1008a"
            },
            "dist": {
                "type": "zip",
                "url": "https://api.github.com/repos/magento/magento-coding-standard/zipball/d24e0230a532e19941ed264f57db38fad5b1008a",
                "reference": "d24e0230a532e19941ed264f57db38fad5b1008a",
                "shasum": ""
            },
            "require": {
                "php": ">=5.6.0",
                "squizlabs/php_codesniffer": "^3.4"
            },
            "require-dev": {
                "phpunit/phpunit": "^4.0 || ^5.0 || ^6.0 || ^7.0"
            },
            "type": "phpcodesniffer-standard",
            "notification-url": "https://packagist.org/downloads/",
            "license": [
                "OSL-3.0",
                "AFL-3.0"
            ],
            "description": "A set of Magento specific PHP CodeSniffer rules.",
            "time": "2019-08-06T15:58:37+00:00"
        },
        {
            "name": "magento/magento2-functional-testing-framework",
            "version": "2.5.0",
            "source": {
                "type": "git",
                "url": "https://github.com/magento/magento2-functional-testing-framework.git",
                "reference": "5aa379674def88d1efc180d936dae1e4654c238a"
            },
            "dist": {
                "type": "zip",
                "url": "https://api.github.com/repos/magento/magento2-functional-testing-framework/zipball/5aa379674def88d1efc180d936dae1e4654c238a",
                "reference": "5aa379674def88d1efc180d936dae1e4654c238a",
                "shasum": ""
            },
            "require": {
                "allure-framework/allure-codeception": "~1.3.0",
                "codeception/codeception": "~2.3.4 || ~2.4.0 ",
                "consolidation/robo": "^1.0.0",
                "csharpru/vault-php": "~3.5.3",
                "csharpru/vault-php-guzzle6-transport": "^2.0",
                "ext-curl": "*",
                "flow/jsonpath": ">0.2",
                "fzaninotto/faker": "^1.6",
                "monolog/monolog": "^1.0",
                "mustache/mustache": "~2.5",
                "php": "7.0.2||7.0.4||~7.0.6||~7.1.0||~7.2.0||~7.3.0",
                "symfony/process": "^2.8 || ^3.1 || ^4.0",
                "vlucas/phpdotenv": "^2.4"
            },
            "require-dev": {
                "brainmaestro/composer-git-hooks": "^2.3.1",
                "codacy/coverage": "^1.4",
                "codeception/aspect-mock": "^3.0",
                "doctrine/cache": "<1.7.0",
                "goaop/framework": "2.2.0",
                "php-coveralls/php-coveralls": "^1.0",
                "phpmd/phpmd": "^2.6.0",
                "phpunit/phpunit": "~6.5.0 || ~7.0.0",
                "rregeer/phpunit-coverage-check": "^0.1.4",
                "sebastian/phpcpd": "~3.0 || ~4.0",
                "squizlabs/php_codesniffer": "~3.2",
                "symfony/stopwatch": "~3.4.6"
            },
            "suggest": {
                "epfremme/swagger-php": "^2.0"
            },
            "bin": [
                "bin/mftf"
            ],
            "type": "library",
            "extra": {
                "hooks": {
                    "pre-push": "bin/all-checks"
                }
            },
            "autoload": {
                "files": [
                    "src/Magento/FunctionalTestingFramework/_bootstrap.php"
                ],
                "psr-4": {
                    "Magento\\FunctionalTestingFramework\\": "src/Magento/FunctionalTestingFramework",
                    "MFTF\\": "dev/tests/functional/MFTF"
                }
            },
            "notification-url": "https://packagist.org/downloads/",
            "license": [
                "AGPL-3.0"
            ],
            "description": "Magento2 Functional Testing Framework",
            "keywords": [
                "automation",
                "functional",
                "magento",
                "testing"
            ],
            "time": "2019-09-18T14:52:11+00:00"
        },
        {
            "name": "mikey179/vfsstream",
            "version": "v1.6.7",
            "source": {
                "type": "git",
                "url": "https://github.com/bovigo/vfsStream.git",
                "reference": "2b544ac3a21bcc4dde5d90c4ae8d06f4319055fb"
            },
            "dist": {
                "type": "zip",
                "url": "https://api.github.com/repos/bovigo/vfsStream/zipball/2b544ac3a21bcc4dde5d90c4ae8d06f4319055fb",
                "reference": "2b544ac3a21bcc4dde5d90c4ae8d06f4319055fb",
                "shasum": ""
            },
            "require": {
                "php": ">=5.3.0"
            },
            "require-dev": {
                "phpunit/phpunit": "^4.5|^5.0"
            },
            "type": "library",
            "extra": {
                "branch-alias": {
                    "dev-master": "1.6.x-dev"
                }
            },
            "autoload": {
                "psr-0": {
                    "org\\bovigo\\vfs\\": "src/main/php"
                }
            },
            "notification-url": "https://packagist.org/downloads/",
            "license": [
                "BSD-3-Clause"
            ],
            "authors": [
                {
                    "name": "Frank Kleine",
                    "homepage": "http://frankkleine.de/",
                    "role": "Developer"
                }
            ],
            "description": "Virtual file system to mock the real file system in unit tests.",
            "homepage": "http://vfs.bovigo.org/",
            "time": "2019-08-01T01:38:37+00:00"
        },
        {
            "name": "mustache/mustache",
            "version": "v2.12.0",
            "source": {
                "type": "git",
                "url": "https://github.com/bobthecow/mustache.php.git",
                "reference": "fe8fe72e9d580591854de404cc59a1b83ca4d19e"
            },
            "dist": {
                "type": "zip",
                "url": "https://api.github.com/repos/bobthecow/mustache.php/zipball/fe8fe72e9d580591854de404cc59a1b83ca4d19e",
                "reference": "fe8fe72e9d580591854de404cc59a1b83ca4d19e",
                "shasum": ""
            },
            "require": {
                "php": ">=5.2.4"
            },
            "require-dev": {
                "friendsofphp/php-cs-fixer": "~1.11",
                "phpunit/phpunit": "~3.7|~4.0|~5.0"
            },
            "type": "library",
            "autoload": {
                "psr-0": {
                    "Mustache": "src/"
                }
            },
            "notification-url": "https://packagist.org/downloads/",
            "license": [
                "MIT"
            ],
            "authors": [
                {
                    "name": "Justin Hileman",
                    "email": "justin@justinhileman.info",
                    "homepage": "http://justinhileman.com"
                }
            ],
            "description": "A Mustache implementation in PHP.",
            "homepage": "https://github.com/bobthecow/mustache.php",
            "keywords": [
                "mustache",
                "templating"
            ],
            "time": "2017-07-11T12:54:05+00:00"
        },
        {
            "name": "myclabs/deep-copy",
            "version": "1.9.3",
            "source": {
                "type": "git",
                "url": "https://github.com/myclabs/DeepCopy.git",
                "reference": "007c053ae6f31bba39dfa19a7726f56e9763bbea"
            },
            "dist": {
                "type": "zip",
                "url": "https://api.github.com/repos/myclabs/DeepCopy/zipball/007c053ae6f31bba39dfa19a7726f56e9763bbea",
                "reference": "007c053ae6f31bba39dfa19a7726f56e9763bbea",
                "shasum": ""
            },
            "require": {
                "php": "^7.1"
            },
            "replace": {
                "myclabs/deep-copy": "self.version"
            },
            "require-dev": {
                "doctrine/collections": "^1.0",
                "doctrine/common": "^2.6",
                "phpunit/phpunit": "^7.1"
            },
            "type": "library",
            "autoload": {
                "psr-4": {
                    "DeepCopy\\": "src/DeepCopy/"
                },
                "files": [
                    "src/DeepCopy/deep_copy.php"
                ]
            },
            "notification-url": "https://packagist.org/downloads/",
            "license": [
                "MIT"
            ],
            "description": "Create deep copies (clones) of your objects",
            "keywords": [
                "clone",
                "copy",
                "duplicate",
                "object",
                "object graph"
            ],
            "time": "2019-08-09T12:45:53+00:00"
        },
        {
            "name": "pdepend/pdepend",
            "version": "2.5.2",
            "source": {
                "type": "git",
                "url": "https://github.com/pdepend/pdepend.git",
                "reference": "9daf26d0368d4a12bed1cacae1a9f3a6f0adf239"
            },
            "dist": {
                "type": "zip",
                "url": "https://api.github.com/repos/pdepend/pdepend/zipball/9daf26d0368d4a12bed1cacae1a9f3a6f0adf239",
                "reference": "9daf26d0368d4a12bed1cacae1a9f3a6f0adf239",
                "shasum": ""
            },
            "require": {
                "php": ">=5.3.7",
                "symfony/config": "^2.3.0|^3|^4",
                "symfony/dependency-injection": "^2.3.0|^3|^4",
                "symfony/filesystem": "^2.3.0|^3|^4"
            },
            "require-dev": {
                "phpunit/phpunit": "^4.8|^5.7",
                "squizlabs/php_codesniffer": "^2.0.0"
            },
            "bin": [
                "src/bin/pdepend"
            ],
            "type": "library",
            "autoload": {
                "psr-4": {
                    "PDepend\\": "src/main/php/PDepend"
                }
            },
            "notification-url": "https://packagist.org/downloads/",
            "license": [
                "BSD-3-Clause"
            ],
            "description": "Official version of pdepend to be handled with Composer",
            "time": "2017-12-13T13:21:38+00:00"
        },
        {
            "name": "phar-io/manifest",
            "version": "1.0.1",
            "source": {
                "type": "git",
                "url": "https://github.com/phar-io/manifest.git",
                "reference": "2df402786ab5368a0169091f61a7c1e0eb6852d0"
            },
            "dist": {
                "type": "zip",
                "url": "https://api.github.com/repos/phar-io/manifest/zipball/2df402786ab5368a0169091f61a7c1e0eb6852d0",
                "reference": "2df402786ab5368a0169091f61a7c1e0eb6852d0",
                "shasum": ""
            },
            "require": {
                "ext-dom": "*",
                "ext-phar": "*",
                "phar-io/version": "^1.0.1",
                "php": "^5.6 || ^7.0"
            },
            "type": "library",
            "extra": {
                "branch-alias": {
                    "dev-master": "1.0.x-dev"
                }
            },
            "autoload": {
                "classmap": [
                    "src/"
                ]
            },
            "notification-url": "https://packagist.org/downloads/",
            "license": [
                "BSD-3-Clause"
            ],
            "authors": [
                {
                    "name": "Arne Blankerts",
                    "email": "arne@blankerts.de",
                    "role": "Developer"
                },
                {
                    "name": "Sebastian Heuer",
                    "email": "sebastian@phpeople.de",
                    "role": "Developer"
                },
                {
                    "name": "Sebastian Bergmann",
                    "email": "sebastian@phpunit.de",
                    "role": "Developer"
                }
            ],
            "description": "Component for reading phar.io manifest information from a PHP Archive (PHAR)",
            "time": "2017-03-05T18:14:27+00:00"
        },
        {
            "name": "phar-io/version",
            "version": "1.0.1",
            "source": {
                "type": "git",
                "url": "https://github.com/phar-io/version.git",
                "reference": "a70c0ced4be299a63d32fa96d9281d03e94041df"
            },
            "dist": {
                "type": "zip",
                "url": "https://api.github.com/repos/phar-io/version/zipball/a70c0ced4be299a63d32fa96d9281d03e94041df",
                "reference": "a70c0ced4be299a63d32fa96d9281d03e94041df",
                "shasum": ""
            },
            "require": {
                "php": "^5.6 || ^7.0"
            },
            "type": "library",
            "autoload": {
                "classmap": [
                    "src/"
                ]
            },
            "notification-url": "https://packagist.org/downloads/",
            "license": [
                "BSD-3-Clause"
            ],
            "authors": [
                {
                    "name": "Arne Blankerts",
                    "email": "arne@blankerts.de",
                    "role": "Developer"
                },
                {
                    "name": "Sebastian Heuer",
                    "email": "sebastian@phpeople.de",
                    "role": "Developer"
                },
                {
                    "name": "Sebastian Bergmann",
                    "email": "sebastian@phpunit.de",
                    "role": "Developer"
                }
            ],
            "description": "Library for handling version information and constraints",
            "time": "2017-03-05T17:38:23+00:00"
        },
        {
            "name": "php-cs-fixer/diff",
            "version": "v1.3.0",
            "source": {
                "type": "git",
                "url": "https://github.com/PHP-CS-Fixer/diff.git",
                "reference": "78bb099e9c16361126c86ce82ec4405ebab8e756"
            },
            "dist": {
                "type": "zip",
                "url": "https://api.github.com/repos/PHP-CS-Fixer/diff/zipball/78bb099e9c16361126c86ce82ec4405ebab8e756",
                "reference": "78bb099e9c16361126c86ce82ec4405ebab8e756",
                "shasum": ""
            },
            "require": {
                "php": "^5.6 || ^7.0"
            },
            "require-dev": {
                "phpunit/phpunit": "^5.7.23 || ^6.4.3",
                "symfony/process": "^3.3"
            },
            "type": "library",
            "autoload": {
                "classmap": [
                    "src/"
                ]
            },
            "notification-url": "https://packagist.org/downloads/",
            "license": [
                "BSD-3-Clause"
            ],
            "authors": [
                {
                    "name": "Kore Nordmann",
                    "email": "mail@kore-nordmann.de"
                },
                {
                    "name": "Sebastian Bergmann",
                    "email": "sebastian@phpunit.de"
                },
                {
                    "name": "SpacePossum"
                }
            ],
            "description": "sebastian/diff v2 backport support for PHP5.6",
            "homepage": "https://github.com/PHP-CS-Fixer",
            "keywords": [
                "diff"
            ],
            "time": "2018-02-15T16:58:55+00:00"
        },
        {
            "name": "phpcollection/phpcollection",
            "version": "0.5.0",
            "source": {
                "type": "git",
                "url": "https://github.com/schmittjoh/php-collection.git",
                "reference": "f2bcff45c0da7c27991bbc1f90f47c4b7fb434a6"
            },
            "dist": {
                "type": "zip",
                "url": "https://api.github.com/repos/schmittjoh/php-collection/zipball/f2bcff45c0da7c27991bbc1f90f47c4b7fb434a6",
                "reference": "f2bcff45c0da7c27991bbc1f90f47c4b7fb434a6",
                "shasum": ""
            },
            "require": {
                "phpoption/phpoption": "1.*"
            },
            "type": "library",
            "extra": {
                "branch-alias": {
                    "dev-master": "0.4-dev"
                }
            },
            "autoload": {
                "psr-0": {
                    "PhpCollection": "src/"
                }
            },
            "notification-url": "https://packagist.org/downloads/",
            "license": [
                "Apache2"
            ],
            "authors": [
                {
                    "name": "Johannes M. Schmitt",
                    "email": "schmittjoh@gmail.com"
                }
            ],
            "description": "General-Purpose Collection Library for PHP",
            "keywords": [
                "collection",
                "list",
                "map",
                "sequence",
                "set"
            ],
            "time": "2015-05-17T12:39:23+00:00"
        },
        {
            "name": "phpdocumentor/reflection-common",
            "version": "2.0.0",
            "source": {
                "type": "git",
                "url": "https://github.com/phpDocumentor/ReflectionCommon.git",
                "reference": "63a995caa1ca9e5590304cd845c15ad6d482a62a"
            },
            "dist": {
                "type": "zip",
                "url": "https://api.github.com/repos/phpDocumentor/ReflectionCommon/zipball/63a995caa1ca9e5590304cd845c15ad6d482a62a",
                "reference": "63a995caa1ca9e5590304cd845c15ad6d482a62a",
                "shasum": ""
            },
            "require": {
                "php": ">=7.1"
            },
            "require-dev": {
                "phpunit/phpunit": "~6"
            },
            "type": "library",
            "extra": {
                "branch-alias": {
                    "dev-master": "2.x-dev"
                }
            },
            "autoload": {
                "psr-4": {
                    "phpDocumentor\\Reflection\\": "src/"
                }
            },
            "notification-url": "https://packagist.org/downloads/",
            "license": [
                "MIT"
            ],
            "authors": [
                {
                    "name": "Jaap van Otterdijk",
                    "email": "opensource@ijaap.nl"
                }
            ],
            "description": "Common reflection classes used by phpdocumentor to reflect the code structure",
            "homepage": "http://www.phpdoc.org",
            "keywords": [
                "FQSEN",
                "phpDocumentor",
                "phpdoc",
                "reflection",
                "static analysis"
            ],
            "time": "2018-08-07T13:53:10+00:00"
        },
        {
            "name": "phpdocumentor/reflection-docblock",
            "version": "4.3.2",
            "source": {
                "type": "git",
                "url": "https://github.com/phpDocumentor/ReflectionDocBlock.git",
                "reference": "b83ff7cfcfee7827e1e78b637a5904fe6a96698e"
            },
            "dist": {
                "type": "zip",
                "url": "https://api.github.com/repos/phpDocumentor/ReflectionDocBlock/zipball/b83ff7cfcfee7827e1e78b637a5904fe6a96698e",
                "reference": "b83ff7cfcfee7827e1e78b637a5904fe6a96698e",
                "shasum": ""
            },
            "require": {
                "php": "^7.0",
                "phpdocumentor/reflection-common": "^1.0.0 || ^2.0.0",
                "phpdocumentor/type-resolver": "~0.4 || ^1.0.0",
                "webmozart/assert": "^1.0"
            },
            "require-dev": {
                "doctrine/instantiator": "^1.0.5",
                "mockery/mockery": "^1.0",
                "phpunit/phpunit": "^6.4"
            },
            "type": "library",
            "extra": {
                "branch-alias": {
                    "dev-master": "4.x-dev"
                }
            },
            "autoload": {
                "psr-4": {
                    "phpDocumentor\\Reflection\\": [
                        "src/"
                    ]
                }
            },
            "notification-url": "https://packagist.org/downloads/",
            "license": [
                "MIT"
            ],
            "authors": [
                {
                    "name": "Mike van Riel",
                    "email": "me@mikevanriel.com"
                }
            ],
            "description": "With this component, a library can provide support for annotations via DocBlocks or otherwise retrieve information that is embedded in a DocBlock.",
            "time": "2019-09-12T14:27:41+00:00"
        },
        {
            "name": "phpdocumentor/type-resolver",
            "version": "1.0.1",
            "source": {
                "type": "git",
                "url": "https://github.com/phpDocumentor/TypeResolver.git",
                "reference": "2e32a6d48972b2c1976ed5d8967145b6cec4a4a9"
            },
            "dist": {
                "type": "zip",
                "url": "https://api.github.com/repos/phpDocumentor/TypeResolver/zipball/2e32a6d48972b2c1976ed5d8967145b6cec4a4a9",
                "reference": "2e32a6d48972b2c1976ed5d8967145b6cec4a4a9",
                "shasum": ""
            },
            "require": {
                "php": "^7.1",
                "phpdocumentor/reflection-common": "^2.0"
            },
            "require-dev": {
                "ext-tokenizer": "^7.1",
                "mockery/mockery": "~1",
                "phpunit/phpunit": "^7.0"
            },
            "type": "library",
            "extra": {
                "branch-alias": {
                    "dev-master": "1.x-dev"
                }
            },
            "autoload": {
                "psr-4": {
                    "phpDocumentor\\Reflection\\": "src"
                }
            },
            "notification-url": "https://packagist.org/downloads/",
            "license": [
                "MIT"
            ],
            "authors": [
                {
                    "name": "Mike van Riel",
                    "email": "me@mikevanriel.com"
                }
            ],
            "description": "A PSR-5 based resolver of Class names, Types and Structural Element Names",
            "time": "2019-08-22T18:11:29+00:00"
        },
        {
            "name": "phpmd/phpmd",
            "version": "2.7.0",
            "source": {
                "type": "git",
                "url": "https://github.com/phpmd/phpmd.git",
                "reference": "a05a999c644f4bc9a204846017db7bb7809fbe4c"
            },
            "dist": {
                "type": "zip",
                "url": "https://api.github.com/repos/phpmd/phpmd/zipball/a05a999c644f4bc9a204846017db7bb7809fbe4c",
                "reference": "a05a999c644f4bc9a204846017db7bb7809fbe4c",
                "shasum": ""
            },
            "require": {
                "ext-xml": "*",
                "pdepend/pdepend": "^2.5",
                "php": ">=5.3.9"
            },
            "require-dev": {
                "gregwar/rst": "^1.0",
                "mikey179/vfsstream": "^1.6.4",
                "phpunit/phpunit": "^4.8.36 || ^5.7.27",
                "squizlabs/php_codesniffer": "^2.0"
            },
            "bin": [
                "src/bin/phpmd"
            ],
            "type": "library",
            "autoload": {
                "psr-0": {
                    "PHPMD\\": "src/main/php"
                }
            },
            "notification-url": "https://packagist.org/downloads/",
            "license": [
                "BSD-3-Clause"
            ],
            "authors": [
                {
                    "name": "Manuel Pichler",
                    "email": "github@manuel-pichler.de",
                    "homepage": "https://github.com/manuelpichler",
                    "role": "Project Founder"
                },
                {
                    "name": "Marc Würth",
                    "email": "ravage@bluewin.ch",
                    "homepage": "https://github.com/ravage84",
                    "role": "Project Maintainer"
                },
                {
                    "name": "Other contributors",
                    "homepage": "https://github.com/phpmd/phpmd/graphs/contributors",
                    "role": "Contributors"
                }
            ],
            "description": "PHPMD is a spin-off project of PHP Depend and aims to be a PHP equivalent of the well known Java tool PMD.",
            "homepage": "https://phpmd.org/",
            "keywords": [
                "mess detection",
                "mess detector",
                "pdepend",
                "phpmd",
                "pmd"
            ],
            "time": "2019-07-30T21:13:32+00:00"
        },
        {
            "name": "phpoption/phpoption",
            "version": "1.5.0",
            "source": {
                "type": "git",
                "url": "https://github.com/schmittjoh/php-option.git",
                "reference": "94e644f7d2051a5f0fcf77d81605f152eecff0ed"
            },
            "dist": {
                "type": "zip",
                "url": "https://api.github.com/repos/schmittjoh/php-option/zipball/94e644f7d2051a5f0fcf77d81605f152eecff0ed",
                "reference": "94e644f7d2051a5f0fcf77d81605f152eecff0ed",
                "shasum": ""
            },
            "require": {
                "php": ">=5.3.0"
            },
            "require-dev": {
                "phpunit/phpunit": "4.7.*"
            },
            "type": "library",
            "extra": {
                "branch-alias": {
                    "dev-master": "1.3-dev"
                }
            },
            "autoload": {
                "psr-0": {
                    "PhpOption\\": "src/"
                }
            },
            "notification-url": "https://packagist.org/downloads/",
            "license": [
                "Apache2"
            ],
            "authors": [
                {
                    "name": "Johannes M. Schmitt",
                    "email": "schmittjoh@gmail.com"
                }
            ],
            "description": "Option Type for PHP",
            "keywords": [
                "language",
                "option",
                "php",
                "type"
            ],
            "time": "2015-07-25T16:39:46+00:00"
        },
        {
            "name": "phpspec/prophecy",
            "version": "1.9.0",
            "source": {
                "type": "git",
                "url": "https://github.com/phpspec/prophecy.git",
                "reference": "f6811d96d97bdf400077a0cc100ae56aa32b9203"
            },
            "dist": {
                "type": "zip",
                "url": "https://api.github.com/repos/phpspec/prophecy/zipball/f6811d96d97bdf400077a0cc100ae56aa32b9203",
                "reference": "f6811d96d97bdf400077a0cc100ae56aa32b9203",
                "shasum": ""
            },
            "require": {
                "doctrine/instantiator": "^1.0.2",
                "php": "^5.3|^7.0",
                "phpdocumentor/reflection-docblock": "^2.0|^3.0.2|^4.0|^5.0",
                "sebastian/comparator": "^1.1|^2.0|^3.0",
                "sebastian/recursion-context": "^1.0|^2.0|^3.0"
            },
            "require-dev": {
                "phpspec/phpspec": "^2.5|^3.2",
                "phpunit/phpunit": "^4.8.35 || ^5.7 || ^6.5 || ^7.1"
            },
            "type": "library",
            "extra": {
                "branch-alias": {
                    "dev-master": "1.8.x-dev"
                }
            },
            "autoload": {
                "psr-4": {
                    "Prophecy\\": "src/Prophecy"
                }
            },
            "notification-url": "https://packagist.org/downloads/",
            "license": [
                "MIT"
            ],
            "authors": [
                {
                    "name": "Konstantin Kudryashov",
                    "email": "ever.zet@gmail.com",
                    "homepage": "http://everzet.com"
                },
                {
                    "name": "Marcello Duarte",
                    "email": "marcello.duarte@gmail.com"
                }
            ],
            "description": "Highly opinionated mocking framework for PHP 5.3+",
            "homepage": "https://github.com/phpspec/prophecy",
            "keywords": [
                "Double",
                "Dummy",
                "fake",
                "mock",
                "spy",
                "stub"
            ],
            "time": "2019-10-03T11:07:50+00:00"
        },
        {
            "name": "phpunit/php-code-coverage",
            "version": "5.3.2",
            "source": {
                "type": "git",
                "url": "https://github.com/sebastianbergmann/php-code-coverage.git",
                "reference": "c89677919c5dd6d3b3852f230a663118762218ac"
            },
            "dist": {
                "type": "zip",
                "url": "https://api.github.com/repos/sebastianbergmann/php-code-coverage/zipball/c89677919c5dd6d3b3852f230a663118762218ac",
                "reference": "c89677919c5dd6d3b3852f230a663118762218ac",
                "shasum": ""
            },
            "require": {
                "ext-dom": "*",
                "ext-xmlwriter": "*",
                "php": "^7.0",
                "phpunit/php-file-iterator": "^1.4.2",
                "phpunit/php-text-template": "^1.2.1",
                "phpunit/php-token-stream": "^2.0.1",
                "sebastian/code-unit-reverse-lookup": "^1.0.1",
                "sebastian/environment": "^3.0",
                "sebastian/version": "^2.0.1",
                "theseer/tokenizer": "^1.1"
            },
            "require-dev": {
                "phpunit/phpunit": "^6.0"
            },
            "suggest": {
                "ext-xdebug": "^2.5.5"
            },
            "type": "library",
            "extra": {
                "branch-alias": {
                    "dev-master": "5.3.x-dev"
                }
            },
            "autoload": {
                "classmap": [
                    "src/"
                ]
            },
            "notification-url": "https://packagist.org/downloads/",
            "license": [
                "BSD-3-Clause"
            ],
            "authors": [
                {
                    "name": "Sebastian Bergmann",
                    "email": "sebastian@phpunit.de",
                    "role": "lead"
                }
            ],
            "description": "Library that provides collection, processing, and rendering functionality for PHP code coverage information.",
            "homepage": "https://github.com/sebastianbergmann/php-code-coverage",
            "keywords": [
                "coverage",
                "testing",
                "xunit"
            ],
            "time": "2018-04-06T15:36:58+00:00"
        },
        {
            "name": "phpunit/php-file-iterator",
            "version": "1.4.5",
            "source": {
                "type": "git",
                "url": "https://github.com/sebastianbergmann/php-file-iterator.git",
                "reference": "730b01bc3e867237eaac355e06a36b85dd93a8b4"
            },
            "dist": {
                "type": "zip",
                "url": "https://api.github.com/repos/sebastianbergmann/php-file-iterator/zipball/730b01bc3e867237eaac355e06a36b85dd93a8b4",
                "reference": "730b01bc3e867237eaac355e06a36b85dd93a8b4",
                "shasum": ""
            },
            "require": {
                "php": ">=5.3.3"
            },
            "type": "library",
            "extra": {
                "branch-alias": {
                    "dev-master": "1.4.x-dev"
                }
            },
            "autoload": {
                "classmap": [
                    "src/"
                ]
            },
            "notification-url": "https://packagist.org/downloads/",
            "license": [
                "BSD-3-Clause"
            ],
            "authors": [
                {
                    "name": "Sebastian Bergmann",
                    "email": "sb@sebastian-bergmann.de",
                    "role": "lead"
                }
            ],
            "description": "FilterIterator implementation that filters files based on a list of suffixes.",
            "homepage": "https://github.com/sebastianbergmann/php-file-iterator/",
            "keywords": [
                "filesystem",
                "iterator"
            ],
            "time": "2017-11-27T13:52:08+00:00"
        },
        {
            "name": "phpunit/php-text-template",
            "version": "1.2.1",
            "source": {
                "type": "git",
                "url": "https://github.com/sebastianbergmann/php-text-template.git",
                "reference": "31f8b717e51d9a2afca6c9f046f5d69fc27c8686"
            },
            "dist": {
                "type": "zip",
                "url": "https://api.github.com/repos/sebastianbergmann/php-text-template/zipball/31f8b717e51d9a2afca6c9f046f5d69fc27c8686",
                "reference": "31f8b717e51d9a2afca6c9f046f5d69fc27c8686",
                "shasum": ""
            },
            "require": {
                "php": ">=5.3.3"
            },
            "type": "library",
            "autoload": {
                "classmap": [
                    "src/"
                ]
            },
            "notification-url": "https://packagist.org/downloads/",
            "license": [
                "BSD-3-Clause"
            ],
            "authors": [
                {
                    "name": "Sebastian Bergmann",
                    "email": "sebastian@phpunit.de",
                    "role": "lead"
                }
            ],
            "description": "Simple template engine.",
            "homepage": "https://github.com/sebastianbergmann/php-text-template/",
            "keywords": [
                "template"
            ],
            "time": "2015-06-21T13:50:34+00:00"
        },
        {
            "name": "phpunit/php-timer",
            "version": "1.0.9",
            "source": {
                "type": "git",
                "url": "https://github.com/sebastianbergmann/php-timer.git",
                "reference": "3dcf38ca72b158baf0bc245e9184d3fdffa9c46f"
            },
            "dist": {
                "type": "zip",
                "url": "https://api.github.com/repos/sebastianbergmann/php-timer/zipball/3dcf38ca72b158baf0bc245e9184d3fdffa9c46f",
                "reference": "3dcf38ca72b158baf0bc245e9184d3fdffa9c46f",
                "shasum": ""
            },
            "require": {
                "php": "^5.3.3 || ^7.0"
            },
            "require-dev": {
                "phpunit/phpunit": "^4.8.35 || ^5.7 || ^6.0"
            },
            "type": "library",
            "extra": {
                "branch-alias": {
                    "dev-master": "1.0-dev"
                }
            },
            "autoload": {
                "classmap": [
                    "src/"
                ]
            },
            "notification-url": "https://packagist.org/downloads/",
            "license": [
                "BSD-3-Clause"
            ],
            "authors": [
                {
                    "name": "Sebastian Bergmann",
                    "email": "sb@sebastian-bergmann.de",
                    "role": "lead"
                }
            ],
            "description": "Utility class for timing",
            "homepage": "https://github.com/sebastianbergmann/php-timer/",
            "keywords": [
                "timer"
            ],
            "time": "2017-02-26T11:10:40+00:00"
        },
        {
            "name": "phpunit/php-token-stream",
            "version": "2.0.2",
            "source": {
                "type": "git",
                "url": "https://github.com/sebastianbergmann/php-token-stream.git",
                "reference": "791198a2c6254db10131eecfe8c06670700904db"
            },
            "dist": {
                "type": "zip",
                "url": "https://api.github.com/repos/sebastianbergmann/php-token-stream/zipball/791198a2c6254db10131eecfe8c06670700904db",
                "reference": "791198a2c6254db10131eecfe8c06670700904db",
                "shasum": ""
            },
            "require": {
                "ext-tokenizer": "*",
                "php": "^7.0"
            },
            "require-dev": {
                "phpunit/phpunit": "^6.2.4"
            },
            "type": "library",
            "extra": {
                "branch-alias": {
                    "dev-master": "2.0-dev"
                }
            },
            "autoload": {
                "classmap": [
                    "src/"
                ]
            },
            "notification-url": "https://packagist.org/downloads/",
            "license": [
                "BSD-3-Clause"
            ],
            "authors": [
                {
                    "name": "Sebastian Bergmann",
                    "email": "sebastian@phpunit.de"
                }
            ],
            "description": "Wrapper around PHP's tokenizer extension.",
            "homepage": "https://github.com/sebastianbergmann/php-token-stream/",
            "keywords": [
                "tokenizer"
            ],
            "time": "2017-11-27T05:48:46+00:00"
        },
        {
            "name": "phpunit/phpunit",
            "version": "6.5.14",
            "source": {
                "type": "git",
                "url": "https://github.com/sebastianbergmann/phpunit.git",
                "reference": "bac23fe7ff13dbdb461481f706f0e9fe746334b7"
            },
            "dist": {
                "type": "zip",
                "url": "https://api.github.com/repos/sebastianbergmann/phpunit/zipball/bac23fe7ff13dbdb461481f706f0e9fe746334b7",
                "reference": "bac23fe7ff13dbdb461481f706f0e9fe746334b7",
                "shasum": ""
            },
            "require": {
                "ext-dom": "*",
                "ext-json": "*",
                "ext-libxml": "*",
                "ext-mbstring": "*",
                "ext-xml": "*",
                "myclabs/deep-copy": "^1.6.1",
                "phar-io/manifest": "^1.0.1",
                "phar-io/version": "^1.0",
                "php": "^7.0",
                "phpspec/prophecy": "^1.7",
                "phpunit/php-code-coverage": "^5.3",
                "phpunit/php-file-iterator": "^1.4.3",
                "phpunit/php-text-template": "^1.2.1",
                "phpunit/php-timer": "^1.0.9",
                "phpunit/phpunit-mock-objects": "^5.0.9",
                "sebastian/comparator": "^2.1",
                "sebastian/diff": "^2.0",
                "sebastian/environment": "^3.1",
                "sebastian/exporter": "^3.1",
                "sebastian/global-state": "^2.0",
                "sebastian/object-enumerator": "^3.0.3",
                "sebastian/resource-operations": "^1.0",
                "sebastian/version": "^2.0.1"
            },
            "conflict": {
                "phpdocumentor/reflection-docblock": "3.0.2",
                "phpunit/dbunit": "<3.0"
            },
            "require-dev": {
                "ext-pdo": "*"
            },
            "suggest": {
                "ext-xdebug": "*",
                "phpunit/php-invoker": "^1.1"
            },
            "bin": [
                "phpunit"
            ],
            "type": "library",
            "extra": {
                "branch-alias": {
                    "dev-master": "6.5.x-dev"
                }
            },
            "autoload": {
                "classmap": [
                    "src/"
                ]
            },
            "notification-url": "https://packagist.org/downloads/",
            "license": [
                "BSD-3-Clause"
            ],
            "authors": [
                {
                    "name": "Sebastian Bergmann",
                    "email": "sebastian@phpunit.de",
                    "role": "lead"
                }
            ],
            "description": "The PHP Unit Testing framework.",
            "homepage": "https://phpunit.de/",
            "keywords": [
                "phpunit",
                "testing",
                "xunit"
            ],
            "time": "2019-02-01T05:22:47+00:00"
        },
        {
            "name": "phpunit/phpunit-mock-objects",
            "version": "5.0.10",
            "source": {
                "type": "git",
                "url": "https://github.com/sebastianbergmann/phpunit-mock-objects.git",
                "reference": "cd1cf05c553ecfec36b170070573e540b67d3f1f"
            },
            "dist": {
                "type": "zip",
                "url": "https://api.github.com/repos/sebastianbergmann/phpunit-mock-objects/zipball/cd1cf05c553ecfec36b170070573e540b67d3f1f",
                "reference": "cd1cf05c553ecfec36b170070573e540b67d3f1f",
                "shasum": ""
            },
            "require": {
                "doctrine/instantiator": "^1.0.5",
                "php": "^7.0",
                "phpunit/php-text-template": "^1.2.1",
                "sebastian/exporter": "^3.1"
            },
            "conflict": {
                "phpunit/phpunit": "<6.0"
            },
            "require-dev": {
                "phpunit/phpunit": "^6.5.11"
            },
            "suggest": {
                "ext-soap": "*"
            },
            "type": "library",
            "extra": {
                "branch-alias": {
                    "dev-master": "5.0.x-dev"
                }
            },
            "autoload": {
                "classmap": [
                    "src/"
                ]
            },
            "notification-url": "https://packagist.org/downloads/",
            "license": [
                "BSD-3-Clause"
            ],
            "authors": [
                {
                    "name": "Sebastian Bergmann",
                    "email": "sebastian@phpunit.de",
                    "role": "lead"
                }
            ],
            "description": "Mock Object library for PHPUnit",
            "homepage": "https://github.com/sebastianbergmann/phpunit-mock-objects/",
            "keywords": [
                "mock",
                "xunit"
            ],
            "abandoned": true,
            "time": "2018-08-09T05:50:03+00:00"
        },
        {
            "name": "psr/cache",
            "version": "1.0.1",
            "source": {
                "type": "git",
                "url": "https://github.com/php-fig/cache.git",
                "reference": "d11b50ad223250cf17b86e38383413f5a6764bf8"
            },
            "dist": {
                "type": "zip",
                "url": "https://api.github.com/repos/php-fig/cache/zipball/d11b50ad223250cf17b86e38383413f5a6764bf8",
                "reference": "d11b50ad223250cf17b86e38383413f5a6764bf8",
                "shasum": ""
            },
            "require": {
                "php": ">=5.3.0"
            },
            "type": "library",
            "extra": {
                "branch-alias": {
                    "dev-master": "1.0.x-dev"
                }
            },
            "autoload": {
                "psr-4": {
                    "Psr\\Cache\\": "src/"
                }
            },
            "notification-url": "https://packagist.org/downloads/",
            "license": [
                "MIT"
            ],
            "authors": [
                {
                    "name": "PHP-FIG",
                    "homepage": "http://www.php-fig.org/"
                }
            ],
            "description": "Common interface for caching libraries",
            "keywords": [
                "cache",
                "psr",
                "psr-6"
            ],
            "time": "2016-08-06T20:24:11+00:00"
        },
        {
            "name": "psr/simple-cache",
            "version": "1.0.1",
            "source": {
                "type": "git",
                "url": "https://github.com/php-fig/simple-cache.git",
                "reference": "408d5eafb83c57f6365a3ca330ff23aa4a5fa39b"
            },
            "dist": {
                "type": "zip",
                "url": "https://api.github.com/repos/php-fig/simple-cache/zipball/408d5eafb83c57f6365a3ca330ff23aa4a5fa39b",
                "reference": "408d5eafb83c57f6365a3ca330ff23aa4a5fa39b",
                "shasum": ""
            },
            "require": {
                "php": ">=5.3.0"
            },
            "type": "library",
            "extra": {
                "branch-alias": {
                    "dev-master": "1.0.x-dev"
                }
            },
            "autoload": {
                "psr-4": {
                    "Psr\\SimpleCache\\": "src/"
                }
            },
            "notification-url": "https://packagist.org/downloads/",
            "license": [
                "MIT"
            ],
            "authors": [
                {
                    "name": "PHP-FIG",
                    "homepage": "http://www.php-fig.org/"
                }
            ],
            "description": "Common interfaces for simple caching",
            "keywords": [
                "cache",
                "caching",
                "psr",
                "psr-16",
                "simple-cache"
            ],
            "time": "2017-10-23T01:57:42+00:00"
        },
        {
            "name": "sebastian/code-unit-reverse-lookup",
            "version": "1.0.1",
            "source": {
                "type": "git",
                "url": "https://github.com/sebastianbergmann/code-unit-reverse-lookup.git",
                "reference": "4419fcdb5eabb9caa61a27c7a1db532a6b55dd18"
            },
            "dist": {
                "type": "zip",
                "url": "https://api.github.com/repos/sebastianbergmann/code-unit-reverse-lookup/zipball/4419fcdb5eabb9caa61a27c7a1db532a6b55dd18",
                "reference": "4419fcdb5eabb9caa61a27c7a1db532a6b55dd18",
                "shasum": ""
            },
            "require": {
                "php": "^5.6 || ^7.0"
            },
            "require-dev": {
                "phpunit/phpunit": "^5.7 || ^6.0"
            },
            "type": "library",
            "extra": {
                "branch-alias": {
                    "dev-master": "1.0.x-dev"
                }
            },
            "autoload": {
                "classmap": [
                    "src/"
                ]
            },
            "notification-url": "https://packagist.org/downloads/",
            "license": [
                "BSD-3-Clause"
            ],
            "authors": [
                {
                    "name": "Sebastian Bergmann",
                    "email": "sebastian@phpunit.de"
                }
            ],
            "description": "Looks up which function or method a line of code belongs to",
            "homepage": "https://github.com/sebastianbergmann/code-unit-reverse-lookup/",
            "time": "2017-03-04T06:30:41+00:00"
        },
        {
            "name": "sebastian/comparator",
            "version": "2.1.3",
            "source": {
                "type": "git",
                "url": "https://github.com/sebastianbergmann/comparator.git",
                "reference": "34369daee48eafb2651bea869b4b15d75ccc35f9"
            },
            "dist": {
                "type": "zip",
                "url": "https://api.github.com/repos/sebastianbergmann/comparator/zipball/34369daee48eafb2651bea869b4b15d75ccc35f9",
                "reference": "34369daee48eafb2651bea869b4b15d75ccc35f9",
                "shasum": ""
            },
            "require": {
                "php": "^7.0",
                "sebastian/diff": "^2.0 || ^3.0",
                "sebastian/exporter": "^3.1"
            },
            "require-dev": {
                "phpunit/phpunit": "^6.4"
            },
            "type": "library",
            "extra": {
                "branch-alias": {
                    "dev-master": "2.1.x-dev"
                }
            },
            "autoload": {
                "classmap": [
                    "src/"
                ]
            },
            "notification-url": "https://packagist.org/downloads/",
            "license": [
                "BSD-3-Clause"
            ],
            "authors": [
                {
                    "name": "Jeff Welch",
                    "email": "whatthejeff@gmail.com"
                },
                {
                    "name": "Volker Dusch",
                    "email": "github@wallbash.com"
                },
                {
                    "name": "Bernhard Schussek",
                    "email": "bschussek@2bepublished.at"
                },
                {
                    "name": "Sebastian Bergmann",
                    "email": "sebastian@phpunit.de"
                }
            ],
            "description": "Provides the functionality to compare PHP values for equality",
            "homepage": "https://github.com/sebastianbergmann/comparator",
            "keywords": [
                "comparator",
                "compare",
                "equality"
            ],
            "time": "2018-02-01T13:46:46+00:00"
        },
        {
            "name": "sebastian/diff",
            "version": "2.0.1",
            "source": {
                "type": "git",
                "url": "https://github.com/sebastianbergmann/diff.git",
                "reference": "347c1d8b49c5c3ee30c7040ea6fc446790e6bddd"
            },
            "dist": {
                "type": "zip",
                "url": "https://api.github.com/repos/sebastianbergmann/diff/zipball/347c1d8b49c5c3ee30c7040ea6fc446790e6bddd",
                "reference": "347c1d8b49c5c3ee30c7040ea6fc446790e6bddd",
                "shasum": ""
            },
            "require": {
                "php": "^7.0"
            },
            "require-dev": {
                "phpunit/phpunit": "^6.2"
            },
            "type": "library",
            "extra": {
                "branch-alias": {
                    "dev-master": "2.0-dev"
                }
            },
            "autoload": {
                "classmap": [
                    "src/"
                ]
            },
            "notification-url": "https://packagist.org/downloads/",
            "license": [
                "BSD-3-Clause"
            ],
            "authors": [
                {
                    "name": "Kore Nordmann",
                    "email": "mail@kore-nordmann.de"
                },
                {
                    "name": "Sebastian Bergmann",
                    "email": "sebastian@phpunit.de"
                }
            ],
            "description": "Diff implementation",
            "homepage": "https://github.com/sebastianbergmann/diff",
            "keywords": [
                "diff"
            ],
            "time": "2017-08-03T08:09:46+00:00"
        },
        {
            "name": "sebastian/environment",
            "version": "3.1.0",
            "source": {
                "type": "git",
                "url": "https://github.com/sebastianbergmann/environment.git",
                "reference": "cd0871b3975fb7fc44d11314fd1ee20925fce4f5"
            },
            "dist": {
                "type": "zip",
                "url": "https://api.github.com/repos/sebastianbergmann/environment/zipball/cd0871b3975fb7fc44d11314fd1ee20925fce4f5",
                "reference": "cd0871b3975fb7fc44d11314fd1ee20925fce4f5",
                "shasum": ""
            },
            "require": {
                "php": "^7.0"
            },
            "require-dev": {
                "phpunit/phpunit": "^6.1"
            },
            "type": "library",
            "extra": {
                "branch-alias": {
                    "dev-master": "3.1.x-dev"
                }
            },
            "autoload": {
                "classmap": [
                    "src/"
                ]
            },
            "notification-url": "https://packagist.org/downloads/",
            "license": [
                "BSD-3-Clause"
            ],
            "authors": [
                {
                    "name": "Sebastian Bergmann",
                    "email": "sebastian@phpunit.de"
                }
            ],
            "description": "Provides functionality to handle HHVM/PHP environments",
            "homepage": "http://www.github.com/sebastianbergmann/environment",
            "keywords": [
                "Xdebug",
                "environment",
                "hhvm"
            ],
            "time": "2017-07-01T08:51:00+00:00"
        },
        {
            "name": "sebastian/exporter",
            "version": "3.1.2",
            "source": {
                "type": "git",
                "url": "https://github.com/sebastianbergmann/exporter.git",
                "reference": "68609e1261d215ea5b21b7987539cbfbe156ec3e"
            },
            "dist": {
                "type": "zip",
                "url": "https://api.github.com/repos/sebastianbergmann/exporter/zipball/68609e1261d215ea5b21b7987539cbfbe156ec3e",
                "reference": "68609e1261d215ea5b21b7987539cbfbe156ec3e",
                "shasum": ""
            },
            "require": {
                "php": "^7.0",
                "sebastian/recursion-context": "^3.0"
            },
            "require-dev": {
                "ext-mbstring": "*",
                "phpunit/phpunit": "^6.0"
            },
            "type": "library",
            "extra": {
                "branch-alias": {
                    "dev-master": "3.1.x-dev"
                }
            },
            "autoload": {
                "classmap": [
                    "src/"
                ]
            },
            "notification-url": "https://packagist.org/downloads/",
            "license": [
                "BSD-3-Clause"
            ],
            "authors": [
                {
                    "name": "Sebastian Bergmann",
                    "email": "sebastian@phpunit.de"
                },
                {
                    "name": "Jeff Welch",
                    "email": "whatthejeff@gmail.com"
                },
                {
                    "name": "Volker Dusch",
                    "email": "github@wallbash.com"
                },
                {
                    "name": "Adam Harvey",
                    "email": "aharvey@php.net"
                },
                {
                    "name": "Bernhard Schussek",
                    "email": "bschussek@gmail.com"
                }
            ],
            "description": "Provides the functionality to export PHP variables for visualization",
            "homepage": "http://www.github.com/sebastianbergmann/exporter",
            "keywords": [
                "export",
                "exporter"
            ],
            "time": "2019-09-14T09:02:43+00:00"
        },
        {
            "name": "sebastian/finder-facade",
            "version": "1.2.2",
            "source": {
                "type": "git",
                "url": "https://github.com/sebastianbergmann/finder-facade.git",
                "reference": "4a3174709c2dc565fe5fb26fcf827f6a1fc7b09f"
            },
            "dist": {
                "type": "zip",
                "url": "https://api.github.com/repos/sebastianbergmann/finder-facade/zipball/4a3174709c2dc565fe5fb26fcf827f6a1fc7b09f",
                "reference": "4a3174709c2dc565fe5fb26fcf827f6a1fc7b09f",
                "shasum": ""
            },
            "require": {
                "symfony/finder": "~2.3|~3.0|~4.0",
                "theseer/fdomdocument": "~1.3"
            },
            "type": "library",
            "autoload": {
                "classmap": [
                    "src/"
                ]
            },
            "notification-url": "https://packagist.org/downloads/",
            "license": [
                "BSD-3-Clause"
            ],
            "authors": [
                {
                    "name": "Sebastian Bergmann",
                    "email": "sebastian@phpunit.de",
                    "role": "lead"
                }
            ],
            "description": "FinderFacade is a convenience wrapper for Symfony's Finder component.",
            "homepage": "https://github.com/sebastianbergmann/finder-facade",
            "time": "2017-11-18T17:31:49+00:00"
        },
        {
            "name": "sebastian/global-state",
            "version": "2.0.0",
            "source": {
                "type": "git",
                "url": "https://github.com/sebastianbergmann/global-state.git",
                "reference": "e8ba02eed7bbbb9e59e43dedd3dddeff4a56b0c4"
            },
            "dist": {
                "type": "zip",
                "url": "https://api.github.com/repos/sebastianbergmann/global-state/zipball/e8ba02eed7bbbb9e59e43dedd3dddeff4a56b0c4",
                "reference": "e8ba02eed7bbbb9e59e43dedd3dddeff4a56b0c4",
                "shasum": ""
            },
            "require": {
                "php": "^7.0"
            },
            "require-dev": {
                "phpunit/phpunit": "^6.0"
            },
            "suggest": {
                "ext-uopz": "*"
            },
            "type": "library",
            "extra": {
                "branch-alias": {
                    "dev-master": "2.0-dev"
                }
            },
            "autoload": {
                "classmap": [
                    "src/"
                ]
            },
            "notification-url": "https://packagist.org/downloads/",
            "license": [
                "BSD-3-Clause"
            ],
            "authors": [
                {
                    "name": "Sebastian Bergmann",
                    "email": "sebastian@phpunit.de"
                }
            ],
            "description": "Snapshotting of global state",
            "homepage": "http://www.github.com/sebastianbergmann/global-state",
            "keywords": [
                "global state"
            ],
            "time": "2017-04-27T15:39:26+00:00"
        },
        {
            "name": "sebastian/object-enumerator",
            "version": "3.0.3",
            "source": {
                "type": "git",
                "url": "https://github.com/sebastianbergmann/object-enumerator.git",
                "reference": "7cfd9e65d11ffb5af41198476395774d4c8a84c5"
            },
            "dist": {
                "type": "zip",
                "url": "https://api.github.com/repos/sebastianbergmann/object-enumerator/zipball/7cfd9e65d11ffb5af41198476395774d4c8a84c5",
                "reference": "7cfd9e65d11ffb5af41198476395774d4c8a84c5",
                "shasum": ""
            },
            "require": {
                "php": "^7.0",
                "sebastian/object-reflector": "^1.1.1",
                "sebastian/recursion-context": "^3.0"
            },
            "require-dev": {
                "phpunit/phpunit": "^6.0"
            },
            "type": "library",
            "extra": {
                "branch-alias": {
                    "dev-master": "3.0.x-dev"
                }
            },
            "autoload": {
                "classmap": [
                    "src/"
                ]
            },
            "notification-url": "https://packagist.org/downloads/",
            "license": [
                "BSD-3-Clause"
            ],
            "authors": [
                {
                    "name": "Sebastian Bergmann",
                    "email": "sebastian@phpunit.de"
                }
            ],
            "description": "Traverses array structures and object graphs to enumerate all referenced objects",
            "homepage": "https://github.com/sebastianbergmann/object-enumerator/",
            "time": "2017-08-03T12:35:26+00:00"
        },
        {
            "name": "sebastian/object-reflector",
            "version": "1.1.1",
            "source": {
                "type": "git",
                "url": "https://github.com/sebastianbergmann/object-reflector.git",
                "reference": "773f97c67f28de00d397be301821b06708fca0be"
            },
            "dist": {
                "type": "zip",
                "url": "https://api.github.com/repos/sebastianbergmann/object-reflector/zipball/773f97c67f28de00d397be301821b06708fca0be",
                "reference": "773f97c67f28de00d397be301821b06708fca0be",
                "shasum": ""
            },
            "require": {
                "php": "^7.0"
            },
            "require-dev": {
                "phpunit/phpunit": "^6.0"
            },
            "type": "library",
            "extra": {
                "branch-alias": {
                    "dev-master": "1.1-dev"
                }
            },
            "autoload": {
                "classmap": [
                    "src/"
                ]
            },
            "notification-url": "https://packagist.org/downloads/",
            "license": [
                "BSD-3-Clause"
            ],
            "authors": [
                {
                    "name": "Sebastian Bergmann",
                    "email": "sebastian@phpunit.de"
                }
            ],
            "description": "Allows reflection of object attributes, including inherited and non-public ones",
            "homepage": "https://github.com/sebastianbergmann/object-reflector/",
            "time": "2017-03-29T09:07:27+00:00"
        },
        {
            "name": "sebastian/phpcpd",
            "version": "3.0.1",
            "source": {
                "type": "git",
                "url": "https://github.com/sebastianbergmann/phpcpd.git",
                "reference": "dfed51c1288790fc957c9433e2f49ab152e8a564"
            },
            "dist": {
                "type": "zip",
                "url": "https://api.github.com/repos/sebastianbergmann/phpcpd/zipball/dfed51c1288790fc957c9433e2f49ab152e8a564",
                "reference": "dfed51c1288790fc957c9433e2f49ab152e8a564",
                "shasum": ""
            },
            "require": {
                "php": "^5.6|^7.0",
                "phpunit/php-timer": "^1.0.6",
                "sebastian/finder-facade": "^1.1",
                "sebastian/version": "^1.0|^2.0",
                "symfony/console": "^2.7|^3.0|^4.0"
            },
            "bin": [
                "phpcpd"
            ],
            "type": "library",
            "extra": {
                "branch-alias": {
                    "dev-master": "3.0-dev"
                }
            },
            "autoload": {
                "classmap": [
                    "src/"
                ]
            },
            "notification-url": "https://packagist.org/downloads/",
            "license": [
                "BSD-3-Clause"
            ],
            "authors": [
                {
                    "name": "Sebastian Bergmann",
                    "email": "sebastian@phpunit.de",
                    "role": "lead"
                }
            ],
            "description": "Copy/Paste Detector (CPD) for PHP code.",
            "homepage": "https://github.com/sebastianbergmann/phpcpd",
            "time": "2017-11-16T08:49:28+00:00"
        },
        {
            "name": "sebastian/recursion-context",
            "version": "3.0.0",
            "source": {
                "type": "git",
                "url": "https://github.com/sebastianbergmann/recursion-context.git",
                "reference": "5b0cd723502bac3b006cbf3dbf7a1e3fcefe4fa8"
            },
            "dist": {
                "type": "zip",
                "url": "https://api.github.com/repos/sebastianbergmann/recursion-context/zipball/5b0cd723502bac3b006cbf3dbf7a1e3fcefe4fa8",
                "reference": "5b0cd723502bac3b006cbf3dbf7a1e3fcefe4fa8",
                "shasum": ""
            },
            "require": {
                "php": "^7.0"
            },
            "require-dev": {
                "phpunit/phpunit": "^6.0"
            },
            "type": "library",
            "extra": {
                "branch-alias": {
                    "dev-master": "3.0.x-dev"
                }
            },
            "autoload": {
                "classmap": [
                    "src/"
                ]
            },
            "notification-url": "https://packagist.org/downloads/",
            "license": [
                "BSD-3-Clause"
            ],
            "authors": [
                {
                    "name": "Jeff Welch",
                    "email": "whatthejeff@gmail.com"
                },
                {
                    "name": "Sebastian Bergmann",
                    "email": "sebastian@phpunit.de"
                },
                {
                    "name": "Adam Harvey",
                    "email": "aharvey@php.net"
                }
            ],
            "description": "Provides functionality to recursively process PHP variables",
            "homepage": "http://www.github.com/sebastianbergmann/recursion-context",
            "time": "2017-03-03T06:23:57+00:00"
        },
        {
            "name": "sebastian/resource-operations",
            "version": "1.0.0",
            "source": {
                "type": "git",
                "url": "https://github.com/sebastianbergmann/resource-operations.git",
                "reference": "ce990bb21759f94aeafd30209e8cfcdfa8bc3f52"
            },
            "dist": {
                "type": "zip",
                "url": "https://api.github.com/repos/sebastianbergmann/resource-operations/zipball/ce990bb21759f94aeafd30209e8cfcdfa8bc3f52",
                "reference": "ce990bb21759f94aeafd30209e8cfcdfa8bc3f52",
                "shasum": ""
            },
            "require": {
                "php": ">=5.6.0"
            },
            "type": "library",
            "extra": {
                "branch-alias": {
                    "dev-master": "1.0.x-dev"
                }
            },
            "autoload": {
                "classmap": [
                    "src/"
                ]
            },
            "notification-url": "https://packagist.org/downloads/",
            "license": [
                "BSD-3-Clause"
            ],
            "authors": [
                {
                    "name": "Sebastian Bergmann",
                    "email": "sebastian@phpunit.de"
                }
            ],
            "description": "Provides a list of PHP built-in functions that operate on resources",
            "homepage": "https://www.github.com/sebastianbergmann/resource-operations",
            "time": "2015-07-28T20:34:47+00:00"
        },
        {
            "name": "sebastian/version",
            "version": "2.0.1",
            "source": {
                "type": "git",
                "url": "https://github.com/sebastianbergmann/version.git",
                "reference": "99732be0ddb3361e16ad77b68ba41efc8e979019"
            },
            "dist": {
                "type": "zip",
                "url": "https://api.github.com/repos/sebastianbergmann/version/zipball/99732be0ddb3361e16ad77b68ba41efc8e979019",
                "reference": "99732be0ddb3361e16ad77b68ba41efc8e979019",
                "shasum": ""
            },
            "require": {
                "php": ">=5.6"
            },
            "type": "library",
            "extra": {
                "branch-alias": {
                    "dev-master": "2.0.x-dev"
                }
            },
            "autoload": {
                "classmap": [
                    "src/"
                ]
            },
            "notification-url": "https://packagist.org/downloads/",
            "license": [
                "BSD-3-Clause"
            ],
            "authors": [
                {
                    "name": "Sebastian Bergmann",
                    "email": "sebastian@phpunit.de",
                    "role": "lead"
                }
            ],
            "description": "Library that helps with managing the version number of Git-hosted PHP projects",
            "homepage": "https://github.com/sebastianbergmann/version",
            "time": "2016-10-03T07:35:21+00:00"
        },
        {
            "name": "squizlabs/php_codesniffer",
            "version": "3.4.2",
            "source": {
                "type": "git",
                "url": "https://github.com/squizlabs/PHP_CodeSniffer.git",
                "reference": "b8a7362af1cc1aadb5bd36c3defc4dda2cf5f0a8"
            },
            "dist": {
                "type": "zip",
                "url": "https://api.github.com/repos/squizlabs/PHP_CodeSniffer/zipball/b8a7362af1cc1aadb5bd36c3defc4dda2cf5f0a8",
                "reference": "b8a7362af1cc1aadb5bd36c3defc4dda2cf5f0a8",
                "shasum": ""
            },
            "require": {
                "ext-simplexml": "*",
                "ext-tokenizer": "*",
                "ext-xmlwriter": "*",
                "php": ">=5.4.0"
            },
            "require-dev": {
                "phpunit/phpunit": "^4.0 || ^5.0 || ^6.0 || ^7.0"
            },
            "bin": [
                "bin/phpcs",
                "bin/phpcbf"
            ],
            "type": "library",
            "extra": {
                "branch-alias": {
                    "dev-master": "3.x-dev"
                }
            },
            "notification-url": "https://packagist.org/downloads/",
            "license": [
                "BSD-3-Clause"
            ],
            "authors": [
                {
                    "name": "Greg Sherwood",
                    "role": "lead"
                }
            ],
            "description": "PHP_CodeSniffer tokenizes PHP, JavaScript and CSS files and detects violations of a defined set of coding standards.",
            "homepage": "https://github.com/squizlabs/PHP_CodeSniffer",
            "keywords": [
                "phpcs",
                "standards"
            ],
            "time": "2019-04-10T23:49:02+00:00"
        },
        {
            "name": "symfony/browser-kit",
            "version": "v4.3.5",
            "source": {
                "type": "git",
                "url": "https://github.com/symfony/browser-kit.git",
                "reference": "78b7611c45039e8ce81698be319851529bf040b1"
            },
            "dist": {
                "type": "zip",
                "url": "https://api.github.com/repos/symfony/browser-kit/zipball/78b7611c45039e8ce81698be319851529bf040b1",
                "reference": "78b7611c45039e8ce81698be319851529bf040b1",
                "shasum": ""
            },
            "require": {
                "php": "^7.1.3",
                "symfony/dom-crawler": "~3.4|~4.0"
            },
            "require-dev": {
                "symfony/css-selector": "~3.4|~4.0",
                "symfony/http-client": "^4.3",
                "symfony/mime": "^4.3",
                "symfony/process": "~3.4|~4.0"
            },
            "suggest": {
                "symfony/process": ""
            },
            "type": "library",
            "extra": {
                "branch-alias": {
                    "dev-master": "4.3-dev"
                }
            },
            "autoload": {
                "psr-4": {
                    "Symfony\\Component\\BrowserKit\\": ""
                },
                "exclude-from-classmap": [
                    "/Tests/"
                ]
            },
            "notification-url": "https://packagist.org/downloads/",
            "license": [
                "MIT"
            ],
            "authors": [
                {
                    "name": "Fabien Potencier",
                    "email": "fabien@symfony.com"
                },
                {
                    "name": "Symfony Community",
                    "homepage": "https://symfony.com/contributors"
                }
            ],
            "description": "Symfony BrowserKit Component",
            "homepage": "https://symfony.com",
            "time": "2019-09-10T11:25:17+00:00"
        },
        {
            "name": "symfony/config",
            "version": "v4.3.5",
            "source": {
                "type": "git",
                "url": "https://github.com/symfony/config.git",
                "reference": "0acb26407a9e1a64a275142f0ae5e36436342720"
            },
            "dist": {
                "type": "zip",
                "url": "https://api.github.com/repos/symfony/config/zipball/0acb26407a9e1a64a275142f0ae5e36436342720",
                "reference": "0acb26407a9e1a64a275142f0ae5e36436342720",
                "shasum": ""
            },
            "require": {
                "php": "^7.1.3",
                "symfony/filesystem": "~3.4|~4.0",
                "symfony/polyfill-ctype": "~1.8"
            },
            "conflict": {
                "symfony/finder": "<3.4"
            },
            "require-dev": {
                "symfony/dependency-injection": "~3.4|~4.0",
                "symfony/event-dispatcher": "~3.4|~4.0",
                "symfony/finder": "~3.4|~4.0",
                "symfony/messenger": "~4.1",
                "symfony/yaml": "~3.4|~4.0"
            },
            "suggest": {
                "symfony/yaml": "To use the yaml reference dumper"
            },
            "type": "library",
            "extra": {
                "branch-alias": {
                    "dev-master": "4.3-dev"
                }
            },
            "autoload": {
                "psr-4": {
                    "Symfony\\Component\\Config\\": ""
                },
                "exclude-from-classmap": [
                    "/Tests/"
                ]
            },
            "notification-url": "https://packagist.org/downloads/",
            "license": [
                "MIT"
            ],
            "authors": [
                {
                    "name": "Fabien Potencier",
                    "email": "fabien@symfony.com"
                },
                {
                    "name": "Symfony Community",
                    "homepage": "https://symfony.com/contributors"
                }
            ],
            "description": "Symfony Config Component",
            "homepage": "https://symfony.com",
            "time": "2019-09-19T15:51:53+00:00"
        },
        {
            "name": "symfony/dependency-injection",
            "version": "v4.3.5",
            "source": {
                "type": "git",
                "url": "https://github.com/symfony/dependency-injection.git",
                "reference": "e1e0762a814b957a1092bff75a550db49724d05b"
            },
            "dist": {
                "type": "zip",
                "url": "https://api.github.com/repos/symfony/dependency-injection/zipball/e1e0762a814b957a1092bff75a550db49724d05b",
                "reference": "e1e0762a814b957a1092bff75a550db49724d05b",
                "shasum": ""
            },
            "require": {
                "php": "^7.1.3",
                "psr/container": "^1.0",
                "symfony/service-contracts": "^1.1.6"
            },
            "conflict": {
                "symfony/config": "<4.3",
                "symfony/finder": "<3.4",
                "symfony/proxy-manager-bridge": "<3.4",
                "symfony/yaml": "<3.4"
            },
            "provide": {
                "psr/container-implementation": "1.0",
                "symfony/service-implementation": "1.0"
            },
            "require-dev": {
                "symfony/config": "^4.3",
                "symfony/expression-language": "~3.4|~4.0",
                "symfony/yaml": "~3.4|~4.0"
            },
            "suggest": {
                "symfony/config": "",
                "symfony/expression-language": "For using expressions in service container configuration",
                "symfony/finder": "For using double-star glob patterns or when GLOB_BRACE portability is required",
                "symfony/proxy-manager-bridge": "Generate service proxies to lazy load them",
                "symfony/yaml": ""
            },
            "type": "library",
            "extra": {
                "branch-alias": {
                    "dev-master": "4.3-dev"
                }
            },
            "autoload": {
                "psr-4": {
                    "Symfony\\Component\\DependencyInjection\\": ""
                },
                "exclude-from-classmap": [
                    "/Tests/"
                ]
            },
            "notification-url": "https://packagist.org/downloads/",
            "license": [
                "MIT"
            ],
            "authors": [
                {
                    "name": "Fabien Potencier",
                    "email": "fabien@symfony.com"
                },
                {
                    "name": "Symfony Community",
                    "homepage": "https://symfony.com/contributors"
                }
            ],
            "description": "Symfony DependencyInjection Component",
            "homepage": "https://symfony.com",
            "time": "2019-10-02T12:58:58+00:00"
        },
        {
            "name": "symfony/dom-crawler",
            "version": "v4.3.5",
            "source": {
                "type": "git",
                "url": "https://github.com/symfony/dom-crawler.git",
                "reference": "e9f7b4d19d69b133bd638eeddcdc757723b4211f"
            },
            "dist": {
                "type": "zip",
                "url": "https://api.github.com/repos/symfony/dom-crawler/zipball/e9f7b4d19d69b133bd638eeddcdc757723b4211f",
                "reference": "e9f7b4d19d69b133bd638eeddcdc757723b4211f",
                "shasum": ""
            },
            "require": {
                "php": "^7.1.3",
                "symfony/polyfill-ctype": "~1.8",
                "symfony/polyfill-mbstring": "~1.0"
            },
            "conflict": {
                "masterminds/html5": "<2.6"
            },
            "require-dev": {
                "masterminds/html5": "^2.6",
                "symfony/css-selector": "~3.4|~4.0"
            },
            "suggest": {
                "symfony/css-selector": ""
            },
            "type": "library",
            "extra": {
                "branch-alias": {
                    "dev-master": "4.3-dev"
                }
            },
            "autoload": {
                "psr-4": {
                    "Symfony\\Component\\DomCrawler\\": ""
                },
                "exclude-from-classmap": [
                    "/Tests/"
                ]
            },
            "notification-url": "https://packagist.org/downloads/",
            "license": [
                "MIT"
            ],
            "authors": [
                {
                    "name": "Fabien Potencier",
                    "email": "fabien@symfony.com"
                },
                {
                    "name": "Symfony Community",
                    "homepage": "https://symfony.com/contributors"
                }
            ],
            "description": "Symfony DomCrawler Component",
            "homepage": "https://symfony.com",
            "time": "2019-09-28T21:25:05+00:00"
        },
        {
            "name": "symfony/http-foundation",
            "version": "v2.8.50",
            "source": {
                "type": "git",
                "url": "https://github.com/symfony/http-foundation.git",
                "reference": "746f8d3638bf46ee8b202e62f2b214c3d61fb06a"
            },
            "dist": {
                "type": "zip",
                "url": "https://api.github.com/repos/symfony/http-foundation/zipball/746f8d3638bf46ee8b202e62f2b214c3d61fb06a",
                "reference": "746f8d3638bf46ee8b202e62f2b214c3d61fb06a",
                "shasum": ""
            },
            "require": {
                "php": ">=5.3.9",
                "symfony/polyfill-mbstring": "~1.1",
                "symfony/polyfill-php54": "~1.0",
                "symfony/polyfill-php55": "~1.0"
            },
            "require-dev": {
                "symfony/expression-language": "~2.4|~3.0.0"
            },
            "type": "library",
            "extra": {
                "branch-alias": {
                    "dev-master": "2.8-dev"
                }
            },
            "autoload": {
                "psr-4": {
                    "Symfony\\Component\\HttpFoundation\\": ""
                },
                "exclude-from-classmap": [
                    "/Tests/"
                ]
            },
            "notification-url": "https://packagist.org/downloads/",
            "license": [
                "MIT"
            ],
            "authors": [
                {
                    "name": "Fabien Potencier",
                    "email": "fabien@symfony.com"
                },
                {
                    "name": "Symfony Community",
                    "homepage": "https://symfony.com/contributors"
                }
            ],
            "description": "Symfony HttpFoundation Component",
            "homepage": "https://symfony.com",
            "time": "2019-04-16T10:00:53+00:00"
        },
        {
            "name": "symfony/options-resolver",
            "version": "v4.3.5",
            "source": {
                "type": "git",
                "url": "https://github.com/symfony/options-resolver.git",
                "reference": "81c2e120522a42f623233968244baebd6b36cb6a"
            },
            "dist": {
                "type": "zip",
                "url": "https://api.github.com/repos/symfony/options-resolver/zipball/81c2e120522a42f623233968244baebd6b36cb6a",
                "reference": "81c2e120522a42f623233968244baebd6b36cb6a",
                "shasum": ""
            },
            "require": {
                "php": "^7.1.3"
            },
            "type": "library",
            "extra": {
                "branch-alias": {
                    "dev-master": "4.3-dev"
                }
            },
            "autoload": {
                "psr-4": {
                    "Symfony\\Component\\OptionsResolver\\": ""
                },
                "exclude-from-classmap": [
                    "/Tests/"
                ]
            },
            "notification-url": "https://packagist.org/downloads/",
            "license": [
                "MIT"
            ],
            "authors": [
                {
                    "name": "Fabien Potencier",
                    "email": "fabien@symfony.com"
                },
                {
                    "name": "Symfony Community",
                    "homepage": "https://symfony.com/contributors"
                }
            ],
            "description": "Symfony OptionsResolver Component",
            "homepage": "https://symfony.com",
            "keywords": [
                "config",
                "configuration",
                "options"
            ],
            "time": "2019-08-08T09:29:19+00:00"
        },
        {
            "name": "symfony/polyfill-php54",
            "version": "v1.12.0",
            "source": {
                "type": "git",
                "url": "https://github.com/symfony/polyfill-php54.git",
                "reference": "a043bcced870214922fbb4bf22679d431ec0296a"
            },
            "dist": {
                "type": "zip",
                "url": "https://api.github.com/repos/symfony/polyfill-php54/zipball/a043bcced870214922fbb4bf22679d431ec0296a",
                "reference": "a043bcced870214922fbb4bf22679d431ec0296a",
                "shasum": ""
            },
            "require": {
                "php": ">=5.3.3"
            },
            "type": "library",
            "extra": {
                "branch-alias": {
                    "dev-master": "1.12-dev"
                }
            },
            "autoload": {
                "psr-4": {
                    "Symfony\\Polyfill\\Php54\\": ""
                },
                "files": [
                    "bootstrap.php"
                ],
                "classmap": [
                    "Resources/stubs"
                ]
            },
            "notification-url": "https://packagist.org/downloads/",
            "license": [
                "MIT"
            ],
            "authors": [
                {
                    "name": "Nicolas Grekas",
                    "email": "p@tchwork.com"
                },
                {
                    "name": "Symfony Community",
                    "homepage": "https://symfony.com/contributors"
                }
            ],
            "description": "Symfony polyfill backporting some PHP 5.4+ features to lower PHP versions",
            "homepage": "https://symfony.com",
            "keywords": [
                "compatibility",
                "polyfill",
                "portable",
                "shim"
            ],
            "time": "2019-08-06T08:03:45+00:00"
        },
        {
            "name": "symfony/polyfill-php55",
            "version": "v1.12.0",
            "source": {
                "type": "git",
                "url": "https://github.com/symfony/polyfill-php55.git",
                "reference": "548bb39407e78e54f785b4e18c7e0d5d9e493265"
            },
            "dist": {
                "type": "zip",
                "url": "https://api.github.com/repos/symfony/polyfill-php55/zipball/548bb39407e78e54f785b4e18c7e0d5d9e493265",
                "reference": "548bb39407e78e54f785b4e18c7e0d5d9e493265",
                "shasum": ""
            },
            "require": {
                "ircmaxell/password-compat": "~1.0",
                "php": ">=5.3.3"
            },
            "type": "library",
            "extra": {
                "branch-alias": {
                    "dev-master": "1.12-dev"
                }
            },
            "autoload": {
                "psr-4": {
                    "Symfony\\Polyfill\\Php55\\": ""
                },
                "files": [
                    "bootstrap.php"
                ]
            },
            "notification-url": "https://packagist.org/downloads/",
            "license": [
                "MIT"
            ],
            "authors": [
                {
                    "name": "Nicolas Grekas",
                    "email": "p@tchwork.com"
                },
                {
                    "name": "Symfony Community",
                    "homepage": "https://symfony.com/contributors"
                }
            ],
            "description": "Symfony polyfill backporting some PHP 5.5+ features to lower PHP versions",
            "homepage": "https://symfony.com",
            "keywords": [
                "compatibility",
                "polyfill",
                "portable",
                "shim"
            ],
            "time": "2019-08-06T08:03:45+00:00"
        },
        {
            "name": "symfony/polyfill-php70",
            "version": "v1.12.0",
            "source": {
                "type": "git",
                "url": "https://github.com/symfony/polyfill-php70.git",
                "reference": "54b4c428a0054e254223797d2713c31e08610831"
            },
            "dist": {
                "type": "zip",
                "url": "https://api.github.com/repos/symfony/polyfill-php70/zipball/54b4c428a0054e254223797d2713c31e08610831",
                "reference": "54b4c428a0054e254223797d2713c31e08610831",
                "shasum": ""
            },
            "require": {
                "paragonie/random_compat": "~1.0|~2.0|~9.99",
                "php": ">=5.3.3"
            },
            "type": "library",
            "extra": {
                "branch-alias": {
                    "dev-master": "1.12-dev"
                }
            },
            "autoload": {
                "psr-4": {
                    "Symfony\\Polyfill\\Php70\\": ""
                },
                "files": [
                    "bootstrap.php"
                ],
                "classmap": [
                    "Resources/stubs"
                ]
            },
            "notification-url": "https://packagist.org/downloads/",
            "license": [
                "MIT"
            ],
            "authors": [
                {
                    "name": "Nicolas Grekas",
                    "email": "p@tchwork.com"
                },
                {
                    "name": "Symfony Community",
                    "homepage": "https://symfony.com/contributors"
                }
            ],
            "description": "Symfony polyfill backporting some PHP 7.0+ features to lower PHP versions",
            "homepage": "https://symfony.com",
            "keywords": [
                "compatibility",
                "polyfill",
                "portable",
                "shim"
            ],
            "time": "2019-08-06T08:03:45+00:00"
        },
        {
            "name": "symfony/polyfill-php72",
            "version": "v1.12.0",
            "source": {
                "type": "git",
                "url": "https://github.com/symfony/polyfill-php72.git",
                "reference": "04ce3335667451138df4307d6a9b61565560199e"
            },
            "dist": {
                "type": "zip",
                "url": "https://api.github.com/repos/symfony/polyfill-php72/zipball/04ce3335667451138df4307d6a9b61565560199e",
                "reference": "04ce3335667451138df4307d6a9b61565560199e",
                "shasum": ""
            },
            "require": {
                "php": ">=5.3.3"
            },
            "type": "library",
            "extra": {
                "branch-alias": {
                    "dev-master": "1.12-dev"
                }
            },
            "autoload": {
                "psr-4": {
                    "Symfony\\Polyfill\\Php72\\": ""
                },
                "files": [
                    "bootstrap.php"
                ]
            },
            "notification-url": "https://packagist.org/downloads/",
            "license": [
                "MIT"
            ],
            "authors": [
                {
                    "name": "Nicolas Grekas",
                    "email": "p@tchwork.com"
                },
                {
                    "name": "Symfony Community",
                    "homepage": "https://symfony.com/contributors"
                }
            ],
            "description": "Symfony polyfill backporting some PHP 7.2+ features to lower PHP versions",
            "homepage": "https://symfony.com",
            "keywords": [
                "compatibility",
                "polyfill",
                "portable",
                "shim"
            ],
            "time": "2019-08-06T08:03:45+00:00"
        },
        {
            "name": "symfony/service-contracts",
            "version": "v1.1.7",
            "source": {
                "type": "git",
                "url": "https://github.com/symfony/service-contracts.git",
                "reference": "ffcde9615dc5bb4825b9f6aed07716f1f57faae0"
            },
            "dist": {
                "type": "zip",
                "url": "https://api.github.com/repos/symfony/service-contracts/zipball/ffcde9615dc5bb4825b9f6aed07716f1f57faae0",
                "reference": "ffcde9615dc5bb4825b9f6aed07716f1f57faae0",
                "shasum": ""
            },
            "require": {
                "php": "^7.1.3",
                "psr/container": "^1.0"
            },
            "suggest": {
                "symfony/service-implementation": ""
            },
            "type": "library",
            "extra": {
                "branch-alias": {
                    "dev-master": "1.1-dev"
                }
            },
            "autoload": {
                "psr-4": {
                    "Symfony\\Contracts\\Service\\": ""
                }
            },
            "notification-url": "https://packagist.org/downloads/",
            "license": [
                "MIT"
            ],
            "authors": [
                {
                    "name": "Nicolas Grekas",
                    "email": "p@tchwork.com"
                },
                {
                    "name": "Symfony Community",
                    "homepage": "https://symfony.com/contributors"
                }
            ],
            "description": "Generic abstractions related to writing services",
            "homepage": "https://symfony.com",
            "keywords": [
                "abstractions",
                "contracts",
                "decoupling",
                "interfaces",
                "interoperability",
                "standards"
            ],
            "time": "2019-09-17T11:12:18+00:00"
        },
        {
            "name": "symfony/stopwatch",
            "version": "v4.3.5",
            "source": {
                "type": "git",
                "url": "https://github.com/symfony/stopwatch.git",
                "reference": "1e4ff456bd625be5032fac9be4294e60442e9b71"
            },
            "dist": {
                "type": "zip",
                "url": "https://api.github.com/repos/symfony/stopwatch/zipball/1e4ff456bd625be5032fac9be4294e60442e9b71",
                "reference": "1e4ff456bd625be5032fac9be4294e60442e9b71",
                "shasum": ""
            },
            "require": {
                "php": "^7.1.3",
                "symfony/service-contracts": "^1.0"
            },
            "type": "library",
            "extra": {
                "branch-alias": {
                    "dev-master": "4.3-dev"
                }
            },
            "autoload": {
                "psr-4": {
                    "Symfony\\Component\\Stopwatch\\": ""
                },
                "exclude-from-classmap": [
                    "/Tests/"
                ]
            },
            "notification-url": "https://packagist.org/downloads/",
            "license": [
                "MIT"
            ],
            "authors": [
                {
                    "name": "Fabien Potencier",
                    "email": "fabien@symfony.com"
                },
                {
                    "name": "Symfony Community",
                    "homepage": "https://symfony.com/contributors"
                }
            ],
            "description": "Symfony Stopwatch Component",
            "homepage": "https://symfony.com",
            "time": "2019-08-07T11:52:19+00:00"
        },
        {
            "name": "symfony/yaml",
            "version": "v4.3.5",
            "source": {
                "type": "git",
                "url": "https://github.com/symfony/yaml.git",
                "reference": "41e16350a2a1c7383c4735aa2f9fce74cf3d1178"
            },
            "dist": {
                "type": "zip",
                "url": "https://api.github.com/repos/symfony/yaml/zipball/41e16350a2a1c7383c4735aa2f9fce74cf3d1178",
                "reference": "41e16350a2a1c7383c4735aa2f9fce74cf3d1178",
                "shasum": ""
            },
            "require": {
                "php": "^7.1.3",
                "symfony/polyfill-ctype": "~1.8"
            },
            "conflict": {
                "symfony/console": "<3.4"
            },
            "require-dev": {
                "symfony/console": "~3.4|~4.0"
            },
            "suggest": {
                "symfony/console": "For validating YAML files using the lint command"
            },
            "type": "library",
            "extra": {
                "branch-alias": {
                    "dev-master": "4.3-dev"
                }
            },
            "autoload": {
                "psr-4": {
                    "Symfony\\Component\\Yaml\\": ""
                },
                "exclude-from-classmap": [
                    "/Tests/"
                ]
            },
            "notification-url": "https://packagist.org/downloads/",
            "license": [
                "MIT"
            ],
            "authors": [
                {
                    "name": "Fabien Potencier",
                    "email": "fabien@symfony.com"
                },
                {
                    "name": "Symfony Community",
                    "homepage": "https://symfony.com/contributors"
                }
            ],
            "description": "Symfony Yaml Component",
            "homepage": "https://symfony.com",
            "time": "2019-09-11T15:41:19+00:00"
        },
        {
            "name": "theseer/fdomdocument",
            "version": "1.6.6",
            "source": {
                "type": "git",
                "url": "https://github.com/theseer/fDOMDocument.git",
                "reference": "6e8203e40a32a9c770bcb62fe37e68b948da6dca"
            },
            "dist": {
                "type": "zip",
                "url": "https://api.github.com/repos/theseer/fDOMDocument/zipball/6e8203e40a32a9c770bcb62fe37e68b948da6dca",
                "reference": "6e8203e40a32a9c770bcb62fe37e68b948da6dca",
                "shasum": ""
            },
            "require": {
                "ext-dom": "*",
                "lib-libxml": "*",
                "php": ">=5.3.3"
            },
            "type": "library",
            "autoload": {
                "classmap": [
                    "src/"
                ]
            },
            "notification-url": "https://packagist.org/downloads/",
            "license": [
                "BSD-3-Clause"
            ],
            "authors": [
                {
                    "name": "Arne Blankerts",
                    "email": "arne@blankerts.de",
                    "role": "lead"
                }
            ],
            "description": "The classes contained within this repository extend the standard DOM to use exceptions at all occasions of errors instead of PHP warnings or notices. They also add various custom methods and shortcuts for convenience and to simplify the usage of DOM.",
            "homepage": "https://github.com/theseer/fDOMDocument",
            "time": "2017-06-30T11:53:12+00:00"
        },
        {
            "name": "theseer/tokenizer",
            "version": "1.1.3",
            "source": {
                "type": "git",
                "url": "https://github.com/theseer/tokenizer.git",
                "reference": "11336f6f84e16a720dae9d8e6ed5019efa85a0f9"
            },
            "dist": {
                "type": "zip",
                "url": "https://api.github.com/repos/theseer/tokenizer/zipball/11336f6f84e16a720dae9d8e6ed5019efa85a0f9",
                "reference": "11336f6f84e16a720dae9d8e6ed5019efa85a0f9",
                "shasum": ""
            },
            "require": {
                "ext-dom": "*",
                "ext-tokenizer": "*",
                "ext-xmlwriter": "*",
                "php": "^7.0"
            },
            "type": "library",
            "autoload": {
                "classmap": [
                    "src/"
                ]
            },
            "notification-url": "https://packagist.org/downloads/",
            "license": [
                "BSD-3-Clause"
            ],
            "authors": [
                {
                    "name": "Arne Blankerts",
                    "email": "arne@blankerts.de",
                    "role": "Developer"
                }
            ],
            "description": "A small library for converting tokenized PHP source code into XML and potentially other formats",
            "time": "2019-06-13T22:48:21+00:00"
        },
        {
            "name": "vlucas/phpdotenv",
            "version": "v2.6.1",
            "source": {
                "type": "git",
                "url": "https://github.com/vlucas/phpdotenv.git",
                "reference": "2a7dcf7e3e02dc5e701004e51a6f304b713107d5"
            },
            "dist": {
                "type": "zip",
                "url": "https://api.github.com/repos/vlucas/phpdotenv/zipball/2a7dcf7e3e02dc5e701004e51a6f304b713107d5",
                "reference": "2a7dcf7e3e02dc5e701004e51a6f304b713107d5",
                "shasum": ""
            },
            "require": {
                "php": ">=5.3.9",
                "symfony/polyfill-ctype": "^1.9"
            },
            "require-dev": {
                "phpunit/phpunit": "^4.8.35 || ^5.0"
            },
            "type": "library",
            "extra": {
                "branch-alias": {
                    "dev-master": "2.6-dev"
                }
            },
            "autoload": {
                "psr-4": {
                    "Dotenv\\": "src/"
                }
            },
            "notification-url": "https://packagist.org/downloads/",
            "license": [
                "BSD-3-Clause"
            ],
            "authors": [
                {
                    "name": "Vance Lucas",
                    "email": "vance@vancelucas.com",
                    "homepage": "http://www.vancelucas.com"
                }
            ],
            "description": "Loads environment variables from `.env` to `getenv()`, `$_ENV` and `$_SERVER` automagically.",
            "keywords": [
                "dotenv",
                "env",
                "environment"
            ],
            "time": "2019-01-29T11:11:52+00:00"
        },
        {
            "name": "webmozart/assert",
            "version": "1.5.0",
            "source": {
                "type": "git",
                "url": "https://github.com/webmozart/assert.git",
                "reference": "88e6d84706d09a236046d686bbea96f07b3a34f4"
            },
            "dist": {
                "type": "zip",
                "url": "https://api.github.com/repos/webmozart/assert/zipball/88e6d84706d09a236046d686bbea96f07b3a34f4",
                "reference": "88e6d84706d09a236046d686bbea96f07b3a34f4",
                "shasum": ""
            },
            "require": {
                "php": "^5.3.3 || ^7.0",
                "symfony/polyfill-ctype": "^1.8"
            },
            "require-dev": {
                "phpunit/phpunit": "^4.8.36 || ^7.5.13"
            },
            "type": "library",
            "extra": {
                "branch-alias": {
                    "dev-master": "1.3-dev"
                }
            },
            "autoload": {
                "psr-4": {
                    "Webmozart\\Assert\\": "src/"
                }
            },
            "notification-url": "https://packagist.org/downloads/",
            "license": [
                "MIT"
            ],
            "authors": [
                {
                    "name": "Bernhard Schussek",
                    "email": "bschussek@gmail.com"
                }
            ],
            "description": "Assertions to validate method input/output with nice error messages.",
            "keywords": [
                "assert",
                "check",
                "validate"
            ],
            "time": "2019-08-24T08:43:50+00:00"
        },
        {
            "name": "weew/helpers-array",
            "version": "v1.3.1",
            "source": {
                "type": "git",
                "url": "https://github.com/weew/helpers-array.git",
                "reference": "9bff63111f9765b4277750db8d276d92b3e16ed0"
            },
            "dist": {
                "type": "zip",
                "url": "https://api.github.com/repos/weew/helpers-array/zipball/9bff63111f9765b4277750db8d276d92b3e16ed0",
                "reference": "9bff63111f9765b4277750db8d276d92b3e16ed0",
                "shasum": ""
            },
            "require-dev": {
                "phpunit/phpunit": "^4.7",
                "satooshi/php-coveralls": "^0.6.1"
            },
            "type": "library",
            "autoload": {
                "files": [
                    "src/array.php"
                ]
            },
            "notification-url": "https://packagist.org/downloads/",
            "license": [
                "MIT"
            ],
            "authors": [
                {
                    "name": "Maxim Kott",
                    "email": "maximkott@gmail.com"
                }
            ],
            "description": "Useful collection of php array helpers.",
            "time": "2016-07-21T11:18:01+00:00"
        }
    ],
    "aliases": [],
    "minimum-stability": "stable",
    "stability-flags": {
        "phpmd/phpmd": 0
    },
    "prefer-stable": true,
    "prefer-lowest": false,
    "platform": {
        "php": "~7.1.3||~7.2.0||~7.3.0",
        "ext-bcmath": "*",
        "ext-ctype": "*",
        "ext-curl": "*",
        "ext-dom": "*",
        "ext-gd": "*",
        "ext-hash": "*",
        "ext-iconv": "*",
        "ext-intl": "*",
        "ext-mbstring": "*",
        "ext-openssl": "*",
        "ext-pdo_mysql": "*",
        "ext-simplexml": "*",
        "ext-soap": "*",
        "ext-xsl": "*",
        "ext-zip": "*",
        "lib-libxml": "*"
    },
    "platform-dev": []
}<|MERGE_RESOLUTION|>--- conflicted
+++ resolved
@@ -1,14 +1,10 @@
 {
     "_readme": [
         "This file locks the dependencies of your project to a known state",
-        "Read more about it at https://getcomposer.org/doc/01-basic-usage.md#installing-dependencies",
+        "Read more about it at https://getcomposer.org/doc/01-basic-usage.md#composer-lock-the-lock-file",
         "This file is @generated automatically"
     ],
-<<<<<<< HEAD
-    "content-hash": "a81b346d37140a840cf6b0fdf0906fd6",
-=======
-    "content-hash": "be7c5337c409a82db70a53af87b1c521",
->>>>>>> c7f071f1
+    "content-hash": "86a1369b80e7beabe9ea3dcb38b89ca4",
     "packages": [
         {
             "name": "braintree/braintree_php",
@@ -7786,20 +7782,20 @@
             "authors": [
                 {
                     "name": "Manuel Pichler",
+                    "role": "Project Founder",
                     "email": "github@manuel-pichler.de",
-                    "homepage": "https://github.com/manuelpichler",
-                    "role": "Project Founder"
+                    "homepage": "https://github.com/manuelpichler"
                 },
                 {
                     "name": "Marc Würth",
+                    "role": "Project Maintainer",
                     "email": "ravage@bluewin.ch",
-                    "homepage": "https://github.com/ravage84",
-                    "role": "Project Maintainer"
+                    "homepage": "https://github.com/ravage84"
                 },
                 {
                     "name": "Other contributors",
-                    "homepage": "https://github.com/phpmd/phpmd/graphs/contributors",
-                    "role": "Contributors"
+                    "role": "Contributors",
+                    "homepage": "https://github.com/phpmd/phpmd/graphs/contributors"
                 }
             ],
             "description": "PHPMD is a spin-off project of PHP Depend and aims to be a PHP equivalent of the well known Java tool PMD.",
