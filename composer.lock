{
    "_readme": [
        "This file locks the dependencies of your project to a known state",
        "Read more about it at https://getcomposer.org/doc/01-basic-usage.md#installing-dependencies",
        "This file is @generated automatically"
    ],
<<<<<<< HEAD
    "content-hash": "0ebe9109f59c372f9962e2a51c35c829",
=======
    "content-hash": "68246e4c5ac6555ff2d3d013c81c3537",
>>>>>>> 56e17b8c
    "packages": [
        {
            "name": "colinmollenhour/cache-backend-file",
            "version": "v1.4.5",
            "source": {
                "type": "git",
                "url": "https://github.com/colinmollenhour/Cm_Cache_Backend_File.git",
                "reference": "03c7d4c0f43b2de1b559a3527d18ff697d306544"
            },
            "dist": {
                "type": "zip",
                "url": "https://api.github.com/repos/colinmollenhour/Cm_Cache_Backend_File/zipball/03c7d4c0f43b2de1b559a3527d18ff697d306544",
                "reference": "03c7d4c0f43b2de1b559a3527d18ff697d306544",
                "shasum": ""
            },
            "type": "magento-module",
            "autoload": {
                "classmap": [
                    "File.php"
                ]
            },
            "notification-url": "https://packagist.org/downloads/",
            "license": [
                "BSD-3-Clause"
            ],
            "authors": [
                {
                    "name": "Colin Mollenhour"
                }
            ],
            "description": "The stock Zend_Cache_Backend_File backend has extremely poor performance for cleaning by tags making it become unusable as the number of cached items increases. This backend makes many changes resulting in a huge performance boost, especially for tag cleaning.",
            "homepage": "https://github.com/colinmollenhour/Cm_Cache_Backend_File",
            "time": "2019-04-18T21:54:31+00:00"
        },
        {
            "name": "colinmollenhour/cache-backend-redis",
            "version": "1.11.0",
            "source": {
                "type": "git",
                "url": "https://github.com/colinmollenhour/Cm_Cache_Backend_Redis.git",
                "reference": "389fb68de15660e39b055d149d31f3708b5d6cbc"
            },
            "dist": {
                "type": "zip",
                "url": "https://api.github.com/repos/colinmollenhour/Cm_Cache_Backend_Redis/zipball/389fb68de15660e39b055d149d31f3708b5d6cbc",
                "reference": "389fb68de15660e39b055d149d31f3708b5d6cbc",
                "shasum": ""
            },
            "require": {
                "magento-hackathon/magento-composer-installer": "*"
            },
            "type": "magento-module",
            "autoload": {
                "classmap": [
                    "Cm/Cache/Backend/Redis.php"
                ]
            },
            "notification-url": "https://packagist.org/downloads/",
            "license": [
                "BSD-3-Clause"
            ],
            "authors": [
                {
                    "name": "Colin Mollenhour"
                }
            ],
            "description": "Zend_Cache backend using Redis with full support for tags.",
            "homepage": "https://github.com/colinmollenhour/Cm_Cache_Backend_Redis",
            "time": "2019-03-03T04:04:49+00:00"
        },
        {
            "name": "colinmollenhour/credis",
            "version": "1.11.1",
            "source": {
                "type": "git",
                "url": "https://github.com/colinmollenhour/credis.git",
                "reference": "bd1da4698ab1918477f9e71e5ff0062b9a345008"
            },
            "dist": {
                "type": "zip",
                "url": "https://api.github.com/repos/colinmollenhour/credis/zipball/bd1da4698ab1918477f9e71e5ff0062b9a345008",
                "reference": "bd1da4698ab1918477f9e71e5ff0062b9a345008",
                "shasum": ""
            },
            "require": {
                "php": ">=5.4.0"
            },
            "type": "library",
            "autoload": {
                "classmap": [
                    "Client.php",
                    "Cluster.php",
                    "Sentinel.php",
                    "Module.php"
                ]
            },
            "notification-url": "https://packagist.org/downloads/",
            "license": [
                "MIT"
            ],
            "authors": [
                {
                    "name": "Colin Mollenhour",
                    "email": "colin@mollenhour.com"
                }
            ],
            "description": "Credis is a lightweight interface to the Redis key-value store which wraps the phpredis library when available for better performance.",
            "homepage": "https://github.com/colinmollenhour/credis",
            "time": "2019-11-26T18:09:45+00:00"
        },
        {
            "name": "colinmollenhour/php-redis-session-abstract",
            "version": "v1.4.2",
            "source": {
                "type": "git",
                "url": "https://github.com/colinmollenhour/php-redis-session-abstract.git",
                "reference": "669521218794f125c7b668252f4f576eda65e1e4"
            },
            "dist": {
                "type": "zip",
                "url": "https://api.github.com/repos/colinmollenhour/php-redis-session-abstract/zipball/669521218794f125c7b668252f4f576eda65e1e4",
                "reference": "669521218794f125c7b668252f4f576eda65e1e4",
                "shasum": ""
            },
            "require": {
                "colinmollenhour/credis": "~1.6",
                "php": "^5.5 || ^7.0"
            },
            "type": "library",
            "autoload": {
                "psr-0": {
                    "Cm\\RedisSession\\": "src/"
                }
            },
            "notification-url": "https://packagist.org/downloads/",
            "license": [
                "BSD-3-Clause"
            ],
            "authors": [
                {
                    "name": "Colin Mollenhour"
                }
            ],
            "description": "A Redis-based session handler with optimistic locking",
            "homepage": "https://github.com/colinmollenhour/php-redis-session-abstract",
            "time": "2020-01-08T17:41:01+00:00"
        },
        {
            "name": "composer/ca-bundle",
            "version": "1.2.7",
            "source": {
                "type": "git",
                "url": "https://github.com/composer/ca-bundle.git",
                "reference": "95c63ab2117a72f48f5a55da9740a3273d45b7fd"
            },
            "dist": {
                "type": "zip",
                "url": "https://api.github.com/repos/composer/ca-bundle/zipball/95c63ab2117a72f48f5a55da9740a3273d45b7fd",
                "reference": "95c63ab2117a72f48f5a55da9740a3273d45b7fd",
                "shasum": ""
            },
            "require": {
                "ext-openssl": "*",
                "ext-pcre": "*",
                "php": "^5.3.2 || ^7.0 || ^8.0"
            },
            "require-dev": {
                "phpunit/phpunit": "^4.8.35 || ^5.7 || 6.5 - 8",
                "psr/log": "^1.0",
                "symfony/process": "^2.5 || ^3.0 || ^4.0 || ^5.0"
            },
            "type": "library",
            "extra": {
                "branch-alias": {
                    "dev-master": "1.x-dev"
                }
            },
            "autoload": {
                "psr-4": {
                    "Composer\\CaBundle\\": "src"
                }
            },
            "notification-url": "https://packagist.org/downloads/",
            "license": [
                "MIT"
            ],
            "authors": [
                {
                    "name": "Jordi Boggiano",
                    "email": "j.boggiano@seld.be",
                    "homepage": "http://seld.be"
                }
            ],
            "description": "Lets you find a path to the system CA bundle, and includes a fallback to the Mozilla CA bundle.",
            "keywords": [
                "cabundle",
                "cacert",
                "certificate",
                "ssl",
                "tls"
            ],
            "time": "2020-04-08T08:27:21+00:00"
        },
        {
            "name": "composer/composer",
            "version": "1.10.7",
            "source": {
                "type": "git",
                "url": "https://github.com/composer/composer.git",
                "reference": "956608ea4f7de9e58c53dfb019d85ae62b193c39"
            },
            "dist": {
                "type": "zip",
                "url": "https://api.github.com/repos/composer/composer/zipball/956608ea4f7de9e58c53dfb019d85ae62b193c39",
                "reference": "956608ea4f7de9e58c53dfb019d85ae62b193c39",
                "shasum": ""
            },
            "require": {
                "composer/ca-bundle": "^1.0",
                "composer/semver": "^1.0",
                "composer/spdx-licenses": "^1.2",
                "composer/xdebug-handler": "^1.1",
                "justinrainbow/json-schema": "^5.2.10",
                "php": "^5.3.2 || ^7.0",
                "psr/log": "^1.0",
                "seld/jsonlint": "^1.4",
                "seld/phar-utils": "^1.0",
                "symfony/console": "^2.7 || ^3.0 || ^4.0 || ^5.0",
                "symfony/filesystem": "^2.7 || ^3.0 || ^4.0 || ^5.0",
                "symfony/finder": "^2.7 || ^3.0 || ^4.0 || ^5.0",
                "symfony/process": "^2.7 || ^3.0 || ^4.0 || ^5.0"
            },
            "conflict": {
                "symfony/console": "2.8.38",
                "symfony/phpunit-bridge": "3.4.40"
            },
            "require-dev": {
                "phpspec/prophecy": "^1.10",
                "symfony/phpunit-bridge": "^3.4"
            },
            "suggest": {
                "ext-openssl": "Enabling the openssl extension allows you to access https URLs for repositories and packages",
                "ext-zip": "Enabling the zip extension allows you to unzip archives",
                "ext-zlib": "Allow gzip compression of HTTP requests"
            },
            "bin": [
                "bin/composer"
            ],
            "type": "library",
            "extra": {
                "branch-alias": {
                    "dev-master": "1.10-dev"
                }
            },
            "autoload": {
                "psr-4": {
                    "Composer\\": "src/Composer"
                }
            },
            "notification-url": "https://packagist.org/downloads/",
            "license": [
                "MIT"
            ],
            "authors": [
                {
                    "name": "Nils Adermann",
                    "email": "naderman@naderman.de",
                    "homepage": "http://www.naderman.de"
                },
                {
                    "name": "Jordi Boggiano",
                    "email": "j.boggiano@seld.be",
                    "homepage": "http://seld.be"
                }
            ],
            "description": "Composer helps you declare, manage and install dependencies of PHP projects. It ensures you have the right stack everywhere.",
            "homepage": "https://getcomposer.org/",
            "keywords": [
                "autoload",
                "dependency",
                "package"
            ],
<<<<<<< HEAD
            "time": "2020-06-03T08:03:56+00:00"
=======
            "time": "2020-05-06T08:28:10+00:00"
>>>>>>> 56e17b8c
        },
        {
            "name": "composer/semver",
            "version": "1.5.1",
            "source": {
                "type": "git",
                "url": "https://github.com/composer/semver.git",
                "reference": "c6bea70230ef4dd483e6bbcab6005f682ed3a8de"
            },
            "dist": {
                "type": "zip",
                "url": "https://api.github.com/repos/composer/semver/zipball/c6bea70230ef4dd483e6bbcab6005f682ed3a8de",
                "reference": "c6bea70230ef4dd483e6bbcab6005f682ed3a8de",
                "shasum": ""
            },
            "require": {
                "php": "^5.3.2 || ^7.0"
            },
            "require-dev": {
                "phpunit/phpunit": "^4.5 || ^5.0.5"
            },
            "type": "library",
            "extra": {
                "branch-alias": {
                    "dev-master": "1.x-dev"
                }
            },
            "autoload": {
                "psr-4": {
                    "Composer\\Semver\\": "src"
                }
            },
            "notification-url": "https://packagist.org/downloads/",
            "license": [
                "MIT"
            ],
            "authors": [
                {
                    "name": "Nils Adermann",
                    "email": "naderman@naderman.de",
                    "homepage": "http://www.naderman.de"
                },
                {
                    "name": "Jordi Boggiano",
                    "email": "j.boggiano@seld.be",
                    "homepage": "http://seld.be"
                },
                {
                    "name": "Rob Bast",
                    "email": "rob.bast@gmail.com",
                    "homepage": "http://robbast.nl"
                }
            ],
            "description": "Semver library that offers utilities, version constraint parsing and validation.",
            "keywords": [
                "semantic",
                "semver",
                "validation",
                "versioning"
            ],
            "time": "2020-01-13T12:06:48+00:00"
        },
        {
            "name": "composer/spdx-licenses",
            "version": "1.5.3",
            "source": {
                "type": "git",
                "url": "https://github.com/composer/spdx-licenses.git",
                "reference": "0c3e51e1880ca149682332770e25977c70cf9dae"
            },
            "dist": {
                "type": "zip",
                "url": "https://api.github.com/repos/composer/spdx-licenses/zipball/0c3e51e1880ca149682332770e25977c70cf9dae",
                "reference": "0c3e51e1880ca149682332770e25977c70cf9dae",
                "shasum": ""
            },
            "require": {
                "php": "^5.3.2 || ^7.0 || ^8.0"
            },
            "require-dev": {
                "phpunit/phpunit": "^4.8.35 || ^5.7 || 6.5 - 7"
            },
            "type": "library",
            "extra": {
                "branch-alias": {
                    "dev-master": "1.x-dev"
                }
            },
            "autoload": {
                "psr-4": {
                    "Composer\\Spdx\\": "src"
                }
            },
            "notification-url": "https://packagist.org/downloads/",
            "license": [
                "MIT"
            ],
            "authors": [
                {
                    "name": "Nils Adermann",
                    "email": "naderman@naderman.de",
                    "homepage": "http://www.naderman.de"
                },
                {
                    "name": "Jordi Boggiano",
                    "email": "j.boggiano@seld.be",
                    "homepage": "http://seld.be"
                },
                {
                    "name": "Rob Bast",
                    "email": "rob.bast@gmail.com",
                    "homepage": "http://robbast.nl"
                }
            ],
            "description": "SPDX licenses list and validation library.",
            "keywords": [
                "license",
                "spdx",
                "validator"
            ],
            "time": "2020-02-14T07:44:31+00:00"
        },
        {
            "name": "composer/xdebug-handler",
            "version": "1.4.2",
            "source": {
                "type": "git",
                "url": "https://github.com/composer/xdebug-handler.git",
                "reference": "fa2aaf99e2087f013a14f7432c1cd2dd7d8f1f51"
            },
            "dist": {
                "type": "zip",
                "url": "https://api.github.com/repos/composer/xdebug-handler/zipball/fa2aaf99e2087f013a14f7432c1cd2dd7d8f1f51",
                "reference": "fa2aaf99e2087f013a14f7432c1cd2dd7d8f1f51",
                "shasum": ""
            },
            "require": {
                "php": "^5.3.2 || ^7.0 || ^8.0",
                "psr/log": "^1.0"
            },
            "require-dev": {
                "phpunit/phpunit": "^4.8.35 || ^5.7 || 6.5 - 8"
            },
            "type": "library",
            "autoload": {
                "psr-4": {
                    "Composer\\XdebugHandler\\": "src"
                }
            },
            "notification-url": "https://packagist.org/downloads/",
            "license": [
                "MIT"
            ],
            "authors": [
                {
                    "name": "John Stevenson",
                    "email": "john-stevenson@blueyonder.co.uk"
                }
            ],
            "description": "Restarts a process without Xdebug.",
            "keywords": [
                "Xdebug",
                "performance"
            ],
<<<<<<< HEAD
            "time": "2020-06-04T11:16:35+00:00"
=======
            "time": "2020-03-01T12:26:26+00:00"
>>>>>>> 56e17b8c
        },
        {
            "name": "container-interop/container-interop",
            "version": "1.2.0",
            "source": {
                "type": "git",
                "url": "https://github.com/container-interop/container-interop.git",
                "reference": "79cbf1341c22ec75643d841642dd5d6acd83bdb8"
            },
            "dist": {
                "type": "zip",
                "url": "https://api.github.com/repos/container-interop/container-interop/zipball/79cbf1341c22ec75643d841642dd5d6acd83bdb8",
                "reference": "79cbf1341c22ec75643d841642dd5d6acd83bdb8",
                "shasum": ""
            },
            "require": {
                "psr/container": "^1.0"
            },
            "type": "library",
            "autoload": {
                "psr-4": {
                    "Interop\\Container\\": "src/Interop/Container/"
                }
            },
            "notification-url": "https://packagist.org/downloads/",
            "license": [
                "MIT"
            ],
            "description": "Promoting the interoperability of container objects (DIC, SL, etc.)",
            "homepage": "https://github.com/container-interop/container-interop",
            "abandoned": "psr/container",
            "time": "2017-02-14T19:40:03+00:00"
        },
        {
            "name": "elasticsearch/elasticsearch",
            "version": "v7.7.0",
            "source": {
                "type": "git",
                "url": "https://github.com/elastic/elasticsearch-php.git",
                "reference": "1d90a7ff4fb1936dc4376f09d723af75714f6f05"
            },
            "dist": {
                "type": "zip",
                "url": "https://api.github.com/repos/elastic/elasticsearch-php/zipball/1d90a7ff4fb1936dc4376f09d723af75714f6f05",
                "reference": "1d90a7ff4fb1936dc4376f09d723af75714f6f05",
                "shasum": ""
            },
            "require": {
                "ext-json": ">=1.3.7",
                "ezimuel/ringphp": "^1.1.2",
                "php": "^7.1",
                "psr/log": "~1.0"
            },
            "require-dev": {
                "cpliakas/git-wrapper": "~2.0",
                "doctrine/inflector": "^1.3",
                "mockery/mockery": "^1.2",
                "phpstan/phpstan": "^0.12",
                "phpunit/phpunit": "^7.5",
                "squizlabs/php_codesniffer": "^3.4",
                "symfony/finder": "~4.0",
                "symfony/yaml": "~4.0"
            },
            "suggest": {
                "ext-curl": "*",
                "monolog/monolog": "Allows for client-level logging and tracing"
            },
            "type": "library",
            "autoload": {
                "files": [
                    "src/autoload.php"
                ],
                "psr-4": {
                    "Elasticsearch\\": "src/Elasticsearch/"
                }
            },
            "notification-url": "https://packagist.org/downloads/",
            "license": [
                "Apache-2.0"
            ],
            "authors": [
                {
                    "name": "Zachary Tong"
                },
                {
                    "name": "Enrico Zimuel"
                }
            ],
            "description": "PHP Client for Elasticsearch",
            "keywords": [
                "client",
                "elasticsearch",
                "search"
            ],
            "time": "2020-05-13T15:19:26+00:00"
        },
        {
            "name": "ezimuel/guzzlestreams",
            "version": "3.0.1",
            "source": {
                "type": "git",
                "url": "https://github.com/ezimuel/guzzlestreams.git",
                "reference": "abe3791d231167f14eb80d413420d1eab91163a8"
            },
            "dist": {
                "type": "zip",
                "url": "https://api.github.com/repos/ezimuel/guzzlestreams/zipball/abe3791d231167f14eb80d413420d1eab91163a8",
                "reference": "abe3791d231167f14eb80d413420d1eab91163a8",
                "shasum": ""
            },
            "require": {
                "php": ">=5.4.0"
            },
            "require-dev": {
                "phpunit/phpunit": "~4.0"
            },
            "type": "library",
            "extra": {
                "branch-alias": {
                    "dev-master": "3.0-dev"
                }
            },
            "autoload": {
                "psr-4": {
                    "GuzzleHttp\\Stream\\": "src/"
                }
            },
            "notification-url": "https://packagist.org/downloads/",
            "license": [
                "MIT"
            ],
            "authors": [
                {
                    "name": "Michael Dowling",
                    "email": "mtdowling@gmail.com",
                    "homepage": "https://github.com/mtdowling"
                }
            ],
            "description": "Fork of guzzle/streams (abandoned) to be used with elasticsearch-php",
            "homepage": "http://guzzlephp.org/",
            "keywords": [
                "Guzzle",
                "stream"
            ],
            "time": "2020-02-14T23:11:50+00:00"
        },
        {
            "name": "ezimuel/ringphp",
            "version": "1.1.2",
            "source": {
                "type": "git",
                "url": "https://github.com/ezimuel/ringphp.git",
                "reference": "0b78f89d8e0bb9e380046c31adfa40347e9f663b"
            },
            "dist": {
                "type": "zip",
                "url": "https://api.github.com/repos/ezimuel/ringphp/zipball/0b78f89d8e0bb9e380046c31adfa40347e9f663b",
                "reference": "0b78f89d8e0bb9e380046c31adfa40347e9f663b",
                "shasum": ""
            },
            "require": {
                "ezimuel/guzzlestreams": "^3.0.1",
                "php": ">=5.4.0",
                "react/promise": "~2.0"
            },
            "require-dev": {
                "ext-curl": "*",
                "phpunit/phpunit": "~4.0"
            },
            "suggest": {
                "ext-curl": "Guzzle will use specific adapters if cURL is present"
            },
            "type": "library",
            "extra": {
                "branch-alias": {
                    "dev-master": "1.1-dev"
                }
            },
            "autoload": {
                "psr-4": {
                    "GuzzleHttp\\Ring\\": "src/"
                }
            },
            "notification-url": "https://packagist.org/downloads/",
            "license": [
                "MIT"
            ],
            "authors": [
                {
                    "name": "Michael Dowling",
                    "email": "mtdowling@gmail.com",
                    "homepage": "https://github.com/mtdowling"
                }
            ],
            "description": "Fork of guzzle/RingPHP (abandoned) to be used with elasticsearch-php",
            "time": "2020-02-14T23:51:21+00:00"
        },
        {
            "name": "guzzlehttp/guzzle",
            "version": "6.5.4",
            "source": {
                "type": "git",
                "url": "https://github.com/guzzle/guzzle.git",
                "reference": "a4a1b6930528a8f7ee03518e6442ec7a44155d9d"
            },
            "dist": {
                "type": "zip",
                "url": "https://api.github.com/repos/guzzle/guzzle/zipball/a4a1b6930528a8f7ee03518e6442ec7a44155d9d",
                "reference": "a4a1b6930528a8f7ee03518e6442ec7a44155d9d",
                "shasum": ""
            },
            "require": {
                "ext-json": "*",
                "guzzlehttp/promises": "^1.0",
                "guzzlehttp/psr7": "^1.6.1",
                "php": ">=5.5",
                "symfony/polyfill-intl-idn": "1.17.0"
            },
            "require-dev": {
                "ext-curl": "*",
                "phpunit/phpunit": "^4.8.35 || ^5.7 || ^6.4 || ^7.0",
                "psr/log": "^1.1"
            },
            "suggest": {
                "psr/log": "Required for using the Log middleware"
            },
            "type": "library",
            "extra": {
                "branch-alias": {
                    "dev-master": "6.5-dev"
                }
            },
            "autoload": {
                "psr-4": {
                    "GuzzleHttp\\": "src/"
                },
                "files": [
                    "src/functions_include.php"
                ]
            },
            "notification-url": "https://packagist.org/downloads/",
            "license": [
                "MIT"
            ],
            "authors": [
                {
                    "name": "Michael Dowling",
                    "email": "mtdowling@gmail.com",
                    "homepage": "https://github.com/mtdowling"
                }
            ],
            "description": "Guzzle is a PHP HTTP client library",
            "homepage": "http://guzzlephp.org/",
            "keywords": [
                "client",
                "curl",
                "framework",
                "http",
                "http client",
                "rest",
                "web service"
            ],
            "time": "2020-05-25T19:35:05+00:00"
        },
        {
            "name": "guzzlehttp/promises",
            "version": "v1.3.1",
            "source": {
                "type": "git",
                "url": "https://github.com/guzzle/promises.git",
                "reference": "a59da6cf61d80060647ff4d3eb2c03a2bc694646"
            },
            "dist": {
                "type": "zip",
                "url": "https://api.github.com/repos/guzzle/promises/zipball/a59da6cf61d80060647ff4d3eb2c03a2bc694646",
                "reference": "a59da6cf61d80060647ff4d3eb2c03a2bc694646",
                "shasum": ""
            },
            "require": {
                "php": ">=5.5.0"
            },
            "require-dev": {
                "phpunit/phpunit": "^4.0"
            },
            "type": "library",
            "extra": {
                "branch-alias": {
                    "dev-master": "1.4-dev"
                }
            },
            "autoload": {
                "psr-4": {
                    "GuzzleHttp\\Promise\\": "src/"
                },
                "files": [
                    "src/functions_include.php"
                ]
            },
            "notification-url": "https://packagist.org/downloads/",
            "license": [
                "MIT"
            ],
            "authors": [
                {
                    "name": "Michael Dowling",
                    "email": "mtdowling@gmail.com",
                    "homepage": "https://github.com/mtdowling"
                }
            ],
            "description": "Guzzle promises library",
            "keywords": [
                "promise"
            ],
            "time": "2016-12-20T10:07:11+00:00"
        },
        {
            "name": "guzzlehttp/psr7",
            "version": "1.6.1",
            "source": {
                "type": "git",
                "url": "https://github.com/guzzle/psr7.git",
                "reference": "239400de7a173fe9901b9ac7c06497751f00727a"
            },
            "dist": {
                "type": "zip",
                "url": "https://api.github.com/repos/guzzle/psr7/zipball/239400de7a173fe9901b9ac7c06497751f00727a",
                "reference": "239400de7a173fe9901b9ac7c06497751f00727a",
                "shasum": ""
            },
            "require": {
                "php": ">=5.4.0",
                "psr/http-message": "~1.0",
                "ralouphie/getallheaders": "^2.0.5 || ^3.0.0"
            },
            "provide": {
                "psr/http-message-implementation": "1.0"
            },
            "require-dev": {
                "ext-zlib": "*",
                "phpunit/phpunit": "~4.8.36 || ^5.7.27 || ^6.5.8"
            },
            "suggest": {
                "zendframework/zend-httphandlerrunner": "Emit PSR-7 responses"
            },
            "type": "library",
            "extra": {
                "branch-alias": {
                    "dev-master": "1.6-dev"
                }
            },
            "autoload": {
                "psr-4": {
                    "GuzzleHttp\\Psr7\\": "src/"
                },
                "files": [
                    "src/functions_include.php"
                ]
            },
            "notification-url": "https://packagist.org/downloads/",
            "license": [
                "MIT"
            ],
            "authors": [
                {
                    "name": "Michael Dowling",
                    "email": "mtdowling@gmail.com",
                    "homepage": "https://github.com/mtdowling"
                },
                {
                    "name": "Tobias Schultze",
                    "homepage": "https://github.com/Tobion"
                }
            ],
            "description": "PSR-7 message implementation that also provides common utility methods",
            "keywords": [
                "http",
                "message",
                "psr-7",
                "request",
                "response",
                "stream",
                "uri",
                "url"
            ],
            "time": "2019-07-01T23:21:34+00:00"
        },
        {
            "name": "justinrainbow/json-schema",
            "version": "5.2.10",
            "source": {
                "type": "git",
                "url": "https://github.com/justinrainbow/json-schema.git",
                "reference": "2ba9c8c862ecd5510ed16c6340aa9f6eadb4f31b"
            },
            "dist": {
                "type": "zip",
                "url": "https://api.github.com/repos/justinrainbow/json-schema/zipball/2ba9c8c862ecd5510ed16c6340aa9f6eadb4f31b",
                "reference": "2ba9c8c862ecd5510ed16c6340aa9f6eadb4f31b",
                "shasum": ""
            },
            "require": {
                "php": ">=5.3.3"
            },
            "require-dev": {
                "friendsofphp/php-cs-fixer": "~2.2.20||~2.15.1",
                "json-schema/json-schema-test-suite": "1.2.0",
                "phpunit/phpunit": "^4.8.35"
            },
            "bin": [
                "bin/validate-json"
            ],
            "type": "library",
            "extra": {
                "branch-alias": {
                    "dev-master": "5.0.x-dev"
                }
            },
            "autoload": {
                "psr-4": {
                    "JsonSchema\\": "src/JsonSchema/"
                }
            },
            "notification-url": "https://packagist.org/downloads/",
            "license": [
                "MIT"
            ],
            "authors": [
                {
                    "name": "Bruno Prieto Reis",
                    "email": "bruno.p.reis@gmail.com"
                },
                {
                    "name": "Justin Rainbow",
                    "email": "justin.rainbow@gmail.com"
                },
                {
                    "name": "Igor Wiedler",
                    "email": "igor@wiedler.ch"
                },
                {
                    "name": "Robert Schönthal",
                    "email": "seroscho@googlemail.com"
                }
            ],
            "description": "A library to validate a json schema.",
            "homepage": "https://github.com/justinrainbow/json-schema",
            "keywords": [
                "json",
                "schema"
            ],
            "time": "2020-05-27T16:41:55+00:00"
        },
        {
            "name": "laminas/laminas-captcha",
            "version": "2.9.0",
            "source": {
                "type": "git",
                "url": "https://github.com/laminas/laminas-captcha.git",
                "reference": "b88f650f3adf2d902ef56f6377cceb5cd87b9876"
            },
            "dist": {
                "type": "zip",
                "url": "https://api.github.com/repos/laminas/laminas-captcha/zipball/b88f650f3adf2d902ef56f6377cceb5cd87b9876",
                "reference": "b88f650f3adf2d902ef56f6377cceb5cd87b9876",
                "shasum": ""
            },
            "require": {
                "laminas/laminas-math": "^2.7 || ^3.0",
                "laminas/laminas-stdlib": "^3.2.1",
                "laminas/laminas-zendframework-bridge": "^1.0",
                "php": "^5.6 || ^7.0"
            },
            "replace": {
                "zendframework/zend-captcha": "self.version"
            },
            "require-dev": {
                "laminas/laminas-coding-standard": "~1.0.0",
                "laminas/laminas-recaptcha": "^3.0",
                "laminas/laminas-session": "^2.8",
                "laminas/laminas-text": "^2.6",
                "laminas/laminas-validator": "^2.10.1",
                "phpunit/phpunit": "^5.7.27 || ^6.5.8 || ^7.1.2"
            },
            "suggest": {
                "laminas/laminas-i18n-resources": "Translations of captcha messages",
                "laminas/laminas-recaptcha": "Laminas\\ReCaptcha component",
                "laminas/laminas-session": "Laminas\\Session component",
                "laminas/laminas-text": "Laminas\\Text component",
                "laminas/laminas-validator": "Laminas\\Validator component"
            },
            "type": "library",
            "extra": {
                "branch-alias": {
                    "dev-master": "2.9.x-dev",
                    "dev-develop": "2.10.x-dev"
                }
            },
            "autoload": {
                "psr-4": {
                    "Laminas\\Captcha\\": "src/"
                }
            },
            "notification-url": "https://packagist.org/downloads/",
            "license": [
                "BSD-3-Clause"
            ],
            "description": "Generate and validate CAPTCHAs using Figlets, images, ReCaptcha, and more",
            "homepage": "https://laminas.dev",
            "keywords": [
                "captcha",
                "laminas"
            ],
            "time": "2019-12-31T16:24:14+00:00"
        },
        {
            "name": "laminas/laminas-code",
            "version": "3.4.1",
            "source": {
                "type": "git",
                "url": "https://github.com/laminas/laminas-code.git",
                "reference": "1cb8f203389ab1482bf89c0e70a04849bacd7766"
            },
            "dist": {
                "type": "zip",
                "url": "https://api.github.com/repos/laminas/laminas-code/zipball/1cb8f203389ab1482bf89c0e70a04849bacd7766",
                "reference": "1cb8f203389ab1482bf89c0e70a04849bacd7766",
                "shasum": ""
            },
            "require": {
                "laminas/laminas-eventmanager": "^2.6 || ^3.0",
                "laminas/laminas-zendframework-bridge": "^1.0",
                "php": "^7.1"
            },
            "conflict": {
                "phpspec/prophecy": "<1.9.0"
            },
            "replace": {
                "zendframework/zend-code": "self.version"
            },
            "require-dev": {
                "doctrine/annotations": "^1.7",
                "ext-phar": "*",
                "laminas/laminas-coding-standard": "^1.0",
                "laminas/laminas-stdlib": "^2.7 || ^3.0",
                "phpunit/phpunit": "^7.5.16 || ^8.4"
            },
            "suggest": {
                "doctrine/annotations": "Doctrine\\Common\\Annotations >=1.0 for annotation features",
                "laminas/laminas-stdlib": "Laminas\\Stdlib component"
            },
            "type": "library",
            "extra": {
                "branch-alias": {
                    "dev-master": "3.4.x-dev",
                    "dev-develop": "3.5.x-dev",
                    "dev-dev-4.0": "4.0.x-dev"
                }
            },
            "autoload": {
                "psr-4": {
                    "Laminas\\Code\\": "src/"
                }
            },
            "notification-url": "https://packagist.org/downloads/",
            "license": [
                "BSD-3-Clause"
            ],
            "description": "Extensions to the PHP Reflection API, static code scanning, and code generation",
            "homepage": "https://laminas.dev",
            "keywords": [
                "code",
                "laminas"
            ],
            "time": "2019-12-31T16:28:24+00:00"
        },
        {
            "name": "laminas/laminas-config",
            "version": "2.6.0",
            "source": {
                "type": "git",
                "url": "https://github.com/laminas/laminas-config.git",
                "reference": "71ba6d5dd703196ce66b25abc4d772edb094dae1"
            },
            "dist": {
                "type": "zip",
                "url": "https://api.github.com/repos/laminas/laminas-config/zipball/71ba6d5dd703196ce66b25abc4d772edb094dae1",
                "reference": "71ba6d5dd703196ce66b25abc4d772edb094dae1",
                "shasum": ""
            },
            "require": {
                "laminas/laminas-stdlib": "^2.7 || ^3.0",
                "laminas/laminas-zendframework-bridge": "^1.0",
                "php": "^5.5 || ^7.0"
            },
            "replace": {
                "zendframework/zend-config": "self.version"
            },
            "require-dev": {
                "fabpot/php-cs-fixer": "1.7.*",
                "laminas/laminas-filter": "^2.6",
                "laminas/laminas-i18n": "^2.5",
                "laminas/laminas-json": "^2.6.1",
                "laminas/laminas-servicemanager": "^2.7.5 || ^3.0.3",
                "phpunit/phpunit": "~4.0"
            },
            "suggest": {
                "laminas/laminas-filter": "Laminas\\Filter component",
                "laminas/laminas-i18n": "Laminas\\I18n component",
                "laminas/laminas-json": "Laminas\\Json to use the Json reader or writer classes",
                "laminas/laminas-servicemanager": "Laminas\\ServiceManager for use with the Config Factory to retrieve reader and writer instances"
            },
            "type": "library",
            "extra": {
                "branch-alias": {
                    "dev-master": "2.6-dev",
                    "dev-develop": "2.7-dev"
                }
            },
            "autoload": {
                "psr-4": {
                    "Laminas\\Config\\": "src/"
                }
            },
            "notification-url": "https://packagist.org/downloads/",
            "license": [
                "BSD-3-Clause"
            ],
            "description": "provides a nested object property based user interface for accessing this configuration data within application code",
            "homepage": "https://laminas.dev",
            "keywords": [
                "config",
                "laminas"
            ],
            "time": "2019-12-31T16:30:04+00:00"
        },
        {
            "name": "laminas/laminas-console",
            "version": "2.8.0",
            "source": {
                "type": "git",
                "url": "https://github.com/laminas/laminas-console.git",
                "reference": "478a6ceac3e31fb38d6314088abda8b239ee23a5"
            },
            "dist": {
                "type": "zip",
                "url": "https://api.github.com/repos/laminas/laminas-console/zipball/478a6ceac3e31fb38d6314088abda8b239ee23a5",
                "reference": "478a6ceac3e31fb38d6314088abda8b239ee23a5",
                "shasum": ""
            },
            "require": {
                "laminas/laminas-stdlib": "^3.2.1",
                "laminas/laminas-zendframework-bridge": "^1.0",
                "php": "^5.6 || ^7.0"
            },
            "replace": {
                "zendframework/zend-console": "self.version"
            },
            "require-dev": {
                "laminas/laminas-coding-standard": "~1.0.0",
                "laminas/laminas-filter": "^2.7.2",
                "laminas/laminas-json": "^2.6 || ^3.0",
                "laminas/laminas-validator": "^2.10.1",
                "phpunit/phpunit": "^5.7.23 || ^6.4.3"
            },
            "suggest": {
                "laminas/laminas-filter": "To support DefaultRouteMatcher usage",
                "laminas/laminas-validator": "To support DefaultRouteMatcher usage"
            },
            "type": "library",
            "extra": {
                "branch-alias": {
                    "dev-master": "2.8.x-dev",
                    "dev-develop": "2.9.x-dev"
                }
            },
            "autoload": {
                "psr-4": {
                    "Laminas\\Console\\": "src/"
                }
            },
            "notification-url": "https://packagist.org/downloads/",
            "license": [
                "BSD-3-Clause"
            ],
            "description": "Build console applications using getopt syntax or routing, complete with prompts",
            "homepage": "https://laminas.dev",
            "keywords": [
                "console",
                "laminas"
            ],
            "time": "2019-12-31T16:31:45+00:00"
        },
        {
            "name": "laminas/laminas-crypt",
            "version": "2.6.0",
            "source": {
                "type": "git",
                "url": "https://github.com/laminas/laminas-crypt.git",
                "reference": "6f291fe90c84c74d737c9dc9b8f0ad2b55dc0567"
            },
            "dist": {
                "type": "zip",
                "url": "https://api.github.com/repos/laminas/laminas-crypt/zipball/6f291fe90c84c74d737c9dc9b8f0ad2b55dc0567",
                "reference": "6f291fe90c84c74d737c9dc9b8f0ad2b55dc0567",
                "shasum": ""
            },
            "require": {
                "container-interop/container-interop": "~1.0",
                "laminas/laminas-math": "^2.6",
                "laminas/laminas-stdlib": "^2.7 || ^3.0",
                "laminas/laminas-zendframework-bridge": "^1.0",
                "php": "^5.5 || ^7.0"
            },
            "replace": {
                "zendframework/zend-crypt": "self.version"
            },
            "require-dev": {
                "fabpot/php-cs-fixer": "1.7.*",
                "phpunit/phpunit": "~4.0"
            },
            "suggest": {
                "ext-mcrypt": "Required for most features of Laminas\\Crypt"
            },
            "type": "library",
            "extra": {
                "branch-alias": {
                    "dev-master": "2.6-dev",
                    "dev-develop": "2.7-dev"
                }
            },
            "autoload": {
                "psr-4": {
                    "Laminas\\Crypt\\": "src/"
                }
            },
            "notification-url": "https://packagist.org/downloads/",
            "license": [
                "BSD-3-Clause"
            ],
            "homepage": "https://laminas.dev",
            "keywords": [
                "crypt",
                "laminas"
            ],
            "time": "2019-12-31T16:33:11+00:00"
        },
        {
            "name": "laminas/laminas-db",
            "version": "2.11.3",
            "source": {
                "type": "git",
                "url": "https://github.com/laminas/laminas-db.git",
                "reference": "6c4238918b9204db1eb8cafae2c1940d40f4c007"
            },
            "dist": {
                "type": "zip",
                "url": "https://api.github.com/repos/laminas/laminas-db/zipball/6c4238918b9204db1eb8cafae2c1940d40f4c007",
                "reference": "6c4238918b9204db1eb8cafae2c1940d40f4c007",
                "shasum": ""
            },
            "require": {
                "laminas/laminas-stdlib": "^2.7 || ^3.0",
                "laminas/laminas-zendframework-bridge": "^1.0",
                "php": "^5.6 || ^7.0"
            },
            "replace": {
                "zendframework/zend-db": "^2.11.0"
            },
            "require-dev": {
                "laminas/laminas-coding-standard": "~1.0.0",
                "laminas/laminas-eventmanager": "^2.6.2 || ^3.0",
                "laminas/laminas-hydrator": "^1.1 || ^2.1 || ^3.0",
                "laminas/laminas-servicemanager": "^2.7.5 || ^3.0.3",
                "phpunit/phpunit": "^5.7.27 || ^6.5.14"
            },
            "suggest": {
                "laminas/laminas-eventmanager": "Laminas\\EventManager component",
                "laminas/laminas-hydrator": "Laminas\\Hydrator component for using HydratingResultSets",
                "laminas/laminas-servicemanager": "Laminas\\ServiceManager component"
            },
            "type": "library",
            "extra": {
                "branch-alias": {
                    "dev-master": "2.11.x-dev",
                    "dev-develop": "2.12.x-dev"
                },
                "laminas": {
                    "component": "Laminas\\Db",
                    "config-provider": "Laminas\\Db\\ConfigProvider"
                }
            },
            "autoload": {
                "psr-4": {
                    "Laminas\\Db\\": "src/"
                }
            },
            "notification-url": "https://packagist.org/downloads/",
            "license": [
                "BSD-3-Clause"
            ],
            "description": "Database abstraction layer, SQL abstraction, result set abstraction, and RowDataGateway and TableDataGateway implementations",
            "homepage": "https://laminas.dev",
            "keywords": [
                "db",
                "laminas"
            ],
            "time": "2020-03-29T12:08:51+00:00"
        },
        {
            "name": "laminas/laminas-dependency-plugin",
            "version": "1.0.4",
            "source": {
                "type": "git",
                "url": "https://github.com/laminas/laminas-dependency-plugin.git",
                "reference": "38bf91861f5b4d49f9a1c530327c997f7a7fb2db"
            },
            "dist": {
                "type": "zip",
                "url": "https://api.github.com/repos/laminas/laminas-dependency-plugin/zipball/38bf91861f5b4d49f9a1c530327c997f7a7fb2db",
                "reference": "38bf91861f5b4d49f9a1c530327c997f7a7fb2db",
                "shasum": ""
            },
            "require": {
                "composer-plugin-api": "^1.1",
                "php": "^5.6 || ^7.0"
            },
            "require-dev": {
                "composer/composer": "^1.9",
                "dealerdirect/phpcodesniffer-composer-installer": "^0.5.0",
                "phpcompatibility/php-compatibility": "^9.3",
                "phpunit/phpunit": "^8.4",
                "roave/security-advisories": "dev-master",
                "webimpress/coding-standard": "^1.0"
            },
            "type": "composer-plugin",
            "extra": {
                "branch-alias": {
                    "dev-master": "1.0.x-dev",
                    "dev-develop": "1.1.x-dev"
                },
                "class": "Laminas\\DependencyPlugin\\DependencyRewriterPlugin"
            },
            "autoload": {
                "psr-4": {
                    "Laminas\\DependencyPlugin\\": "src/"
                }
            },
            "notification-url": "https://packagist.org/downloads/",
            "license": [
                "BSD-3-Clause"
            ],
            "description": "Replace zendframework and zfcampus packages with their Laminas Project equivalents.",
            "time": "2020-05-20T13:45:39+00:00"
        },
        {
            "name": "laminas/laminas-di",
            "version": "2.6.1",
            "source": {
                "type": "git",
                "url": "https://github.com/laminas/laminas-di.git",
                "reference": "239b22408a1f8eacda6fc2b838b5065c4cf1d88e"
            },
            "dist": {
                "type": "zip",
                "url": "https://api.github.com/repos/laminas/laminas-di/zipball/239b22408a1f8eacda6fc2b838b5065c4cf1d88e",
                "reference": "239b22408a1f8eacda6fc2b838b5065c4cf1d88e",
                "shasum": ""
            },
            "require": {
                "container-interop/container-interop": "^1.1",
                "laminas/laminas-code": "^2.6 || ^3.0",
                "laminas/laminas-stdlib": "^2.7 || ^3.0",
                "laminas/laminas-zendframework-bridge": "^0.4.5 || ^1.0",
                "php": "^5.5 || ^7.0"
            },
            "replace": {
                "zendframework/zend-di": "self.version"
            },
            "require-dev": {
                "fabpot/php-cs-fixer": "1.7.*",
                "phpunit/phpunit": "~4.0"
            },
            "type": "library",
            "extra": {
                "branch-alias": {
                    "dev-master": "2.6-dev",
                    "dev-develop": "2.7-dev"
                }
            },
            "autoload": {
                "psr-4": {
                    "Laminas\\Di\\": "src/"
                }
            },
            "notification-url": "https://packagist.org/downloads/",
            "license": [
                "BSD-3-Clause"
            ],
            "homepage": "https://laminas.dev",
            "keywords": [
                "di",
                "laminas"
            ],
            "time": "2019-12-31T15:17:33+00:00"
        },
        {
            "name": "laminas/laminas-diactoros",
            "version": "1.8.7p2",
            "source": {
                "type": "git",
                "url": "https://github.com/laminas/laminas-diactoros.git",
                "reference": "6991c1af7c8d2c8efee81b22ba97024781824aaa"
            },
            "dist": {
                "type": "zip",
                "url": "https://api.github.com/repos/laminas/laminas-diactoros/zipball/6991c1af7c8d2c8efee81b22ba97024781824aaa",
                "reference": "6991c1af7c8d2c8efee81b22ba97024781824aaa",
                "shasum": ""
            },
            "require": {
                "laminas/laminas-zendframework-bridge": "^1.0",
                "php": "^5.6 || ^7.0",
                "psr/http-message": "^1.0"
            },
            "provide": {
                "psr/http-message-implementation": "1.0"
            },
            "replace": {
                "zendframework/zend-diactoros": "~1.8.7.0"
            },
            "require-dev": {
                "ext-dom": "*",
                "ext-libxml": "*",
                "laminas/laminas-coding-standard": "~1.0",
                "php-http/psr7-integration-tests": "dev-master",
                "phpunit/phpunit": "^5.7.16 || ^6.0.8 || ^7.2.7"
            },
            "type": "library",
            "extra": {
                "branch-alias": {
                    "dev-release-1.8": "1.8.x-dev"
                }
            },
            "autoload": {
                "files": [
                    "src/functions/create_uploaded_file.php",
                    "src/functions/marshal_headers_from_sapi.php",
                    "src/functions/marshal_method_from_sapi.php",
                    "src/functions/marshal_protocol_version_from_sapi.php",
                    "src/functions/marshal_uri_from_sapi.php",
                    "src/functions/normalize_server.php",
                    "src/functions/normalize_uploaded_files.php",
                    "src/functions/parse_cookie_header.php",
                    "src/functions/create_uploaded_file.legacy.php",
                    "src/functions/marshal_headers_from_sapi.legacy.php",
                    "src/functions/marshal_method_from_sapi.legacy.php",
                    "src/functions/marshal_protocol_version_from_sapi.legacy.php",
                    "src/functions/marshal_uri_from_sapi.legacy.php",
                    "src/functions/normalize_server.legacy.php",
                    "src/functions/normalize_uploaded_files.legacy.php",
                    "src/functions/parse_cookie_header.legacy.php"
                ],
                "psr-4": {
                    "Laminas\\Diactoros\\": "src/"
                }
            },
            "notification-url": "https://packagist.org/downloads/",
            "license": [
                "BSD-3-Clause"
            ],
            "description": "PSR HTTP Message implementations",
            "homepage": "https://laminas.dev",
            "keywords": [
                "http",
                "laminas",
                "psr",
                "psr-7"
            ],
            "time": "2020-03-23T15:28:28+00:00"
        },
        {
            "name": "laminas/laminas-escaper",
            "version": "2.6.1",
            "source": {
                "type": "git",
                "url": "https://github.com/laminas/laminas-escaper.git",
                "reference": "25f2a053eadfa92ddacb609dcbbc39362610da70"
            },
            "dist": {
                "type": "zip",
                "url": "https://api.github.com/repos/laminas/laminas-escaper/zipball/25f2a053eadfa92ddacb609dcbbc39362610da70",
                "reference": "25f2a053eadfa92ddacb609dcbbc39362610da70",
                "shasum": ""
            },
            "require": {
                "laminas/laminas-zendframework-bridge": "^1.0",
                "php": "^5.6 || ^7.0"
            },
            "replace": {
                "zendframework/zend-escaper": "self.version"
            },
            "require-dev": {
                "laminas/laminas-coding-standard": "~1.0.0",
                "phpunit/phpunit": "^5.7.27 || ^6.5.8 || ^7.1.2"
            },
            "type": "library",
            "extra": {
                "branch-alias": {
                    "dev-master": "2.6.x-dev",
                    "dev-develop": "2.7.x-dev"
                }
            },
            "autoload": {
                "psr-4": {
                    "Laminas\\Escaper\\": "src/"
                }
            },
            "notification-url": "https://packagist.org/downloads/",
            "license": [
                "BSD-3-Clause"
            ],
            "description": "Securely and safely escape HTML, HTML attributes, JavaScript, CSS, and URLs",
            "homepage": "https://laminas.dev",
            "keywords": [
                "escaper",
                "laminas"
            ],
            "time": "2019-12-31T16:43:30+00:00"
        },
        {
            "name": "laminas/laminas-eventmanager",
            "version": "3.2.1",
            "source": {
                "type": "git",
                "url": "https://github.com/laminas/laminas-eventmanager.git",
                "reference": "ce4dc0bdf3b14b7f9815775af9dfee80a63b4748"
            },
            "dist": {
                "type": "zip",
                "url": "https://api.github.com/repos/laminas/laminas-eventmanager/zipball/ce4dc0bdf3b14b7f9815775af9dfee80a63b4748",
                "reference": "ce4dc0bdf3b14b7f9815775af9dfee80a63b4748",
                "shasum": ""
            },
            "require": {
                "laminas/laminas-zendframework-bridge": "^1.0",
                "php": "^5.6 || ^7.0"
            },
            "replace": {
                "zendframework/zend-eventmanager": "self.version"
            },
            "require-dev": {
                "athletic/athletic": "^0.1",
                "container-interop/container-interop": "^1.1.0",
                "laminas/laminas-coding-standard": "~1.0.0",
                "laminas/laminas-stdlib": "^2.7.3 || ^3.0",
                "phpunit/phpunit": "^5.7.27 || ^6.5.8 || ^7.1.2"
            },
            "suggest": {
                "container-interop/container-interop": "^1.1.0, to use the lazy listeners feature",
                "laminas/laminas-stdlib": "^2.7.3 || ^3.0, to use the FilterChain feature"
            },
            "type": "library",
            "extra": {
                "branch-alias": {
                    "dev-master": "3.2-dev",
                    "dev-develop": "3.3-dev"
                }
            },
            "autoload": {
                "psr-4": {
                    "Laminas\\EventManager\\": "src/"
                }
            },
            "notification-url": "https://packagist.org/downloads/",
            "license": [
                "BSD-3-Clause"
            ],
            "description": "Trigger and listen to events within a PHP application",
            "homepage": "https://laminas.dev",
            "keywords": [
                "event",
                "eventmanager",
                "events",
                "laminas"
            ],
            "time": "2019-12-31T16:44:52+00:00"
        },
        {
            "name": "laminas/laminas-feed",
            "version": "2.12.2",
            "source": {
                "type": "git",
                "url": "https://github.com/laminas/laminas-feed.git",
                "reference": "8a193ac96ebcb3e16b6ee754ac2a889eefacb654"
            },
            "dist": {
                "type": "zip",
                "url": "https://api.github.com/repos/laminas/laminas-feed/zipball/8a193ac96ebcb3e16b6ee754ac2a889eefacb654",
                "reference": "8a193ac96ebcb3e16b6ee754ac2a889eefacb654",
                "shasum": ""
            },
            "require": {
                "ext-dom": "*",
                "ext-libxml": "*",
                "laminas/laminas-escaper": "^2.5.2",
                "laminas/laminas-stdlib": "^3.2.1",
                "laminas/laminas-zendframework-bridge": "^1.0",
                "php": "^5.6 || ^7.0"
            },
            "replace": {
                "zendframework/zend-feed": "^2.12.0"
            },
            "require-dev": {
                "laminas/laminas-cache": "^2.7.2",
                "laminas/laminas-coding-standard": "~1.0.0",
                "laminas/laminas-db": "^2.8.2",
                "laminas/laminas-http": "^2.7",
                "laminas/laminas-servicemanager": "^2.7.8 || ^3.3",
                "laminas/laminas-validator": "^2.10.1",
                "phpunit/phpunit": "^5.7.27 || ^6.5.14 || ^7.5.20",
                "psr/http-message": "^1.0.1"
            },
            "suggest": {
                "laminas/laminas-cache": "Laminas\\Cache component, for optionally caching feeds between requests",
                "laminas/laminas-db": "Laminas\\Db component, for use with PubSubHubbub",
                "laminas/laminas-http": "Laminas\\Http for PubSubHubbub, and optionally for use with Laminas\\Feed\\Reader",
                "laminas/laminas-servicemanager": "Laminas\\ServiceManager component, for easily extending ExtensionManager implementations",
                "laminas/laminas-validator": "Laminas\\Validator component, for validating email addresses used in Atom feeds and entries when using the Writer subcomponent",
                "psr/http-message": "PSR-7 ^1.0.1, if you wish to use Laminas\\Feed\\Reader\\Http\\Psr7ResponseDecorator"
            },
            "type": "library",
            "extra": {
                "branch-alias": {
                    "dev-master": "2.12.x-dev",
                    "dev-develop": "2.13.x-dev"
                }
            },
            "autoload": {
                "psr-4": {
                    "Laminas\\Feed\\": "src/"
                }
            },
            "notification-url": "https://packagist.org/downloads/",
            "license": [
                "BSD-3-Clause"
            ],
            "description": "provides functionality for consuming RSS and Atom feeds",
            "homepage": "https://laminas.dev",
            "keywords": [
                "feed",
                "laminas"
            ],
            "time": "2020-03-29T12:36:29+00:00"
        },
        {
            "name": "laminas/laminas-filter",
            "version": "2.9.4",
            "source": {
                "type": "git",
                "url": "https://github.com/laminas/laminas-filter.git",
                "reference": "3c4476e772a062cef7531c6793377ae585d89c82"
            },
            "dist": {
                "type": "zip",
                "url": "https://api.github.com/repos/laminas/laminas-filter/zipball/3c4476e772a062cef7531c6793377ae585d89c82",
                "reference": "3c4476e772a062cef7531c6793377ae585d89c82",
                "shasum": ""
            },
            "require": {
                "laminas/laminas-stdlib": "^2.7.7 || ^3.1",
                "laminas/laminas-zendframework-bridge": "^1.0",
                "php": "^5.6 || ^7.0"
            },
            "conflict": {
                "laminas/laminas-validator": "<2.10.1"
            },
            "replace": {
                "zendframework/zend-filter": "^2.9.2"
            },
            "require-dev": {
                "laminas/laminas-coding-standard": "~1.0.0",
                "laminas/laminas-crypt": "^3.2.1",
                "laminas/laminas-servicemanager": "^2.7.8 || ^3.3",
                "laminas/laminas-uri": "^2.6",
                "pear/archive_tar": "^1.4.3",
                "phpunit/phpunit": "^5.7.23 || ^6.4.3",
                "psr/http-factory": "^1.0"
            },
            "suggest": {
                "laminas/laminas-crypt": "Laminas\\Crypt component, for encryption filters",
                "laminas/laminas-i18n": "Laminas\\I18n component for filters depending on i18n functionality",
                "laminas/laminas-servicemanager": "Laminas\\ServiceManager component, for using the filter chain functionality",
                "laminas/laminas-uri": "Laminas\\Uri component, for the UriNormalize filter",
                "psr/http-factory-implementation": "psr/http-factory-implementation, for creating file upload instances when consuming PSR-7 in file upload filters"
            },
            "type": "library",
            "extra": {
                "branch-alias": {
                    "dev-master": "2.9.x-dev",
                    "dev-develop": "2.10.x-dev"
                },
                "laminas": {
                    "component": "Laminas\\Filter",
                    "config-provider": "Laminas\\Filter\\ConfigProvider"
                }
            },
            "autoload": {
                "psr-4": {
                    "Laminas\\Filter\\": "src/"
                }
            },
            "notification-url": "https://packagist.org/downloads/",
            "license": [
                "BSD-3-Clause"
            ],
            "description": "Programmatically filter and normalize data and files",
            "homepage": "https://laminas.dev",
            "keywords": [
                "filter",
                "laminas"
            ],
            "time": "2020-03-29T12:41:29+00:00"
        },
        {
            "name": "laminas/laminas-form",
            "version": "2.14.5",
            "source": {
                "type": "git",
                "url": "https://github.com/laminas/laminas-form.git",
                "reference": "3e22e09751cf6ae031be87a44e092e7925ce5b7b"
            },
            "dist": {
                "type": "zip",
                "url": "https://api.github.com/repos/laminas/laminas-form/zipball/3e22e09751cf6ae031be87a44e092e7925ce5b7b",
                "reference": "3e22e09751cf6ae031be87a44e092e7925ce5b7b",
                "shasum": ""
            },
            "require": {
                "laminas/laminas-hydrator": "^1.1 || ^2.1 || ^3.0",
                "laminas/laminas-inputfilter": "^2.8",
                "laminas/laminas-stdlib": "^3.2.1",
                "laminas/laminas-zendframework-bridge": "^1.0",
                "php": "^5.6 || ^7.0"
            },
            "replace": {
                "zendframework/zend-form": "^2.14.3"
            },
            "require-dev": {
                "doctrine/annotations": "~1.0",
                "laminas/laminas-cache": "^2.6.1",
                "laminas/laminas-captcha": "^2.7.1",
                "laminas/laminas-code": "^2.6 || ^3.0",
                "laminas/laminas-coding-standard": "~1.0.0",
                "laminas/laminas-escaper": "^2.5",
                "laminas/laminas-eventmanager": "^2.6.2 || ^3.0",
                "laminas/laminas-filter": "^2.6",
                "laminas/laminas-i18n": "^2.6",
                "laminas/laminas-recaptcha": "^3.0.0",
                "laminas/laminas-servicemanager": "^2.7.5 || ^3.0.3",
                "laminas/laminas-session": "^2.8.1",
                "laminas/laminas-text": "^2.6",
                "laminas/laminas-validator": "^2.6",
                "laminas/laminas-view": "^2.6.2",
                "phpunit/phpunit": "^5.7.27 || ^6.5.14 || ^7.5.20"
            },
            "suggest": {
                "laminas/laminas-captcha": "^2.7.1, required for using CAPTCHA form elements",
                "laminas/laminas-code": "^2.6 || ^3.0, required to use laminas-form annotations support",
                "laminas/laminas-eventmanager": "^2.6.2 || ^3.0, reuired for laminas-form annotations support",
                "laminas/laminas-i18n": "^2.6, required when using laminas-form view helpers",
                "laminas/laminas-recaptcha": "in order to use the ReCaptcha form element",
                "laminas/laminas-servicemanager": "^2.7.5 || ^3.0.3, required to use the form factories or provide services",
                "laminas/laminas-view": "^2.6.2, required for using the laminas-form view helpers"
            },
            "type": "library",
            "extra": {
                "branch-alias": {
                    "dev-master": "2.14.x-dev",
                    "dev-develop": "2.15.x-dev"
                },
                "laminas": {
                    "component": "Laminas\\Form",
                    "config-provider": "Laminas\\Form\\ConfigProvider"
                }
            },
            "autoload": {
                "psr-4": {
                    "Laminas\\Form\\": "src/"
                },
                "files": [
                    "autoload/formElementManagerPolyfill.php"
                ]
            },
            "notification-url": "https://packagist.org/downloads/",
            "license": [
                "BSD-3-Clause"
            ],
            "description": "Validate and display simple and complex forms, casting forms to business objects and vice versa",
            "homepage": "https://laminas.dev",
            "keywords": [
                "form",
                "laminas"
            ],
            "time": "2020-03-29T12:46:16+00:00"
        },
        {
            "name": "laminas/laminas-http",
            "version": "2.11.2",
            "source": {
                "type": "git",
                "url": "https://github.com/laminas/laminas-http.git",
                "reference": "8c66963b933c80da59433da56a44dfa979f3ec88"
            },
            "dist": {
                "type": "zip",
                "url": "https://api.github.com/repos/laminas/laminas-http/zipball/8c66963b933c80da59433da56a44dfa979f3ec88",
                "reference": "8c66963b933c80da59433da56a44dfa979f3ec88",
                "shasum": ""
            },
            "require": {
                "laminas/laminas-loader": "^2.5.1",
                "laminas/laminas-stdlib": "^3.2.1",
                "laminas/laminas-uri": "^2.5.2",
                "laminas/laminas-validator": "^2.10.1",
                "laminas/laminas-zendframework-bridge": "^1.0",
                "php": "^5.6 || ^7.0"
            },
            "replace": {
                "zendframework/zend-http": "self.version"
            },
            "require-dev": {
                "laminas/laminas-coding-standard": "~1.0.0",
                "laminas/laminas-config": "^3.1 || ^2.6",
                "phpunit/phpunit": "^5.7.27 || ^6.5.8 || ^7.1.3"
            },
            "suggest": {
                "paragonie/certainty": "For automated management of cacert.pem"
            },
            "type": "library",
            "extra": {
                "branch-alias": {
                    "dev-master": "2.11.x-dev",
                    "dev-develop": "2.12.x-dev"
                }
            },
            "autoload": {
                "psr-4": {
                    "Laminas\\Http\\": "src/"
                }
            },
            "notification-url": "https://packagist.org/downloads/",
            "license": [
                "BSD-3-Clause"
            ],
            "description": "Provides an easy interface for performing Hyper-Text Transfer Protocol (HTTP) requests",
            "homepage": "https://laminas.dev",
            "keywords": [
                "http",
                "http client",
                "laminas"
            ],
            "time": "2019-12-31T17:02:36+00:00"
        },
        {
            "name": "laminas/laminas-hydrator",
            "version": "2.4.2",
            "source": {
                "type": "git",
                "url": "https://github.com/laminas/laminas-hydrator.git",
                "reference": "4a0e81cf05f32edcace817f1f48cb4055f689d85"
            },
            "dist": {
                "type": "zip",
                "url": "https://api.github.com/repos/laminas/laminas-hydrator/zipball/4a0e81cf05f32edcace817f1f48cb4055f689d85",
                "reference": "4a0e81cf05f32edcace817f1f48cb4055f689d85",
                "shasum": ""
            },
            "require": {
                "laminas/laminas-stdlib": "^3.0",
                "laminas/laminas-zendframework-bridge": "^1.0",
                "php": "^5.6 || ^7.0"
            },
            "replace": {
                "zendframework/zend-hydrator": "self.version"
            },
            "require-dev": {
                "laminas/laminas-coding-standard": "~1.0.0",
                "laminas/laminas-eventmanager": "^2.6.2 || ^3.0",
                "laminas/laminas-filter": "^2.6",
                "laminas/laminas-inputfilter": "^2.6",
                "laminas/laminas-serializer": "^2.6.1",
                "laminas/laminas-servicemanager": "^2.7.5 || ^3.0.3",
                "phpunit/phpunit": "^5.7.27 || ^6.5.8 || ^7.1.2"
            },
            "suggest": {
                "laminas/laminas-eventmanager": "^2.6.2 || ^3.0, to support aggregate hydrator usage",
                "laminas/laminas-filter": "^2.6, to support naming strategy hydrator usage",
                "laminas/laminas-serializer": "^2.6.1, to use the SerializableStrategy",
                "laminas/laminas-servicemanager": "^2.7.5 || ^3.0.3, to support hydrator plugin manager usage"
            },
            "type": "library",
            "extra": {
                "branch-alias": {
                    "dev-release-2.4": "2.4.x-dev"
                },
                "laminas": {
                    "component": "Laminas\\Hydrator",
                    "config-provider": "Laminas\\Hydrator\\ConfigProvider"
                }
            },
            "autoload": {
                "psr-4": {
                    "Laminas\\Hydrator\\": "src/"
                }
            },
            "notification-url": "https://packagist.org/downloads/",
            "license": [
                "BSD-3-Clause"
            ],
            "description": "Serialize objects to arrays, and vice versa",
            "homepage": "https://laminas.dev",
            "keywords": [
                "hydrator",
                "laminas"
            ],
            "time": "2019-12-31T17:06:38+00:00"
        },
        {
            "name": "laminas/laminas-i18n",
            "version": "2.10.3",
            "source": {
                "type": "git",
                "url": "https://github.com/laminas/laminas-i18n.git",
                "reference": "94ff957a1366f5be94f3d3a9b89b50386649e3ae"
            },
            "dist": {
                "type": "zip",
                "url": "https://api.github.com/repos/laminas/laminas-i18n/zipball/94ff957a1366f5be94f3d3a9b89b50386649e3ae",
                "reference": "94ff957a1366f5be94f3d3a9b89b50386649e3ae",
                "shasum": ""
            },
            "require": {
                "ext-intl": "*",
                "laminas/laminas-stdlib": "^2.7 || ^3.0",
                "laminas/laminas-zendframework-bridge": "^1.0",
                "php": "^5.6 || ^7.0"
            },
            "conflict": {
                "phpspec/prophecy": "<1.9.0"
            },
            "replace": {
                "zendframework/zend-i18n": "^2.10.1"
            },
            "require-dev": {
                "laminas/laminas-cache": "^2.6.1",
                "laminas/laminas-coding-standard": "~1.0.0",
                "laminas/laminas-config": "^2.6",
                "laminas/laminas-eventmanager": "^2.6.2 || ^3.0",
                "laminas/laminas-filter": "^2.6.1",
                "laminas/laminas-servicemanager": "^2.7.5 || ^3.0.3",
                "laminas/laminas-validator": "^2.6",
                "laminas/laminas-view": "^2.6.3",
                "phpunit/phpunit": "^5.7.27 || ^6.5.14 || ^7.5.16"
            },
            "suggest": {
                "laminas/laminas-cache": "Laminas\\Cache component",
                "laminas/laminas-config": "Laminas\\Config component",
                "laminas/laminas-eventmanager": "You should install this package to use the events in the translator",
                "laminas/laminas-filter": "You should install this package to use the provided filters",
                "laminas/laminas-i18n-resources": "Translation resources",
                "laminas/laminas-servicemanager": "Laminas\\ServiceManager component",
                "laminas/laminas-validator": "You should install this package to use the provided validators",
                "laminas/laminas-view": "You should install this package to use the provided view helpers"
            },
            "type": "library",
            "extra": {
                "branch-alias": {
                    "dev-master": "2.10.x-dev",
                    "dev-develop": "2.11.x-dev"
                },
                "laminas": {
                    "component": "Laminas\\I18n",
                    "config-provider": "Laminas\\I18n\\ConfigProvider"
                }
            },
            "autoload": {
                "psr-4": {
                    "Laminas\\I18n\\": "src/"
                }
            },
            "notification-url": "https://packagist.org/downloads/",
            "license": [
                "BSD-3-Clause"
            ],
            "description": "Provide translations for your application, and filter and validate internationalized values",
            "homepage": "https://laminas.dev",
            "keywords": [
                "i18n",
                "laminas"
            ],
            "time": "2020-03-29T12:51:08+00:00"
        },
        {
            "name": "laminas/laminas-inputfilter",
            "version": "2.10.1",
            "source": {
                "type": "git",
                "url": "git@github.com:laminas/laminas-inputfilter.git",
                "reference": "b29ce8f512c966468eee37ea4873ae5fb545d00a"
            },
            "dist": {
                "type": "zip",
                "url": "https://api.github.com/repos/laminas/laminas-inputfilter/zipball/b29ce8f512c966468eee37ea4873ae5fb545d00a",
                "reference": "b29ce8f512c966468eee37ea4873ae5fb545d00a",
                "shasum": ""
            },
            "require": {
                "laminas/laminas-filter": "^2.9.1",
                "laminas/laminas-servicemanager": "^2.7.10 || ^3.3.1",
                "laminas/laminas-stdlib": "^2.7 || ^3.0",
                "laminas/laminas-validator": "^2.11",
                "laminas/laminas-zendframework-bridge": "^1.0",
                "php": "^5.6 || ^7.0"
            },
            "replace": {
                "zendframework/zend-inputfilter": "self.version"
            },
            "require-dev": {
                "laminas/laminas-coding-standard": "~1.0.0",
                "phpunit/phpunit": "^5.7.27 || ^6.5.14 || ^7.5.15",
                "psr/http-message": "^1.0"
            },
            "suggest": {
                "psr/http-message-implementation": "PSR-7 is required if you wish to validate PSR-7 UploadedFileInterface payloads"
            },
            "type": "library",
            "extra": {
                "branch-alias": {
                    "dev-master": "2.10.x-dev",
                    "dev-develop": "2.11.x-dev"
                },
                "laminas": {
                    "component": "Laminas\\InputFilter",
                    "config-provider": "Laminas\\InputFilter\\ConfigProvider"
                }
            },
            "autoload": {
                "psr-4": {
                    "Laminas\\InputFilter\\": "src/"
                }
            },
            "notification-url": "https://packagist.org/downloads/",
            "license": [
                "BSD-3-Clause"
            ],
            "description": "Normalize and validate input sets from the web, APIs, the CLI, and more, including files",
            "homepage": "https://laminas.dev",
            "keywords": [
                "inputfilter",
                "laminas"
            ],
            "time": "2019-12-31T17:11:54+00:00"
        },
        {
            "name": "laminas/laminas-json",
            "version": "2.6.1",
            "source": {
                "type": "git",
                "url": "https://github.com/laminas/laminas-json.git",
                "reference": "db58425b7f0eba44a7539450cc926af80915951a"
            },
            "dist": {
                "type": "zip",
                "url": "https://api.github.com/repos/laminas/laminas-json/zipball/db58425b7f0eba44a7539450cc926af80915951a",
                "reference": "db58425b7f0eba44a7539450cc926af80915951a",
                "shasum": ""
            },
            "require": {
                "laminas/laminas-zendframework-bridge": "^1.0",
                "php": "^5.5 || ^7.0"
            },
            "replace": {
                "zendframework/zend-json": "self.version"
            },
            "require-dev": {
                "fabpot/php-cs-fixer": "1.7.*",
                "laminas/laminas-http": "^2.5.4",
                "laminas/laminas-server": "^2.6.1",
                "laminas/laminas-stdlib": "^2.5 || ^3.0",
                "laminas/laminas-xml": "^1.0.2",
                "phpunit/phpunit": "~4.0"
            },
            "suggest": {
                "laminas/laminas-http": "Laminas\\Http component, required to use Laminas\\Json\\Server",
                "laminas/laminas-server": "Laminas\\Server component, required to use Laminas\\Json\\Server",
                "laminas/laminas-stdlib": "Laminas\\Stdlib component, for use with caching Laminas\\Json\\Server responses",
                "laminas/laminas-xml": "To support Laminas\\Json\\Json::fromXml() usage"
            },
            "type": "library",
            "extra": {
                "branch-alias": {
                    "dev-master": "2.6-dev",
                    "dev-develop": "2.7-dev"
                }
            },
            "autoload": {
                "psr-4": {
                    "Laminas\\Json\\": "src/"
                }
            },
            "notification-url": "https://packagist.org/downloads/",
            "license": [
                "BSD-3-Clause"
            ],
            "description": "provides convenience methods for serializing native PHP to JSON and decoding JSON to native PHP",
            "homepage": "https://laminas.dev",
            "keywords": [
                "json",
                "laminas"
            ],
            "time": "2019-12-31T17:15:00+00:00"
        },
        {
            "name": "laminas/laminas-loader",
            "version": "2.6.1",
            "source": {
                "type": "git",
                "url": "https://github.com/laminas/laminas-loader.git",
                "reference": "5d01c2c237ae9e68bec262f339947e2ea18979bc"
            },
            "dist": {
                "type": "zip",
                "url": "https://api.github.com/repos/laminas/laminas-loader/zipball/5d01c2c237ae9e68bec262f339947e2ea18979bc",
                "reference": "5d01c2c237ae9e68bec262f339947e2ea18979bc",
                "shasum": ""
            },
            "require": {
                "laminas/laminas-zendframework-bridge": "^1.0",
                "php": "^5.6 || ^7.0"
            },
            "replace": {
                "zendframework/zend-loader": "self.version"
            },
            "require-dev": {
                "laminas/laminas-coding-standard": "~1.0.0",
                "phpunit/phpunit": "^5.7.27 || ^6.5.8 || ^7.1.4"
            },
            "type": "library",
            "extra": {
                "branch-alias": {
                    "dev-master": "2.6.x-dev",
                    "dev-develop": "2.7.x-dev"
                }
            },
            "autoload": {
                "psr-4": {
                    "Laminas\\Loader\\": "src/"
                }
            },
            "notification-url": "https://packagist.org/downloads/",
            "license": [
                "BSD-3-Clause"
            ],
            "description": "Autoloading and plugin loading strategies",
            "homepage": "https://laminas.dev",
            "keywords": [
                "laminas",
                "loader"
            ],
            "time": "2019-12-31T17:18:27+00:00"
        },
        {
            "name": "laminas/laminas-log",
            "version": "2.12.0",
            "source": {
                "type": "git",
                "url": "https://github.com/laminas/laminas-log.git",
                "reference": "4e92d841b48868714a070b10866e94be80fc92ff"
            },
            "dist": {
                "type": "zip",
                "url": "https://api.github.com/repos/laminas/laminas-log/zipball/4e92d841b48868714a070b10866e94be80fc92ff",
                "reference": "4e92d841b48868714a070b10866e94be80fc92ff",
                "shasum": ""
            },
            "require": {
                "laminas/laminas-servicemanager": "^2.7.5 || ^3.0.3",
                "laminas/laminas-stdlib": "^2.7 || ^3.0",
                "laminas/laminas-zendframework-bridge": "^1.0",
                "php": "^5.6 || ^7.0",
                "psr/log": "^1.1.2"
            },
            "provide": {
                "psr/log-implementation": "1.0.0"
            },
            "replace": {
                "zendframework/zend-log": "self.version"
            },
            "require-dev": {
                "laminas/laminas-coding-standard": "~1.0.0",
                "laminas/laminas-db": "^2.6",
                "laminas/laminas-escaper": "^2.5",
                "laminas/laminas-filter": "^2.5",
                "laminas/laminas-mail": "^2.6.1",
                "laminas/laminas-validator": "^2.10.1",
                "mikey179/vfsstream": "^1.6.7",
                "phpunit/phpunit": "^5.7.27 || ^6.5.14 || ^7.5.15"
            },
            "suggest": {
                "ext-mongo": "mongo extension to use Mongo writer",
                "ext-mongodb": "mongodb extension to use MongoDB writer",
                "laminas/laminas-db": "Laminas\\Db component to use the database log writer",
                "laminas/laminas-escaper": "Laminas\\Escaper component, for use in the XML log formatter",
                "laminas/laminas-mail": "Laminas\\Mail component to use the email log writer",
                "laminas/laminas-validator": "Laminas\\Validator component to block invalid log messages"
            },
            "type": "library",
            "extra": {
                "branch-alias": {
                    "dev-master": "2.12.x-dev",
                    "dev-develop": "2.13.x-dev"
                },
                "laminas": {
                    "component": "Laminas\\Log",
                    "config-provider": "Laminas\\Log\\ConfigProvider"
                }
            },
            "autoload": {
                "psr-4": {
                    "Laminas\\Log\\": "src/"
                }
            },
            "notification-url": "https://packagist.org/downloads/",
            "license": [
                "BSD-3-Clause"
            ],
            "description": "Robust, composite logger with filtering, formatting, and PSR-3 support",
            "homepage": "https://laminas.dev",
            "keywords": [
                "laminas",
                "log",
                "logging"
            ],
            "time": "2019-12-31T17:18:59+00:00"
        },
        {
            "name": "laminas/laminas-mail",
            "version": "2.10.1",
            "source": {
                "type": "git",
                "url": "https://github.com/laminas/laminas-mail.git",
                "reference": "cfe0711446c8d9c392e9fc664c9ccc180fa89005"
            },
            "dist": {
                "type": "zip",
                "url": "https://api.github.com/repos/laminas/laminas-mail/zipball/cfe0711446c8d9c392e9fc664c9ccc180fa89005",
                "reference": "cfe0711446c8d9c392e9fc664c9ccc180fa89005",
                "shasum": ""
            },
            "require": {
                "ext-iconv": "*",
                "laminas/laminas-loader": "^2.5",
                "laminas/laminas-mime": "^2.5",
                "laminas/laminas-stdlib": "^2.7 || ^3.0",
                "laminas/laminas-validator": "^2.10.2",
                "laminas/laminas-zendframework-bridge": "^1.0",
                "php": "^5.6 || ^7.0",
                "true/punycode": "^2.1"
            },
            "replace": {
                "zendframework/zend-mail": "^2.10.0"
            },
            "require-dev": {
                "laminas/laminas-coding-standard": "~1.0.0",
                "laminas/laminas-config": "^2.6",
                "laminas/laminas-crypt": "^2.6 || ^3.0",
                "laminas/laminas-servicemanager": "^2.7.10 || ^3.3.1",
                "phpunit/phpunit": "^5.7.25 || ^6.4.4 || ^7.1.4"
            },
            "suggest": {
                "laminas/laminas-crypt": "Crammd5 support in SMTP Auth",
                "laminas/laminas-servicemanager": "^2.7.10 || ^3.3.1 when using SMTP to deliver messages"
            },
            "type": "library",
            "extra": {
                "branch-alias": {
                    "dev-master": "2.10.x-dev",
                    "dev-develop": "2.11.x-dev"
                },
                "laminas": {
                    "component": "Laminas\\Mail",
                    "config-provider": "Laminas\\Mail\\ConfigProvider"
                }
            },
            "autoload": {
                "psr-4": {
                    "Laminas\\Mail\\": "src/"
                }
            },
            "notification-url": "https://packagist.org/downloads/",
            "license": [
                "BSD-3-Clause"
            ],
            "description": "Provides generalized functionality to compose and send both text and MIME-compliant multipart e-mail messages",
            "homepage": "https://laminas.dev",
            "keywords": [
                "laminas",
                "mail"
            ],
            "time": "2020-04-21T16:42:19+00:00"
        },
        {
            "name": "laminas/laminas-math",
            "version": "2.7.1",
            "source": {
                "type": "git",
                "url": "https://github.com/laminas/laminas-math.git",
                "reference": "8027b37e00accc43f28605c7d8fd081baed1f475"
            },
            "dist": {
                "type": "zip",
                "url": "https://api.github.com/repos/laminas/laminas-math/zipball/8027b37e00accc43f28605c7d8fd081baed1f475",
                "reference": "8027b37e00accc43f28605c7d8fd081baed1f475",
                "shasum": ""
            },
            "require": {
                "laminas/laminas-zendframework-bridge": "^1.0",
                "php": "^5.5 || ^7.0"
            },
            "replace": {
                "zendframework/zend-math": "self.version"
            },
            "require-dev": {
                "fabpot/php-cs-fixer": "1.7.*",
                "ircmaxell/random-lib": "~1.1",
                "phpunit/phpunit": "~4.0"
            },
            "suggest": {
                "ext-bcmath": "If using the bcmath functionality",
                "ext-gmp": "If using the gmp functionality",
                "ircmaxell/random-lib": "Fallback random byte generator for Laminas\\Math\\Rand if Mcrypt extensions is unavailable"
            },
            "type": "library",
            "extra": {
                "branch-alias": {
                    "dev-master": "2.7-dev",
                    "dev-develop": "2.8-dev"
                }
            },
            "autoload": {
                "psr-4": {
                    "Laminas\\Math\\": "src/"
                }
            },
            "notification-url": "https://packagist.org/downloads/",
            "license": [
                "BSD-3-Clause"
            ],
            "homepage": "https://laminas.dev",
            "keywords": [
                "laminas",
                "math"
            ],
            "time": "2019-12-31T17:24:15+00:00"
        },
        {
            "name": "laminas/laminas-mime",
            "version": "2.7.4",
            "source": {
                "type": "git",
                "url": "https://github.com/laminas/laminas-mime.git",
                "reference": "e45a7d856bf7b4a7b5bd00d6371f9961dc233add"
            },
            "dist": {
                "type": "zip",
                "url": "https://api.github.com/repos/laminas/laminas-mime/zipball/e45a7d856bf7b4a7b5bd00d6371f9961dc233add",
                "reference": "e45a7d856bf7b4a7b5bd00d6371f9961dc233add",
                "shasum": ""
            },
            "require": {
                "laminas/laminas-stdlib": "^2.7 || ^3.0",
                "laminas/laminas-zendframework-bridge": "^1.0",
                "php": "^5.6 || ^7.0"
            },
            "replace": {
                "zendframework/zend-mime": "^2.7.2"
            },
            "require-dev": {
                "laminas/laminas-coding-standard": "~1.0.0",
                "laminas/laminas-mail": "^2.6",
                "phpunit/phpunit": "^5.7.27 || ^6.5.14 || ^7.5.20"
            },
            "suggest": {
                "laminas/laminas-mail": "Laminas\\Mail component"
            },
            "type": "library",
            "extra": {
                "branch-alias": {
                    "dev-master": "2.7.x-dev",
                    "dev-develop": "2.8.x-dev"
                }
            },
            "autoload": {
                "psr-4": {
                    "Laminas\\Mime\\": "src/"
                }
            },
            "notification-url": "https://packagist.org/downloads/",
            "license": [
                "BSD-3-Clause"
            ],
            "description": "Create and parse MIME messages and parts",
            "homepage": "https://laminas.dev",
            "keywords": [
                "laminas",
                "mime"
            ],
            "time": "2020-03-29T13:12:07+00:00"
        },
        {
            "name": "laminas/laminas-modulemanager",
            "version": "2.8.4",
            "source": {
                "type": "git",
                "url": "https://github.com/laminas/laminas-modulemanager.git",
                "reference": "92b1cde1aab5aef687b863face6dd5d9c6751c78"
            },
            "dist": {
                "type": "zip",
                "url": "https://api.github.com/repos/laminas/laminas-modulemanager/zipball/92b1cde1aab5aef687b863face6dd5d9c6751c78",
                "reference": "92b1cde1aab5aef687b863face6dd5d9c6751c78",
                "shasum": ""
            },
            "require": {
                "laminas/laminas-config": "^3.1 || ^2.6",
                "laminas/laminas-eventmanager": "^3.2 || ^2.6.3",
                "laminas/laminas-stdlib": "^3.1 || ^2.7",
                "laminas/laminas-zendframework-bridge": "^1.0",
                "php": "^5.6 || ^7.0"
            },
            "replace": {
                "zendframework/zend-modulemanager": "self.version"
            },
            "require-dev": {
                "laminas/laminas-coding-standard": "~1.0.0",
                "laminas/laminas-console": "^2.6",
                "laminas/laminas-di": "^2.6",
                "laminas/laminas-loader": "^2.5",
                "laminas/laminas-mvc": "^3.0 || ^2.7",
                "laminas/laminas-servicemanager": "^3.0.3 || ^2.7.5",
                "phpunit/phpunit": "^5.7.27 || ^6.5.14 || ^7.5.16"
            },
            "suggest": {
                "laminas/laminas-console": "Laminas\\Console component",
                "laminas/laminas-loader": "Laminas\\Loader component if you are not using Composer autoloading for your modules",
                "laminas/laminas-mvc": "Laminas\\Mvc component",
                "laminas/laminas-servicemanager": "Laminas\\ServiceManager component"
            },
            "type": "library",
            "extra": {
                "branch-alias": {
                    "dev-master": "2.8.x-dev",
                    "dev-develop": "2.9.x-dev"
                }
            },
            "autoload": {
                "psr-4": {
                    "Laminas\\ModuleManager\\": "src/"
                }
            },
            "notification-url": "https://packagist.org/downloads/",
            "license": [
                "BSD-3-Clause"
            ],
            "description": "Modular application system for laminas-mvc applications",
            "homepage": "https://laminas.dev",
            "keywords": [
                "laminas",
                "modulemanager"
            ],
            "time": "2019-12-31T17:26:56+00:00"
        },
        {
            "name": "laminas/laminas-mvc",
            "version": "2.7.15",
            "source": {
                "type": "git",
                "url": "https://github.com/laminas/laminas-mvc.git",
                "reference": "7e7198b03556a57fb5fd3ed919d9e1cf71500642"
            },
            "dist": {
                "type": "zip",
                "url": "https://api.github.com/repos/laminas/laminas-mvc/zipball/7e7198b03556a57fb5fd3ed919d9e1cf71500642",
                "reference": "7e7198b03556a57fb5fd3ed919d9e1cf71500642",
                "shasum": ""
            },
            "require": {
                "container-interop/container-interop": "^1.1",
                "laminas/laminas-console": "^2.7",
                "laminas/laminas-eventmanager": "^2.6.4 || ^3.0",
                "laminas/laminas-form": "^2.11",
                "laminas/laminas-hydrator": "^1.1 || ^2.4",
                "laminas/laminas-psr7bridge": "^0.2",
                "laminas/laminas-servicemanager": "^2.7.10 || ^3.0.3",
                "laminas/laminas-stdlib": "^2.7.5 || ^3.0",
                "laminas/laminas-zendframework-bridge": "^1.0",
                "php": "^5.5 || ^7.0"
            },
            "replace": {
                "zendframework/zend-mvc": "self.version"
            },
            "require-dev": {
                "friendsofphp/php-cs-fixer": "1.7.*",
                "laminas/laminas-authentication": "^2.6",
                "laminas/laminas-cache": "^2.8",
                "laminas/laminas-di": "^2.6",
                "laminas/laminas-filter": "^2.8",
                "laminas/laminas-http": "^2.8",
                "laminas/laminas-i18n": "^2.8",
                "laminas/laminas-inputfilter": "^2.8",
                "laminas/laminas-json": "^2.6.1",
                "laminas/laminas-log": "^2.9.3",
                "laminas/laminas-modulemanager": "^2.8",
                "laminas/laminas-serializer": "^2.8",
                "laminas/laminas-session": "^2.8.1",
                "laminas/laminas-text": "^2.7",
                "laminas/laminas-uri": "^2.6",
                "laminas/laminas-validator": "^2.10",
                "laminas/laminas-view": "^2.9",
                "phpunit/phpunit": "^4.8.36",
                "sebastian/comparator": "^1.2.4",
                "sebastian/version": "^1.0.4"
            },
            "suggest": {
                "laminas/laminas-authentication": "Laminas\\Authentication component for Identity plugin",
                "laminas/laminas-config": "Laminas\\Config component",
                "laminas/laminas-di": "Laminas\\Di component",
                "laminas/laminas-filter": "Laminas\\Filter component",
                "laminas/laminas-http": "Laminas\\Http component",
                "laminas/laminas-i18n": "Laminas\\I18n component for translatable segments",
                "laminas/laminas-inputfilter": "Laminas\\Inputfilter component",
                "laminas/laminas-json": "Laminas\\Json component",
                "laminas/laminas-log": "Laminas\\Log component",
                "laminas/laminas-modulemanager": "Laminas\\ModuleManager component",
                "laminas/laminas-serializer": "Laminas\\Serializer component",
                "laminas/laminas-servicemanager-di": "^1.0.1, if using laminas-servicemanager v3 and requiring the laminas-di integration",
                "laminas/laminas-session": "Laminas\\Session component for FlashMessenger, PRG, and FPRG plugins",
                "laminas/laminas-text": "Laminas\\Text component",
                "laminas/laminas-uri": "Laminas\\Uri component",
                "laminas/laminas-validator": "Laminas\\Validator component",
                "laminas/laminas-view": "Laminas\\View component"
            },
            "type": "library",
            "extra": {
                "branch-alias": {
                    "dev-master": "2.7-dev",
                    "dev-develop": "3.0-dev"
                }
            },
            "autoload": {
                "files": [
                    "src/autoload.php"
                ],
                "psr-4": {
                    "Laminas\\Mvc\\": "src/"
                }
            },
            "notification-url": "https://packagist.org/downloads/",
            "license": [
                "BSD-3-Clause"
            ],
            "homepage": "https://laminas.dev",
            "keywords": [
                "laminas",
                "mvc"
            ],
            "time": "2019-12-31T17:32:15+00:00"
        },
        {
            "name": "laminas/laminas-psr7bridge",
            "version": "0.2.2",
            "source": {
                "type": "git",
                "url": "https://github.com/laminas/laminas-psr7bridge.git",
                "reference": "14780ef1d40effd59d77ab29c6d439b2af42cdfa"
            },
            "dist": {
                "type": "zip",
                "url": "https://api.github.com/repos/laminas/laminas-psr7bridge/zipball/14780ef1d40effd59d77ab29c6d439b2af42cdfa",
                "reference": "14780ef1d40effd59d77ab29c6d439b2af42cdfa",
                "shasum": ""
            },
            "require": {
                "laminas/laminas-diactoros": "^1.1",
                "laminas/laminas-http": "^2.5",
                "laminas/laminas-zendframework-bridge": "^1.0",
                "php": ">=5.5",
                "psr/http-message": "^1.0"
            },
            "replace": {
                "zendframework/zend-psr7bridge": "self.version"
            },
            "require-dev": {
                "phpunit/phpunit": "^4.7",
                "squizlabs/php_codesniffer": "^2.3"
            },
            "type": "library",
            "extra": {
                "branch-alias": {
                    "dev-master": "1.0-dev",
                    "dev-develop": "1.1-dev"
                }
            },
            "autoload": {
                "psr-4": {
                    "Laminas\\Psr7Bridge\\": "src/"
                }
            },
            "notification-url": "https://packagist.org/downloads/",
            "license": [
                "BSD-3-Clause"
            ],
            "description": "PSR-7 <-> Laminas\\Http bridge",
            "homepage": "https://laminas.dev",
            "keywords": [
                "http",
                "laminas",
                "psr",
                "psr-7"
            ],
            "time": "2019-12-31T17:38:47+00:00"
        },
        {
            "name": "laminas/laminas-serializer",
            "version": "2.9.1",
            "source": {
                "type": "git",
                "url": "https://github.com/laminas/laminas-serializer.git",
                "reference": "c1c9361f114271b0736db74e0083a919081af5e0"
            },
            "dist": {
                "type": "zip",
                "url": "https://api.github.com/repos/laminas/laminas-serializer/zipball/c1c9361f114271b0736db74e0083a919081af5e0",
                "reference": "c1c9361f114271b0736db74e0083a919081af5e0",
                "shasum": ""
            },
            "require": {
                "laminas/laminas-json": "^2.5 || ^3.0",
                "laminas/laminas-stdlib": "^2.7 || ^3.0",
                "laminas/laminas-zendframework-bridge": "^1.0",
                "php": "^5.6 || ^7.0"
            },
            "replace": {
                "zendframework/zend-serializer": "self.version"
            },
            "require-dev": {
                "laminas/laminas-coding-standard": "~1.0.0",
                "laminas/laminas-math": "^2.6 || ^3.0",
                "laminas/laminas-servicemanager": "^2.7.5 || ^3.0.3",
                "phpunit/phpunit": "^5.7.27 || ^6.5.14 || ^7.5.16"
            },
            "suggest": {
                "laminas/laminas-math": "(^2.6 || ^3.0) To support Python Pickle serialization",
                "laminas/laminas-servicemanager": "(^2.7.5 || ^3.0.3) To support plugin manager support"
            },
            "type": "library",
            "extra": {
                "branch-alias": {
                    "dev-master": "2.9.x-dev",
                    "dev-develop": "2.10.x-dev"
                },
                "laminas": {
                    "component": "Laminas\\Serializer",
                    "config-provider": "Laminas\\Serializer\\ConfigProvider"
                }
            },
            "autoload": {
                "psr-4": {
                    "Laminas\\Serializer\\": "src/"
                }
            },
            "notification-url": "https://packagist.org/downloads/",
            "license": [
                "BSD-3-Clause"
            ],
            "description": "Serialize and deserialize PHP structures to a variety of representations",
            "homepage": "https://laminas.dev",
            "keywords": [
                "laminas",
                "serializer"
            ],
            "time": "2019-12-31T17:42:11+00:00"
        },
        {
            "name": "laminas/laminas-server",
            "version": "2.8.1",
            "source": {
                "type": "git",
                "url": "https://github.com/laminas/laminas-server.git",
                "reference": "4aaca9174c40a2fab2e2aa77999da99f71bdd88e"
            },
            "dist": {
                "type": "zip",
                "url": "https://api.github.com/repos/laminas/laminas-server/zipball/4aaca9174c40a2fab2e2aa77999da99f71bdd88e",
                "reference": "4aaca9174c40a2fab2e2aa77999da99f71bdd88e",
                "shasum": ""
            },
            "require": {
                "laminas/laminas-code": "^2.5 || ^3.0",
                "laminas/laminas-stdlib": "^2.5 || ^3.0",
                "laminas/laminas-zendframework-bridge": "^1.0",
                "php": "^5.6 || ^7.0"
            },
            "replace": {
                "zendframework/zend-server": "self.version"
            },
            "require-dev": {
                "laminas/laminas-coding-standard": "~1.0.0",
                "phpunit/phpunit": "^5.7.27 || ^6.5.8 || ^7.1.4"
            },
            "type": "library",
            "extra": {
                "branch-alias": {
                    "dev-master": "2.8.x-dev",
                    "dev-develop": "2.9.x-dev"
                }
            },
            "autoload": {
                "psr-4": {
                    "Laminas\\Server\\": "src/"
                }
            },
            "notification-url": "https://packagist.org/downloads/",
            "license": [
                "BSD-3-Clause"
            ],
            "description": "Create Reflection-based RPC servers",
            "homepage": "https://laminas.dev",
            "keywords": [
                "laminas",
                "server"
            ],
            "time": "2019-12-31T17:43:03+00:00"
        },
        {
            "name": "laminas/laminas-servicemanager",
            "version": "2.7.11",
            "source": {
                "type": "git",
                "url": "https://github.com/laminas/laminas-servicemanager.git",
                "reference": "841abb656c6018afebeec1f355be438426d6a3dd"
            },
            "dist": {
                "type": "zip",
                "url": "https://api.github.com/repos/laminas/laminas-servicemanager/zipball/841abb656c6018afebeec1f355be438426d6a3dd",
                "reference": "841abb656c6018afebeec1f355be438426d6a3dd",
                "shasum": ""
            },
            "require": {
                "container-interop/container-interop": "~1.0",
                "laminas/laminas-zendframework-bridge": "^1.0",
                "php": "^5.5 || ^7.0"
            },
            "replace": {
                "zendframework/zend-servicemanager": "self.version"
            },
            "require-dev": {
                "athletic/athletic": "dev-master",
                "fabpot/php-cs-fixer": "1.7.*",
                "laminas/laminas-di": "~2.5",
                "laminas/laminas-mvc": "~2.5",
                "phpunit/phpunit": "~4.0"
            },
            "suggest": {
                "laminas/laminas-di": "Laminas\\Di component",
                "ocramius/proxy-manager": "ProxyManager 0.5.* to handle lazy initialization of services"
            },
            "type": "library",
            "extra": {
                "branch-alias": {
                    "dev-master": "2.7-dev",
                    "dev-develop": "3.0-dev"
                }
            },
            "autoload": {
                "psr-4": {
                    "Laminas\\ServiceManager\\": "src/"
                }
            },
            "notification-url": "https://packagist.org/downloads/",
            "license": [
                "BSD-3-Clause"
            ],
            "homepage": "https://laminas.dev",
            "keywords": [
                "laminas",
                "servicemanager"
            ],
            "time": "2019-12-31T17:44:16+00:00"
        },
        {
            "name": "laminas/laminas-session",
            "version": "2.9.3",
            "source": {
                "type": "git",
                "url": "https://github.com/laminas/laminas-session.git",
                "reference": "519e8966146536cd97c1cc3d59a21b095fb814d7"
            },
            "dist": {
                "type": "zip",
                "url": "https://api.github.com/repos/laminas/laminas-session/zipball/519e8966146536cd97c1cc3d59a21b095fb814d7",
                "reference": "519e8966146536cd97c1cc3d59a21b095fb814d7",
                "shasum": ""
            },
            "require": {
                "laminas/laminas-eventmanager": "^2.6.2 || ^3.0",
                "laminas/laminas-stdlib": "^3.2.1",
                "laminas/laminas-zendframework-bridge": "^1.0",
                "php": "^5.6 || ^7.0"
            },
            "replace": {
                "zendframework/zend-session": "^2.9.1"
            },
            "require-dev": {
                "container-interop/container-interop": "^1.1",
                "laminas/laminas-cache": "^2.6.1",
                "laminas/laminas-coding-standard": "~1.0.0",
                "laminas/laminas-db": "^2.7",
                "laminas/laminas-http": "^2.5.4",
                "laminas/laminas-servicemanager": "^2.7.5 || ^3.0.3",
                "laminas/laminas-validator": "^2.6",
                "mongodb/mongodb": "^1.0.1",
                "php-mock/php-mock-phpunit": "^1.1.2 || ^2.0",
                "phpunit/phpunit": "^5.7.27 || ^6.5.14 || ^7.5.20"
            },
            "suggest": {
                "laminas/laminas-cache": "Laminas\\Cache component",
                "laminas/laminas-db": "Laminas\\Db component",
                "laminas/laminas-http": "Laminas\\Http component",
                "laminas/laminas-servicemanager": "Laminas\\ServiceManager component",
                "laminas/laminas-validator": "Laminas\\Validator component",
                "mongodb/mongodb": "If you want to use the MongoDB session save handler"
            },
            "type": "library",
            "extra": {
                "branch-alias": {
                    "dev-master": "2.9.x-dev",
                    "dev-develop": "2.10.x-dev"
                },
                "laminas": {
                    "component": "Laminas\\Session",
                    "config-provider": "Laminas\\Session\\ConfigProvider"
                }
            },
            "autoload": {
                "psr-4": {
                    "Laminas\\Session\\": "src/"
                }
            },
            "notification-url": "https://packagist.org/downloads/",
            "license": [
                "BSD-3-Clause"
            ],
            "description": "Object-oriented interface to PHP sessions and storage",
            "homepage": "https://laminas.dev",
            "keywords": [
                "laminas",
                "session"
            ],
            "time": "2020-03-29T13:26:04+00:00"
        },
        {
            "name": "laminas/laminas-soap",
            "version": "2.8.0",
            "source": {
                "type": "git",
                "url": "https://github.com/laminas/laminas-soap.git",
                "reference": "34f91d5c4c0a78bc5689cca2d1eaf829b27edd72"
            },
            "dist": {
                "type": "zip",
                "url": "https://api.github.com/repos/laminas/laminas-soap/zipball/34f91d5c4c0a78bc5689cca2d1eaf829b27edd72",
                "reference": "34f91d5c4c0a78bc5689cca2d1eaf829b27edd72",
                "shasum": ""
            },
            "require": {
                "ext-soap": "*",
                "laminas/laminas-server": "^2.6.1",
                "laminas/laminas-stdlib": "^2.7 || ^3.0",
                "laminas/laminas-uri": "^2.5.2",
                "laminas/laminas-zendframework-bridge": "^1.0",
                "php": "^5.6 || ^7.0"
            },
            "replace": {
                "zendframework/zend-soap": "self.version"
            },
            "require-dev": {
                "laminas/laminas-coding-standard": "~1.0.0",
                "laminas/laminas-config": "^2.6",
                "laminas/laminas-http": "^2.5.4",
                "phpunit/phpunit": "^5.7.21 || ^6.3"
            },
            "suggest": {
                "laminas/laminas-http": "Laminas\\Http component"
            },
            "type": "library",
            "extra": {
                "branch-alias": {
                    "dev-master": "2.7.x-dev",
                    "dev-develop": "2.8.x-dev"
                }
            },
            "autoload": {
                "psr-4": {
                    "Laminas\\Soap\\": "src/"
                }
            },
            "notification-url": "https://packagist.org/downloads/",
            "license": [
                "BSD-3-Clause"
            ],
            "homepage": "https://laminas.dev",
            "keywords": [
                "laminas",
                "soap"
            ],
            "time": "2019-12-31T17:48:49+00:00"
        },
        {
            "name": "laminas/laminas-stdlib",
            "version": "3.2.1",
            "source": {
                "type": "git",
                "url": "https://github.com/laminas/laminas-stdlib.git",
                "reference": "2b18347625a2f06a1a485acfbc870f699dbe51c6"
            },
            "dist": {
                "type": "zip",
                "url": "https://api.github.com/repos/laminas/laminas-stdlib/zipball/2b18347625a2f06a1a485acfbc870f699dbe51c6",
                "reference": "2b18347625a2f06a1a485acfbc870f699dbe51c6",
                "shasum": ""
            },
            "require": {
                "laminas/laminas-zendframework-bridge": "^1.0",
                "php": "^5.6 || ^7.0"
            },
            "replace": {
                "zendframework/zend-stdlib": "self.version"
            },
            "require-dev": {
                "laminas/laminas-coding-standard": "~1.0.0",
                "phpbench/phpbench": "^0.13",
                "phpunit/phpunit": "^5.7.27 || ^6.5.8 || ^7.1.2"
            },
            "type": "library",
            "extra": {
                "branch-alias": {
                    "dev-master": "3.2.x-dev",
                    "dev-develop": "3.3.x-dev"
                }
            },
            "autoload": {
                "psr-4": {
                    "Laminas\\Stdlib\\": "src/"
                }
            },
            "notification-url": "https://packagist.org/downloads/",
            "license": [
                "BSD-3-Clause"
            ],
            "description": "SPL extensions, array utilities, error handlers, and more",
            "homepage": "https://laminas.dev",
            "keywords": [
                "laminas",
                "stdlib"
            ],
            "time": "2019-12-31T17:51:15+00:00"
        },
        {
            "name": "laminas/laminas-text",
            "version": "2.7.1",
            "source": {
                "type": "git",
                "url": "https://github.com/laminas/laminas-text.git",
                "reference": "3601b5eacb06ed0a12f658df860cc0f9613cf4db"
            },
            "dist": {
                "type": "zip",
                "url": "https://api.github.com/repos/laminas/laminas-text/zipball/3601b5eacb06ed0a12f658df860cc0f9613cf4db",
                "reference": "3601b5eacb06ed0a12f658df860cc0f9613cf4db",
                "shasum": ""
            },
            "require": {
                "laminas/laminas-servicemanager": "^2.7.5 || ^3.0.3",
                "laminas/laminas-stdlib": "^2.7 || ^3.0",
                "laminas/laminas-zendframework-bridge": "^1.0",
                "php": "^5.6 || ^7.0"
            },
            "replace": {
                "zendframework/zend-text": "self.version"
            },
            "require-dev": {
                "laminas/laminas-coding-standard": "~1.0.0",
                "laminas/laminas-config": "^2.6",
                "phpunit/phpunit": "^5.7.27 || ^6.5.8 || ^7.1.4"
            },
            "type": "library",
            "extra": {
                "branch-alias": {
                    "dev-master": "2.7.x-dev",
                    "dev-develop": "2.8.x-dev"
                }
            },
            "autoload": {
                "psr-4": {
                    "Laminas\\Text\\": "src/"
                }
            },
            "notification-url": "https://packagist.org/downloads/",
            "license": [
                "BSD-3-Clause"
            ],
            "description": "Create FIGlets and text-based tables",
            "homepage": "https://laminas.dev",
            "keywords": [
                "laminas",
                "text"
            ],
            "time": "2019-12-31T17:54:52+00:00"
        },
        {
            "name": "laminas/laminas-uri",
            "version": "2.7.1",
            "source": {
                "type": "git",
                "url": "https://github.com/laminas/laminas-uri.git",
                "reference": "6be8ce19622f359b048ce4faebf1aa1bca73a7ff"
            },
            "dist": {
                "type": "zip",
                "url": "https://api.github.com/repos/laminas/laminas-uri/zipball/6be8ce19622f359b048ce4faebf1aa1bca73a7ff",
                "reference": "6be8ce19622f359b048ce4faebf1aa1bca73a7ff",
                "shasum": ""
            },
            "require": {
                "laminas/laminas-escaper": "^2.5",
                "laminas/laminas-validator": "^2.10",
                "laminas/laminas-zendframework-bridge": "^1.0",
                "php": "^5.6 || ^7.0"
            },
            "replace": {
                "zendframework/zend-uri": "self.version"
            },
            "require-dev": {
                "laminas/laminas-coding-standard": "~1.0.0",
                "phpunit/phpunit": "^5.7.27 || ^6.5.8 || ^7.1.4"
            },
            "type": "library",
            "extra": {
                "branch-alias": {
                    "dev-master": "2.7.x-dev",
                    "dev-develop": "2.8.x-dev"
                }
            },
            "autoload": {
                "psr-4": {
                    "Laminas\\Uri\\": "src/"
                }
            },
            "notification-url": "https://packagist.org/downloads/",
            "license": [
                "BSD-3-Clause"
            ],
            "description": "A component that aids in manipulating and validating » Uniform Resource Identifiers (URIs)",
            "homepage": "https://laminas.dev",
            "keywords": [
                "laminas",
                "uri"
            ],
            "time": "2019-12-31T17:56:00+00:00"
        },
        {
            "name": "laminas/laminas-validator",
            "version": "2.13.4",
            "source": {
                "type": "git",
                "url": "https://github.com/laminas/laminas-validator.git",
                "reference": "93593684e70b8ed1e870cacd34ca32b0c0ace185"
            },
            "dist": {
                "type": "zip",
                "url": "https://api.github.com/repos/laminas/laminas-validator/zipball/93593684e70b8ed1e870cacd34ca32b0c0ace185",
                "reference": "93593684e70b8ed1e870cacd34ca32b0c0ace185",
                "shasum": ""
            },
            "require": {
                "container-interop/container-interop": "^1.1",
                "laminas/laminas-stdlib": "^3.2.1",
                "laminas/laminas-zendframework-bridge": "^1.0",
                "php": "^7.1"
            },
            "replace": {
                "zendframework/zend-validator": "^2.13.0"
            },
            "require-dev": {
                "laminas/laminas-cache": "^2.6.1",
                "laminas/laminas-coding-standard": "~1.0.0",
                "laminas/laminas-config": "^2.6",
                "laminas/laminas-db": "^2.7",
                "laminas/laminas-filter": "^2.6",
                "laminas/laminas-http": "^2.5.4",
                "laminas/laminas-i18n": "^2.6",
                "laminas/laminas-math": "^2.6",
                "laminas/laminas-servicemanager": "^2.7.5 || ^3.0.3",
                "laminas/laminas-session": "^2.8",
                "laminas/laminas-uri": "^2.5",
                "phpunit/phpunit": "^7.5.20 || ^8.5.2",
                "psr/http-client": "^1.0",
                "psr/http-factory": "^1.0",
                "psr/http-message": "^1.0"
            },
            "suggest": {
                "laminas/laminas-db": "Laminas\\Db component, required by the (No)RecordExists validator",
                "laminas/laminas-filter": "Laminas\\Filter component, required by the Digits validator",
                "laminas/laminas-i18n": "Laminas\\I18n component to allow translation of validation error messages",
                "laminas/laminas-i18n-resources": "Translations of validator messages",
                "laminas/laminas-math": "Laminas\\Math component, required by the Csrf validator",
                "laminas/laminas-servicemanager": "Laminas\\ServiceManager component to allow using the ValidatorPluginManager and validator chains",
                "laminas/laminas-session": "Laminas\\Session component, ^2.8; required by the Csrf validator",
                "laminas/laminas-uri": "Laminas\\Uri component, required by the Uri and Sitemap\\Loc validators",
                "psr/http-message": "psr/http-message, required when validating PSR-7 UploadedFileInterface instances via the Upload and UploadFile validators"
            },
            "type": "library",
            "extra": {
                "branch-alias": {
                    "dev-master": "2.13.x-dev",
                    "dev-develop": "2.14.x-dev"
                },
                "laminas": {
                    "component": "Laminas\\Validator",
                    "config-provider": "Laminas\\Validator\\ConfigProvider"
                }
            },
            "autoload": {
                "psr-4": {
                    "Laminas\\Validator\\": "src/"
                }
            },
            "notification-url": "https://packagist.org/downloads/",
            "license": [
                "BSD-3-Clause"
            ],
            "description": "Validation classes for a wide range of domains, and the ability to chain validators to create complex validation criteria",
            "homepage": "https://laminas.dev",
            "keywords": [
                "laminas",
                "validator"
            ],
            "time": "2020-03-31T18:57:01+00:00"
        },
        {
            "name": "laminas/laminas-view",
            "version": "2.11.4",
            "source": {
                "type": "git",
                "url": "https://github.com/laminas/laminas-view.git",
                "reference": "3bbb2e94287383604c898284a18d2d06cf17301e"
            },
            "dist": {
                "type": "zip",
                "url": "https://api.github.com/repos/laminas/laminas-view/zipball/3bbb2e94287383604c898284a18d2d06cf17301e",
                "reference": "3bbb2e94287383604c898284a18d2d06cf17301e",
                "shasum": ""
            },
            "require": {
                "laminas/laminas-eventmanager": "^2.6.2 || ^3.0",
                "laminas/laminas-json": "^2.6.1 || ^3.0",
                "laminas/laminas-loader": "^2.5",
                "laminas/laminas-stdlib": "^2.7 || ^3.0",
                "laminas/laminas-zendframework-bridge": "^1.0",
                "php": "^5.6 || ^7.0"
            },
            "replace": {
                "zendframework/zend-view": "self.version"
            },
            "require-dev": {
                "laminas/laminas-authentication": "^2.5",
                "laminas/laminas-cache": "^2.6.1",
                "laminas/laminas-coding-standard": "~1.0.0",
                "laminas/laminas-config": "^2.6",
                "laminas/laminas-console": "^2.6",
                "laminas/laminas-escaper": "^2.5",
                "laminas/laminas-feed": "^2.7",
                "laminas/laminas-filter": "^2.6.1",
                "laminas/laminas-http": "^2.5.4",
                "laminas/laminas-i18n": "^2.6",
                "laminas/laminas-log": "^2.7",
                "laminas/laminas-modulemanager": "^2.7.1",
                "laminas/laminas-mvc": "^2.7.14 || ^3.0",
                "laminas/laminas-navigation": "^2.5",
                "laminas/laminas-paginator": "^2.5",
                "laminas/laminas-permissions-acl": "^2.6",
                "laminas/laminas-router": "^3.0.1",
                "laminas/laminas-serializer": "^2.6.1",
                "laminas/laminas-servicemanager": "^2.7.5 || ^3.0.3",
                "laminas/laminas-session": "^2.8.1",
                "laminas/laminas-uri": "^2.5",
                "phpunit/phpunit": "^5.7.15 || ^6.0.8"
            },
            "suggest": {
                "laminas/laminas-authentication": "Laminas\\Authentication component",
                "laminas/laminas-escaper": "Laminas\\Escaper component",
                "laminas/laminas-feed": "Laminas\\Feed component",
                "laminas/laminas-filter": "Laminas\\Filter component",
                "laminas/laminas-http": "Laminas\\Http component",
                "laminas/laminas-i18n": "Laminas\\I18n component",
                "laminas/laminas-mvc": "Laminas\\Mvc component",
                "laminas/laminas-mvc-plugin-flashmessenger": "laminas-mvc-plugin-flashmessenger component, if you want to use the FlashMessenger view helper with laminas-mvc versions 3 and up",
                "laminas/laminas-navigation": "Laminas\\Navigation component",
                "laminas/laminas-paginator": "Laminas\\Paginator component",
                "laminas/laminas-permissions-acl": "Laminas\\Permissions\\Acl component",
                "laminas/laminas-servicemanager": "Laminas\\ServiceManager component",
                "laminas/laminas-uri": "Laminas\\Uri component"
            },
            "bin": [
                "bin/templatemap_generator.php"
            ],
            "type": "library",
            "extra": {
                "branch-alias": {
                    "dev-master": "2.11.x-dev",
                    "dev-develop": "2.12.x-dev"
                }
            },
            "autoload": {
                "psr-4": {
                    "Laminas\\View\\": "src/"
                }
            },
            "notification-url": "https://packagist.org/downloads/",
            "license": [
                "BSD-3-Clause"
            ],
            "description": "Flexible view layer supporting and providing multiple view layers, helpers, and more",
            "homepage": "https://laminas.dev",
            "keywords": [
                "laminas",
                "view"
            ],
            "time": "2019-12-31T18:03:30+00:00"
        },
        {
            "name": "laminas/laminas-zendframework-bridge",
            "version": "1.0.4",
            "source": {
                "type": "git",
                "url": "https://github.com/laminas/laminas-zendframework-bridge.git",
                "reference": "fcd87520e4943d968557803919523772475e8ea3"
            },
            "dist": {
                "type": "zip",
                "url": "https://api.github.com/repos/laminas/laminas-zendframework-bridge/zipball/fcd87520e4943d968557803919523772475e8ea3",
                "reference": "fcd87520e4943d968557803919523772475e8ea3",
                "shasum": ""
            },
            "require": {
                "php": "^5.6 || ^7.0"
            },
            "require-dev": {
                "phpunit/phpunit": "^5.7 || ^6.5 || ^7.5 || ^8.1",
                "squizlabs/php_codesniffer": "^3.5"
            },
            "type": "library",
            "extra": {
                "branch-alias": {
                    "dev-master": "1.0.x-dev",
                    "dev-develop": "1.1.x-dev"
                },
                "laminas": {
                    "module": "Laminas\\ZendFrameworkBridge"
                }
            },
            "autoload": {
                "files": [
                    "src/autoload.php"
                ],
                "psr-4": {
                    "Laminas\\ZendFrameworkBridge\\": "src//"
                }
            },
            "notification-url": "https://packagist.org/downloads/",
            "license": [
                "BSD-3-Clause"
            ],
            "description": "Alias legacy ZF class names to Laminas Project equivalents.",
            "keywords": [
                "ZendFramework",
                "autoloading",
                "laminas",
                "zf"
            ],
            "time": "2020-05-20T16:45:56+00:00"
        },
        {
            "name": "magento/composer",
            "version": "1.6.0",
            "source": {
                "type": "git",
                "url": "https://github.com/magento/composer.git",
                "reference": "fcc66f535d631788f2ba160ff547357086d9b2c9"
            },
            "dist": {
                "type": "zip",
                "url": "https://api.github.com/repos/magento/composer/zipball/fcc66f535d631788f2ba160ff547357086d9b2c9",
                "reference": "fcc66f535d631788f2ba160ff547357086d9b2c9",
                "shasum": ""
            },
            "require": {
                "composer/composer": "^1.9",
                "php": "~7.3.0||~7.4.0",
                "symfony/console": "~4.4.0"
            },
            "require-dev": {
                "phpunit/phpunit": "^9"
            },
            "type": "library",
            "autoload": {
                "psr-4": {
                    "Magento\\Composer\\": "src"
                }
            },
            "notification-url": "https://packagist.org/downloads/",
            "license": [
                "OSL-3.0",
                "AFL-3.0"
            ],
            "description": "Magento composer library helps to instantiate Composer application and run composer commands.",
            "time": "2020-06-15T17:52:31+00:00"
        },
        {
            "name": "magento/magento-composer-installer",
            "version": "0.1.13",
            "source": {
                "type": "git",
                "url": "https://github.com/magento/magento-composer-installer.git",
                "reference": "8b6c32f53b4944a5d6656e86344cd0f9784709a1"
            },
            "dist": {
                "type": "zip",
                "url": "https://api.github.com/repos/magento/magento-composer-installer/zipball/8b6c32f53b4944a5d6656e86344cd0f9784709a1",
                "reference": "8b6c32f53b4944a5d6656e86344cd0f9784709a1",
                "shasum": ""
            },
            "require": {
                "composer-plugin-api": "^1.0"
            },
            "replace": {
                "magento-hackathon/magento-composer-installer": "*"
            },
            "require-dev": {
                "composer/composer": "*@dev",
                "firegento/phpcs": "dev-patch-1",
                "mikey179/vfsstream": "*",
                "phpunit/phpunit": "*",
                "phpunit/phpunit-mock-objects": "dev-master",
                "squizlabs/php_codesniffer": "1.4.7",
                "symfony/process": "*"
            },
            "type": "composer-plugin",
            "extra": {
                "composer-command-registry": [
                    "MagentoHackathon\\Composer\\Magento\\Command\\DeployCommand"
                ],
                "class": "MagentoHackathon\\Composer\\Magento\\Plugin"
            },
            "autoload": {
                "psr-0": {
                    "MagentoHackathon\\Composer\\Magento": "src/"
                }
            },
            "notification-url": "https://packagist.org/downloads/",
            "license": [
                "OSL-3.0"
            ],
            "authors": [
                {
                    "name": "Vinai Kopp",
                    "email": "vinai@netzarbeiter.com"
                },
                {
                    "name": "Daniel Fahlke aka Flyingmana",
                    "email": "flyingmana@googlemail.com"
                },
                {
                    "name": "Jörg Weller",
                    "email": "weller@flagbit.de"
                },
                {
                    "name": "Karl Spies",
                    "email": "karl.spies@gmx.net"
                },
                {
                    "name": "Tobias Vogt",
                    "email": "tobi@webguys.de"
                },
                {
                    "name": "David Fuhr",
                    "email": "fuhr@flagbit.de"
                }
            ],
            "description": "Composer installer for Magento modules",
            "homepage": "https://github.com/magento/magento-composer-installer",
            "keywords": [
                "composer-installer",
                "magento"
            ],
            "time": "2017-12-29T16:45:24+00:00"
        },
        {
            "name": "magento/zendframework1",
            "version": "1.14.4",
            "source": {
                "type": "git",
                "url": "https://github.com/magento/zf1.git",
                "reference": "250f35c0e80b5e6fa1a1598c144cba2fff36b565"
            },
            "dist": {
                "type": "zip",
                "url": "https://api.github.com/repos/magento/zf1/zipball/250f35c0e80b5e6fa1a1598c144cba2fff36b565",
                "reference": "250f35c0e80b5e6fa1a1598c144cba2fff36b565",
                "shasum": ""
            },
            "require": {
                "php": ">=5.2.11"
            },
            "require-dev": {
                "phpunit/dbunit": "1.3.*",
                "phpunit/phpunit": "3.7.*"
            },
            "type": "library",
            "extra": {
                "branch-alias": {
                    "dev-master": "1.12.x-dev"
                }
            },
            "autoload": {
                "psr-0": {
                    "Zend_": "library/"
                }
            },
            "notification-url": "https://packagist.org/downloads/",
            "include-path": [
                "library/"
            ],
            "license": [
                "BSD-3-Clause"
            ],
            "description": "Magento Zend Framework 1",
            "homepage": "http://framework.zend.com/",
            "keywords": [
                "ZF1",
                "framework"
            ],
            "time": "2020-05-19T23:25:07+00:00"
        },
        {
            "name": "monolog/monolog",
            "version": "1.25.4",
            "source": {
                "type": "git",
                "url": "https://github.com/Seldaek/monolog.git",
                "reference": "3022efff205e2448b560c833c6fbbf91c3139168"
            },
            "dist": {
                "type": "zip",
                "url": "https://api.github.com/repos/Seldaek/monolog/zipball/3022efff205e2448b560c833c6fbbf91c3139168",
                "reference": "3022efff205e2448b560c833c6fbbf91c3139168",
                "shasum": ""
            },
            "require": {
                "php": ">=5.3.0",
                "psr/log": "~1.0"
            },
            "provide": {
                "psr/log-implementation": "1.0.0"
            },
            "require-dev": {
                "aws/aws-sdk-php": "^2.4.9 || ^3.0",
                "doctrine/couchdb": "~1.0@dev",
                "graylog2/gelf-php": "~1.0",
                "php-amqplib/php-amqplib": "~2.4",
                "php-console/php-console": "^3.1.3",
                "php-parallel-lint/php-parallel-lint": "^1.0",
                "phpunit/phpunit": "~4.5",
                "ruflin/elastica": ">=0.90 <3.0",
                "sentry/sentry": "^0.13",
                "swiftmailer/swiftmailer": "^5.3|^6.0"
            },
            "suggest": {
                "aws/aws-sdk-php": "Allow sending log messages to AWS services like DynamoDB",
                "doctrine/couchdb": "Allow sending log messages to a CouchDB server",
                "ext-amqp": "Allow sending log messages to an AMQP server (1.0+ required)",
                "ext-mongo": "Allow sending log messages to a MongoDB server",
                "graylog2/gelf-php": "Allow sending log messages to a GrayLog2 server",
                "mongodb/mongodb": "Allow sending log messages to a MongoDB server via PHP Driver",
                "php-amqplib/php-amqplib": "Allow sending log messages to an AMQP server using php-amqplib",
                "php-console/php-console": "Allow sending log messages to Google Chrome",
                "rollbar/rollbar": "Allow sending log messages to Rollbar",
                "ruflin/elastica": "Allow sending log messages to an Elastic Search server",
                "sentry/sentry": "Allow sending log messages to a Sentry server"
            },
            "type": "library",
            "extra": {
                "branch-alias": {
                    "dev-master": "2.0.x-dev"
                }
            },
            "autoload": {
                "psr-4": {
                    "Monolog\\": "src/Monolog"
                }
            },
            "notification-url": "https://packagist.org/downloads/",
            "license": [
                "MIT"
            ],
            "authors": [
                {
                    "name": "Jordi Boggiano",
                    "email": "j.boggiano@seld.be",
                    "homepage": "http://seld.be"
                }
            ],
            "description": "Sends your logs to files, sockets, inboxes, databases and various web services",
            "homepage": "http://github.com/Seldaek/monolog",
            "keywords": [
                "log",
                "logging",
                "psr-3"
            ],
            "time": "2020-05-22T07:31:27+00:00"
        },
        {
            "name": "paragonie/random_compat",
            "version": "v9.99.99",
            "source": {
                "type": "git",
                "url": "https://github.com/paragonie/random_compat.git",
                "reference": "84b4dfb120c6f9b4ff7b3685f9b8f1aa365a0c95"
            },
            "dist": {
                "type": "zip",
                "url": "https://api.github.com/repos/paragonie/random_compat/zipball/84b4dfb120c6f9b4ff7b3685f9b8f1aa365a0c95",
                "reference": "84b4dfb120c6f9b4ff7b3685f9b8f1aa365a0c95",
                "shasum": ""
            },
            "require": {
                "php": "^7"
            },
            "require-dev": {
                "phpunit/phpunit": "4.*|5.*",
                "vimeo/psalm": "^1"
            },
            "suggest": {
                "ext-libsodium": "Provides a modern crypto API that can be used to generate random bytes."
            },
            "type": "library",
            "notification-url": "https://packagist.org/downloads/",
            "license": [
                "MIT"
            ],
            "authors": [
                {
                    "name": "Paragon Initiative Enterprises",
                    "email": "security@paragonie.com",
                    "homepage": "https://paragonie.com"
                }
            ],
            "description": "PHP 5.x polyfill for random_bytes() and random_int() from PHP 7",
            "keywords": [
                "csprng",
                "polyfill",
                "pseudorandom",
                "random"
            ],
            "time": "2018-07-02T15:55:56+00:00"
        },
        {
            "name": "paragonie/sodium_compat",
            "version": "v1.13.0",
            "source": {
                "type": "git",
                "url": "https://github.com/paragonie/sodium_compat.git",
                "reference": "bbade402cbe84c69b718120911506a3aa2bae653"
            },
            "dist": {
                "type": "zip",
                "url": "https://api.github.com/repos/paragonie/sodium_compat/zipball/bbade402cbe84c69b718120911506a3aa2bae653",
                "reference": "bbade402cbe84c69b718120911506a3aa2bae653",
                "shasum": ""
            },
            "require": {
                "paragonie/random_compat": ">=1",
                "php": "^5.2.4|^5.3|^5.4|^5.5|^5.6|^7|^8"
            },
            "require-dev": {
                "phpunit/phpunit": "^3|^4|^5|^6|^7"
            },
            "suggest": {
                "ext-libsodium": "PHP < 7.0: Better performance, password hashing (Argon2i), secure memory management (memzero), and better security.",
                "ext-sodium": "PHP >= 7.0: Better performance, password hashing (Argon2i), secure memory management (memzero), and better security."
            },
            "type": "library",
            "autoload": {
                "files": [
                    "autoload.php"
                ]
            },
            "notification-url": "https://packagist.org/downloads/",
            "license": [
                "ISC"
            ],
            "authors": [
                {
                    "name": "Paragon Initiative Enterprises",
                    "email": "security@paragonie.com"
                },
                {
                    "name": "Frank Denis",
                    "email": "jedisct1@pureftpd.org"
                }
            ],
            "description": "Pure PHP implementation of libsodium; uses the PHP extension if it exists",
            "keywords": [
                "Authentication",
                "BLAKE2b",
                "ChaCha20",
                "ChaCha20-Poly1305",
                "Chapoly",
                "Curve25519",
                "Ed25519",
                "EdDSA",
                "Edwards-curve Digital Signature Algorithm",
                "Elliptic Curve Diffie-Hellman",
                "Poly1305",
                "Pure-PHP cryptography",
                "RFC 7748",
                "RFC 8032",
                "Salpoly",
                "Salsa20",
                "X25519",
                "XChaCha20-Poly1305",
                "XSalsa20-Poly1305",
                "Xchacha20",
                "Xsalsa20",
                "aead",
                "cryptography",
                "ecdh",
                "elliptic curve",
                "elliptic curve cryptography",
                "encryption",
                "libsodium",
                "php",
                "public-key cryptography",
                "secret-key cryptography",
                "side-channel resistant"
            ],
            "time": "2020-03-20T21:48:09+00:00"
        },
        {
            "name": "pelago/emogrifier",
            "version": "v3.1.0",
            "source": {
                "type": "git",
                "url": "https://github.com/MyIntervals/emogrifier.git",
                "reference": "f6a5c7d44612d86c3901c93f1592f5440e6b2cd8"
            },
            "dist": {
                "type": "zip",
                "url": "https://api.github.com/repos/MyIntervals/emogrifier/zipball/f6a5c7d44612d86c3901c93f1592f5440e6b2cd8",
                "reference": "f6a5c7d44612d86c3901c93f1592f5440e6b2cd8",
                "shasum": ""
            },
            "require": {
                "ext-dom": "*",
                "ext-libxml": "*",
                "php": "^5.6 || ~7.0 || ~7.1 || ~7.2 || ~7.3 || ~7.4",
                "symfony/css-selector": "^2.8 || ^3.0 || ^4.0 || ^5.0"
            },
            "require-dev": {
                "friendsofphp/php-cs-fixer": "^2.15.3",
                "phpmd/phpmd": "^2.7.0",
                "phpunit/phpunit": "^5.7.27",
                "squizlabs/php_codesniffer": "^3.5.0"
            },
            "type": "library",
            "extra": {
                "branch-alias": {
                    "dev-master": "4.0.x-dev"
                }
            },
            "autoload": {
                "psr-4": {
                    "Pelago\\": "src/"
                }
            },
            "notification-url": "https://packagist.org/downloads/",
            "license": [
                "MIT"
            ],
            "authors": [
                {
                    "name": "Oliver Klee",
                    "email": "github@oliverklee.de"
                },
                {
                    "name": "Zoli Szabó",
                    "email": "zoli.szabo+github@gmail.com"
                },
                {
                    "name": "John Reeve",
                    "email": "jreeve@pelagodesign.com"
                },
                {
                    "name": "Jake Hotson",
                    "email": "jake@qzdesign.co.uk"
                },
                {
                    "name": "Cameron Brooks"
                },
                {
                    "name": "Jaime Prado"
                }
            ],
            "description": "Converts CSS styles into inline style attributes in your HTML code",
            "homepage": "https://www.myintervals.com/emogrifier.php",
            "keywords": [
                "css",
                "email",
                "pre-processing"
            ],
            "time": "2019-12-26T19:37:31+00:00"
        },
        {
            "name": "php-amqplib/php-amqplib",
            "version": "v2.10.1",
            "source": {
                "type": "git",
                "url": "https://github.com/php-amqplib/php-amqplib.git",
                "reference": "6e2b2501e021e994fb64429e5a78118f83b5c200"
            },
            "dist": {
                "type": "zip",
                "url": "https://api.github.com/repos/php-amqplib/php-amqplib/zipball/6e2b2501e021e994fb64429e5a78118f83b5c200",
                "reference": "6e2b2501e021e994fb64429e5a78118f83b5c200",
                "shasum": ""
            },
            "require": {
                "ext-bcmath": "*",
                "ext-sockets": "*",
                "php": ">=5.6"
            },
            "replace": {
                "videlalvaro/php-amqplib": "self.version"
            },
            "require-dev": {
                "ext-curl": "*",
                "nategood/httpful": "^0.2.20",
                "phpunit/phpunit": "^5.7|^6.5|^7.0",
                "squizlabs/php_codesniffer": "^2.5"
            },
            "type": "library",
            "extra": {
                "branch-alias": {
                    "dev-master": "2.10-dev"
                }
            },
            "autoload": {
                "psr-4": {
                    "PhpAmqpLib\\": "PhpAmqpLib/"
                }
            },
            "notification-url": "https://packagist.org/downloads/",
            "license": [
                "LGPL-2.1-or-later"
            ],
            "authors": [
                {
                    "name": "Alvaro Videla",
                    "role": "Original Maintainer"
                },
                {
                    "name": "John Kelly",
                    "email": "johnmkelly86@gmail.com",
                    "role": "Maintainer"
                },
                {
                    "name": "Raúl Araya",
                    "email": "nubeiro@gmail.com",
                    "role": "Maintainer"
                },
                {
                    "name": "Luke Bakken",
                    "email": "luke@bakken.io",
                    "role": "Maintainer"
                }
            ],
            "description": "Formerly videlalvaro/php-amqplib.  This library is a pure PHP implementation of the AMQP protocol. It's been tested against RabbitMQ.",
            "homepage": "https://github.com/php-amqplib/php-amqplib/",
            "keywords": [
                "message",
                "queue",
                "rabbitmq"
            ],
            "time": "2019-10-10T13:23:40+00:00"
        },
        {
            "name": "phpseclib/mcrypt_compat",
            "version": "1.0.8",
            "source": {
                "type": "git",
                "url": "https://github.com/phpseclib/mcrypt_compat.git",
                "reference": "f74c7b1897b62f08f268184b8bb98d9d9ab723b0"
            },
            "dist": {
                "type": "zip",
                "url": "https://api.github.com/repos/phpseclib/mcrypt_compat/zipball/f74c7b1897b62f08f268184b8bb98d9d9ab723b0",
                "reference": "f74c7b1897b62f08f268184b8bb98d9d9ab723b0",
                "shasum": ""
            },
            "require": {
                "php": ">=5.3.3",
                "phpseclib/phpseclib": ">=2.0.11 <3.0.0"
            },
            "require-dev": {
                "phpunit/phpunit": "^4.8.35|^5.7|^6.0"
            },
            "suggest": {
                "ext-openssl": "Will enable faster cryptographic operations"
            },
            "type": "library",
            "autoload": {
                "files": [
                    "lib/mcrypt.php"
                ]
            },
            "notification-url": "https://packagist.org/downloads/",
            "license": [
                "MIT"
            ],
            "authors": [
                {
                    "name": "Jim Wigginton",
                    "email": "terrafrost@php.net",
                    "homepage": "http://phpseclib.sourceforge.net"
                }
            ],
            "description": "PHP 7.1 polyfill for the mcrypt extension from PHP <= 7.0",
            "keywords": [
                "cryptograpy",
                "encryption",
                "mcrypt"
            ],
            "time": "2018-08-22T03:11:43+00:00"
        },
        {
            "name": "phpseclib/phpseclib",
            "version": "2.0.27",
            "source": {
                "type": "git",
                "url": "https://github.com/phpseclib/phpseclib.git",
                "reference": "34620af4df7d1988d8f0d7e91f6c8a3bf931d8dc"
            },
            "dist": {
                "type": "zip",
                "url": "https://api.github.com/repos/phpseclib/phpseclib/zipball/34620af4df7d1988d8f0d7e91f6c8a3bf931d8dc",
                "reference": "34620af4df7d1988d8f0d7e91f6c8a3bf931d8dc",
                "shasum": ""
            },
            "require": {
                "php": ">=5.3.3"
            },
            "require-dev": {
                "phing/phing": "~2.7",
                "phpunit/phpunit": "^4.8.35|^5.7|^6.0",
                "sami/sami": "~2.0",
                "squizlabs/php_codesniffer": "~2.0"
            },
            "suggest": {
                "ext-gmp": "Install the GMP (GNU Multiple Precision) extension in order to speed up arbitrary precision integer arithmetic operations.",
                "ext-libsodium": "SSH2/SFTP can make use of some algorithms provided by the libsodium-php extension.",
                "ext-mcrypt": "Install the Mcrypt extension in order to speed up a few other cryptographic operations.",
                "ext-openssl": "Install the OpenSSL extension in order to speed up a wide variety of cryptographic operations."
            },
            "type": "library",
            "autoload": {
                "files": [
                    "phpseclib/bootstrap.php"
                ],
                "psr-4": {
                    "phpseclib\\": "phpseclib/"
                }
            },
            "notification-url": "https://packagist.org/downloads/",
            "license": [
                "MIT"
            ],
            "authors": [
                {
                    "name": "Jim Wigginton",
                    "email": "terrafrost@php.net",
                    "role": "Lead Developer"
                },
                {
                    "name": "Patrick Monnerat",
                    "email": "pm@datasphere.ch",
                    "role": "Developer"
                },
                {
                    "name": "Andreas Fischer",
                    "email": "bantu@phpbb.com",
                    "role": "Developer"
                },
                {
                    "name": "Hans-Jürgen Petrich",
                    "email": "petrich@tronic-media.com",
                    "role": "Developer"
                },
                {
                    "name": "Graham Campbell",
                    "email": "graham@alt-three.com",
                    "role": "Developer"
                }
            ],
            "description": "PHP Secure Communications Library - Pure-PHP implementations of RSA, AES, SSH2, SFTP, X.509 etc.",
            "homepage": "http://phpseclib.sourceforge.net",
            "keywords": [
                "BigInteger",
                "aes",
                "asn.1",
                "asn1",
                "blowfish",
                "crypto",
                "cryptography",
                "encryption",
                "rsa",
                "security",
                "sftp",
                "signature",
                "signing",
                "ssh",
                "twofish",
                "x.509",
                "x509"
            ],
            "time": "2020-04-04T23:17:33+00:00"
        },
        {
            "name": "psr/container",
            "version": "1.0.0",
            "source": {
                "type": "git",
                "url": "https://github.com/php-fig/container.git",
                "reference": "b7ce3b176482dbbc1245ebf52b181af44c2cf55f"
            },
            "dist": {
                "type": "zip",
                "url": "https://api.github.com/repos/php-fig/container/zipball/b7ce3b176482dbbc1245ebf52b181af44c2cf55f",
                "reference": "b7ce3b176482dbbc1245ebf52b181af44c2cf55f",
                "shasum": ""
            },
            "require": {
                "php": ">=5.3.0"
            },
            "type": "library",
            "extra": {
                "branch-alias": {
                    "dev-master": "1.0.x-dev"
                }
            },
            "autoload": {
                "psr-4": {
                    "Psr\\Container\\": "src/"
                }
            },
            "notification-url": "https://packagist.org/downloads/",
            "license": [
                "MIT"
            ],
            "authors": [
                {
                    "name": "PHP-FIG",
                    "homepage": "http://www.php-fig.org/"
                }
            ],
            "description": "Common Container Interface (PHP FIG PSR-11)",
            "homepage": "https://github.com/php-fig/container",
            "keywords": [
                "PSR-11",
                "container",
                "container-interface",
                "container-interop",
                "psr"
            ],
            "time": "2017-02-14T16:28:37+00:00"
        },
        {
            "name": "psr/http-message",
            "version": "1.0.1",
            "source": {
                "type": "git",
                "url": "https://github.com/php-fig/http-message.git",
                "reference": "f6561bf28d520154e4b0ec72be95418abe6d9363"
            },
            "dist": {
                "type": "zip",
                "url": "https://api.github.com/repos/php-fig/http-message/zipball/f6561bf28d520154e4b0ec72be95418abe6d9363",
                "reference": "f6561bf28d520154e4b0ec72be95418abe6d9363",
                "shasum": ""
            },
            "require": {
                "php": ">=5.3.0"
            },
            "type": "library",
            "extra": {
                "branch-alias": {
                    "dev-master": "1.0.x-dev"
                }
            },
            "autoload": {
                "psr-4": {
                    "Psr\\Http\\Message\\": "src/"
                }
            },
            "notification-url": "https://packagist.org/downloads/",
            "license": [
                "MIT"
            ],
            "authors": [
                {
                    "name": "PHP-FIG",
                    "homepage": "http://www.php-fig.org/"
                }
            ],
            "description": "Common interface for HTTP messages",
            "homepage": "https://github.com/php-fig/http-message",
            "keywords": [
                "http",
                "http-message",
                "psr",
                "psr-7",
                "request",
                "response"
            ],
            "time": "2016-08-06T14:39:51+00:00"
        },
        {
            "name": "psr/log",
            "version": "1.1.3",
            "source": {
                "type": "git",
                "url": "https://github.com/php-fig/log.git",
                "reference": "0f73288fd15629204f9d42b7055f72dacbe811fc"
            },
            "dist": {
                "type": "zip",
                "url": "https://api.github.com/repos/php-fig/log/zipball/0f73288fd15629204f9d42b7055f72dacbe811fc",
                "reference": "0f73288fd15629204f9d42b7055f72dacbe811fc",
                "shasum": ""
            },
            "require": {
                "php": ">=5.3.0"
            },
            "type": "library",
            "extra": {
                "branch-alias": {
                    "dev-master": "1.1.x-dev"
                }
            },
            "autoload": {
                "psr-4": {
                    "Psr\\Log\\": "Psr/Log/"
                }
            },
            "notification-url": "https://packagist.org/downloads/",
            "license": [
                "MIT"
            ],
            "authors": [
                {
                    "name": "PHP-FIG",
                    "homepage": "http://www.php-fig.org/"
                }
            ],
            "description": "Common interface for logging libraries",
            "homepage": "https://github.com/php-fig/log",
            "keywords": [
                "log",
                "psr",
                "psr-3"
            ],
            "time": "2020-03-23T09:12:05+00:00"
        },
        {
            "name": "ralouphie/getallheaders",
            "version": "3.0.3",
            "source": {
                "type": "git",
                "url": "https://github.com/ralouphie/getallheaders.git",
                "reference": "120b605dfeb996808c31b6477290a714d356e822"
            },
            "dist": {
                "type": "zip",
                "url": "https://api.github.com/repos/ralouphie/getallheaders/zipball/120b605dfeb996808c31b6477290a714d356e822",
                "reference": "120b605dfeb996808c31b6477290a714d356e822",
                "shasum": ""
            },
            "require": {
                "php": ">=5.6"
            },
            "require-dev": {
                "php-coveralls/php-coveralls": "^2.1",
                "phpunit/phpunit": "^5 || ^6.5"
            },
            "type": "library",
            "autoload": {
                "files": [
                    "src/getallheaders.php"
                ]
            },
            "notification-url": "https://packagist.org/downloads/",
            "license": [
                "MIT"
            ],
            "authors": [
                {
                    "name": "Ralph Khattar",
                    "email": "ralph.khattar@gmail.com"
                }
            ],
            "description": "A polyfill for getallheaders.",
            "time": "2019-03-08T08:55:37+00:00"
        },
        {
            "name": "ramsey/uuid",
            "version": "3.8.0",
            "source": {
                "type": "git",
                "url": "https://github.com/ramsey/uuid.git",
                "reference": "d09ea80159c1929d75b3f9c60504d613aeb4a1e3"
            },
            "dist": {
                "type": "zip",
                "url": "https://api.github.com/repos/ramsey/uuid/zipball/d09ea80159c1929d75b3f9c60504d613aeb4a1e3",
                "reference": "d09ea80159c1929d75b3f9c60504d613aeb4a1e3",
                "shasum": ""
            },
            "require": {
                "paragonie/random_compat": "^1.0|^2.0|9.99.99",
                "php": "^5.4 || ^7.0",
                "symfony/polyfill-ctype": "^1.8"
            },
            "replace": {
                "rhumsaa/uuid": "self.version"
            },
            "require-dev": {
                "codeception/aspect-mock": "^1.0 | ~2.0.0",
                "doctrine/annotations": "~1.2.0",
                "goaop/framework": "1.0.0-alpha.2 | ^1.0 | ~2.1.0",
                "ircmaxell/random-lib": "^1.1",
                "jakub-onderka/php-parallel-lint": "^0.9.0",
                "mockery/mockery": "^0.9.9",
                "moontoast/math": "^1.1",
                "php-mock/php-mock-phpunit": "^0.3|^1.1",
                "phpunit/phpunit": "^4.7|^5.0|^6.5",
                "squizlabs/php_codesniffer": "^2.3"
            },
            "suggest": {
                "ext-ctype": "Provides support for PHP Ctype functions",
                "ext-libsodium": "Provides the PECL libsodium extension for use with the SodiumRandomGenerator",
                "ext-uuid": "Provides the PECL UUID extension for use with the PeclUuidTimeGenerator and PeclUuidRandomGenerator",
                "ircmaxell/random-lib": "Provides RandomLib for use with the RandomLibAdapter",
                "moontoast/math": "Provides support for converting UUID to 128-bit integer (in string form).",
                "ramsey/uuid-console": "A console application for generating UUIDs with ramsey/uuid",
                "ramsey/uuid-doctrine": "Allows the use of Ramsey\\Uuid\\Uuid as Doctrine field type."
            },
            "type": "library",
            "extra": {
                "branch-alias": {
                    "dev-master": "3.x-dev"
                }
            },
            "autoload": {
                "psr-4": {
                    "Ramsey\\Uuid\\": "src/"
                }
            },
            "notification-url": "https://packagist.org/downloads/",
            "license": [
                "MIT"
            ],
            "authors": [
                {
                    "name": "Ben Ramsey",
                    "email": "ben@benramsey.com",
                    "homepage": "https://benramsey.com"
                },
                {
                    "name": "Marijn Huizendveld",
                    "email": "marijn.huizendveld@gmail.com"
                },
                {
                    "name": "Thibaud Fabre",
                    "email": "thibaud@aztech.io"
                }
            ],
            "description": "Formerly rhumsaa/uuid. A PHP 5.4+ library for generating RFC 4122 version 1, 3, 4, and 5 universally unique identifiers (UUID).",
            "homepage": "https://github.com/ramsey/uuid",
            "keywords": [
                "guid",
                "identifier",
                "uuid"
            ],
            "time": "2018-07-19T23:38:55+00:00"
        },
        {
            "name": "react/promise",
            "version": "v2.8.0",
            "source": {
                "type": "git",
                "url": "https://github.com/reactphp/promise.git",
                "reference": "f3cff96a19736714524ca0dd1d4130de73dbbbc4"
            },
            "dist": {
                "type": "zip",
                "url": "https://api.github.com/repos/reactphp/promise/zipball/f3cff96a19736714524ca0dd1d4130de73dbbbc4",
                "reference": "f3cff96a19736714524ca0dd1d4130de73dbbbc4",
                "shasum": ""
            },
            "require": {
                "php": ">=5.4.0"
            },
            "require-dev": {
                "phpunit/phpunit": "^7.0 || ^6.5 || ^5.7 || ^4.8.36"
            },
            "type": "library",
            "autoload": {
                "psr-4": {
                    "React\\Promise\\": "src/"
                },
                "files": [
                    "src/functions_include.php"
                ]
            },
            "notification-url": "https://packagist.org/downloads/",
            "license": [
                "MIT"
            ],
            "authors": [
                {
                    "name": "Jan Sorgalla",
                    "email": "jsorgalla@gmail.com"
                }
            ],
            "description": "A lightweight implementation of CommonJS Promises/A for PHP",
            "keywords": [
                "promise",
                "promises"
            ],
            "time": "2020-05-12T15:16:56+00:00"
        },
        {
            "name": "seld/jsonlint",
            "version": "1.8.0",
            "source": {
                "type": "git",
                "url": "https://github.com/Seldaek/jsonlint.git",
                "reference": "ff2aa5420bfbc296cf6a0bc785fa5b35736de7c1"
            },
            "dist": {
                "type": "zip",
                "url": "https://api.github.com/repos/Seldaek/jsonlint/zipball/ff2aa5420bfbc296cf6a0bc785fa5b35736de7c1",
                "reference": "ff2aa5420bfbc296cf6a0bc785fa5b35736de7c1",
                "shasum": ""
            },
            "require": {
                "php": "^5.3 || ^7.0 || ^8.0"
            },
            "require-dev": {
                "phpunit/phpunit": "^4.8.35 || ^5.7 || ^6.0"
            },
            "bin": [
                "bin/jsonlint"
            ],
            "type": "library",
            "autoload": {
                "psr-4": {
                    "Seld\\JsonLint\\": "src/Seld/JsonLint/"
                }
            },
            "notification-url": "https://packagist.org/downloads/",
            "license": [
                "MIT"
            ],
            "authors": [
                {
                    "name": "Jordi Boggiano",
                    "email": "j.boggiano@seld.be",
                    "homepage": "http://seld.be"
                }
            ],
            "description": "JSON Linter",
            "keywords": [
                "json",
                "linter",
                "parser",
                "validator"
            ],
            "time": "2020-04-30T19:05:18+00:00"
        },
        {
            "name": "seld/phar-utils",
            "version": "1.1.0",
            "source": {
                "type": "git",
                "url": "https://github.com/Seldaek/phar-utils.git",
                "reference": "8800503d56b9867d43d9c303b9cbcc26016e82f0"
            },
            "dist": {
                "type": "zip",
                "url": "https://api.github.com/repos/Seldaek/phar-utils/zipball/8800503d56b9867d43d9c303b9cbcc26016e82f0",
                "reference": "8800503d56b9867d43d9c303b9cbcc26016e82f0",
                "shasum": ""
            },
            "require": {
                "php": ">=5.3"
            },
            "type": "library",
            "extra": {
                "branch-alias": {
                    "dev-master": "1.x-dev"
                }
            },
            "autoload": {
                "psr-4": {
                    "Seld\\PharUtils\\": "src/"
                }
            },
            "notification-url": "https://packagist.org/downloads/",
            "license": [
                "MIT"
            ],
            "authors": [
                {
                    "name": "Jordi Boggiano",
                    "email": "j.boggiano@seld.be"
                }
            ],
            "description": "PHAR file format utilities, for when PHP phars you up",
            "keywords": [
                "phar"
            ],
            "time": "2020-02-14T15:25:33+00:00"
        },
        {
            "name": "symfony/console",
            "version": "v4.4.9",
            "source": {
                "type": "git",
                "url": "https://github.com/symfony/console.git",
                "reference": "326b064d804043005526f5a0494cfb49edb59bb0"
            },
            "dist": {
                "type": "zip",
                "url": "https://api.github.com/repos/symfony/console/zipball/326b064d804043005526f5a0494cfb49edb59bb0",
                "reference": "326b064d804043005526f5a0494cfb49edb59bb0",
                "shasum": ""
            },
            "require": {
                "php": ">=7.1.3",
                "symfony/polyfill-mbstring": "~1.0",
                "symfony/polyfill-php73": "^1.8",
                "symfony/polyfill-php80": "^1.15",
                "symfony/service-contracts": "^1.1|^2"
            },
            "conflict": {
                "symfony/dependency-injection": "<3.4",
                "symfony/event-dispatcher": "<4.3|>=5",
                "symfony/lock": "<4.4",
                "symfony/process": "<3.3"
            },
            "provide": {
                "psr/log-implementation": "1.0"
            },
            "require-dev": {
                "psr/log": "~1.0",
                "symfony/config": "^3.4|^4.0|^5.0",
                "symfony/dependency-injection": "^3.4|^4.0|^5.0",
                "symfony/event-dispatcher": "^4.3",
                "symfony/lock": "^4.4|^5.0",
                "symfony/process": "^3.4|^4.0|^5.0",
                "symfony/var-dumper": "^4.3|^5.0"
            },
            "suggest": {
                "psr/log": "For using the console logger",
                "symfony/event-dispatcher": "",
                "symfony/lock": "",
                "symfony/process": ""
            },
            "type": "library",
            "extra": {
                "branch-alias": {
                    "dev-master": "4.4-dev"
                }
            },
            "autoload": {
                "psr-4": {
                    "Symfony\\Component\\Console\\": ""
                },
                "exclude-from-classmap": [
                    "/Tests/"
                ]
            },
            "notification-url": "https://packagist.org/downloads/",
            "license": [
                "MIT"
            ],
            "authors": [
                {
                    "name": "Fabien Potencier",
                    "email": "fabien@symfony.com"
                },
                {
                    "name": "Symfony Community",
                    "homepage": "https://symfony.com/contributors"
                }
            ],
            "description": "Symfony Console Component",
            "homepage": "https://symfony.com",
<<<<<<< HEAD
            "time": "2020-05-30T20:06:45+00:00"
=======
            "time": "2020-03-30T11:41:10+00:00"
>>>>>>> 56e17b8c
        },
        {
            "name": "symfony/css-selector",
            "version": "v5.1.0",
            "source": {
                "type": "git",
                "url": "https://github.com/symfony/css-selector.git",
                "reference": "e544e24472d4c97b2d11ade7caacd446727c6bf9"
            },
            "dist": {
                "type": "zip",
                "url": "https://api.github.com/repos/symfony/css-selector/zipball/e544e24472d4c97b2d11ade7caacd446727c6bf9",
                "reference": "e544e24472d4c97b2d11ade7caacd446727c6bf9",
                "shasum": ""
            },
            "require": {
                "php": ">=7.2.5"
            },
            "type": "library",
            "extra": {
                "branch-alias": {
                    "dev-master": "5.1-dev"
                }
            },
            "autoload": {
                "psr-4": {
                    "Symfony\\Component\\CssSelector\\": ""
                },
                "exclude-from-classmap": [
                    "/Tests/"
                ]
            },
            "notification-url": "https://packagist.org/downloads/",
            "license": [
                "MIT"
            ],
            "authors": [
                {
                    "name": "Fabien Potencier",
                    "email": "fabien@symfony.com"
                },
                {
                    "name": "Jean-François Simon",
                    "email": "jeanfrancois.simon@sensiolabs.com"
                },
                {
                    "name": "Symfony Community",
                    "homepage": "https://symfony.com/contributors"
                }
            ],
            "description": "Symfony CssSelector Component",
            "homepage": "https://symfony.com",
            "time": "2020-05-20T17:43:50+00:00"
        },
        {
            "name": "symfony/event-dispatcher",
            "version": "v4.4.9",
            "source": {
                "type": "git",
                "url": "https://github.com/symfony/event-dispatcher.git",
                "reference": "a5370aaa7807c7a439b21386661ffccf3dff2866"
            },
            "dist": {
                "type": "zip",
                "url": "https://api.github.com/repos/symfony/event-dispatcher/zipball/a5370aaa7807c7a439b21386661ffccf3dff2866",
                "reference": "a5370aaa7807c7a439b21386661ffccf3dff2866",
                "shasum": ""
            },
            "require": {
                "php": ">=7.1.3",
                "symfony/event-dispatcher-contracts": "^1.1"
            },
            "conflict": {
                "symfony/dependency-injection": "<3.4"
            },
            "provide": {
                "psr/event-dispatcher-implementation": "1.0",
                "symfony/event-dispatcher-implementation": "1.1"
            },
            "require-dev": {
                "psr/log": "~1.0",
                "symfony/config": "^3.4|^4.0|^5.0",
                "symfony/dependency-injection": "^3.4|^4.0|^5.0",
                "symfony/expression-language": "^3.4|^4.0|^5.0",
                "symfony/http-foundation": "^3.4|^4.0|^5.0",
                "symfony/service-contracts": "^1.1|^2",
                "symfony/stopwatch": "^3.4|^4.0|^5.0"
            },
            "suggest": {
                "symfony/dependency-injection": "",
                "symfony/http-kernel": ""
            },
            "type": "library",
            "extra": {
                "branch-alias": {
                    "dev-master": "4.4-dev"
                }
            },
            "autoload": {
                "psr-4": {
                    "Symfony\\Component\\EventDispatcher\\": ""
                },
                "exclude-from-classmap": [
                    "/Tests/"
                ]
            },
            "notification-url": "https://packagist.org/downloads/",
            "license": [
                "MIT"
            ],
            "authors": [
                {
                    "name": "Fabien Potencier",
                    "email": "fabien@symfony.com"
                },
                {
                    "name": "Symfony Community",
                    "homepage": "https://symfony.com/contributors"
                }
            ],
            "description": "Symfony EventDispatcher Component",
            "homepage": "https://symfony.com",
<<<<<<< HEAD
            "time": "2020-05-20T08:37:50+00:00"
=======
            "time": "2020-03-27T16:54:36+00:00"
>>>>>>> 56e17b8c
        },
        {
            "name": "symfony/event-dispatcher-contracts",
            "version": "v1.1.7",
            "source": {
                "type": "git",
                "url": "https://github.com/symfony/event-dispatcher-contracts.git",
                "reference": "c43ab685673fb6c8d84220c77897b1d6cdbe1d18"
            },
            "dist": {
                "type": "zip",
                "url": "https://api.github.com/repos/symfony/event-dispatcher-contracts/zipball/c43ab685673fb6c8d84220c77897b1d6cdbe1d18",
                "reference": "c43ab685673fb6c8d84220c77897b1d6cdbe1d18",
                "shasum": ""
            },
            "require": {
                "php": "^7.1.3"
            },
            "suggest": {
                "psr/event-dispatcher": "",
                "symfony/event-dispatcher-implementation": ""
            },
            "type": "library",
            "extra": {
                "branch-alias": {
                    "dev-master": "1.1-dev"
                }
            },
            "autoload": {
                "psr-4": {
                    "Symfony\\Contracts\\EventDispatcher\\": ""
                }
            },
            "notification-url": "https://packagist.org/downloads/",
            "license": [
                "MIT"
            ],
            "authors": [
                {
                    "name": "Nicolas Grekas",
                    "email": "p@tchwork.com"
                },
                {
                    "name": "Symfony Community",
                    "homepage": "https://symfony.com/contributors"
                }
            ],
            "description": "Generic abstractions related to dispatching event",
            "homepage": "https://symfony.com",
            "keywords": [
                "abstractions",
                "contracts",
                "decoupling",
                "interfaces",
                "interoperability",
                "standards"
            ],
            "time": "2019-09-17T09:54:03+00:00"
        },
        {
            "name": "symfony/filesystem",
            "version": "v5.1.0",
            "source": {
                "type": "git",
                "url": "https://github.com/symfony/filesystem.git",
                "reference": "6e4320f06d5f2cce0d96530162491f4465179157"
            },
            "dist": {
                "type": "zip",
                "url": "https://api.github.com/repos/symfony/filesystem/zipball/6e4320f06d5f2cce0d96530162491f4465179157",
                "reference": "6e4320f06d5f2cce0d96530162491f4465179157",
                "shasum": ""
            },
            "require": {
                "php": ">=7.2.5",
                "symfony/polyfill-ctype": "~1.8"
            },
            "type": "library",
            "extra": {
                "branch-alias": {
                    "dev-master": "5.1-dev"
                }
            },
            "autoload": {
                "psr-4": {
                    "Symfony\\Component\\Filesystem\\": ""
                },
                "exclude-from-classmap": [
                    "/Tests/"
                ]
            },
            "notification-url": "https://packagist.org/downloads/",
            "license": [
                "MIT"
            ],
            "authors": [
                {
                    "name": "Fabien Potencier",
                    "email": "fabien@symfony.com"
                },
                {
                    "name": "Symfony Community",
                    "homepage": "https://symfony.com/contributors"
                }
            ],
            "description": "Symfony Filesystem Component",
            "homepage": "https://symfony.com",
            "time": "2020-05-30T20:35:19+00:00"
        },
        {
            "name": "symfony/finder",
            "version": "v5.1.0",
            "source": {
                "type": "git",
                "url": "https://github.com/symfony/finder.git",
                "reference": "4298870062bfc667cb78d2b379be4bf5dec5f187"
            },
            "dist": {
                "type": "zip",
                "url": "https://api.github.com/repos/symfony/finder/zipball/4298870062bfc667cb78d2b379be4bf5dec5f187",
                "reference": "4298870062bfc667cb78d2b379be4bf5dec5f187",
                "shasum": ""
            },
            "require": {
                "php": ">=7.2.5"
            },
            "type": "library",
            "extra": {
                "branch-alias": {
                    "dev-master": "5.1-dev"
                }
            },
            "autoload": {
                "psr-4": {
                    "Symfony\\Component\\Finder\\": ""
                },
                "exclude-from-classmap": [
                    "/Tests/"
                ]
            },
            "notification-url": "https://packagist.org/downloads/",
            "license": [
                "MIT"
            ],
            "authors": [
                {
                    "name": "Fabien Potencier",
                    "email": "fabien@symfony.com"
                },
                {
                    "name": "Symfony Community",
                    "homepage": "https://symfony.com/contributors"
                }
            ],
            "description": "Symfony Finder Component",
            "homepage": "https://symfony.com",
            "time": "2020-05-20T17:43:50+00:00"
        },
        {
            "name": "symfony/polyfill-ctype",
            "version": "v1.17.0",
            "source": {
                "type": "git",
                "url": "https://github.com/symfony/polyfill-ctype.git",
                "reference": "e94c8b1bbe2bc77507a1056cdb06451c75b427f9"
            },
            "dist": {
                "type": "zip",
                "url": "https://api.github.com/repos/symfony/polyfill-ctype/zipball/e94c8b1bbe2bc77507a1056cdb06451c75b427f9",
                "reference": "e94c8b1bbe2bc77507a1056cdb06451c75b427f9",
                "shasum": ""
            },
            "require": {
                "php": ">=5.3.3"
            },
            "suggest": {
                "ext-ctype": "For best performance"
            },
            "type": "library",
            "extra": {
                "branch-alias": {
                    "dev-master": "1.17-dev"
                }
            },
            "autoload": {
                "psr-4": {
                    "Symfony\\Polyfill\\Ctype\\": ""
                },
                "files": [
                    "bootstrap.php"
                ]
            },
            "notification-url": "https://packagist.org/downloads/",
            "license": [
                "MIT"
            ],
            "authors": [
                {
                    "name": "Gert de Pagter",
                    "email": "BackEndTea@gmail.com"
                },
                {
                    "name": "Symfony Community",
                    "homepage": "https://symfony.com/contributors"
                }
            ],
            "description": "Symfony polyfill for ctype functions",
            "homepage": "https://symfony.com",
            "keywords": [
                "compatibility",
                "ctype",
                "polyfill",
                "portable"
            ],
            "time": "2020-05-12T16:14:59+00:00"
        },
        {
            "name": "symfony/polyfill-intl-idn",
            "version": "v1.17.0",
            "source": {
                "type": "git",
                "url": "https://github.com/symfony/polyfill-intl-idn.git",
                "reference": "3bff59ea7047e925be6b7f2059d60af31bb46d6a"
            },
            "dist": {
                "type": "zip",
                "url": "https://api.github.com/repos/symfony/polyfill-intl-idn/zipball/3bff59ea7047e925be6b7f2059d60af31bb46d6a",
                "reference": "3bff59ea7047e925be6b7f2059d60af31bb46d6a",
                "shasum": ""
            },
            "require": {
                "php": ">=5.3.3",
                "symfony/polyfill-mbstring": "^1.3",
                "symfony/polyfill-php72": "^1.10"
            },
            "suggest": {
                "ext-intl": "For best performance"
            },
            "type": "library",
            "extra": {
                "branch-alias": {
                    "dev-master": "1.17-dev"
                }
            },
            "autoload": {
                "psr-4": {
                    "Symfony\\Polyfill\\Intl\\Idn\\": ""
                },
                "files": [
                    "bootstrap.php"
                ]
            },
            "notification-url": "https://packagist.org/downloads/",
            "license": [
                "MIT"
            ],
            "authors": [
                {
                    "name": "Laurent Bassin",
                    "email": "laurent@bassin.info"
                },
                {
                    "name": "Symfony Community",
                    "homepage": "https://symfony.com/contributors"
                }
            ],
            "description": "Symfony polyfill for intl's idn_to_ascii and idn_to_utf8 functions",
            "homepage": "https://symfony.com",
            "keywords": [
                "compatibility",
                "idn",
                "intl",
                "polyfill",
                "portable",
                "shim"
            ],
            "time": "2020-05-12T16:47:27+00:00"
        },
        {
            "name": "symfony/polyfill-mbstring",
            "version": "v1.17.0",
            "source": {
                "type": "git",
                "url": "https://github.com/symfony/polyfill-mbstring.git",
                "reference": "fa79b11539418b02fc5e1897267673ba2c19419c"
            },
            "dist": {
                "type": "zip",
                "url": "https://api.github.com/repos/symfony/polyfill-mbstring/zipball/fa79b11539418b02fc5e1897267673ba2c19419c",
                "reference": "fa79b11539418b02fc5e1897267673ba2c19419c",
                "shasum": ""
            },
            "require": {
                "php": ">=5.3.3"
            },
            "suggest": {
                "ext-mbstring": "For best performance"
            },
            "type": "library",
            "extra": {
                "branch-alias": {
                    "dev-master": "1.17-dev"
                }
            },
            "autoload": {
                "psr-4": {
                    "Symfony\\Polyfill\\Mbstring\\": ""
                },
                "files": [
                    "bootstrap.php"
                ]
            },
            "notification-url": "https://packagist.org/downloads/",
            "license": [
                "MIT"
            ],
            "authors": [
                {
                    "name": "Nicolas Grekas",
                    "email": "p@tchwork.com"
                },
                {
                    "name": "Symfony Community",
                    "homepage": "https://symfony.com/contributors"
                }
            ],
            "description": "Symfony polyfill for the Mbstring extension",
            "homepage": "https://symfony.com",
            "keywords": [
                "compatibility",
                "mbstring",
                "polyfill",
                "portable",
                "shim"
            ],
            "time": "2020-05-12T16:47:27+00:00"
        },
        {
            "name": "symfony/polyfill-php72",
            "version": "v1.17.0",
            "source": {
                "type": "git",
                "url": "https://github.com/symfony/polyfill-php72.git",
                "reference": "f048e612a3905f34931127360bdd2def19a5e582"
            },
            "dist": {
                "type": "zip",
                "url": "https://api.github.com/repos/symfony/polyfill-php72/zipball/f048e612a3905f34931127360bdd2def19a5e582",
                "reference": "f048e612a3905f34931127360bdd2def19a5e582",
                "shasum": ""
            },
            "require": {
                "php": ">=5.3.3"
            },
            "type": "library",
            "extra": {
                "branch-alias": {
                    "dev-master": "1.17-dev"
                }
            },
            "autoload": {
                "psr-4": {
                    "Symfony\\Polyfill\\Php72\\": ""
                },
                "files": [
                    "bootstrap.php"
                ]
            },
            "notification-url": "https://packagist.org/downloads/",
            "license": [
                "MIT"
            ],
            "authors": [
                {
                    "name": "Nicolas Grekas",
                    "email": "p@tchwork.com"
                },
                {
                    "name": "Symfony Community",
                    "homepage": "https://symfony.com/contributors"
                }
            ],
            "description": "Symfony polyfill backporting some PHP 7.2+ features to lower PHP versions",
            "homepage": "https://symfony.com",
            "keywords": [
                "compatibility",
                "polyfill",
                "portable",
                "shim"
            ],
            "time": "2020-05-12T16:47:27+00:00"
        },
        {
            "name": "symfony/polyfill-php73",
            "version": "v1.17.0",
            "source": {
                "type": "git",
                "url": "https://github.com/symfony/polyfill-php73.git",
                "reference": "a760d8964ff79ab9bf057613a5808284ec852ccc"
            },
            "dist": {
                "type": "zip",
                "url": "https://api.github.com/repos/symfony/polyfill-php73/zipball/a760d8964ff79ab9bf057613a5808284ec852ccc",
                "reference": "a760d8964ff79ab9bf057613a5808284ec852ccc",
                "shasum": ""
            },
            "require": {
                "php": ">=5.3.3"
            },
            "type": "library",
            "extra": {
                "branch-alias": {
                    "dev-master": "1.17-dev"
                }
            },
            "autoload": {
                "psr-4": {
                    "Symfony\\Polyfill\\Php73\\": ""
                },
                "files": [
                    "bootstrap.php"
                ],
                "classmap": [
                    "Resources/stubs"
                ]
            },
            "notification-url": "https://packagist.org/downloads/",
            "license": [
                "MIT"
            ],
            "authors": [
                {
                    "name": "Nicolas Grekas",
                    "email": "p@tchwork.com"
                },
                {
                    "name": "Symfony Community",
                    "homepage": "https://symfony.com/contributors"
                }
            ],
            "description": "Symfony polyfill backporting some PHP 7.3+ features to lower PHP versions",
            "homepage": "https://symfony.com",
            "keywords": [
                "compatibility",
                "polyfill",
                "portable",
                "shim"
            ],
<<<<<<< HEAD
            "time": "2020-05-12T16:47:27+00:00"
        },
        {
            "name": "symfony/polyfill-php80",
            "version": "v1.17.0",
            "source": {
                "type": "git",
                "url": "https://github.com/symfony/polyfill-php80.git",
                "reference": "5e30b2799bc1ad68f7feb62b60a73743589438dd"
            },
            "dist": {
                "type": "zip",
                "url": "https://api.github.com/repos/symfony/polyfill-php80/zipball/5e30b2799bc1ad68f7feb62b60a73743589438dd",
                "reference": "5e30b2799bc1ad68f7feb62b60a73743589438dd",
                "shasum": ""
            },
            "require": {
                "php": ">=7.0.8"
            },
            "type": "library",
            "extra": {
                "branch-alias": {
                    "dev-master": "1.17-dev"
                }
            },
            "autoload": {
                "psr-4": {
                    "Symfony\\Polyfill\\Php80\\": ""
                },
                "files": [
                    "bootstrap.php"
                ],
                "classmap": [
                    "Resources/stubs"
                ]
            },
            "notification-url": "https://packagist.org/downloads/",
            "license": [
                "MIT"
            ],
            "authors": [
                {
                    "name": "Ion Bazan",
                    "email": "ion.bazan@gmail.com"
                },
                {
                    "name": "Nicolas Grekas",
                    "email": "p@tchwork.com"
                },
                {
                    "name": "Symfony Community",
                    "homepage": "https://symfony.com/contributors"
                }
            ],
            "description": "Symfony polyfill backporting some PHP 8.0+ features to lower PHP versions",
            "homepage": "https://symfony.com",
            "keywords": [
                "compatibility",
                "polyfill",
                "portable",
                "shim"
            ],
=======
>>>>>>> 56e17b8c
            "time": "2020-05-12T16:47:27+00:00"
        },
        {
            "name": "symfony/process",
            "version": "v4.4.9",
            "source": {
                "type": "git",
                "url": "https://github.com/symfony/process.git",
                "reference": "c714958428a85c86ab97e3a0c96db4c4f381b7f5"
            },
            "dist": {
                "type": "zip",
                "url": "https://api.github.com/repos/symfony/process/zipball/c714958428a85c86ab97e3a0c96db4c4f381b7f5",
                "reference": "c714958428a85c86ab97e3a0c96db4c4f381b7f5",
                "shasum": ""
            },
            "require": {
                "php": "^7.1.3"
            },
            "type": "library",
            "extra": {
                "branch-alias": {
                    "dev-master": "4.4-dev"
                }
            },
            "autoload": {
                "psr-4": {
                    "Symfony\\Component\\Process\\": ""
                },
                "exclude-from-classmap": [
                    "/Tests/"
                ]
            },
            "notification-url": "https://packagist.org/downloads/",
            "license": [
                "MIT"
            ],
            "authors": [
                {
                    "name": "Fabien Potencier",
                    "email": "fabien@symfony.com"
                },
                {
                    "name": "Symfony Community",
                    "homepage": "https://symfony.com/contributors"
                }
            ],
            "description": "Symfony Process Component",
            "homepage": "https://symfony.com",
<<<<<<< HEAD
            "time": "2020-05-30T20:06:45+00:00"
=======
            "time": "2020-04-15T15:56:18+00:00"
>>>>>>> 56e17b8c
        },
        {
            "name": "symfony/service-contracts",
            "version": "v2.1.2",
            "source": {
                "type": "git",
                "url": "https://github.com/symfony/service-contracts.git",
                "reference": "66a8f0957a3ca54e4f724e49028ab19d75a8918b"
            },
            "dist": {
                "type": "zip",
                "url": "https://api.github.com/repos/symfony/service-contracts/zipball/66a8f0957a3ca54e4f724e49028ab19d75a8918b",
                "reference": "66a8f0957a3ca54e4f724e49028ab19d75a8918b",
                "shasum": ""
            },
            "require": {
                "php": ">=7.2.5",
                "psr/container": "^1.0"
            },
            "suggest": {
                "symfony/service-implementation": ""
            },
            "type": "library",
            "extra": {
                "branch-alias": {
                    "dev-master": "2.1-dev"
                }
            },
            "autoload": {
                "psr-4": {
                    "Symfony\\Contracts\\Service\\": ""
                }
            },
            "notification-url": "https://packagist.org/downloads/",
            "license": [
                "MIT"
            ],
            "authors": [
                {
                    "name": "Nicolas Grekas",
                    "email": "p@tchwork.com"
                },
                {
                    "name": "Symfony Community",
                    "homepage": "https://symfony.com/contributors"
                }
            ],
            "description": "Generic abstractions related to writing services",
            "homepage": "https://symfony.com",
            "keywords": [
                "abstractions",
                "contracts",
                "decoupling",
                "interfaces",
                "interoperability",
                "standards"
            ],
            "time": "2020-05-20T17:43:50+00:00"
        },
        {
            "name": "tedivm/jshrink",
            "version": "v1.3.3",
            "source": {
                "type": "git",
                "url": "https://github.com/tedious/JShrink.git",
                "reference": "566e0c731ba4e372be2de429ef7d54f4faf4477a"
            },
            "dist": {
                "type": "zip",
                "url": "https://api.github.com/repos/tedious/JShrink/zipball/566e0c731ba4e372be2de429ef7d54f4faf4477a",
                "reference": "566e0c731ba4e372be2de429ef7d54f4faf4477a",
                "shasum": ""
            },
            "require": {
                "php": "^5.6|^7.0"
            },
            "require-dev": {
                "friendsofphp/php-cs-fixer": "^2.8",
                "php-coveralls/php-coveralls": "^1.1.0",
                "phpunit/phpunit": "^6"
            },
            "type": "library",
            "autoload": {
                "psr-0": {
                    "JShrink": "src/"
                }
            },
            "notification-url": "https://packagist.org/downloads/",
            "license": [
                "BSD-3-Clause"
            ],
            "authors": [
                {
                    "name": "Robert Hafner",
                    "email": "tedivm@tedivm.com"
                }
            ],
            "description": "Javascript Minifier built in PHP",
            "homepage": "http://github.com/tedious/JShrink",
            "keywords": [
                "javascript",
                "minifier"
            ],
            "time": "2019-06-28T18:11:46+00:00"
        },
        {
            "name": "true/punycode",
            "version": "v2.1.1",
            "source": {
                "type": "git",
                "url": "https://github.com/true/php-punycode.git",
                "reference": "a4d0c11a36dd7f4e7cd7096076cab6d3378a071e"
            },
            "dist": {
                "type": "zip",
                "url": "https://api.github.com/repos/true/php-punycode/zipball/a4d0c11a36dd7f4e7cd7096076cab6d3378a071e",
                "reference": "a4d0c11a36dd7f4e7cd7096076cab6d3378a071e",
                "shasum": ""
            },
            "require": {
                "php": ">=5.3.0",
                "symfony/polyfill-mbstring": "^1.3"
            },
            "require-dev": {
                "phpunit/phpunit": "~4.7",
                "squizlabs/php_codesniffer": "~2.0"
            },
            "type": "library",
            "autoload": {
                "psr-4": {
                    "TrueBV\\": "src/"
                }
            },
            "notification-url": "https://packagist.org/downloads/",
            "license": [
                "MIT"
            ],
            "authors": [
                {
                    "name": "Renan Gonçalves",
                    "email": "renan.saddam@gmail.com"
                }
            ],
            "description": "A Bootstring encoding of Unicode for Internationalized Domain Names in Applications (IDNA)",
            "homepage": "https://github.com/true/php-punycode",
            "keywords": [
                "idna",
                "punycode"
            ],
            "time": "2016-11-16T10:37:54+00:00"
        },
        {
            "name": "tubalmartin/cssmin",
            "version": "v4.1.1",
            "source": {
                "type": "git",
                "url": "https://github.com/tubalmartin/YUI-CSS-compressor-PHP-port.git",
                "reference": "3cbf557f4079d83a06f9c3ff9b957c022d7805cf"
            },
            "dist": {
                "type": "zip",
                "url": "https://api.github.com/repos/tubalmartin/YUI-CSS-compressor-PHP-port/zipball/3cbf557f4079d83a06f9c3ff9b957c022d7805cf",
                "reference": "3cbf557f4079d83a06f9c3ff9b957c022d7805cf",
                "shasum": ""
            },
            "require": {
                "ext-pcre": "*",
                "php": ">=5.3.2"
            },
            "require-dev": {
                "cogpowered/finediff": "0.3.*",
                "phpunit/phpunit": "4.8.*"
            },
            "bin": [
                "cssmin"
            ],
            "type": "library",
            "autoload": {
                "psr-4": {
                    "tubalmartin\\CssMin\\": "src"
                }
            },
            "notification-url": "https://packagist.org/downloads/",
            "license": [
                "BSD-3-Clause"
            ],
            "authors": [
                {
                    "name": "Túbal Martín",
                    "homepage": "http://tubalmartin.me/"
                }
            ],
            "description": "A PHP port of the YUI CSS compressor",
            "homepage": "https://github.com/tubalmartin/YUI-CSS-compressor-PHP-port",
            "keywords": [
                "compress",
                "compressor",
                "css",
                "cssmin",
                "minify",
                "yui"
            ],
            "time": "2018-01-15T15:26:51+00:00"
        },
        {
            "name": "webonyx/graphql-php",
            "version": "v0.13.8",
            "source": {
                "type": "git",
                "url": "https://github.com/webonyx/graphql-php.git",
                "reference": "6829ae58f4c59121df1f86915fb9917a2ec595e8"
            },
            "dist": {
                "type": "zip",
                "url": "https://api.github.com/repos/webonyx/graphql-php/zipball/6829ae58f4c59121df1f86915fb9917a2ec595e8",
                "reference": "6829ae58f4c59121df1f86915fb9917a2ec595e8",
                "shasum": ""
            },
            "require": {
                "ext-json": "*",
                "ext-mbstring": "*",
                "php": "^7.1||^8.0"
            },
            "require-dev": {
                "doctrine/coding-standard": "^6.0",
                "phpbench/phpbench": "^0.14.0",
                "phpstan/phpstan": "^0.11.4",
                "phpstan/phpstan-phpunit": "^0.11.0",
                "phpstan/phpstan-strict-rules": "^0.11.0",
                "phpunit/phpcov": "^5.0",
                "phpunit/phpunit": "^7.2",
                "psr/http-message": "^1.0",
                "react/promise": "2.*"
            },
            "suggest": {
                "psr/http-message": "To use standard GraphQL server",
                "react/promise": "To leverage async resolving on React PHP platform"
            },
            "type": "library",
            "autoload": {
                "psr-4": {
                    "GraphQL\\": "src/"
                }
            },
            "notification-url": "https://packagist.org/downloads/",
            "license": [
                "MIT"
            ],
            "description": "A PHP port of GraphQL reference implementation",
            "homepage": "https://github.com/webonyx/graphql-php",
            "keywords": [
                "api",
                "graphql"
            ],
            "time": "2019-08-25T10:32:47+00:00"
        },
        {
            "name": "wikimedia/less.php",
            "version": "1.8.2",
            "source": {
                "type": "git",
                "url": "https://github.com/wikimedia/less.php.git",
                "reference": "e238ad228d74b6ffd38209c799b34e9826909266"
            },
            "dist": {
                "type": "zip",
                "url": "https://api.github.com/repos/wikimedia/less.php/zipball/e238ad228d74b6ffd38209c799b34e9826909266",
                "reference": "e238ad228d74b6ffd38209c799b34e9826909266",
                "shasum": ""
            },
            "require": {
                "php": ">=7.2.9"
            },
            "require-dev": {
                "phpunit/phpunit": "7.5.14"
            },
            "bin": [
                "bin/lessc"
            ],
            "type": "library",
            "autoload": {
                "psr-0": {
                    "Less": "lib/"
                },
                "classmap": [
                    "lessc.inc.php"
                ]
            },
            "notification-url": "https://packagist.org/downloads/",
            "license": [
                "Apache-2.0"
            ],
            "authors": [
                {
                    "name": "Josh Schmidt",
                    "homepage": "https://github.com/oyejorge"
                },
                {
                    "name": "Matt Agar",
                    "homepage": "https://github.com/agar"
                },
                {
                    "name": "Martin Jantošovič",
                    "homepage": "https://github.com/Mordred"
                }
            ],
            "description": "PHP port of the Javascript version of LESS http://lesscss.org (Originally maintained by Josh Schmidt)",
            "keywords": [
                "css",
                "less",
                "less.js",
                "lesscss",
                "php",
                "stylesheet"
            ],
            "time": "2019-11-06T18:30:11+00:00"
        }
    ],
    "packages-dev": [
        {
            "name": "allure-framework/allure-codeception",
            "version": "1.4.3",
            "source": {
                "type": "git",
                "url": "https://github.com/allure-framework/allure-codeception.git",
                "reference": "9e0e25f8960fa5ac17c65c932ea8153ce6700713"
            },
            "dist": {
                "type": "zip",
                "url": "https://api.github.com/repos/allure-framework/allure-codeception/zipball/9e0e25f8960fa5ac17c65c932ea8153ce6700713",
                "reference": "9e0e25f8960fa5ac17c65c932ea8153ce6700713",
                "shasum": ""
            },
            "require": {
                "allure-framework/allure-php-api": "~1.1.8",
                "codeception/codeception": "^2.3|^3.0|^4.0",
                "php": ">=5.6",
                "symfony/filesystem": ">=2.6",
                "symfony/finder": ">=2.6"
            },
            "type": "library",
            "autoload": {
                "psr-0": {
                    "Yandex": "src/"
                }
            },
            "notification-url": "https://packagist.org/downloads/",
            "license": [
                "Apache-2.0"
            ],
            "authors": [
                {
                    "name": "Ivan Krutov",
                    "email": "vania-pooh@yandex-team.ru",
                    "role": "Developer"
                }
            ],
            "description": "A Codeception adapter for Allure report.",
            "homepage": "http://allure.qatools.ru/",
            "keywords": [
                "allure",
                "attachments",
                "cases",
                "codeception",
                "report",
                "steps",
                "testing"
            ],
            "time": "2020-03-13T11:07:13+00:00"
        },
        {
            "name": "allure-framework/allure-php-api",
            "version": "1.1.8",
            "source": {
                "type": "git",
                "url": "https://github.com/allure-framework/allure-php-commons.git",
                "reference": "5ae2deac1c7e1b992cfa572167370de45bdd346d"
            },
            "dist": {
                "type": "zip",
                "url": "https://api.github.com/repos/allure-framework/allure-php-commons/zipball/5ae2deac1c7e1b992cfa572167370de45bdd346d",
                "reference": "5ae2deac1c7e1b992cfa572167370de45bdd346d",
                "shasum": ""
            },
            "require": {
                "jms/serializer": "^0.16 || ^1.0",
                "php": ">=5.4.0",
                "ramsey/uuid": "^3.0",
                "symfony/http-foundation": "^2.0 || ^3.0 || ^4.0 || ^5.0"
            },
            "require-dev": {
                "phpunit/phpunit": "^4.0.0"
            },
            "type": "library",
            "autoload": {
                "psr-0": {
                    "Yandex": [
                        "src/",
                        "test/"
                    ]
                }
            },
            "notification-url": "https://packagist.org/downloads/",
            "license": [
                "Apache-2.0"
            ],
            "authors": [
                {
                    "name": "Ivan Krutov",
                    "email": "vania-pooh@yandex-team.ru",
                    "role": "Developer"
                }
            ],
            "description": "PHP API for Allure adapter",
            "homepage": "http://allure.qatools.ru/",
            "keywords": [
                "allure",
                "api",
                "php",
                "report"
            ],
            "time": "2020-03-13T10:47:35+00:00"
        },
        {
            "name": "allure-framework/allure-phpunit",
            "version": "1.2.4",
            "source": {
                "type": "git",
                "url": "https://github.com/allure-framework/allure-phpunit.git",
                "reference": "9399629c6eed79da4be18fd22adf83ef36c2d2e0"
            },
            "dist": {
                "type": "zip",
                "url": "https://api.github.com/repos/allure-framework/allure-phpunit/zipball/9399629c6eed79da4be18fd22adf83ef36c2d2e0",
                "reference": "9399629c6eed79da4be18fd22adf83ef36c2d2e0",
                "shasum": ""
            },
            "require": {
                "allure-framework/allure-php-api": "~1.1.0",
                "mikey179/vfsstream": "1.*",
                "php": ">=7.1.0",
                "phpunit/phpunit": ">=7.0.0"
            },
            "type": "library",
            "autoload": {
                "psr-0": {
                    "Yandex": "src/"
                }
            },
            "notification-url": "https://packagist.org/downloads/",
            "license": [
                "Apache-2.0"
            ],
            "authors": [
                {
                    "name": "Ivan Krutov",
                    "email": "vania-pooh@yandex-team.ru",
                    "role": "Developer"
                }
            ],
            "description": "A PHPUnit adapter for Allure report.",
            "homepage": "http://allure.qatools.ru/",
            "keywords": [
                "allure",
                "attachments",
                "cases",
                "phpunit",
                "report",
                "steps",
                "testing"
            ],
            "time": "2018-10-25T12:03:54+00:00"
        },
        {
            "name": "aws/aws-sdk-php",
<<<<<<< HEAD
            "version": "3.141.0",
            "source": {
                "type": "git",
                "url": "https://github.com/aws/aws-sdk-php.git",
                "reference": "d57dbde176a7db7a6131bb5d325aff63515eabc3"
            },
            "dist": {
                "type": "zip",
                "url": "https://api.github.com/repos/aws/aws-sdk-php/zipball/d57dbde176a7db7a6131bb5d325aff63515eabc3",
                "reference": "d57dbde176a7db7a6131bb5d325aff63515eabc3",
=======
            "version": "3.140.2",
            "source": {
                "type": "git",
                "url": "https://github.com/aws/aws-sdk-php.git",
                "reference": "7e37960c1103ee211932be51b2282b41c948a5f0"
            },
            "dist": {
                "type": "zip",
                "url": "https://api.github.com/repos/aws/aws-sdk-php/zipball/7e37960c1103ee211932be51b2282b41c948a5f0",
                "reference": "7e37960c1103ee211932be51b2282b41c948a5f0",
>>>>>>> 56e17b8c
                "shasum": ""
            },
            "require": {
                "ext-json": "*",
                "ext-pcre": "*",
                "ext-simplexml": "*",
                "guzzlehttp/guzzle": "^5.3.3|^6.2.1|^7.0",
                "guzzlehttp/promises": "^1.0",
                "guzzlehttp/psr7": "^1.4.1",
                "mtdowling/jmespath.php": "^2.5",
                "php": ">=5.5"
            },
            "require-dev": {
                "andrewsville/php-token-reflection": "^1.4",
                "aws/aws-php-sns-message-validator": "~1.0",
                "behat/behat": "~3.0",
                "doctrine/cache": "~1.4",
                "ext-dom": "*",
                "ext-openssl": "*",
                "ext-pcntl": "*",
                "ext-sockets": "*",
                "nette/neon": "^2.3",
                "phpunit/phpunit": "^4.8.35|^5.4.3",
                "psr/cache": "^1.0",
                "psr/simple-cache": "^1.0",
                "sebastian/comparator": "^1.2.3"
            },
            "suggest": {
                "aws/aws-php-sns-message-validator": "To validate incoming SNS notifications",
                "doctrine/cache": "To use the DoctrineCacheAdapter",
                "ext-curl": "To send requests using cURL",
                "ext-openssl": "Allows working with CloudFront private distributions and verifying received SNS messages",
                "ext-sockets": "To use client-side monitoring"
            },
            "type": "library",
            "extra": {
                "branch-alias": {
                    "dev-master": "3.0-dev"
                }
            },
            "autoload": {
                "psr-4": {
                    "Aws\\": "src/"
                },
                "files": [
                    "src/functions.php"
                ]
            },
            "notification-url": "https://packagist.org/downloads/",
            "license": [
                "Apache-2.0"
            ],
            "authors": [
                {
                    "name": "Amazon Web Services",
                    "homepage": "http://aws.amazon.com"
                }
            ],
            "description": "AWS SDK for PHP - Use Amazon Web Services in your PHP project",
            "homepage": "http://aws.amazon.com/sdkforphp",
            "keywords": [
                "amazon",
                "aws",
                "cloud",
                "dynamodb",
                "ec2",
                "glacier",
                "s3",
                "sdk"
            ],
<<<<<<< HEAD
            "time": "2020-06-10T18:11:38+00:00"
=======
            "time": "2020-06-05T18:12:25+00:00"
>>>>>>> 56e17b8c
        },
        {
            "name": "beberlei/assert",
            "version": "v3.2.7",
            "source": {
                "type": "git",
                "url": "https://github.com/beberlei/assert.git",
                "reference": "d63a6943fc4fd1a2aedb65994e3548715105abcf"
            },
            "dist": {
                "type": "zip",
                "url": "https://api.github.com/repos/beberlei/assert/zipball/d63a6943fc4fd1a2aedb65994e3548715105abcf",
                "reference": "d63a6943fc4fd1a2aedb65994e3548715105abcf",
                "shasum": ""
            },
            "require": {
                "ext-ctype": "*",
                "ext-json": "*",
                "ext-mbstring": "*",
                "ext-simplexml": "*",
                "php": "^7"
            },
            "require-dev": {
                "friendsofphp/php-cs-fixer": "*",
                "phpstan/phpstan-shim": "*",
                "phpunit/phpunit": ">=6.0.0 <8"
            },
            "suggest": {
                "ext-intl": "Needed to allow Assertion::count(), Assertion::isCountable(), Assertion::minCount(), and Assertion::maxCount() to operate on ResourceBundles"
            },
            "type": "library",
            "autoload": {
                "psr-4": {
                    "Assert\\": "lib/Assert"
                },
                "files": [
                    "lib/Assert/functions.php"
                ]
            },
            "notification-url": "https://packagist.org/downloads/",
            "license": [
                "BSD-2-Clause"
            ],
            "authors": [
                {
                    "name": "Benjamin Eberlei",
                    "email": "kontakt@beberlei.de",
                    "role": "Lead Developer"
                },
                {
                    "name": "Richard Quadling",
                    "email": "rquadling@gmail.com",
                    "role": "Collaborator"
                }
            ],
            "description": "Thin assertion library for input validation in business models.",
            "keywords": [
                "assert",
                "assertion",
                "validation"
            ],
            "time": "2019-12-19T17:51:41+00:00"
        },
        {
            "name": "behat/gherkin",
            "version": "v4.6.2",
            "source": {
                "type": "git",
                "url": "https://github.com/Behat/Gherkin.git",
                "reference": "51ac4500c4dc30cbaaabcd2f25694299df666a31"
            },
            "dist": {
                "type": "zip",
                "url": "https://api.github.com/repos/Behat/Gherkin/zipball/51ac4500c4dc30cbaaabcd2f25694299df666a31",
                "reference": "51ac4500c4dc30cbaaabcd2f25694299df666a31",
                "shasum": ""
            },
            "require": {
                "php": ">=5.3.1"
            },
            "require-dev": {
                "phpunit/phpunit": "~4.5|~5",
                "symfony/phpunit-bridge": "~2.7|~3|~4",
                "symfony/yaml": "~2.3|~3|~4"
            },
            "suggest": {
                "symfony/yaml": "If you want to parse features, represented in YAML files"
            },
            "type": "library",
            "extra": {
                "branch-alias": {
                    "dev-master": "4.4-dev"
                }
            },
            "autoload": {
                "psr-0": {
                    "Behat\\Gherkin": "src/"
                }
            },
            "notification-url": "https://packagist.org/downloads/",
            "license": [
                "MIT"
            ],
            "authors": [
                {
                    "name": "Konstantin Kudryashov",
                    "email": "ever.zet@gmail.com",
                    "homepage": "http://everzet.com"
                }
            ],
            "description": "Gherkin DSL parser for PHP 5.3",
            "homepage": "http://behat.org/",
            "keywords": [
                "BDD",
                "Behat",
                "Cucumber",
                "DSL",
                "gherkin",
                "parser"
            ],
            "time": "2020-03-17T14:03:26+00:00"
        },
        {
            "name": "cache/cache",
            "version": "0.4.0",
            "source": {
                "type": "git",
                "url": "https://github.com/php-cache/cache.git",
                "reference": "902b2e5b54ea57e3a801437748652228c4c58604"
            },
            "dist": {
                "type": "zip",
                "url": "https://api.github.com/repos/php-cache/cache/zipball/902b2e5b54ea57e3a801437748652228c4c58604",
                "reference": "902b2e5b54ea57e3a801437748652228c4c58604",
                "shasum": ""
            },
            "require": {
                "doctrine/cache": "^1.3",
                "league/flysystem": "^1.0",
                "php": "^5.6 || ^7.0",
                "psr/cache": "^1.0",
                "psr/log": "^1.0",
                "psr/simple-cache": "^1.0"
            },
            "conflict": {
                "cache/adapter-common": "*",
                "cache/apc-adapter": "*",
                "cache/apcu-adapter": "*",
                "cache/array-adapter": "*",
                "cache/chain-adapter": "*",
                "cache/doctrine-adapter": "*",
                "cache/filesystem-adapter": "*",
                "cache/hierarchical-cache": "*",
                "cache/illuminate-adapter": "*",
                "cache/memcache-adapter": "*",
                "cache/memcached-adapter": "*",
                "cache/mongodb-adapter": "*",
                "cache/predis-adapter": "*",
                "cache/psr-6-doctrine-bridge": "*",
                "cache/redis-adapter": "*",
                "cache/session-handler": "*",
                "cache/taggable-cache": "*",
                "cache/void-adapter": "*"
            },
            "require-dev": {
                "cache/integration-tests": "^0.16",
                "defuse/php-encryption": "^2.0",
                "illuminate/cache": "^5.4",
                "mockery/mockery": "^0.9",
                "phpunit/phpunit": "^4.0 || ^5.1",
                "predis/predis": "^1.0",
                "symfony/cache": "dev-master"
            },
            "suggest": {
                "ext-apc": "APC extension is required to use the APC Adapter",
                "ext-apcu": "APCu extension is required to use the APCu Adapter",
                "ext-memcache": "Memcache extension is required to use the Memcache Adapter",
                "ext-memcached": "Memcached extension is required to use the Memcached Adapter",
                "ext-mongodb": "Mongodb extension required to use the Mongodb adapter",
                "ext-redis": "Redis extension is required to use the Redis adapter",
                "mongodb/mongodb": "Mongodb lib required to use the Mongodb adapter"
            },
            "type": "library",
            "autoload": {
                "psr-4": {
                    "Cache\\": "src/"
                },
                "exclude-from-classmap": [
                    "**/Tests/"
                ]
            },
            "notification-url": "https://packagist.org/downloads/",
            "license": [
                "MIT"
            ],
            "authors": [
                {
                    "name": "Aaron Scherer",
                    "email": "aequasi@gmail.com",
                    "homepage": "https://github.com/aequasi"
                },
                {
                    "name": "Tobias Nyholm",
                    "email": "tobias.nyholm@gmail.com",
                    "homepage": "https://github.com/Nyholm"
                }
            ],
            "description": "Library of all the php-cache adapters",
            "homepage": "http://www.php-cache.com/en/latest/",
            "keywords": [
                "cache",
                "psr6"
            ],
            "time": "2017-03-28T16:08:48+00:00"
        },
        {
            "name": "codeception/codeception",
<<<<<<< HEAD
            "version": "4.1.6",
            "source": {
                "type": "git",
                "url": "https://github.com/Codeception/Codeception.git",
                "reference": "5515b6a6c6f1e1c909aaff2e5f3a15c177dfd1a9"
            },
            "dist": {
                "type": "zip",
                "url": "https://api.github.com/repos/Codeception/Codeception/zipball/5515b6a6c6f1e1c909aaff2e5f3a15c177dfd1a9",
                "reference": "5515b6a6c6f1e1c909aaff2e5f3a15c177dfd1a9",
=======
            "version": "4.1.5",
            "source": {
                "type": "git",
                "url": "https://github.com/Codeception/Codeception.git",
                "reference": "24f2345329b1059f1208f65581fc632a4a6e5a55"
            },
            "dist": {
                "type": "zip",
                "url": "https://api.github.com/repos/Codeception/Codeception/zipball/24f2345329b1059f1208f65581fc632a4a6e5a55",
                "reference": "24f2345329b1059f1208f65581fc632a4a6e5a55",
>>>>>>> 56e17b8c
                "shasum": ""
            },
            "require": {
                "behat/gherkin": "^4.4.0",
                "codeception/lib-asserts": "^1.0",
                "codeception/phpunit-wrapper": ">6.0.15 <6.1.0 | ^6.6.1 | ^7.7.1 | ^8.1.1 | ^9.0",
                "codeception/stub": "^2.0 | ^3.0",
                "ext-curl": "*",
                "ext-json": "*",
                "ext-mbstring": "*",
                "guzzlehttp/psr7": "~1.4",
                "php": ">=5.6.0 <8.0",
                "symfony/console": ">=2.7 <6.0",
                "symfony/css-selector": ">=2.7 <6.0",
                "symfony/event-dispatcher": ">=2.7 <6.0",
                "symfony/finder": ">=2.7 <6.0",
                "symfony/yaml": ">=2.7 <6.0"
            },
            "require-dev": {
                "codeception/module-asserts": "*@dev",
                "codeception/module-cli": "*@dev",
                "codeception/module-db": "*@dev",
                "codeception/module-filesystem": "*@dev",
                "codeception/module-phpbrowser": "*@dev",
                "codeception/specify": "~0.3",
                "codeception/util-universalframework": "*@dev",
                "monolog/monolog": "~1.8",
                "squizlabs/php_codesniffer": "~2.0",
                "symfony/process": ">=2.7 <6.0",
                "vlucas/phpdotenv": "^2.0 | ^3.0 | ^4.0"
            },
            "suggest": {
                "codeception/specify": "BDD-style code blocks",
                "codeception/verify": "BDD-style assertions",
                "hoa/console": "For interactive console functionality",
                "stecman/symfony-console-completion": "For BASH autocompletion",
                "symfony/phpunit-bridge": "For phpunit-bridge support"
            },
            "bin": [
                "codecept"
            ],
            "type": "library",
            "extra": {
                "branch-alias": []
            },
            "autoload": {
                "psr-4": {
                    "Codeception\\": "src/Codeception",
                    "Codeception\\Extension\\": "ext"
                }
            },
            "notification-url": "https://packagist.org/downloads/",
            "license": [
                "MIT"
            ],
            "authors": [
                {
                    "name": "Michael Bodnarchuk",
                    "email": "davert@mail.ua",
                    "homepage": "http://codegyre.com"
                }
            ],
            "description": "BDD-style testing framework",
            "homepage": "http://codeception.com/",
            "keywords": [
                "BDD",
                "TDD",
                "acceptance testing",
                "functional testing",
                "unit testing"
            ],
<<<<<<< HEAD
            "time": "2020-06-07T16:31:51+00:00"
=======
            "time": "2020-05-24T13:58:47+00:00"
>>>>>>> 56e17b8c
        },
        {
            "name": "codeception/lib-asserts",
            "version": "1.12.0",
            "source": {
                "type": "git",
                "url": "https://github.com/Codeception/lib-asserts.git",
                "reference": "acd0dc8b394595a74b58dcc889f72569ff7d8e71"
            },
            "dist": {
                "type": "zip",
                "url": "https://api.github.com/repos/Codeception/lib-asserts/zipball/acd0dc8b394595a74b58dcc889f72569ff7d8e71",
                "reference": "acd0dc8b394595a74b58dcc889f72569ff7d8e71",
                "shasum": ""
            },
            "require": {
                "codeception/phpunit-wrapper": ">6.0.15 <6.1.0 | ^6.6.1 | ^7.7.1 | ^8.0.3 | ^9.0",
                "php": ">=5.6.0 <8.0"
            },
            "type": "library",
            "autoload": {
                "classmap": [
                    "src/"
                ]
            },
            "notification-url": "https://packagist.org/downloads/",
            "license": [
                "MIT"
            ],
            "authors": [
                {
                    "name": "Michael Bodnarchuk",
                    "email": "davert@mail.ua",
                    "homepage": "http://codegyre.com"
                },
                {
                    "name": "Gintautas Miselis"
                }
            ],
            "description": "Assertion methods used by Codeception core and Asserts module",
            "homepage": "http://codeception.com/",
            "keywords": [
                "codeception"
            ],
            "time": "2020-04-17T18:20:46+00:00"
        },
        {
            "name": "codeception/module-asserts",
            "version": "1.2.1",
            "source": {
                "type": "git",
                "url": "https://github.com/Codeception/module-asserts.git",
                "reference": "79f13d05b63f2fceba4d0e78044bab668c9b2a6b"
            },
            "dist": {
                "type": "zip",
                "url": "https://api.github.com/repos/Codeception/module-asserts/zipball/79f13d05b63f2fceba4d0e78044bab668c9b2a6b",
                "reference": "79f13d05b63f2fceba4d0e78044bab668c9b2a6b",
                "shasum": ""
            },
            "require": {
                "codeception/codeception": "*@dev",
                "codeception/lib-asserts": "^1.12.0",
                "php": ">=5.6.0 <8.0"
            },
            "conflict": {
                "codeception/codeception": "<4.0"
            },
            "require-dev": {
                "codeception/util-robohelpers": "dev-master"
            },
            "type": "library",
            "autoload": {
                "classmap": [
                    "src/"
                ]
            },
            "notification-url": "https://packagist.org/downloads/",
            "license": [
                "MIT"
            ],
            "authors": [
                {
                    "name": "Michael Bodnarchuk"
                },
                {
                    "name": "Gintautas Miselis"
                }
            ],
            "description": "Codeception module containing various assertions",
            "homepage": "http://codeception.com/",
            "keywords": [
                "assertions",
                "asserts",
                "codeception"
            ],
            "time": "2020-04-20T07:26:11+00:00"
        },
        {
            "name": "codeception/module-sequence",
            "version": "1.0.0",
            "source": {
                "type": "git",
                "url": "https://github.com/Codeception/module-sequence.git",
                "reference": "70563527b768194d6ab22e1ff943a5e69741c5dd"
            },
            "dist": {
                "type": "zip",
                "url": "https://api.github.com/repos/Codeception/module-sequence/zipball/70563527b768194d6ab22e1ff943a5e69741c5dd",
                "reference": "70563527b768194d6ab22e1ff943a5e69741c5dd",
                "shasum": ""
            },
            "require": {
                "codeception/codeception": "4.0.x-dev | ^4.0",
                "php": ">=5.6.0 <8.0"
            },
            "require-dev": {
                "codeception/util-robohelpers": "dev-master"
            },
            "type": "library",
            "autoload": {
                "classmap": [
                    "src/"
                ]
            },
            "notification-url": "https://packagist.org/downloads/",
            "license": [
                "MIT"
            ],
            "authors": [
                {
                    "name": "Michael Bodnarchuk"
                }
            ],
            "description": "Sequence module for Codeception",
            "homepage": "http://codeception.com/",
            "keywords": [
                "codeception"
            ],
            "time": "2019-10-10T12:08:50+00:00"
        },
        {
            "name": "codeception/module-webdriver",
            "version": "1.1.0",
            "source": {
                "type": "git",
                "url": "https://github.com/Codeception/module-webdriver.git",
                "reference": "09c167817393090ce3dbce96027d94656b1963ce"
            },
            "dist": {
                "type": "zip",
                "url": "https://api.github.com/repos/Codeception/module-webdriver/zipball/09c167817393090ce3dbce96027d94656b1963ce",
                "reference": "09c167817393090ce3dbce96027d94656b1963ce",
                "shasum": ""
            },
            "require": {
                "codeception/codeception": "^4.0",
                "php": ">=5.6.0 <8.0",
                "php-webdriver/webdriver": "^1.6.0"
            },
            "require-dev": {
                "codeception/util-robohelpers": "dev-master"
            },
            "suggest": {
                "codeception/phpbuiltinserver": "Start and stop PHP built-in web server for your tests"
            },
            "type": "library",
            "autoload": {
                "classmap": [
                    "src/"
                ]
            },
            "notification-url": "https://packagist.org/downloads/",
            "license": [
                "MIT"
            ],
            "authors": [
                {
                    "name": "Michael Bodnarchuk"
                },
                {
                    "name": "Gintautas Miselis"
                },
                {
                    "name": "Zaahid Bateson"
                }
            ],
            "description": "WebDriver module for Codeception",
            "homepage": "http://codeception.com/",
            "keywords": [
                "acceptance-testing",
                "browser-testing",
                "codeception"
            ],
            "time": "2020-05-31T08:47:24+00:00"
        },
        {
            "name": "codeception/phpunit-wrapper",
            "version": "9.0.2",
            "source": {
                "type": "git",
                "url": "https://github.com/Codeception/phpunit-wrapper.git",
                "reference": "eb27243d8edde68593bf8d9ef5e9074734777931"
            },
            "dist": {
                "type": "zip",
                "url": "https://api.github.com/repos/Codeception/phpunit-wrapper/zipball/eb27243d8edde68593bf8d9ef5e9074734777931",
                "reference": "eb27243d8edde68593bf8d9ef5e9074734777931",
                "shasum": ""
            },
            "require": {
                "php": ">=7.2",
                "phpunit/phpunit": "^9.0"
            },
            "require-dev": {
                "codeception/specify": "*",
                "vlucas/phpdotenv": "^3.0"
            },
            "type": "library",
            "autoload": {
                "psr-4": {
                    "Codeception\\PHPUnit\\": "src/"
                }
            },
            "notification-url": "https://packagist.org/downloads/",
            "license": [
                "MIT"
            ],
            "authors": [
                {
                    "name": "Davert",
                    "email": "davert.php@resend.cc"
                },
                {
                    "name": "Naktibalda"
                }
            ],
            "description": "PHPUnit classes used by Codeception",
            "time": "2020-04-17T18:16:31+00:00"
        },
        {
            "name": "codeception/stub",
            "version": "3.6.1",
            "source": {
                "type": "git",
                "url": "https://github.com/Codeception/Stub.git",
                "reference": "a3ba01414cbee76a1bced9f9b6b169cc8d203880"
            },
            "dist": {
                "type": "zip",
                "url": "https://api.github.com/repos/Codeception/Stub/zipball/a3ba01414cbee76a1bced9f9b6b169cc8d203880",
                "reference": "a3ba01414cbee76a1bced9f9b6b169cc8d203880",
                "shasum": ""
            },
            "require": {
                "phpunit/phpunit": "^8.4 | ^9.0"
            },
            "type": "library",
            "autoload": {
                "psr-4": {
                    "Codeception\\": "src/"
                }
            },
            "notification-url": "https://packagist.org/downloads/",
            "license": [
                "MIT"
            ],
            "description": "Flexible Stub wrapper for PHPUnit's Mock Builder",
            "time": "2020-02-07T18:42:28+00:00"
        },
        {
            "name": "csharpru/vault-php",
            "version": "3.5.3",
            "source": {
                "type": "git",
                "url": "https://github.com/CSharpRU/vault-php.git",
                "reference": "04be9776310fe7d1afb97795645f95c21e6b4fcf"
            },
            "dist": {
                "type": "zip",
                "url": "https://api.github.com/repos/CSharpRU/vault-php/zipball/04be9776310fe7d1afb97795645f95c21e6b4fcf",
                "reference": "04be9776310fe7d1afb97795645f95c21e6b4fcf",
                "shasum": ""
            },
            "require": {
                "cache/cache": "^0.4.0",
                "doctrine/inflector": "~1.1.0",
                "guzzlehttp/promises": "^1.3",
                "guzzlehttp/psr7": "^1.4",
                "psr/cache": "^1.0",
                "psr/log": "^1.0",
                "weew/helpers-array": "^1.3"
            },
            "require-dev": {
                "codacy/coverage": "^1.1",
                "codeception/codeception": "^2.2",
                "csharpru/vault-php-guzzle6-transport": "~2.0",
                "php-vcr/php-vcr": "^1.3"
            },
            "type": "library",
            "autoload": {
                "psr-4": {
                    "Vault\\": "src/"
                }
            },
            "notification-url": "https://packagist.org/downloads/",
            "license": [
                "MIT"
            ],
            "authors": [
                {
                    "name": "Yaroslav Lukyanov",
                    "email": "c_sharp@mail.ru"
                }
            ],
            "description": "Best Vault client for PHP that you can find",
            "time": "2018-04-28T04:52:17+00:00"
        },
        {
            "name": "csharpru/vault-php-guzzle6-transport",
            "version": "2.0.4",
            "source": {
                "type": "git",
                "url": "https://github.com/CSharpRU/vault-php-guzzle6-transport.git",
                "reference": "33c392120ac9f253b62b034e0e8ffbbdb3513bd8"
            },
            "dist": {
                "type": "zip",
                "url": "https://api.github.com/repos/CSharpRU/vault-php-guzzle6-transport/zipball/33c392120ac9f253b62b034e0e8ffbbdb3513bd8",
                "reference": "33c392120ac9f253b62b034e0e8ffbbdb3513bd8",
                "shasum": ""
            },
            "require": {
                "guzzlehttp/guzzle": "~6.2",
                "guzzlehttp/promises": "^1.3",
                "guzzlehttp/psr7": "^1.4"
            },
            "type": "library",
            "autoload": {
                "psr-4": {
                    "VaultTransports\\": "src/"
                }
            },
            "notification-url": "https://packagist.org/downloads/",
            "license": [
                "MIT"
            ],
            "authors": [
                {
                    "name": "Yaroslav Lukyanov",
                    "email": "c_sharp@mail.ru"
                }
            ],
            "description": "Guzzle6 transport for Vault PHP client",
            "time": "2019-03-10T06:17:37+00:00"
        },
        {
            "name": "dealerdirect/phpcodesniffer-composer-installer",
            "version": "v0.5.0",
            "source": {
                "type": "git",
                "url": "https://github.com/Dealerdirect/phpcodesniffer-composer-installer.git",
                "reference": "e749410375ff6fb7a040a68878c656c2e610b132"
            },
            "dist": {
                "type": "zip",
                "url": "https://api.github.com/repos/Dealerdirect/phpcodesniffer-composer-installer/zipball/e749410375ff6fb7a040a68878c656c2e610b132",
                "reference": "e749410375ff6fb7a040a68878c656c2e610b132",
                "shasum": ""
            },
            "require": {
                "composer-plugin-api": "^1.0",
                "php": "^5.3|^7",
                "squizlabs/php_codesniffer": "^2|^3"
            },
            "require-dev": {
                "composer/composer": "*",
                "phpcompatibility/php-compatibility": "^9.0",
                "sensiolabs/security-checker": "^4.1.0"
            },
            "type": "composer-plugin",
            "extra": {
                "class": "Dealerdirect\\Composer\\Plugin\\Installers\\PHPCodeSniffer\\Plugin"
            },
            "autoload": {
                "psr-4": {
                    "Dealerdirect\\Composer\\Plugin\\Installers\\PHPCodeSniffer\\": "src/"
                }
            },
            "notification-url": "https://packagist.org/downloads/",
            "license": [
                "MIT"
            ],
            "authors": [
                {
                    "name": "Franck Nijhof",
                    "email": "franck.nijhof@dealerdirect.com",
                    "homepage": "http://www.frenck.nl",
                    "role": "Developer / IT Manager"
                }
            ],
            "description": "PHP_CodeSniffer Standards Composer Installer Plugin",
            "homepage": "http://www.dealerdirect.com",
            "keywords": [
                "PHPCodeSniffer",
                "PHP_CodeSniffer",
                "code quality",
                "codesniffer",
                "composer",
                "installer",
                "phpcs",
                "plugin",
                "qa",
                "quality",
                "standard",
                "standards",
                "style guide",
                "stylecheck",
                "tests"
            ],
            "time": "2018-10-26T13:21:45+00:00"
        },
        {
            "name": "doctrine/annotations",
            "version": "1.10.3",
            "source": {
                "type": "git",
                "url": "https://github.com/doctrine/annotations.git",
                "reference": "5db60a4969eba0e0c197a19c077780aadbc43c5d"
            },
            "dist": {
                "type": "zip",
                "url": "https://api.github.com/repos/doctrine/annotations/zipball/5db60a4969eba0e0c197a19c077780aadbc43c5d",
                "reference": "5db60a4969eba0e0c197a19c077780aadbc43c5d",
                "shasum": ""
            },
            "require": {
                "doctrine/lexer": "1.*",
                "ext-tokenizer": "*",
                "php": "^7.1 || ^8.0"
            },
            "require-dev": {
                "doctrine/cache": "1.*",
                "phpunit/phpunit": "^7.5"
            },
            "type": "library",
            "extra": {
                "branch-alias": {
                    "dev-master": "1.9.x-dev"
                }
            },
            "autoload": {
                "psr-4": {
                    "Doctrine\\Common\\Annotations\\": "lib/Doctrine/Common/Annotations"
                }
            },
            "notification-url": "https://packagist.org/downloads/",
            "license": [
                "MIT"
            ],
            "authors": [
                {
                    "name": "Guilherme Blanco",
                    "email": "guilhermeblanco@gmail.com"
                },
                {
                    "name": "Roman Borschel",
                    "email": "roman@code-factory.org"
                },
                {
                    "name": "Benjamin Eberlei",
                    "email": "kontakt@beberlei.de"
                },
                {
                    "name": "Jonathan Wage",
                    "email": "jonwage@gmail.com"
                },
                {
                    "name": "Johannes Schmitt",
                    "email": "schmittjoh@gmail.com"
                }
            ],
            "description": "Docblock Annotations Parser",
            "homepage": "http://www.doctrine-project.org",
            "keywords": [
                "annotations",
                "docblock",
                "parser"
            ],
            "time": "2020-05-25T17:24:27+00:00"
        },
        {
            "name": "doctrine/cache",
            "version": "1.10.1",
            "source": {
                "type": "git",
                "url": "https://github.com/doctrine/cache.git",
                "reference": "35a4a70cd94e09e2259dfae7488afc6b474ecbd3"
            },
            "dist": {
                "type": "zip",
                "url": "https://api.github.com/repos/doctrine/cache/zipball/35a4a70cd94e09e2259dfae7488afc6b474ecbd3",
                "reference": "35a4a70cd94e09e2259dfae7488afc6b474ecbd3",
                "shasum": ""
            },
            "require": {
                "php": "~7.1 || ^8.0"
            },
            "conflict": {
                "doctrine/common": ">2.2,<2.4"
            },
            "require-dev": {
                "alcaeus/mongo-php-adapter": "^1.1",
                "doctrine/coding-standard": "^6.0",
                "mongodb/mongodb": "^1.1",
                "phpunit/phpunit": "^7.0",
                "predis/predis": "~1.0"
            },
            "suggest": {
                "alcaeus/mongo-php-adapter": "Required to use legacy MongoDB driver"
            },
            "type": "library",
            "extra": {
                "branch-alias": {
                    "dev-master": "1.9.x-dev"
                }
            },
            "autoload": {
                "psr-4": {
                    "Doctrine\\Common\\Cache\\": "lib/Doctrine/Common/Cache"
                }
            },
            "notification-url": "https://packagist.org/downloads/",
            "license": [
                "MIT"
            ],
            "authors": [
                {
                    "name": "Guilherme Blanco",
                    "email": "guilhermeblanco@gmail.com"
                },
                {
                    "name": "Roman Borschel",
                    "email": "roman@code-factory.org"
                },
                {
                    "name": "Benjamin Eberlei",
                    "email": "kontakt@beberlei.de"
                },
                {
                    "name": "Jonathan Wage",
                    "email": "jonwage@gmail.com"
                },
                {
                    "name": "Johannes Schmitt",
                    "email": "schmittjoh@gmail.com"
                }
            ],
            "description": "PHP Doctrine Cache library is a popular cache implementation that supports many different drivers such as redis, memcache, apc, mongodb and others.",
            "homepage": "https://www.doctrine-project.org/projects/cache.html",
            "keywords": [
                "abstraction",
                "apcu",
                "cache",
                "caching",
                "couchdb",
                "memcached",
                "php",
                "redis",
                "xcache"
            ],
            "time": "2020-05-27T16:24:54+00:00"
        },
        {
            "name": "doctrine/inflector",
            "version": "v1.1.0",
            "source": {
                "type": "git",
                "url": "https://github.com/doctrine/inflector.git",
                "reference": "90b2128806bfde671b6952ab8bea493942c1fdae"
            },
            "dist": {
                "type": "zip",
                "url": "https://api.github.com/repos/doctrine/inflector/zipball/90b2128806bfde671b6952ab8bea493942c1fdae",
                "reference": "90b2128806bfde671b6952ab8bea493942c1fdae",
                "shasum": ""
            },
            "require": {
                "php": ">=5.3.2"
            },
            "require-dev": {
                "phpunit/phpunit": "4.*"
            },
            "type": "library",
            "extra": {
                "branch-alias": {
                    "dev-master": "1.1.x-dev"
                }
            },
            "autoload": {
                "psr-0": {
                    "Doctrine\\Common\\Inflector\\": "lib/"
                }
            },
            "notification-url": "https://packagist.org/downloads/",
            "license": [
                "MIT"
            ],
            "authors": [
                {
                    "name": "Roman Borschel",
                    "email": "roman@code-factory.org"
                },
                {
                    "name": "Benjamin Eberlei",
                    "email": "kontakt@beberlei.de"
                },
                {
                    "name": "Guilherme Blanco",
                    "email": "guilhermeblanco@gmail.com"
                },
                {
                    "name": "Jonathan Wage",
                    "email": "jonwage@gmail.com"
                },
                {
                    "name": "Johannes Schmitt",
                    "email": "schmittjoh@gmail.com"
                }
            ],
            "description": "Common String Manipulations with regard to casing and singular/plural rules.",
            "homepage": "http://www.doctrine-project.org",
            "keywords": [
                "inflection",
                "pluralize",
                "singularize",
                "string"
            ],
            "time": "2015-11-06T14:35:42+00:00"
        },
        {
            "name": "doctrine/instantiator",
            "version": "1.3.1",
            "source": {
                "type": "git",
                "url": "https://github.com/doctrine/instantiator.git",
                "reference": "f350df0268e904597e3bd9c4685c53e0e333feea"
            },
            "dist": {
                "type": "zip",
                "url": "https://api.github.com/repos/doctrine/instantiator/zipball/f350df0268e904597e3bd9c4685c53e0e333feea",
                "reference": "f350df0268e904597e3bd9c4685c53e0e333feea",
                "shasum": ""
            },
            "require": {
                "php": "^7.1 || ^8.0"
            },
            "require-dev": {
                "doctrine/coding-standard": "^6.0",
                "ext-pdo": "*",
                "ext-phar": "*",
                "phpbench/phpbench": "^0.13",
                "phpstan/phpstan-phpunit": "^0.11",
                "phpstan/phpstan-shim": "^0.11",
                "phpunit/phpunit": "^7.0"
            },
            "type": "library",
            "extra": {
                "branch-alias": {
                    "dev-master": "1.2.x-dev"
                }
            },
            "autoload": {
                "psr-4": {
                    "Doctrine\\Instantiator\\": "src/Doctrine/Instantiator/"
                }
            },
            "notification-url": "https://packagist.org/downloads/",
            "license": [
                "MIT"
            ],
            "authors": [
                {
                    "name": "Marco Pivetta",
                    "email": "ocramius@gmail.com",
                    "homepage": "http://ocramius.github.com/"
                }
            ],
            "description": "A small, lightweight utility to instantiate objects in PHP without invoking their constructors",
            "homepage": "https://www.doctrine-project.org/projects/instantiator.html",
            "keywords": [
                "constructor",
                "instantiate"
            ],
            "time": "2020-05-29T17:27:14+00:00"
        },
        {
            "name": "doctrine/lexer",
            "version": "1.2.1",
            "source": {
                "type": "git",
                "url": "https://github.com/doctrine/lexer.git",
                "reference": "e864bbf5904cb8f5bb334f99209b48018522f042"
            },
            "dist": {
                "type": "zip",
                "url": "https://api.github.com/repos/doctrine/lexer/zipball/e864bbf5904cb8f5bb334f99209b48018522f042",
                "reference": "e864bbf5904cb8f5bb334f99209b48018522f042",
                "shasum": ""
            },
            "require": {
                "php": "^7.2 || ^8.0"
            },
            "require-dev": {
                "doctrine/coding-standard": "^6.0",
                "phpstan/phpstan": "^0.11.8",
                "phpunit/phpunit": "^8.2"
            },
            "type": "library",
            "extra": {
                "branch-alias": {
                    "dev-master": "1.2.x-dev"
                }
            },
            "autoload": {
                "psr-4": {
                    "Doctrine\\Common\\Lexer\\": "lib/Doctrine/Common/Lexer"
                }
            },
            "notification-url": "https://packagist.org/downloads/",
            "license": [
                "MIT"
            ],
            "authors": [
                {
                    "name": "Guilherme Blanco",
                    "email": "guilhermeblanco@gmail.com"
                },
                {
                    "name": "Roman Borschel",
                    "email": "roman@code-factory.org"
                },
                {
                    "name": "Johannes Schmitt",
                    "email": "schmittjoh@gmail.com"
                }
            ],
            "description": "PHP Doctrine Lexer parser library that can be used in Top-Down, Recursive Descent Parsers.",
            "homepage": "https://www.doctrine-project.org/projects/lexer.html",
            "keywords": [
                "annotations",
                "docblock",
                "lexer",
                "parser",
                "php"
            ],
            "time": "2020-05-25T17:44:05+00:00"
        },
        {
            "name": "friendsofphp/php-cs-fixer",
            "version": "v2.16.3",
            "source": {
                "type": "git",
                "url": "https://github.com/FriendsOfPHP/PHP-CS-Fixer.git",
                "reference": "83baf823a33a1cbd5416c8626935cf3f843c10b0"
            },
            "dist": {
                "type": "zip",
                "url": "https://api.github.com/repos/FriendsOfPHP/PHP-CS-Fixer/zipball/83baf823a33a1cbd5416c8626935cf3f843c10b0",
                "reference": "83baf823a33a1cbd5416c8626935cf3f843c10b0",
                "shasum": ""
            },
            "require": {
                "composer/semver": "^1.4",
                "composer/xdebug-handler": "^1.2",
                "doctrine/annotations": "^1.2",
                "ext-json": "*",
                "ext-tokenizer": "*",
                "php": "^5.6 || ^7.0",
                "php-cs-fixer/diff": "^1.3",
                "symfony/console": "^3.4.17 || ^4.1.6 || ^5.0",
                "symfony/event-dispatcher": "^3.0 || ^4.0 || ^5.0",
                "symfony/filesystem": "^3.0 || ^4.0 || ^5.0",
                "symfony/finder": "^3.0 || ^4.0 || ^5.0",
                "symfony/options-resolver": "^3.0 || ^4.0 || ^5.0",
                "symfony/polyfill-php70": "^1.0",
                "symfony/polyfill-php72": "^1.4",
                "symfony/process": "^3.0 || ^4.0 || ^5.0",
                "symfony/stopwatch": "^3.0 || ^4.0 || ^5.0"
            },
            "require-dev": {
                "johnkary/phpunit-speedtrap": "^1.1 || ^2.0 || ^3.0",
                "justinrainbow/json-schema": "^5.0",
                "keradus/cli-executor": "^1.2",
                "mikey179/vfsstream": "^1.6",
                "php-coveralls/php-coveralls": "^2.1",
                "php-cs-fixer/accessible-object": "^1.0",
                "php-cs-fixer/phpunit-constraint-isidenticalstring": "^1.1",
                "php-cs-fixer/phpunit-constraint-xmlmatchesxsd": "^1.1",
                "phpunit/phpunit": "^5.7.27 || ^6.5.14 || ^7.1",
                "phpunitgoodpractices/traits": "^1.8",
                "symfony/phpunit-bridge": "^4.3 || ^5.0",
                "symfony/yaml": "^3.0 || ^4.0 || ^5.0"
            },
            "suggest": {
                "ext-dom": "For handling output formats in XML",
                "ext-mbstring": "For handling non-UTF8 characters in cache signature.",
                "php-cs-fixer/phpunit-constraint-isidenticalstring": "For IsIdenticalString constraint.",
                "php-cs-fixer/phpunit-constraint-xmlmatchesxsd": "For XmlMatchesXsd constraint.",
                "symfony/polyfill-mbstring": "When enabling `ext-mbstring` is not possible."
            },
            "bin": [
                "php-cs-fixer"
            ],
            "type": "application",
            "autoload": {
                "psr-4": {
                    "PhpCsFixer\\": "src/"
                },
                "classmap": [
                    "tests/Test/AbstractFixerTestCase.php",
                    "tests/Test/AbstractIntegrationCaseFactory.php",
                    "tests/Test/AbstractIntegrationTestCase.php",
                    "tests/Test/Assert/AssertTokensTrait.php",
                    "tests/Test/IntegrationCase.php",
                    "tests/Test/IntegrationCaseFactory.php",
                    "tests/Test/IntegrationCaseFactoryInterface.php",
                    "tests/Test/InternalIntegrationCaseFactory.php",
                    "tests/Test/IsIdenticalConstraint.php",
                    "tests/TestCase.php"
                ]
            },
            "notification-url": "https://packagist.org/downloads/",
            "license": [
                "MIT"
            ],
            "authors": [
                {
                    "name": "Fabien Potencier",
                    "email": "fabien@symfony.com"
                },
                {
                    "name": "Dariusz Rumiński",
                    "email": "dariusz.ruminski@gmail.com"
                }
            ],
            "description": "A tool to automatically fix PHP code style",
            "time": "2020-04-15T18:51:10+00:00"
        },
        {
            "name": "jms/metadata",
            "version": "1.7.0",
            "source": {
                "type": "git",
                "url": "https://github.com/schmittjoh/metadata.git",
                "reference": "e5854ab1aa643623dc64adde718a8eec32b957a8"
            },
            "dist": {
                "type": "zip",
                "url": "https://api.github.com/repos/schmittjoh/metadata/zipball/e5854ab1aa643623dc64adde718a8eec32b957a8",
                "reference": "e5854ab1aa643623dc64adde718a8eec32b957a8",
                "shasum": ""
            },
            "require": {
                "php": ">=5.3.0"
            },
            "require-dev": {
                "doctrine/cache": "~1.0",
                "symfony/cache": "~3.1"
            },
            "type": "library",
            "extra": {
                "branch-alias": {
                    "dev-master": "1.5.x-dev"
                }
            },
            "autoload": {
                "psr-0": {
                    "Metadata\\": "src/"
                }
            },
            "notification-url": "https://packagist.org/downloads/",
            "license": [
                "MIT"
            ],
            "authors": [
                {
                    "name": "Asmir Mustafic",
                    "email": "goetas@gmail.com"
                },
                {
                    "name": "Johannes M. Schmitt",
                    "email": "schmittjoh@gmail.com"
                }
            ],
            "description": "Class/method/property metadata management in PHP",
            "keywords": [
                "annotations",
                "metadata",
                "xml",
                "yaml"
            ],
            "time": "2018-10-26T12:40:10+00:00"
        },
        {
            "name": "jms/parser-lib",
            "version": "1.0.0",
            "source": {
                "type": "git",
                "url": "https://github.com/schmittjoh/parser-lib.git",
                "reference": "c509473bc1b4866415627af0e1c6cc8ac97fa51d"
            },
            "dist": {
                "type": "zip",
                "url": "https://api.github.com/repos/schmittjoh/parser-lib/zipball/c509473bc1b4866415627af0e1c6cc8ac97fa51d",
                "reference": "c509473bc1b4866415627af0e1c6cc8ac97fa51d",
                "shasum": ""
            },
            "require": {
                "phpoption/phpoption": ">=0.9,<2.0-dev"
            },
            "type": "library",
            "extra": {
                "branch-alias": {
                    "dev-master": "1.0-dev"
                }
            },
            "autoload": {
                "psr-0": {
                    "JMS\\": "src/"
                }
            },
            "notification-url": "https://packagist.org/downloads/",
            "license": [
                "Apache2"
            ],
            "description": "A library for easily creating recursive-descent parsers.",
            "time": "2012-11-18T18:08:43+00:00"
        },
        {
            "name": "jms/serializer",
            "version": "1.14.1",
            "source": {
                "type": "git",
                "url": "https://github.com/schmittjoh/serializer.git",
                "reference": "ba908d278fff27ec01fb4349f372634ffcd697c0"
            },
            "dist": {
                "type": "zip",
                "url": "https://api.github.com/repos/schmittjoh/serializer/zipball/ba908d278fff27ec01fb4349f372634ffcd697c0",
                "reference": "ba908d278fff27ec01fb4349f372634ffcd697c0",
                "shasum": ""
            },
            "require": {
                "doctrine/annotations": "^1.0",
                "doctrine/instantiator": "^1.0.3",
                "jms/metadata": "^1.3",
                "jms/parser-lib": "1.*",
                "php": "^5.5|^7.0",
                "phpcollection/phpcollection": "~0.1",
                "phpoption/phpoption": "^1.1"
            },
            "conflict": {
                "twig/twig": "<1.12"
            },
            "require-dev": {
                "doctrine/orm": "~2.1",
                "doctrine/phpcr-odm": "^1.3|^2.0",
                "ext-pdo_sqlite": "*",
                "jackalope/jackalope-doctrine-dbal": "^1.1.5",
                "phpunit/phpunit": "^4.8|^5.0",
                "propel/propel1": "~1.7",
                "psr/container": "^1.0",
                "symfony/dependency-injection": "^2.7|^3.3|^4.0",
                "symfony/expression-language": "^2.6|^3.0",
                "symfony/filesystem": "^2.1",
                "symfony/form": "~2.1|^3.0",
                "symfony/translation": "^2.1|^3.0",
                "symfony/validator": "^2.2|^3.0",
                "symfony/yaml": "^2.1|^3.0",
                "twig/twig": "~1.12|~2.0"
            },
            "suggest": {
                "doctrine/cache": "Required if you like to use cache functionality.",
                "doctrine/collections": "Required if you like to use doctrine collection types as ArrayCollection.",
                "symfony/yaml": "Required if you'd like to serialize data to YAML format."
            },
            "type": "library",
            "extra": {
                "branch-alias": {
                    "dev-1.x": "1.14-dev"
                }
            },
            "autoload": {
                "psr-0": {
                    "JMS\\Serializer": "src/"
                }
            },
            "notification-url": "https://packagist.org/downloads/",
            "license": [
                "MIT"
            ],
            "authors": [
                {
                    "name": "Johannes M. Schmitt",
                    "email": "schmittjoh@gmail.com"
                },
                {
                    "name": "Asmir Mustafic",
                    "email": "goetas@gmail.com"
                }
            ],
            "description": "Library for (de-)serializing data of any complexity; supports XML, JSON, and YAML.",
            "homepage": "http://jmsyst.com/libs/serializer",
            "keywords": [
                "deserialization",
                "jaxb",
                "json",
                "serialization",
                "xml"
            ],
            "time": "2020-02-22T20:59:37+00:00"
        },
        {
            "name": "league/flysystem",
            "version": "1.0.69",
            "source": {
                "type": "git",
                "url": "https://github.com/thephpleague/flysystem.git",
                "reference": "7106f78428a344bc4f643c233a94e48795f10967"
            },
            "dist": {
                "type": "zip",
                "url": "https://api.github.com/repos/thephpleague/flysystem/zipball/7106f78428a344bc4f643c233a94e48795f10967",
                "reference": "7106f78428a344bc4f643c233a94e48795f10967",
                "shasum": ""
            },
            "require": {
                "ext-fileinfo": "*",
                "php": ">=5.5.9"
            },
            "conflict": {
                "league/flysystem-sftp": "<1.0.6"
            },
            "require-dev": {
                "phpspec/phpspec": "^3.4",
                "phpunit/phpunit": "^5.7.26"
            },
            "suggest": {
                "ext-fileinfo": "Required for MimeType",
                "ext-ftp": "Allows you to use FTP server storage",
                "ext-openssl": "Allows you to use FTPS server storage",
                "league/flysystem-aws-s3-v2": "Allows you to use S3 storage with AWS SDK v2",
                "league/flysystem-aws-s3-v3": "Allows you to use S3 storage with AWS SDK v3",
                "league/flysystem-azure": "Allows you to use Windows Azure Blob storage",
                "league/flysystem-cached-adapter": "Flysystem adapter decorator for metadata caching",
                "league/flysystem-eventable-filesystem": "Allows you to use EventableFilesystem",
                "league/flysystem-rackspace": "Allows you to use Rackspace Cloud Files",
                "league/flysystem-sftp": "Allows you to use SFTP server storage via phpseclib",
                "league/flysystem-webdav": "Allows you to use WebDAV storage",
                "league/flysystem-ziparchive": "Allows you to use ZipArchive adapter",
                "spatie/flysystem-dropbox": "Allows you to use Dropbox storage",
                "srmklive/flysystem-dropbox-v2": "Allows you to use Dropbox storage for PHP 5 applications"
            },
            "type": "library",
            "extra": {
                "branch-alias": {
                    "dev-master": "1.1-dev"
                }
            },
            "autoload": {
                "psr-4": {
                    "League\\Flysystem\\": "src/"
                }
            },
            "notification-url": "https://packagist.org/downloads/",
            "license": [
                "MIT"
            ],
            "authors": [
                {
                    "name": "Frank de Jonge",
                    "email": "info@frenky.net"
                }
            ],
            "description": "Filesystem abstraction: Many filesystems, one API.",
            "keywords": [
                "Cloud Files",
                "WebDAV",
                "abstraction",
                "aws",
                "cloud",
                "copy.com",
                "dropbox",
                "file systems",
                "files",
                "filesystem",
                "filesystems",
                "ftp",
                "rackspace",
                "remote",
                "s3",
                "sftp",
                "storage"
            ],
            "time": "2020-05-18T15:13:39+00:00"
        },
        {
            "name": "lusitanian/oauth",
            "version": "v0.8.11",
            "source": {
                "type": "git",
                "url": "https://github.com/Lusitanian/PHPoAuthLib.git",
                "reference": "fc11a53db4b66da555a6a11fce294f574a8374f9"
            },
            "dist": {
                "type": "zip",
                "url": "https://api.github.com/repos/Lusitanian/PHPoAuthLib/zipball/fc11a53db4b66da555a6a11fce294f574a8374f9",
                "reference": "fc11a53db4b66da555a6a11fce294f574a8374f9",
                "shasum": ""
            },
            "require": {
                "php": ">=5.3.0"
            },
            "require-dev": {
                "phpunit/phpunit": "3.7.*",
                "predis/predis": "0.8.*@dev",
                "squizlabs/php_codesniffer": "2.*",
                "symfony/http-foundation": "~2.1"
            },
            "suggest": {
                "ext-openssl": "Allows for usage of secure connections with the stream-based HTTP client.",
                "predis/predis": "Allows using the Redis storage backend.",
                "symfony/http-foundation": "Allows using the Symfony Session storage backend."
            },
            "type": "library",
            "extra": {
                "branch-alias": {
                    "dev-master": "0.1-dev"
                }
            },
            "autoload": {
                "psr-0": {
                    "OAuth": "src",
                    "OAuth\\Unit": "tests"
                }
            },
            "notification-url": "https://packagist.org/downloads/",
            "license": [
                "MIT"
            ],
            "authors": [
                {
                    "name": "David Desberg",
                    "email": "david@daviddesberg.com"
                },
                {
                    "name": "Elliot Chance",
                    "email": "elliotchance@gmail.com"
                },
                {
                    "name": "Pieter Hordijk",
                    "email": "info@pieterhordijk.com"
                }
            ],
            "description": "PHP 5.3+ oAuth 1/2 Library",
            "keywords": [
                "Authentication",
                "authorization",
                "oauth",
                "security"
            ],
            "time": "2018-02-14T22:37:14+00:00"
        },
        {
            "name": "magento/magento-coding-standard",
            "version": "5",
            "source": {
                "type": "git",
                "url": "https://github.com/magento/magento-coding-standard.git",
                "reference": "da46c5d57a43c950dfa364edc7f1f0436d5353a5"
            },
            "dist": {
                "type": "zip",
                "url": "https://api.github.com/repos/magento/magento-coding-standard/zipball/da46c5d57a43c950dfa364edc7f1f0436d5353a5",
                "reference": "da46c5d57a43c950dfa364edc7f1f0436d5353a5",
                "shasum": ""
            },
            "require": {
                "php": ">=5.6.0",
                "squizlabs/php_codesniffer": "^3.4",
                "webonyx/graphql-php": ">=0.12.6 <1.0"
            },
            "require-dev": {
                "phpunit/phpunit": "^4.0 || ^5.0 || ^6.0 || ^7.0"
            },
            "type": "phpcodesniffer-standard",
            "autoload": {
                "classmap": [
                    "PHP_CodeSniffer/Tokenizers/"
                ],
                "psr-4": {
                    "Magento2\\": "Magento2/"
                }
            },
            "notification-url": "https://packagist.org/downloads/",
            "license": [
                "OSL-3.0",
                "AFL-3.0"
            ],
            "description": "A set of Magento specific PHP CodeSniffer rules.",
            "time": "2019-11-04T22:08:27+00:00"
        },
        {
            "name": "magento/magento2-functional-testing-framework",
            "version": "3.0.0",
            "source": {
                "type": "git",
                "url": "https://github.com/magento/magento2-functional-testing-framework.git",
                "reference": "8d98efa7434a30ab9e82ef128c430ef8e3a50699"
            },
            "dist": {
                "type": "zip",
                "url": "https://api.github.com/repos/magento/magento2-functional-testing-framework/zipball/8d98efa7434a30ab9e82ef128c430ef8e3a50699",
                "reference": "8d98efa7434a30ab9e82ef128c430ef8e3a50699",
                "shasum": ""
            },
            "require": {
                "allure-framework/allure-codeception": "~1.4.0",
                "aws/aws-sdk-php": "^3.132",
                "codeception/codeception": "~4.1.4",
                "codeception/module-asserts": "^1.1",
                "codeception/module-sequence": "^1.0",
                "codeception/module-webdriver": "^1.0",
                "composer/composer": "^1.9",
                "csharpru/vault-php": "~3.5.3",
                "csharpru/vault-php-guzzle6-transport": "^2.0",
                "ext-curl": "*",
                "ext-dom": "*",
                "ext-intl": "*",
                "ext-json": "*",
                "ext-openssl": "*",
                "monolog/monolog": "^1.17",
                "mustache/mustache": "~2.5",
                "php": "^7.3",
                "php-webdriver/webdriver": "^1.8.0",
                "spomky-labs/otphp": "^10.0",
                "symfony/console": "^4.4",
                "symfony/finder": "^5.0",
                "symfony/http-foundation": "^5.0",
                "symfony/mime": "^5.0",
                "symfony/process": "^4.4",
                "vlucas/phpdotenv": "^2.4",
                "weew/helpers-array": "^1.3"
            },
            "replace": {
                "facebook/webdriver": "^1.7.1"
            },
            "require-dev": {
                "brainmaestro/composer-git-hooks": "^2.3.1",
                "codacy/coverage": "^1.4",
                "codeception/aspect-mock": "^3.0",
                "doctrine/cache": "<1.7.0",
                "goaop/framework": "~2.3.4",
                "php-coveralls/php-coveralls": "^1.0",
                "phpmd/phpmd": "^2.8.0",
                "phpunit/phpunit": "^9.0",
                "rregeer/phpunit-coverage-check": "^0.1.4",
                "sebastian/phpcpd": "~5.0.0",
                "squizlabs/php_codesniffer": "~3.5.4",
                "symfony/stopwatch": "~3.4.6"
            },
            "bin": [
                "bin/mftf"
            ],
            "type": "library",
            "extra": {
                "hooks": {
                    "pre-push": "bin/all-checks"
                }
            },
            "autoload": {
                "files": [
                    "src/Magento/FunctionalTestingFramework/_bootstrap.php"
                ],
                "psr-4": {
                    "Magento\\FunctionalTestingFramework\\": "src/Magento/FunctionalTestingFramework",
                    "MFTF\\": "dev/tests/functional/tests/MFTF"
                }
            },
            "notification-url": "https://packagist.org/downloads/",
            "license": [
                "AGPL-3.0"
            ],
            "description": "Magento2 Functional Testing Framework",
            "keywords": [
                "automation",
                "functional",
                "magento",
                "testing"
            ],
            "time": "2020-07-09T21:26:19+00:00"
        },
        {
            "name": "mikey179/vfsstream",
            "version": "v1.6.8",
            "source": {
                "type": "git",
                "url": "https://github.com/bovigo/vfsStream.git",
                "reference": "231c73783ebb7dd9ec77916c10037eff5a2b6efe"
            },
            "dist": {
                "type": "zip",
                "url": "https://api.github.com/repos/bovigo/vfsStream/zipball/231c73783ebb7dd9ec77916c10037eff5a2b6efe",
                "reference": "231c73783ebb7dd9ec77916c10037eff5a2b6efe",
                "shasum": ""
            },
            "require": {
                "php": ">=5.3.0"
            },
            "require-dev": {
                "phpunit/phpunit": "^4.5|^5.0"
            },
            "type": "library",
            "extra": {
                "branch-alias": {
                    "dev-master": "1.6.x-dev"
                }
            },
            "autoload": {
                "psr-0": {
                    "org\\bovigo\\vfs\\": "src/main/php"
                }
            },
            "notification-url": "https://packagist.org/downloads/",
            "license": [
                "BSD-3-Clause"
            ],
            "authors": [
                {
                    "name": "Frank Kleine",
                    "homepage": "http://frankkleine.de/",
                    "role": "Developer"
                }
            ],
            "description": "Virtual file system to mock the real file system in unit tests.",
            "homepage": "http://vfs.bovigo.org/",
            "time": "2019-10-30T15:31:00+00:00"
        },
        {
            "name": "mtdowling/jmespath.php",
            "version": "2.5.0",
            "source": {
                "type": "git",
                "url": "https://github.com/jmespath/jmespath.php.git",
                "reference": "52168cb9472de06979613d365c7f1ab8798be895"
            },
            "dist": {
                "type": "zip",
                "url": "https://api.github.com/repos/jmespath/jmespath.php/zipball/52168cb9472de06979613d365c7f1ab8798be895",
                "reference": "52168cb9472de06979613d365c7f1ab8798be895",
                "shasum": ""
            },
            "require": {
                "php": ">=5.4.0",
                "symfony/polyfill-mbstring": "^1.4"
            },
            "require-dev": {
                "composer/xdebug-handler": "^1.2",
                "phpunit/phpunit": "^4.8.36|^7.5.15"
            },
            "bin": [
                "bin/jp.php"
            ],
            "type": "library",
            "extra": {
                "branch-alias": {
                    "dev-master": "2.5-dev"
                }
            },
            "autoload": {
                "psr-4": {
                    "JmesPath\\": "src/"
                },
                "files": [
                    "src/JmesPath.php"
                ]
            },
            "notification-url": "https://packagist.org/downloads/",
            "license": [
                "MIT"
            ],
            "authors": [
                {
                    "name": "Michael Dowling",
                    "email": "mtdowling@gmail.com",
                    "homepage": "https://github.com/mtdowling"
                }
            ],
            "description": "Declaratively specify how to extract elements from a JSON document",
            "keywords": [
                "json",
                "jsonpath"
            ],
            "time": "2019-12-30T18:03:34+00:00"
        },
        {
            "name": "mustache/mustache",
            "version": "v2.13.0",
            "source": {
                "type": "git",
                "url": "https://github.com/bobthecow/mustache.php.git",
                "reference": "e95c5a008c23d3151d59ea72484d4f72049ab7f4"
            },
            "dist": {
                "type": "zip",
                "url": "https://api.github.com/repos/bobthecow/mustache.php/zipball/e95c5a008c23d3151d59ea72484d4f72049ab7f4",
                "reference": "e95c5a008c23d3151d59ea72484d4f72049ab7f4",
                "shasum": ""
            },
            "require": {
                "php": ">=5.2.4"
            },
            "require-dev": {
                "friendsofphp/php-cs-fixer": "~1.11",
                "phpunit/phpunit": "~3.7|~4.0|~5.0"
            },
            "type": "library",
            "autoload": {
                "psr-0": {
                    "Mustache": "src/"
                }
            },
            "notification-url": "https://packagist.org/downloads/",
            "license": [
                "MIT"
            ],
            "authors": [
                {
                    "name": "Justin Hileman",
                    "email": "justin@justinhileman.info",
                    "homepage": "http://justinhileman.com"
                }
            ],
            "description": "A Mustache implementation in PHP.",
            "homepage": "https://github.com/bobthecow/mustache.php",
            "keywords": [
                "mustache",
                "templating"
            ],
            "time": "2019-11-23T21:40:31+00:00"
        },
        {
            "name": "myclabs/deep-copy",
            "version": "1.9.5",
            "source": {
                "type": "git",
                "url": "https://github.com/myclabs/DeepCopy.git",
                "reference": "b2c28789e80a97badd14145fda39b545d83ca3ef"
            },
            "dist": {
                "type": "zip",
                "url": "https://api.github.com/repos/myclabs/DeepCopy/zipball/b2c28789e80a97badd14145fda39b545d83ca3ef",
                "reference": "b2c28789e80a97badd14145fda39b545d83ca3ef",
                "shasum": ""
            },
            "require": {
                "php": "^7.1"
            },
            "replace": {
                "myclabs/deep-copy": "self.version"
            },
            "require-dev": {
                "doctrine/collections": "^1.0",
                "doctrine/common": "^2.6",
                "phpunit/phpunit": "^7.1"
            },
            "type": "library",
            "autoload": {
                "psr-4": {
                    "DeepCopy\\": "src/DeepCopy/"
                },
                "files": [
                    "src/DeepCopy/deep_copy.php"
                ]
            },
            "notification-url": "https://packagist.org/downloads/",
            "license": [
                "MIT"
            ],
            "description": "Create deep copies (clones) of your objects",
            "keywords": [
                "clone",
                "copy",
                "duplicate",
                "object",
                "object graph"
            ],
            "time": "2020-01-17T21:11:47+00:00"
        },
        {
            "name": "paragonie/constant_time_encoding",
            "version": "v2.3.0",
            "source": {
                "type": "git",
                "url": "https://github.com/paragonie/constant_time_encoding.git",
                "reference": "47a1cedd2e4d52688eb8c96469c05ebc8fd28fa2"
            },
            "dist": {
                "type": "zip",
                "url": "https://api.github.com/repos/paragonie/constant_time_encoding/zipball/47a1cedd2e4d52688eb8c96469c05ebc8fd28fa2",
                "reference": "47a1cedd2e4d52688eb8c96469c05ebc8fd28fa2",
                "shasum": ""
            },
            "require": {
                "php": "^7|^8"
            },
            "require-dev": {
                "phpunit/phpunit": "^6|^7",
                "vimeo/psalm": "^1|^2|^3"
            },
            "type": "library",
            "autoload": {
                "psr-4": {
                    "ParagonIE\\ConstantTime\\": "src/"
                }
            },
            "notification-url": "https://packagist.org/downloads/",
            "license": [
                "MIT"
            ],
            "authors": [
                {
                    "name": "Paragon Initiative Enterprises",
                    "email": "security@paragonie.com",
                    "homepage": "https://paragonie.com",
                    "role": "Maintainer"
                },
                {
                    "name": "Steve 'Sc00bz' Thomas",
                    "email": "steve@tobtu.com",
                    "homepage": "https://www.tobtu.com",
                    "role": "Original Developer"
                }
            ],
            "description": "Constant-time Implementations of RFC 4648 Encoding (Base-64, Base-32, Base-16)",
            "keywords": [
                "base16",
                "base32",
                "base32_decode",
                "base32_encode",
                "base64",
                "base64_decode",
                "base64_encode",
                "bin2hex",
                "encoding",
                "hex",
                "hex2bin",
                "rfc4648"
            ],
            "time": "2019-11-06T19:20:29+00:00"
        },
        {
            "name": "pdepend/pdepend",
            "version": "2.7.1",
            "source": {
                "type": "git",
                "url": "https://github.com/pdepend/pdepend.git",
                "reference": "daba1cf0a6edaf172fa02a17807ae29f4c1c7471"
            },
            "dist": {
                "type": "zip",
                "url": "https://api.github.com/repos/pdepend/pdepend/zipball/daba1cf0a6edaf172fa02a17807ae29f4c1c7471",
                "reference": "daba1cf0a6edaf172fa02a17807ae29f4c1c7471",
                "shasum": ""
            },
            "require": {
                "php": ">=5.3.7",
                "symfony/config": "^2.3.0|^3|^4|^5",
                "symfony/dependency-injection": "^2.3.0|^3|^4|^5",
                "symfony/filesystem": "^2.3.0|^3|^4|^5"
            },
            "require-dev": {
                "easy-doc/easy-doc": "0.0.0 || ^1.2.3",
                "gregwar/rst": "^1.0",
                "phpunit/phpunit": "^4.8.35|^5.7",
                "squizlabs/php_codesniffer": "^2.0.0"
            },
            "bin": [
                "src/bin/pdepend"
            ],
            "type": "library",
            "extra": {
                "branch-alias": {
                    "dev-master": "2.x-dev"
                }
            },
            "autoload": {
                "psr-4": {
                    "PDepend\\": "src/main/php/PDepend"
                }
            },
            "notification-url": "https://packagist.org/downloads/",
            "license": [
                "BSD-3-Clause"
            ],
            "description": "Official version of pdepend to be handled with Composer",
            "time": "2020-02-08T12:06:13+00:00"
        },
        {
            "name": "phar-io/manifest",
            "version": "1.0.3",
            "source": {
                "type": "git",
                "url": "https://github.com/phar-io/manifest.git",
                "reference": "7761fcacf03b4d4f16e7ccb606d4879ca431fcf4"
            },
            "dist": {
                "type": "zip",
                "url": "https://api.github.com/repos/phar-io/manifest/zipball/7761fcacf03b4d4f16e7ccb606d4879ca431fcf4",
                "reference": "7761fcacf03b4d4f16e7ccb606d4879ca431fcf4",
                "shasum": ""
            },
            "require": {
                "ext-dom": "*",
                "ext-phar": "*",
                "phar-io/version": "^2.0",
                "php": "^5.6 || ^7.0"
            },
            "type": "library",
            "extra": {
                "branch-alias": {
                    "dev-master": "1.0.x-dev"
                }
            },
            "autoload": {
                "classmap": [
                    "src/"
                ]
            },
            "notification-url": "https://packagist.org/downloads/",
            "license": [
                "BSD-3-Clause"
            ],
            "authors": [
                {
                    "name": "Arne Blankerts",
                    "email": "arne@blankerts.de",
                    "role": "Developer"
                },
                {
                    "name": "Sebastian Heuer",
                    "email": "sebastian@phpeople.de",
                    "role": "Developer"
                },
                {
                    "name": "Sebastian Bergmann",
                    "email": "sebastian@phpunit.de",
                    "role": "Developer"
                }
            ],
            "description": "Component for reading phar.io manifest information from a PHP Archive (PHAR)",
            "time": "2018-07-08T19:23:20+00:00"
        },
        {
            "name": "phar-io/version",
            "version": "2.0.1",
            "source": {
                "type": "git",
                "url": "https://github.com/phar-io/version.git",
                "reference": "45a2ec53a73c70ce41d55cedef9063630abaf1b6"
            },
            "dist": {
                "type": "zip",
                "url": "https://api.github.com/repos/phar-io/version/zipball/45a2ec53a73c70ce41d55cedef9063630abaf1b6",
                "reference": "45a2ec53a73c70ce41d55cedef9063630abaf1b6",
                "shasum": ""
            },
            "require": {
                "php": "^5.6 || ^7.0"
            },
            "type": "library",
            "autoload": {
                "classmap": [
                    "src/"
                ]
            },
            "notification-url": "https://packagist.org/downloads/",
            "license": [
                "BSD-3-Clause"
            ],
            "authors": [
                {
                    "name": "Arne Blankerts",
                    "email": "arne@blankerts.de",
                    "role": "Developer"
                },
                {
                    "name": "Sebastian Heuer",
                    "email": "sebastian@phpeople.de",
                    "role": "Developer"
                },
                {
                    "name": "Sebastian Bergmann",
                    "email": "sebastian@phpunit.de",
                    "role": "Developer"
                }
            ],
            "description": "Library for handling version information and constraints",
            "time": "2018-07-08T19:19:57+00:00"
        },
        {
            "name": "php-cs-fixer/diff",
            "version": "v1.3.0",
            "source": {
                "type": "git",
                "url": "https://github.com/PHP-CS-Fixer/diff.git",
                "reference": "78bb099e9c16361126c86ce82ec4405ebab8e756"
            },
            "dist": {
                "type": "zip",
                "url": "https://api.github.com/repos/PHP-CS-Fixer/diff/zipball/78bb099e9c16361126c86ce82ec4405ebab8e756",
                "reference": "78bb099e9c16361126c86ce82ec4405ebab8e756",
                "shasum": ""
            },
            "require": {
                "php": "^5.6 || ^7.0"
            },
            "require-dev": {
                "phpunit/phpunit": "^5.7.23 || ^6.4.3",
                "symfony/process": "^3.3"
            },
            "type": "library",
            "autoload": {
                "classmap": [
                    "src/"
                ]
            },
            "notification-url": "https://packagist.org/downloads/",
            "license": [
                "BSD-3-Clause"
            ],
            "authors": [
                {
                    "name": "Kore Nordmann",
                    "email": "mail@kore-nordmann.de"
                },
                {
                    "name": "Sebastian Bergmann",
                    "email": "sebastian@phpunit.de"
                },
                {
                    "name": "SpacePossum"
                }
            ],
            "description": "sebastian/diff v2 backport support for PHP5.6",
            "homepage": "https://github.com/PHP-CS-Fixer",
            "keywords": [
                "diff"
            ],
            "time": "2018-02-15T16:58:55+00:00"
        },
        {
            "name": "php-webdriver/webdriver",
            "version": "1.8.2",
            "source": {
                "type": "git",
                "url": "https://github.com/php-webdriver/php-webdriver.git",
                "reference": "3308a70be084d6d7fd1ee5787b4c2e6eb4b70aab"
            },
            "dist": {
                "type": "zip",
                "url": "https://api.github.com/repos/php-webdriver/php-webdriver/zipball/3308a70be084d6d7fd1ee5787b4c2e6eb4b70aab",
                "reference": "3308a70be084d6d7fd1ee5787b4c2e6eb4b70aab",
                "shasum": ""
            },
            "require": {
                "ext-curl": "*",
                "ext-json": "*",
                "ext-zip": "*",
                "php": "^5.6 || ~7.0",
                "symfony/polyfill-mbstring": "^1.12",
                "symfony/process": "^2.8 || ^3.1 || ^4.0 || ^5.0"
            },
            "require-dev": {
                "friendsofphp/php-cs-fixer": "^2.0",
                "jakub-onderka/php-parallel-lint": "^1.0",
                "php-coveralls/php-coveralls": "^2.0",
                "php-mock/php-mock-phpunit": "^1.1",
                "phpunit/phpunit": "^5.7",
                "sebastian/environment": "^1.3.4 || ^2.0 || ^3.0",
                "sminnee/phpunit-mock-objects": "^3.4",
                "squizlabs/php_codesniffer": "^3.5",
                "symfony/var-dumper": "^3.3 || ^4.0 || ^5.0"
            },
            "suggest": {
                "ext-SimpleXML": "For Firefox profile creation"
            },
            "type": "library",
            "extra": {
                "branch-alias": {
                    "dev-master": "1.8.x-dev"
                }
            },
            "autoload": {
                "psr-4": {
                    "Facebook\\WebDriver\\": "lib/"
                },
                "files": [
                    "lib/Exception/TimeoutException.php"
                ]
            },
            "notification-url": "https://packagist.org/downloads/",
            "license": [
                "MIT"
            ],
            "description": "A PHP client for Selenium WebDriver. Previously facebook/webdriver.",
            "homepage": "https://github.com/php-webdriver/php-webdriver",
            "keywords": [
                "Chromedriver",
                "geckodriver",
                "php",
                "selenium",
                "webdriver"
            ],
            "time": "2020-03-04T14:40:12+00:00"
        },
        {
            "name": "phpcollection/phpcollection",
            "version": "0.5.0",
            "source": {
                "type": "git",
                "url": "https://github.com/schmittjoh/php-collection.git",
                "reference": "f2bcff45c0da7c27991bbc1f90f47c4b7fb434a6"
            },
            "dist": {
                "type": "zip",
                "url": "https://api.github.com/repos/schmittjoh/php-collection/zipball/f2bcff45c0da7c27991bbc1f90f47c4b7fb434a6",
                "reference": "f2bcff45c0da7c27991bbc1f90f47c4b7fb434a6",
                "shasum": ""
            },
            "require": {
                "phpoption/phpoption": "1.*"
            },
            "type": "library",
            "extra": {
                "branch-alias": {
                    "dev-master": "0.4-dev"
                }
            },
            "autoload": {
                "psr-0": {
                    "PhpCollection": "src/"
                }
            },
            "notification-url": "https://packagist.org/downloads/",
            "license": [
                "Apache2"
            ],
            "authors": [
                {
                    "name": "Johannes M. Schmitt",
                    "email": "schmittjoh@gmail.com"
                }
            ],
            "description": "General-Purpose Collection Library for PHP",
            "keywords": [
                "collection",
                "list",
                "map",
                "sequence",
                "set"
            ],
            "time": "2015-05-17T12:39:23+00:00"
        },
        {
            "name": "phpcompatibility/php-compatibility",
            "version": "9.3.5",
            "source": {
                "type": "git",
                "url": "https://github.com/PHPCompatibility/PHPCompatibility.git",
                "reference": "9fb324479acf6f39452e0655d2429cc0d3914243"
            },
            "dist": {
                "type": "zip",
                "url": "https://api.github.com/repos/PHPCompatibility/PHPCompatibility/zipball/9fb324479acf6f39452e0655d2429cc0d3914243",
                "reference": "9fb324479acf6f39452e0655d2429cc0d3914243",
                "shasum": ""
            },
            "require": {
                "php": ">=5.3",
                "squizlabs/php_codesniffer": "^2.3 || ^3.0.2"
            },
            "conflict": {
                "squizlabs/php_codesniffer": "2.6.2"
            },
            "require-dev": {
                "phpunit/phpunit": "~4.5 || ^5.0 || ^6.0 || ^7.0"
            },
            "suggest": {
                "dealerdirect/phpcodesniffer-composer-installer": "^0.5 || This Composer plugin will sort out the PHPCS 'installed_paths' automatically.",
                "roave/security-advisories": "dev-master || Helps prevent installing dependencies with known security issues."
            },
            "type": "phpcodesniffer-standard",
            "notification-url": "https://packagist.org/downloads/",
            "license": [
                "LGPL-3.0-or-later"
            ],
            "authors": [
                {
                    "name": "Wim Godden",
                    "homepage": "https://github.com/wimg",
                    "role": "lead"
                },
                {
                    "name": "Juliette Reinders Folmer",
                    "homepage": "https://github.com/jrfnl",
                    "role": "lead"
                },
                {
                    "name": "Contributors",
                    "homepage": "https://github.com/PHPCompatibility/PHPCompatibility/graphs/contributors"
                }
            ],
            "description": "A set of sniffs for PHP_CodeSniffer that checks for PHP cross-version compatibility.",
            "homepage": "http://techblog.wimgodden.be/tag/codesniffer/",
            "keywords": [
                "compatibility",
                "phpcs",
                "standards"
            ],
            "time": "2019-12-27T09:44:58+00:00"
        },
        {
            "name": "phpdocumentor/reflection-common",
            "version": "2.1.0",
            "source": {
                "type": "git",
                "url": "https://github.com/phpDocumentor/ReflectionCommon.git",
                "reference": "6568f4687e5b41b054365f9ae03fcb1ed5f2069b"
            },
            "dist": {
                "type": "zip",
                "url": "https://api.github.com/repos/phpDocumentor/ReflectionCommon/zipball/6568f4687e5b41b054365f9ae03fcb1ed5f2069b",
                "reference": "6568f4687e5b41b054365f9ae03fcb1ed5f2069b",
                "shasum": ""
            },
            "require": {
                "php": ">=7.1"
            },
            "type": "library",
            "extra": {
                "branch-alias": {
                    "dev-master": "2.x-dev"
                }
            },
            "autoload": {
                "psr-4": {
                    "phpDocumentor\\Reflection\\": "src/"
                }
            },
            "notification-url": "https://packagist.org/downloads/",
            "license": [
                "MIT"
            ],
            "authors": [
                {
                    "name": "Jaap van Otterdijk",
                    "email": "opensource@ijaap.nl"
                }
            ],
            "description": "Common reflection classes used by phpdocumentor to reflect the code structure",
            "homepage": "http://www.phpdoc.org",
            "keywords": [
                "FQSEN",
                "phpDocumentor",
                "phpdoc",
                "reflection",
                "static analysis"
            ],
            "time": "2020-04-27T09:25:28+00:00"
        },
        {
            "name": "phpdocumentor/reflection-docblock",
            "version": "5.1.0",
            "source": {
                "type": "git",
                "url": "https://github.com/phpDocumentor/ReflectionDocBlock.git",
                "reference": "cd72d394ca794d3466a3b2fc09d5a6c1dc86b47e"
            },
            "dist": {
                "type": "zip",
                "url": "https://api.github.com/repos/phpDocumentor/ReflectionDocBlock/zipball/cd72d394ca794d3466a3b2fc09d5a6c1dc86b47e",
                "reference": "cd72d394ca794d3466a3b2fc09d5a6c1dc86b47e",
                "shasum": ""
            },
            "require": {
                "ext-filter": "^7.1",
                "php": "^7.2",
                "phpdocumentor/reflection-common": "^2.0",
                "phpdocumentor/type-resolver": "^1.0",
                "webmozart/assert": "^1"
            },
            "require-dev": {
                "doctrine/instantiator": "^1",
                "mockery/mockery": "^1"
            },
            "type": "library",
            "extra": {
                "branch-alias": {
                    "dev-master": "5.x-dev"
                }
            },
            "autoload": {
                "psr-4": {
                    "phpDocumentor\\Reflection\\": "src"
                }
            },
            "notification-url": "https://packagist.org/downloads/",
            "license": [
                "MIT"
            ],
            "authors": [
                {
                    "name": "Mike van Riel",
                    "email": "me@mikevanriel.com"
                },
                {
                    "name": "Jaap van Otterdijk",
                    "email": "account@ijaap.nl"
                }
            ],
            "description": "With this component, a library can provide support for annotations via DocBlocks or otherwise retrieve information that is embedded in a DocBlock.",
            "time": "2020-02-22T12:28:44+00:00"
        },
        {
            "name": "phpdocumentor/type-resolver",
            "version": "1.1.0",
            "source": {
                "type": "git",
                "url": "https://github.com/phpDocumentor/TypeResolver.git",
                "reference": "7462d5f123dfc080dfdf26897032a6513644fc95"
            },
            "dist": {
                "type": "zip",
                "url": "https://api.github.com/repos/phpDocumentor/TypeResolver/zipball/7462d5f123dfc080dfdf26897032a6513644fc95",
                "reference": "7462d5f123dfc080dfdf26897032a6513644fc95",
                "shasum": ""
            },
            "require": {
                "php": "^7.2",
                "phpdocumentor/reflection-common": "^2.0"
            },
            "require-dev": {
                "ext-tokenizer": "^7.2",
                "mockery/mockery": "~1"
            },
            "type": "library",
            "extra": {
                "branch-alias": {
                    "dev-master": "1.x-dev"
                }
            },
            "autoload": {
                "psr-4": {
                    "phpDocumentor\\Reflection\\": "src"
                }
            },
            "notification-url": "https://packagist.org/downloads/",
            "license": [
                "MIT"
            ],
            "authors": [
                {
                    "name": "Mike van Riel",
                    "email": "me@mikevanriel.com"
                }
            ],
            "description": "A PSR-5 based resolver of Class names, Types and Structural Element Names",
            "time": "2020-02-18T18:59:58+00:00"
        },
        {
            "name": "phpmd/phpmd",
            "version": "2.8.2",
            "source": {
                "type": "git",
                "url": "https://github.com/phpmd/phpmd.git",
                "reference": "714629ed782537f638fe23c4346637659b779a77"
            },
            "dist": {
                "type": "zip",
                "url": "https://api.github.com/repos/phpmd/phpmd/zipball/714629ed782537f638fe23c4346637659b779a77",
                "reference": "714629ed782537f638fe23c4346637659b779a77",
                "shasum": ""
            },
            "require": {
                "composer/xdebug-handler": "^1.0",
                "ext-xml": "*",
                "pdepend/pdepend": "^2.7.1",
                "php": ">=5.3.9"
            },
            "require-dev": {
                "easy-doc/easy-doc": "0.0.0 || ^1.3.2",
                "gregwar/rst": "^1.0",
                "mikey179/vfsstream": "^1.6.4",
                "phpunit/phpunit": "^4.8.36 || ^5.7.27",
                "squizlabs/php_codesniffer": "^2.0"
            },
            "bin": [
                "src/bin/phpmd"
            ],
            "type": "library",
            "autoload": {
                "psr-0": {
                    "PHPMD\\": "src/main/php"
                }
            },
            "notification-url": "https://packagist.org/downloads/",
            "license": [
                "BSD-3-Clause"
            ],
            "authors": [
                {
                    "name": "Manuel Pichler",
                    "email": "github@manuel-pichler.de",
                    "homepage": "https://github.com/manuelpichler",
                    "role": "Project Founder"
                },
                {
                    "name": "Marc Würth",
                    "email": "ravage@bluewin.ch",
                    "homepage": "https://github.com/ravage84",
                    "role": "Project Maintainer"
                },
                {
                    "name": "Other contributors",
                    "homepage": "https://github.com/phpmd/phpmd/graphs/contributors",
                    "role": "Contributors"
                }
            ],
            "description": "PHPMD is a spin-off project of PHP Depend and aims to be a PHP equivalent of the well known Java tool PMD.",
            "homepage": "https://phpmd.org/",
            "keywords": [
                "mess detection",
                "mess detector",
                "pdepend",
                "phpmd",
                "pmd"
            ],
            "time": "2020-02-16T20:15:50+00:00"
        },
        {
            "name": "phpoption/phpoption",
            "version": "1.7.4",
            "source": {
                "type": "git",
                "url": "https://github.com/schmittjoh/php-option.git",
                "reference": "b2ada2ad5d8a32b89088b8adc31ecd2e3a13baf3"
            },
            "dist": {
                "type": "zip",
                "url": "https://api.github.com/repos/schmittjoh/php-option/zipball/b2ada2ad5d8a32b89088b8adc31ecd2e3a13baf3",
                "reference": "b2ada2ad5d8a32b89088b8adc31ecd2e3a13baf3",
                "shasum": ""
            },
            "require": {
                "php": "^5.5.9 || ^7.0 || ^8.0"
            },
            "require-dev": {
                "bamarni/composer-bin-plugin": "^1.3",
                "phpunit/phpunit": "^4.8.35 || ^5.0 || ^6.0 || ^7.0"
            },
            "type": "library",
            "extra": {
                "branch-alias": {
                    "dev-master": "1.7-dev"
                }
            },
            "autoload": {
                "psr-4": {
                    "PhpOption\\": "src/PhpOption/"
                }
            },
            "notification-url": "https://packagist.org/downloads/",
            "license": [
                "Apache-2.0"
            ],
            "authors": [
                {
                    "name": "Johannes M. Schmitt",
                    "email": "schmittjoh@gmail.com"
                },
                {
                    "name": "Graham Campbell",
                    "email": "graham@alt-three.com"
                }
            ],
            "description": "Option Type for PHP",
            "keywords": [
                "language",
                "option",
                "php",
                "type"
            ],
            "time": "2020-06-07T10:40:07+00:00"
        },
        {
            "name": "phpspec/prophecy",
            "version": "v1.10.3",
            "source": {
                "type": "git",
                "url": "https://github.com/phpspec/prophecy.git",
                "reference": "451c3cd1418cf640de218914901e51b064abb093"
            },
            "dist": {
                "type": "zip",
                "url": "https://api.github.com/repos/phpspec/prophecy/zipball/451c3cd1418cf640de218914901e51b064abb093",
                "reference": "451c3cd1418cf640de218914901e51b064abb093",
                "shasum": ""
            },
            "require": {
                "doctrine/instantiator": "^1.0.2",
                "php": "^5.3|^7.0",
                "phpdocumentor/reflection-docblock": "^2.0|^3.0.2|^4.0|^5.0",
                "sebastian/comparator": "^1.2.3|^2.0|^3.0|^4.0",
                "sebastian/recursion-context": "^1.0|^2.0|^3.0|^4.0"
            },
            "require-dev": {
                "phpspec/phpspec": "^2.5 || ^3.2",
                "phpunit/phpunit": "^4.8.35 || ^5.7 || ^6.5 || ^7.1"
            },
            "type": "library",
            "extra": {
                "branch-alias": {
                    "dev-master": "1.10.x-dev"
                }
            },
            "autoload": {
                "psr-4": {
                    "Prophecy\\": "src/Prophecy"
                }
            },
            "notification-url": "https://packagist.org/downloads/",
            "license": [
                "MIT"
            ],
            "authors": [
                {
                    "name": "Konstantin Kudryashov",
                    "email": "ever.zet@gmail.com",
                    "homepage": "http://everzet.com"
                },
                {
                    "name": "Marcello Duarte",
                    "email": "marcello.duarte@gmail.com"
                }
            ],
            "description": "Highly opinionated mocking framework for PHP 5.3+",
            "homepage": "https://github.com/phpspec/prophecy",
            "keywords": [
                "Double",
                "Dummy",
                "fake",
                "mock",
                "spy",
                "stub"
            ],
            "time": "2020-03-05T15:02:03+00:00"
        },
        {
            "name": "phpstan/phpstan",
            "version": "0.12.23",
            "source": {
                "type": "git",
                "url": "https://github.com/phpstan/phpstan.git",
                "reference": "71e529efced79e055fa8318b692e7f7d03ea4e75"
            },
            "dist": {
                "type": "zip",
                "url": "https://api.github.com/repos/phpstan/phpstan/zipball/71e529efced79e055fa8318b692e7f7d03ea4e75",
                "reference": "71e529efced79e055fa8318b692e7f7d03ea4e75",
                "shasum": ""
            },
            "require": {
                "php": "^7.1"
            },
            "conflict": {
                "phpstan/phpstan-shim": "*"
            },
            "bin": [
                "phpstan",
                "phpstan.phar"
            ],
            "type": "library",
            "extra": {
                "branch-alias": {
                    "dev-master": "0.12-dev"
                }
            },
            "autoload": {
                "files": [
                    "bootstrap.php"
                ]
            },
            "notification-url": "https://packagist.org/downloads/",
            "license": [
                "MIT"
            ],
            "description": "PHPStan - PHP Static Analysis Tool",
            "time": "2020-05-05T12:55:44+00:00"
        },
        {
            "name": "phpunit/php-code-coverage",
            "version": "8.0.2",
            "source": {
                "type": "git",
                "url": "https://github.com/sebastianbergmann/php-code-coverage.git",
                "reference": "ca6647ffddd2add025ab3f21644a441d7c146cdc"
            },
            "dist": {
                "type": "zip",
                "url": "https://api.github.com/repos/sebastianbergmann/php-code-coverage/zipball/ca6647ffddd2add025ab3f21644a441d7c146cdc",
                "reference": "ca6647ffddd2add025ab3f21644a441d7c146cdc",
                "shasum": ""
            },
            "require": {
                "ext-dom": "*",
                "ext-xmlwriter": "*",
                "php": "^7.3",
                "phpunit/php-file-iterator": "^3.0",
                "phpunit/php-text-template": "^2.0",
                "phpunit/php-token-stream": "^4.0",
                "sebastian/code-unit-reverse-lookup": "^2.0",
                "sebastian/environment": "^5.0",
                "sebastian/version": "^3.0",
                "theseer/tokenizer": "^1.1.3"
            },
            "require-dev": {
                "phpunit/phpunit": "^9.0"
            },
            "suggest": {
                "ext-pcov": "*",
                "ext-xdebug": "*"
            },
            "type": "library",
            "extra": {
                "branch-alias": {
                    "dev-master": "8.0-dev"
                }
            },
            "autoload": {
                "classmap": [
                    "src/"
                ]
            },
            "notification-url": "https://packagist.org/downloads/",
            "license": [
                "BSD-3-Clause"
            ],
            "authors": [
                {
                    "name": "Sebastian Bergmann",
                    "email": "sebastian@phpunit.de",
                    "role": "lead"
                }
            ],
            "description": "Library that provides collection, processing, and rendering functionality for PHP code coverage information.",
            "homepage": "https://github.com/sebastianbergmann/php-code-coverage",
            "keywords": [
                "coverage",
                "testing",
                "xunit"
            ],
            "time": "2020-05-23T08:02:54+00:00"
        },
        {
            "name": "phpunit/php-file-iterator",
            "version": "3.0.1",
            "source": {
                "type": "git",
                "url": "https://github.com/sebastianbergmann/php-file-iterator.git",
                "reference": "4ac5b3e13df14829daa60a2eb4fdd2f2b7d33cf4"
            },
            "dist": {
                "type": "zip",
                "url": "https://api.github.com/repos/sebastianbergmann/php-file-iterator/zipball/4ac5b3e13df14829daa60a2eb4fdd2f2b7d33cf4",
                "reference": "4ac5b3e13df14829daa60a2eb4fdd2f2b7d33cf4",
                "shasum": ""
            },
            "require": {
                "php": "^7.3"
            },
            "require-dev": {
                "phpunit/phpunit": "^9.0"
            },
            "type": "library",
            "extra": {
                "branch-alias": {
                    "dev-master": "3.0-dev"
                }
            },
            "autoload": {
                "classmap": [
                    "src/"
                ]
            },
            "notification-url": "https://packagist.org/downloads/",
            "license": [
                "BSD-3-Clause"
            ],
            "authors": [
                {
                    "name": "Sebastian Bergmann",
                    "email": "sebastian@phpunit.de",
                    "role": "lead"
                }
            ],
            "description": "FilterIterator implementation that filters files based on a list of suffixes.",
            "homepage": "https://github.com/sebastianbergmann/php-file-iterator/",
            "keywords": [
                "filesystem",
                "iterator"
            ],
            "time": "2020-04-18T05:02:12+00:00"
        },
        {
            "name": "phpunit/php-invoker",
            "version": "3.0.0",
            "source": {
                "type": "git",
                "url": "https://github.com/sebastianbergmann/php-invoker.git",
                "reference": "7579d5a1ba7f3ac11c80004d205877911315ae7a"
            },
            "dist": {
                "type": "zip",
                "url": "https://api.github.com/repos/sebastianbergmann/php-invoker/zipball/7579d5a1ba7f3ac11c80004d205877911315ae7a",
                "reference": "7579d5a1ba7f3ac11c80004d205877911315ae7a",
                "shasum": ""
            },
            "require": {
                "php": "^7.3"
            },
            "require-dev": {
                "ext-pcntl": "*",
                "phpunit/phpunit": "^9.0"
            },
            "suggest": {
                "ext-pcntl": "*"
            },
            "type": "library",
            "extra": {
                "branch-alias": {
                    "dev-master": "3.0-dev"
                }
            },
            "autoload": {
                "classmap": [
                    "src/"
                ]
            },
            "notification-url": "https://packagist.org/downloads/",
            "license": [
                "BSD-3-Clause"
            ],
            "authors": [
                {
                    "name": "Sebastian Bergmann",
                    "email": "sebastian@phpunit.de",
                    "role": "lead"
                }
            ],
            "description": "Invoke callables with a timeout",
            "homepage": "https://github.com/sebastianbergmann/php-invoker/",
            "keywords": [
                "process"
            ],
            "time": "2020-02-07T06:06:11+00:00"
        },
        {
            "name": "phpunit/php-text-template",
            "version": "2.0.0",
            "source": {
                "type": "git",
                "url": "https://github.com/sebastianbergmann/php-text-template.git",
                "reference": "526dc996cc0ebdfa428cd2dfccd79b7b53fee346"
            },
            "dist": {
                "type": "zip",
                "url": "https://api.github.com/repos/sebastianbergmann/php-text-template/zipball/526dc996cc0ebdfa428cd2dfccd79b7b53fee346",
                "reference": "526dc996cc0ebdfa428cd2dfccd79b7b53fee346",
                "shasum": ""
            },
            "require": {
                "php": "^7.3"
            },
            "type": "library",
            "extra": {
                "branch-alias": {
                    "dev-master": "2.0-dev"
                }
            },
            "autoload": {
                "classmap": [
                    "src/"
                ]
            },
            "notification-url": "https://packagist.org/downloads/",
            "license": [
                "BSD-3-Clause"
            ],
            "authors": [
                {
                    "name": "Sebastian Bergmann",
                    "email": "sebastian@phpunit.de",
                    "role": "lead"
                }
            ],
            "description": "Simple template engine.",
            "homepage": "https://github.com/sebastianbergmann/php-text-template/",
            "keywords": [
                "template"
            ],
            "time": "2020-02-01T07:43:44+00:00"
        },
        {
            "name": "phpunit/php-timer",
            "version": "3.1.4",
            "source": {
                "type": "git",
                "url": "https://github.com/sebastianbergmann/php-timer.git",
                "reference": "dc9368fae6ef2ffa57eba80a7410bcef81df6258"
            },
            "dist": {
                "type": "zip",
                "url": "https://api.github.com/repos/sebastianbergmann/php-timer/zipball/dc9368fae6ef2ffa57eba80a7410bcef81df6258",
                "reference": "dc9368fae6ef2ffa57eba80a7410bcef81df6258",
                "shasum": ""
            },
            "require": {
                "php": "^7.3"
            },
            "require-dev": {
                "phpunit/phpunit": "^9.0"
            },
            "type": "library",
            "extra": {
                "branch-alias": {
                    "dev-master": "3.1-dev"
                }
            },
            "autoload": {
                "classmap": [
                    "src/"
                ]
            },
            "notification-url": "https://packagist.org/downloads/",
            "license": [
                "BSD-3-Clause"
            ],
            "authors": [
                {
                    "name": "Sebastian Bergmann",
                    "email": "sebastian@phpunit.de",
                    "role": "lead"
                }
            ],
            "description": "Utility class for timing",
            "homepage": "https://github.com/sebastianbergmann/php-timer/",
            "keywords": [
                "timer"
            ],
            "time": "2020-04-20T06:00:37+00:00"
        },
        {
            "name": "phpunit/php-token-stream",
            "version": "4.0.1",
            "source": {
                "type": "git",
                "url": "https://github.com/sebastianbergmann/php-token-stream.git",
                "reference": "cdc0db5aed8fbfaf475fbd95bfd7bab83c7a779c"
            },
            "dist": {
                "type": "zip",
                "url": "https://api.github.com/repos/sebastianbergmann/php-token-stream/zipball/cdc0db5aed8fbfaf475fbd95bfd7bab83c7a779c",
                "reference": "cdc0db5aed8fbfaf475fbd95bfd7bab83c7a779c",
                "shasum": ""
            },
            "require": {
                "ext-tokenizer": "*",
                "php": "^7.3"
            },
            "require-dev": {
                "phpunit/phpunit": "^9.0"
            },
            "type": "library",
            "extra": {
                "branch-alias": {
                    "dev-master": "4.0-dev"
                }
            },
            "autoload": {
                "classmap": [
                    "src/"
                ]
            },
            "notification-url": "https://packagist.org/downloads/",
            "license": [
                "BSD-3-Clause"
            ],
            "authors": [
                {
                    "name": "Sebastian Bergmann",
                    "email": "sebastian@phpunit.de"
                }
            ],
            "description": "Wrapper around PHP's tokenizer extension.",
            "homepage": "https://github.com/sebastianbergmann/php-token-stream/",
            "keywords": [
                "tokenizer"
            ],
            "time": "2020-05-06T09:56:31+00:00"
        },
        {
            "name": "phpunit/phpunit",
            "version": "9.1.5",
            "source": {
                "type": "git",
                "url": "https://github.com/sebastianbergmann/phpunit.git",
                "reference": "1b570cd7edbe136055bf5f651857dc8af6b829d2"
            },
            "dist": {
                "type": "zip",
                "url": "https://api.github.com/repos/sebastianbergmann/phpunit/zipball/1b570cd7edbe136055bf5f651857dc8af6b829d2",
                "reference": "1b570cd7edbe136055bf5f651857dc8af6b829d2",
                "shasum": ""
            },
            "require": {
                "doctrine/instantiator": "^1.2.0",
                "ext-dom": "*",
                "ext-json": "*",
                "ext-libxml": "*",
                "ext-mbstring": "*",
                "ext-xml": "*",
                "ext-xmlwriter": "*",
                "myclabs/deep-copy": "^1.9.1",
                "phar-io/manifest": "^1.0.3",
                "phar-io/version": "^2.0.1",
                "php": "^7.3",
                "phpspec/prophecy": "^1.8.1",
                "phpunit/php-code-coverage": "^8.0.1",
                "phpunit/php-file-iterator": "^3.0",
                "phpunit/php-invoker": "^3.0",
                "phpunit/php-text-template": "^2.0",
                "phpunit/php-timer": "^3.1.4",
                "sebastian/code-unit": "^1.0.2",
                "sebastian/comparator": "^4.0",
                "sebastian/diff": "^4.0",
                "sebastian/environment": "^5.0.1",
                "sebastian/exporter": "^4.0",
                "sebastian/global-state": "^4.0",
                "sebastian/object-enumerator": "^4.0",
                "sebastian/resource-operations": "^3.0",
                "sebastian/type": "^2.0",
                "sebastian/version": "^3.0"
            },
            "require-dev": {
                "ext-pdo": "*",
                "phpspec/prophecy-phpunit": "^2.0"
            },
            "suggest": {
                "ext-soap": "*",
                "ext-xdebug": "*"
            },
            "bin": [
                "phpunit"
            ],
            "type": "library",
            "extra": {
                "branch-alias": {
                    "dev-master": "9.1-dev"
                }
            },
            "autoload": {
                "classmap": [
                    "src/"
                ],
                "files": [
                    "src/Framework/Assert/Functions.php"
                ]
            },
            "notification-url": "https://packagist.org/downloads/",
            "license": [
                "BSD-3-Clause"
            ],
            "authors": [
                {
                    "name": "Sebastian Bergmann",
                    "email": "sebastian@phpunit.de",
                    "role": "lead"
                }
            ],
            "description": "The PHP Unit Testing framework.",
            "homepage": "https://phpunit.de/",
            "keywords": [
                "phpunit",
                "testing",
                "xunit"
            ],
            "time": "2020-05-22T13:54:05+00:00"
        },
        {
            "name": "psr/cache",
            "version": "1.0.1",
            "source": {
                "type": "git",
                "url": "https://github.com/php-fig/cache.git",
                "reference": "d11b50ad223250cf17b86e38383413f5a6764bf8"
            },
            "dist": {
                "type": "zip",
                "url": "https://api.github.com/repos/php-fig/cache/zipball/d11b50ad223250cf17b86e38383413f5a6764bf8",
                "reference": "d11b50ad223250cf17b86e38383413f5a6764bf8",
                "shasum": ""
            },
            "require": {
                "php": ">=5.3.0"
            },
            "type": "library",
            "extra": {
                "branch-alias": {
                    "dev-master": "1.0.x-dev"
                }
            },
            "autoload": {
                "psr-4": {
                    "Psr\\Cache\\": "src/"
                }
            },
            "notification-url": "https://packagist.org/downloads/",
            "license": [
                "MIT"
            ],
            "authors": [
                {
                    "name": "PHP-FIG",
                    "homepage": "http://www.php-fig.org/"
                }
            ],
            "description": "Common interface for caching libraries",
            "keywords": [
                "cache",
                "psr",
                "psr-6"
            ],
            "time": "2016-08-06T20:24:11+00:00"
        },
        {
            "name": "psr/simple-cache",
            "version": "1.0.1",
            "source": {
                "type": "git",
                "url": "https://github.com/php-fig/simple-cache.git",
                "reference": "408d5eafb83c57f6365a3ca330ff23aa4a5fa39b"
            },
            "dist": {
                "type": "zip",
                "url": "https://api.github.com/repos/php-fig/simple-cache/zipball/408d5eafb83c57f6365a3ca330ff23aa4a5fa39b",
                "reference": "408d5eafb83c57f6365a3ca330ff23aa4a5fa39b",
                "shasum": ""
            },
            "require": {
                "php": ">=5.3.0"
            },
            "type": "library",
            "extra": {
                "branch-alias": {
                    "dev-master": "1.0.x-dev"
                }
            },
            "autoload": {
                "psr-4": {
                    "Psr\\SimpleCache\\": "src/"
                }
            },
            "notification-url": "https://packagist.org/downloads/",
            "license": [
                "MIT"
            ],
            "authors": [
                {
                    "name": "PHP-FIG",
                    "homepage": "http://www.php-fig.org/"
                }
            ],
            "description": "Common interfaces for simple caching",
            "keywords": [
                "cache",
                "caching",
                "psr",
                "psr-16",
                "simple-cache"
            ],
            "time": "2017-10-23T01:57:42+00:00"
        },
        {
            "name": "sebastian/code-unit",
            "version": "1.0.2",
            "source": {
                "type": "git",
                "url": "https://github.com/sebastianbergmann/code-unit.git",
                "reference": "ac958085bc19fcd1d36425c781ef4cbb5b06e2a5"
            },
            "dist": {
                "type": "zip",
                "url": "https://api.github.com/repos/sebastianbergmann/code-unit/zipball/ac958085bc19fcd1d36425c781ef4cbb5b06e2a5",
                "reference": "ac958085bc19fcd1d36425c781ef4cbb5b06e2a5",
                "shasum": ""
            },
            "require": {
                "php": "^7.3"
            },
            "require-dev": {
                "phpunit/phpunit": "^9.0"
            },
            "type": "library",
            "extra": {
                "branch-alias": {
                    "dev-master": "1.0-dev"
                }
            },
            "autoload": {
                "classmap": [
                    "src/"
                ]
            },
            "notification-url": "https://packagist.org/downloads/",
            "license": [
                "BSD-3-Clause"
            ],
            "authors": [
                {
                    "name": "Sebastian Bergmann",
                    "email": "sebastian@phpunit.de",
                    "role": "lead"
                }
            ],
            "description": "Collection of value objects that represent the PHP code units",
            "homepage": "https://github.com/sebastianbergmann/code-unit",
            "time": "2020-04-30T05:58:10+00:00"
        },
        {
            "name": "sebastian/code-unit-reverse-lookup",
            "version": "2.0.0",
            "source": {
                "type": "git",
                "url": "https://github.com/sebastianbergmann/code-unit-reverse-lookup.git",
                "reference": "5b5dbe0044085ac41df47e79d34911a15b96d82e"
            },
            "dist": {
                "type": "zip",
                "url": "https://api.github.com/repos/sebastianbergmann/code-unit-reverse-lookup/zipball/5b5dbe0044085ac41df47e79d34911a15b96d82e",
                "reference": "5b5dbe0044085ac41df47e79d34911a15b96d82e",
                "shasum": ""
            },
            "require": {
                "php": "^7.3"
            },
            "require-dev": {
                "phpunit/phpunit": "^9.0"
            },
            "type": "library",
            "extra": {
                "branch-alias": {
                    "dev-master": "2.0-dev"
                }
            },
            "autoload": {
                "classmap": [
                    "src/"
                ]
            },
            "notification-url": "https://packagist.org/downloads/",
            "license": [
                "BSD-3-Clause"
            ],
            "authors": [
                {
                    "name": "Sebastian Bergmann",
                    "email": "sebastian@phpunit.de"
                }
            ],
            "description": "Looks up which function or method a line of code belongs to",
            "homepage": "https://github.com/sebastianbergmann/code-unit-reverse-lookup/",
            "time": "2020-02-07T06:20:13+00:00"
        },
        {
            "name": "sebastian/comparator",
            "version": "4.0.0",
            "source": {
                "type": "git",
                "url": "https://github.com/sebastianbergmann/comparator.git",
                "reference": "85b3435da967696ed618ff745f32be3ff4a2b8e8"
            },
            "dist": {
                "type": "zip",
                "url": "https://api.github.com/repos/sebastianbergmann/comparator/zipball/85b3435da967696ed618ff745f32be3ff4a2b8e8",
                "reference": "85b3435da967696ed618ff745f32be3ff4a2b8e8",
                "shasum": ""
            },
            "require": {
                "php": "^7.3",
                "sebastian/diff": "^4.0",
                "sebastian/exporter": "^4.0"
            },
            "require-dev": {
                "phpunit/phpunit": "^9.0"
            },
            "type": "library",
            "extra": {
                "branch-alias": {
                    "dev-master": "4.0-dev"
                }
            },
            "autoload": {
                "classmap": [
                    "src/"
                ]
            },
            "notification-url": "https://packagist.org/downloads/",
            "license": [
                "BSD-3-Clause"
            ],
            "authors": [
                {
                    "name": "Sebastian Bergmann",
                    "email": "sebastian@phpunit.de"
                },
                {
                    "name": "Jeff Welch",
                    "email": "whatthejeff@gmail.com"
                },
                {
                    "name": "Volker Dusch",
                    "email": "github@wallbash.com"
                },
                {
                    "name": "Bernhard Schussek",
                    "email": "bschussek@2bepublished.at"
                }
            ],
            "description": "Provides the functionality to compare PHP values for equality",
            "homepage": "https://github.com/sebastianbergmann/comparator",
            "keywords": [
                "comparator",
                "compare",
                "equality"
            ],
            "time": "2020-02-07T06:08:51+00:00"
        },
        {
            "name": "sebastian/diff",
            "version": "4.0.1",
            "source": {
                "type": "git",
                "url": "https://github.com/sebastianbergmann/diff.git",
                "reference": "3e523c576f29dacecff309f35e4cc5a5c168e78a"
            },
            "dist": {
                "type": "zip",
                "url": "https://api.github.com/repos/sebastianbergmann/diff/zipball/3e523c576f29dacecff309f35e4cc5a5c168e78a",
                "reference": "3e523c576f29dacecff309f35e4cc5a5c168e78a",
                "shasum": ""
            },
            "require": {
                "php": "^7.3"
            },
            "require-dev": {
                "phpunit/phpunit": "^9.0",
                "symfony/process": "^4.2 || ^5"
            },
            "type": "library",
            "extra": {
                "branch-alias": {
                    "dev-master": "4.0-dev"
                }
            },
            "autoload": {
                "classmap": [
                    "src/"
                ]
            },
            "notification-url": "https://packagist.org/downloads/",
            "license": [
                "BSD-3-Clause"
            ],
            "authors": [
                {
                    "name": "Sebastian Bergmann",
                    "email": "sebastian@phpunit.de"
                },
                {
                    "name": "Kore Nordmann",
                    "email": "mail@kore-nordmann.de"
                }
            ],
            "description": "Diff implementation",
            "homepage": "https://github.com/sebastianbergmann/diff",
            "keywords": [
                "diff",
                "udiff",
                "unidiff",
                "unified diff"
            ],
            "time": "2020-05-08T05:01:12+00:00"
        },
        {
            "name": "sebastian/environment",
            "version": "5.1.0",
            "source": {
                "type": "git",
                "url": "https://github.com/sebastianbergmann/environment.git",
                "reference": "c753f04d68cd489b6973cf9b4e505e191af3b05c"
            },
            "dist": {
                "type": "zip",
                "url": "https://api.github.com/repos/sebastianbergmann/environment/zipball/c753f04d68cd489b6973cf9b4e505e191af3b05c",
                "reference": "c753f04d68cd489b6973cf9b4e505e191af3b05c",
                "shasum": ""
            },
            "require": {
                "php": "^7.3"
            },
            "require-dev": {
                "phpunit/phpunit": "^9.0"
            },
            "suggest": {
                "ext-posix": "*"
            },
            "type": "library",
            "extra": {
                "branch-alias": {
                    "dev-master": "5.0-dev"
                }
            },
            "autoload": {
                "classmap": [
                    "src/"
                ]
            },
            "notification-url": "https://packagist.org/downloads/",
            "license": [
                "BSD-3-Clause"
            ],
            "authors": [
                {
                    "name": "Sebastian Bergmann",
                    "email": "sebastian@phpunit.de"
                }
            ],
            "description": "Provides functionality to handle HHVM/PHP environments",
            "homepage": "http://www.github.com/sebastianbergmann/environment",
            "keywords": [
                "Xdebug",
                "environment",
                "hhvm"
            ],
            "time": "2020-04-14T13:36:52+00:00"
        },
        {
            "name": "sebastian/exporter",
            "version": "4.0.0",
            "source": {
                "type": "git",
                "url": "https://github.com/sebastianbergmann/exporter.git",
                "reference": "80c26562e964016538f832f305b2286e1ec29566"
            },
            "dist": {
                "type": "zip",
                "url": "https://api.github.com/repos/sebastianbergmann/exporter/zipball/80c26562e964016538f832f305b2286e1ec29566",
                "reference": "80c26562e964016538f832f305b2286e1ec29566",
                "shasum": ""
            },
            "require": {
                "php": "^7.3",
                "sebastian/recursion-context": "^4.0"
            },
            "require-dev": {
                "ext-mbstring": "*",
                "phpunit/phpunit": "^9.0"
            },
            "type": "library",
            "extra": {
                "branch-alias": {
                    "dev-master": "4.0-dev"
                }
            },
            "autoload": {
                "classmap": [
                    "src/"
                ]
            },
            "notification-url": "https://packagist.org/downloads/",
            "license": [
                "BSD-3-Clause"
            ],
            "authors": [
                {
                    "name": "Sebastian Bergmann",
                    "email": "sebastian@phpunit.de"
                },
                {
                    "name": "Jeff Welch",
                    "email": "whatthejeff@gmail.com"
                },
                {
                    "name": "Volker Dusch",
                    "email": "github@wallbash.com"
                },
                {
                    "name": "Adam Harvey",
                    "email": "aharvey@php.net"
                },
                {
                    "name": "Bernhard Schussek",
                    "email": "bschussek@gmail.com"
                }
            ],
            "description": "Provides the functionality to export PHP variables for visualization",
            "homepage": "http://www.github.com/sebastianbergmann/exporter",
            "keywords": [
                "export",
                "exporter"
            ],
            "time": "2020-02-07T06:10:52+00:00"
        },
        {
            "name": "sebastian/finder-facade",
            "version": "2.0.0",
            "source": {
                "type": "git",
                "url": "https://github.com/sebastianbergmann/finder-facade.git",
                "reference": "9d3e74b845a2ce50e19b25b5f0c2718e153bee6c"
            },
            "dist": {
                "type": "zip",
                "url": "https://api.github.com/repos/sebastianbergmann/finder-facade/zipball/9d3e74b845a2ce50e19b25b5f0c2718e153bee6c",
                "reference": "9d3e74b845a2ce50e19b25b5f0c2718e153bee6c",
                "shasum": ""
            },
            "require": {
                "ext-ctype": "*",
                "php": "^7.3",
                "symfony/finder": "^4.1|^5.0",
                "theseer/fdomdocument": "^1.6"
            },
            "type": "library",
            "extra": {
                "branch-alias": {
                    "dev-master": "2.0-dev"
                }
            },
            "autoload": {
                "classmap": [
                    "src/"
                ]
            },
            "notification-url": "https://packagist.org/downloads/",
            "license": [
                "BSD-3-Clause"
            ],
            "authors": [
                {
                    "name": "Sebastian Bergmann",
                    "email": "sebastian@phpunit.de",
                    "role": "lead"
                }
            ],
            "description": "FinderFacade is a convenience wrapper for Symfony's Finder component.",
            "homepage": "https://github.com/sebastianbergmann/finder-facade",
            "time": "2020-02-08T06:07:58+00:00"
        },
        {
            "name": "sebastian/global-state",
            "version": "4.0.0",
            "source": {
                "type": "git",
                "url": "https://github.com/sebastianbergmann/global-state.git",
                "reference": "bdb1e7c79e592b8c82cb1699be3c8743119b8a72"
            },
            "dist": {
                "type": "zip",
                "url": "https://api.github.com/repos/sebastianbergmann/global-state/zipball/bdb1e7c79e592b8c82cb1699be3c8743119b8a72",
                "reference": "bdb1e7c79e592b8c82cb1699be3c8743119b8a72",
                "shasum": ""
            },
            "require": {
                "php": "^7.3",
                "sebastian/object-reflector": "^2.0",
                "sebastian/recursion-context": "^4.0"
            },
            "require-dev": {
                "ext-dom": "*",
                "phpunit/phpunit": "^9.0"
            },
            "suggest": {
                "ext-uopz": "*"
            },
            "type": "library",
            "extra": {
                "branch-alias": {
                    "dev-master": "4.0-dev"
                }
            },
            "autoload": {
                "classmap": [
                    "src/"
                ]
            },
            "notification-url": "https://packagist.org/downloads/",
            "license": [
                "BSD-3-Clause"
            ],
            "authors": [
                {
                    "name": "Sebastian Bergmann",
                    "email": "sebastian@phpunit.de"
                }
            ],
            "description": "Snapshotting of global state",
            "homepage": "http://www.github.com/sebastianbergmann/global-state",
            "keywords": [
                "global state"
            ],
            "time": "2020-02-07T06:11:37+00:00"
        },
        {
            "name": "sebastian/object-enumerator",
            "version": "4.0.0",
            "source": {
                "type": "git",
                "url": "https://github.com/sebastianbergmann/object-enumerator.git",
                "reference": "e67516b175550abad905dc952f43285957ef4363"
            },
            "dist": {
                "type": "zip",
                "url": "https://api.github.com/repos/sebastianbergmann/object-enumerator/zipball/e67516b175550abad905dc952f43285957ef4363",
                "reference": "e67516b175550abad905dc952f43285957ef4363",
                "shasum": ""
            },
            "require": {
                "php": "^7.3",
                "sebastian/object-reflector": "^2.0",
                "sebastian/recursion-context": "^4.0"
            },
            "require-dev": {
                "phpunit/phpunit": "^9.0"
            },
            "type": "library",
            "extra": {
                "branch-alias": {
                    "dev-master": "4.0-dev"
                }
            },
            "autoload": {
                "classmap": [
                    "src/"
                ]
            },
            "notification-url": "https://packagist.org/downloads/",
            "license": [
                "BSD-3-Clause"
            ],
            "authors": [
                {
                    "name": "Sebastian Bergmann",
                    "email": "sebastian@phpunit.de"
                }
            ],
            "description": "Traverses array structures and object graphs to enumerate all referenced objects",
            "homepage": "https://github.com/sebastianbergmann/object-enumerator/",
            "time": "2020-02-07T06:12:23+00:00"
        },
        {
            "name": "sebastian/object-reflector",
            "version": "2.0.0",
            "source": {
                "type": "git",
                "url": "https://github.com/sebastianbergmann/object-reflector.git",
                "reference": "f4fd0835cabb0d4a6546d9fe291e5740037aa1e7"
            },
            "dist": {
                "type": "zip",
                "url": "https://api.github.com/repos/sebastianbergmann/object-reflector/zipball/f4fd0835cabb0d4a6546d9fe291e5740037aa1e7",
                "reference": "f4fd0835cabb0d4a6546d9fe291e5740037aa1e7",
                "shasum": ""
            },
            "require": {
                "php": "^7.3"
            },
            "require-dev": {
                "phpunit/phpunit": "^9.0"
            },
            "type": "library",
            "extra": {
                "branch-alias": {
                    "dev-master": "2.0-dev"
                }
            },
            "autoload": {
                "classmap": [
                    "src/"
                ]
            },
            "notification-url": "https://packagist.org/downloads/",
            "license": [
                "BSD-3-Clause"
            ],
            "authors": [
                {
                    "name": "Sebastian Bergmann",
                    "email": "sebastian@phpunit.de"
                }
            ],
            "description": "Allows reflection of object attributes, including inherited and non-public ones",
            "homepage": "https://github.com/sebastianbergmann/object-reflector/",
            "time": "2020-02-07T06:19:40+00:00"
        },
        {
            "name": "sebastian/phpcpd",
            "version": "5.0.2",
            "source": {
                "type": "git",
                "url": "https://github.com/sebastianbergmann/phpcpd.git",
                "reference": "8724382966b1861df4e12db915eaed2165e10bf3"
            },
            "dist": {
                "type": "zip",
                "url": "https://api.github.com/repos/sebastianbergmann/phpcpd/zipball/8724382966b1861df4e12db915eaed2165e10bf3",
                "reference": "8724382966b1861df4e12db915eaed2165e10bf3",
                "shasum": ""
            },
            "require": {
                "ext-dom": "*",
                "php": "^7.3",
                "phpunit/php-timer": "^3.0",
                "sebastian/finder-facade": "^2.0",
                "sebastian/version": "^3.0",
                "symfony/console": "^4.0|^5.0"
            },
            "bin": [
                "phpcpd"
            ],
            "type": "library",
            "extra": {
                "branch-alias": {
                    "dev-master": "5.0-dev"
                }
            },
            "autoload": {
                "classmap": [
                    "src/"
                ]
            },
            "notification-url": "https://packagist.org/downloads/",
            "license": [
                "BSD-3-Clause"
            ],
            "authors": [
                {
                    "name": "Sebastian Bergmann",
                    "email": "sebastian@phpunit.de",
                    "role": "lead"
                }
            ],
            "description": "Copy/Paste Detector (CPD) for PHP code.",
            "homepage": "https://github.com/sebastianbergmann/phpcpd",
            "time": "2020-02-22T06:03:17+00:00"
        },
        {
            "name": "sebastian/recursion-context",
            "version": "4.0.0",
            "source": {
                "type": "git",
                "url": "https://github.com/sebastianbergmann/recursion-context.git",
                "reference": "cdd86616411fc3062368b720b0425de10bd3d579"
            },
            "dist": {
                "type": "zip",
                "url": "https://api.github.com/repos/sebastianbergmann/recursion-context/zipball/cdd86616411fc3062368b720b0425de10bd3d579",
                "reference": "cdd86616411fc3062368b720b0425de10bd3d579",
                "shasum": ""
            },
            "require": {
                "php": "^7.3"
            },
            "require-dev": {
                "phpunit/phpunit": "^9.0"
            },
            "type": "library",
            "extra": {
                "branch-alias": {
                    "dev-master": "4.0-dev"
                }
            },
            "autoload": {
                "classmap": [
                    "src/"
                ]
            },
            "notification-url": "https://packagist.org/downloads/",
            "license": [
                "BSD-3-Clause"
            ],
            "authors": [
                {
                    "name": "Sebastian Bergmann",
                    "email": "sebastian@phpunit.de"
                },
                {
                    "name": "Jeff Welch",
                    "email": "whatthejeff@gmail.com"
                },
                {
                    "name": "Adam Harvey",
                    "email": "aharvey@php.net"
                }
            ],
            "description": "Provides functionality to recursively process PHP variables",
            "homepage": "http://www.github.com/sebastianbergmann/recursion-context",
            "time": "2020-02-07T06:18:20+00:00"
        },
        {
            "name": "sebastian/resource-operations",
            "version": "3.0.0",
            "source": {
                "type": "git",
                "url": "https://github.com/sebastianbergmann/resource-operations.git",
                "reference": "8c98bf0dfa1f9256d0468b9803a1e1df31b6fa98"
            },
            "dist": {
                "type": "zip",
                "url": "https://api.github.com/repos/sebastianbergmann/resource-operations/zipball/8c98bf0dfa1f9256d0468b9803a1e1df31b6fa98",
                "reference": "8c98bf0dfa1f9256d0468b9803a1e1df31b6fa98",
                "shasum": ""
            },
            "require": {
                "php": "^7.3"
            },
            "require-dev": {
                "phpunit/phpunit": "^9.0"
            },
            "type": "library",
            "extra": {
                "branch-alias": {
                    "dev-master": "3.0-dev"
                }
            },
            "autoload": {
                "classmap": [
                    "src/"
                ]
            },
            "notification-url": "https://packagist.org/downloads/",
            "license": [
                "BSD-3-Clause"
            ],
            "authors": [
                {
                    "name": "Sebastian Bergmann",
                    "email": "sebastian@phpunit.de"
                }
            ],
            "description": "Provides a list of PHP built-in functions that operate on resources",
            "homepage": "https://www.github.com/sebastianbergmann/resource-operations",
            "time": "2020-02-07T06:13:02+00:00"
        },
        {
            "name": "sebastian/type",
            "version": "2.1.0",
            "source": {
                "type": "git",
                "url": "https://github.com/sebastianbergmann/type.git",
                "reference": "bad49207c6f854e7a25cef0ea948ac8ebe3ef9d8"
            },
            "dist": {
                "type": "zip",
                "url": "https://api.github.com/repos/sebastianbergmann/type/zipball/bad49207c6f854e7a25cef0ea948ac8ebe3ef9d8",
                "reference": "bad49207c6f854e7a25cef0ea948ac8ebe3ef9d8",
                "shasum": ""
            },
            "require": {
                "php": "^7.3"
            },
            "require-dev": {
                "phpunit/phpunit": "^9.2"
            },
            "type": "library",
            "extra": {
                "branch-alias": {
                    "dev-master": "2.1-dev"
                }
            },
            "autoload": {
                "classmap": [
                    "src/"
                ]
            },
            "notification-url": "https://packagist.org/downloads/",
            "license": [
                "BSD-3-Clause"
            ],
            "authors": [
                {
                    "name": "Sebastian Bergmann",
                    "email": "sebastian@phpunit.de",
                    "role": "lead"
                }
            ],
            "description": "Collection of value objects that represent the types of the PHP type system",
            "homepage": "https://github.com/sebastianbergmann/type",
            "time": "2020-06-01T12:21:09+00:00"
        },
        {
            "name": "sebastian/version",
            "version": "3.0.0",
            "source": {
                "type": "git",
                "url": "https://github.com/sebastianbergmann/version.git",
                "reference": "0411bde656dce64202b39c2f4473993a9081d39e"
            },
            "dist": {
                "type": "zip",
                "url": "https://api.github.com/repos/sebastianbergmann/version/zipball/0411bde656dce64202b39c2f4473993a9081d39e",
                "reference": "0411bde656dce64202b39c2f4473993a9081d39e",
                "shasum": ""
            },
            "require": {
                "php": "^7.3"
            },
            "type": "library",
            "extra": {
                "branch-alias": {
                    "dev-master": "3.0-dev"
                }
            },
            "autoload": {
                "classmap": [
                    "src/"
                ]
            },
            "notification-url": "https://packagist.org/downloads/",
            "license": [
                "BSD-3-Clause"
            ],
            "authors": [
                {
                    "name": "Sebastian Bergmann",
                    "email": "sebastian@phpunit.de",
                    "role": "lead"
                }
            ],
            "description": "Library that helps with managing the version number of Git-hosted PHP projects",
            "homepage": "https://github.com/sebastianbergmann/version",
            "time": "2020-01-21T06:36:37+00:00"
        },
        {
            "name": "spomky-labs/otphp",
            "version": "v10.0.1",
            "source": {
                "type": "git",
                "url": "https://github.com/Spomky-Labs/otphp.git",
                "reference": "f44cce5a9db4b8da410215d992110482c931232f"
            },
            "dist": {
                "type": "zip",
                "url": "https://api.github.com/repos/Spomky-Labs/otphp/zipball/f44cce5a9db4b8da410215d992110482c931232f",
                "reference": "f44cce5a9db4b8da410215d992110482c931232f",
                "shasum": ""
            },
            "require": {
                "beberlei/assert": "^3.0",
                "ext-mbstring": "*",
                "paragonie/constant_time_encoding": "^2.0",
                "php": "^7.2|^8.0",
                "thecodingmachine/safe": "^0.1.14|^1.0"
            },
            "require-dev": {
                "php-coveralls/php-coveralls": "^2.0",
                "phpstan/phpstan": "^0.12",
                "phpstan/phpstan-beberlei-assert": "^0.12",
                "phpstan/phpstan-deprecation-rules": "^0.12",
                "phpstan/phpstan-phpunit": "^0.12",
                "phpstan/phpstan-strict-rules": "^0.12",
                "phpunit/phpunit": "^8.0",
                "thecodingmachine/phpstan-safe-rule": "^1.0"
            },
            "type": "library",
            "extra": {
                "branch-alias": {
                    "v10.0": "10.0.x-dev",
                    "v9.0": "9.0.x-dev",
                    "v8.3": "8.3.x-dev"
                }
            },
            "autoload": {
                "psr-4": {
                    "OTPHP\\": "src/"
                }
            },
            "notification-url": "https://packagist.org/downloads/",
            "license": [
                "MIT"
            ],
            "authors": [
                {
                    "name": "Florent Morselli",
                    "homepage": "https://github.com/Spomky"
                },
                {
                    "name": "All contributors",
                    "homepage": "https://github.com/Spomky-Labs/otphp/contributors"
                }
            ],
            "description": "A PHP library for generating one time passwords according to RFC 4226 (HOTP Algorithm) and the RFC 6238 (TOTP Algorithm) and compatible with Google Authenticator",
            "homepage": "https://github.com/Spomky-Labs/otphp",
            "keywords": [
                "FreeOTP",
                "RFC 4226",
                "RFC 6238",
                "google authenticator",
                "hotp",
                "otp",
                "totp"
            ],
            "time": "2020-01-28T09:24:19+00:00"
        },
        {
            "name": "squizlabs/php_codesniffer",
            "version": "3.5.5",
            "source": {
                "type": "git",
                "url": "https://github.com/squizlabs/PHP_CodeSniffer.git",
                "reference": "73e2e7f57d958e7228fce50dc0c61f58f017f9f6"
            },
            "dist": {
                "type": "zip",
                "url": "https://api.github.com/repos/squizlabs/PHP_CodeSniffer/zipball/73e2e7f57d958e7228fce50dc0c61f58f017f9f6",
                "reference": "73e2e7f57d958e7228fce50dc0c61f58f017f9f6",
                "shasum": ""
            },
            "require": {
                "ext-simplexml": "*",
                "ext-tokenizer": "*",
                "ext-xmlwriter": "*",
                "php": ">=5.4.0"
            },
            "require-dev": {
                "phpunit/phpunit": "^4.0 || ^5.0 || ^6.0 || ^7.0"
            },
            "bin": [
                "bin/phpcs",
                "bin/phpcbf"
            ],
            "type": "library",
            "extra": {
                "branch-alias": {
                    "dev-master": "3.x-dev"
                }
            },
            "notification-url": "https://packagist.org/downloads/",
            "license": [
                "BSD-3-Clause"
            ],
            "authors": [
                {
                    "name": "Greg Sherwood",
                    "role": "lead"
                }
            ],
            "description": "PHP_CodeSniffer tokenizes PHP, JavaScript and CSS files and detects violations of a defined set of coding standards.",
            "homepage": "https://github.com/squizlabs/PHP_CodeSniffer",
            "keywords": [
                "phpcs",
                "standards"
            ],
            "time": "2020-04-17T01:09:41+00:00"
        },
        {
            "name": "symfony/config",
            "version": "v5.1.0",
            "source": {
                "type": "git",
                "url": "https://github.com/symfony/config.git",
                "reference": "b8623ef3d99fe62a34baf7a111b576216965f880"
            },
            "dist": {
                "type": "zip",
                "url": "https://api.github.com/repos/symfony/config/zipball/b8623ef3d99fe62a34baf7a111b576216965f880",
                "reference": "b8623ef3d99fe62a34baf7a111b576216965f880",
                "shasum": ""
            },
            "require": {
                "php": ">=7.2.5",
                "symfony/deprecation-contracts": "^2.1",
                "symfony/filesystem": "^4.4|^5.0",
                "symfony/polyfill-ctype": "~1.8",
                "symfony/polyfill-php80": "^1.15"
            },
            "conflict": {
                "symfony/finder": "<4.4"
            },
            "require-dev": {
                "symfony/event-dispatcher": "^4.4|^5.0",
                "symfony/finder": "^4.4|^5.0",
                "symfony/messenger": "^4.4|^5.0",
                "symfony/service-contracts": "^1.1|^2",
                "symfony/yaml": "^4.4|^5.0"
            },
            "suggest": {
                "symfony/yaml": "To use the yaml reference dumper"
            },
            "type": "library",
            "extra": {
                "branch-alias": {
                    "dev-master": "5.1-dev"
                }
            },
            "autoload": {
                "psr-4": {
                    "Symfony\\Component\\Config\\": ""
                },
                "exclude-from-classmap": [
                    "/Tests/"
                ]
            },
            "notification-url": "https://packagist.org/downloads/",
            "license": [
                "MIT"
            ],
            "authors": [
                {
                    "name": "Fabien Potencier",
                    "email": "fabien@symfony.com"
                },
                {
                    "name": "Symfony Community",
                    "homepage": "https://symfony.com/contributors"
                }
            ],
            "description": "Symfony Config Component",
            "homepage": "https://symfony.com",
<<<<<<< HEAD
            "time": "2020-05-23T13:08:13+00:00"
=======
            "time": "2020-04-15T15:59:10+00:00"
>>>>>>> 56e17b8c
        },
        {
            "name": "symfony/dependency-injection",
            "version": "v5.1.0",
            "source": {
                "type": "git",
                "url": "https://github.com/symfony/dependency-injection.git",
                "reference": "6a6791e9584273b32eeb01790da4c7446d87a621"
            },
            "dist": {
                "type": "zip",
                "url": "https://api.github.com/repos/symfony/dependency-injection/zipball/6a6791e9584273b32eeb01790da4c7446d87a621",
                "reference": "6a6791e9584273b32eeb01790da4c7446d87a621",
                "shasum": ""
            },
            "require": {
                "php": ">=7.2.5",
                "psr/container": "^1.0",
                "symfony/deprecation-contracts": "^2.1",
                "symfony/polyfill-php80": "^1.15",
                "symfony/service-contracts": "^1.1.6|^2"
            },
            "conflict": {
                "symfony/config": "<5.1",
                "symfony/finder": "<4.4",
                "symfony/proxy-manager-bridge": "<4.4",
                "symfony/yaml": "<4.4"
            },
            "provide": {
                "psr/container-implementation": "1.0",
                "symfony/service-implementation": "1.0"
            },
            "require-dev": {
                "symfony/config": "^5.1",
                "symfony/expression-language": "^4.4|^5.0",
                "symfony/yaml": "^4.4|^5.0"
            },
            "suggest": {
                "symfony/config": "",
                "symfony/expression-language": "For using expressions in service container configuration",
                "symfony/finder": "For using double-star glob patterns or when GLOB_BRACE portability is required",
                "symfony/proxy-manager-bridge": "Generate service proxies to lazy load them",
                "symfony/yaml": ""
            },
            "type": "library",
            "extra": {
                "branch-alias": {
                    "dev-master": "5.1-dev"
                }
            },
            "autoload": {
                "psr-4": {
                    "Symfony\\Component\\DependencyInjection\\": ""
                },
                "exclude-from-classmap": [
                    "/Tests/"
                ]
            },
            "notification-url": "https://packagist.org/downloads/",
            "license": [
                "MIT"
            ],
            "authors": [
                {
                    "name": "Fabien Potencier",
                    "email": "fabien@symfony.com"
                },
                {
                    "name": "Symfony Community",
                    "homepage": "https://symfony.com/contributors"
                }
            ],
            "description": "Symfony DependencyInjection Component",
            "homepage": "https://symfony.com",
<<<<<<< HEAD
            "time": "2020-05-30T20:35:19+00:00"
=======
            "time": "2020-04-28T17:58:55+00:00"
>>>>>>> 56e17b8c
        },
        {
            "name": "symfony/deprecation-contracts",
            "version": "v2.1.2",
            "source": {
                "type": "git",
                "url": "https://github.com/symfony/deprecation-contracts.git",
                "reference": "dd99cb3a0aff6cadd2a8d7d7ed72c2161e218337"
            },
            "dist": {
                "type": "zip",
                "url": "https://api.github.com/repos/symfony/deprecation-contracts/zipball/dd99cb3a0aff6cadd2a8d7d7ed72c2161e218337",
                "reference": "dd99cb3a0aff6cadd2a8d7d7ed72c2161e218337",
                "shasum": ""
            },
            "require": {
                "php": ">=7.1"
            },
            "type": "library",
            "extra": {
                "branch-alias": {
                    "dev-master": "2.1-dev"
                }
            },
            "autoload": {
                "files": [
                    "function.php"
                ]
            },
            "notification-url": "https://packagist.org/downloads/",
            "license": [
                "MIT"
            ],
            "authors": [
                {
                    "name": "Nicolas Grekas",
                    "email": "p@tchwork.com"
                },
                {
                    "name": "Symfony Community",
                    "homepage": "https://symfony.com/contributors"
                }
            ],
            "description": "A generic function and convention to trigger deprecation notices",
            "homepage": "https://symfony.com",
            "time": "2020-05-27T08:34:37+00:00"
        },
        {
            "name": "symfony/http-foundation",
            "version": "v5.1.0",
            "source": {
                "type": "git",
                "url": "https://github.com/symfony/http-foundation.git",
                "reference": "e0d853bddc2b2cfb0d67b0b4496c03fffe1d37fa"
            },
            "dist": {
                "type": "zip",
                "url": "https://api.github.com/repos/symfony/http-foundation/zipball/e0d853bddc2b2cfb0d67b0b4496c03fffe1d37fa",
                "reference": "e0d853bddc2b2cfb0d67b0b4496c03fffe1d37fa",
                "shasum": ""
            },
            "require": {
                "php": ">=7.2.5",
                "symfony/deprecation-contracts": "^2.1",
                "symfony/polyfill-mbstring": "~1.1",
                "symfony/polyfill-php80": "^1.15"
            },
            "require-dev": {
                "predis/predis": "~1.0",
                "symfony/cache": "^4.4|^5.0",
                "symfony/expression-language": "^4.4|^5.0",
                "symfony/mime": "^4.4|^5.0"
            },
            "suggest": {
                "symfony/mime": "To use the file extension guesser"
            },
            "type": "library",
            "extra": {
                "branch-alias": {
                    "dev-master": "5.1-dev"
                }
            },
            "autoload": {
                "psr-4": {
                    "Symfony\\Component\\HttpFoundation\\": ""
                },
                "exclude-from-classmap": [
                    "/Tests/"
                ]
            },
            "notification-url": "https://packagist.org/downloads/",
            "license": [
                "MIT"
            ],
            "authors": [
                {
                    "name": "Fabien Potencier",
                    "email": "fabien@symfony.com"
                },
                {
                    "name": "Symfony Community",
                    "homepage": "https://symfony.com/contributors"
                }
            ],
            "description": "Symfony HttpFoundation Component",
            "homepage": "https://symfony.com",
            "time": "2020-05-24T12:18:07+00:00"
        },
        {
            "name": "symfony/mime",
            "version": "v5.1.0",
            "source": {
                "type": "git",
                "url": "https://github.com/symfony/mime.git",
                "reference": "56261f89385f9d13cf843a5101ac72131190bc91"
            },
            "dist": {
                "type": "zip",
                "url": "https://api.github.com/repos/symfony/mime/zipball/56261f89385f9d13cf843a5101ac72131190bc91",
                "reference": "56261f89385f9d13cf843a5101ac72131190bc91",
                "shasum": ""
            },
            "require": {
                "php": ">=7.2.5",
                "symfony/polyfill-intl-idn": "^1.10",
                "symfony/polyfill-mbstring": "^1.0",
                "symfony/polyfill-php80": "^1.15"
            },
            "conflict": {
                "symfony/mailer": "<4.4"
            },
            "require-dev": {
                "egulias/email-validator": "^2.1.10",
                "symfony/dependency-injection": "^4.4|^5.0"
            },
            "type": "library",
            "extra": {
                "branch-alias": {
                    "dev-master": "5.1-dev"
                }
            },
            "autoload": {
                "psr-4": {
                    "Symfony\\Component\\Mime\\": ""
                },
                "exclude-from-classmap": [
                    "/Tests/"
                ]
            },
            "notification-url": "https://packagist.org/downloads/",
            "license": [
                "MIT"
            ],
            "authors": [
                {
                    "name": "Fabien Potencier",
                    "email": "fabien@symfony.com"
                },
                {
                    "name": "Symfony Community",
                    "homepage": "https://symfony.com/contributors"
                }
            ],
            "description": "A library to manipulate MIME messages",
            "homepage": "https://symfony.com",
            "keywords": [
                "mime",
                "mime-type"
            ],
            "time": "2020-05-25T12:33:44+00:00"
        },
        {
            "name": "symfony/options-resolver",
            "version": "v5.1.0",
            "source": {
                "type": "git",
                "url": "https://github.com/symfony/options-resolver.git",
                "reference": "663f5dd5e14057d1954fe721f9709d35837f2447"
            },
            "dist": {
                "type": "zip",
                "url": "https://api.github.com/repos/symfony/options-resolver/zipball/663f5dd5e14057d1954fe721f9709d35837f2447",
                "reference": "663f5dd5e14057d1954fe721f9709d35837f2447",
                "shasum": ""
            },
            "require": {
                "php": ">=7.2.5",
                "symfony/deprecation-contracts": "^2.1",
                "symfony/polyfill-php80": "^1.15"
            },
            "type": "library",
            "extra": {
                "branch-alias": {
                    "dev-master": "5.1-dev"
                }
            },
            "autoload": {
                "psr-4": {
                    "Symfony\\Component\\OptionsResolver\\": ""
                },
                "exclude-from-classmap": [
                    "/Tests/"
                ]
            },
            "notification-url": "https://packagist.org/downloads/",
            "license": [
                "MIT"
            ],
            "authors": [
                {
                    "name": "Fabien Potencier",
                    "email": "fabien@symfony.com"
                },
                {
                    "name": "Symfony Community",
                    "homepage": "https://symfony.com/contributors"
                }
            ],
            "description": "Symfony OptionsResolver Component",
            "homepage": "https://symfony.com",
            "keywords": [
                "config",
                "configuration",
                "options"
            ],
<<<<<<< HEAD
            "time": "2020-05-23T13:08:13+00:00"
=======
            "time": "2020-04-06T10:40:56+00:00"
>>>>>>> 56e17b8c
        },
        {
            "name": "symfony/polyfill-php70",
            "version": "v1.17.0",
            "source": {
                "type": "git",
                "url": "https://github.com/symfony/polyfill-php70.git",
                "reference": "82225c2d7d23d7e70515496d249c0152679b468e"
            },
            "dist": {
                "type": "zip",
                "url": "https://api.github.com/repos/symfony/polyfill-php70/zipball/82225c2d7d23d7e70515496d249c0152679b468e",
                "reference": "82225c2d7d23d7e70515496d249c0152679b468e",
                "shasum": ""
            },
            "require": {
                "paragonie/random_compat": "~1.0|~2.0|~9.99",
                "php": ">=5.3.3"
            },
            "type": "library",
            "extra": {
                "branch-alias": {
                    "dev-master": "1.17-dev"
                }
            },
            "autoload": {
                "psr-4": {
                    "Symfony\\Polyfill\\Php70\\": ""
                },
                "files": [
                    "bootstrap.php"
                ],
                "classmap": [
                    "Resources/stubs"
                ]
            },
            "notification-url": "https://packagist.org/downloads/",
            "license": [
                "MIT"
            ],
            "authors": [
                {
                    "name": "Nicolas Grekas",
                    "email": "p@tchwork.com"
                },
                {
                    "name": "Symfony Community",
                    "homepage": "https://symfony.com/contributors"
                }
            ],
            "description": "Symfony polyfill backporting some PHP 7.0+ features to lower PHP versions",
            "homepage": "https://symfony.com",
            "keywords": [
                "compatibility",
                "polyfill",
                "portable",
                "shim"
            ],
<<<<<<< HEAD
=======
            "time": "2020-05-12T16:47:27+00:00"
        },
        {
            "name": "symfony/polyfill-php80",
            "version": "v1.17.0",
            "source": {
                "type": "git",
                "url": "https://github.com/symfony/polyfill-php80.git",
                "reference": "5e30b2799bc1ad68f7feb62b60a73743589438dd"
            },
            "dist": {
                "type": "zip",
                "url": "https://api.github.com/repos/symfony/polyfill-php80/zipball/5e30b2799bc1ad68f7feb62b60a73743589438dd",
                "reference": "5e30b2799bc1ad68f7feb62b60a73743589438dd",
                "shasum": ""
            },
            "require": {
                "php": ">=7.0.8"
            },
            "type": "library",
            "extra": {
                "branch-alias": {
                    "dev-master": "1.17-dev"
                }
            },
            "autoload": {
                "psr-4": {
                    "Symfony\\Polyfill\\Php80\\": ""
                },
                "files": [
                    "bootstrap.php"
                ],
                "classmap": [
                    "Resources/stubs"
                ]
            },
            "notification-url": "https://packagist.org/downloads/",
            "license": [
                "MIT"
            ],
            "authors": [
                {
                    "name": "Ion Bazan",
                    "email": "ion.bazan@gmail.com"
                },
                {
                    "name": "Nicolas Grekas",
                    "email": "p@tchwork.com"
                },
                {
                    "name": "Symfony Community",
                    "homepage": "https://symfony.com/contributors"
                }
            ],
            "description": "Symfony polyfill backporting some PHP 8.0+ features to lower PHP versions",
            "homepage": "https://symfony.com",
            "keywords": [
                "compatibility",
                "polyfill",
                "portable",
                "shim"
            ],
>>>>>>> 56e17b8c
            "time": "2020-05-12T16:47:27+00:00"
        },
        {
            "name": "symfony/stopwatch",
            "version": "v5.1.0",
            "source": {
                "type": "git",
                "url": "https://github.com/symfony/stopwatch.git",
                "reference": "0f7c58cf81dbb5dd67d423a89d577524a2ec0323"
            },
            "dist": {
                "type": "zip",
                "url": "https://api.github.com/repos/symfony/stopwatch/zipball/0f7c58cf81dbb5dd67d423a89d577524a2ec0323",
                "reference": "0f7c58cf81dbb5dd67d423a89d577524a2ec0323",
                "shasum": ""
            },
            "require": {
                "php": ">=7.2.5",
                "symfony/service-contracts": "^1.0|^2"
            },
            "type": "library",
            "extra": {
                "branch-alias": {
                    "dev-master": "5.1-dev"
                }
            },
            "autoload": {
                "psr-4": {
                    "Symfony\\Component\\Stopwatch\\": ""
                },
                "exclude-from-classmap": [
                    "/Tests/"
                ]
            },
            "notification-url": "https://packagist.org/downloads/",
            "license": [
                "MIT"
            ],
            "authors": [
                {
                    "name": "Fabien Potencier",
                    "email": "fabien@symfony.com"
                },
                {
                    "name": "Symfony Community",
                    "homepage": "https://symfony.com/contributors"
                }
            ],
            "description": "Symfony Stopwatch Component",
            "homepage": "https://symfony.com",
<<<<<<< HEAD
            "time": "2020-05-20T17:43:50+00:00"
=======
            "time": "2020-03-27T16:56:45+00:00"
>>>>>>> 56e17b8c
        },
        {
            "name": "symfony/yaml",
            "version": "v5.1.0",
            "source": {
                "type": "git",
                "url": "https://github.com/symfony/yaml.git",
                "reference": "ea342353a3ef4f453809acc4ebc55382231d4d23"
            },
            "dist": {
                "type": "zip",
                "url": "https://api.github.com/repos/symfony/yaml/zipball/ea342353a3ef4f453809acc4ebc55382231d4d23",
                "reference": "ea342353a3ef4f453809acc4ebc55382231d4d23",
                "shasum": ""
            },
            "require": {
                "php": ">=7.2.5",
                "symfony/deprecation-contracts": "^2.1",
                "symfony/polyfill-ctype": "~1.8"
            },
            "conflict": {
                "symfony/console": "<4.4"
            },
            "require-dev": {
                "symfony/console": "^4.4|^5.0"
            },
            "suggest": {
                "symfony/console": "For validating YAML files using the lint command"
            },
            "bin": [
                "Resources/bin/yaml-lint"
            ],
            "type": "library",
            "extra": {
                "branch-alias": {
                    "dev-master": "5.1-dev"
                }
            },
            "autoload": {
                "psr-4": {
                    "Symfony\\Component\\Yaml\\": ""
                },
                "exclude-from-classmap": [
                    "/Tests/"
                ]
            },
            "notification-url": "https://packagist.org/downloads/",
            "license": [
                "MIT"
            ],
            "authors": [
                {
                    "name": "Fabien Potencier",
                    "email": "fabien@symfony.com"
                },
                {
                    "name": "Symfony Community",
                    "homepage": "https://symfony.com/contributors"
                }
            ],
            "description": "Symfony Yaml Component",
            "homepage": "https://symfony.com",
            "time": "2020-05-20T17:43:50+00:00"
        },
        {
            "name": "thecodingmachine/safe",
            "version": "v1.1.1",
            "source": {
                "type": "git",
                "url": "https://github.com/thecodingmachine/safe.git",
                "reference": "04f9ffae372a9816d4472dfb7bcf6126b623a9df"
            },
            "dist": {
                "type": "zip",
                "url": "https://api.github.com/repos/thecodingmachine/safe/zipball/04f9ffae372a9816d4472dfb7bcf6126b623a9df",
                "reference": "04f9ffae372a9816d4472dfb7bcf6126b623a9df",
                "shasum": ""
            },
            "require": {
                "php": ">=7.2"
            },
            "require-dev": {
                "phpstan/phpstan": "^0.12",
                "squizlabs/php_codesniffer": "^3.2",
                "thecodingmachine/phpstan-strict-rules": "^0.12"
            },
            "type": "library",
            "extra": {
                "branch-alias": {
                    "dev-master": "0.1-dev"
                }
            },
            "autoload": {
                "psr-4": {
                    "Safe\\": [
                        "lib/",
                        "generated/"
                    ]
                },
                "files": [
                    "generated/apache.php",
                    "generated/apc.php",
                    "generated/apcu.php",
                    "generated/array.php",
                    "generated/bzip2.php",
                    "generated/classobj.php",
                    "generated/com.php",
                    "generated/cubrid.php",
                    "generated/curl.php",
                    "generated/datetime.php",
                    "generated/dir.php",
                    "generated/eio.php",
                    "generated/errorfunc.php",
                    "generated/exec.php",
                    "generated/fileinfo.php",
                    "generated/filesystem.php",
                    "generated/filter.php",
                    "generated/fpm.php",
                    "generated/ftp.php",
                    "generated/funchand.php",
                    "generated/gmp.php",
                    "generated/gnupg.php",
                    "generated/hash.php",
                    "generated/ibase.php",
                    "generated/ibmDb2.php",
                    "generated/iconv.php",
                    "generated/image.php",
                    "generated/imap.php",
                    "generated/info.php",
                    "generated/ingres-ii.php",
                    "generated/inotify.php",
                    "generated/json.php",
                    "generated/ldap.php",
                    "generated/libevent.php",
                    "generated/libxml.php",
                    "generated/lzf.php",
                    "generated/mailparse.php",
                    "generated/mbstring.php",
                    "generated/misc.php",
                    "generated/msql.php",
                    "generated/mssql.php",
                    "generated/mysql.php",
                    "generated/mysqli.php",
                    "generated/mysqlndMs.php",
                    "generated/mysqlndQc.php",
                    "generated/network.php",
                    "generated/oci8.php",
                    "generated/opcache.php",
                    "generated/openssl.php",
                    "generated/outcontrol.php",
                    "generated/password.php",
                    "generated/pcntl.php",
                    "generated/pcre.php",
                    "generated/pdf.php",
                    "generated/pgsql.php",
                    "generated/posix.php",
                    "generated/ps.php",
                    "generated/pspell.php",
                    "generated/readline.php",
                    "generated/rpminfo.php",
                    "generated/rrd.php",
                    "generated/sem.php",
                    "generated/session.php",
                    "generated/shmop.php",
                    "generated/simplexml.php",
                    "generated/sockets.php",
                    "generated/sodium.php",
                    "generated/solr.php",
                    "generated/spl.php",
                    "generated/sqlsrv.php",
                    "generated/ssdeep.php",
                    "generated/ssh2.php",
                    "generated/stats.php",
                    "generated/stream.php",
                    "generated/strings.php",
                    "generated/swoole.php",
                    "generated/uodbc.php",
                    "generated/uopz.php",
                    "generated/url.php",
                    "generated/var.php",
                    "generated/xdiff.php",
                    "generated/xml.php",
                    "generated/xmlrpc.php",
                    "generated/yaml.php",
                    "generated/yaz.php",
                    "generated/zip.php",
                    "generated/zlib.php",
                    "lib/special_cases.php"
                ]
            },
            "notification-url": "https://packagist.org/downloads/",
            "license": [
                "MIT"
            ],
            "description": "PHP core functions that throw exceptions instead of returning FALSE on error",
            "time": "2020-05-04T15:25:36+00:00"
        },
        {
            "name": "theseer/fdomdocument",
            "version": "1.6.6",
            "source": {
                "type": "git",
                "url": "https://github.com/theseer/fDOMDocument.git",
                "reference": "6e8203e40a32a9c770bcb62fe37e68b948da6dca"
            },
            "dist": {
                "type": "zip",
                "url": "https://api.github.com/repos/theseer/fDOMDocument/zipball/6e8203e40a32a9c770bcb62fe37e68b948da6dca",
                "reference": "6e8203e40a32a9c770bcb62fe37e68b948da6dca",
                "shasum": ""
            },
            "require": {
                "ext-dom": "*",
                "lib-libxml": "*",
                "php": ">=5.3.3"
            },
            "type": "library",
            "autoload": {
                "classmap": [
                    "src/"
                ]
            },
            "notification-url": "https://packagist.org/downloads/",
            "license": [
                "BSD-3-Clause"
            ],
            "authors": [
                {
                    "name": "Arne Blankerts",
                    "email": "arne@blankerts.de",
                    "role": "lead"
                }
            ],
            "description": "The classes contained within this repository extend the standard DOM to use exceptions at all occasions of errors instead of PHP warnings or notices. They also add various custom methods and shortcuts for convenience and to simplify the usage of DOM.",
            "homepage": "https://github.com/theseer/fDOMDocument",
            "time": "2017-06-30T11:53:12+00:00"
        },
        {
            "name": "theseer/tokenizer",
            "version": "1.1.3",
            "source": {
                "type": "git",
                "url": "https://github.com/theseer/tokenizer.git",
                "reference": "11336f6f84e16a720dae9d8e6ed5019efa85a0f9"
            },
            "dist": {
                "type": "zip",
                "url": "https://api.github.com/repos/theseer/tokenizer/zipball/11336f6f84e16a720dae9d8e6ed5019efa85a0f9",
                "reference": "11336f6f84e16a720dae9d8e6ed5019efa85a0f9",
                "shasum": ""
            },
            "require": {
                "ext-dom": "*",
                "ext-tokenizer": "*",
                "ext-xmlwriter": "*",
                "php": "^7.0"
            },
            "type": "library",
            "autoload": {
                "classmap": [
                    "src/"
                ]
            },
            "notification-url": "https://packagist.org/downloads/",
            "license": [
                "BSD-3-Clause"
            ],
            "authors": [
                {
                    "name": "Arne Blankerts",
                    "email": "arne@blankerts.de",
                    "role": "Developer"
                }
            ],
            "description": "A small library for converting tokenized PHP source code into XML and potentially other formats",
            "time": "2019-06-13T22:48:21+00:00"
        },
        {
            "name": "vlucas/phpdotenv",
            "version": "v2.6.5",
            "source": {
                "type": "git",
                "url": "https://github.com/vlucas/phpdotenv.git",
                "reference": "2e977311ffb17b2f82028a9c36824647789c6365"
            },
            "dist": {
                "type": "zip",
                "url": "https://api.github.com/repos/vlucas/phpdotenv/zipball/2e977311ffb17b2f82028a9c36824647789c6365",
                "reference": "2e977311ffb17b2f82028a9c36824647789c6365",
                "shasum": ""
            },
            "require": {
                "php": "^5.3.9 || ^7.0 || ^8.0",
                "symfony/polyfill-ctype": "^1.16"
            },
            "require-dev": {
                "ext-filter": "*",
                "ext-pcre": "*",
                "phpunit/phpunit": "^4.8.35 || ^5.7.27"
            },
            "suggest": {
                "ext-filter": "Required to use the boolean validator.",
                "ext-pcre": "Required to use most of the library."
            },
            "type": "library",
            "extra": {
                "branch-alias": {
                    "dev-master": "2.6-dev"
                }
            },
            "autoload": {
                "psr-4": {
                    "Dotenv\\": "src/"
                }
            },
            "notification-url": "https://packagist.org/downloads/",
            "license": [
                "BSD-3-Clause"
            ],
            "authors": [
                {
                    "name": "Graham Campbell",
                    "email": "graham@alt-three.com",
                    "homepage": "https://gjcampbell.co.uk/"
                },
                {
                    "name": "Vance Lucas",
                    "email": "vance@vancelucas.com",
                    "homepage": "https://vancelucas.com/"
                }
            ],
            "description": "Loads environment variables from `.env` to `getenv()`, `$_ENV` and `$_SERVER` automagically.",
            "keywords": [
                "dotenv",
                "env",
                "environment"
            ],
<<<<<<< HEAD
            "time": "2020-06-02T14:06:52+00:00"
=======
            "time": "2020-05-02T13:38:00+00:00"
>>>>>>> 56e17b8c
        },
        {
            "name": "webmozart/assert",
            "version": "1.8.0",
            "source": {
                "type": "git",
                "url": "https://github.com/webmozart/assert.git",
                "reference": "ab2cb0b3b559010b75981b1bdce728da3ee90ad6"
            },
            "dist": {
                "type": "zip",
                "url": "https://api.github.com/repos/webmozart/assert/zipball/ab2cb0b3b559010b75981b1bdce728da3ee90ad6",
                "reference": "ab2cb0b3b559010b75981b1bdce728da3ee90ad6",
                "shasum": ""
            },
            "require": {
                "php": "^5.3.3 || ^7.0",
                "symfony/polyfill-ctype": "^1.8"
            },
            "conflict": {
                "vimeo/psalm": "<3.9.1"
            },
            "require-dev": {
                "phpunit/phpunit": "^4.8.36 || ^7.5.13"
            },
            "type": "library",
            "autoload": {
                "psr-4": {
                    "Webmozart\\Assert\\": "src/"
                }
            },
            "notification-url": "https://packagist.org/downloads/",
            "license": [
                "MIT"
            ],
            "authors": [
                {
                    "name": "Bernhard Schussek",
                    "email": "bschussek@gmail.com"
                }
            ],
            "description": "Assertions to validate method input/output with nice error messages.",
            "keywords": [
                "assert",
                "check",
                "validate"
            ],
            "time": "2020-04-18T12:12:48+00:00"
        },
        {
            "name": "weew/helpers-array",
            "version": "v1.3.1",
            "source": {
                "type": "git",
                "url": "https://github.com/weew/helpers-array.git",
                "reference": "9bff63111f9765b4277750db8d276d92b3e16ed0"
            },
            "dist": {
                "type": "zip",
                "url": "https://api.github.com/repos/weew/helpers-array/zipball/9bff63111f9765b4277750db8d276d92b3e16ed0",
                "reference": "9bff63111f9765b4277750db8d276d92b3e16ed0",
                "shasum": ""
            },
            "require-dev": {
                "phpunit/phpunit": "^4.7",
                "satooshi/php-coveralls": "^0.6.1"
            },
            "type": "library",
            "autoload": {
                "files": [
                    "src/array.php"
                ]
            },
            "notification-url": "https://packagist.org/downloads/",
            "license": [
                "MIT"
            ],
            "authors": [
                {
                    "name": "Maxim Kott",
                    "email": "maximkott@gmail.com"
                }
            ],
            "description": "Useful collection of php array helpers.",
            "time": "2016-07-21T11:18:01+00:00"
        }
    ],
    "aliases": [],
    "minimum-stability": "stable",
<<<<<<< HEAD
    "stability-flags": [],
=======
    "stability-flags": {
        "magento/composer": 20
    },
>>>>>>> 56e17b8c
    "prefer-stable": true,
    "prefer-lowest": false,
    "platform": {
        "php": "~7.3.0||~7.4.0",
        "ext-bcmath": "*",
        "ext-ctype": "*",
        "ext-curl": "*",
        "ext-dom": "*",
        "ext-gd": "*",
        "ext-hash": "*",
        "ext-iconv": "*",
        "ext-intl": "*",
        "ext-mbstring": "*",
        "ext-openssl": "*",
        "ext-pdo_mysql": "*",
        "ext-simplexml": "*",
        "ext-soap": "*",
        "ext-xsl": "*",
        "ext-zip": "*",
        "lib-libxml": "*"
    },
    "platform-dev": []
}<|MERGE_RESOLUTION|>--- conflicted
+++ resolved
@@ -4,11 +4,7 @@
         "Read more about it at https://getcomposer.org/doc/01-basic-usage.md#installing-dependencies",
         "This file is @generated automatically"
     ],
-<<<<<<< HEAD
     "content-hash": "0ebe9109f59c372f9962e2a51c35c829",
-=======
-    "content-hash": "68246e4c5ac6555ff2d3d013c81c3537",
->>>>>>> 56e17b8c
     "packages": [
         {
             "name": "colinmollenhour/cache-backend-file",
@@ -291,11 +287,7 @@
                 "dependency",
                 "package"
             ],
-<<<<<<< HEAD
             "time": "2020-06-03T08:03:56+00:00"
-=======
-            "time": "2020-05-06T08:28:10+00:00"
->>>>>>> 56e17b8c
         },
         {
             "name": "composer/semver",
@@ -460,11 +452,7 @@
                 "Xdebug",
                 "performance"
             ],
-<<<<<<< HEAD
             "time": "2020-06-04T11:16:35+00:00"
-=======
-            "time": "2020-03-01T12:26:26+00:00"
->>>>>>> 56e17b8c
         },
         {
             "name": "container-interop/container-interop",
@@ -4404,11 +4392,7 @@
             ],
             "description": "Symfony Console Component",
             "homepage": "https://symfony.com",
-<<<<<<< HEAD
             "time": "2020-05-30T20:06:45+00:00"
-=======
-            "time": "2020-03-30T11:41:10+00:00"
->>>>>>> 56e17b8c
         },
         {
             "name": "symfony/css-selector",
@@ -4531,11 +4515,7 @@
             ],
             "description": "Symfony EventDispatcher Component",
             "homepage": "https://symfony.com",
-<<<<<<< HEAD
             "time": "2020-05-20T08:37:50+00:00"
-=======
-            "time": "2020-03-27T16:54:36+00:00"
->>>>>>> 56e17b8c
         },
         {
             "name": "symfony/event-dispatcher-contracts",
@@ -4984,7 +4964,6 @@
                 "portable",
                 "shim"
             ],
-<<<<<<< HEAD
             "time": "2020-05-12T16:47:27+00:00"
         },
         {
@@ -5047,8 +5026,6 @@
                 "portable",
                 "shim"
             ],
-=======
->>>>>>> 56e17b8c
             "time": "2020-05-12T16:47:27+00:00"
         },
         {
@@ -5098,11 +5075,7 @@
             ],
             "description": "Symfony Process Component",
             "homepage": "https://symfony.com",
-<<<<<<< HEAD
             "time": "2020-05-30T20:06:45+00:00"
-=======
-            "time": "2020-04-15T15:56:18+00:00"
->>>>>>> 56e17b8c
         },
         {
             "name": "symfony/service-contracts",
@@ -5578,7 +5551,6 @@
         },
         {
             "name": "aws/aws-sdk-php",
-<<<<<<< HEAD
             "version": "3.141.0",
             "source": {
                 "type": "git",
@@ -5589,18 +5561,6 @@
                 "type": "zip",
                 "url": "https://api.github.com/repos/aws/aws-sdk-php/zipball/d57dbde176a7db7a6131bb5d325aff63515eabc3",
                 "reference": "d57dbde176a7db7a6131bb5d325aff63515eabc3",
-=======
-            "version": "3.140.2",
-            "source": {
-                "type": "git",
-                "url": "https://github.com/aws/aws-sdk-php.git",
-                "reference": "7e37960c1103ee211932be51b2282b41c948a5f0"
-            },
-            "dist": {
-                "type": "zip",
-                "url": "https://api.github.com/repos/aws/aws-sdk-php/zipball/7e37960c1103ee211932be51b2282b41c948a5f0",
-                "reference": "7e37960c1103ee211932be51b2282b41c948a5f0",
->>>>>>> 56e17b8c
                 "shasum": ""
             },
             "require": {
@@ -5671,11 +5631,7 @@
                 "s3",
                 "sdk"
             ],
-<<<<<<< HEAD
             "time": "2020-06-10T18:11:38+00:00"
-=======
-            "time": "2020-06-05T18:12:25+00:00"
->>>>>>> 56e17b8c
         },
         {
             "name": "beberlei/assert",
@@ -5893,7 +5849,6 @@
         },
         {
             "name": "codeception/codeception",
-<<<<<<< HEAD
             "version": "4.1.6",
             "source": {
                 "type": "git",
@@ -5904,18 +5859,6 @@
                 "type": "zip",
                 "url": "https://api.github.com/repos/Codeception/Codeception/zipball/5515b6a6c6f1e1c909aaff2e5f3a15c177dfd1a9",
                 "reference": "5515b6a6c6f1e1c909aaff2e5f3a15c177dfd1a9",
-=======
-            "version": "4.1.5",
-            "source": {
-                "type": "git",
-                "url": "https://github.com/Codeception/Codeception.git",
-                "reference": "24f2345329b1059f1208f65581fc632a4a6e5a55"
-            },
-            "dist": {
-                "type": "zip",
-                "url": "https://api.github.com/repos/Codeception/Codeception/zipball/24f2345329b1059f1208f65581fc632a4a6e5a55",
-                "reference": "24f2345329b1059f1208f65581fc632a4a6e5a55",
->>>>>>> 56e17b8c
                 "shasum": ""
             },
             "require": {
@@ -5987,11 +5930,7 @@
                 "functional testing",
                 "unit testing"
             ],
-<<<<<<< HEAD
             "time": "2020-06-07T16:31:51+00:00"
-=======
-            "time": "2020-05-24T13:58:47+00:00"
->>>>>>> 56e17b8c
         },
         {
             "name": "codeception/lib-asserts",
@@ -9743,11 +9682,7 @@
             ],
             "description": "Symfony Config Component",
             "homepage": "https://symfony.com",
-<<<<<<< HEAD
             "time": "2020-05-23T13:08:13+00:00"
-=======
-            "time": "2020-04-15T15:59:10+00:00"
->>>>>>> 56e17b8c
         },
         {
             "name": "symfony/dependency-injection",
@@ -9822,11 +9757,53 @@
             ],
             "description": "Symfony DependencyInjection Component",
             "homepage": "https://symfony.com",
-<<<<<<< HEAD
             "time": "2020-05-30T20:35:19+00:00"
-=======
-            "time": "2020-04-28T17:58:55+00:00"
->>>>>>> 56e17b8c
+        },
+        {
+            "name": "symfony/deprecation-contracts",
+            "version": "v2.1.2",
+            "source": {
+                "type": "git",
+                "url": "https://github.com/symfony/deprecation-contracts.git",
+                "reference": "dd99cb3a0aff6cadd2a8d7d7ed72c2161e218337"
+            },
+            "dist": {
+                "type": "zip",
+                "url": "https://api.github.com/repos/symfony/deprecation-contracts/zipball/dd99cb3a0aff6cadd2a8d7d7ed72c2161e218337",
+                "reference": "dd99cb3a0aff6cadd2a8d7d7ed72c2161e218337",
+                "shasum": ""
+            },
+            "require": {
+                "php": ">=7.1"
+            },
+            "type": "library",
+            "extra": {
+                "branch-alias": {
+                    "dev-master": "2.1-dev"
+                }
+            },
+            "autoload": {
+                "files": [
+                    "function.php"
+                ]
+            },
+            "notification-url": "https://packagist.org/downloads/",
+            "license": [
+                "MIT"
+            ],
+            "authors": [
+                {
+                    "name": "Nicolas Grekas",
+                    "email": "p@tchwork.com"
+                },
+                {
+                    "name": "Symfony Community",
+                    "homepage": "https://symfony.com/contributors"
+                }
+            ],
+            "description": "A generic function and convention to trigger deprecation notices",
+            "homepage": "https://symfony.com",
+            "time": "2020-05-27T08:34:37+00:00"
         },
         {
             "name": "symfony/deprecation-contracts",
@@ -10052,11 +10029,7 @@
                 "configuration",
                 "options"
             ],
-<<<<<<< HEAD
             "time": "2020-05-23T13:08:13+00:00"
-=======
-            "time": "2020-04-06T10:40:56+00:00"
->>>>>>> 56e17b8c
         },
         {
             "name": "symfony/polyfill-php70",
@@ -10115,8 +10088,6 @@
                 "portable",
                 "shim"
             ],
-<<<<<<< HEAD
-=======
             "time": "2020-05-12T16:47:27+00:00"
         },
         {
@@ -10179,7 +10150,6 @@
                 "portable",
                 "shim"
             ],
->>>>>>> 56e17b8c
             "time": "2020-05-12T16:47:27+00:00"
         },
         {
@@ -10230,11 +10200,7 @@
             ],
             "description": "Symfony Stopwatch Component",
             "homepage": "https://symfony.com",
-<<<<<<< HEAD
             "time": "2020-05-20T17:43:50+00:00"
-=======
-            "time": "2020-03-27T16:56:45+00:00"
->>>>>>> 56e17b8c
         },
         {
             "name": "symfony/yaml",
@@ -10572,11 +10538,7 @@
                 "env",
                 "environment"
             ],
-<<<<<<< HEAD
             "time": "2020-06-02T14:06:52+00:00"
-=======
-            "time": "2020-05-02T13:38:00+00:00"
->>>>>>> 56e17b8c
         },
         {
             "name": "webmozart/assert",
@@ -10666,13 +10628,7 @@
     ],
     "aliases": [],
     "minimum-stability": "stable",
-<<<<<<< HEAD
     "stability-flags": [],
-=======
-    "stability-flags": {
-        "magento/composer": 20
-    },
->>>>>>> 56e17b8c
     "prefer-stable": true,
     "prefer-lowest": false,
     "platform": {
