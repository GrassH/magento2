--- conflicted
+++ resolved
@@ -4,11 +4,7 @@
         "Read more about it at http://getcomposer.org/doc/01-basic-usage.md#composer-lock-the-lock-file",
         "This file is @generated automatically"
     ],
-<<<<<<< HEAD
-    "hash": "b647392f5688d16edea19ef0008107fa",
-=======
     "hash": "07ed79cc8ac7d4c2c61e13cf87cbab40",
->>>>>>> a0e69d26
     "packages": [
         {
             "name": "composer/composer",
@@ -3268,7 +3264,6 @@
         "phpmd/phpmd": 0
     },
     "prefer-stable": false,
-    "prefer-lowest": false,
     "platform": {
         "php": "~5.5.0|~5.6.0"
     },
@@ -3282,7 +3277,6 @@
         "ext-mcrypt": "*",
         "ext-hash": "*",
         "ext-curl": "*",
-        "ext-iconv": "*",
-        "ext-intl": "*"
+        "ext-iconv": "*"
     }
 }