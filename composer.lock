{
    "_readme": [
        "This file locks the dependencies of your project to a known state",
        "Read more about it at https://getcomposer.org/doc/01-basic-usage.md#composer-lock-the-lock-file",
        "This file is @generated automatically"
    ],
<<<<<<< HEAD
    "hash": "609849c05ea0a5b862d02c7d03fd4d02",
    "content-hash": "f4bb5bfb7c3e845b8f38697c5574154a",
=======
    "hash": "5d6eacb46240ccc5aa06c9ebdb8a27f3",
    "content-hash": "aae540e9d7a72249f1d38888f28bf8c6",
>>>>>>> fc940f5c
    "packages": [
        {
            "name": "braintree/braintree_php",
            "version": "3.22.0",
            "source": {
                "type": "git",
                "url": "https://github.com/braintree/braintree_php.git",
                "reference": "402617b803779bed5ae899209afa75ef9950becc"
            },
            "dist": {
                "type": "zip",
                "url": "https://api.github.com/repos/braintree/braintree_php/zipball/402617b803779bed5ae899209afa75ef9950becc",
                "reference": "402617b803779bed5ae899209afa75ef9950becc",
                "shasum": ""
            },
            "require": {
                "ext-curl": "*",
                "ext-dom": "*",
                "ext-hash": "*",
                "ext-openssl": "*",
                "ext-xmlwriter": "*",
                "php": ">=5.4.0"
            },
            "require-dev": {
                "phpunit/phpunit": "3.7.*"
            },
            "type": "library",
            "autoload": {
                "psr-0": {
                    "Braintree": "lib/"
                },
                "psr-4": {
                    "Braintree\\": "lib/Braintree"
                }
            },
            "notification-url": "https://packagist.org/downloads/",
            "license": [
                "MIT"
            ],
            "authors": [
                {
                    "name": "Braintree",
                    "homepage": "http://www.braintreepayments.com"
                }
            ],
            "description": "Braintree PHP Client Library",
            "time": "2017-02-16 19:59:04"
        },
        {
            "name": "colinmollenhour/cache-backend-file",
            "version": "1.4",
            "source": {
                "type": "git",
                "url": "https://github.com/colinmollenhour/Cm_Cache_Backend_File.git",
                "reference": "51251b80a817790eb624fbe2afc882c14f3c4fb0"
            },
            "dist": {
                "type": "zip",
                "url": "https://api.github.com/repos/colinmollenhour/Cm_Cache_Backend_File/zipball/51251b80a817790eb624fbe2afc882c14f3c4fb0",
                "reference": "51251b80a817790eb624fbe2afc882c14f3c4fb0",
                "shasum": ""
            },
            "require": {
                "magento-hackathon/magento-composer-installer": "*"
            },
            "type": "magento-module",
            "autoload": {
                "classmap": [
                    "File.php"
                ]
            },
            "notification-url": "https://packagist.org/downloads/",
            "license": [
                "BSD-3-Clause"
            ],
            "authors": [
                {
                    "name": "Colin Mollenhour"
                }
            ],
            "description": "The stock Zend_Cache_Backend_File backend has extremely poor performance for cleaning by tags making it become unusable as the number of cached items increases. This backend makes many changes resulting in a huge performance boost, especially for tag cleaning.",
            "homepage": "https://github.com/colinmollenhour/Cm_Cache_Backend_File",
            "time": "2016-05-02 16:24:47"
        },
        {
            "name": "colinmollenhour/cache-backend-redis",
            "version": "1.10.2",
            "source": {
                "type": "git",
                "url": "https://github.com/colinmollenhour/Cm_Cache_Backend_Redis.git",
                "reference": "18b33e4b69cf15747ab98b4f2c98ab445da05abd"
            },
            "dist": {
                "type": "zip",
                "url": "https://api.github.com/repos/colinmollenhour/Cm_Cache_Backend_Redis/zipball/18b33e4b69cf15747ab98b4f2c98ab445da05abd",
                "reference": "18b33e4b69cf15747ab98b4f2c98ab445da05abd",
                "shasum": ""
            },
            "require": {
                "magento-hackathon/magento-composer-installer": "*"
            },
            "type": "magento-module",
            "autoload": {
                "classmap": [
                    "Cm/Cache/Backend/Redis.php"
                ]
            },
            "notification-url": "https://packagist.org/downloads/",
            "license": [
                "BSD-3-Clause"
            ],
            "authors": [
                {
                    "name": "Colin Mollenhour"
                }
            ],
            "description": "Zend_Cache backend using Redis with full support for tags.",
            "homepage": "https://github.com/colinmollenhour/Cm_Cache_Backend_Redis",
            "time": "2017-03-25 04:54:24"
        },
        {
            "name": "colinmollenhour/credis",
            "version": "1.8.2",
            "source": {
                "type": "git",
                "url": "https://github.com/colinmollenhour/credis.git",
                "reference": "9c14b4bb0779127638a17dd8aab8f05f28c6df43"
            },
            "dist": {
                "type": "zip",
                "url": "https://api.github.com/repos/colinmollenhour/credis/zipball/9c14b4bb0779127638a17dd8aab8f05f28c6df43",
                "reference": "9c14b4bb0779127638a17dd8aab8f05f28c6df43",
                "shasum": ""
            },
            "require": {
                "php": ">=5.4.0"
            },
            "type": "library",
            "autoload": {
                "classmap": [
                    "Client.php",
                    "Cluster.php",
                    "Sentinel.php",
                    "Module.php"
                ]
            },
            "notification-url": "https://packagist.org/downloads/",
            "license": [
                "MIT"
            ],
            "authors": [
                {
                    "name": "Colin Mollenhour",
                    "email": "colin@mollenhour.com"
                }
            ],
            "description": "Credis is a lightweight interface to the Redis key-value store which wraps the phpredis library when available for better performance.",
            "homepage": "https://github.com/colinmollenhour/credis",
            "time": "2017-07-05 15:32:38"
        },
        {
            "name": "colinmollenhour/php-redis-session-abstract",
            "version": "v1.3.8",
            "source": {
                "type": "git",
                "url": "https://github.com/colinmollenhour/php-redis-session-abstract.git",
                "reference": "9f69f5c1be512d5ff168e731e7fa29ab2905d847"
            },
            "dist": {
                "type": "zip",
                "url": "https://api.github.com/repos/colinmollenhour/php-redis-session-abstract/zipball/9f69f5c1be512d5ff168e731e7fa29ab2905d847",
                "reference": "9f69f5c1be512d5ff168e731e7fa29ab2905d847",
                "shasum": ""
            },
            "require": {
                "colinmollenhour/credis": "~1.6",
                "php": "~5.5.0|~5.6.0|~7.0.0|~7.1.0|~7.2.0"
            },
            "type": "library",
            "autoload": {
                "psr-0": {
                    "Cm\\RedisSession\\": "src/"
                }
            },
            "notification-url": "https://packagist.org/downloads/",
            "license": [
                "BSD-3-Clause"
            ],
            "authors": [
                {
                    "name": "Colin Mollenhour"
                }
            ],
            "description": "A Redis-based session handler with optimistic locking",
            "homepage": "https://github.com/colinmollenhour/php-redis-session-abstract",
            "time": "2018-01-08 14:53:13"
        },
        {
            "name": "composer/ca-bundle",
            "version": "1.1.1",
            "source": {
                "type": "git",
                "url": "https://github.com/composer/ca-bundle.git",
                "reference": "d2c0a83b7533d6912e8d516756ebd34f893e9169"
            },
            "dist": {
                "type": "zip",
                "url": "https://api.github.com/repos/composer/ca-bundle/zipball/d2c0a83b7533d6912e8d516756ebd34f893e9169",
                "reference": "d2c0a83b7533d6912e8d516756ebd34f893e9169",
                "shasum": ""
            },
            "require": {
                "ext-openssl": "*",
                "ext-pcre": "*",
                "php": "^5.3.2 || ^7.0"
            },
            "require-dev": {
                "phpunit/phpunit": "^4.8.35 || ^5.7 || ^6.5",
                "psr/log": "^1.0",
                "symfony/process": "^2.5 || ^3.0 || ^4.0"
            },
            "type": "library",
            "extra": {
                "branch-alias": {
                    "dev-master": "1.x-dev"
                }
            },
            "autoload": {
                "psr-4": {
                    "Composer\\CaBundle\\": "src"
                }
            },
            "notification-url": "https://packagist.org/downloads/",
            "license": [
                "MIT"
            ],
            "authors": [
                {
                    "name": "Jordi Boggiano",
                    "email": "j.boggiano@seld.be",
                    "homepage": "http://seld.be"
                }
            ],
            "description": "Lets you find a path to the system CA bundle, and includes a fallback to the Mozilla CA bundle.",
            "keywords": [
                "cabundle",
                "cacert",
                "certificate",
                "ssl",
                "tls"
            ],
<<<<<<< HEAD
            "time": "2018-03-29 19:57:20"
=======
            "time": "2017-11-29 09:37:33"
>>>>>>> fc940f5c
        },
        {
            "name": "composer/composer",
            "version": "1.4.1",
            "source": {
                "type": "git",
                "url": "https://github.com/composer/composer.git",
                "reference": "7ee2a5e1cf32e9c8439445fe8dce2c046c2abebd"
            },
            "dist": {
                "type": "zip",
                "url": "https://api.github.com/repos/composer/composer/zipball/7ee2a5e1cf32e9c8439445fe8dce2c046c2abebd",
                "reference": "7ee2a5e1cf32e9c8439445fe8dce2c046c2abebd",
                "shasum": ""
            },
            "require": {
                "composer/ca-bundle": "^1.0",
                "composer/semver": "^1.0",
                "composer/spdx-licenses": "^1.0",
                "justinrainbow/json-schema": "^3.0 || ^4.0 || ^5.0",
                "php": "^5.3.2 || ^7.0",
                "psr/log": "^1.0",
                "seld/cli-prompt": "^1.0",
                "seld/jsonlint": "^1.4",
                "seld/phar-utils": "^1.0",
                "symfony/console": "^2.7 || ^3.0",
                "symfony/filesystem": "^2.7 || ^3.0",
                "symfony/finder": "^2.7 || ^3.0",
                "symfony/process": "^2.7 || ^3.0"
            },
            "require-dev": {
                "phpunit/phpunit": "^4.5 || ^5.0.5",
                "phpunit/phpunit-mock-objects": "^2.3 || ^3.0"
            },
            "suggest": {
                "ext-openssl": "Enabling the openssl extension allows you to access https URLs for repositories and packages",
                "ext-zip": "Enabling the zip extension allows you to unzip archives",
                "ext-zlib": "Allow gzip compression of HTTP requests"
            },
            "bin": [
                "bin/composer"
            ],
            "type": "library",
            "extra": {
                "branch-alias": {
                    "dev-master": "1.4-dev"
                }
            },
            "autoload": {
                "psr-4": {
                    "Composer\\": "src/Composer"
                }
            },
            "notification-url": "https://packagist.org/downloads/",
            "license": [
                "MIT"
            ],
            "authors": [
                {
                    "name": "Nils Adermann",
                    "email": "naderman@naderman.de",
                    "homepage": "http://www.naderman.de"
                },
                {
                    "name": "Jordi Boggiano",
                    "email": "j.boggiano@seld.be",
                    "homepage": "http://seld.be"
                }
            ],
            "description": "Composer helps you declare, manage and install dependencies of PHP projects, ensuring you have the right stack everywhere.",
            "homepage": "https://getcomposer.org/",
            "keywords": [
                "autoload",
                "dependency",
                "package"
            ],
            "time": "2017-03-10 08:29:45"
        },
        {
            "name": "composer/semver",
            "version": "1.4.2",
            "source": {
                "type": "git",
                "url": "https://github.com/composer/semver.git",
                "reference": "c7cb9a2095a074d131b65a8a0cd294479d785573"
            },
            "dist": {
                "type": "zip",
                "url": "https://api.github.com/repos/composer/semver/zipball/c7cb9a2095a074d131b65a8a0cd294479d785573",
                "reference": "c7cb9a2095a074d131b65a8a0cd294479d785573",
                "shasum": ""
            },
            "require": {
                "php": "^5.3.2 || ^7.0"
            },
            "require-dev": {
                "phpunit/phpunit": "^4.5 || ^5.0.5",
                "phpunit/phpunit-mock-objects": "2.3.0 || ^3.0"
            },
            "type": "library",
            "extra": {
                "branch-alias": {
                    "dev-master": "1.x-dev"
                }
            },
            "autoload": {
                "psr-4": {
                    "Composer\\Semver\\": "src"
                }
            },
            "notification-url": "https://packagist.org/downloads/",
            "license": [
                "MIT"
            ],
            "authors": [
                {
                    "name": "Nils Adermann",
                    "email": "naderman@naderman.de",
                    "homepage": "http://www.naderman.de"
                },
                {
                    "name": "Jordi Boggiano",
                    "email": "j.boggiano@seld.be",
                    "homepage": "http://seld.be"
                },
                {
                    "name": "Rob Bast",
                    "email": "rob.bast@gmail.com",
                    "homepage": "http://robbast.nl"
                }
            ],
            "description": "Semver library that offers utilities, version constraint parsing and validation.",
            "keywords": [
                "semantic",
                "semver",
                "validation",
                "versioning"
            ],
            "time": "2016-08-30 16:08:34"
        },
        {
            "name": "composer/spdx-licenses",
            "version": "1.3.0",
            "source": {
                "type": "git",
                "url": "https://github.com/composer/spdx-licenses.git",
                "reference": "7e111c50db92fa2ced140f5ba23b4e261bc77a30"
            },
            "dist": {
                "type": "zip",
                "url": "https://api.github.com/repos/composer/spdx-licenses/zipball/7e111c50db92fa2ced140f5ba23b4e261bc77a30",
                "reference": "7e111c50db92fa2ced140f5ba23b4e261bc77a30",
                "shasum": ""
            },
            "require": {
                "php": "^5.3.2 || ^7.0"
            },
            "require-dev": {
                "phpunit/phpunit": "^4.8.35 || ^5.7 || ^6.5",
                "phpunit/phpunit-mock-objects": "2.3.0 || ^3.0"
            },
            "type": "library",
            "extra": {
                "branch-alias": {
                    "dev-master": "1.x-dev"
                }
            },
            "autoload": {
                "psr-4": {
                    "Composer\\Spdx\\": "src"
                }
            },
            "notification-url": "https://packagist.org/downloads/",
            "license": [
                "MIT"
            ],
            "authors": [
                {
                    "name": "Nils Adermann",
                    "email": "naderman@naderman.de",
                    "homepage": "http://www.naderman.de"
                },
                {
                    "name": "Jordi Boggiano",
                    "email": "j.boggiano@seld.be",
                    "homepage": "http://seld.be"
                },
                {
                    "name": "Rob Bast",
                    "email": "rob.bast@gmail.com",
                    "homepage": "http://robbast.nl"
                }
            ],
            "description": "SPDX licenses list and validation library.",
            "keywords": [
                "license",
                "spdx",
                "validator"
            ],
            "time": "2018-01-31 13:17:27"
        },
        {
            "name": "container-interop/container-interop",
            "version": "1.2.0",
            "source": {
                "type": "git",
                "url": "https://github.com/container-interop/container-interop.git",
                "reference": "79cbf1341c22ec75643d841642dd5d6acd83bdb8"
            },
            "dist": {
                "type": "zip",
                "url": "https://api.github.com/repos/container-interop/container-interop/zipball/79cbf1341c22ec75643d841642dd5d6acd83bdb8",
                "reference": "79cbf1341c22ec75643d841642dd5d6acd83bdb8",
                "shasum": ""
            },
            "require": {
                "psr/container": "^1.0"
            },
            "type": "library",
            "autoload": {
                "psr-4": {
                    "Interop\\Container\\": "src/Interop/Container/"
                }
            },
            "notification-url": "https://packagist.org/downloads/",
            "license": [
                "MIT"
            ],
            "description": "Promoting the interoperability of container objects (DIC, SL, etc.)",
            "homepage": "https://github.com/container-interop/container-interop",
            "time": "2017-02-14 19:40:03"
        },
        {
            "name": "elasticsearch/elasticsearch",
            "version": "v5.3.2",
            "source": {
                "type": "git",
                "url": "https://github.com/elastic/elasticsearch-php.git",
                "reference": "4b29a4121e790bbfe690d5ee77da348b62d48eb8"
            },
            "dist": {
                "type": "zip",
                "url": "https://api.github.com/repos/elastic/elasticsearch-php/zipball/4b29a4121e790bbfe690d5ee77da348b62d48eb8",
                "reference": "4b29a4121e790bbfe690d5ee77da348b62d48eb8",
                "shasum": ""
            },
            "require": {
                "guzzlehttp/ringphp": "~1.0",
                "php": "^5.6|^7.0",
                "psr/log": "~1.0"
            },
            "require-dev": {
                "cpliakas/git-wrapper": "~1.0",
                "doctrine/inflector": "^1.1",
                "mockery/mockery": "0.9.4",
                "phpunit/phpunit": "^4.7|^5.4",
                "sami/sami": "~3.2",
                "symfony/finder": "^2.8",
                "symfony/yaml": "^2.8"
            },
            "suggest": {
                "ext-curl": "*",
                "monolog/monolog": "Allows for client-level logging and tracing"
            },
            "type": "library",
            "autoload": {
                "psr-4": {
                    "Elasticsearch\\": "src/Elasticsearch/"
                }
            },
            "notification-url": "https://packagist.org/downloads/",
            "license": [
                "Apache-2.0"
            ],
            "authors": [
                {
                    "name": "Zachary Tong"
                }
            ],
            "description": "PHP Client for Elasticsearch",
            "keywords": [
                "client",
                "elasticsearch",
                "search"
            ],
            "time": "2017-11-08 17:04:47"
        },
        {
            "name": "guzzlehttp/ringphp",
            "version": "1.1.0",
            "source": {
                "type": "git",
                "url": "https://github.com/guzzle/RingPHP.git",
                "reference": "dbbb91d7f6c191e5e405e900e3102ac7f261bc0b"
            },
            "dist": {
                "type": "zip",
                "url": "https://api.github.com/repos/guzzle/RingPHP/zipball/dbbb91d7f6c191e5e405e900e3102ac7f261bc0b",
                "reference": "dbbb91d7f6c191e5e405e900e3102ac7f261bc0b",
                "shasum": ""
            },
            "require": {
                "guzzlehttp/streams": "~3.0",
                "php": ">=5.4.0",
                "react/promise": "~2.0"
            },
            "require-dev": {
                "ext-curl": "*",
                "phpunit/phpunit": "~4.0"
            },
            "suggest": {
                "ext-curl": "Guzzle will use specific adapters if cURL is present"
            },
            "type": "library",
            "extra": {
                "branch-alias": {
                    "dev-master": "1.1-dev"
                }
            },
            "autoload": {
                "psr-4": {
                    "GuzzleHttp\\Ring\\": "src/"
                }
            },
            "notification-url": "https://packagist.org/downloads/",
            "license": [
                "MIT"
            ],
            "authors": [
                {
                    "name": "Michael Dowling",
                    "email": "mtdowling@gmail.com",
                    "homepage": "https://github.com/mtdowling"
                }
            ],
            "description": "Provides a simple API and specification that abstracts away the details of HTTP into a single PHP function.",
            "time": "2015-05-20 03:37:09"
        },
        {
            "name": "guzzlehttp/streams",
            "version": "3.0.0",
            "source": {
                "type": "git",
                "url": "https://github.com/guzzle/streams.git",
                "reference": "47aaa48e27dae43d39fc1cea0ccf0d84ac1a2ba5"
            },
            "dist": {
                "type": "zip",
                "url": "https://api.github.com/repos/guzzle/streams/zipball/47aaa48e27dae43d39fc1cea0ccf0d84ac1a2ba5",
                "reference": "47aaa48e27dae43d39fc1cea0ccf0d84ac1a2ba5",
                "shasum": ""
            },
            "require": {
                "php": ">=5.4.0"
            },
            "require-dev": {
                "phpunit/phpunit": "~4.0"
            },
            "type": "library",
            "extra": {
                "branch-alias": {
                    "dev-master": "3.0-dev"
                }
            },
            "autoload": {
                "psr-4": {
                    "GuzzleHttp\\Stream\\": "src/"
                }
            },
            "notification-url": "https://packagist.org/downloads/",
            "license": [
                "MIT"
            ],
            "authors": [
                {
                    "name": "Michael Dowling",
                    "email": "mtdowling@gmail.com",
                    "homepage": "https://github.com/mtdowling"
                }
            ],
            "description": "Provides a simple abstraction over streams of data",
            "homepage": "http://guzzlephp.org/",
            "keywords": [
                "Guzzle",
                "stream"
            ],
            "time": "2014-10-12 19:18:40"
        },
        {
            "name": "justinrainbow/json-schema",
            "version": "5.2.7",
            "source": {
                "type": "git",
                "url": "https://github.com/justinrainbow/json-schema.git",
                "reference": "8560d4314577199ba51bf2032f02cd1315587c23"
            },
            "dist": {
                "type": "zip",
                "url": "https://api.github.com/repos/justinrainbow/json-schema/zipball/8560d4314577199ba51bf2032f02cd1315587c23",
                "reference": "8560d4314577199ba51bf2032f02cd1315587c23",
                "shasum": ""
            },
            "require": {
                "php": ">=5.3.3"
            },
            "require-dev": {
                "friendsofphp/php-cs-fixer": "^2.1",
                "json-schema/json-schema-test-suite": "1.2.0",
                "phpunit/phpunit": "^4.8.35"
            },
            "bin": [
                "bin/validate-json"
            ],
            "type": "library",
            "extra": {
                "branch-alias": {
                    "dev-master": "5.0.x-dev"
                }
            },
            "autoload": {
                "psr-4": {
                    "JsonSchema\\": "src/JsonSchema/"
                }
            },
            "notification-url": "https://packagist.org/downloads/",
            "license": [
                "MIT"
            ],
            "authors": [
                {
                    "name": "Bruno Prieto Reis",
                    "email": "bruno.p.reis@gmail.com"
                },
                {
                    "name": "Justin Rainbow",
                    "email": "justin.rainbow@gmail.com"
                },
                {
                    "name": "Igor Wiedler",
                    "email": "igor@wiedler.ch"
                },
                {
                    "name": "Robert Schönthal",
                    "email": "seroscho@googlemail.com"
                }
            ],
            "description": "A library to validate a json schema.",
            "homepage": "https://github.com/justinrainbow/json-schema",
            "keywords": [
                "json",
                "schema"
            ],
            "time": "2018-02-14 22:26:30"
        },
        {
            "name": "magento/composer",
            "version": "1.2.0",
            "source": {
                "type": "git",
                "url": "https://github.com/magento/composer.git",
                "reference": "130753af2b755f1967e253deb661225942bb302c"
            },
            "dist": {
                "type": "zip",
                "url": "https://api.github.com/repos/magento/composer/zipball/130753af2b755f1967e253deb661225942bb302c",
                "reference": "130753af2b755f1967e253deb661225942bb302c",
                "shasum": ""
            },
            "require": {
                "composer/composer": "1.4.1",
                "php": "~5.5.0|~5.6.0|~7.0.0|~7.1.0",
                "symfony/console": "~2.3, !=2.7.0"
            },
            "require-dev": {
                "phpunit/phpunit": "4.1.0"
            },
            "type": "library",
            "autoload": {
                "psr-4": {
                    "Magento\\Composer\\": "src"
                }
            },
            "notification-url": "https://packagist.org/downloads/",
            "license": [
                "OSL-3.0",
                "AFL-3.0"
            ],
            "description": "Magento composer library helps to instantiate Composer application and run composer commands.",
            "time": "2017-04-24 09:57:02"
        },
        {
            "name": "magento/magento-composer-installer",
            "version": "0.1.13",
            "source": {
                "type": "git",
                "url": "https://github.com/magento/magento-composer-installer.git",
                "reference": "8b6c32f53b4944a5d6656e86344cd0f9784709a1"
            },
            "dist": {
                "type": "zip",
                "url": "https://api.github.com/repos/magento/magento-composer-installer/zipball/8b6c32f53b4944a5d6656e86344cd0f9784709a1",
                "reference": "8b6c32f53b4944a5d6656e86344cd0f9784709a1",
                "shasum": ""
            },
            "require": {
                "composer-plugin-api": "^1.0"
            },
            "replace": {
                "magento-hackathon/magento-composer-installer": "*"
            },
            "require-dev": {
                "composer/composer": "*@dev",
                "firegento/phpcs": "dev-patch-1",
                "mikey179/vfsstream": "*",
                "phpunit/phpunit": "*",
                "phpunit/phpunit-mock-objects": "dev-master",
                "squizlabs/php_codesniffer": "1.4.7",
                "symfony/process": "*"
            },
            "type": "composer-plugin",
            "extra": {
                "composer-command-registry": [
                    "MagentoHackathon\\Composer\\Magento\\Command\\DeployCommand"
                ],
                "class": "MagentoHackathon\\Composer\\Magento\\Plugin"
            },
            "autoload": {
                "psr-0": {
                    "MagentoHackathon\\Composer\\Magento": "src/"
                }
            },
            "notification-url": "https://packagist.org/downloads/",
            "license": [
                "OSL-3.0"
            ],
            "authors": [
                {
                    "name": "Vinai Kopp",
                    "email": "vinai@netzarbeiter.com"
                },
                {
                    "name": "Daniel Fahlke aka Flyingmana",
                    "email": "flyingmana@googlemail.com"
                },
                {
                    "name": "Jörg Weller",
                    "email": "weller@flagbit.de"
                },
                {
                    "name": "Karl Spies",
                    "email": "karl.spies@gmx.net"
                },
                {
                    "name": "Tobias Vogt",
                    "email": "tobi@webguys.de"
                },
                {
                    "name": "David Fuhr",
                    "email": "fuhr@flagbit.de"
                }
            ],
            "description": "Composer installer for Magento modules",
            "homepage": "https://github.com/magento/magento-composer-installer",
            "keywords": [
                "composer-installer",
                "magento"
            ],
            "time": "2017-12-29 16:45:24"
        },
        {
            "name": "magento/zendframework1",
            "version": "1.13.1",
            "source": {
                "type": "git",
                "url": "https://github.com/magento/zf1.git",
                "reference": "e2693f047bb7ccb8affa8f72ea40269f4c9f4fbf"
            },
            "dist": {
                "type": "zip",
                "url": "https://api.github.com/repos/magento/zf1/zipball/e2693f047bb7ccb8affa8f72ea40269f4c9f4fbf",
                "reference": "e2693f047bb7ccb8affa8f72ea40269f4c9f4fbf",
                "shasum": ""
            },
            "require": {
                "php": ">=5.2.11"
            },
            "require-dev": {
                "phpunit/dbunit": "1.3.*",
                "phpunit/phpunit": "3.7.*"
            },
            "type": "library",
            "extra": {
                "branch-alias": {
                    "dev-master": "1.12.x-dev"
                }
            },
            "autoload": {
                "psr-0": {
                    "Zend_": "library/"
                }
            },
            "notification-url": "https://packagist.org/downloads/",
            "include-path": [
                "library/"
            ],
            "license": [
                "BSD-3-Clause"
            ],
            "description": "Magento Zend Framework 1",
            "homepage": "http://framework.zend.com/",
            "keywords": [
                "ZF1",
                "framework"
            ],
            "time": "2017-06-21 14:56:23"
        },
        {
            "name": "monolog/monolog",
            "version": "1.23.0",
            "source": {
                "type": "git",
                "url": "https://github.com/Seldaek/monolog.git",
                "reference": "fd8c787753b3a2ad11bc60c063cff1358a32a3b4"
            },
            "dist": {
                "type": "zip",
                "url": "https://api.github.com/repos/Seldaek/monolog/zipball/fd8c787753b3a2ad11bc60c063cff1358a32a3b4",
                "reference": "fd8c787753b3a2ad11bc60c063cff1358a32a3b4",
                "shasum": ""
            },
            "require": {
                "php": ">=5.3.0",
                "psr/log": "~1.0"
            },
            "provide": {
                "psr/log-implementation": "1.0.0"
            },
            "require-dev": {
                "aws/aws-sdk-php": "^2.4.9 || ^3.0",
                "doctrine/couchdb": "~1.0@dev",
                "graylog2/gelf-php": "~1.0",
                "jakub-onderka/php-parallel-lint": "0.9",
                "php-amqplib/php-amqplib": "~2.4",
                "php-console/php-console": "^3.1.3",
                "phpunit/phpunit": "~4.5",
                "phpunit/phpunit-mock-objects": "2.3.0",
                "ruflin/elastica": ">=0.90 <3.0",
                "sentry/sentry": "^0.13",
                "swiftmailer/swiftmailer": "^5.3|^6.0"
            },
            "suggest": {
                "aws/aws-sdk-php": "Allow sending log messages to AWS services like DynamoDB",
                "doctrine/couchdb": "Allow sending log messages to a CouchDB server",
                "ext-amqp": "Allow sending log messages to an AMQP server (1.0+ required)",
                "ext-mongo": "Allow sending log messages to a MongoDB server",
                "graylog2/gelf-php": "Allow sending log messages to a GrayLog2 server",
                "mongodb/mongodb": "Allow sending log messages to a MongoDB server via PHP Driver",
                "php-amqplib/php-amqplib": "Allow sending log messages to an AMQP server using php-amqplib",
                "php-console/php-console": "Allow sending log messages to Google Chrome",
                "rollbar/rollbar": "Allow sending log messages to Rollbar",
                "ruflin/elastica": "Allow sending log messages to an Elastic Search server",
                "sentry/sentry": "Allow sending log messages to a Sentry server"
            },
            "type": "library",
            "extra": {
                "branch-alias": {
                    "dev-master": "2.0.x-dev"
                }
            },
            "autoload": {
                "psr-4": {
                    "Monolog\\": "src/Monolog"
                }
            },
            "notification-url": "https://packagist.org/downloads/",
            "license": [
                "MIT"
            ],
            "authors": [
                {
                    "name": "Jordi Boggiano",
                    "email": "j.boggiano@seld.be",
                    "homepage": "http://seld.be"
                }
            ],
            "description": "Sends your logs to files, sockets, inboxes, databases and various web services",
            "homepage": "http://github.com/Seldaek/monolog",
            "keywords": [
                "log",
                "logging",
                "psr-3"
            ],
            "time": "2017-06-19 01:22:40"
        },
        {
            "name": "oyejorge/less.php",
            "version": "v1.7.0.14",
            "source": {
                "type": "git",
                "url": "https://github.com/oyejorge/less.php.git",
                "reference": "42925c5a01a07d67ca7e82dfc8fb31814d557bc9"
            },
            "dist": {
                "type": "zip",
                "url": "https://api.github.com/repos/oyejorge/less.php/zipball/42925c5a01a07d67ca7e82dfc8fb31814d557bc9",
                "reference": "42925c5a01a07d67ca7e82dfc8fb31814d557bc9",
                "shasum": ""
            },
            "require": {
                "php": ">=5.3"
            },
            "require-dev": {
                "phpunit/phpunit": "~4.8.24"
            },
            "bin": [
                "bin/lessc"
            ],
            "type": "library",
            "autoload": {
                "psr-0": {
                    "Less": "lib/"
                },
                "classmap": [
                    "lessc.inc.php"
                ]
            },
            "notification-url": "https://packagist.org/downloads/",
            "license": [
                "Apache-2.0"
            ],
            "authors": [
                {
                    "name": "Matt Agar",
                    "homepage": "https://github.com/agar"
                },
                {
                    "name": "Martin Jantošovič",
                    "homepage": "https://github.com/Mordred"
                },
                {
                    "name": "Josh Schmidt",
                    "homepage": "https://github.com/oyejorge"
                }
            ],
            "description": "PHP port of the Javascript version of LESS http://lesscss.org (Originally maintained by Josh Schmidt)",
            "homepage": "http://lessphp.gpeasy.com",
            "keywords": [
                "css",
                "less",
                "less.js",
                "lesscss",
                "php",
                "stylesheet"
            ],
            "time": "2017-03-28 22:19:25"
        },
        {
            "name": "paragonie/random_compat",
            "version": "v2.0.12",
            "source": {
                "type": "git",
                "url": "https://github.com/paragonie/random_compat.git",
                "reference": "258c89a6b97de7dfaf5b8c7607d0478e236b04fb"
            },
            "dist": {
                "type": "zip",
                "url": "https://api.github.com/repos/paragonie/random_compat/zipball/258c89a6b97de7dfaf5b8c7607d0478e236b04fb",
                "reference": "258c89a6b97de7dfaf5b8c7607d0478e236b04fb",
                "shasum": ""
            },
            "require": {
                "php": ">=5.2.0"
            },
            "require-dev": {
                "phpunit/phpunit": "4.*|5.*"
            },
            "suggest": {
                "ext-libsodium": "Provides a modern crypto API that can be used to generate random bytes."
            },
            "type": "library",
            "autoload": {
                "files": [
                    "lib/random.php"
                ]
            },
            "notification-url": "https://packagist.org/downloads/",
            "license": [
                "MIT"
            ],
            "authors": [
                {
                    "name": "Paragon Initiative Enterprises",
                    "email": "security@paragonie.com",
                    "homepage": "https://paragonie.com"
                }
            ],
            "description": "PHP 5.x polyfill for random_bytes() and random_int() from PHP 7",
            "keywords": [
                "csprng",
                "pseudorandom",
                "random"
            ],
<<<<<<< HEAD
            "time": "2018-04-04 21:24:14"
=======
            "time": "2017-09-27 21:40:39"
>>>>>>> fc940f5c
        },
        {
            "name": "pelago/emogrifier",
            "version": "v2.0.0",
            "source": {
                "type": "git",
                "url": "https://github.com/MyIntervals/emogrifier.git",
                "reference": "8babf8ddbf348f26b29674e2f84db66ff7e3d95e"
            },
            "dist": {
                "type": "zip",
                "url": "https://api.github.com/repos/MyIntervals/emogrifier/zipball/8babf8ddbf348f26b29674e2f84db66ff7e3d95e",
                "reference": "8babf8ddbf348f26b29674e2f84db66ff7e3d95e",
                "shasum": ""
            },
            "require": {
                "php": "^5.5.0 || ~7.0.0 || ~7.1.0 || ~7.2.0"
            },
            "require-dev": {
                "phpunit/phpunit": "^4.8.0",
                "squizlabs/php_codesniffer": "^3.1.0"
            },
            "type": "library",
            "extra": {
                "branch-alias": {
                    "dev-master": "2.1.x-dev"
                }
            },
            "autoload": {
                "psr-4": {
                    "Pelago\\": "Classes/"
                }
            },
            "notification-url": "https://packagist.org/downloads/",
            "license": [
                "MIT"
            ],
            "authors": [
                {
                    "name": "John Reeve",
                    "email": "jreeve@pelagodesign.com"
                },
                {
                    "name": "Cameron Brooks"
                },
                {
                    "name": "Jaime Prado"
                },
                {
                    "name": "Roman Ožana",
                    "email": "ozana@omdesign.cz"
                },
                {
                    "name": "Oliver Klee",
                    "email": "github@oliverklee.de"
                },
                {
                    "name": "Zoli Szabó",
                    "email": "zoli.szabo+github@gmail.com"
                }
            ],
            "description": "Converts CSS styles into inline style attributes in your HTML code",
            "homepage": "https://www.myintervals.com/emogrifier.php",
            "keywords": [
                "css",
                "email",
                "pre-processing"
            ],
            "time": "2018-01-05 23:30:21"
        },
        {
            "name": "php-amqplib/php-amqplib",
            "version": "v2.5.2",
            "source": {
                "type": "git",
                "url": "https://github.com/php-amqplib/php-amqplib.git",
                "reference": "eb8f94d97c8e79900accf77343dbd7eca7f58506"
            },
            "dist": {
                "type": "zip",
                "url": "https://api.github.com/repos/php-amqplib/php-amqplib/zipball/eb8f94d97c8e79900accf77343dbd7eca7f58506",
                "reference": "eb8f94d97c8e79900accf77343dbd7eca7f58506",
                "shasum": ""
            },
            "require": {
                "ext-bcmath": "*",
                "ext-mbstring": "*",
                "php": ">=5.3.0"
            },
            "require-dev": {
                "phpunit/phpunit": "3.7.*"
            },
            "suggest": {
                "ext-sockets": "Use AMQPSocketConnection"
            },
            "type": "library",
            "extra": {
                "branch-alias": {
                    "dev-master": "2.4-dev"
                }
            },
            "autoload": {
                "psr-4": {
                    "PhpAmqpLib\\": "PhpAmqpLib/"
                }
            },
            "notification-url": "https://packagist.org/downloads/",
            "license": [
                "LGPL-2.1"
            ],
            "authors": [
                {
                    "name": "Alvaro Videla"
                }
            ],
            "description": "This library is a pure PHP implementation of the AMQP protocol. It's been tested against RabbitMQ.",
            "homepage": "https://github.com/videlalvaro/php-amqplib/",
            "keywords": [
                "message",
                "queue",
                "rabbitmq"
            ],
            "time": "2015-08-11 12:30:09"
        },
        {
            "name": "phpseclib/phpseclib",
            "version": "2.0.10",
            "source": {
                "type": "git",
                "url": "https://github.com/phpseclib/phpseclib.git",
                "reference": "d305b780829ea4252ed9400b3f5937c2c99b51d4"
            },
            "dist": {
                "type": "zip",
                "url": "https://api.github.com/repos/phpseclib/phpseclib/zipball/d305b780829ea4252ed9400b3f5937c2c99b51d4",
                "reference": "d305b780829ea4252ed9400b3f5937c2c99b51d4",
                "shasum": ""
            },
            "require": {
                "php": ">=5.3.3"
            },
            "require-dev": {
                "phing/phing": "~2.7",
                "phpunit/phpunit": "^4.8.35|^5.7|^6.0",
                "sami/sami": "~2.0",
                "squizlabs/php_codesniffer": "~2.0"
            },
            "suggest": {
                "ext-gmp": "Install the GMP (GNU Multiple Precision) extension in order to speed up arbitrary precision integer arithmetic operations.",
                "ext-libsodium": "SSH2/SFTP can make use of some algorithms provided by the libsodium-php extension.",
                "ext-mcrypt": "Install the Mcrypt extension in order to speed up a few other cryptographic operations.",
                "ext-openssl": "Install the OpenSSL extension in order to speed up a wide variety of cryptographic operations."
            },
            "type": "library",
            "autoload": {
                "files": [
                    "phpseclib/bootstrap.php"
                ],
                "psr-4": {
                    "phpseclib\\": "phpseclib/"
                }
            },
            "notification-url": "https://packagist.org/downloads/",
            "license": [
                "MIT"
            ],
            "authors": [
                {
                    "name": "Jim Wigginton",
                    "email": "terrafrost@php.net",
                    "role": "Lead Developer"
                },
                {
                    "name": "Patrick Monnerat",
                    "email": "pm@datasphere.ch",
                    "role": "Developer"
                },
                {
                    "name": "Andreas Fischer",
                    "email": "bantu@phpbb.com",
                    "role": "Developer"
                },
                {
                    "name": "Hans-Jürgen Petrich",
                    "email": "petrich@tronic-media.com",
                    "role": "Developer"
                },
                {
                    "name": "Graham Campbell",
                    "email": "graham@alt-three.com",
                    "role": "Developer"
                }
            ],
            "description": "PHP Secure Communications Library - Pure-PHP implementations of RSA, AES, SSH2, SFTP, X.509 etc.",
            "homepage": "http://phpseclib.sourceforge.net",
            "keywords": [
                "BigInteger",
                "aes",
                "asn.1",
                "asn1",
                "blowfish",
                "crypto",
                "cryptography",
                "encryption",
                "rsa",
                "security",
                "sftp",
                "signature",
                "signing",
                "ssh",
                "twofish",
                "x.509",
                "x509"
            ],
            "time": "2018-02-19 04:29:13"
        },
        {
            "name": "psr/container",
            "version": "1.0.0",
            "source": {
                "type": "git",
                "url": "https://github.com/php-fig/container.git",
                "reference": "b7ce3b176482dbbc1245ebf52b181af44c2cf55f"
            },
            "dist": {
                "type": "zip",
                "url": "https://api.github.com/repos/php-fig/container/zipball/b7ce3b176482dbbc1245ebf52b181af44c2cf55f",
                "reference": "b7ce3b176482dbbc1245ebf52b181af44c2cf55f",
                "shasum": ""
            },
            "require": {
                "php": ">=5.3.0"
            },
            "type": "library",
            "extra": {
                "branch-alias": {
                    "dev-master": "1.0.x-dev"
                }
            },
            "autoload": {
                "psr-4": {
                    "Psr\\Container\\": "src/"
                }
            },
            "notification-url": "https://packagist.org/downloads/",
            "license": [
                "MIT"
            ],
            "authors": [
                {
                    "name": "PHP-FIG",
                    "homepage": "http://www.php-fig.org/"
                }
            ],
            "description": "Common Container Interface (PHP FIG PSR-11)",
            "homepage": "https://github.com/php-fig/container",
            "keywords": [
                "PSR-11",
                "container",
                "container-interface",
                "container-interop",
                "psr"
            ],
            "time": "2017-02-14 16:28:37"
        },
        {
            "name": "psr/log",
            "version": "1.0.2",
            "source": {
                "type": "git",
                "url": "https://github.com/php-fig/log.git",
                "reference": "4ebe3a8bf773a19edfe0a84b6585ba3d401b724d"
            },
            "dist": {
                "type": "zip",
                "url": "https://api.github.com/repos/php-fig/log/zipball/4ebe3a8bf773a19edfe0a84b6585ba3d401b724d",
                "reference": "4ebe3a8bf773a19edfe0a84b6585ba3d401b724d",
                "shasum": ""
            },
            "require": {
                "php": ">=5.3.0"
            },
            "type": "library",
            "extra": {
                "branch-alias": {
                    "dev-master": "1.0.x-dev"
                }
            },
            "autoload": {
                "psr-4": {
                    "Psr\\Log\\": "Psr/Log/"
                }
            },
            "notification-url": "https://packagist.org/downloads/",
            "license": [
                "MIT"
            ],
            "authors": [
                {
                    "name": "PHP-FIG",
                    "homepage": "http://www.php-fig.org/"
                }
            ],
            "description": "Common interface for logging libraries",
            "homepage": "https://github.com/php-fig/log",
            "keywords": [
                "log",
                "psr",
                "psr-3"
            ],
            "time": "2016-10-10 12:19:37"
        },
        {
            "name": "ramsey/uuid",
            "version": "3.6.1",
            "source": {
                "type": "git",
                "url": "https://github.com/ramsey/uuid.git",
                "reference": "4ae32dd9ab8860a4bbd750ad269cba7f06f7934e"
            },
            "dist": {
                "type": "zip",
                "url": "https://api.github.com/repos/ramsey/uuid/zipball/4ae32dd9ab8860a4bbd750ad269cba7f06f7934e",
                "reference": "4ae32dd9ab8860a4bbd750ad269cba7f06f7934e",
                "shasum": ""
            },
            "require": {
                "paragonie/random_compat": "^1.0|^2.0",
                "php": "^5.4 || ^7.0"
            },
            "replace": {
                "rhumsaa/uuid": "self.version"
            },
            "require-dev": {
                "apigen/apigen": "^4.1",
                "codeception/aspect-mock": "^1.0 | ^2.0",
                "doctrine/annotations": "~1.2.0",
                "goaop/framework": "1.0.0-alpha.2 | ^1.0 | ^2.1",
                "ircmaxell/random-lib": "^1.1",
                "jakub-onderka/php-parallel-lint": "^0.9.0",
                "mockery/mockery": "^0.9.4",
                "moontoast/math": "^1.1",
                "php-mock/php-mock-phpunit": "^0.3|^1.1",
                "phpunit/phpunit": "^4.7|>=5.0 <5.4",
                "satooshi/php-coveralls": "^0.6.1",
                "squizlabs/php_codesniffer": "^2.3"
            },
            "suggest": {
                "ext-libsodium": "Provides the PECL libsodium extension for use with the SodiumRandomGenerator",
                "ext-uuid": "Provides the PECL UUID extension for use with the PeclUuidTimeGenerator and PeclUuidRandomGenerator",
                "ircmaxell/random-lib": "Provides RandomLib for use with the RandomLibAdapter",
                "moontoast/math": "Provides support for converting UUID to 128-bit integer (in string form).",
                "ramsey/uuid-console": "A console application for generating UUIDs with ramsey/uuid",
                "ramsey/uuid-doctrine": "Allows the use of Ramsey\\Uuid\\Uuid as Doctrine field type."
            },
            "type": "library",
            "extra": {
                "branch-alias": {
                    "dev-master": "3.x-dev"
                }
            },
            "autoload": {
                "psr-4": {
                    "Ramsey\\Uuid\\": "src/"
                }
            },
            "notification-url": "https://packagist.org/downloads/",
            "license": [
                "MIT"
            ],
            "authors": [
                {
                    "name": "Marijn Huizendveld",
                    "email": "marijn.huizendveld@gmail.com"
                },
                {
                    "name": "Thibaud Fabre",
                    "email": "thibaud@aztech.io"
                },
                {
                    "name": "Ben Ramsey",
                    "email": "ben@benramsey.com",
                    "homepage": "https://benramsey.com"
                }
            ],
            "description": "Formerly rhumsaa/uuid. A PHP 5.4+ library for generating RFC 4122 version 1, 3, 4, and 5 universally unique identifiers (UUID).",
            "homepage": "https://github.com/ramsey/uuid",
            "keywords": [
                "guid",
                "identifier",
                "uuid"
            ],
            "time": "2017-03-26 20:37:53"
        },
        {
            "name": "react/promise",
            "version": "v2.5.1",
            "source": {
                "type": "git",
                "url": "https://github.com/reactphp/promise.git",
                "reference": "62785ae604c8d69725d693eb370e1d67e94c4053"
            },
            "dist": {
                "type": "zip",
                "url": "https://api.github.com/repos/reactphp/promise/zipball/62785ae604c8d69725d693eb370e1d67e94c4053",
                "reference": "62785ae604c8d69725d693eb370e1d67e94c4053",
                "shasum": ""
            },
            "require": {
                "php": ">=5.4.0"
            },
            "require-dev": {
                "phpunit/phpunit": "~4.8"
            },
            "type": "library",
            "autoload": {
                "psr-4": {
                    "React\\Promise\\": "src/"
                },
                "files": [
                    "src/functions_include.php"
                ]
            },
            "notification-url": "https://packagist.org/downloads/",
            "license": [
                "MIT"
            ],
            "authors": [
                {
                    "name": "Jan Sorgalla",
                    "email": "jsorgalla@gmail.com"
                }
            ],
            "description": "A lightweight implementation of CommonJS Promises/A for PHP",
            "keywords": [
                "promise",
                "promises"
            ],
            "time": "2017-03-25 12:08:31"
        },
        {
            "name": "seld/cli-prompt",
            "version": "1.0.3",
            "source": {
                "type": "git",
                "url": "https://github.com/Seldaek/cli-prompt.git",
                "reference": "a19a7376a4689d4d94cab66ab4f3c816019ba8dd"
            },
            "dist": {
                "type": "zip",
                "url": "https://api.github.com/repos/Seldaek/cli-prompt/zipball/a19a7376a4689d4d94cab66ab4f3c816019ba8dd",
                "reference": "a19a7376a4689d4d94cab66ab4f3c816019ba8dd",
                "shasum": ""
            },
            "require": {
                "php": ">=5.3"
            },
            "type": "library",
            "extra": {
                "branch-alias": {
                    "dev-master": "1.x-dev"
                }
            },
            "autoload": {
                "psr-4": {
                    "Seld\\CliPrompt\\": "src/"
                }
            },
            "notification-url": "https://packagist.org/downloads/",
            "license": [
                "MIT"
            ],
            "authors": [
                {
                    "name": "Jordi Boggiano",
                    "email": "j.boggiano@seld.be"
                }
            ],
            "description": "Allows you to prompt for user input on the command line, and optionally hide the characters they type",
            "keywords": [
                "cli",
                "console",
                "hidden",
                "input",
                "prompt"
            ],
            "time": "2017-03-18 11:32:45"
        },
        {
            "name": "seld/jsonlint",
            "version": "1.7.1",
            "source": {
                "type": "git",
                "url": "https://github.com/Seldaek/jsonlint.git",
                "reference": "d15f59a67ff805a44c50ea0516d2341740f81a38"
            },
            "dist": {
                "type": "zip",
                "url": "https://api.github.com/repos/Seldaek/jsonlint/zipball/d15f59a67ff805a44c50ea0516d2341740f81a38",
                "reference": "d15f59a67ff805a44c50ea0516d2341740f81a38",
                "shasum": ""
            },
            "require": {
                "php": "^5.3 || ^7.0"
            },
            "require-dev": {
                "phpunit/phpunit": "^4.8.35 || ^5.7 || ^6.0"
            },
            "bin": [
                "bin/jsonlint"
            ],
            "type": "library",
            "autoload": {
                "psr-4": {
                    "Seld\\JsonLint\\": "src/Seld/JsonLint/"
                }
            },
            "notification-url": "https://packagist.org/downloads/",
            "license": [
                "MIT"
            ],
            "authors": [
                {
                    "name": "Jordi Boggiano",
                    "email": "j.boggiano@seld.be",
                    "homepage": "http://seld.be"
                }
            ],
            "description": "JSON Linter",
            "keywords": [
                "json",
                "linter",
                "parser",
                "validator"
            ],
            "time": "2018-01-24 12:46:19"
        },
        {
            "name": "seld/phar-utils",
            "version": "1.0.1",
            "source": {
                "type": "git",
                "url": "https://github.com/Seldaek/phar-utils.git",
                "reference": "7009b5139491975ef6486545a39f3e6dad5ac30a"
            },
            "dist": {
                "type": "zip",
                "url": "https://api.github.com/repos/Seldaek/phar-utils/zipball/7009b5139491975ef6486545a39f3e6dad5ac30a",
                "reference": "7009b5139491975ef6486545a39f3e6dad5ac30a",
                "shasum": ""
            },
            "require": {
                "php": ">=5.3"
            },
            "type": "library",
            "extra": {
                "branch-alias": {
                    "dev-master": "1.x-dev"
                }
            },
            "autoload": {
                "psr-4": {
                    "Seld\\PharUtils\\": "src/"
                }
            },
            "notification-url": "https://packagist.org/downloads/",
            "license": [
                "MIT"
            ],
            "authors": [
                {
                    "name": "Jordi Boggiano",
                    "email": "j.boggiano@seld.be"
                }
            ],
            "description": "PHAR file format utilities, for when PHP phars you up",
            "keywords": [
                "phra"
            ],
            "time": "2015-10-13 18:44:15"
        },
        {
            "name": "symfony/console",
            "version": "v2.8.37",
            "source": {
                "type": "git",
                "url": "https://github.com/symfony/console.git",
                "reference": "390fa4899dbcc47bd41935d87c4572ea4305d3ce"
            },
            "dist": {
                "type": "zip",
                "url": "https://api.github.com/repos/symfony/console/zipball/390fa4899dbcc47bd41935d87c4572ea4305d3ce",
                "reference": "390fa4899dbcc47bd41935d87c4572ea4305d3ce",
                "shasum": ""
            },
            "require": {
                "php": ">=5.3.9",
                "symfony/debug": "^2.7.2|~3.0.0",
                "symfony/polyfill-mbstring": "~1.0"
            },
            "require-dev": {
                "psr/log": "~1.0",
                "symfony/event-dispatcher": "~2.1|~3.0.0",
                "symfony/process": "~2.1|~3.0.0"
            },
            "suggest": {
                "psr/log": "For using the console logger",
                "symfony/event-dispatcher": "",
                "symfony/process": ""
            },
            "type": "library",
            "extra": {
                "branch-alias": {
                    "dev-master": "2.8-dev"
                }
            },
            "autoload": {
                "psr-4": {
                    "Symfony\\Component\\Console\\": ""
                },
                "exclude-from-classmap": [
                    "/Tests/"
                ]
            },
            "notification-url": "https://packagist.org/downloads/",
            "license": [
                "MIT"
            ],
            "authors": [
                {
                    "name": "Fabien Potencier",
                    "email": "fabien@symfony.com"
                },
                {
                    "name": "Symfony Community",
                    "homepage": "https://symfony.com/contributors"
                }
            ],
            "description": "Symfony Console Component",
            "homepage": "https://symfony.com",
<<<<<<< HEAD
            "time": "2018-03-19 21:13:58"
=======
            "time": "2018-02-26 15:33:21"
>>>>>>> fc940f5c
        },
        {
            "name": "symfony/debug",
            "version": "v3.0.9",
            "source": {
                "type": "git",
                "url": "https://github.com/symfony/debug.git",
                "reference": "697c527acd9ea1b2d3efac34d9806bf255278b0a"
            },
            "dist": {
                "type": "zip",
                "url": "https://api.github.com/repos/symfony/debug/zipball/697c527acd9ea1b2d3efac34d9806bf255278b0a",
                "reference": "697c527acd9ea1b2d3efac34d9806bf255278b0a",
                "shasum": ""
            },
            "require": {
                "php": ">=5.5.9",
                "psr/log": "~1.0"
            },
            "conflict": {
                "symfony/http-kernel": ">=2.3,<2.3.24|~2.4.0|>=2.5,<2.5.9|>=2.6,<2.6.2"
            },
            "require-dev": {
                "symfony/class-loader": "~2.8|~3.0",
                "symfony/http-kernel": "~2.8|~3.0"
            },
            "type": "library",
            "extra": {
                "branch-alias": {
                    "dev-master": "3.0-dev"
                }
            },
            "autoload": {
                "psr-4": {
                    "Symfony\\Component\\Debug\\": ""
                },
                "exclude-from-classmap": [
                    "/Tests/"
                ]
            },
            "notification-url": "https://packagist.org/downloads/",
            "license": [
                "MIT"
            ],
            "authors": [
                {
                    "name": "Fabien Potencier",
                    "email": "fabien@symfony.com"
                },
                {
                    "name": "Symfony Community",
                    "homepage": "https://symfony.com/contributors"
                }
            ],
            "description": "Symfony Debug Component",
            "homepage": "https://symfony.com",
            "time": "2016-07-30 07:22:48"
        },
        {
            "name": "symfony/event-dispatcher",
            "version": "v2.8.37",
            "source": {
                "type": "git",
                "url": "https://github.com/symfony/event-dispatcher.git",
                "reference": "f5d2d7dcc33b89e20c2696ea9afcbddf6540081c"
            },
            "dist": {
                "type": "zip",
                "url": "https://api.github.com/repos/symfony/event-dispatcher/zipball/f5d2d7dcc33b89e20c2696ea9afcbddf6540081c",
                "reference": "f5d2d7dcc33b89e20c2696ea9afcbddf6540081c",
                "shasum": ""
            },
            "require": {
                "php": ">=5.3.9"
            },
            "require-dev": {
                "psr/log": "~1.0",
                "symfony/config": "^2.0.5|~3.0.0",
                "symfony/dependency-injection": "~2.6|~3.0.0",
                "symfony/expression-language": "~2.6|~3.0.0",
                "symfony/stopwatch": "~2.3|~3.0.0"
            },
            "suggest": {
                "symfony/dependency-injection": "",
                "symfony/http-kernel": ""
            },
            "type": "library",
            "extra": {
                "branch-alias": {
                    "dev-master": "2.8-dev"
                }
            },
            "autoload": {
                "psr-4": {
                    "Symfony\\Component\\EventDispatcher\\": ""
                },
                "exclude-from-classmap": [
                    "/Tests/"
                ]
            },
            "notification-url": "https://packagist.org/downloads/",
            "license": [
                "MIT"
            ],
            "authors": [
                {
                    "name": "Fabien Potencier",
                    "email": "fabien@symfony.com"
                },
                {
                    "name": "Symfony Community",
                    "homepage": "https://symfony.com/contributors"
                }
            ],
            "description": "Symfony EventDispatcher Component",
            "homepage": "https://symfony.com",
            "time": "2018-02-11 16:53:59"
        },
        {
            "name": "symfony/filesystem",
            "version": "v3.3.6",
            "source": {
                "type": "git",
                "url": "https://github.com/symfony/filesystem.git",
                "reference": "427987eb4eed764c3b6e38d52a0f87989e010676"
            },
            "dist": {
                "type": "zip",
                "url": "https://api.github.com/repos/symfony/filesystem/zipball/427987eb4eed764c3b6e38d52a0f87989e010676",
                "reference": "427987eb4eed764c3b6e38d52a0f87989e010676",
                "shasum": ""
            },
            "require": {
                "php": ">=5.5.9"
            },
            "type": "library",
            "extra": {
                "branch-alias": {
                    "dev-master": "3.3-dev"
                }
            },
            "autoload": {
                "psr-4": {
                    "Symfony\\Component\\Filesystem\\": ""
                },
                "exclude-from-classmap": [
                    "/Tests/"
                ]
            },
            "notification-url": "https://packagist.org/downloads/",
            "license": [
                "MIT"
            ],
            "authors": [
                {
                    "name": "Fabien Potencier",
                    "email": "fabien@symfony.com"
                },
                {
                    "name": "Symfony Community",
                    "homepage": "https://symfony.com/contributors"
                }
            ],
            "description": "Symfony Filesystem Component",
            "homepage": "https://symfony.com",
<<<<<<< HEAD
            "time": "2017-07-11 07:17:58"
=======
            "time": "2018-02-22 10:48:49"
>>>>>>> fc940f5c
        },
        {
            "name": "symfony/finder",
            "version": "v3.3.6",
            "source": {
                "type": "git",
                "url": "https://github.com/symfony/finder.git",
                "reference": "baea7f66d30854ad32988c11a09d7ffd485810c4"
            },
            "dist": {
                "type": "zip",
                "url": "https://api.github.com/repos/symfony/finder/zipball/baea7f66d30854ad32988c11a09d7ffd485810c4",
                "reference": "baea7f66d30854ad32988c11a09d7ffd485810c4",
                "shasum": ""
            },
            "require": {
                "php": ">=5.5.9"
            },
            "type": "library",
            "extra": {
                "branch-alias": {
                    "dev-master": "3.3-dev"
                }
            },
            "autoload": {
                "psr-4": {
                    "Symfony\\Component\\Finder\\": ""
                },
                "exclude-from-classmap": [
                    "/Tests/"
                ]
            },
            "notification-url": "https://packagist.org/downloads/",
            "license": [
                "MIT"
            ],
            "authors": [
                {
                    "name": "Fabien Potencier",
                    "email": "fabien@symfony.com"
                },
                {
                    "name": "Symfony Community",
                    "homepage": "https://symfony.com/contributors"
                }
            ],
            "description": "Symfony Finder Component",
            "homepage": "https://symfony.com",
<<<<<<< HEAD
            "time": "2017-06-01 21:01:25"
=======
            "time": "2018-03-05 18:28:11"
>>>>>>> fc940f5c
        },
        {
            "name": "symfony/polyfill-mbstring",
            "version": "v1.7.0",
            "source": {
                "type": "git",
                "url": "https://github.com/symfony/polyfill-mbstring.git",
                "reference": "78be803ce01e55d3491c1397cf1c64beb9c1b63b"
            },
            "dist": {
                "type": "zip",
                "url": "https://api.github.com/repos/symfony/polyfill-mbstring/zipball/78be803ce01e55d3491c1397cf1c64beb9c1b63b",
                "reference": "78be803ce01e55d3491c1397cf1c64beb9c1b63b",
                "shasum": ""
            },
            "require": {
                "php": ">=5.3.3"
            },
            "suggest": {
                "ext-mbstring": "For best performance"
            },
            "type": "library",
            "extra": {
                "branch-alias": {
                    "dev-master": "1.7-dev"
                }
            },
            "autoload": {
                "psr-4": {
                    "Symfony\\Polyfill\\Mbstring\\": ""
                },
                "files": [
                    "bootstrap.php"
                ]
            },
            "notification-url": "https://packagist.org/downloads/",
            "license": [
                "MIT"
            ],
            "authors": [
                {
                    "name": "Nicolas Grekas",
                    "email": "p@tchwork.com"
                },
                {
                    "name": "Symfony Community",
                    "homepage": "https://symfony.com/contributors"
                }
            ],
            "description": "Symfony polyfill for the Mbstring extension",
            "homepage": "https://symfony.com",
            "keywords": [
                "compatibility",
                "mbstring",
                "polyfill",
                "portable",
                "shim"
            ],
            "time": "2018-01-30 19:27:44"
        },
        {
            "name": "symfony/process",
            "version": "v2.8.37",
            "source": {
                "type": "git",
                "url": "https://github.com/symfony/process.git",
                "reference": "c2fc900ee54e1e44aa956eae8ba041a5347ba93c"
            },
            "dist": {
                "type": "zip",
                "url": "https://api.github.com/repos/symfony/process/zipball/c2fc900ee54e1e44aa956eae8ba041a5347ba93c",
                "reference": "c2fc900ee54e1e44aa956eae8ba041a5347ba93c",
                "shasum": ""
            },
            "require": {
                "php": ">=5.3.9"
            },
            "type": "library",
            "extra": {
                "branch-alias": {
                    "dev-master": "2.8-dev"
                }
            },
            "autoload": {
                "psr-4": {
                    "Symfony\\Component\\Process\\": ""
                },
                "exclude-from-classmap": [
                    "/Tests/"
                ]
            },
            "notification-url": "https://packagist.org/downloads/",
            "license": [
                "MIT"
            ],
            "authors": [
                {
                    "name": "Fabien Potencier",
                    "email": "fabien@symfony.com"
                },
                {
                    "name": "Symfony Community",
                    "homepage": "https://symfony.com/contributors"
                }
            ],
            "description": "Symfony Process Component",
            "homepage": "https://symfony.com",
<<<<<<< HEAD
            "time": "2018-03-19 21:11:56"
=======
            "time": "2018-02-12 17:44:58"
>>>>>>> fc940f5c
        },
        {
            "name": "tedivm/jshrink",
            "version": "v1.1.0",
            "source": {
                "type": "git",
                "url": "https://github.com/tedious/JShrink.git",
                "reference": "688527a2e854d7935f24f24c7d5eb1b604742bf9"
            },
            "dist": {
                "type": "zip",
                "url": "https://api.github.com/repos/tedious/JShrink/zipball/688527a2e854d7935f24f24c7d5eb1b604742bf9",
                "reference": "688527a2e854d7935f24f24c7d5eb1b604742bf9",
                "shasum": ""
            },
            "require": {
                "php": ">=5.3.0"
            },
            "require-dev": {
                "fabpot/php-cs-fixer": "0.4.0",
                "phpunit/phpunit": "4.0.*",
                "satooshi/php-coveralls": "dev-master"
            },
            "type": "library",
            "autoload": {
                "psr-0": {
                    "JShrink": "src/"
                }
            },
            "notification-url": "https://packagist.org/downloads/",
            "license": [
                "BSD-3-Clause"
            ],
            "authors": [
                {
                    "name": "Robert Hafner",
                    "email": "tedivm@tedivm.com"
                }
            ],
            "description": "Javascript Minifier built in PHP",
            "homepage": "http://github.com/tedious/JShrink",
            "keywords": [
                "javascript",
                "minifier"
            ],
            "time": "2015-07-04 07:35:09"
        },
        {
            "name": "tubalmartin/cssmin",
            "version": "v4.1.0",
            "source": {
                "type": "git",
                "url": "https://github.com/tubalmartin/YUI-CSS-compressor-PHP-port.git",
                "reference": "1c7ae93cf6b392d4dae5c4ae18979918413af16e"
            },
            "dist": {
                "type": "zip",
                "url": "https://api.github.com/repos/tubalmartin/YUI-CSS-compressor-PHP-port/zipball/1c7ae93cf6b392d4dae5c4ae18979918413af16e",
                "reference": "1c7ae93cf6b392d4dae5c4ae18979918413af16e",
                "shasum": ""
            },
            "require": {
                "ext-pcre": "*",
                "php": ">=5.3.2"
            },
            "require-dev": {
                "cogpowered/finediff": "0.3.*",
                "phpunit/phpunit": "4.8.*"
            },
            "bin": [
                "cssmin"
            ],
            "type": "library",
            "autoload": {
                "psr-4": {
                    "tubalmartin\\CssMin\\": "src"
                }
            },
            "notification-url": "https://packagist.org/downloads/",
            "license": [
                "BSD-3-Clause"
            ],
            "authors": [
                {
                    "name": "Túbal Martín",
                    "homepage": "http://tubalmartin.me/"
                }
            ],
            "description": "A PHP port of the YUI CSS compressor",
            "homepage": "https://github.com/tubalmartin/YUI-CSS-compressor-PHP-port",
            "keywords": [
                "compress",
                "compressor",
                "css",
                "cssmin",
                "minify",
                "yui"
            ],
            "time": "2017-05-16 13:45:26"
        },
        {
            "name": "webonyx/graphql-php",
            "version": "v0.11.5",
            "source": {
                "type": "git",
                "url": "https://github.com/webonyx/graphql-php.git",
                "reference": "b97cad0f4a50131c85d9224e8e36ebbcf1c6b425"
            },
            "dist": {
                "type": "zip",
                "url": "https://api.github.com/repos/webonyx/graphql-php/zipball/b97cad0f4a50131c85d9224e8e36ebbcf1c6b425",
                "reference": "b97cad0f4a50131c85d9224e8e36ebbcf1c6b425",
                "shasum": ""
            },
            "require": {
                "ext-mbstring": "*",
                "php": ">=5.5,<8.0-DEV"
            },
            "require-dev": {
                "phpunit/phpunit": "^4.8",
                "psr/http-message": "^1.0"
            },
            "suggest": {
                "psr/http-message": "To use standard GraphQL server",
                "react/promise": "To leverage async resolving on React PHP platform"
            },
            "type": "library",
            "autoload": {
                "files": [
                    "src/deprecated.php"
                ],
                "psr-4": {
                    "GraphQL\\": "src/"
                }
            },
            "notification-url": "https://packagist.org/downloads/",
            "license": [
                "BSD"
            ],
            "description": "A PHP port of GraphQL reference implementation",
            "homepage": "https://github.com/webonyx/graphql-php",
            "keywords": [
                "api",
                "graphql"
            ],
            "time": "2017-12-12 09:03:21"
        },
        {
            "name": "zendframework/zend-captcha",
            "version": "2.7.1",
            "source": {
                "type": "git",
                "url": "https://github.com/zendframework/zend-captcha.git",
                "reference": "2d56293a5ae3e45e7c8ee7030aa8b305768d8014"
            },
            "dist": {
                "type": "zip",
                "url": "https://api.github.com/repos/zendframework/zend-captcha/zipball/2d56293a5ae3e45e7c8ee7030aa8b305768d8014",
                "reference": "2d56293a5ae3e45e7c8ee7030aa8b305768d8014",
                "shasum": ""
            },
            "require": {
                "php": "^5.6 || ^7.0",
                "zendframework/zend-math": "^2.6 || ^3.0",
                "zendframework/zend-stdlib": "^2.7 || ^3.0"
            },
            "require-dev": {
                "phpunit/phpunit": "~4.8",
                "zendframework/zend-coding-standard": "~1.0.0",
                "zendframework/zend-session": "^2.6",
                "zendframework/zend-text": "^2.6",
                "zendframework/zend-validator": "^2.6",
                "zendframework/zendservice-recaptcha": "^3.0"
            },
            "suggest": {
                "zendframework/zend-i18n-resources": "Translations of captcha messages",
                "zendframework/zend-session": "Zend\\Session component",
                "zendframework/zend-text": "Zend\\Text component",
                "zendframework/zend-validator": "Zend\\Validator component",
                "zendframework/zendservice-recaptcha": "ZendService\\ReCaptcha component"
            },
            "type": "library",
            "extra": {
                "branch-alias": {
                    "dev-master": "2.7-dev",
                    "dev-develop": "2.8-dev"
                }
            },
            "autoload": {
                "psr-4": {
                    "Zend\\Captcha\\": "src/"
                }
            },
            "notification-url": "https://packagist.org/downloads/",
            "license": [
                "BSD-3-Clause"
            ],
            "homepage": "https://github.com/zendframework/zend-captcha",
            "keywords": [
                "captcha",
                "zf2"
            ],
            "time": "2017-02-23 08:09:44"
        },
        {
            "name": "zendframework/zend-code",
            "version": "3.1.0",
            "source": {
                "type": "git",
                "url": "https://github.com/zendframework/zend-code.git",
                "reference": "2899c17f83a7207f2d7f53ec2f421204d3beea27"
            },
            "dist": {
                "type": "zip",
                "url": "https://api.github.com/repos/zendframework/zend-code/zipball/2899c17f83a7207f2d7f53ec2f421204d3beea27",
                "reference": "2899c17f83a7207f2d7f53ec2f421204d3beea27",
                "shasum": ""
            },
            "require": {
                "php": "^5.6 || 7.0.0 - 7.0.4 || ^7.0.6",
                "zendframework/zend-eventmanager": "^2.6 || ^3.0"
            },
            "require-dev": {
                "doctrine/annotations": "~1.0",
                "ext-phar": "*",
                "phpunit/phpunit": "^4.8.21",
                "squizlabs/php_codesniffer": "^2.5",
                "zendframework/zend-stdlib": "^2.7 || ^3.0"
            },
            "suggest": {
                "doctrine/annotations": "Doctrine\\Common\\Annotations >=1.0 for annotation features",
                "zendframework/zend-stdlib": "Zend\\Stdlib component"
            },
            "type": "library",
            "extra": {
                "branch-alias": {
                    "dev-master": "3.1-dev",
                    "dev-develop": "3.2-dev"
                }
            },
            "autoload": {
                "psr-4": {
                    "Zend\\Code\\": "src/"
                }
            },
            "notification-url": "https://packagist.org/downloads/",
            "license": [
                "BSD-3-Clause"
            ],
            "description": "provides facilities to generate arbitrary code using an object oriented interface",
            "homepage": "https://github.com/zendframework/zend-code",
            "keywords": [
                "code",
                "zf2"
            ],
            "time": "2016-10-24 13:23:32"
        },
        {
            "name": "zendframework/zend-config",
            "version": "2.6.0",
            "source": {
                "type": "git",
                "url": "https://github.com/zendframework/zend-config.git",
                "reference": "2920e877a9f6dca9fa8f6bd3b1ffc2e19bb1e30d"
            },
            "dist": {
                "type": "zip",
                "url": "https://api.github.com/repos/zendframework/zend-config/zipball/2920e877a9f6dca9fa8f6bd3b1ffc2e19bb1e30d",
                "reference": "2920e877a9f6dca9fa8f6bd3b1ffc2e19bb1e30d",
                "shasum": ""
            },
            "require": {
                "php": "^5.5 || ^7.0",
                "zendframework/zend-stdlib": "^2.7 || ^3.0"
            },
            "require-dev": {
                "fabpot/php-cs-fixer": "1.7.*",
                "phpunit/phpunit": "~4.0",
                "zendframework/zend-filter": "^2.6",
                "zendframework/zend-i18n": "^2.5",
                "zendframework/zend-json": "^2.6.1",
                "zendframework/zend-servicemanager": "^2.7.5 || ^3.0.3"
            },
            "suggest": {
                "zendframework/zend-filter": "Zend\\Filter component",
                "zendframework/zend-i18n": "Zend\\I18n component",
                "zendframework/zend-json": "Zend\\Json to use the Json reader or writer classes",
                "zendframework/zend-servicemanager": "Zend\\ServiceManager for use with the Config Factory to retrieve reader and writer instances"
            },
            "type": "library",
            "extra": {
                "branch-alias": {
                    "dev-master": "2.6-dev",
                    "dev-develop": "2.7-dev"
                }
            },
            "autoload": {
                "psr-4": {
                    "Zend\\Config\\": "src/"
                }
            },
            "notification-url": "https://packagist.org/downloads/",
            "license": [
                "BSD-3-Clause"
            ],
            "description": "provides a nested object property based user interface for accessing this configuration data within application code",
            "homepage": "https://github.com/zendframework/zend-config",
            "keywords": [
                "config",
                "zf2"
            ],
            "time": "2016-02-04 23:01:10"
        },
        {
            "name": "zendframework/zend-console",
            "version": "2.7.0",
            "source": {
                "type": "git",
                "url": "https://github.com/zendframework/zend-console.git",
                "reference": "e8aa08da83de3d265256c40ba45cd649115f0e18"
            },
            "dist": {
                "type": "zip",
                "url": "https://api.github.com/repos/zendframework/zend-console/zipball/e8aa08da83de3d265256c40ba45cd649115f0e18",
                "reference": "e8aa08da83de3d265256c40ba45cd649115f0e18",
                "shasum": ""
            },
            "require": {
                "php": "^5.6 || ^7.0",
                "zendframework/zend-stdlib": "^2.7.7 || ^3.1"
            },
            "require-dev": {
                "phpunit/phpunit": "^5.7.23 || ^6.4.3",
                "zendframework/zend-coding-standard": "~1.0.0",
                "zendframework/zend-filter": "^2.7.2",
                "zendframework/zend-json": "^2.6 || ^3.0",
                "zendframework/zend-validator": "^2.10.1"
            },
            "suggest": {
                "zendframework/zend-filter": "To support DefaultRouteMatcher usage",
                "zendframework/zend-validator": "To support DefaultRouteMatcher usage"
            },
            "type": "library",
            "extra": {
                "branch-alias": {
                    "dev-master": "2.7.x-dev",
                    "dev-develop": "2.8.x-dev"
                }
            },
            "autoload": {
                "psr-4": {
                    "Zend\\Console\\": "src/"
                }
            },
            "notification-url": "https://packagist.org/downloads/",
            "license": [
                "BSD-3-Clause"
            ],
            "description": "Build console applications using getopt syntax or routing, complete with prompts",
            "keywords": [
                "ZendFramework",
                "console",
                "zf"
            ],
            "time": "2018-01-25 19:08:04"
        },
        {
            "name": "zendframework/zend-crypt",
            "version": "2.6.0",
            "source": {
                "type": "git",
                "url": "https://github.com/zendframework/zend-crypt.git",
                "reference": "1b2f5600bf6262904167116fa67b58ab1457036d"
            },
            "dist": {
                "type": "zip",
                "url": "https://api.github.com/repos/zendframework/zend-crypt/zipball/1b2f5600bf6262904167116fa67b58ab1457036d",
                "reference": "1b2f5600bf6262904167116fa67b58ab1457036d",
                "shasum": ""
            },
            "require": {
                "container-interop/container-interop": "~1.0",
                "php": "^5.5 || ^7.0",
                "zendframework/zend-math": "^2.6",
                "zendframework/zend-stdlib": "^2.7 || ^3.0"
            },
            "require-dev": {
                "fabpot/php-cs-fixer": "1.7.*",
                "phpunit/phpunit": "~4.0"
            },
            "suggest": {
                "ext-mcrypt": "Required for most features of Zend\\Crypt"
            },
            "type": "library",
            "extra": {
                "branch-alias": {
                    "dev-master": "2.6-dev",
                    "dev-develop": "2.7-dev"
                }
            },
            "autoload": {
                "psr-4": {
                    "Zend\\Crypt\\": "src/"
                }
            },
            "notification-url": "https://packagist.org/downloads/",
            "license": [
                "BSD-3-Clause"
            ],
            "homepage": "https://github.com/zendframework/zend-crypt",
            "keywords": [
                "crypt",
                "zf2"
            ],
            "time": "2016-02-03 23:46:30"
        },
        {
            "name": "zendframework/zend-db",
            "version": "2.9.2",
            "source": {
                "type": "git",
                "url": "https://github.com/zendframework/zend-db.git",
                "reference": "1651abb1b33fc8fbd2d78ff9e2abb526cc2cf666"
            },
            "dist": {
                "type": "zip",
                "url": "https://api.github.com/repos/zendframework/zend-db/zipball/1651abb1b33fc8fbd2d78ff9e2abb526cc2cf666",
                "reference": "1651abb1b33fc8fbd2d78ff9e2abb526cc2cf666",
                "shasum": ""
            },
            "require": {
                "php": "^5.6 || ^7.0",
                "zendframework/zend-stdlib": "^2.7 || ^3.0"
            },
            "require-dev": {
                "phpunit/phpunit": "^5.7.25 || ^6.4.4",
                "zendframework/zend-coding-standard": "~1.0.0",
                "zendframework/zend-eventmanager": "^2.6.2 || ^3.0",
                "zendframework/zend-hydrator": "^1.1 || ^2.1",
                "zendframework/zend-servicemanager": "^2.7.5 || ^3.0.3"
            },
            "suggest": {
                "zendframework/zend-eventmanager": "Zend\\EventManager component",
                "zendframework/zend-hydrator": "Zend\\Hydrator component for using HydratingResultSets",
                "zendframework/zend-servicemanager": "Zend\\ServiceManager component"
            },
            "type": "library",
            "extra": {
                "branch-alias": {
                    "dev-master": "2.9-dev",
                    "dev-develop": "2.10-dev"
                },
                "zf": {
                    "component": "Zend\\Db",
                    "config-provider": "Zend\\Db\\ConfigProvider"
                }
            },
            "autoload": {
                "psr-4": {
                    "Zend\\Db\\": "src/"
                }
            },
            "notification-url": "https://packagist.org/downloads/",
            "license": [
                "BSD-3-Clause"
            ],
            "description": "Database abstraction layer, SQL abstraction, result set abstraction, and RowDataGateway and TableDataGateway implementations",
            "keywords": [
                "ZendFramework",
                "db",
                "zf"
            ],
            "time": "2017-12-11 14:57:52"
        },
        {
            "name": "zendframework/zend-di",
            "version": "2.6.1",
            "source": {
                "type": "git",
                "url": "https://github.com/zendframework/zend-di.git",
                "reference": "1fd1ba85660b5a2718741b38639dc7c4c3194b37"
            },
            "dist": {
                "type": "zip",
                "url": "https://api.github.com/repos/zendframework/zend-di/zipball/1fd1ba85660b5a2718741b38639dc7c4c3194b37",
                "reference": "1fd1ba85660b5a2718741b38639dc7c4c3194b37",
                "shasum": ""
            },
            "require": {
                "container-interop/container-interop": "^1.1",
                "php": "^5.5 || ^7.0",
                "zendframework/zend-code": "^2.6 || ^3.0",
                "zendframework/zend-stdlib": "^2.7 || ^3.0"
            },
            "require-dev": {
                "fabpot/php-cs-fixer": "1.7.*",
                "phpunit/phpunit": "~4.0"
            },
            "type": "library",
            "extra": {
                "branch-alias": {
                    "dev-master": "2.6-dev",
                    "dev-develop": "2.7-dev"
                }
            },
            "autoload": {
                "psr-4": {
                    "Zend\\Di\\": "src/"
                }
            },
            "notification-url": "https://packagist.org/downloads/",
            "license": [
                "BSD-3-Clause"
            ],
            "homepage": "https://github.com/zendframework/zend-di",
            "keywords": [
                "di",
                "zf2"
            ],
            "time": "2016-04-25 20:58:11"
        },
        {
            "name": "zendframework/zend-escaper",
            "version": "2.5.2",
            "source": {
                "type": "git",
                "url": "https://github.com/zendframework/zend-escaper.git",
                "reference": "2dcd14b61a72d8b8e27d579c6344e12c26141d4e"
            },
            "dist": {
                "type": "zip",
                "url": "https://api.github.com/repos/zendframework/zend-escaper/zipball/2dcd14b61a72d8b8e27d579c6344e12c26141d4e",
                "reference": "2dcd14b61a72d8b8e27d579c6344e12c26141d4e",
                "shasum": ""
            },
            "require": {
                "php": ">=5.5"
            },
            "require-dev": {
                "fabpot/php-cs-fixer": "1.7.*",
                "phpunit/phpunit": "~4.0"
            },
            "type": "library",
            "extra": {
                "branch-alias": {
                    "dev-master": "2.5-dev",
                    "dev-develop": "2.6-dev"
                }
            },
            "autoload": {
                "psr-4": {
                    "Zend\\Escaper\\": "src/"
                }
            },
            "notification-url": "https://packagist.org/downloads/",
            "license": [
                "BSD-3-Clause"
            ],
            "homepage": "https://github.com/zendframework/zend-escaper",
            "keywords": [
                "escaper",
                "zf2"
            ],
            "time": "2016-06-30 19:48:38"
        },
        {
            "name": "zendframework/zend-eventmanager",
            "version": "2.6.4",
            "source": {
                "type": "git",
                "url": "https://github.com/zendframework/zend-eventmanager.git",
                "reference": "d238c443220dce4b6396579c8ab2200ec25f9108"
            },
            "dist": {
                "type": "zip",
                "url": "https://api.github.com/repos/zendframework/zend-eventmanager/zipball/d238c443220dce4b6396579c8ab2200ec25f9108",
                "reference": "d238c443220dce4b6396579c8ab2200ec25f9108",
                "shasum": ""
            },
            "require": {
                "php": "^5.5 || ^7.0",
                "zendframework/zend-stdlib": "^2.7"
            },
            "require-dev": {
                "athletic/athletic": "dev-master",
                "fabpot/php-cs-fixer": "1.7.*",
                "phpunit/phpunit": "~4.0"
            },
            "type": "library",
            "extra": {
                "branch-alias": {
                    "dev-release-2.6": "2.6-dev",
                    "dev-master": "3.0-dev",
                    "dev-develop": "3.1-dev"
                }
            },
            "autoload": {
                "psr-4": {
                    "Zend\\EventManager\\": "src/"
                }
            },
            "notification-url": "https://packagist.org/downloads/",
            "license": [
                "BSD-3-Clause"
            ],
            "homepage": "https://github.com/zendframework/zend-eventmanager",
            "keywords": [
                "eventmanager",
                "zf2"
            ],
            "time": "2017-12-12 17:48:56"
        },
        {
            "name": "zendframework/zend-feed",
            "version": "2.9.0",
            "source": {
                "type": "git",
                "url": "https://github.com/zendframework/zend-feed.git",
                "reference": "abe88686124d492e0a2a84656f15e5482bfbe030"
            },
            "dist": {
                "type": "zip",
                "url": "https://api.github.com/repos/zendframework/zend-feed/zipball/abe88686124d492e0a2a84656f15e5482bfbe030",
                "reference": "abe88686124d492e0a2a84656f15e5482bfbe030",
                "shasum": ""
            },
            "require": {
                "php": "^5.6 || ^7.0",
                "zendframework/zend-escaper": "^2.5.2",
                "zendframework/zend-stdlib": "^2.7.7 || ^3.1"
            },
            "require-dev": {
                "phpunit/phpunit": "^5.7.23 || ^6.4.3",
                "psr/http-message": "^1.0.1",
                "zendframework/zend-cache": "^2.7.2",
                "zendframework/zend-coding-standard": "~1.0.0",
                "zendframework/zend-db": "^2.8.2",
                "zendframework/zend-http": "^2.7",
                "zendframework/zend-servicemanager": "^2.7.8 || ^3.3",
                "zendframework/zend-validator": "^2.10.1"
            },
            "suggest": {
                "psr/http-message": "PSR-7 ^1.0.1, if you wish to use Zend\\Feed\\Reader\\Http\\Psr7ResponseDecorator",
                "zendframework/zend-cache": "Zend\\Cache component, for optionally caching feeds between requests",
                "zendframework/zend-db": "Zend\\Db component, for use with PubSubHubbub",
                "zendframework/zend-http": "Zend\\Http for PubSubHubbub, and optionally for use with Zend\\Feed\\Reader",
                "zendframework/zend-servicemanager": "Zend\\ServiceManager component, for easily extending ExtensionManager implementations",
                "zendframework/zend-validator": "Zend\\Validator component, for validating email addresses used in Atom feeds and entries when using the Writer subcomponent"
            },
            "type": "library",
            "extra": {
                "branch-alias": {
                    "dev-master": "2.9-dev",
                    "dev-develop": "2.10-dev"
                }
            },
            "autoload": {
                "psr-4": {
                    "Zend\\Feed\\": "src/"
                }
            },
            "notification-url": "https://packagist.org/downloads/",
            "license": [
                "BSD-3-Clause"
            ],
            "description": "provides functionality for consuming RSS and Atom feeds",
            "keywords": [
                "ZendFramework",
                "feed",
                "zf"
            ],
            "time": "2017-12-04 17:59:38"
        },
        {
            "name": "zendframework/zend-filter",
            "version": "2.7.2",
            "source": {
                "type": "git",
                "url": "https://github.com/zendframework/zend-filter.git",
                "reference": "b8d0ff872f126631bf63a932e33aa2d22d467175"
            },
            "dist": {
                "type": "zip",
                "url": "https://api.github.com/repos/zendframework/zend-filter/zipball/b8d0ff872f126631bf63a932e33aa2d22d467175",
                "reference": "b8d0ff872f126631bf63a932e33aa2d22d467175",
                "shasum": ""
            },
            "require": {
                "php": "^5.5 || ^7.0",
                "zendframework/zend-stdlib": "^2.7 || ^3.0"
            },
            "require-dev": {
                "pear/archive_tar": "^1.4",
                "phpunit/phpunit": "^6.0.10 || ^5.7.17",
                "zendframework/zend-coding-standard": "~1.0.0",
                "zendframework/zend-crypt": "^2.6 || ^3.0",
                "zendframework/zend-servicemanager": "^2.7.5 || ^3.0.3",
                "zendframework/zend-uri": "^2.5"
            },
            "suggest": {
                "zendframework/zend-crypt": "Zend\\Crypt component, for encryption filters",
                "zendframework/zend-i18n": "Zend\\I18n component for filters depending on i18n functionality",
                "zendframework/zend-servicemanager": "Zend\\ServiceManager component, for using the filter chain functionality",
                "zendframework/zend-uri": "Zend\\Uri component, for the UriNormalize filter"
            },
            "type": "library",
            "extra": {
                "branch-alias": {
                    "dev-master": "2.7-dev",
                    "dev-develop": "2.8-dev"
                },
                "zf": {
                    "component": "Zend\\Filter",
                    "config-provider": "Zend\\Filter\\ConfigProvider"
                }
            },
            "autoload": {
                "psr-4": {
                    "Zend\\Filter\\": "src/"
                }
            },
            "notification-url": "https://packagist.org/downloads/",
            "license": [
                "BSD-3-Clause"
            ],
            "description": "provides a set of commonly needed data filters",
            "homepage": "https://github.com/zendframework/zend-filter",
            "keywords": [
                "filter",
                "zf2"
            ],
            "time": "2017-05-17 20:56:17"
        },
        {
            "name": "zendframework/zend-form",
            "version": "2.11.0",
            "source": {
                "type": "git",
                "url": "https://github.com/zendframework/zend-form.git",
                "reference": "b68a9f07d93381613b68817091d0505ca94d3363"
            },
            "dist": {
                "type": "zip",
                "url": "https://api.github.com/repos/zendframework/zend-form/zipball/b68a9f07d93381613b68817091d0505ca94d3363",
                "reference": "b68a9f07d93381613b68817091d0505ca94d3363",
                "shasum": ""
            },
            "require": {
                "php": "^5.6 || ^7.0",
                "zendframework/zend-hydrator": "^1.1 || ^2.1",
                "zendframework/zend-inputfilter": "^2.8",
                "zendframework/zend-stdlib": "^2.7 || ^3.0"
            },
            "require-dev": {
                "doctrine/annotations": "~1.0",
                "phpunit/phpunit": "^5.7.23 || ^6.5.3",
                "zendframework/zend-cache": "^2.6.1",
                "zendframework/zend-captcha": "^2.7.1",
                "zendframework/zend-code": "^2.6 || ^3.0",
                "zendframework/zend-coding-standard": "~1.0.0",
                "zendframework/zend-escaper": "^2.5",
                "zendframework/zend-eventmanager": "^2.6.2 || ^3.0",
                "zendframework/zend-filter": "^2.6",
                "zendframework/zend-i18n": "^2.6",
                "zendframework/zend-servicemanager": "^2.7.5 || ^3.0.3",
                "zendframework/zend-session": "^2.8.1",
                "zendframework/zend-text": "^2.6",
                "zendframework/zend-validator": "^2.6",
                "zendframework/zend-view": "^2.6.2",
                "zendframework/zendservice-recaptcha": "^3.0.0"
            },
            "suggest": {
                "zendframework/zend-captcha": "^2.7.1, required for using CAPTCHA form elements",
                "zendframework/zend-code": "^2.6 || ^3.0, required to use zend-form annotations support",
                "zendframework/zend-eventmanager": "^2.6.2 || ^3.0, reuired for zend-form annotations support",
                "zendframework/zend-i18n": "^2.6, required when using zend-form view helpers",
                "zendframework/zend-servicemanager": "^2.7.5 || ^3.0.3, required to use the form factories or provide services",
                "zendframework/zend-view": "^2.6.2, required for using the zend-form view helpers",
                "zendframework/zendservice-recaptcha": "in order to use the ReCaptcha form element"
            },
            "type": "library",
            "extra": {
                "branch-alias": {
                    "dev-master": "2.11.x-dev",
                    "dev-develop": "2.12.x-dev"
                },
                "zf": {
                    "component": "Zend\\Form",
                    "config-provider": "Zend\\Form\\ConfigProvider"
                }
            },
            "autoload": {
                "psr-4": {
                    "Zend\\Form\\": "src/"
                },
                "files": [
                    "autoload/formElementManagerPolyfill.php"
                ]
            },
            "notification-url": "https://packagist.org/downloads/",
            "license": [
                "BSD-3-Clause"
            ],
            "description": "Validate and display simple and complex forms, casting forms to business objects and vice versa",
            "keywords": [
                "ZendFramework",
                "form",
                "zf"
            ],
            "time": "2017-12-06 21:09:08"
        },
        {
            "name": "zendframework/zend-http",
            "version": "2.7.0",
            "source": {
                "type": "git",
                "url": "https://github.com/zendframework/zend-http.git",
                "reference": "78aa510c0ea64bfb2aa234f50c4f232c9531acfa"
            },
            "dist": {
                "type": "zip",
                "url": "https://api.github.com/repos/zendframework/zend-http/zipball/78aa510c0ea64bfb2aa234f50c4f232c9531acfa",
                "reference": "78aa510c0ea64bfb2aa234f50c4f232c9531acfa",
                "shasum": ""
            },
            "require": {
                "php": "^5.6 || ^7.0",
                "zendframework/zend-loader": "^2.5.1",
                "zendframework/zend-stdlib": "^3.1 || ^2.7.7",
                "zendframework/zend-uri": "^2.5.2",
                "zendframework/zend-validator": "^2.10.1"
            },
            "require-dev": {
                "phpunit/phpunit": "^6.4.1 || ^5.7.15",
                "zendframework/zend-coding-standard": "~1.0.0",
                "zendframework/zend-config": "^3.1 || ^2.6"
            },
            "type": "library",
            "extra": {
                "branch-alias": {
                    "dev-master": "2.7-dev",
                    "dev-develop": "2.8-dev"
                }
            },
            "autoload": {
                "psr-4": {
                    "Zend\\Http\\": "src/"
                }
            },
            "notification-url": "https://packagist.org/downloads/",
            "license": [
                "BSD-3-Clause"
            ],
            "description": "provides an easy interface for performing Hyper-Text Transfer Protocol (HTTP) requests",
            "homepage": "https://github.com/zendframework/zend-http",
            "keywords": [
                "ZendFramework",
                "http",
                "http client",
                "zend",
                "zf"
            ],
            "time": "2017-10-13 12:06:24"
        },
        {
            "name": "zendframework/zend-hydrator",
            "version": "1.1.0",
            "source": {
                "type": "git",
                "url": "https://github.com/zendframework/zend-hydrator.git",
                "reference": "22652e1661a5a10b3f564cf7824a2206cf5a4a65"
            },
            "dist": {
                "type": "zip",
                "url": "https://api.github.com/repos/zendframework/zend-hydrator/zipball/22652e1661a5a10b3f564cf7824a2206cf5a4a65",
                "reference": "22652e1661a5a10b3f564cf7824a2206cf5a4a65",
                "shasum": ""
            },
            "require": {
                "php": "^5.5 || ^7.0",
                "zendframework/zend-stdlib": "^2.7 || ^3.0"
            },
            "require-dev": {
                "phpunit/phpunit": "~4.0",
                "squizlabs/php_codesniffer": "^2.0@dev",
                "zendframework/zend-eventmanager": "^2.6.2 || ^3.0",
                "zendframework/zend-filter": "^2.6",
                "zendframework/zend-inputfilter": "^2.6",
                "zendframework/zend-serializer": "^2.6.1",
                "zendframework/zend-servicemanager": "^2.7.5 || ^3.0.3"
            },
            "suggest": {
                "zendframework/zend-eventmanager": "^2.6.2 || ^3.0, to support aggregate hydrator usage",
                "zendframework/zend-filter": "^2.6, to support naming strategy hydrator usage",
                "zendframework/zend-serializer": "^2.6.1, to use the SerializableStrategy",
                "zendframework/zend-servicemanager": "^2.7.5 || ^3.0.3, to support hydrator plugin manager usage"
            },
            "type": "library",
            "extra": {
                "branch-alias": {
                    "dev-release-1.0": "1.0-dev",
                    "dev-release-1.1": "1.1-dev",
                    "dev-master": "2.0-dev",
                    "dev-develop": "2.1-dev"
                }
            },
            "autoload": {
                "psr-4": {
                    "Zend\\Hydrator\\": "src/"
                }
            },
            "notification-url": "https://packagist.org/downloads/",
            "license": [
                "BSD-3-Clause"
            ],
            "homepage": "https://github.com/zendframework/zend-hydrator",
            "keywords": [
                "hydrator",
                "zf2"
            ],
            "time": "2016-02-18 22:38:26"
        },
        {
            "name": "zendframework/zend-i18n",
            "version": "2.7.4",
            "source": {
                "type": "git",
                "url": "https://github.com/zendframework/zend-i18n.git",
                "reference": "d3431e29cc00c2a1c6704e601d4371dbf24f6a31"
            },
            "dist": {
                "type": "zip",
                "url": "https://api.github.com/repos/zendframework/zend-i18n/zipball/d3431e29cc00c2a1c6704e601d4371dbf24f6a31",
                "reference": "d3431e29cc00c2a1c6704e601d4371dbf24f6a31",
                "shasum": ""
            },
            "require": {
                "php": "^7.0 || ^5.6",
                "zendframework/zend-stdlib": "^2.7 || ^3.0"
            },
            "require-dev": {
                "phpunit/phpunit": "^6.0.8 || ^5.7.15",
                "zendframework/zend-cache": "^2.6.1",
                "zendframework/zend-coding-standard": "~1.0.0",
                "zendframework/zend-config": "^2.6",
                "zendframework/zend-eventmanager": "^2.6.2 || ^3.0",
                "zendframework/zend-filter": "^2.6.1",
                "zendframework/zend-servicemanager": "^2.7.5 || ^3.0.3",
                "zendframework/zend-validator": "^2.6",
                "zendframework/zend-view": "^2.6.3"
            },
            "suggest": {
                "ext-intl": "Required for most features of Zend\\I18n; included in default builds of PHP",
                "zendframework/zend-cache": "Zend\\Cache component",
                "zendframework/zend-config": "Zend\\Config component",
                "zendframework/zend-eventmanager": "You should install this package to use the events in the translator",
                "zendframework/zend-filter": "You should install this package to use the provided filters",
                "zendframework/zend-i18n-resources": "Translation resources",
                "zendframework/zend-servicemanager": "Zend\\ServiceManager component",
                "zendframework/zend-validator": "You should install this package to use the provided validators",
                "zendframework/zend-view": "You should install this package to use the provided view helpers"
            },
            "type": "library",
            "extra": {
                "branch-alias": {
                    "dev-master": "2.7-dev",
                    "dev-develop": "2.8-dev"
                },
                "zf": {
                    "component": "Zend\\I18n",
                    "config-provider": "Zend\\I18n\\ConfigProvider"
                }
            },
            "autoload": {
                "psr-4": {
                    "Zend\\I18n\\": "src/"
                }
            },
            "notification-url": "https://packagist.org/downloads/",
            "license": [
                "BSD-3-Clause"
            ],
            "homepage": "https://github.com/zendframework/zend-i18n",
            "keywords": [
                "i18n",
                "zf2"
            ],
            "time": "2017-05-17 17:00:12"
        },
        {
            "name": "zendframework/zend-inputfilter",
            "version": "2.8.1",
            "source": {
                "type": "git",
                "url": "https://github.com/zendframework/zend-inputfilter.git",
                "reference": "55d1430db559e9781b147e73c2c0ce6635d8efe2"
            },
            "dist": {
                "type": "zip",
                "url": "https://api.github.com/repos/zendframework/zend-inputfilter/zipball/55d1430db559e9781b147e73c2c0ce6635d8efe2",
                "reference": "55d1430db559e9781b147e73c2c0ce6635d8efe2",
                "shasum": ""
            },
            "require": {
                "php": "^5.6 || ^7.0",
                "zendframework/zend-filter": "^2.6",
                "zendframework/zend-servicemanager": "^2.7.10 || ^3.3.1",
                "zendframework/zend-stdlib": "^2.7 || ^3.0",
                "zendframework/zend-validator": "^2.10.1"
            },
            "require-dev": {
                "phpunit/phpunit": "^5.7.23 || ^6.4.3",
                "zendframework/zend-coding-standard": "~1.0.0"
            },
            "type": "library",
            "extra": {
                "branch-alias": {
                    "dev-master": "2.8.x-dev",
                    "dev-develop": "2.9.x-dev"
                },
                "zf": {
                    "component": "Zend\\InputFilter",
                    "config-provider": "Zend\\InputFilter\\ConfigProvider"
                }
            },
            "autoload": {
                "psr-4": {
                    "Zend\\InputFilter\\": "src/"
                }
            },
            "notification-url": "https://packagist.org/downloads/",
            "license": [
                "BSD-3-Clause"
            ],
            "description": "Normalize and validate input sets from the web, APIs, the CLI, and more, including files",
            "keywords": [
                "ZendFramework",
                "inputfilter",
                "zf"
            ],
            "time": "2018-01-22 19:41:18"
        },
        {
            "name": "zendframework/zend-json",
            "version": "2.6.1",
            "source": {
                "type": "git",
                "url": "https://github.com/zendframework/zend-json.git",
                "reference": "4c8705dbe4ad7d7e51b2876c5b9eea0ef916ba28"
            },
            "dist": {
                "type": "zip",
                "url": "https://api.github.com/repos/zendframework/zend-json/zipball/4c8705dbe4ad7d7e51b2876c5b9eea0ef916ba28",
                "reference": "4c8705dbe4ad7d7e51b2876c5b9eea0ef916ba28",
                "shasum": ""
            },
            "require": {
                "php": "^5.5 || ^7.0"
            },
            "require-dev": {
                "fabpot/php-cs-fixer": "1.7.*",
                "phpunit/phpunit": "~4.0",
                "zendframework/zend-http": "^2.5.4",
                "zendframework/zend-server": "^2.6.1",
                "zendframework/zend-stdlib": "^2.5 || ^3.0",
                "zendframework/zendxml": "^1.0.2"
            },
            "suggest": {
                "zendframework/zend-http": "Zend\\Http component, required to use Zend\\Json\\Server",
                "zendframework/zend-server": "Zend\\Server component, required to use Zend\\Json\\Server",
                "zendframework/zend-stdlib": "Zend\\Stdlib component, for use with caching Zend\\Json\\Server responses",
                "zendframework/zendxml": "To support Zend\\Json\\Json::fromXml() usage"
            },
            "type": "library",
            "extra": {
                "branch-alias": {
                    "dev-master": "2.6-dev",
                    "dev-develop": "2.7-dev"
                }
            },
            "autoload": {
                "psr-4": {
                    "Zend\\Json\\": "src/"
                }
            },
            "notification-url": "https://packagist.org/downloads/",
            "license": [
                "BSD-3-Clause"
            ],
            "description": "provides convenience methods for serializing native PHP to JSON and decoding JSON to native PHP",
            "homepage": "https://github.com/zendframework/zend-json",
            "keywords": [
                "json",
                "zf2"
            ],
            "time": "2016-02-04 21:20:26"
        },
        {
            "name": "zendframework/zend-loader",
            "version": "2.5.1",
            "source": {
                "type": "git",
                "url": "https://github.com/zendframework/zend-loader.git",
                "reference": "c5fd2f071bde071f4363def7dea8dec7393e135c"
            },
            "dist": {
                "type": "zip",
                "url": "https://api.github.com/repos/zendframework/zend-loader/zipball/c5fd2f071bde071f4363def7dea8dec7393e135c",
                "reference": "c5fd2f071bde071f4363def7dea8dec7393e135c",
                "shasum": ""
            },
            "require": {
                "php": ">=5.3.23"
            },
            "require-dev": {
                "fabpot/php-cs-fixer": "1.7.*",
                "phpunit/phpunit": "~4.0"
            },
            "type": "library",
            "extra": {
                "branch-alias": {
                    "dev-master": "2.5-dev",
                    "dev-develop": "2.6-dev"
                }
            },
            "autoload": {
                "psr-4": {
                    "Zend\\Loader\\": "src/"
                }
            },
            "notification-url": "https://packagist.org/downloads/",
            "license": [
                "BSD-3-Clause"
            ],
            "homepage": "https://github.com/zendframework/zend-loader",
            "keywords": [
                "loader",
                "zf2"
            ],
            "time": "2015-06-03 14:05:47"
        },
        {
            "name": "zendframework/zend-log",
            "version": "2.9.2",
            "source": {
                "type": "git",
                "url": "https://github.com/zendframework/zend-log.git",
                "reference": "bf7489578d092d6ff7508117d1d920a4764fbd6a"
            },
            "dist": {
                "type": "zip",
                "url": "https://api.github.com/repos/zendframework/zend-log/zipball/bf7489578d092d6ff7508117d1d920a4764fbd6a",
                "reference": "bf7489578d092d6ff7508117d1d920a4764fbd6a",
                "shasum": ""
            },
            "require": {
                "php": "^5.6 || ^7.0",
                "psr/log": "^1.0",
                "zendframework/zend-servicemanager": "^2.7.5 || ^3.0.3",
                "zendframework/zend-stdlib": "^2.7 || ^3.0"
            },
            "provide": {
                "psr/log-implementation": "1.0.0"
            },
            "require-dev": {
                "mikey179/vfsstream": "^1.6",
                "phpunit/phpunit": "^5.7.15 || ^6.0.8",
                "zendframework/zend-coding-standard": "~1.0.0",
                "zendframework/zend-db": "^2.6",
                "zendframework/zend-escaper": "^2.5",
                "zendframework/zend-filter": "^2.5",
                "zendframework/zend-mail": "^2.6.1",
                "zendframework/zend-validator": "^2.6"
            },
            "suggest": {
                "ext-mongo": "mongo extension to use Mongo writer",
                "ext-mongodb": "mongodb extension to use MongoDB writer",
                "zendframework/zend-console": "Zend\\Console component to use the RequestID log processor",
                "zendframework/zend-db": "Zend\\Db component to use the database log writer",
                "zendframework/zend-escaper": "Zend\\Escaper component, for use in the XML log formatter",
                "zendframework/zend-mail": "Zend\\Mail component to use the email log writer",
                "zendframework/zend-validator": "Zend\\Validator component to block invalid log messages"
            },
            "type": "library",
            "extra": {
                "branch-alias": {
                    "dev-master": "2.9-dev",
                    "dev-develop": "2.10-dev"
                },
                "zf": {
                    "component": "Zend\\Log",
                    "config-provider": "Zend\\Log\\ConfigProvider"
                }
            },
            "autoload": {
                "psr-4": {
                    "Zend\\Log\\": "src/"
                }
            },
            "notification-url": "https://packagist.org/downloads/",
            "license": [
                "BSD-3-Clause"
            ],
            "description": "component for general purpose logging",
            "homepage": "https://github.com/zendframework/zend-log",
            "keywords": [
                "log",
                "logging",
                "zf2"
            ],
            "time": "2017-05-17 16:03:26"
        },
        {
            "name": "zendframework/zend-mail",
            "version": "2.8.0",
            "source": {
                "type": "git",
                "url": "https://github.com/zendframework/zend-mail.git",
                "reference": "248230940ab1453b2a532a8fde76c5a6470d7aad"
            },
            "dist": {
                "type": "zip",
                "url": "https://api.github.com/repos/zendframework/zend-mail/zipball/248230940ab1453b2a532a8fde76c5a6470d7aad",
                "reference": "248230940ab1453b2a532a8fde76c5a6470d7aad",
                "shasum": ""
            },
            "require": {
                "ext-iconv": "*",
                "php": "^7.0 || ^5.6",
                "zendframework/zend-loader": "^2.5",
                "zendframework/zend-mime": "^2.5",
                "zendframework/zend-stdlib": "^2.7 || ^3.0",
                "zendframework/zend-validator": "^2.6"
            },
            "require-dev": {
                "phpunit/phpunit": "^6.0.8 || ^5.7.15",
                "zendframework/zend-coding-standard": "~1.0.0",
                "zendframework/zend-config": "^2.6",
                "zendframework/zend-crypt": "^2.6",
                "zendframework/zend-servicemanager": "^2.7.5 || ^3.0.3"
            },
            "suggest": {
                "ext-intl": "Handle IDN in AddressList hostnames",
                "zendframework/zend-crypt": "Crammd5 support in SMTP Auth",
                "zendframework/zend-servicemanager": "^2.7.5 || ^3.0.3 when using SMTP to deliver messages"
            },
            "type": "library",
            "extra": {
                "branch-alias": {
                    "dev-master": "2.8-dev",
                    "dev-develop": "2.9-dev"
                },
                "zf": {
                    "component": "Zend\\Mail",
                    "config-provider": "Zend\\Mail\\ConfigProvider"
                }
            },
            "autoload": {
                "psr-4": {
                    "Zend\\Mail\\": "src/"
                }
            },
            "notification-url": "https://packagist.org/downloads/",
            "license": [
                "BSD-3-Clause"
            ],
            "description": "provides generalized functionality to compose and send both text and MIME-compliant multipart e-mail messages",
            "homepage": "https://github.com/zendframework/zend-mail",
            "keywords": [
                "mail",
                "zf2"
            ],
            "time": "2017-06-08 20:03:58"
        },
        {
            "name": "zendframework/zend-math",
            "version": "2.7.0",
            "source": {
                "type": "git",
                "url": "https://github.com/zendframework/zend-math.git",
                "reference": "f4358090d5d23973121f1ed0b376184b66d9edec"
            },
            "dist": {
                "type": "zip",
                "url": "https://api.github.com/repos/zendframework/zend-math/zipball/f4358090d5d23973121f1ed0b376184b66d9edec",
                "reference": "f4358090d5d23973121f1ed0b376184b66d9edec",
                "shasum": ""
            },
            "require": {
                "php": "^5.5 || ^7.0"
            },
            "require-dev": {
                "fabpot/php-cs-fixer": "1.7.*",
                "ircmaxell/random-lib": "~1.1",
                "phpunit/phpunit": "~4.0"
            },
            "suggest": {
                "ext-bcmath": "If using the bcmath functionality",
                "ext-gmp": "If using the gmp functionality",
                "ircmaxell/random-lib": "Fallback random byte generator for Zend\\Math\\Rand if Mcrypt extensions is unavailable"
            },
            "type": "library",
            "extra": {
                "branch-alias": {
                    "dev-master": "2.7-dev",
                    "dev-develop": "2.8-dev"
                }
            },
            "autoload": {
                "psr-4": {
                    "Zend\\Math\\": "src/"
                }
            },
            "notification-url": "https://packagist.org/downloads/",
            "license": [
                "BSD-3-Clause"
            ],
            "homepage": "https://github.com/zendframework/zend-math",
            "keywords": [
                "math",
                "zf2"
            ],
            "time": "2016-04-07 16:29:53"
        },
        {
            "name": "zendframework/zend-mime",
            "version": "2.7.0",
            "source": {
                "type": "git",
                "url": "https://github.com/zendframework/zend-mime.git",
                "reference": "5db38e92f8a6c7c5e25c8afce6e2d0bd49340c5f"
            },
            "dist": {
                "type": "zip",
                "url": "https://api.github.com/repos/zendframework/zend-mime/zipball/5db38e92f8a6c7c5e25c8afce6e2d0bd49340c5f",
                "reference": "5db38e92f8a6c7c5e25c8afce6e2d0bd49340c5f",
                "shasum": ""
            },
            "require": {
                "php": "^5.6 || ^7.0",
                "zendframework/zend-stdlib": "^2.7 || ^3.0"
            },
            "require-dev": {
                "phpunit/phpunit": "^5.7.21 || ^6.3",
                "zendframework/zend-coding-standard": "~1.0.0",
                "zendframework/zend-mail": "^2.6"
            },
            "suggest": {
                "zendframework/zend-mail": "Zend\\Mail component"
            },
            "type": "library",
            "extra": {
                "branch-alias": {
                    "dev-master": "2.7-dev",
                    "dev-develop": "2.8-dev"
                }
            },
            "autoload": {
                "psr-4": {
                    "Zend\\Mime\\": "src/"
                }
            },
            "notification-url": "https://packagist.org/downloads/",
            "license": [
                "BSD-3-Clause"
            ],
            "description": "Create and parse MIME messages and parts",
            "homepage": "https://github.com/zendframework/zend-mime",
            "keywords": [
                "ZendFramework",
                "mime",
                "zf"
            ],
            "time": "2017-11-28 15:02:22"
        },
        {
            "name": "zendframework/zend-modulemanager",
            "version": "2.8.2",
            "source": {
                "type": "git",
                "url": "https://github.com/zendframework/zend-modulemanager.git",
                "reference": "394df6e12248ac430a312d4693f793ee7120baa6"
            },
            "dist": {
                "type": "zip",
                "url": "https://api.github.com/repos/zendframework/zend-modulemanager/zipball/394df6e12248ac430a312d4693f793ee7120baa6",
                "reference": "394df6e12248ac430a312d4693f793ee7120baa6",
                "shasum": ""
            },
            "require": {
                "php": "^5.6 || ^7.0",
                "zendframework/zend-config": "^3.1 || ^2.6",
                "zendframework/zend-eventmanager": "^3.2 || ^2.6.3",
                "zendframework/zend-stdlib": "^3.1 || ^2.7"
            },
            "require-dev": {
                "phpunit/phpunit": "^6.0.8 || ^5.7.15",
                "zendframework/zend-coding-standard": "~1.0.0",
                "zendframework/zend-console": "^2.6",
                "zendframework/zend-di": "^2.6",
                "zendframework/zend-loader": "^2.5",
                "zendframework/zend-mvc": "^3.0 || ^2.7",
                "zendframework/zend-servicemanager": "^3.0.3 || ^2.7.5"
            },
            "suggest": {
                "zendframework/zend-console": "Zend\\Console component",
                "zendframework/zend-loader": "Zend\\Loader component if you are not using Composer autoloading for your modules",
                "zendframework/zend-mvc": "Zend\\Mvc component",
                "zendframework/zend-servicemanager": "Zend\\ServiceManager component"
            },
            "type": "library",
            "extra": {
                "branch-alias": {
                    "dev-master": "2.7-dev",
                    "dev-develop": "2.8-dev"
                }
            },
            "autoload": {
                "psr-4": {
                    "Zend\\ModuleManager\\": "src/"
                }
            },
            "notification-url": "https://packagist.org/downloads/",
            "license": [
                "BSD-3-Clause"
            ],
            "description": "Modular application system for zend-mvc applications",
            "homepage": "https://github.com/zendframework/zend-modulemanager",
            "keywords": [
                "ZendFramework",
                "modulemanager",
                "zf"
            ],
            "time": "2017-12-02 06:11:18"
        },
        {
            "name": "zendframework/zend-mvc",
            "version": "2.6.3",
            "source": {
                "type": "git",
                "url": "https://github.com/zendframework/zend-mvc.git",
                "reference": "a0f21c0261adab4a27bd10964995625b7d4c7f64"
            },
            "dist": {
                "type": "zip",
                "url": "https://api.github.com/repos/zendframework/zend-mvc/zipball/a0f21c0261adab4a27bd10964995625b7d4c7f64",
                "reference": "a0f21c0261adab4a27bd10964995625b7d4c7f64",
                "shasum": ""
            },
            "require": {
                "php": "^5.5 || ^7.0",
                "zendframework/zend-eventmanager": "~2.5",
                "zendframework/zend-form": "~2.6",
                "zendframework/zend-hydrator": "~1.0",
                "zendframework/zend-servicemanager": "~2.5",
                "zendframework/zend-stdlib": "^2.7.5"
            },
            "require-dev": {
                "fabpot/php-cs-fixer": "1.7.*",
                "phpunit/phpunit": "~4.0",
                "zendframework/zend-authentication": "~2.5",
                "zendframework/zend-cache": "~2.5",
                "zendframework/zend-console": "~2.5",
                "zendframework/zend-di": "~2.5",
                "zendframework/zend-filter": "~2.5",
                "zendframework/zend-http": "~2.5",
                "zendframework/zend-i18n": "~2.5",
                "zendframework/zend-inputfilter": "~2.5",
                "zendframework/zend-json": "~2.5",
                "zendframework/zend-log": "~2.5",
                "zendframework/zend-modulemanager": "~2.6",
                "zendframework/zend-serializer": "~2.5",
                "zendframework/zend-session": "~2.5",
                "zendframework/zend-text": "~2.5",
                "zendframework/zend-uri": "~2.5",
                "zendframework/zend-validator": "~2.5",
                "zendframework/zend-version": "~2.5",
                "zendframework/zend-view": "~2.5"
            },
            "suggest": {
                "zendframework/zend-authentication": "Zend\\Authentication component for Identity plugin",
                "zendframework/zend-config": "Zend\\Config component",
                "zendframework/zend-console": "Zend\\Console component",
                "zendframework/zend-di": "Zend\\Di component",
                "zendframework/zend-filter": "Zend\\Filter component",
                "zendframework/zend-http": "Zend\\Http component",
                "zendframework/zend-i18n": "Zend\\I18n component for translatable segments",
                "zendframework/zend-inputfilter": "Zend\\Inputfilter component",
                "zendframework/zend-json": "Zend\\Json component",
                "zendframework/zend-log": "Zend\\Log component",
                "zendframework/zend-modulemanager": "Zend\\ModuleManager component",
                "zendframework/zend-serializer": "Zend\\Serializer component",
                "zendframework/zend-session": "Zend\\Session component for FlashMessenger, PRG, and FPRG plugins",
                "zendframework/zend-text": "Zend\\Text component",
                "zendframework/zend-uri": "Zend\\Uri component",
                "zendframework/zend-validator": "Zend\\Validator component",
                "zendframework/zend-version": "Zend\\Version component",
                "zendframework/zend-view": "Zend\\View component"
            },
            "type": "library",
            "extra": {
                "branch-alias": {
                    "dev-master": "2.6-dev",
                    "dev-develop": "2.7-dev"
                }
            },
            "autoload": {
                "psr-4": {
                    "Zend\\Mvc\\": "src/"
                }
            },
            "notification-url": "https://packagist.org/downloads/",
            "license": [
                "BSD-3-Clause"
            ],
            "homepage": "https://github.com/zendframework/zend-mvc",
            "keywords": [
                "mvc",
                "zf2"
            ],
            "time": "2016-02-23 15:24:59"
        },
        {
            "name": "zendframework/zend-serializer",
            "version": "2.8.1",
            "source": {
                "type": "git",
                "url": "https://github.com/zendframework/zend-serializer.git",
                "reference": "7ac42b9a47e9cb23895173a3096bc3b3fb7ac580"
            },
            "dist": {
                "type": "zip",
                "url": "https://api.github.com/repos/zendframework/zend-serializer/zipball/7ac42b9a47e9cb23895173a3096bc3b3fb7ac580",
                "reference": "7ac42b9a47e9cb23895173a3096bc3b3fb7ac580",
                "shasum": ""
            },
            "require": {
                "php": "^5.6 || ^7.0",
                "zendframework/zend-json": "^2.5 || ^3.0",
                "zendframework/zend-stdlib": "^2.7 || ^3.0"
            },
            "require-dev": {
                "doctrine/instantiator": "1.0.*",
                "phpunit/phpunit": "^5.5",
                "zendframework/zend-coding-standard": "~1.0.0",
                "zendframework/zend-math": "^2.6",
                "zendframework/zend-servicemanager": "^2.7.5 || ^3.0.3"
            },
            "suggest": {
                "zendframework/zend-math": "(^2.6 || ^3.0) To support Python Pickle serialization",
                "zendframework/zend-servicemanager": "(^2.7.5 || ^3.0.3) To support plugin manager support"
            },
            "type": "library",
            "extra": {
                "branch-alias": {
                    "dev-master": "2.8-dev",
                    "dev-develop": "2.9-dev"
                },
                "zf": {
                    "component": "Zend\\Serializer",
                    "config-provider": "Zend\\Serializer\\ConfigProvider"
                }
            },
            "autoload": {
                "psr-4": {
                    "Zend\\Serializer\\": "src/"
                }
            },
            "notification-url": "https://packagist.org/downloads/",
            "license": [
                "BSD-3-Clause"
            ],
            "description": "provides an adapter based interface to simply generate storable representation of PHP types by different facilities, and recover",
            "homepage": "https://github.com/zendframework/zend-serializer",
            "keywords": [
                "serializer",
                "zf2"
            ],
            "time": "2017-11-20 22:21:04"
        },
        {
            "name": "zendframework/zend-server",
            "version": "2.7.0",
            "source": {
                "type": "git",
                "url": "https://github.com/zendframework/zend-server.git",
                "reference": "7cb617ca3e9b24579f544a244ee79ae61f480914"
            },
            "dist": {
                "type": "zip",
                "url": "https://api.github.com/repos/zendframework/zend-server/zipball/7cb617ca3e9b24579f544a244ee79ae61f480914",
                "reference": "7cb617ca3e9b24579f544a244ee79ae61f480914",
                "shasum": ""
            },
            "require": {
                "php": "^5.6 || ^7.0",
                "zendframework/zend-code": "^2.5 || ^3.0",
                "zendframework/zend-stdlib": "^2.5 || ^3.0"
            },
            "require-dev": {
                "phpunit/phpunit": "^4.8",
                "squizlabs/php_codesniffer": "^2.3.1"
            },
            "type": "library",
            "extra": {
                "branch-alias": {
                    "dev-master": "2.7-dev",
                    "dev-develop": "2.8-dev"
                }
            },
            "autoload": {
                "psr-4": {
                    "Zend\\Server\\": "src/"
                }
            },
            "notification-url": "https://packagist.org/downloads/",
            "license": [
                "BSD-3-Clause"
            ],
            "homepage": "https://github.com/zendframework/zend-server",
            "keywords": [
                "server",
                "zf2"
            ],
            "time": "2016-06-20 22:27:55"
        },
        {
            "name": "zendframework/zend-servicemanager",
            "version": "2.7.10",
            "source": {
                "type": "git",
                "url": "https://github.com/zendframework/zend-servicemanager.git",
                "reference": "ba7069c94c9af93122be9fa31cddd37f7707d5b4"
            },
            "dist": {
                "type": "zip",
                "url": "https://api.github.com/repos/zendframework/zend-servicemanager/zipball/ba7069c94c9af93122be9fa31cddd37f7707d5b4",
                "reference": "ba7069c94c9af93122be9fa31cddd37f7707d5b4",
                "shasum": ""
            },
            "require": {
                "container-interop/container-interop": "~1.0",
                "php": "^5.5 || ^7.0"
            },
            "require-dev": {
                "athletic/athletic": "dev-master",
                "fabpot/php-cs-fixer": "1.7.*",
                "phpunit/phpunit": "~4.0",
                "zendframework/zend-di": "~2.5",
                "zendframework/zend-mvc": "~2.5"
            },
            "suggest": {
                "ocramius/proxy-manager": "ProxyManager 0.5.* to handle lazy initialization of services",
                "zendframework/zend-di": "Zend\\Di component"
            },
            "type": "library",
            "extra": {
                "branch-alias": {
                    "dev-master": "2.7-dev",
                    "dev-develop": "3.0-dev"
                }
            },
            "autoload": {
                "psr-4": {
                    "Zend\\ServiceManager\\": "src/"
                }
            },
            "notification-url": "https://packagist.org/downloads/",
            "license": [
                "BSD-3-Clause"
            ],
            "homepage": "https://github.com/zendframework/zend-servicemanager",
            "keywords": [
                "servicemanager",
                "zf2"
            ],
            "time": "2017-12-05 16:27:36"
        },
        {
            "name": "zendframework/zend-session",
            "version": "2.8.5",
            "source": {
                "type": "git",
                "url": "https://github.com/zendframework/zend-session.git",
                "reference": "2cfd90e1a2f6b066b9f908599251d8f64f07021b"
            },
            "dist": {
                "type": "zip",
                "url": "https://api.github.com/repos/zendframework/zend-session/zipball/2cfd90e1a2f6b066b9f908599251d8f64f07021b",
                "reference": "2cfd90e1a2f6b066b9f908599251d8f64f07021b",
                "shasum": ""
            },
            "require": {
                "php": "^5.6 || ^7.0",
                "zendframework/zend-eventmanager": "^2.6.2 || ^3.0",
                "zendframework/zend-stdlib": "^2.7 || ^3.0"
            },
            "require-dev": {
                "container-interop/container-interop": "^1.1",
                "mongodb/mongodb": "^1.0.1",
                "php-mock/php-mock-phpunit": "^1.1.2 || ^2.0",
                "phpunit/phpunit": "^5.7.5 || >=6.0.13 <6.5.0",
                "zendframework/zend-cache": "^2.6.1",
                "zendframework/zend-coding-standard": "~1.0.0",
                "zendframework/zend-db": "^2.7",
                "zendframework/zend-http": "^2.5.4",
                "zendframework/zend-servicemanager": "^2.7.5 || ^3.0.3",
                "zendframework/zend-validator": "^2.6"
            },
            "suggest": {
                "mongodb/mongodb": "If you want to use the MongoDB session save handler",
                "zendframework/zend-cache": "Zend\\Cache component",
                "zendframework/zend-db": "Zend\\Db component",
                "zendframework/zend-http": "Zend\\Http component",
                "zendframework/zend-servicemanager": "Zend\\ServiceManager component",
                "zendframework/zend-validator": "Zend\\Validator component"
            },
            "type": "library",
            "extra": {
                "branch-alias": {
                    "dev-master": "2.8-dev",
                    "dev-develop": "2.9-dev"
                },
                "zf": {
                    "component": "Zend\\Session",
                    "config-provider": "Zend\\Session\\ConfigProvider"
                }
            },
            "autoload": {
                "psr-4": {
                    "Zend\\Session\\": "src/"
                }
            },
            "notification-url": "https://packagist.org/downloads/",
            "license": [
                "BSD-3-Clause"
            ],
            "description": "manage and preserve session data, a logical complement of cookie data, across multiple page requests by the same client",
            "keywords": [
                "ZendFramework",
                "session",
                "zf"
            ],
            "time": "2018-02-22 16:33:54"
        },
        {
            "name": "zendframework/zend-soap",
            "version": "2.7.0",
            "source": {
                "type": "git",
                "url": "https://github.com/zendframework/zend-soap.git",
                "reference": "af03c32f0db2b899b3df8cfe29aeb2b49857d284"
            },
            "dist": {
                "type": "zip",
                "url": "https://api.github.com/repos/zendframework/zend-soap/zipball/af03c32f0db2b899b3df8cfe29aeb2b49857d284",
                "reference": "af03c32f0db2b899b3df8cfe29aeb2b49857d284",
                "shasum": ""
            },
            "require": {
                "ext-soap": "*",
                "php": "^5.6 || ^7.0",
                "zendframework/zend-server": "^2.6.1",
                "zendframework/zend-stdlib": "^2.7 || ^3.0",
                "zendframework/zend-uri": "^2.5.2"
            },
            "require-dev": {
                "phpunit/phpunit": "^5.7.21 || ^6.3",
                "zendframework/zend-coding-standard": "~1.0.0",
                "zendframework/zend-config": "^2.6",
                "zendframework/zend-http": "^2.5.4"
            },
            "suggest": {
                "zendframework/zend-http": "Zend\\Http component"
            },
            "type": "library",
            "extra": {
                "branch-alias": {
                    "dev-master": "2.7.x-dev",
                    "dev-develop": "2.8.x-dev"
                }
            },
            "autoload": {
                "psr-4": {
                    "Zend\\Soap\\": "src/"
                }
            },
            "notification-url": "https://packagist.org/downloads/",
            "license": [
                "BSD-3-Clause"
            ],
            "homepage": "https://github.com/zendframework/zend-soap",
            "keywords": [
                "soap",
                "zf2"
            ],
            "time": "2018-01-29 17:51:26"
        },
        {
            "name": "zendframework/zend-stdlib",
            "version": "2.7.7",
            "source": {
                "type": "git",
                "url": "https://github.com/zendframework/zend-stdlib.git",
                "reference": "0e44eb46788f65e09e077eb7f44d2659143bcc1f"
            },
            "dist": {
                "type": "zip",
                "url": "https://api.github.com/repos/zendframework/zend-stdlib/zipball/0e44eb46788f65e09e077eb7f44d2659143bcc1f",
                "reference": "0e44eb46788f65e09e077eb7f44d2659143bcc1f",
                "shasum": ""
            },
            "require": {
                "php": "^5.5 || ^7.0",
                "zendframework/zend-hydrator": "~1.1"
            },
            "require-dev": {
                "athletic/athletic": "~0.1",
                "fabpot/php-cs-fixer": "1.7.*",
                "phpunit/phpunit": "~4.0",
                "zendframework/zend-config": "~2.5",
                "zendframework/zend-eventmanager": "~2.5",
                "zendframework/zend-filter": "~2.5",
                "zendframework/zend-inputfilter": "~2.5",
                "zendframework/zend-serializer": "~2.5",
                "zendframework/zend-servicemanager": "~2.5"
            },
            "suggest": {
                "zendframework/zend-eventmanager": "To support aggregate hydrator usage",
                "zendframework/zend-filter": "To support naming strategy hydrator usage",
                "zendframework/zend-serializer": "Zend\\Serializer component",
                "zendframework/zend-servicemanager": "To support hydrator plugin manager usage"
            },
            "type": "library",
            "extra": {
                "branch-alias": {
                    "dev-release-2.7": "2.7-dev",
                    "dev-master": "3.0-dev",
                    "dev-develop": "3.1-dev"
                }
            },
            "autoload": {
                "psr-4": {
                    "Zend\\Stdlib\\": "src/"
                }
            },
            "notification-url": "https://packagist.org/downloads/",
            "license": [
                "BSD-3-Clause"
            ],
            "homepage": "https://github.com/zendframework/zend-stdlib",
            "keywords": [
                "stdlib",
                "zf2"
            ],
            "time": "2016-04-12 21:17:31"
        },
        {
            "name": "zendframework/zend-text",
            "version": "2.6.0",
            "source": {
                "type": "git",
                "url": "https://github.com/zendframework/zend-text.git",
                "reference": "07ad9388e4d4f12620ad37b52a5b0e4ee7845f92"
            },
            "dist": {
                "type": "zip",
                "url": "https://api.github.com/repos/zendframework/zend-text/zipball/07ad9388e4d4f12620ad37b52a5b0e4ee7845f92",
                "reference": "07ad9388e4d4f12620ad37b52a5b0e4ee7845f92",
                "shasum": ""
            },
            "require": {
                "php": "^5.5 || ^7.0",
                "zendframework/zend-servicemanager": "^2.7.5 || ^3.0.3",
                "zendframework/zend-stdlib": "^2.7 || ^3.0"
            },
            "require-dev": {
                "fabpot/php-cs-fixer": "1.7.*",
                "phpunit/phpunit": "~4.0",
                "zendframework/zend-config": "^2.6"
            },
            "type": "library",
            "extra": {
                "branch-alias": {
                    "dev-master": "2.6-dev",
                    "dev-develop": "2.7-dev"
                }
            },
            "autoload": {
                "psr-4": {
                    "Zend\\Text\\": "src/"
                }
            },
            "notification-url": "https://packagist.org/downloads/",
            "license": [
                "BSD-3-Clause"
            ],
            "homepage": "https://github.com/zendframework/zend-text",
            "keywords": [
                "text",
                "zf2"
            ],
            "time": "2016-02-08 19:03:52"
        },
        {
            "name": "zendframework/zend-uri",
            "version": "2.5.2",
            "source": {
                "type": "git",
                "url": "https://github.com/zendframework/zend-uri.git",
                "reference": "0bf717a239432b1a1675ae314f7c4acd742749ed"
            },
            "dist": {
                "type": "zip",
                "url": "https://api.github.com/repos/zendframework/zend-uri/zipball/0bf717a239432b1a1675ae314f7c4acd742749ed",
                "reference": "0bf717a239432b1a1675ae314f7c4acd742749ed",
                "shasum": ""
            },
            "require": {
                "php": "^5.5 || ^7.0",
                "zendframework/zend-escaper": "^2.5",
                "zendframework/zend-validator": "^2.5"
            },
            "require-dev": {
                "fabpot/php-cs-fixer": "1.7.*",
                "phpunit/phpunit": "~4.0"
            },
            "type": "library",
            "extra": {
                "branch-alias": {
                    "dev-master": "2.5-dev",
                    "dev-develop": "2.6-dev"
                }
            },
            "autoload": {
                "psr-4": {
                    "Zend\\Uri\\": "src/"
                }
            },
            "notification-url": "https://packagist.org/downloads/",
            "license": [
                "BSD-3-Clause"
            ],
            "description": "a component that aids in manipulating and validating » Uniform Resource Identifiers (URIs)",
            "homepage": "https://github.com/zendframework/zend-uri",
            "keywords": [
                "uri",
                "zf2"
            ],
            "time": "2016-02-17 22:38:51"
        },
        {
            "name": "zendframework/zend-validator",
            "version": "2.10.2",
            "source": {
                "type": "git",
                "url": "https://github.com/zendframework/zend-validator.git",
                "reference": "38109ed7d8e46cfa71bccbe7e6ca80cdd035f8c9"
            },
            "dist": {
                "type": "zip",
                "url": "https://api.github.com/repos/zendframework/zend-validator/zipball/38109ed7d8e46cfa71bccbe7e6ca80cdd035f8c9",
                "reference": "38109ed7d8e46cfa71bccbe7e6ca80cdd035f8c9",
                "shasum": ""
            },
            "require": {
                "container-interop/container-interop": "^1.1",
                "php": "^5.6 || ^7.0",
                "zendframework/zend-stdlib": "^2.7.6 || ^3.1"
            },
            "require-dev": {
                "phpunit/phpunit": "^6.0.8 || ^5.7.15",
                "zendframework/zend-cache": "^2.6.1",
                "zendframework/zend-coding-standard": "~1.0.0",
                "zendframework/zend-config": "^2.6",
                "zendframework/zend-db": "^2.7",
                "zendframework/zend-filter": "^2.6",
                "zendframework/zend-http": "^2.5.4",
                "zendframework/zend-i18n": "^2.6",
                "zendframework/zend-math": "^2.6",
                "zendframework/zend-servicemanager": "^2.7.5 || ^3.0.3",
                "zendframework/zend-session": "^2.8",
                "zendframework/zend-uri": "^2.5"
            },
            "suggest": {
                "zendframework/zend-db": "Zend\\Db component, required by the (No)RecordExists validator",
                "zendframework/zend-filter": "Zend\\Filter component, required by the Digits validator",
                "zendframework/zend-i18n": "Zend\\I18n component to allow translation of validation error messages",
                "zendframework/zend-i18n-resources": "Translations of validator messages",
                "zendframework/zend-math": "Zend\\Math component, required by the Csrf validator",
                "zendframework/zend-servicemanager": "Zend\\ServiceManager component to allow using the ValidatorPluginManager and validator chains",
                "zendframework/zend-session": "Zend\\Session component, ^2.8; required by the Csrf validator",
                "zendframework/zend-uri": "Zend\\Uri component, required by the Uri and Sitemap\\Loc validators"
            },
            "type": "library",
            "extra": {
                "branch-alias": {
                    "dev-master": "2.10.x-dev",
                    "dev-develop": "2.11.x-dev"
                },
                "zf": {
                    "component": "Zend\\Validator",
                    "config-provider": "Zend\\Validator\\ConfigProvider"
                }
            },
            "autoload": {
                "psr-4": {
                    "Zend\\Validator\\": "src/"
                }
            },
            "notification-url": "https://packagist.org/downloads/",
            "license": [
                "BSD-3-Clause"
            ],
            "description": "provides a set of commonly needed validators",
            "homepage": "https://github.com/zendframework/zend-validator",
            "keywords": [
                "validator",
                "zf2"
            ],
            "time": "2018-02-01 17:05:33"
        },
        {
            "name": "zendframework/zend-view",
            "version": "2.10.0",
            "source": {
                "type": "git",
                "url": "https://github.com/zendframework/zend-view.git",
                "reference": "4478cc5dd960e2339d88b363ef99fa278700e80e"
            },
            "dist": {
                "type": "zip",
                "url": "https://api.github.com/repos/zendframework/zend-view/zipball/4478cc5dd960e2339d88b363ef99fa278700e80e",
                "reference": "4478cc5dd960e2339d88b363ef99fa278700e80e",
                "shasum": ""
            },
            "require": {
                "php": "^5.6 || ^7.0",
                "zendframework/zend-eventmanager": "^2.6.2 || ^3.0",
                "zendframework/zend-loader": "^2.5",
                "zendframework/zend-stdlib": "^2.7 || ^3.0"
            },
            "require-dev": {
                "phpunit/phpunit": "^5.7.15 || ^6.0.8",
                "zendframework/zend-authentication": "^2.5",
                "zendframework/zend-cache": "^2.6.1",
                "zendframework/zend-coding-standard": "~1.0.0",
                "zendframework/zend-config": "^2.6",
                "zendframework/zend-console": "^2.6",
                "zendframework/zend-escaper": "^2.5",
                "zendframework/zend-feed": "^2.7",
                "zendframework/zend-filter": "^2.6.1",
                "zendframework/zend-http": "^2.5.4",
                "zendframework/zend-i18n": "^2.6",
                "zendframework/zend-json": "^2.6.1",
                "zendframework/zend-log": "^2.7",
                "zendframework/zend-modulemanager": "^2.7.1",
                "zendframework/zend-mvc": "^2.7 || ^3.0",
                "zendframework/zend-navigation": "^2.5",
                "zendframework/zend-paginator": "^2.5",
                "zendframework/zend-permissions-acl": "^2.6",
                "zendframework/zend-router": "^3.0.1",
                "zendframework/zend-serializer": "^2.6.1",
                "zendframework/zend-servicemanager": "^2.7.5 || ^3.0.3",
                "zendframework/zend-session": "^2.8.1",
                "zendframework/zend-uri": "^2.5"
            },
            "suggest": {
                "zendframework/zend-authentication": "Zend\\Authentication component",
                "zendframework/zend-escaper": "Zend\\Escaper component",
                "zendframework/zend-feed": "Zend\\Feed component",
                "zendframework/zend-filter": "Zend\\Filter component",
                "zendframework/zend-http": "Zend\\Http component",
                "zendframework/zend-i18n": "Zend\\I18n component",
                "zendframework/zend-json": "Zend\\Json component",
                "zendframework/zend-mvc": "Zend\\Mvc component",
                "zendframework/zend-navigation": "Zend\\Navigation component",
                "zendframework/zend-paginator": "Zend\\Paginator component",
                "zendframework/zend-permissions-acl": "Zend\\Permissions\\Acl component",
                "zendframework/zend-servicemanager": "Zend\\ServiceManager component",
                "zendframework/zend-uri": "Zend\\Uri component"
            },
            "bin": [
                "bin/templatemap_generator.php"
            ],
            "type": "library",
            "extra": {
                "branch-alias": {
                    "dev-master": "2.10.x-dev",
                    "dev-develop": "2.11.x-dev"
                }
            },
            "autoload": {
                "psr-4": {
                    "Zend\\View\\": "src/"
                }
            },
            "notification-url": "https://packagist.org/downloads/",
            "license": [
                "BSD-3-Clause"
            ],
            "description": "provides a system of helpers, output filters, and variable escaping",
            "homepage": "https://github.com/zendframework/zend-view",
            "keywords": [
                "view",
                "zf2"
            ],
            "time": "2018-01-17 22:21:50"
        }
    ],
    "packages-dev": [
        {
            "name": "doctrine/instantiator",
            "version": "1.0.5",
            "source": {
                "type": "git",
                "url": "https://github.com/doctrine/instantiator.git",
                "reference": "8e884e78f9f0eb1329e445619e04456e64d8051d"
            },
            "dist": {
                "type": "zip",
                "url": "https://api.github.com/repos/doctrine/instantiator/zipball/8e884e78f9f0eb1329e445619e04456e64d8051d",
                "reference": "8e884e78f9f0eb1329e445619e04456e64d8051d",
                "shasum": ""
            },
            "require": {
                "php": ">=5.3,<8.0-DEV"
            },
            "require-dev": {
                "athletic/athletic": "~0.1.8",
                "ext-pdo": "*",
                "ext-phar": "*",
                "phpunit/phpunit": "~4.0",
                "squizlabs/php_codesniffer": "~2.0"
            },
            "type": "library",
            "extra": {
                "branch-alias": {
                    "dev-master": "1.0.x-dev"
                }
            },
            "autoload": {
                "psr-4": {
                    "Doctrine\\Instantiator\\": "src/Doctrine/Instantiator/"
                }
            },
            "notification-url": "https://packagist.org/downloads/",
            "license": [
                "MIT"
            ],
            "authors": [
                {
                    "name": "Marco Pivetta",
                    "email": "ocramius@gmail.com",
                    "homepage": "http://ocramius.github.com/"
                }
            ],
            "description": "A small, lightweight utility to instantiate objects in PHP without invoking their constructors",
            "homepage": "https://github.com/doctrine/instantiator",
            "keywords": [
                "constructor",
                "instantiate"
            ],
            "time": "2015-06-14 21:17:01"
        },
        {
            "name": "friendsofphp/php-cs-fixer",
            "version": "v2.1.3",
            "source": {
                "type": "git",
                "url": "https://github.com/FriendsOfPHP/PHP-CS-Fixer.git",
                "reference": "d30ca69f8bed931b5c630407f0a98306e33c2c39"
            },
            "dist": {
                "type": "zip",
                "url": "https://api.github.com/repos/FriendsOfPHP/PHP-CS-Fixer/zipball/d30ca69f8bed931b5c630407f0a98306e33c2c39",
                "reference": "d30ca69f8bed931b5c630407f0a98306e33c2c39",
                "shasum": ""
            },
            "require": {
                "ext-tokenizer": "*",
                "php": "^5.3.6 || >=7.0 <7.2",
                "sebastian/diff": "^1.1",
                "symfony/console": "^2.3 || ^3.0",
                "symfony/event-dispatcher": "^2.1 || ^3.0",
                "symfony/filesystem": "^2.4 || ^3.0",
                "symfony/finder": "^2.2 || ^3.0",
                "symfony/polyfill-php54": "^1.0",
                "symfony/polyfill-php55": "^1.3",
                "symfony/polyfill-php70": "^1.0",
                "symfony/polyfill-xml": "^1.3",
                "symfony/process": "^2.3 || ^3.0",
                "symfony/stopwatch": "^2.5 || ^3.0"
            },
            "conflict": {
                "hhvm": "<3.9"
            },
            "require-dev": {
                "gecko-packages/gecko-php-unit": "^2.0",
                "justinrainbow/json-schema": "^5.0",
                "phpunit/phpunit": "^4.5 || ^5.0",
                "satooshi/php-coveralls": "^1.0",
                "symfony/phpunit-bridge": "^3.2"
            },
            "suggest": {
                "ext-mbstring": "For handling non-UTF8 characters in cache singature.",
                "ext-xml": "For better performance.",
                "symfony/polyfill-mbstring": "When enabling `ext-mbstring` is not possible."
            },
            "bin": [
                "php-cs-fixer"
            ],
            "type": "application",
            "autoload": {
                "psr-4": {
                    "PhpCsFixer\\": "src/"
                }
            },
            "notification-url": "https://packagist.org/downloads/",
            "license": [
                "MIT"
            ],
            "authors": [
                {
                    "name": "Dariusz Rumiński",
                    "email": "dariusz.ruminski@gmail.com"
                },
                {
                    "name": "Fabien Potencier",
                    "email": "fabien@symfony.com"
                }
            ],
            "description": "A tool to automatically fix PHP code style",
            "time": "2017-03-31 12:59:38"
        },
        {
            "name": "ircmaxell/password-compat",
            "version": "v1.0.4",
            "source": {
                "type": "git",
                "url": "https://github.com/ircmaxell/password_compat.git",
                "reference": "5c5cde8822a69545767f7c7f3058cb15ff84614c"
            },
            "dist": {
                "type": "zip",
                "url": "https://api.github.com/repos/ircmaxell/password_compat/zipball/5c5cde8822a69545767f7c7f3058cb15ff84614c",
                "reference": "5c5cde8822a69545767f7c7f3058cb15ff84614c",
                "shasum": ""
            },
            "require-dev": {
                "phpunit/phpunit": "4.*"
            },
            "type": "library",
            "autoload": {
                "files": [
                    "lib/password.php"
                ]
            },
            "notification-url": "https://packagist.org/downloads/",
            "license": [
                "MIT"
            ],
            "authors": [
                {
                    "name": "Anthony Ferrara",
                    "email": "ircmaxell@php.net",
                    "homepage": "http://blog.ircmaxell.com"
                }
            ],
            "description": "A compatibility library for the proposed simplified password hashing algorithm: https://wiki.php.net/rfc/password_hash",
            "homepage": "https://github.com/ircmaxell/password_compat",
            "keywords": [
                "hashing",
                "password"
            ],
            "time": "2014-11-20 16:49:30"
        },
        {
            "name": "lusitanian/oauth",
            "version": "v0.8.10",
            "source": {
                "type": "git",
                "url": "https://github.com/Lusitanian/PHPoAuthLib.git",
                "reference": "09f4af38f17db6938253f4d1b171d537913ac1ed"
            },
            "dist": {
                "type": "zip",
                "url": "https://api.github.com/repos/Lusitanian/PHPoAuthLib/zipball/09f4af38f17db6938253f4d1b171d537913ac1ed",
                "reference": "09f4af38f17db6938253f4d1b171d537913ac1ed",
                "shasum": ""
            },
            "require": {
                "php": ">=5.3.0"
            },
            "require-dev": {
                "phpunit/phpunit": "3.7.*",
                "predis/predis": "0.8.*@dev",
                "squizlabs/php_codesniffer": "2.*",
                "symfony/http-foundation": "~2.1"
            },
            "suggest": {
                "ext-openssl": "Allows for usage of secure connections with the stream-based HTTP client.",
                "predis/predis": "Allows using the Redis storage backend.",
                "symfony/http-foundation": "Allows using the Symfony Session storage backend."
            },
            "type": "library",
            "extra": {
                "branch-alias": {
                    "dev-master": "0.1-dev"
                }
            },
            "autoload": {
                "psr-0": {
                    "OAuth": "src",
                    "OAuth\\Unit": "tests"
                }
            },
            "notification-url": "https://packagist.org/downloads/",
            "license": [
                "MIT"
            ],
            "authors": [
                {
                    "name": "David Desberg",
                    "email": "david@daviddesberg.com"
                },
                {
                    "name": "Elliot Chance",
                    "email": "elliotchance@gmail.com"
                },
                {
                    "name": "Pieter Hordijk",
                    "email": "info@pieterhordijk.com"
                }
            ],
            "description": "PHP 5.3+ oAuth 1/2 Library",
            "keywords": [
                "Authentication",
                "authorization",
                "oauth",
                "security"
            ],
            "time": "2016-07-12 22:15:40"
        },
        {
            "name": "myclabs/deep-copy",
            "version": "1.7.0",
            "source": {
                "type": "git",
                "url": "https://github.com/myclabs/DeepCopy.git",
                "reference": "3b8a3a99ba1f6a3952ac2747d989303cbd6b7a3e"
            },
            "dist": {
                "type": "zip",
                "url": "https://api.github.com/repos/myclabs/DeepCopy/zipball/3b8a3a99ba1f6a3952ac2747d989303cbd6b7a3e",
                "reference": "3b8a3a99ba1f6a3952ac2747d989303cbd6b7a3e",
                "shasum": ""
            },
            "require": {
                "php": "^5.6 || ^7.0"
            },
            "require-dev": {
                "doctrine/collections": "^1.0",
                "doctrine/common": "^2.6",
                "phpunit/phpunit": "^4.1"
            },
            "type": "library",
            "autoload": {
                "psr-4": {
                    "DeepCopy\\": "src/DeepCopy/"
                },
                "files": [
                    "src/DeepCopy/deep_copy.php"
                ]
            },
            "notification-url": "https://packagist.org/downloads/",
            "license": [
                "MIT"
            ],
            "description": "Create deep copies (clones) of your objects",
            "keywords": [
                "clone",
                "copy",
                "duplicate",
                "object",
                "object graph"
            ],
            "time": "2017-10-19 19:58:43"
        },
        {
            "name": "pdepend/pdepend",
            "version": "2.5.0",
            "source": {
                "type": "git",
                "url": "https://github.com/pdepend/pdepend.git",
                "reference": "0c50874333149c0dad5a2877801aed148f2767ff"
            },
            "dist": {
                "type": "zip",
                "url": "https://api.github.com/repos/pdepend/pdepend/zipball/0c50874333149c0dad5a2877801aed148f2767ff",
                "reference": "0c50874333149c0dad5a2877801aed148f2767ff",
                "shasum": ""
            },
            "require": {
                "php": ">=5.3.7",
                "symfony/config": "^2.3.0|^3",
                "symfony/dependency-injection": "^2.3.0|^3",
                "symfony/filesystem": "^2.3.0|^3"
            },
            "require-dev": {
                "phpunit/phpunit": "^4.4.0,<4.8",
                "squizlabs/php_codesniffer": "^2.0.0"
            },
            "bin": [
                "src/bin/pdepend"
            ],
            "type": "library",
            "autoload": {
                "psr-4": {
                    "PDepend\\": "src/main/php/PDepend"
                }
            },
            "notification-url": "https://packagist.org/downloads/",
            "license": [
                "BSD-3-Clause"
            ],
            "description": "Official version of pdepend to be handled with Composer",
            "time": "2017-01-19 14:23:36"
        },
        {
            "name": "phar-io/manifest",
            "version": "1.0.1",
            "source": {
                "type": "git",
                "url": "https://github.com/phar-io/manifest.git",
                "reference": "2df402786ab5368a0169091f61a7c1e0eb6852d0"
            },
            "dist": {
                "type": "zip",
                "url": "https://api.github.com/repos/phar-io/manifest/zipball/2df402786ab5368a0169091f61a7c1e0eb6852d0",
                "reference": "2df402786ab5368a0169091f61a7c1e0eb6852d0",
                "shasum": ""
            },
            "require": {
                "ext-dom": "*",
                "ext-phar": "*",
                "phar-io/version": "^1.0.1",
                "php": "^5.6 || ^7.0"
            },
            "type": "library",
            "extra": {
                "branch-alias": {
                    "dev-master": "1.0.x-dev"
                }
            },
            "autoload": {
                "classmap": [
                    "src/"
                ]
            },
            "notification-url": "https://packagist.org/downloads/",
            "license": [
                "BSD-3-Clause"
            ],
            "authors": [
                {
                    "name": "Arne Blankerts",
                    "email": "arne@blankerts.de",
                    "role": "Developer"
                },
                {
                    "name": "Sebastian Heuer",
                    "email": "sebastian@phpeople.de",
                    "role": "Developer"
                },
                {
                    "name": "Sebastian Bergmann",
                    "email": "sebastian@phpunit.de",
                    "role": "Developer"
                }
            ],
            "description": "Component for reading phar.io manifest information from a PHP Archive (PHAR)",
            "time": "2017-03-05 18:14:27"
        },
        {
            "name": "phar-io/version",
            "version": "1.0.1",
            "source": {
                "type": "git",
                "url": "https://github.com/phar-io/version.git",
                "reference": "a70c0ced4be299a63d32fa96d9281d03e94041df"
            },
            "dist": {
                "type": "zip",
                "url": "https://api.github.com/repos/phar-io/version/zipball/a70c0ced4be299a63d32fa96d9281d03e94041df",
                "reference": "a70c0ced4be299a63d32fa96d9281d03e94041df",
                "shasum": ""
            },
            "require": {
                "php": "^5.6 || ^7.0"
            },
            "type": "library",
            "autoload": {
                "classmap": [
                    "src/"
                ]
            },
            "notification-url": "https://packagist.org/downloads/",
            "license": [
                "BSD-3-Clause"
            ],
            "authors": [
                {
                    "name": "Arne Blankerts",
                    "email": "arne@blankerts.de",
                    "role": "Developer"
                },
                {
                    "name": "Sebastian Heuer",
                    "email": "sebastian@phpeople.de",
                    "role": "Developer"
                },
                {
                    "name": "Sebastian Bergmann",
                    "email": "sebastian@phpunit.de",
                    "role": "Developer"
                }
            ],
            "description": "Library for handling version information and constraints",
            "time": "2017-03-05 17:38:23"
        },
        {
            "name": "phpdocumentor/reflection-common",
            "version": "1.0.1",
            "source": {
                "type": "git",
                "url": "https://github.com/phpDocumentor/ReflectionCommon.git",
                "reference": "21bdeb5f65d7ebf9f43b1b25d404f87deab5bfb6"
            },
            "dist": {
                "type": "zip",
                "url": "https://api.github.com/repos/phpDocumentor/ReflectionCommon/zipball/21bdeb5f65d7ebf9f43b1b25d404f87deab5bfb6",
                "reference": "21bdeb5f65d7ebf9f43b1b25d404f87deab5bfb6",
                "shasum": ""
            },
            "require": {
                "php": ">=5.5"
            },
            "require-dev": {
                "phpunit/phpunit": "^4.6"
            },
            "type": "library",
            "extra": {
                "branch-alias": {
                    "dev-master": "1.0.x-dev"
                }
            },
            "autoload": {
                "psr-4": {
                    "phpDocumentor\\Reflection\\": [
                        "src"
                    ]
                }
            },
            "notification-url": "https://packagist.org/downloads/",
            "license": [
                "MIT"
            ],
            "authors": [
                {
                    "name": "Jaap van Otterdijk",
                    "email": "opensource@ijaap.nl"
                }
            ],
            "description": "Common reflection classes used by phpdocumentor to reflect the code structure",
            "homepage": "http://www.phpdoc.org",
            "keywords": [
                "FQSEN",
                "phpDocumentor",
                "phpdoc",
                "reflection",
                "static analysis"
            ],
            "time": "2017-09-11 18:02:19"
        },
        {
            "name": "phpdocumentor/reflection-docblock",
            "version": "4.3.0",
            "source": {
                "type": "git",
                "url": "https://github.com/phpDocumentor/ReflectionDocBlock.git",
                "reference": "94fd0001232e47129dd3504189fa1c7225010d08"
            },
            "dist": {
                "type": "zip",
                "url": "https://api.github.com/repos/phpDocumentor/ReflectionDocBlock/zipball/94fd0001232e47129dd3504189fa1c7225010d08",
                "reference": "94fd0001232e47129dd3504189fa1c7225010d08",
                "shasum": ""
            },
            "require": {
                "php": "^7.0",
                "phpdocumentor/reflection-common": "^1.0.0",
                "phpdocumentor/type-resolver": "^0.4.0",
                "webmozart/assert": "^1.0"
            },
            "require-dev": {
                "doctrine/instantiator": "~1.0.5",
                "mockery/mockery": "^1.0",
                "phpunit/phpunit": "^6.4"
            },
            "type": "library",
            "extra": {
                "branch-alias": {
                    "dev-master": "4.x-dev"
                }
            },
            "autoload": {
                "psr-4": {
                    "phpDocumentor\\Reflection\\": [
                        "src/"
                    ]
                }
            },
            "notification-url": "https://packagist.org/downloads/",
            "license": [
                "MIT"
            ],
            "authors": [
                {
                    "name": "Mike van Riel",
                    "email": "me@mikevanriel.com"
                }
            ],
            "description": "With this component, a library can provide support for annotations via DocBlocks or otherwise retrieve information that is embedded in a DocBlock.",
            "time": "2017-11-30 07:14:17"
        },
        {
            "name": "phpdocumentor/type-resolver",
            "version": "0.4.0",
            "source": {
                "type": "git",
                "url": "https://github.com/phpDocumentor/TypeResolver.git",
                "reference": "9c977708995954784726e25d0cd1dddf4e65b0f7"
            },
            "dist": {
                "type": "zip",
                "url": "https://api.github.com/repos/phpDocumentor/TypeResolver/zipball/9c977708995954784726e25d0cd1dddf4e65b0f7",
                "reference": "9c977708995954784726e25d0cd1dddf4e65b0f7",
                "shasum": ""
            },
            "require": {
                "php": "^5.5 || ^7.0",
                "phpdocumentor/reflection-common": "^1.0"
            },
            "require-dev": {
                "mockery/mockery": "^0.9.4",
                "phpunit/phpunit": "^5.2||^4.8.24"
            },
            "type": "library",
            "extra": {
                "branch-alias": {
                    "dev-master": "1.0.x-dev"
                }
            },
            "autoload": {
                "psr-4": {
                    "phpDocumentor\\Reflection\\": [
                        "src/"
                    ]
                }
            },
            "notification-url": "https://packagist.org/downloads/",
            "license": [
                "MIT"
            ],
            "authors": [
                {
                    "name": "Mike van Riel",
                    "email": "me@mikevanriel.com"
                }
            ],
            "time": "2017-07-14 14:27:02"
        },
        {
            "name": "phpmd/phpmd",
            "version": "2.6.0",
            "source": {
                "type": "git",
                "url": "https://github.com/phpmd/phpmd.git",
                "reference": "4e9924b2c157a3eb64395460fcf56b31badc8374"
            },
            "dist": {
                "type": "zip",
                "url": "https://api.github.com/repos/phpmd/phpmd/zipball/4e9924b2c157a3eb64395460fcf56b31badc8374",
                "reference": "4e9924b2c157a3eb64395460fcf56b31badc8374",
                "shasum": ""
            },
            "require": {
                "ext-xml": "*",
                "pdepend/pdepend": "^2.5",
                "php": ">=5.3.9"
            },
            "require-dev": {
                "phpunit/phpunit": "^4.0",
                "squizlabs/php_codesniffer": "^2.0"
            },
            "bin": [
                "src/bin/phpmd"
            ],
            "type": "project",
            "autoload": {
                "psr-0": {
                    "PHPMD\\": "src/main/php"
                }
            },
            "notification-url": "https://packagist.org/downloads/",
            "license": [
                "BSD-3-Clause"
            ],
            "authors": [
                {
                    "name": "Manuel Pichler",
                    "email": "github@manuel-pichler.de",
                    "homepage": "https://github.com/manuelpichler",
                    "role": "Project Founder"
                },
                {
                    "name": "Other contributors",
                    "homepage": "https://github.com/phpmd/phpmd/graphs/contributors",
                    "role": "Contributors"
                },
                {
                    "name": "Marc Würth",
                    "email": "ravage@bluewin.ch",
                    "homepage": "https://github.com/ravage84",
                    "role": "Project Maintainer"
                }
            ],
            "description": "PHPMD is a spin-off project of PHP Depend and aims to be a PHP equivalent of the well known Java tool PMD.",
            "homepage": "http://phpmd.org/",
            "keywords": [
                "mess detection",
                "mess detector",
                "pdepend",
                "phpmd",
                "pmd"
            ],
            "time": "2017-01-20 14:41:10"
        },
        {
            "name": "phpspec/prophecy",
            "version": "1.7.5",
            "source": {
                "type": "git",
                "url": "https://github.com/phpspec/prophecy.git",
                "reference": "dfd6be44111a7c41c2e884a336cc4f461b3b2401"
            },
            "dist": {
                "type": "zip",
                "url": "https://api.github.com/repos/phpspec/prophecy/zipball/dfd6be44111a7c41c2e884a336cc4f461b3b2401",
                "reference": "dfd6be44111a7c41c2e884a336cc4f461b3b2401",
                "shasum": ""
            },
            "require": {
                "doctrine/instantiator": "^1.0.2",
                "php": "^5.3|^7.0",
                "phpdocumentor/reflection-docblock": "^2.0|^3.0.2|^4.0",
                "sebastian/comparator": "^1.1|^2.0",
                "sebastian/recursion-context": "^1.0|^2.0|^3.0"
            },
            "require-dev": {
                "phpspec/phpspec": "^2.5|^3.2",
                "phpunit/phpunit": "^4.8.35 || ^5.7 || ^6.5"
            },
            "type": "library",
            "extra": {
                "branch-alias": {
                    "dev-master": "1.7.x-dev"
                }
            },
            "autoload": {
                "psr-0": {
                    "Prophecy\\": "src/"
                }
            },
            "notification-url": "https://packagist.org/downloads/",
            "license": [
                "MIT"
            ],
            "authors": [
                {
                    "name": "Konstantin Kudryashov",
                    "email": "ever.zet@gmail.com",
                    "homepage": "http://everzet.com"
                },
                {
                    "name": "Marcello Duarte",
                    "email": "marcello.duarte@gmail.com"
                }
            ],
            "description": "Highly opinionated mocking framework for PHP 5.3+",
            "homepage": "https://github.com/phpspec/prophecy",
            "keywords": [
                "Double",
                "Dummy",
                "fake",
                "mock",
                "spy",
                "stub"
            ],
            "time": "2018-02-19 10:16:54"
        },
        {
            "name": "phpunit/php-code-coverage",
            "version": "5.3.0",
            "source": {
                "type": "git",
                "url": "https://github.com/sebastianbergmann/php-code-coverage.git",
                "reference": "661f34d0bd3f1a7225ef491a70a020ad23a057a1"
            },
            "dist": {
                "type": "zip",
                "url": "https://api.github.com/repos/sebastianbergmann/php-code-coverage/zipball/661f34d0bd3f1a7225ef491a70a020ad23a057a1",
                "reference": "661f34d0bd3f1a7225ef491a70a020ad23a057a1",
                "shasum": ""
            },
            "require": {
                "ext-dom": "*",
                "ext-xmlwriter": "*",
                "php": "^7.0",
                "phpunit/php-file-iterator": "^1.4.2",
                "phpunit/php-text-template": "^1.2.1",
                "phpunit/php-token-stream": "^2.0.1",
                "sebastian/code-unit-reverse-lookup": "^1.0.1",
                "sebastian/environment": "^3.0",
                "sebastian/version": "^2.0.1",
                "theseer/tokenizer": "^1.1"
            },
            "require-dev": {
                "phpunit/phpunit": "^6.0"
            },
            "suggest": {
                "ext-xdebug": "^2.5.5"
            },
            "type": "library",
            "extra": {
                "branch-alias": {
                    "dev-master": "5.3.x-dev"
                }
            },
            "autoload": {
                "classmap": [
                    "src/"
                ]
            },
            "notification-url": "https://packagist.org/downloads/",
            "license": [
                "BSD-3-Clause"
            ],
            "authors": [
                {
                    "name": "Sebastian Bergmann",
                    "email": "sebastian@phpunit.de",
                    "role": "lead"
                }
            ],
            "description": "Library that provides collection, processing, and rendering functionality for PHP code coverage information.",
            "homepage": "https://github.com/sebastianbergmann/php-code-coverage",
            "keywords": [
                "coverage",
                "testing",
                "xunit"
            ],
            "time": "2017-12-06 09:29:45"
        },
        {
            "name": "phpunit/php-file-iterator",
            "version": "1.4.5",
            "source": {
                "type": "git",
                "url": "https://github.com/sebastianbergmann/php-file-iterator.git",
                "reference": "730b01bc3e867237eaac355e06a36b85dd93a8b4"
            },
            "dist": {
                "type": "zip",
                "url": "https://api.github.com/repos/sebastianbergmann/php-file-iterator/zipball/730b01bc3e867237eaac355e06a36b85dd93a8b4",
                "reference": "730b01bc3e867237eaac355e06a36b85dd93a8b4",
                "shasum": ""
            },
            "require": {
                "php": ">=5.3.3"
            },
            "type": "library",
            "extra": {
                "branch-alias": {
                    "dev-master": "1.4.x-dev"
                }
            },
            "autoload": {
                "classmap": [
                    "src/"
                ]
            },
            "notification-url": "https://packagist.org/downloads/",
            "license": [
                "BSD-3-Clause"
            ],
            "authors": [
                {
                    "name": "Sebastian Bergmann",
                    "email": "sb@sebastian-bergmann.de",
                    "role": "lead"
                }
            ],
            "description": "FilterIterator implementation that filters files based on a list of suffixes.",
            "homepage": "https://github.com/sebastianbergmann/php-file-iterator/",
            "keywords": [
                "filesystem",
                "iterator"
            ],
            "time": "2017-11-27 13:52:08"
        },
        {
            "name": "phpunit/php-text-template",
            "version": "1.2.1",
            "source": {
                "type": "git",
                "url": "https://github.com/sebastianbergmann/php-text-template.git",
                "reference": "31f8b717e51d9a2afca6c9f046f5d69fc27c8686"
            },
            "dist": {
                "type": "zip",
                "url": "https://api.github.com/repos/sebastianbergmann/php-text-template/zipball/31f8b717e51d9a2afca6c9f046f5d69fc27c8686",
                "reference": "31f8b717e51d9a2afca6c9f046f5d69fc27c8686",
                "shasum": ""
            },
            "require": {
                "php": ">=5.3.3"
            },
            "type": "library",
            "autoload": {
                "classmap": [
                    "src/"
                ]
            },
            "notification-url": "https://packagist.org/downloads/",
            "license": [
                "BSD-3-Clause"
            ],
            "authors": [
                {
                    "name": "Sebastian Bergmann",
                    "email": "sebastian@phpunit.de",
                    "role": "lead"
                }
            ],
            "description": "Simple template engine.",
            "homepage": "https://github.com/sebastianbergmann/php-text-template/",
            "keywords": [
                "template"
            ],
            "time": "2015-06-21 13:50:34"
        },
        {
            "name": "phpunit/php-timer",
            "version": "1.0.9",
            "source": {
                "type": "git",
                "url": "https://github.com/sebastianbergmann/php-timer.git",
                "reference": "3dcf38ca72b158baf0bc245e9184d3fdffa9c46f"
            },
            "dist": {
                "type": "zip",
                "url": "https://api.github.com/repos/sebastianbergmann/php-timer/zipball/3dcf38ca72b158baf0bc245e9184d3fdffa9c46f",
                "reference": "3dcf38ca72b158baf0bc245e9184d3fdffa9c46f",
                "shasum": ""
            },
            "require": {
                "php": "^5.3.3 || ^7.0"
            },
            "require-dev": {
                "phpunit/phpunit": "^4.8.35 || ^5.7 || ^6.0"
            },
            "type": "library",
            "extra": {
                "branch-alias": {
                    "dev-master": "1.0-dev"
                }
            },
            "autoload": {
                "classmap": [
                    "src/"
                ]
            },
            "notification-url": "https://packagist.org/downloads/",
            "license": [
                "BSD-3-Clause"
            ],
            "authors": [
                {
                    "name": "Sebastian Bergmann",
                    "email": "sb@sebastian-bergmann.de",
                    "role": "lead"
                }
            ],
            "description": "Utility class for timing",
            "homepage": "https://github.com/sebastianbergmann/php-timer/",
            "keywords": [
                "timer"
            ],
            "time": "2017-02-26 11:10:40"
        },
        {
            "name": "phpunit/php-token-stream",
            "version": "2.0.2",
            "source": {
                "type": "git",
                "url": "https://github.com/sebastianbergmann/php-token-stream.git",
                "reference": "791198a2c6254db10131eecfe8c06670700904db"
            },
            "dist": {
                "type": "zip",
                "url": "https://api.github.com/repos/sebastianbergmann/php-token-stream/zipball/791198a2c6254db10131eecfe8c06670700904db",
                "reference": "791198a2c6254db10131eecfe8c06670700904db",
                "shasum": ""
            },
            "require": {
                "ext-tokenizer": "*",
                "php": "^7.0"
            },
            "require-dev": {
                "phpunit/phpunit": "^6.2.4"
            },
            "type": "library",
            "extra": {
                "branch-alias": {
                    "dev-master": "2.0-dev"
                }
            },
            "autoload": {
                "classmap": [
                    "src/"
                ]
            },
            "notification-url": "https://packagist.org/downloads/",
            "license": [
                "BSD-3-Clause"
            ],
            "authors": [
                {
                    "name": "Sebastian Bergmann",
                    "email": "sebastian@phpunit.de"
                }
            ],
            "description": "Wrapper around PHP's tokenizer extension.",
            "homepage": "https://github.com/sebastianbergmann/php-token-stream/",
            "keywords": [
                "tokenizer"
            ],
            "time": "2017-11-27 05:48:46"
        },
        {
            "name": "phpunit/phpunit",
            "version": "6.2.4",
            "source": {
                "type": "git",
                "url": "https://github.com/sebastianbergmann/phpunit.git",
                "reference": "ff3a76a58ac293657808aefd58c8aaf05945f4d9"
            },
            "dist": {
                "type": "zip",
                "url": "https://api.github.com/repos/sebastianbergmann/phpunit/zipball/ff3a76a58ac293657808aefd58c8aaf05945f4d9",
                "reference": "ff3a76a58ac293657808aefd58c8aaf05945f4d9",
                "shasum": ""
            },
            "require": {
                "ext-dom": "*",
                "ext-json": "*",
                "ext-libxml": "*",
                "ext-mbstring": "*",
                "ext-xml": "*",
                "myclabs/deep-copy": "^1.3",
                "phar-io/manifest": "^1.0.1",
                "phar-io/version": "^1.0",
                "php": "^7.0",
                "phpspec/prophecy": "^1.7",
                "phpunit/php-code-coverage": "^5.2",
                "phpunit/php-file-iterator": "^1.4",
                "phpunit/php-text-template": "^1.2",
                "phpunit/php-timer": "^1.0.6",
                "phpunit/phpunit-mock-objects": "^4.0",
                "sebastian/comparator": "^2.0",
                "sebastian/diff": "^1.4.3",
                "sebastian/environment": "^3.0.2",
                "sebastian/exporter": "^3.1",
                "sebastian/global-state": "^1.1 || ^2.0",
                "sebastian/object-enumerator": "^3.0.2",
                "sebastian/resource-operations": "^1.0",
                "sebastian/version": "^2.0"
            },
            "conflict": {
                "phpdocumentor/reflection-docblock": "3.0.2",
                "phpunit/dbunit": "<3.0"
            },
            "require-dev": {
                "ext-pdo": "*"
            },
            "suggest": {
                "ext-xdebug": "*",
                "phpunit/php-invoker": "^1.1"
            },
            "bin": [
                "phpunit"
            ],
            "type": "library",
            "extra": {
                "branch-alias": {
                    "dev-master": "6.2.x-dev"
                }
            },
            "autoload": {
                "classmap": [
                    "src/"
                ]
            },
            "notification-url": "https://packagist.org/downloads/",
            "license": [
                "BSD-3-Clause"
            ],
            "authors": [
                {
                    "name": "Sebastian Bergmann",
                    "email": "sebastian@phpunit.de",
                    "role": "lead"
                }
            ],
            "description": "The PHP Unit Testing framework.",
            "homepage": "https://phpunit.de/",
            "keywords": [
                "phpunit",
                "testing",
                "xunit"
            ],
            "time": "2017-08-03 13:59:28"
        },
        {
            "name": "phpunit/phpunit-mock-objects",
            "version": "4.0.4",
            "source": {
                "type": "git",
                "url": "https://github.com/sebastianbergmann/phpunit-mock-objects.git",
                "reference": "2f789b59ab89669015ad984afa350c4ec577ade0"
            },
            "dist": {
                "type": "zip",
                "url": "https://api.github.com/repos/sebastianbergmann/phpunit-mock-objects/zipball/2f789b59ab89669015ad984afa350c4ec577ade0",
                "reference": "2f789b59ab89669015ad984afa350c4ec577ade0",
                "shasum": ""
            },
            "require": {
                "doctrine/instantiator": "^1.0.5",
                "php": "^7.0",
                "phpunit/php-text-template": "^1.2.1",
                "sebastian/exporter": "^3.0"
            },
            "conflict": {
                "phpunit/phpunit": "<6.0"
            },
            "require-dev": {
                "phpunit/phpunit": "^6.0"
            },
            "suggest": {
                "ext-soap": "*"
            },
            "type": "library",
            "extra": {
                "branch-alias": {
                    "dev-master": "4.0.x-dev"
                }
            },
            "autoload": {
                "classmap": [
                    "src/"
                ]
            },
            "notification-url": "https://packagist.org/downloads/",
            "license": [
                "BSD-3-Clause"
            ],
            "authors": [
                {
                    "name": "Sebastian Bergmann",
                    "email": "sb@sebastian-bergmann.de",
                    "role": "lead"
                }
            ],
            "description": "Mock Object library for PHPUnit",
            "homepage": "https://github.com/sebastianbergmann/phpunit-mock-objects/",
            "keywords": [
                "mock",
                "xunit"
            ],
            "time": "2017-08-03 14:08:16"
        },
        {
            "name": "sebastian/code-unit-reverse-lookup",
            "version": "1.0.1",
            "source": {
                "type": "git",
                "url": "https://github.com/sebastianbergmann/code-unit-reverse-lookup.git",
                "reference": "4419fcdb5eabb9caa61a27c7a1db532a6b55dd18"
            },
            "dist": {
                "type": "zip",
                "url": "https://api.github.com/repos/sebastianbergmann/code-unit-reverse-lookup/zipball/4419fcdb5eabb9caa61a27c7a1db532a6b55dd18",
                "reference": "4419fcdb5eabb9caa61a27c7a1db532a6b55dd18",
                "shasum": ""
            },
            "require": {
                "php": "^5.6 || ^7.0"
            },
            "require-dev": {
                "phpunit/phpunit": "^5.7 || ^6.0"
            },
            "type": "library",
            "extra": {
                "branch-alias": {
                    "dev-master": "1.0.x-dev"
                }
            },
            "autoload": {
                "classmap": [
                    "src/"
                ]
            },
            "notification-url": "https://packagist.org/downloads/",
            "license": [
                "BSD-3-Clause"
            ],
            "authors": [
                {
                    "name": "Sebastian Bergmann",
                    "email": "sebastian@phpunit.de"
                }
            ],
            "description": "Looks up which function or method a line of code belongs to",
            "homepage": "https://github.com/sebastianbergmann/code-unit-reverse-lookup/",
            "time": "2017-03-04 06:30:41"
        },
        {
            "name": "sebastian/comparator",
            "version": "2.0.0",
            "source": {
                "type": "git",
                "url": "https://github.com/sebastianbergmann/comparator.git",
                "reference": "20f84f468cb67efee293246e6a09619b891f55f0"
            },
            "dist": {
                "type": "zip",
                "url": "https://api.github.com/repos/sebastianbergmann/comparator/zipball/20f84f468cb67efee293246e6a09619b891f55f0",
                "reference": "20f84f468cb67efee293246e6a09619b891f55f0",
                "shasum": ""
            },
            "require": {
                "php": "^7.0",
                "sebastian/diff": "^1.2",
                "sebastian/exporter": "^3.0"
            },
            "require-dev": {
                "phpunit/phpunit": "^6.0"
            },
            "type": "library",
            "extra": {
                "branch-alias": {
                    "dev-master": "2.0.x-dev"
                }
            },
            "autoload": {
                "classmap": [
                    "src/"
                ]
            },
            "notification-url": "https://packagist.org/downloads/",
            "license": [
                "BSD-3-Clause"
            ],
            "authors": [
                {
                    "name": "Jeff Welch",
                    "email": "whatthejeff@gmail.com"
                },
                {
                    "name": "Volker Dusch",
                    "email": "github@wallbash.com"
                },
                {
                    "name": "Bernhard Schussek",
                    "email": "bschussek@2bepublished.at"
                },
                {
                    "name": "Sebastian Bergmann",
                    "email": "sebastian@phpunit.de"
                }
            ],
            "description": "Provides the functionality to compare PHP values for equality",
            "homepage": "http://www.github.com/sebastianbergmann/comparator",
            "keywords": [
                "comparator",
                "compare",
                "equality"
            ],
            "time": "2017-03-03 06:26:08"
        },
        {
            "name": "sebastian/diff",
            "version": "1.4.3",
            "source": {
                "type": "git",
                "url": "https://github.com/sebastianbergmann/diff.git",
                "reference": "7f066a26a962dbe58ddea9f72a4e82874a3975a4"
            },
            "dist": {
                "type": "zip",
                "url": "https://api.github.com/repos/sebastianbergmann/diff/zipball/7f066a26a962dbe58ddea9f72a4e82874a3975a4",
                "reference": "7f066a26a962dbe58ddea9f72a4e82874a3975a4",
                "shasum": ""
            },
            "require": {
                "php": "^5.3.3 || ^7.0"
            },
            "require-dev": {
                "phpunit/phpunit": "^4.8.35 || ^5.7 || ^6.0"
            },
            "type": "library",
            "extra": {
                "branch-alias": {
                    "dev-master": "1.4-dev"
                }
            },
            "autoload": {
                "classmap": [
                    "src/"
                ]
            },
            "notification-url": "https://packagist.org/downloads/",
            "license": [
                "BSD-3-Clause"
            ],
            "authors": [
                {
                    "name": "Kore Nordmann",
                    "email": "mail@kore-nordmann.de"
                },
                {
                    "name": "Sebastian Bergmann",
                    "email": "sebastian@phpunit.de"
                }
            ],
            "description": "Diff implementation",
            "homepage": "https://github.com/sebastianbergmann/diff",
            "keywords": [
                "diff"
            ],
            "time": "2017-05-22 07:24:03"
        },
        {
            "name": "sebastian/environment",
            "version": "3.1.0",
            "source": {
                "type": "git",
                "url": "https://github.com/sebastianbergmann/environment.git",
                "reference": "cd0871b3975fb7fc44d11314fd1ee20925fce4f5"
            },
            "dist": {
                "type": "zip",
                "url": "https://api.github.com/repos/sebastianbergmann/environment/zipball/cd0871b3975fb7fc44d11314fd1ee20925fce4f5",
                "reference": "cd0871b3975fb7fc44d11314fd1ee20925fce4f5",
                "shasum": ""
            },
            "require": {
                "php": "^7.0"
            },
            "require-dev": {
                "phpunit/phpunit": "^6.1"
            },
            "type": "library",
            "extra": {
                "branch-alias": {
                    "dev-master": "3.1.x-dev"
                }
            },
            "autoload": {
                "classmap": [
                    "src/"
                ]
            },
            "notification-url": "https://packagist.org/downloads/",
            "license": [
                "BSD-3-Clause"
            ],
            "authors": [
                {
                    "name": "Sebastian Bergmann",
                    "email": "sebastian@phpunit.de"
                }
            ],
            "description": "Provides functionality to handle HHVM/PHP environments",
            "homepage": "http://www.github.com/sebastianbergmann/environment",
            "keywords": [
                "Xdebug",
                "environment",
                "hhvm"
            ],
            "time": "2017-07-01 08:51:00"
        },
        {
            "name": "sebastian/exporter",
            "version": "3.1.0",
            "source": {
                "type": "git",
                "url": "https://github.com/sebastianbergmann/exporter.git",
                "reference": "234199f4528de6d12aaa58b612e98f7d36adb937"
            },
            "dist": {
                "type": "zip",
                "url": "https://api.github.com/repos/sebastianbergmann/exporter/zipball/234199f4528de6d12aaa58b612e98f7d36adb937",
                "reference": "234199f4528de6d12aaa58b612e98f7d36adb937",
                "shasum": ""
            },
            "require": {
                "php": "^7.0",
                "sebastian/recursion-context": "^3.0"
            },
            "require-dev": {
                "ext-mbstring": "*",
                "phpunit/phpunit": "^6.0"
            },
            "type": "library",
            "extra": {
                "branch-alias": {
                    "dev-master": "3.1.x-dev"
                }
            },
            "autoload": {
                "classmap": [
                    "src/"
                ]
            },
            "notification-url": "https://packagist.org/downloads/",
            "license": [
                "BSD-3-Clause"
            ],
            "authors": [
                {
                    "name": "Jeff Welch",
                    "email": "whatthejeff@gmail.com"
                },
                {
                    "name": "Volker Dusch",
                    "email": "github@wallbash.com"
                },
                {
                    "name": "Bernhard Schussek",
                    "email": "bschussek@2bepublished.at"
                },
                {
                    "name": "Sebastian Bergmann",
                    "email": "sebastian@phpunit.de"
                },
                {
                    "name": "Adam Harvey",
                    "email": "aharvey@php.net"
                }
            ],
            "description": "Provides the functionality to export PHP variables for visualization",
            "homepage": "http://www.github.com/sebastianbergmann/exporter",
            "keywords": [
                "export",
                "exporter"
            ],
            "time": "2017-04-03 13:19:02"
        },
        {
            "name": "sebastian/finder-facade",
            "version": "1.2.2",
            "source": {
                "type": "git",
                "url": "https://github.com/sebastianbergmann/finder-facade.git",
                "reference": "4a3174709c2dc565fe5fb26fcf827f6a1fc7b09f"
            },
            "dist": {
                "type": "zip",
                "url": "https://api.github.com/repos/sebastianbergmann/finder-facade/zipball/4a3174709c2dc565fe5fb26fcf827f6a1fc7b09f",
                "reference": "4a3174709c2dc565fe5fb26fcf827f6a1fc7b09f",
                "shasum": ""
            },
            "require": {
                "symfony/finder": "~2.3|~3.0|~4.0",
                "theseer/fdomdocument": "~1.3"
            },
            "type": "library",
            "autoload": {
                "classmap": [
                    "src/"
                ]
            },
            "notification-url": "https://packagist.org/downloads/",
            "license": [
                "BSD-3-Clause"
            ],
            "authors": [
                {
                    "name": "Sebastian Bergmann",
                    "email": "sebastian@phpunit.de",
                    "role": "lead"
                }
            ],
            "description": "FinderFacade is a convenience wrapper for Symfony's Finder component.",
            "homepage": "https://github.com/sebastianbergmann/finder-facade",
            "time": "2017-11-18 17:31:49"
        },
        {
            "name": "sebastian/global-state",
            "version": "2.0.0",
            "source": {
                "type": "git",
                "url": "https://github.com/sebastianbergmann/global-state.git",
                "reference": "e8ba02eed7bbbb9e59e43dedd3dddeff4a56b0c4"
            },
            "dist": {
                "type": "zip",
                "url": "https://api.github.com/repos/sebastianbergmann/global-state/zipball/e8ba02eed7bbbb9e59e43dedd3dddeff4a56b0c4",
                "reference": "e8ba02eed7bbbb9e59e43dedd3dddeff4a56b0c4",
                "shasum": ""
            },
            "require": {
                "php": "^7.0"
            },
            "require-dev": {
                "phpunit/phpunit": "^6.0"
            },
            "suggest": {
                "ext-uopz": "*"
            },
            "type": "library",
            "extra": {
                "branch-alias": {
                    "dev-master": "2.0-dev"
                }
            },
            "autoload": {
                "classmap": [
                    "src/"
                ]
            },
            "notification-url": "https://packagist.org/downloads/",
            "license": [
                "BSD-3-Clause"
            ],
            "authors": [
                {
                    "name": "Sebastian Bergmann",
                    "email": "sebastian@phpunit.de"
                }
            ],
            "description": "Snapshotting of global state",
            "homepage": "http://www.github.com/sebastianbergmann/global-state",
            "keywords": [
                "global state"
            ],
            "time": "2017-04-27 15:39:26"
        },
        {
            "name": "sebastian/object-enumerator",
            "version": "3.0.3",
            "source": {
                "type": "git",
                "url": "https://github.com/sebastianbergmann/object-enumerator.git",
                "reference": "7cfd9e65d11ffb5af41198476395774d4c8a84c5"
            },
            "dist": {
                "type": "zip",
                "url": "https://api.github.com/repos/sebastianbergmann/object-enumerator/zipball/7cfd9e65d11ffb5af41198476395774d4c8a84c5",
                "reference": "7cfd9e65d11ffb5af41198476395774d4c8a84c5",
                "shasum": ""
            },
            "require": {
                "php": "^7.0",
                "sebastian/object-reflector": "^1.1.1",
                "sebastian/recursion-context": "^3.0"
            },
            "require-dev": {
                "phpunit/phpunit": "^6.0"
            },
            "type": "library",
            "extra": {
                "branch-alias": {
                    "dev-master": "3.0.x-dev"
                }
            },
            "autoload": {
                "classmap": [
                    "src/"
                ]
            },
            "notification-url": "https://packagist.org/downloads/",
            "license": [
                "BSD-3-Clause"
            ],
            "authors": [
                {
                    "name": "Sebastian Bergmann",
                    "email": "sebastian@phpunit.de"
                }
            ],
            "description": "Traverses array structures and object graphs to enumerate all referenced objects",
            "homepage": "https://github.com/sebastianbergmann/object-enumerator/",
            "time": "2017-08-03 12:35:26"
        },
        {
            "name": "sebastian/object-reflector",
            "version": "1.1.1",
            "source": {
                "type": "git",
                "url": "https://github.com/sebastianbergmann/object-reflector.git",
                "reference": "773f97c67f28de00d397be301821b06708fca0be"
            },
            "dist": {
                "type": "zip",
                "url": "https://api.github.com/repos/sebastianbergmann/object-reflector/zipball/773f97c67f28de00d397be301821b06708fca0be",
                "reference": "773f97c67f28de00d397be301821b06708fca0be",
                "shasum": ""
            },
            "require": {
                "php": "^7.0"
            },
            "require-dev": {
                "phpunit/phpunit": "^6.0"
            },
            "type": "library",
            "extra": {
                "branch-alias": {
                    "dev-master": "1.1-dev"
                }
            },
            "autoload": {
                "classmap": [
                    "src/"
                ]
            },
            "notification-url": "https://packagist.org/downloads/",
            "license": [
                "BSD-3-Clause"
            ],
            "authors": [
                {
                    "name": "Sebastian Bergmann",
                    "email": "sebastian@phpunit.de"
                }
            ],
            "description": "Allows reflection of object attributes, including inherited and non-public ones",
            "homepage": "https://github.com/sebastianbergmann/object-reflector/",
            "time": "2017-03-29 09:07:27"
        },
        {
            "name": "sebastian/phpcpd",
            "version": "2.0.4",
            "source": {
                "type": "git",
                "url": "https://github.com/sebastianbergmann/phpcpd.git",
                "reference": "24d9a880deadb0b8c9680e9cfe78e30b704225db"
            },
            "dist": {
                "type": "zip",
                "url": "https://api.github.com/repos/sebastianbergmann/phpcpd/zipball/24d9a880deadb0b8c9680e9cfe78e30b704225db",
                "reference": "24d9a880deadb0b8c9680e9cfe78e30b704225db",
                "shasum": ""
            },
            "require": {
                "php": ">=5.3.3",
                "phpunit/php-timer": ">=1.0.6",
                "sebastian/finder-facade": "~1.1",
                "sebastian/version": "~1.0|~2.0",
                "symfony/console": "~2.7|^3.0",
                "theseer/fdomdocument": "~1.4"
            },
            "bin": [
                "phpcpd"
            ],
            "type": "library",
            "extra": {
                "branch-alias": {
                    "dev-master": "2.0-dev"
                }
            },
            "autoload": {
                "classmap": [
                    "src/"
                ]
            },
            "notification-url": "https://packagist.org/downloads/",
            "license": [
                "BSD-3-Clause"
            ],
            "authors": [
                {
                    "name": "Sebastian Bergmann",
                    "email": "sebastian@phpunit.de",
                    "role": "lead"
                }
            ],
            "description": "Copy/Paste Detector (CPD) for PHP code.",
            "homepage": "https://github.com/sebastianbergmann/phpcpd",
            "time": "2016-04-17 19:32:49"
        },
        {
            "name": "sebastian/recursion-context",
            "version": "3.0.0",
            "source": {
                "type": "git",
                "url": "https://github.com/sebastianbergmann/recursion-context.git",
                "reference": "5b0cd723502bac3b006cbf3dbf7a1e3fcefe4fa8"
            },
            "dist": {
                "type": "zip",
                "url": "https://api.github.com/repos/sebastianbergmann/recursion-context/zipball/5b0cd723502bac3b006cbf3dbf7a1e3fcefe4fa8",
                "reference": "5b0cd723502bac3b006cbf3dbf7a1e3fcefe4fa8",
                "shasum": ""
            },
            "require": {
                "php": "^7.0"
            },
            "require-dev": {
                "phpunit/phpunit": "^6.0"
            },
            "type": "library",
            "extra": {
                "branch-alias": {
                    "dev-master": "3.0.x-dev"
                }
            },
            "autoload": {
                "classmap": [
                    "src/"
                ]
            },
            "notification-url": "https://packagist.org/downloads/",
            "license": [
                "BSD-3-Clause"
            ],
            "authors": [
                {
                    "name": "Jeff Welch",
                    "email": "whatthejeff@gmail.com"
                },
                {
                    "name": "Sebastian Bergmann",
                    "email": "sebastian@phpunit.de"
                },
                {
                    "name": "Adam Harvey",
                    "email": "aharvey@php.net"
                }
            ],
            "description": "Provides functionality to recursively process PHP variables",
            "homepage": "http://www.github.com/sebastianbergmann/recursion-context",
            "time": "2017-03-03 06:23:57"
        },
        {
            "name": "sebastian/resource-operations",
            "version": "1.0.0",
            "source": {
                "type": "git",
                "url": "https://github.com/sebastianbergmann/resource-operations.git",
                "reference": "ce990bb21759f94aeafd30209e8cfcdfa8bc3f52"
            },
            "dist": {
                "type": "zip",
                "url": "https://api.github.com/repos/sebastianbergmann/resource-operations/zipball/ce990bb21759f94aeafd30209e8cfcdfa8bc3f52",
                "reference": "ce990bb21759f94aeafd30209e8cfcdfa8bc3f52",
                "shasum": ""
            },
            "require": {
                "php": ">=5.6.0"
            },
            "type": "library",
            "extra": {
                "branch-alias": {
                    "dev-master": "1.0.x-dev"
                }
            },
            "autoload": {
                "classmap": [
                    "src/"
                ]
            },
            "notification-url": "https://packagist.org/downloads/",
            "license": [
                "BSD-3-Clause"
            ],
            "authors": [
                {
                    "name": "Sebastian Bergmann",
                    "email": "sebastian@phpunit.de"
                }
            ],
            "description": "Provides a list of PHP built-in functions that operate on resources",
            "homepage": "https://www.github.com/sebastianbergmann/resource-operations",
            "time": "2015-07-28 20:34:47"
        },
        {
            "name": "sebastian/version",
            "version": "2.0.1",
            "source": {
                "type": "git",
                "url": "https://github.com/sebastianbergmann/version.git",
                "reference": "99732be0ddb3361e16ad77b68ba41efc8e979019"
            },
            "dist": {
                "type": "zip",
                "url": "https://api.github.com/repos/sebastianbergmann/version/zipball/99732be0ddb3361e16ad77b68ba41efc8e979019",
                "reference": "99732be0ddb3361e16ad77b68ba41efc8e979019",
                "shasum": ""
            },
            "require": {
                "php": ">=5.6"
            },
            "type": "library",
            "extra": {
                "branch-alias": {
                    "dev-master": "2.0.x-dev"
                }
            },
            "autoload": {
                "classmap": [
                    "src/"
                ]
            },
            "notification-url": "https://packagist.org/downloads/",
            "license": [
                "BSD-3-Clause"
            ],
            "authors": [
                {
                    "name": "Sebastian Bergmann",
                    "email": "sebastian@phpunit.de",
                    "role": "lead"
                }
            ],
            "description": "Library that helps with managing the version number of Git-hosted PHP projects",
            "homepage": "https://github.com/sebastianbergmann/version",
            "time": "2016-10-03 07:35:21"
        },
        {
            "name": "squizlabs/php_codesniffer",
            "version": "3.0.1",
            "source": {
                "type": "git",
                "url": "https://github.com/squizlabs/PHP_CodeSniffer.git",
                "reference": "f9eaf037edf22fdfccf04cb0ab57ebcb1e166219"
            },
            "dist": {
                "type": "zip",
                "url": "https://api.github.com/repos/squizlabs/PHP_CodeSniffer/zipball/f9eaf037edf22fdfccf04cb0ab57ebcb1e166219",
                "reference": "f9eaf037edf22fdfccf04cb0ab57ebcb1e166219",
                "shasum": ""
            },
            "require": {
                "ext-simplexml": "*",
                "ext-tokenizer": "*",
                "ext-xmlwriter": "*",
                "php": ">=5.4.0"
            },
            "require-dev": {
                "phpunit/phpunit": "~4.0"
            },
            "bin": [
                "bin/phpcs",
                "bin/phpcbf"
            ],
            "type": "library",
            "extra": {
                "branch-alias": {
                    "dev-master": "3.x-dev"
                }
            },
            "notification-url": "https://packagist.org/downloads/",
            "license": [
                "BSD-3-Clause"
            ],
            "authors": [
                {
                    "name": "Greg Sherwood",
                    "role": "lead"
                }
            ],
            "description": "PHP_CodeSniffer tokenizes PHP, JavaScript and CSS files and detects violations of a defined set of coding standards.",
            "homepage": "http://www.squizlabs.com/php-codesniffer",
            "keywords": [
                "phpcs",
                "standards"
            ],
            "time": "2017-06-14 01:23:49"
        },
        {
            "name": "symfony/config",
            "version": "v3.3.6",
            "source": {
                "type": "git",
                "url": "https://github.com/symfony/config.git",
                "reference": "54ee12b0dd60f294132cabae6f5da9573d2e5297"
            },
            "dist": {
                "type": "zip",
                "url": "https://api.github.com/repos/symfony/config/zipball/54ee12b0dd60f294132cabae6f5da9573d2e5297",
                "reference": "54ee12b0dd60f294132cabae6f5da9573d2e5297",
                "shasum": ""
            },
            "require": {
                "php": ">=5.5.9",
                "symfony/filesystem": "~2.8|~3.0"
            },
            "conflict": {
                "symfony/dependency-injection": "<3.3",
                "symfony/finder": "<3.3"
            },
            "require-dev": {
                "symfony/dependency-injection": "~3.3",
                "symfony/finder": "~3.3",
                "symfony/yaml": "~3.0"
            },
            "suggest": {
                "symfony/yaml": "To use the yaml reference dumper"
            },
            "type": "library",
            "extra": {
                "branch-alias": {
                    "dev-master": "3.3-dev"
                }
            },
            "autoload": {
                "psr-4": {
                    "Symfony\\Component\\Config\\": ""
                },
                "exclude-from-classmap": [
                    "/Tests/"
                ]
            },
            "notification-url": "https://packagist.org/downloads/",
            "license": [
                "MIT"
            ],
            "authors": [
                {
                    "name": "Fabien Potencier",
                    "email": "fabien@symfony.com"
                },
                {
                    "name": "Symfony Community",
                    "homepage": "https://symfony.com/contributors"
                }
            ],
            "description": "Symfony Config Component",
            "homepage": "https://symfony.com",
<<<<<<< HEAD
            "time": "2017-07-19 07:37:29"
=======
            "time": "2018-02-14 10:03:57"
>>>>>>> fc940f5c
        },
        {
            "name": "symfony/dependency-injection",
            "version": "v3.3.6",
            "source": {
                "type": "git",
                "url": "https://github.com/symfony/dependency-injection.git",
                "reference": "8d70987f991481e809c63681ffe8ce3f3fde68a0"
            },
            "dist": {
                "type": "zip",
                "url": "https://api.github.com/repos/symfony/dependency-injection/zipball/8d70987f991481e809c63681ffe8ce3f3fde68a0",
                "reference": "8d70987f991481e809c63681ffe8ce3f3fde68a0",
                "shasum": ""
            },
            "require": {
                "php": ">=5.5.9",
                "psr/container": "^1.0"
            },
            "conflict": {
                "symfony/config": "<3.3.1",
                "symfony/finder": "<3.3",
                "symfony/yaml": "<3.3"
            },
            "provide": {
                "psr/container-implementation": "1.0"
            },
            "require-dev": {
                "symfony/config": "~3.3",
                "symfony/expression-language": "~2.8|~3.0",
                "symfony/yaml": "~3.3"
            },
            "suggest": {
                "symfony/config": "",
                "symfony/expression-language": "For using expressions in service container configuration",
                "symfony/finder": "For using double-star glob patterns or when GLOB_BRACE portability is required",
                "symfony/proxy-manager-bridge": "Generate service proxies to lazy load them",
                "symfony/yaml": ""
            },
            "type": "library",
            "extra": {
                "branch-alias": {
                    "dev-master": "3.3-dev"
                }
            },
            "autoload": {
                "psr-4": {
                    "Symfony\\Component\\DependencyInjection\\": ""
                },
                "exclude-from-classmap": [
                    "/Tests/"
                ]
            },
            "notification-url": "https://packagist.org/downloads/",
            "license": [
                "MIT"
            ],
            "authors": [
                {
                    "name": "Fabien Potencier",
                    "email": "fabien@symfony.com"
                },
                {
                    "name": "Symfony Community",
                    "homepage": "https://symfony.com/contributors"
                }
            ],
            "description": "Symfony DependencyInjection Component",
            "homepage": "https://symfony.com",
<<<<<<< HEAD
            "time": "2017-07-28 15:27:31"
=======
            "time": "2018-03-04 03:54:53"
>>>>>>> fc940f5c
        },
        {
            "name": "symfony/polyfill-php54",
            "version": "v1.7.0",
            "source": {
                "type": "git",
                "url": "https://github.com/symfony/polyfill-php54.git",
                "reference": "84e2b616c197ef400c6d0556a0606cee7c9e21d5"
            },
            "dist": {
                "type": "zip",
                "url": "https://api.github.com/repos/symfony/polyfill-php54/zipball/84e2b616c197ef400c6d0556a0606cee7c9e21d5",
                "reference": "84e2b616c197ef400c6d0556a0606cee7c9e21d5",
                "shasum": ""
            },
            "require": {
                "php": ">=5.3.3"
            },
            "type": "library",
            "extra": {
                "branch-alias": {
                    "dev-master": "1.7-dev"
                }
            },
            "autoload": {
                "psr-4": {
                    "Symfony\\Polyfill\\Php54\\": ""
                },
                "files": [
                    "bootstrap.php"
                ],
                "classmap": [
                    "Resources/stubs"
                ]
            },
            "notification-url": "https://packagist.org/downloads/",
            "license": [
                "MIT"
            ],
            "authors": [
                {
                    "name": "Nicolas Grekas",
                    "email": "p@tchwork.com"
                },
                {
                    "name": "Symfony Community",
                    "homepage": "https://symfony.com/contributors"
                }
            ],
            "description": "Symfony polyfill backporting some PHP 5.4+ features to lower PHP versions",
            "homepage": "https://symfony.com",
            "keywords": [
                "compatibility",
                "polyfill",
                "portable",
                "shim"
            ],
            "time": "2018-01-30 19:27:44"
        },
        {
            "name": "symfony/polyfill-php55",
            "version": "v1.7.0",
            "source": {
                "type": "git",
                "url": "https://github.com/symfony/polyfill-php55.git",
                "reference": "168371cb3dfb10e0afde96e7c2688be02470d143"
            },
            "dist": {
                "type": "zip",
                "url": "https://api.github.com/repos/symfony/polyfill-php55/zipball/168371cb3dfb10e0afde96e7c2688be02470d143",
                "reference": "168371cb3dfb10e0afde96e7c2688be02470d143",
                "shasum": ""
            },
            "require": {
                "ircmaxell/password-compat": "~1.0",
                "php": ">=5.3.3"
            },
            "type": "library",
            "extra": {
                "branch-alias": {
                    "dev-master": "1.7-dev"
                }
            },
            "autoload": {
                "psr-4": {
                    "Symfony\\Polyfill\\Php55\\": ""
                },
                "files": [
                    "bootstrap.php"
                ]
            },
            "notification-url": "https://packagist.org/downloads/",
            "license": [
                "MIT"
            ],
            "authors": [
                {
                    "name": "Nicolas Grekas",
                    "email": "p@tchwork.com"
                },
                {
                    "name": "Symfony Community",
                    "homepage": "https://symfony.com/contributors"
                }
            ],
            "description": "Symfony polyfill backporting some PHP 5.5+ features to lower PHP versions",
            "homepage": "https://symfony.com",
            "keywords": [
                "compatibility",
                "polyfill",
                "portable",
                "shim"
            ],
            "time": "2018-01-30 19:27:44"
        },
        {
            "name": "symfony/polyfill-php70",
            "version": "v1.7.0",
            "source": {
                "type": "git",
                "url": "https://github.com/symfony/polyfill-php70.git",
                "reference": "3532bfcd8f933a7816f3a0a59682fc404776600f"
            },
            "dist": {
                "type": "zip",
                "url": "https://api.github.com/repos/symfony/polyfill-php70/zipball/3532bfcd8f933a7816f3a0a59682fc404776600f",
                "reference": "3532bfcd8f933a7816f3a0a59682fc404776600f",
                "shasum": ""
            },
            "require": {
                "paragonie/random_compat": "~1.0|~2.0",
                "php": ">=5.3.3"
            },
            "type": "library",
            "extra": {
                "branch-alias": {
                    "dev-master": "1.7-dev"
                }
            },
            "autoload": {
                "psr-4": {
                    "Symfony\\Polyfill\\Php70\\": ""
                },
                "files": [
                    "bootstrap.php"
                ],
                "classmap": [
                    "Resources/stubs"
                ]
            },
            "notification-url": "https://packagist.org/downloads/",
            "license": [
                "MIT"
            ],
            "authors": [
                {
                    "name": "Nicolas Grekas",
                    "email": "p@tchwork.com"
                },
                {
                    "name": "Symfony Community",
                    "homepage": "https://symfony.com/contributors"
                }
            ],
            "description": "Symfony polyfill backporting some PHP 7.0+ features to lower PHP versions",
            "homepage": "https://symfony.com",
            "keywords": [
                "compatibility",
                "polyfill",
                "portable",
                "shim"
            ],
            "time": "2018-01-30 19:27:44"
        },
        {
            "name": "symfony/polyfill-php72",
            "version": "v1.7.0",
            "source": {
                "type": "git",
                "url": "https://github.com/symfony/polyfill-php72.git",
                "reference": "8eca20c8a369e069d4f4c2ac9895144112867422"
            },
            "dist": {
                "type": "zip",
                "url": "https://api.github.com/repos/symfony/polyfill-php72/zipball/8eca20c8a369e069d4f4c2ac9895144112867422",
                "reference": "8eca20c8a369e069d4f4c2ac9895144112867422",
                "shasum": ""
            },
            "require": {
                "php": ">=5.3.3"
            },
            "type": "library",
            "extra": {
                "branch-alias": {
                    "dev-master": "1.7-dev"
                }
            },
            "autoload": {
                "psr-4": {
                    "Symfony\\Polyfill\\Php72\\": ""
                },
                "files": [
                    "bootstrap.php"
                ]
            },
            "notification-url": "https://packagist.org/downloads/",
            "license": [
                "MIT"
            ],
            "authors": [
                {
                    "name": "Nicolas Grekas",
                    "email": "p@tchwork.com"
                },
                {
                    "name": "Symfony Community",
                    "homepage": "https://symfony.com/contributors"
                }
            ],
            "description": "Symfony polyfill backporting some PHP 7.2+ features to lower PHP versions",
            "homepage": "https://symfony.com",
            "keywords": [
                "compatibility",
                "polyfill",
                "portable",
                "shim"
            ],
            "time": "2018-01-31 17:43:24"
        },
        {
            "name": "symfony/polyfill-xml",
            "version": "v1.7.0",
            "source": {
                "type": "git",
                "url": "https://github.com/symfony/polyfill-xml.git",
                "reference": "fcdfb6e64d21848ee65b6d5d0bc75fcb703b0c83"
            },
            "dist": {
                "type": "zip",
                "url": "https://api.github.com/repos/symfony/polyfill-xml/zipball/fcdfb6e64d21848ee65b6d5d0bc75fcb703b0c83",
                "reference": "fcdfb6e64d21848ee65b6d5d0bc75fcb703b0c83",
                "shasum": ""
            },
            "require": {
                "php": ">=5.3.3",
                "symfony/polyfill-php72": "~1.4"
            },
            "type": "metapackage",
            "extra": {
                "branch-alias": {
                    "dev-master": "1.7-dev"
                }
            },
            "notification-url": "https://packagist.org/downloads/",
            "license": [
                "MIT"
            ],
            "authors": [
                {
                    "name": "Nicolas Grekas",
                    "email": "p@tchwork.com"
                },
                {
                    "name": "Symfony Community",
                    "homepage": "https://symfony.com/contributors"
                }
            ],
            "description": "Symfony polyfill for xml's utf8_encode and utf8_decode functions",
            "homepage": "https://symfony.com",
            "keywords": [
                "compatibility",
                "polyfill",
                "portable",
                "shim"
            ],
            "time": "2018-01-30 19:27:44"
        },
        {
            "name": "symfony/stopwatch",
            "version": "v3.3.6",
            "source": {
                "type": "git",
                "url": "https://github.com/symfony/stopwatch.git",
                "reference": "602a15299dc01556013b07167d4f5d3a60e90d15"
            },
            "dist": {
                "type": "zip",
                "url": "https://api.github.com/repos/symfony/stopwatch/zipball/602a15299dc01556013b07167d4f5d3a60e90d15",
                "reference": "602a15299dc01556013b07167d4f5d3a60e90d15",
                "shasum": ""
            },
            "require": {
                "php": ">=5.5.9"
            },
            "type": "library",
            "extra": {
                "branch-alias": {
                    "dev-master": "3.3-dev"
                }
            },
            "autoload": {
                "psr-4": {
                    "Symfony\\Component\\Stopwatch\\": ""
                },
                "exclude-from-classmap": [
                    "/Tests/"
                ]
            },
            "notification-url": "https://packagist.org/downloads/",
            "license": [
                "MIT"
            ],
            "authors": [
                {
                    "name": "Fabien Potencier",
                    "email": "fabien@symfony.com"
                },
                {
                    "name": "Symfony Community",
                    "homepage": "https://symfony.com/contributors"
                }
            ],
            "description": "Symfony Stopwatch Component",
            "homepage": "https://symfony.com",
<<<<<<< HEAD
            "time": "2017-04-12 14:14:56"
=======
            "time": "2018-02-17 14:55:25"
>>>>>>> fc940f5c
        },
        {
            "name": "theseer/fdomdocument",
            "version": "1.6.6",
            "source": {
                "type": "git",
                "url": "https://github.com/theseer/fDOMDocument.git",
                "reference": "6e8203e40a32a9c770bcb62fe37e68b948da6dca"
            },
            "dist": {
                "type": "zip",
                "url": "https://api.github.com/repos/theseer/fDOMDocument/zipball/6e8203e40a32a9c770bcb62fe37e68b948da6dca",
                "reference": "6e8203e40a32a9c770bcb62fe37e68b948da6dca",
                "shasum": ""
            },
            "require": {
                "ext-dom": "*",
                "lib-libxml": "*",
                "php": ">=5.3.3"
            },
            "type": "library",
            "autoload": {
                "classmap": [
                    "src/"
                ]
            },
            "notification-url": "https://packagist.org/downloads/",
            "license": [
                "BSD-3-Clause"
            ],
            "authors": [
                {
                    "name": "Arne Blankerts",
                    "email": "arne@blankerts.de",
                    "role": "lead"
                }
            ],
            "description": "The classes contained within this repository extend the standard DOM to use exceptions at all occasions of errors instead of PHP warnings or notices. They also add various custom methods and shortcuts for convenience and to simplify the usage of DOM.",
            "homepage": "https://github.com/theseer/fDOMDocument",
            "time": "2017-06-30 11:53:12"
        },
        {
            "name": "theseer/tokenizer",
            "version": "1.1.0",
            "source": {
                "type": "git",
                "url": "https://github.com/theseer/tokenizer.git",
                "reference": "cb2f008f3f05af2893a87208fe6a6c4985483f8b"
            },
            "dist": {
                "type": "zip",
                "url": "https://api.github.com/repos/theseer/tokenizer/zipball/cb2f008f3f05af2893a87208fe6a6c4985483f8b",
                "reference": "cb2f008f3f05af2893a87208fe6a6c4985483f8b",
                "shasum": ""
            },
            "require": {
                "ext-dom": "*",
                "ext-tokenizer": "*",
                "ext-xmlwriter": "*",
                "php": "^7.0"
            },
            "type": "library",
            "autoload": {
                "classmap": [
                    "src/"
                ]
            },
            "notification-url": "https://packagist.org/downloads/",
            "license": [
                "BSD-3-Clause"
            ],
            "authors": [
                {
                    "name": "Arne Blankerts",
                    "email": "arne@blankerts.de",
                    "role": "Developer"
                }
            ],
            "description": "A small library for converting tokenized PHP source code into XML and potentially other formats",
            "time": "2017-04-07 12:08:54"
        },
        {
            "name": "webmozart/assert",
            "version": "1.3.0",
            "source": {
                "type": "git",
                "url": "https://github.com/webmozart/assert.git",
                "reference": "0df1908962e7a3071564e857d86874dad1ef204a"
            },
            "dist": {
                "type": "zip",
                "url": "https://api.github.com/repos/webmozart/assert/zipball/0df1908962e7a3071564e857d86874dad1ef204a",
                "reference": "0df1908962e7a3071564e857d86874dad1ef204a",
                "shasum": ""
            },
            "require": {
                "php": "^5.3.3 || ^7.0"
            },
            "require-dev": {
                "phpunit/phpunit": "^4.6",
                "sebastian/version": "^1.0.1"
            },
            "type": "library",
            "extra": {
                "branch-alias": {
                    "dev-master": "1.3-dev"
                }
            },
            "autoload": {
                "psr-4": {
                    "Webmozart\\Assert\\": "src/"
                }
            },
            "notification-url": "https://packagist.org/downloads/",
            "license": [
                "MIT"
            ],
            "authors": [
                {
                    "name": "Bernhard Schussek",
                    "email": "bschussek@gmail.com"
                }
            ],
            "description": "Assertions to validate method input/output with nice error messages.",
            "keywords": [
                "assert",
                "check",
                "validate"
            ],
            "time": "2018-01-29 19:49:41"
        }
    ],
    "aliases": [],
    "minimum-stability": "stable",
    "stability-flags": {
        "phpmd/phpmd": 0
    },
    "prefer-stable": true,
    "prefer-lowest": false,
    "platform": {
        "php": "7.0.2|7.0.4|~7.0.6|~7.1.0",
        "ext-ctype": "*",
        "ext-curl": "*",
        "ext-dom": "*",
        "ext-gd": "*",
        "ext-hash": "*",
        "ext-iconv": "*",
        "ext-intl": "*",
        "ext-mbstring": "*",
        "ext-mcrypt": "*",
        "ext-openssl": "*",
        "ext-pdo_mysql": "*",
        "ext-simplexml": "*",
        "ext-soap": "*",
        "ext-spl": "*",
        "ext-xsl": "*",
        "ext-zip": "*",
        "lib-libxml": "*"
    },
    "platform-dev": []
}<|MERGE_RESOLUTION|>--- conflicted
+++ resolved
@@ -4,13 +4,8 @@
         "Read more about it at https://getcomposer.org/doc/01-basic-usage.md#composer-lock-the-lock-file",
         "This file is @generated automatically"
     ],
-<<<<<<< HEAD
-    "hash": "609849c05ea0a5b862d02c7d03fd4d02",
-    "content-hash": "f4bb5bfb7c3e845b8f38697c5574154a",
-=======
-    "hash": "5d6eacb46240ccc5aa06c9ebdb8a27f3",
-    "content-hash": "aae540e9d7a72249f1d38888f28bf8c6",
->>>>>>> fc940f5c
+    "hash": "57819ef0a0fc4c46429496d13decf4c2",
+    "content-hash": "93081eedb3e92465518b9b060edebf36",
     "packages": [
         {
             "name": "braintree/braintree_php",
@@ -262,11 +257,7 @@
                 "ssl",
                 "tls"
             ],
-<<<<<<< HEAD
             "time": "2018-03-29 19:57:20"
-=======
-            "time": "2017-11-29 09:37:33"
->>>>>>> fc940f5c
         },
         {
             "name": "composer/composer",
@@ -1069,11 +1060,7 @@
                 "pseudorandom",
                 "random"
             ],
-<<<<<<< HEAD
             "time": "2018-04-04 21:24:14"
-=======
-            "time": "2017-09-27 21:40:39"
->>>>>>> fc940f5c
         },
         {
             "name": "pelago/emogrifier",
@@ -1714,11 +1701,7 @@
             ],
             "description": "Symfony Console Component",
             "homepage": "https://symfony.com",
-<<<<<<< HEAD
             "time": "2018-03-19 21:13:58"
-=======
-            "time": "2018-02-26 15:33:21"
->>>>>>> fc940f5c
         },
         {
             "name": "symfony/debug",
@@ -1884,11 +1867,7 @@
             ],
             "description": "Symfony Filesystem Component",
             "homepage": "https://symfony.com",
-<<<<<<< HEAD
             "time": "2017-07-11 07:17:58"
-=======
-            "time": "2018-02-22 10:48:49"
->>>>>>> fc940f5c
         },
         {
             "name": "symfony/finder",
@@ -1937,11 +1916,7 @@
             ],
             "description": "Symfony Finder Component",
             "homepage": "https://symfony.com",
-<<<<<<< HEAD
             "time": "2017-06-01 21:01:25"
-=======
-            "time": "2018-03-05 18:28:11"
->>>>>>> fc940f5c
         },
         {
             "name": "symfony/polyfill-mbstring",
@@ -2049,11 +2024,7 @@
             ],
             "description": "Symfony Process Component",
             "homepage": "https://symfony.com",
-<<<<<<< HEAD
             "time": "2018-03-19 21:11:56"
-=======
-            "time": "2018-02-12 17:44:58"
->>>>>>> fc940f5c
         },
         {
             "name": "tedivm/jshrink",
@@ -6018,11 +5989,7 @@
             ],
             "description": "Symfony Config Component",
             "homepage": "https://symfony.com",
-<<<<<<< HEAD
             "time": "2017-07-19 07:37:29"
-=======
-            "time": "2018-02-14 10:03:57"
->>>>>>> fc940f5c
         },
         {
             "name": "symfony/dependency-injection",
@@ -6092,11 +6059,7 @@
             ],
             "description": "Symfony DependencyInjection Component",
             "homepage": "https://symfony.com",
-<<<<<<< HEAD
             "time": "2017-07-28 15:27:31"
-=======
-            "time": "2018-03-04 03:54:53"
->>>>>>> fc940f5c
         },
         {
             "name": "symfony/polyfill-php54",
@@ -6421,11 +6384,7 @@
             ],
             "description": "Symfony Stopwatch Component",
             "homepage": "https://symfony.com",
-<<<<<<< HEAD
             "time": "2017-04-12 14:14:56"
-=======
-            "time": "2018-02-17 14:55:25"
->>>>>>> fc940f5c
         },
         {
             "name": "theseer/fdomdocument",
