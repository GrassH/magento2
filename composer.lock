--- conflicted
+++ resolved
@@ -4,96 +4,8 @@
         "Read more about it at https://getcomposer.org/doc/01-basic-usage.md#installing-dependencies",
         "This file is @generated automatically"
     ],
-<<<<<<< HEAD
-    "content-hash": "d56fb367a21ffc015055e6f12dfdc17a",
-=======
     "content-hash": "3b292997ff7767b89b6e08b0c550db7d",
->>>>>>> cde4f67d
     "packages": [
-        {
-            "name": "aws/aws-sdk-php",
-            "version": "3.133.6",
-            "source": {
-                "type": "git",
-                "url": "https://github.com/aws/aws-sdk-php.git",
-                "reference": "cd7bd2fdd159146ef6c7eeb90b73fae4fd11da57"
-            },
-            "dist": {
-                "type": "zip",
-                "url": "https://api.github.com/repos/aws/aws-sdk-php/zipball/cd7bd2fdd159146ef6c7eeb90b73fae4fd11da57",
-                "reference": "cd7bd2fdd159146ef6c7eeb90b73fae4fd11da57",
-                "shasum": ""
-            },
-            "require": {
-                "ext-json": "*",
-                "ext-pcre": "*",
-                "ext-simplexml": "*",
-                "guzzlehttp/guzzle": "^5.3.3|^6.2.1|^7.0",
-                "guzzlehttp/promises": "^1.0",
-                "guzzlehttp/psr7": "^1.4.1",
-                "mtdowling/jmespath.php": "^2.5",
-                "php": ">=5.5"
-            },
-            "require-dev": {
-                "andrewsville/php-token-reflection": "^1.4",
-                "aws/aws-php-sns-message-validator": "~1.0",
-                "behat/behat": "~3.0",
-                "doctrine/cache": "~1.4",
-                "ext-dom": "*",
-                "ext-openssl": "*",
-                "ext-pcntl": "*",
-                "ext-sockets": "*",
-                "nette/neon": "^2.3",
-                "phpunit/phpunit": "^4.8.35|^5.4.3",
-                "psr/cache": "^1.0",
-                "psr/simple-cache": "^1.0",
-                "sebastian/comparator": "^1.2.3"
-            },
-            "suggest": {
-                "aws/aws-php-sns-message-validator": "To validate incoming SNS notifications",
-                "doctrine/cache": "To use the DoctrineCacheAdapter",
-                "ext-curl": "To send requests using cURL",
-                "ext-openssl": "Allows working with CloudFront private distributions and verifying received SNS messages",
-                "ext-sockets": "To use client-side monitoring"
-            },
-            "type": "library",
-            "extra": {
-                "branch-alias": {
-                    "dev-master": "3.0-dev"
-                }
-            },
-            "autoload": {
-                "psr-4": {
-                    "Aws\\": "src/"
-                },
-                "files": [
-                    "src/functions.php"
-                ]
-            },
-            "notification-url": "https://packagist.org/downloads/",
-            "license": [
-                "Apache-2.0"
-            ],
-            "authors": [
-                {
-                    "name": "Amazon Web Services",
-                    "homepage": "http://aws.amazon.com"
-                }
-            ],
-            "description": "AWS SDK for PHP - Use Amazon Web Services in your PHP project",
-            "homepage": "http://aws.amazon.com/sdkforphp",
-            "keywords": [
-                "amazon",
-                "aws",
-                "cloud",
-                "dynamodb",
-                "ec2",
-                "glacier",
-                "s3",
-                "sdk"
-            ],
-            "time": "2020-01-24T19:11:35+00:00"
-        },
         {
             "name": "braintree/braintree_php",
             "version": "3.35.0",
@@ -1039,178 +951,6 @@
             "time": "2019-09-25T14:49:45+00:00"
         },
         {
-            "name": "league/flysystem",
-            "version": "1.0.63",
-            "source": {
-                "type": "git",
-                "url": "https://github.com/thephpleague/flysystem.git",
-                "reference": "8132daec326565036bc8e8d1876f77ec183a7bd6"
-            },
-            "dist": {
-                "type": "zip",
-                "url": "https://api.github.com/repos/thephpleague/flysystem/zipball/8132daec326565036bc8e8d1876f77ec183a7bd6",
-                "reference": "8132daec326565036bc8e8d1876f77ec183a7bd6",
-                "shasum": ""
-            },
-            "require": {
-                "ext-fileinfo": "*",
-                "php": ">=5.5.9"
-            },
-            "conflict": {
-                "league/flysystem-sftp": "<1.0.6"
-            },
-            "require-dev": {
-                "phpspec/phpspec": "^3.4",
-                "phpunit/phpunit": "^5.7.10"
-            },
-            "suggest": {
-                "ext-fileinfo": "Required for MimeType",
-                "ext-ftp": "Allows you to use FTP server storage",
-                "ext-openssl": "Allows you to use FTPS server storage",
-                "league/flysystem-aws-s3-v2": "Allows you to use S3 storage with AWS SDK v2",
-                "league/flysystem-aws-s3-v3": "Allows you to use S3 storage with AWS SDK v3",
-                "league/flysystem-azure": "Allows you to use Windows Azure Blob storage",
-                "league/flysystem-cached-adapter": "Flysystem adapter decorator for metadata caching",
-                "league/flysystem-eventable-filesystem": "Allows you to use EventableFilesystem",
-                "league/flysystem-rackspace": "Allows you to use Rackspace Cloud Files",
-                "league/flysystem-sftp": "Allows you to use SFTP server storage via phpseclib",
-                "league/flysystem-webdav": "Allows you to use WebDAV storage",
-                "league/flysystem-ziparchive": "Allows you to use ZipArchive adapter",
-                "spatie/flysystem-dropbox": "Allows you to use Dropbox storage",
-                "srmklive/flysystem-dropbox-v2": "Allows you to use Dropbox storage for PHP 5 applications"
-            },
-            "type": "library",
-            "extra": {
-                "branch-alias": {
-                    "dev-master": "1.1-dev"
-                }
-            },
-            "autoload": {
-                "psr-4": {
-                    "League\\Flysystem\\": "src/"
-                }
-            },
-            "notification-url": "https://packagist.org/downloads/",
-            "license": [
-                "MIT"
-            ],
-            "authors": [
-                {
-                    "name": "Frank de Jonge",
-                    "email": "info@frenky.net"
-                }
-            ],
-            "description": "Filesystem abstraction: Many filesystems, one API.",
-            "keywords": [
-                "Cloud Files",
-                "WebDAV",
-                "abstraction",
-                "aws",
-                "cloud",
-                "copy.com",
-                "dropbox",
-                "file systems",
-                "files",
-                "filesystem",
-                "filesystems",
-                "ftp",
-                "rackspace",
-                "remote",
-                "s3",
-                "sftp",
-                "storage"
-            ],
-            "time": "2020-01-04T16:30:31+00:00"
-        },
-        {
-            "name": "league/flysystem-aws-s3-v3",
-            "version": "1.0.23",
-            "source": {
-                "type": "git",
-                "url": "https://github.com/thephpleague/flysystem-aws-s3-v3.git",
-                "reference": "15b0cdeab7240bf8e8bffa85ae5275bbc3692bf4"
-            },
-            "dist": {
-                "type": "zip",
-                "url": "https://api.github.com/repos/thephpleague/flysystem-aws-s3-v3/zipball/15b0cdeab7240bf8e8bffa85ae5275bbc3692bf4",
-                "reference": "15b0cdeab7240bf8e8bffa85ae5275bbc3692bf4",
-                "shasum": ""
-            },
-            "require": {
-                "aws/aws-sdk-php": "^3.0.0",
-                "league/flysystem": "^1.0.40",
-                "php": ">=5.5.0"
-            },
-            "require-dev": {
-                "henrikbjorn/phpspec-code-coverage": "~1.0.1",
-                "phpspec/phpspec": "^2.0.0"
-            },
-            "type": "library",
-            "extra": {
-                "branch-alias": {
-                    "dev-master": "1.0-dev"
-                }
-            },
-            "autoload": {
-                "psr-4": {
-                    "League\\Flysystem\\AwsS3v3\\": "src/"
-                }
-            },
-            "notification-url": "https://packagist.org/downloads/",
-            "license": [
-                "MIT"
-            ],
-            "authors": [
-                {
-                    "name": "Frank de Jonge",
-                    "email": "info@frenky.net"
-                }
-            ],
-            "description": "Flysystem adapter for the AWS S3 SDK v3.x",
-            "time": "2019-06-05T17:18:29+00:00"
-        },
-        {
-            "name": "league/flysystem-azure-blob-storage",
-            "version": "0.1.6",
-            "source": {
-                "type": "git",
-                "url": "https://github.com/thephpleague/flysystem-azure-blob-storage.git",
-                "reference": "97215345f3c42679299ba556a4d16d4847ee7f6d"
-            },
-            "dist": {
-                "type": "zip",
-                "url": "https://api.github.com/repos/thephpleague/flysystem-azure-blob-storage/zipball/97215345f3c42679299ba556a4d16d4847ee7f6d",
-                "reference": "97215345f3c42679299ba556a4d16d4847ee7f6d",
-                "shasum": ""
-            },
-            "require": {
-                "guzzlehttp/psr7": "^1.5",
-                "league/flysystem": "^1.0",
-                "microsoft/azure-storage-blob": "^1.1",
-                "php": ">=5.6"
-            },
-            "require-dev": {
-                "phpunit/phpunit": "^5.7"
-            },
-            "type": "library",
-            "autoload": {
-                "psr-4": {
-                    "League\\Flysystem\\AzureBlobStorage\\": "src/"
-                }
-            },
-            "notification-url": "https://packagist.org/downloads/",
-            "license": [
-                "MIT"
-            ],
-            "authors": [
-                {
-                    "name": "Frank de Jonge",
-                    "email": "info@frenky.net"
-                }
-            ],
-            "time": "2019-06-07T20:42:16+00:00"
-        },
-        {
             "name": "magento/composer",
             "version": "1.6.x-dev",
             "source": {
@@ -1371,94 +1111,6 @@
                 "framework"
             ],
             "time": "2019-11-26T15:09:40+00:00"
-        },
-        {
-            "name": "microsoft/azure-storage-blob",
-            "version": "1.5.0",
-            "source": {
-                "type": "git",
-                "url": "https://github.com/Azure/azure-storage-blob-php.git",
-                "reference": "6a333cd28a3742c3e99e79042dc6510f9f917919"
-            },
-            "dist": {
-                "type": "zip",
-                "url": "https://api.github.com/repos/Azure/azure-storage-blob-php/zipball/6a333cd28a3742c3e99e79042dc6510f9f917919",
-                "reference": "6a333cd28a3742c3e99e79042dc6510f9f917919",
-                "shasum": ""
-            },
-            "require": {
-                "microsoft/azure-storage-common": "~1.4",
-                "php": ">=5.6.0"
-            },
-            "type": "library",
-            "autoload": {
-                "psr-4": {
-                    "MicrosoftAzure\\Storage\\Blob\\": "src/Blob"
-                }
-            },
-            "notification-url": "https://packagist.org/downloads/",
-            "license": [
-                "MIT"
-            ],
-            "authors": [
-                {
-                    "name": "Azure Storage PHP Client Library",
-                    "email": "dmsh@microsoft.com"
-                }
-            ],
-            "description": "This project provides a set of PHP client libraries that make it easy to access Microsoft Azure Storage Blob APIs.",
-            "keywords": [
-                "azure",
-                "blob",
-                "php",
-                "sdk",
-                "storage"
-            ],
-            "time": "2020-01-02T07:18:59+00:00"
-        },
-        {
-            "name": "microsoft/azure-storage-common",
-            "version": "1.4.1",
-            "source": {
-                "type": "git",
-                "url": "https://github.com/Azure/azure-storage-common-php.git",
-                "reference": "be4df800761d0d0fa91a9460c7f42517197d57a0"
-            },
-            "dist": {
-                "type": "zip",
-                "url": "https://api.github.com/repos/Azure/azure-storage-common-php/zipball/be4df800761d0d0fa91a9460c7f42517197d57a0",
-                "reference": "be4df800761d0d0fa91a9460c7f42517197d57a0",
-                "shasum": ""
-            },
-            "require": {
-                "guzzlehttp/guzzle": "~6.0",
-                "php": ">=5.6.0"
-            },
-            "type": "library",
-            "autoload": {
-                "psr-4": {
-                    "MicrosoftAzure\\Storage\\Common\\": "src/Common"
-                }
-            },
-            "notification-url": "https://packagist.org/downloads/",
-            "license": [
-                "MIT"
-            ],
-            "authors": [
-                {
-                    "name": "Azure Storage PHP Client Library",
-                    "email": "dmsh@microsoft.com"
-                }
-            ],
-            "description": "This project provides a set of common code shared by Azure Storage Blob, Table, Queue and File PHP client libraries.",
-            "keywords": [
-                "azure",
-                "common",
-                "php",
-                "sdk",
-                "storage"
-            ],
-            "time": "2020-01-02T07:15:54+00:00"
         },
         {
             "name": "monolog/monolog",
@@ -1537,63 +1189,6 @@
                 "psr-3"
             ],
             "time": "2019-12-20T14:15:16+00:00"
-        },
-        {
-            "name": "mtdowling/jmespath.php",
-            "version": "2.5.0",
-            "source": {
-                "type": "git",
-                "url": "https://github.com/jmespath/jmespath.php.git",
-                "reference": "52168cb9472de06979613d365c7f1ab8798be895"
-            },
-            "dist": {
-                "type": "zip",
-                "url": "https://api.github.com/repos/jmespath/jmespath.php/zipball/52168cb9472de06979613d365c7f1ab8798be895",
-                "reference": "52168cb9472de06979613d365c7f1ab8798be895",
-                "shasum": ""
-            },
-            "require": {
-                "php": ">=5.4.0",
-                "symfony/polyfill-mbstring": "^1.4"
-            },
-            "require-dev": {
-                "composer/xdebug-handler": "^1.2",
-                "phpunit/phpunit": "^4.8.36|^7.5.15"
-            },
-            "bin": [
-                "bin/jp.php"
-            ],
-            "type": "library",
-            "extra": {
-                "branch-alias": {
-                    "dev-master": "2.5-dev"
-                }
-            },
-            "autoload": {
-                "psr-4": {
-                    "JmesPath\\": "src/"
-                },
-                "files": [
-                    "src/JmesPath.php"
-                ]
-            },
-            "notification-url": "https://packagist.org/downloads/",
-            "license": [
-                "MIT"
-            ],
-            "authors": [
-                {
-                    "name": "Michael Dowling",
-                    "email": "mtdowling@gmail.com",
-                    "homepage": "https://github.com/mtdowling"
-                }
-            ],
-            "description": "Declaratively specify how to extract elements from a JSON document",
-            "keywords": [
-                "json",
-                "jsonpath"
-            ],
-            "time": "2019-12-30T18:03:34+00:00"
         },
         {
             "name": "paragonie/random_compat",
@@ -5484,8 +5079,8 @@
             "authors": [
                 {
                     "name": "Ivan Krutov",
-                    "role": "Developer",
-                    "email": "vania-pooh@yandex-team.ru"
+                    "email": "vania-pooh@yandex-team.ru",
+                    "role": "Developer"
                 }
             ],
             "description": "A Codeception adapter for Allure report.",
@@ -5587,8 +5182,8 @@
             "authors": [
                 {
                     "name": "Ivan Krutov",
-                    "role": "Developer",
-                    "email": "vania-pooh@yandex-team.ru"
+                    "email": "vania-pooh@yandex-team.ru",
+                    "role": "Developer"
                 }
             ],
             "description": "A PHPUnit adapter for Allure report.",
@@ -7081,69 +6676,6 @@
             "time": "2019-10-30T14:39:59+00:00"
         },
         {
-<<<<<<< HEAD
-            "name": "facebook/webdriver",
-            "version": "1.7.1",
-            "source": {
-                "type": "git",
-                "url": "https://github.com/facebook/php-webdriver.git",
-                "reference": "e43de70f3c7166169d0f14a374505392734160e5"
-            },
-            "dist": {
-                "type": "zip",
-                "url": "https://api.github.com/repos/facebook/php-webdriver/zipball/e43de70f3c7166169d0f14a374505392734160e5",
-                "reference": "e43de70f3c7166169d0f14a374505392734160e5",
-                "shasum": ""
-            },
-            "require": {
-                "ext-curl": "*",
-                "ext-json": "*",
-                "ext-mbstring": "*",
-                "ext-zip": "*",
-                "php": "^5.6 || ~7.0",
-                "symfony/process": "^2.8 || ^3.1 || ^4.0"
-            },
-            "require-dev": {
-                "friendsofphp/php-cs-fixer": "^2.0",
-                "jakub-onderka/php-parallel-lint": "^0.9.2",
-                "php-coveralls/php-coveralls": "^2.0",
-                "php-mock/php-mock-phpunit": "^1.1",
-                "phpunit/phpunit": "^5.7",
-                "sebastian/environment": "^1.3.4 || ^2.0 || ^3.0",
-                "squizlabs/php_codesniffer": "^2.6",
-                "symfony/var-dumper": "^3.3 || ^4.0"
-            },
-            "suggest": {
-                "ext-SimpleXML": "For Firefox profile creation"
-            },
-            "type": "library",
-            "extra": {
-                "branch-alias": {
-                    "dev-community": "1.5-dev"
-                }
-            },
-            "autoload": {
-                "psr-4": {
-                    "Facebook\\WebDriver\\": "lib/"
-                }
-            },
-            "notification-url": "https://packagist.org/downloads/",
-            "license": [
-                "Apache-2.0"
-            ],
-            "description": "A PHP client for Selenium WebDriver",
-            "homepage": "https://github.com/facebook/php-webdriver",
-            "keywords": [
-                "facebook",
-                "php",
-                "selenium",
-                "webdriver"
-            ],
-            "time": "2019-06-13T08:02:18+00:00"
-        },
-        {
-=======
->>>>>>> cde4f67d
             "name": "flow/jsonpath",
             "version": "0.5.0",
             "source": {
@@ -7639,9 +7171,9 @@
             "authors": [
                 {
                     "name": "Phil Bennett",
-                    "role": "Developer",
                     "email": "philipobenito@gmail.com",
-                    "homepage": "http://www.philipobenito.com"
+                    "homepage": "http://www.philipobenito.com",
+                    "role": "Developer"
                 }
             ],
             "description": "A fast and intuitive dependency injection container.",
@@ -7656,6 +7188,90 @@
                 "service"
             ],
             "time": "2017-05-10T09:20:27+00:00"
+        },
+        {
+            "name": "league/flysystem",
+            "version": "1.0.63",
+            "source": {
+                "type": "git",
+                "url": "https://github.com/thephpleague/flysystem.git",
+                "reference": "8132daec326565036bc8e8d1876f77ec183a7bd6"
+            },
+            "dist": {
+                "type": "zip",
+                "url": "https://api.github.com/repos/thephpleague/flysystem/zipball/8132daec326565036bc8e8d1876f77ec183a7bd6",
+                "reference": "8132daec326565036bc8e8d1876f77ec183a7bd6",
+                "shasum": ""
+            },
+            "require": {
+                "ext-fileinfo": "*",
+                "php": ">=5.5.9"
+            },
+            "conflict": {
+                "league/flysystem-sftp": "<1.0.6"
+            },
+            "require-dev": {
+                "phpspec/phpspec": "^3.4",
+                "phpunit/phpunit": "^5.7.10"
+            },
+            "suggest": {
+                "ext-fileinfo": "Required for MimeType",
+                "ext-ftp": "Allows you to use FTP server storage",
+                "ext-openssl": "Allows you to use FTPS server storage",
+                "league/flysystem-aws-s3-v2": "Allows you to use S3 storage with AWS SDK v2",
+                "league/flysystem-aws-s3-v3": "Allows you to use S3 storage with AWS SDK v3",
+                "league/flysystem-azure": "Allows you to use Windows Azure Blob storage",
+                "league/flysystem-cached-adapter": "Flysystem adapter decorator for metadata caching",
+                "league/flysystem-eventable-filesystem": "Allows you to use EventableFilesystem",
+                "league/flysystem-rackspace": "Allows you to use Rackspace Cloud Files",
+                "league/flysystem-sftp": "Allows you to use SFTP server storage via phpseclib",
+                "league/flysystem-webdav": "Allows you to use WebDAV storage",
+                "league/flysystem-ziparchive": "Allows you to use ZipArchive adapter",
+                "spatie/flysystem-dropbox": "Allows you to use Dropbox storage",
+                "srmklive/flysystem-dropbox-v2": "Allows you to use Dropbox storage for PHP 5 applications"
+            },
+            "type": "library",
+            "extra": {
+                "branch-alias": {
+                    "dev-master": "1.1-dev"
+                }
+            },
+            "autoload": {
+                "psr-4": {
+                    "League\\Flysystem\\": "src/"
+                }
+            },
+            "notification-url": "https://packagist.org/downloads/",
+            "license": [
+                "MIT"
+            ],
+            "authors": [
+                {
+                    "name": "Frank de Jonge",
+                    "email": "info@frenky.net"
+                }
+            ],
+            "description": "Filesystem abstraction: Many filesystems, one API.",
+            "keywords": [
+                "Cloud Files",
+                "WebDAV",
+                "abstraction",
+                "aws",
+                "cloud",
+                "copy.com",
+                "dropbox",
+                "file systems",
+                "files",
+                "filesystem",
+                "filesystems",
+                "ftp",
+                "rackspace",
+                "remote",
+                "s3",
+                "sftp",
+                "storage"
+            ],
+            "time": "2020-01-04T16:30:31+00:00"
         },
         {
             "name": "lusitanian/oauth",
@@ -8123,18 +7739,18 @@
             "authors": [
                 {
                     "name": "Arne Blankerts",
-                    "role": "Developer",
-                    "email": "arne@blankerts.de"
+                    "email": "arne@blankerts.de",
+                    "role": "Developer"
                 },
                 {
                     "name": "Sebastian Heuer",
-                    "role": "Developer",
-                    "email": "sebastian@phpeople.de"
+                    "email": "sebastian@phpeople.de",
+                    "role": "Developer"
                 },
                 {
                     "name": "Sebastian Bergmann",
-                    "role": "Developer",
-                    "email": "sebastian@phpunit.de"
+                    "email": "sebastian@phpunit.de",
+                    "role": "Developer"
                 }
             ],
             "description": "Component for reading phar.io manifest information from a PHP Archive (PHAR)",
@@ -8170,18 +7786,18 @@
             "authors": [
                 {
                     "name": "Arne Blankerts",
-                    "role": "Developer",
-                    "email": "arne@blankerts.de"
+                    "email": "arne@blankerts.de",
+                    "role": "Developer"
                 },
                 {
                     "name": "Sebastian Heuer",
-                    "role": "Developer",
-                    "email": "sebastian@phpeople.de"
+                    "email": "sebastian@phpeople.de",
+                    "role": "Developer"
                 },
                 {
                     "name": "Sebastian Bergmann",
-                    "role": "Developer",
-                    "email": "sebastian@phpunit.de"
+                    "email": "sebastian@phpunit.de",
+                    "role": "Developer"
                 }
             ],
             "description": "Library for handling version information and constraints",
@@ -8601,20 +8217,20 @@
             "authors": [
                 {
                     "name": "Manuel Pichler",
-                    "role": "Project Founder",
                     "email": "github@manuel-pichler.de",
-                    "homepage": "https://github.com/manuelpichler"
+                    "homepage": "https://github.com/manuelpichler",
+                    "role": "Project Founder"
                 },
                 {
                     "name": "Marc Würth",
-                    "role": "Project Maintainer",
                     "email": "ravage@bluewin.ch",
-                    "homepage": "https://github.com/ravage84"
+                    "homepage": "https://github.com/ravage84",
+                    "role": "Project Maintainer"
                 },
                 {
                     "name": "Other contributors",
-                    "role": "Contributors",
-                    "homepage": "https://github.com/phpmd/phpmd/graphs/contributors"
+                    "homepage": "https://github.com/phpmd/phpmd/graphs/contributors",
+                    "role": "Contributors"
                 }
             ],
             "description": "PHPMD is a spin-off project of PHP Depend and aims to be a PHP equivalent of the well known Java tool PMD.",
@@ -8748,16 +8364,16 @@
         },
         {
             "name": "phpstan/phpstan",
-            "version": "0.12.8",
+            "version": "0.12.7",
             "source": {
                 "type": "git",
                 "url": "https://github.com/phpstan/phpstan.git",
-                "reference": "62a552602b7586d82826231f2fd4cbfe39fe0b1d"
-            },
-            "dist": {
-                "type": "zip",
-                "url": "https://api.github.com/repos/phpstan/phpstan/zipball/62a552602b7586d82826231f2fd4cbfe39fe0b1d",
-                "reference": "62a552602b7586d82826231f2fd4cbfe39fe0b1d",
+                "reference": "07fa7958027fd98c567099bbcda5d6a0f2ec5197"
+            },
+            "dist": {
+                "type": "zip",
+                "url": "https://api.github.com/repos/phpstan/phpstan/zipball/07fa7958027fd98c567099bbcda5d6a0f2ec5197",
+                "reference": "07fa7958027fd98c567099bbcda5d6a0f2ec5197",
                 "shasum": ""
             },
             "require": {
@@ -8783,7 +8399,7 @@
                 "MIT"
             ],
             "description": "PHPStan - PHP Static Analysis Tool",
-            "time": "2020-01-26T23:36:48+00:00"
+            "time": "2020-01-20T21:59:06+00:00"
         },
         {
             "name": "phpunit/php-code-coverage",
@@ -8835,8 +8451,8 @@
             "authors": [
                 {
                     "name": "Sebastian Bergmann",
-                    "role": "lead",
-                    "email": "sebastian@phpunit.de"
+                    "email": "sebastian@phpunit.de",
+                    "role": "lead"
                 }
             ],
             "description": "Library that provides collection, processing, and rendering functionality for PHP code coverage information.",
@@ -8883,8 +8499,8 @@
             "authors": [
                 {
                     "name": "Sebastian Bergmann",
-                    "role": "lead",
-                    "email": "sb@sebastian-bergmann.de"
+                    "email": "sb@sebastian-bergmann.de",
+                    "role": "lead"
                 }
             ],
             "description": "FilterIterator implementation that filters files based on a list of suffixes.",
@@ -8925,8 +8541,8 @@
             "authors": [
                 {
                     "name": "Sebastian Bergmann",
-                    "role": "lead",
-                    "email": "sebastian@phpunit.de"
+                    "email": "sebastian@phpunit.de",
+                    "role": "lead"
                 }
             ],
             "description": "Simple template engine.",
@@ -8974,8 +8590,8 @@
             "authors": [
                 {
                     "name": "Sebastian Bergmann",
-                    "role": "lead",
-                    "email": "sb@sebastian-bergmann.de"
+                    "email": "sb@sebastian-bergmann.de",
+                    "role": "lead"
                 }
             ],
             "description": "Utility class for timing",
@@ -9105,8 +8721,8 @@
             "authors": [
                 {
                     "name": "Sebastian Bergmann",
-                    "role": "lead",
-                    "email": "sebastian@phpunit.de"
+                    "email": "sebastian@phpunit.de",
+                    "role": "lead"
                 }
             ],
             "description": "The PHP Unit Testing framework.",
@@ -9778,8 +9394,8 @@
             "authors": [
                 {
                     "name": "Sebastian Bergmann",
-                    "role": "lead",
-                    "email": "sebastian@phpunit.de"
+                    "email": "sebastian@phpunit.de",
+                    "role": "lead"
                 }
             ],
             "description": "Copy/Paste Detector (CPD) for PHP code.",
@@ -9916,8 +9532,8 @@
             "authors": [
                 {
                     "name": "Sebastian Bergmann",
-                    "role": "lead",
-                    "email": "sebastian@phpunit.de"
+                    "email": "sebastian@phpunit.de",
+                    "role": "lead"
                 }
             ],
             "description": "Library that helps with managing the version number of Git-hosted PHP projects",
@@ -10720,8 +10336,8 @@
             "authors": [
                 {
                     "name": "Arne Blankerts",
-                    "role": "lead",
-                    "email": "arne@blankerts.de"
+                    "email": "arne@blankerts.de",
+                    "role": "lead"
                 }
             ],
             "description": "The classes contained within this repository extend the standard DOM to use exceptions at all occasions of errors instead of PHP warnings or notices. They also add various custom methods and shortcuts for convenience and to simplify the usage of DOM.",
@@ -10761,8 +10377,8 @@
             "authors": [
                 {
                     "name": "Arne Blankerts",
-                    "role": "Developer",
-                    "email": "arne@blankerts.de"
+                    "email": "arne@blankerts.de",
+                    "role": "Developer"
                 }
             ],
             "description": "A small library for converting tokenized PHP source code into XML and potentially other formats",
