--- conflicted
+++ resolved
@@ -4,11 +4,7 @@
         "Read more about it at https://getcomposer.org/doc/01-basic-usage.md#composer-lock-the-lock-file",
         "This file is @generated automatically"
     ],
-<<<<<<< HEAD
-    "content-hash": "6916f60d939a71a5d76a4f9ed9c5a2a8",
-=======
-    "content-hash": "34f9746469e665fe22c8deb2b62f8315",
->>>>>>> ef5da4db
+    "content-hash": "d7201c87c0acb53f0b569b7055d04659",
     "packages": [
         {
             "name": "braintree/braintree_php",
@@ -1483,18 +1479,6 @@
         },
         {
             "name": "symfony/console",
-<<<<<<< HEAD
-            "version": "v2.8.24",
-            "source": {
-                "type": "git",
-                "url": "https://github.com/symfony/console.git",
-                "reference": "46e65f8d98c9ab629bbfcc16a4ff023f61c37fb2"
-            },
-            "dist": {
-                "type": "zip",
-                "url": "https://api.github.com/repos/symfony/console/zipball/46e65f8d98c9ab629bbfcc16a4ff023f61c37fb2",
-                "reference": "46e65f8d98c9ab629bbfcc16a4ff023f61c37fb2",
-=======
             "version": "v2.8.26",
             "source": {
                 "type": "git",
@@ -1505,7 +1489,6 @@
                 "type": "zip",
                 "url": "https://api.github.com/repos/symfony/console/zipball/32a3c6b3398de5db8ed381f4ef92970c59c2fcdd",
                 "reference": "32a3c6b3398de5db8ed381f4ef92970c59c2fcdd",
->>>>>>> ef5da4db
                 "shasum": ""
             },
             "require": {
@@ -1553,11 +1536,7 @@
             ],
             "description": "Symfony Console Component",
             "homepage": "https://symfony.com",
-<<<<<<< HEAD
-            "time": "2017-07-03T08:04:30+00:00"
-=======
             "time": "2017-07-29T21:26:04+00:00"
->>>>>>> ef5da4db
         },
         {
             "name": "symfony/debug",
@@ -1618,11 +1597,7 @@
         },
         {
             "name": "symfony/event-dispatcher",
-<<<<<<< HEAD
-            "version": "v2.8.24",
-=======
             "version": "v2.8.26",
->>>>>>> ef5da4db
             "source": {
                 "type": "git",
                 "url": "https://github.com/symfony/event-dispatcher.git",
@@ -1682,18 +1657,6 @@
         },
         {
             "name": "symfony/filesystem",
-<<<<<<< HEAD
-            "version": "v3.3.4",
-            "source": {
-                "type": "git",
-                "url": "https://github.com/symfony/filesystem.git",
-                "reference": "311fa718389efbd8b627c272b9324a62437018cc"
-            },
-            "dist": {
-                "type": "zip",
-                "url": "https://api.github.com/repos/symfony/filesystem/zipball/311fa718389efbd8b627c272b9324a62437018cc",
-                "reference": "311fa718389efbd8b627c272b9324a62437018cc",
-=======
             "version": "v3.3.6",
             "source": {
                 "type": "git",
@@ -1704,7 +1667,6 @@
                 "type": "zip",
                 "url": "https://api.github.com/repos/symfony/filesystem/zipball/427987eb4eed764c3b6e38d52a0f87989e010676",
                 "reference": "427987eb4eed764c3b6e38d52a0f87989e010676",
->>>>>>> ef5da4db
                 "shasum": ""
             },
             "require": {
@@ -1740,19 +1702,11 @@
             ],
             "description": "Symfony Filesystem Component",
             "homepage": "https://symfony.com",
-<<<<<<< HEAD
-            "time": "2017-06-24T09:29:48+00:00"
-        },
-        {
-            "name": "symfony/finder",
-            "version": "v3.3.4",
-=======
             "time": "2017-07-11T07:17:58+00:00"
         },
         {
             "name": "symfony/finder",
             "version": "v3.3.6",
->>>>>>> ef5da4db
             "source": {
                 "type": "git",
                 "url": "https://github.com/symfony/finder.git",
@@ -1860,11 +1814,7 @@
         },
         {
             "name": "symfony/process",
-<<<<<<< HEAD
-            "version": "v2.8.24",
-=======
             "version": "v2.8.26",
->>>>>>> ef5da4db
             "source": {
                 "type": "git",
                 "url": "https://github.com/symfony/process.git",
@@ -4264,22 +4214,22 @@
         },
         {
             "name": "phpdocumentor/reflection-docblock",
-            "version": "3.2.0",
+            "version": "3.2.2",
             "source": {
                 "type": "git",
                 "url": "https://github.com/phpDocumentor/ReflectionDocBlock.git",
-                "reference": "46f7e8bb075036c92695b15a1ddb6971c751e585"
-            },
-            "dist": {
-                "type": "zip",
-                "url": "https://api.github.com/repos/phpDocumentor/ReflectionDocBlock/zipball/46f7e8bb075036c92695b15a1ddb6971c751e585",
-                "reference": "46f7e8bb075036c92695b15a1ddb6971c751e585",
+                "reference": "4aada1f93c72c35e22fb1383b47fee43b8f1d157"
+            },
+            "dist": {
+                "type": "zip",
+                "url": "https://api.github.com/repos/phpDocumentor/ReflectionDocBlock/zipball/4aada1f93c72c35e22fb1383b47fee43b8f1d157",
+                "reference": "4aada1f93c72c35e22fb1383b47fee43b8f1d157",
                 "shasum": ""
             },
             "require": {
                 "php": ">=5.5",
                 "phpdocumentor/reflection-common": "^1.0@dev",
-                "phpdocumentor/type-resolver": "^0.4.0",
+                "phpdocumentor/type-resolver": "^0.3.0",
                 "webmozart/assert": "^1.0"
             },
             "require-dev": {
@@ -4305,20 +4255,20 @@
                 }
             ],
             "description": "With this component, a library can provide support for annotations via DocBlocks or otherwise retrieve information that is embedded in a DocBlock.",
-            "time": "2017-07-15T11:38:20+00:00"
+            "time": "2017-08-08T06:39:58+00:00"
         },
         {
             "name": "phpdocumentor/type-resolver",
-            "version": "0.4.0",
+            "version": "0.3.0",
             "source": {
                 "type": "git",
                 "url": "https://github.com/phpDocumentor/TypeResolver.git",
-                "reference": "9c977708995954784726e25d0cd1dddf4e65b0f7"
-            },
-            "dist": {
-                "type": "zip",
-                "url": "https://api.github.com/repos/phpDocumentor/TypeResolver/zipball/9c977708995954784726e25d0cd1dddf4e65b0f7",
-                "reference": "9c977708995954784726e25d0cd1dddf4e65b0f7",
+                "reference": "fb3933512008d8162b3cdf9e18dba9309b7c3773"
+            },
+            "dist": {
+                "type": "zip",
+                "url": "https://api.github.com/repos/phpDocumentor/TypeResolver/zipball/fb3933512008d8162b3cdf9e18dba9309b7c3773",
+                "reference": "fb3933512008d8162b3cdf9e18dba9309b7c3773",
                 "shasum": ""
             },
             "require": {
@@ -4352,7 +4302,7 @@
                     "email": "me@mikevanriel.com"
                 }
             ],
-            "time": "2017-07-14T14:27:02+00:00"
+            "time": "2017-06-03T08:32:36+00:00"
         },
         {
             "name": "phpmd/phpmd",
@@ -5578,11 +5528,7 @@
         },
         {
             "name": "symfony/config",
-<<<<<<< HEAD
-            "version": "v3.2.11",
-=======
             "version": "v3.3.6",
->>>>>>> ef5da4db
             "source": {
                 "type": "git",
                 "url": "https://github.com/symfony/config.git",
@@ -5990,11 +5936,7 @@
         },
         {
             "name": "symfony/stopwatch",
-<<<<<<< HEAD
-            "version": "v3.3.4",
-=======
             "version": "v3.3.6",
->>>>>>> ef5da4db
             "source": {
                 "type": "git",
                 "url": "https://github.com/symfony/stopwatch.git",
@@ -6042,13 +5984,8 @@
             "time": "2017-04-12T14:14:56+00:00"
         },
         {
-<<<<<<< HEAD
-            "name": "symfony/yaml",
-            "version": "v2.8.24",
-=======
             "name": "theseer/fdomdocument",
             "version": "1.6.6",
->>>>>>> ef5da4db
             "source": {
                 "type": "git",
                 "url": "https://github.com/theseer/fDOMDocument.git",
@@ -6087,19 +6024,6 @@
             "time": "2017-06-30T11:53:12+00:00"
         },
         {
-<<<<<<< HEAD
-            "name": "theseer/fdomdocument",
-            "version": "1.6.6",
-            "source": {
-                "type": "git",
-                "url": "https://github.com/theseer/fDOMDocument.git",
-                "reference": "6e8203e40a32a9c770bcb62fe37e68b948da6dca"
-            },
-            "dist": {
-                "type": "zip",
-                "url": "https://api.github.com/repos/theseer/fDOMDocument/zipball/6e8203e40a32a9c770bcb62fe37e68b948da6dca",
-                "reference": "6e8203e40a32a9c770bcb62fe37e68b948da6dca",
-=======
             "name": "theseer/tokenizer",
             "version": "1.1.0",
             "source": {
@@ -6111,7 +6035,6 @@
                 "type": "zip",
                 "url": "https://api.github.com/repos/theseer/tokenizer/zipball/cb2f008f3f05af2893a87208fe6a6c4985483f8b",
                 "reference": "cb2f008f3f05af2893a87208fe6a6c4985483f8b",
->>>>>>> ef5da4db
                 "shasum": ""
             },
             "require": {
@@ -6137,11 +6060,6 @@
                     "role": "Developer"
                 }
             ],
-<<<<<<< HEAD
-            "description": "The classes contained within this repository extend the standard DOM to use exceptions at all occasions of errors instead of PHP warnings or notices. They also add various custom methods and shortcuts for convenience and to simplify the usage of DOM.",
-            "homepage": "https://github.com/theseer/fDOMDocument",
-            "time": "2017-06-30T11:53:12+00:00"
-=======
             "description": "A small library for converting tokenized PHP source code into XML and potentially other formats",
             "time": "2017-04-07T12:08:54+00:00"
         },
@@ -6194,7 +6112,6 @@
                 "validate"
             ],
             "time": "2016-11-23T20:04:58+00:00"
->>>>>>> ef5da4db
         }
     ],
     "aliases": [],
