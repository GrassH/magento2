--- conflicted
+++ resolved
@@ -4,11 +4,7 @@
         "Read more about it at https://getcomposer.org/doc/01-basic-usage.md#installing-dependencies",
         "This file is @generated automatically"
     ],
-<<<<<<< HEAD
-    "content-hash": "9055121978fa5578eb9c1364825913f0",
-=======
-    "content-hash": "1ea84c9542b956d1049cdae41beb7cbd",
->>>>>>> 21c30558
+    "content-hash": "4dd398479425138e35cad5274a406ae0",
     "packages": [
         {
             "name": "aws/aws-sdk-php",
