--- conflicted
+++ resolved
@@ -9584,11 +9584,7 @@
                     "type": "tidelift"
                 }
             ],
-<<<<<<< HEAD
-            "time": "2020-05-05T12:55:44+00:00"
-=======
             "time": "2021-01-24T14:55:37+00:00"
->>>>>>> 4523b3a4
         },
         {
             "name": "phpunit/php-code-coverage",
