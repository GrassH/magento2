{
    "_readme": [
        "This file locks the dependencies of your project to a known state",
        "Read more about it at https://getcomposer.org/doc/01-basic-usage.md#installing-dependencies",
        "This file is @generated automatically"
    ],
<<<<<<< HEAD
    "content-hash": "18b4f842e315fb73891ae19e679c7874",
=======
    "content-hash": "3188588f6ff7b4c846f0bdcf1371df06",
>>>>>>> 55356ed9
    "packages": [
        {
            "name": "aws/aws-sdk-php",
            "version": "3.183.10",
            "source": {
                "type": "git",
                "url": "https://github.com/aws/aws-sdk-php.git",
                "reference": "3995354f4791f8ca85f5208325cef9065e471f3b"
            },
            "dist": {
                "type": "zip",
                "url": "https://api.github.com/repos/aws/aws-sdk-php/zipball/3995354f4791f8ca85f5208325cef9065e471f3b",
                "reference": "3995354f4791f8ca85f5208325cef9065e471f3b",
                "shasum": ""
            },
            "require": {
                "ext-json": "*",
                "ext-pcre": "*",
                "ext-simplexml": "*",
                "guzzlehttp/guzzle": "^5.3.3|^6.2.1|^7.0",
                "guzzlehttp/promises": "^1.4.0",
                "guzzlehttp/psr7": "^1.7.0",
                "mtdowling/jmespath.php": "^2.6",
                "php": ">=5.5"
            },
            "require-dev": {
                "andrewsville/php-token-reflection": "^1.4",
                "aws/aws-php-sns-message-validator": "~1.0",
                "behat/behat": "~3.0",
                "doctrine/cache": "~1.4",
                "ext-dom": "*",
                "ext-openssl": "*",
                "ext-pcntl": "*",
                "ext-sockets": "*",
                "nette/neon": "^2.3",
                "paragonie/random_compat": ">= 2",
                "phpunit/phpunit": "^4.8.35|^5.4.3",
                "psr/cache": "^1.0",
                "psr/simple-cache": "^1.0",
                "sebastian/comparator": "^1.2.3"
            },
            "suggest": {
                "aws/aws-php-sns-message-validator": "To validate incoming SNS notifications",
                "doctrine/cache": "To use the DoctrineCacheAdapter",
                "ext-curl": "To send requests using cURL",
                "ext-openssl": "Allows working with CloudFront private distributions and verifying received SNS messages",
                "ext-sockets": "To use client-side monitoring"
            },
            "type": "library",
            "extra": {
                "branch-alias": {
                    "dev-master": "3.0-dev"
                }
            },
            "autoload": {
                "psr-4": {
                    "Aws\\": "src/"
                },
                "files": [
                    "src/functions.php"
                ]
            },
            "notification-url": "https://packagist.org/downloads/",
            "license": [
                "Apache-2.0"
            ],
            "authors": [
                {
                    "name": "Amazon Web Services",
                    "homepage": "http://aws.amazon.com"
                }
            ],
            "description": "AWS SDK for PHP - Use Amazon Web Services in your PHP project",
            "homepage": "http://aws.amazon.com/sdkforphp",
            "keywords": [
                "amazon",
                "aws",
                "cloud",
                "dynamodb",
                "ec2",
                "glacier",
                "s3",
                "sdk"
            ],
            "time": "2021-06-01T18:13:35+00:00"
        },
        {
            "name": "brick/math",
            "version": "0.9.2",
            "source": {
                "type": "git",
                "url": "https://github.com/brick/math.git",
                "reference": "dff976c2f3487d42c1db75a3b180e2b9f0e72ce0"
            },
            "dist": {
                "type": "zip",
                "url": "https://api.github.com/repos/brick/math/zipball/dff976c2f3487d42c1db75a3b180e2b9f0e72ce0",
                "reference": "dff976c2f3487d42c1db75a3b180e2b9f0e72ce0",
                "shasum": ""
            },
            "require": {
                "ext-json": "*",
                "php": "^7.1 || ^8.0"
            },
            "require-dev": {
                "php-coveralls/php-coveralls": "^2.2",
                "phpunit/phpunit": "^7.5.15 || ^8.5 || ^9.0",
                "vimeo/psalm": "4.3.2"
            },
            "type": "library",
            "autoload": {
                "psr-4": {
                    "Brick\\Math\\": "src/"
                }
            },
            "notification-url": "https://packagist.org/downloads/",
            "license": [
                "MIT"
            ],
            "description": "Arbitrary-precision arithmetic library",
            "keywords": [
                "Arbitrary-precision",
                "BigInteger",
                "BigRational",
                "arithmetic",
                "bigdecimal",
                "bignum",
                "brick",
                "math"
            ],
            "time": "2021-01-20T22:51:39+00:00"
        },
        {
            "name": "brick/varexporter",
            "version": "0.3.5",
            "source": {
                "type": "git",
                "url": "https://github.com/brick/varexporter.git",
                "reference": "05241f28dfcba2b51b11e2d750e296316ebbe518"
            },
            "dist": {
                "type": "zip",
                "url": "https://api.github.com/repos/brick/varexporter/zipball/05241f28dfcba2b51b11e2d750e296316ebbe518",
                "reference": "05241f28dfcba2b51b11e2d750e296316ebbe518",
                "shasum": ""
            },
            "require": {
                "nikic/php-parser": "^4.0",
                "php": "^7.2 || ^8.0"
            },
            "require-dev": {
                "php-coveralls/php-coveralls": "^2.2",
                "phpunit/phpunit": "^8.5 || ^9.0",
                "vimeo/psalm": "4.4.1"
            },
            "type": "library",
            "autoload": {
                "psr-4": {
                    "Brick\\VarExporter\\": "src/"
                }
            },
            "notification-url": "https://packagist.org/downloads/",
            "license": [
                "MIT"
            ],
            "description": "A powerful alternative to var_export(), which can export closures and objects without __set_state()",
            "keywords": [
                "var_export"
            ],
            "time": "2021-02-10T13:53:07+00:00"
        },
        {
            "name": "colinmollenhour/cache-backend-file",
            "version": "v1.4.5",
            "source": {
                "type": "git",
                "url": "https://github.com/colinmollenhour/Cm_Cache_Backend_File.git",
                "reference": "03c7d4c0f43b2de1b559a3527d18ff697d306544"
            },
            "dist": {
                "type": "zip",
                "url": "https://api.github.com/repos/colinmollenhour/Cm_Cache_Backend_File/zipball/03c7d4c0f43b2de1b559a3527d18ff697d306544",
                "reference": "03c7d4c0f43b2de1b559a3527d18ff697d306544",
                "shasum": ""
            },
            "type": "magento-module",
            "autoload": {
                "classmap": [
                    "File.php"
                ]
            },
            "notification-url": "https://packagist.org/downloads/",
            "license": [
                "BSD-3-Clause"
            ],
            "authors": [
                {
                    "name": "Colin Mollenhour"
                }
            ],
            "description": "The stock Zend_Cache_Backend_File backend has extremely poor performance for cleaning by tags making it become unusable as the number of cached items increases. This backend makes many changes resulting in a huge performance boost, especially for tag cleaning.",
            "homepage": "https://github.com/colinmollenhour/Cm_Cache_Backend_File",
            "time": "2019-04-18T21:54:31+00:00"
        },
        {
            "name": "colinmollenhour/cache-backend-redis",
            "version": "1.14.2",
            "source": {
                "type": "git",
                "url": "https://github.com/colinmollenhour/Cm_Cache_Backend_Redis.git",
                "reference": "0b042d26b8c2aa093485bdc4bb03a0113a03778d"
            },
            "dist": {
                "type": "zip",
                "url": "https://api.github.com/repos/colinmollenhour/Cm_Cache_Backend_Redis/zipball/0b042d26b8c2aa093485bdc4bb03a0113a03778d",
                "reference": "0b042d26b8c2aa093485bdc4bb03a0113a03778d",
                "shasum": ""
            },
            "require": {
                "colinmollenhour/credis": "*"
            },
            "type": "magento-module",
            "autoload": {
                "classmap": [
                    "Cm/Cache/Backend/Redis.php"
                ]
            },
            "notification-url": "https://packagist.org/downloads/",
            "license": [
                "BSD-3-Clause"
            ],
            "authors": [
                {
                    "name": "Colin Mollenhour"
                }
            ],
            "description": "Zend_Cache backend using Redis with full support for tags.",
            "homepage": "https://github.com/colinmollenhour/Cm_Cache_Backend_Redis",
            "support": {
                "issues": "https://github.com/colinmollenhour/Cm_Cache_Backend_Redis/issues",
                "source": "https://github.com/colinmollenhour/Cm_Cache_Backend_Redis/tree/1.14.2"
            },
            "time": "2021-03-02T18:36:21+00:00"
        },
        {
            "name": "colinmollenhour/credis",
            "version": "v1.12.1",
            "source": {
                "type": "git",
                "url": "https://github.com/colinmollenhour/credis.git",
                "reference": "c27faa11724229986335c23f4b6d0f1d8d6547fb"
            },
            "dist": {
                "type": "zip",
                "url": "https://api.github.com/repos/colinmollenhour/credis/zipball/c27faa11724229986335c23f4b6d0f1d8d6547fb",
                "reference": "c27faa11724229986335c23f4b6d0f1d8d6547fb",
                "shasum": ""
            },
            "require": {
                "php": ">=5.4.0"
            },
            "type": "library",
            "autoload": {
                "classmap": [
                    "Client.php",
                    "Cluster.php",
                    "Sentinel.php",
                    "Module.php"
                ]
            },
            "notification-url": "https://packagist.org/downloads/",
            "license": [
                "MIT"
            ],
            "authors": [
                {
                    "name": "Colin Mollenhour",
                    "email": "colin@mollenhour.com"
                }
            ],
            "description": "Credis is a lightweight interface to the Redis key-value store which wraps the phpredis library when available for better performance.",
            "homepage": "https://github.com/colinmollenhour/credis",
            "support": {
                "issues": "https://github.com/colinmollenhour/credis/issues",
                "source": "https://github.com/colinmollenhour/credis/tree/v1.12.1"
            },
            "time": "2020-11-06T16:09:14+00:00"
        },
        {
            "name": "colinmollenhour/php-redis-session-abstract",
            "version": "v1.4.4",
            "source": {
                "type": "git",
                "url": "https://github.com/colinmollenhour/php-redis-session-abstract.git",
                "reference": "8d684bbacac99450f2a9ddf6f56be296997e2959"
            },
            "dist": {
                "type": "zip",
                "url": "https://api.github.com/repos/colinmollenhour/php-redis-session-abstract/zipball/8d684bbacac99450f2a9ddf6f56be296997e2959",
                "reference": "8d684bbacac99450f2a9ddf6f56be296997e2959",
                "shasum": ""
            },
            "require": {
                "colinmollenhour/credis": "~1.6",
                "php": "^5.5 || ^7.0 || ^8.0"
            },
            "require-dev": {
                "phpunit/phpunit": "^9"
            },
            "type": "library",
            "autoload": {
                "psr-0": {
                    "Cm\\RedisSession\\": "src/"
                }
            },
            "notification-url": "https://packagist.org/downloads/",
            "license": [
                "BSD-3-Clause"
            ],
            "authors": [
                {
                    "name": "Colin Mollenhour"
                }
            ],
            "description": "A Redis-based session handler with optimistic locking",
            "homepage": "https://github.com/colinmollenhour/php-redis-session-abstract",
            "time": "2021-04-07T21:51:17+00:00"
        },
        {
            "name": "composer/ca-bundle",
            "version": "1.2.9",
            "source": {
                "type": "git",
                "url": "https://github.com/composer/ca-bundle.git",
                "reference": "78a0e288fdcebf92aa2318a8d3656168da6ac1a5"
            },
            "dist": {
                "type": "zip",
                "url": "https://api.github.com/repos/composer/ca-bundle/zipball/78a0e288fdcebf92aa2318a8d3656168da6ac1a5",
                "reference": "78a0e288fdcebf92aa2318a8d3656168da6ac1a5",
                "shasum": ""
            },
            "require": {
                "ext-openssl": "*",
                "ext-pcre": "*",
                "php": "^5.3.2 || ^7.0 || ^8.0"
            },
            "require-dev": {
                "phpstan/phpstan": "^0.12.55",
                "psr/log": "^1.0",
                "symfony/phpunit-bridge": "^4.2 || ^5",
                "symfony/process": "^2.5 || ^3.0 || ^4.0 || ^5.0"
            },
            "type": "library",
            "extra": {
                "branch-alias": {
                    "dev-main": "1.x-dev"
                }
            },
            "autoload": {
                "psr-4": {
                    "Composer\\CaBundle\\": "src"
                }
            },
            "notification-url": "https://packagist.org/downloads/",
            "license": [
                "MIT"
            ],
            "authors": [
                {
                    "name": "Jordi Boggiano",
                    "email": "j.boggiano@seld.be",
                    "homepage": "http://seld.be"
                }
            ],
            "description": "Lets you find a path to the system CA bundle, and includes a fallback to the Mozilla CA bundle.",
            "keywords": [
                "cabundle",
                "cacert",
                "certificate",
                "ssl",
                "tls"
            ],
            "time": "2021-01-12T12:10:35+00:00"
        },
        {
            "name": "composer/composer",
            "version": "1.10.22",
            "source": {
                "type": "git",
                "url": "https://github.com/composer/composer.git",
                "reference": "28c9dfbe2351635961f670773e8d7b17bc5eda25"
            },
            "dist": {
                "type": "zip",
                "url": "https://api.github.com/repos/composer/composer/zipball/28c9dfbe2351635961f670773e8d7b17bc5eda25",
                "reference": "28c9dfbe2351635961f670773e8d7b17bc5eda25",
                "shasum": ""
            },
            "require": {
                "composer/ca-bundle": "^1.0",
                "composer/semver": "^1.0",
                "composer/spdx-licenses": "^1.2",
                "composer/xdebug-handler": "^1.1",
                "justinrainbow/json-schema": "^5.2.10",
                "php": "^5.3.2 || ^7.0 || ^8.0",
                "psr/log": "^1.0",
                "seld/jsonlint": "^1.4",
                "seld/phar-utils": "^1.0",
                "symfony/console": "^2.7 || ^3.0 || ^4.0 || ^5.0",
                "symfony/filesystem": "^2.7 || ^3.0 || ^4.0 || ^5.0",
                "symfony/finder": "^2.7 || ^3.0 || ^4.0 || ^5.0",
                "symfony/process": "^2.7 || ^3.0 || ^4.0 || ^5.0"
            },
            "conflict": {
                "symfony/console": "2.8.38"
            },
            "require-dev": {
                "phpspec/prophecy": "^1.10",
                "symfony/phpunit-bridge": "^4.2"
            },
            "suggest": {
                "ext-openssl": "Enabling the openssl extension allows you to access https URLs for repositories and packages",
                "ext-zip": "Enabling the zip extension allows you to unzip archives",
                "ext-zlib": "Allow gzip compression of HTTP requests"
            },
            "bin": [
                "bin/composer"
            ],
            "type": "library",
            "extra": {
                "branch-alias": {
                    "dev-master": "1.10-dev"
                }
            },
            "autoload": {
                "psr-4": {
                    "Composer\\": "src/Composer"
                }
            },
            "notification-url": "https://packagist.org/downloads/",
            "license": [
                "MIT"
            ],
            "authors": [
                {
                    "name": "Nils Adermann",
                    "email": "naderman@naderman.de",
                    "homepage": "http://www.naderman.de"
                },
                {
                    "name": "Jordi Boggiano",
                    "email": "j.boggiano@seld.be",
                    "homepage": "http://seld.be"
                }
            ],
            "description": "Composer helps you declare, manage and install dependencies of PHP projects. It ensures you have the right stack everywhere.",
            "homepage": "https://getcomposer.org/",
            "keywords": [
                "autoload",
                "dependency",
                "package"
            ],
            "time": "2021-04-27T11:10:45+00:00"
        },
        {
            "name": "composer/semver",
            "version": "1.7.2",
            "source": {
                "type": "git",
                "url": "https://github.com/composer/semver.git",
                "reference": "647490bbcaf7fc4891c58f47b825eb99d19c377a"
            },
            "dist": {
                "type": "zip",
                "url": "https://api.github.com/repos/composer/semver/zipball/647490bbcaf7fc4891c58f47b825eb99d19c377a",
                "reference": "647490bbcaf7fc4891c58f47b825eb99d19c377a",
                "shasum": ""
            },
            "require": {
                "php": "^5.3.2 || ^7.0 || ^8.0"
            },
            "require-dev": {
                "phpunit/phpunit": "^4.5 || ^5.0.5"
            },
            "type": "library",
            "extra": {
                "branch-alias": {
                    "dev-master": "1.x-dev"
                }
            },
            "autoload": {
                "psr-4": {
                    "Composer\\Semver\\": "src"
                }
            },
            "notification-url": "https://packagist.org/downloads/",
            "license": [
                "MIT"
            ],
            "authors": [
                {
                    "name": "Nils Adermann",
                    "email": "naderman@naderman.de",
                    "homepage": "http://www.naderman.de"
                },
                {
                    "name": "Jordi Boggiano",
                    "email": "j.boggiano@seld.be",
                    "homepage": "http://seld.be"
                },
                {
                    "name": "Rob Bast",
                    "email": "rob.bast@gmail.com",
                    "homepage": "http://robbast.nl"
                }
            ],
            "description": "Semver library that offers utilities, version constraint parsing and validation.",
            "keywords": [
                "semantic",
                "semver",
                "validation",
                "versioning"
            ],
            "time": "2020-12-03T15:47:16+00:00"
        },
        {
            "name": "composer/spdx-licenses",
            "version": "1.5.5",
            "source": {
                "type": "git",
                "url": "https://github.com/composer/spdx-licenses.git",
                "reference": "de30328a7af8680efdc03e396aad24befd513200"
            },
            "dist": {
                "type": "zip",
                "url": "https://api.github.com/repos/composer/spdx-licenses/zipball/de30328a7af8680efdc03e396aad24befd513200",
                "reference": "de30328a7af8680efdc03e396aad24befd513200",
                "shasum": ""
            },
            "require": {
                "php": "^5.3.2 || ^7.0 || ^8.0"
            },
            "require-dev": {
                "phpunit/phpunit": "^4.8.35 || ^5.7 || 6.5 - 7"
            },
            "type": "library",
            "extra": {
                "branch-alias": {
                    "dev-main": "1.x-dev"
                }
            },
            "autoload": {
                "psr-4": {
                    "Composer\\Spdx\\": "src"
                }
            },
            "notification-url": "https://packagist.org/downloads/",
            "license": [
                "MIT"
            ],
            "authors": [
                {
                    "name": "Nils Adermann",
                    "email": "naderman@naderman.de",
                    "homepage": "http://www.naderman.de"
                },
                {
                    "name": "Jordi Boggiano",
                    "email": "j.boggiano@seld.be",
                    "homepage": "http://seld.be"
                },
                {
                    "name": "Rob Bast",
                    "email": "rob.bast@gmail.com",
                    "homepage": "http://robbast.nl"
                }
            ],
            "description": "SPDX licenses list and validation library.",
            "keywords": [
                "license",
                "spdx",
                "validator"
            ],
            "time": "2020-12-03T16:04:16+00:00"
        },
        {
            "name": "composer/xdebug-handler",
            "version": "1.4.6",
            "source": {
                "type": "git",
                "url": "https://github.com/composer/xdebug-handler.git",
                "reference": "f27e06cd9675801df441b3656569b328e04aa37c"
            },
            "dist": {
                "type": "zip",
                "url": "https://api.github.com/repos/composer/xdebug-handler/zipball/f27e06cd9675801df441b3656569b328e04aa37c",
                "reference": "f27e06cd9675801df441b3656569b328e04aa37c",
                "shasum": ""
            },
            "require": {
                "php": "^5.3.2 || ^7.0 || ^8.0",
                "psr/log": "^1.0"
            },
            "require-dev": {
                "phpstan/phpstan": "^0.12.55",
                "symfony/phpunit-bridge": "^4.2 || ^5"
            },
            "type": "library",
            "autoload": {
                "psr-4": {
                    "Composer\\XdebugHandler\\": "src"
                }
            },
            "notification-url": "https://packagist.org/downloads/",
            "license": [
                "MIT"
            ],
            "authors": [
                {
                    "name": "John Stevenson",
                    "email": "john-stevenson@blueyonder.co.uk"
                }
            ],
            "description": "Restarts a process without Xdebug.",
            "keywords": [
                "Xdebug",
                "performance"
            ],
            "time": "2021-03-25T17:01:18+00:00"
        },
        {
            "name": "container-interop/container-interop",
            "version": "1.2.0",
            "source": {
                "type": "git",
                "url": "https://github.com/container-interop/container-interop.git",
                "reference": "79cbf1341c22ec75643d841642dd5d6acd83bdb8"
            },
            "dist": {
                "type": "zip",
                "url": "https://api.github.com/repos/container-interop/container-interop/zipball/79cbf1341c22ec75643d841642dd5d6acd83bdb8",
                "reference": "79cbf1341c22ec75643d841642dd5d6acd83bdb8",
                "shasum": ""
            },
            "require": {
                "psr/container": "^1.0"
            },
            "type": "library",
            "autoload": {
                "psr-4": {
                    "Interop\\Container\\": "src/Interop/Container/"
                }
            },
            "notification-url": "https://packagist.org/downloads/",
            "license": [
                "MIT"
            ],
            "description": "Promoting the interoperability of container objects (DIC, SL, etc.)",
            "homepage": "https://github.com/container-interop/container-interop",
            "abandoned": "psr/container",
            "time": "2017-02-14T19:40:03+00:00"
        },
        {
            "name": "elasticsearch/elasticsearch",
            "version": "v7.11.0",
            "source": {
                "type": "git",
                "url": "https://github.com/elastic/elasticsearch-php.git",
                "reference": "277cd5e182827c59c23e146a836a30470c0f879d"
            },
            "dist": {
                "type": "zip",
                "url": "https://api.github.com/repos/elastic/elasticsearch-php/zipball/277cd5e182827c59c23e146a836a30470c0f879d",
                "reference": "277cd5e182827c59c23e146a836a30470c0f879d",
                "shasum": ""
            },
            "require": {
                "ext-json": ">=1.3.7",
                "ezimuel/ringphp": "^1.1.2",
                "php": "^7.1 || ^8.0",
                "psr/log": "~1.0"
            },
            "require-dev": {
                "cpliakas/git-wrapper": "~2.0 || ~3.0",
                "doctrine/inflector": "^1.3",
                "ext-yaml": "*",
                "ext-zip": "*",
                "mockery/mockery": "^1.2",
                "phpstan/phpstan": "^0.12",
                "phpunit/phpunit": "^7.5 || ^8.5 || ^9.3",
                "squizlabs/php_codesniffer": "^3.4",
                "symfony/finder": "~4.0",
                "symfony/yaml": "~4.0"
            },
            "suggest": {
                "ext-curl": "*",
                "monolog/monolog": "Allows for client-level logging and tracing"
            },
            "type": "library",
            "autoload": {
                "files": [
                    "src/autoload.php"
                ],
                "psr-4": {
                    "Elasticsearch\\": "src/Elasticsearch/"
                }
            },
            "notification-url": "https://packagist.org/downloads/",
            "license": [
                "Apache-2.0"
            ],
            "authors": [
                {
                    "name": "Zachary Tong"
                },
                {
                    "name": "Enrico Zimuel"
                }
            ],
            "description": "PHP Client for Elasticsearch",
            "keywords": [
                "client",
                "elasticsearch",
                "search"
            ],
            "time": "2021-02-11T11:04:51+00:00"
        },
        {
            "name": "ezimuel/guzzlestreams",
            "version": "3.0.1",
            "source": {
                "type": "git",
                "url": "https://github.com/ezimuel/guzzlestreams.git",
                "reference": "abe3791d231167f14eb80d413420d1eab91163a8"
            },
            "dist": {
                "type": "zip",
                "url": "https://api.github.com/repos/ezimuel/guzzlestreams/zipball/abe3791d231167f14eb80d413420d1eab91163a8",
                "reference": "abe3791d231167f14eb80d413420d1eab91163a8",
                "shasum": ""
            },
            "require": {
                "php": ">=5.4.0"
            },
            "require-dev": {
                "phpunit/phpunit": "~4.0"
            },
            "type": "library",
            "extra": {
                "branch-alias": {
                    "dev-master": "3.0-dev"
                }
            },
            "autoload": {
                "psr-4": {
                    "GuzzleHttp\\Stream\\": "src/"
                }
            },
            "notification-url": "https://packagist.org/downloads/",
            "license": [
                "MIT"
            ],
            "authors": [
                {
                    "name": "Michael Dowling",
                    "email": "mtdowling@gmail.com",
                    "homepage": "https://github.com/mtdowling"
                }
            ],
            "description": "Fork of guzzle/streams (abandoned) to be used with elasticsearch-php",
            "homepage": "http://guzzlephp.org/",
            "keywords": [
                "Guzzle",
                "stream"
            ],
            "time": "2020-02-14T23:11:50+00:00"
        },
        {
            "name": "ezimuel/ringphp",
            "version": "1.1.2",
            "source": {
                "type": "git",
                "url": "https://github.com/ezimuel/ringphp.git",
                "reference": "0b78f89d8e0bb9e380046c31adfa40347e9f663b"
            },
            "dist": {
                "type": "zip",
                "url": "https://api.github.com/repos/ezimuel/ringphp/zipball/0b78f89d8e0bb9e380046c31adfa40347e9f663b",
                "reference": "0b78f89d8e0bb9e380046c31adfa40347e9f663b",
                "shasum": ""
            },
            "require": {
                "ezimuel/guzzlestreams": "^3.0.1",
                "php": ">=5.4.0",
                "react/promise": "~2.0"
            },
            "require-dev": {
                "ext-curl": "*",
                "phpunit/phpunit": "~4.0"
            },
            "suggest": {
                "ext-curl": "Guzzle will use specific adapters if cURL is present"
            },
            "type": "library",
            "extra": {
                "branch-alias": {
                    "dev-master": "1.1-dev"
                }
            },
            "autoload": {
                "psr-4": {
                    "GuzzleHttp\\Ring\\": "src/"
                }
            },
            "notification-url": "https://packagist.org/downloads/",
            "license": [
                "MIT"
            ],
            "authors": [
                {
                    "name": "Michael Dowling",
                    "email": "mtdowling@gmail.com",
                    "homepage": "https://github.com/mtdowling"
                }
            ],
            "description": "Fork of guzzle/RingPHP (abandoned) to be used with elasticsearch-php",
            "time": "2020-02-14T23:51:21+00:00"
        },
        {
            "name": "fgrosse/phpasn1",
            "version": "v2.3.0",
            "source": {
                "type": "git",
                "url": "https://github.com/fgrosse/PHPASN1.git",
                "reference": "20299033c35f4300eb656e7e8e88cf52d1d6694e"
            },
            "dist": {
                "type": "zip",
                "url": "https://api.github.com/repos/fgrosse/PHPASN1/zipball/20299033c35f4300eb656e7e8e88cf52d1d6694e",
                "reference": "20299033c35f4300eb656e7e8e88cf52d1d6694e",
                "shasum": ""
            },
            "require": {
                "php": ">=7.0.0"
            },
            "require-dev": {
                "phpunit/phpunit": "~6.3",
                "satooshi/php-coveralls": "~2.0"
            },
            "suggest": {
                "ext-bcmath": "BCmath is the fallback extension for big integer calculations",
                "ext-curl": "For loading OID information from the web if they have not bee defined statically",
                "ext-gmp": "GMP is the preferred extension for big integer calculations",
                "phpseclib/bcmath_compat": "BCmath polyfill for servers where neither GMP nor BCmath is available"
            },
            "type": "library",
            "extra": {
                "branch-alias": {
                    "dev-master": "2.0.x-dev"
                }
            },
            "autoload": {
                "psr-4": {
                    "FG\\": "lib/"
                }
            },
            "notification-url": "https://packagist.org/downloads/",
            "license": [
                "MIT"
            ],
            "authors": [
                {
                    "name": "Friedrich Große",
                    "email": "friedrich.grosse@gmail.com",
                    "homepage": "https://github.com/FGrosse",
                    "role": "Author"
                },
                {
                    "name": "All contributors",
                    "homepage": "https://github.com/FGrosse/PHPASN1/contributors"
                }
            ],
            "description": "A PHP Framework that allows you to encode and decode arbitrary ASN.1 structures using the ITU-T X.690 Encoding Rules.",
            "homepage": "https://github.com/FGrosse/PHPASN1",
            "keywords": [
                "DER",
                "asn.1",
                "asn1",
                "ber",
                "binary",
                "decoding",
                "encoding",
                "x.509",
                "x.690",
                "x509",
                "x690"
            ],
            "time": "2021-04-24T19:01:55+00:00"
        },
        {
            "name": "guzzlehttp/guzzle",
            "version": "6.5.5",
            "source": {
                "type": "git",
                "url": "https://github.com/guzzle/guzzle.git",
                "reference": "9d4290de1cfd701f38099ef7e183b64b4b7b0c5e"
            },
            "dist": {
                "type": "zip",
                "url": "https://api.github.com/repos/guzzle/guzzle/zipball/9d4290de1cfd701f38099ef7e183b64b4b7b0c5e",
                "reference": "9d4290de1cfd701f38099ef7e183b64b4b7b0c5e",
                "shasum": ""
            },
            "require": {
                "ext-json": "*",
                "guzzlehttp/promises": "^1.0",
                "guzzlehttp/psr7": "^1.6.1",
                "php": ">=5.5",
                "symfony/polyfill-intl-idn": "^1.17.0"
            },
            "require-dev": {
                "ext-curl": "*",
                "phpunit/phpunit": "^4.8.35 || ^5.7 || ^6.4 || ^7.0",
                "psr/log": "^1.1"
            },
            "suggest": {
                "psr/log": "Required for using the Log middleware"
            },
            "type": "library",
            "extra": {
                "branch-alias": {
                    "dev-master": "6.5-dev"
                }
            },
            "autoload": {
                "psr-4": {
                    "GuzzleHttp\\": "src/"
                },
                "files": [
                    "src/functions_include.php"
                ]
            },
            "notification-url": "https://packagist.org/downloads/",
            "license": [
                "MIT"
            ],
            "authors": [
                {
                    "name": "Michael Dowling",
                    "email": "mtdowling@gmail.com",
                    "homepage": "https://github.com/mtdowling"
                }
            ],
            "description": "Guzzle is a PHP HTTP client library",
            "homepage": "http://guzzlephp.org/",
            "keywords": [
                "client",
                "curl",
                "framework",
                "http",
                "http client",
                "rest",
                "web service"
            ],
            "time": "2020-06-16T21:01:06+00:00"
        },
        {
            "name": "guzzlehttp/promises",
            "version": "1.4.1",
            "source": {
                "type": "git",
                "url": "https://github.com/guzzle/promises.git",
                "reference": "8e7d04f1f6450fef59366c399cfad4b9383aa30d"
            },
            "dist": {
                "type": "zip",
                "url": "https://api.github.com/repos/guzzle/promises/zipball/8e7d04f1f6450fef59366c399cfad4b9383aa30d",
                "reference": "8e7d04f1f6450fef59366c399cfad4b9383aa30d",
                "shasum": ""
            },
            "require": {
                "php": ">=5.5"
            },
            "require-dev": {
                "symfony/phpunit-bridge": "^4.4 || ^5.1"
            },
            "type": "library",
            "extra": {
                "branch-alias": {
                    "dev-master": "1.4-dev"
                }
            },
            "autoload": {
                "psr-4": {
                    "GuzzleHttp\\Promise\\": "src/"
                },
                "files": [
                    "src/functions_include.php"
                ]
            },
            "notification-url": "https://packagist.org/downloads/",
            "license": [
                "MIT"
            ],
            "authors": [
                {
                    "name": "Michael Dowling",
                    "email": "mtdowling@gmail.com",
                    "homepage": "https://github.com/mtdowling"
                }
            ],
            "description": "Guzzle promises library",
            "keywords": [
                "promise"
            ],
            "time": "2021-03-07T09:25:29+00:00"
        },
        {
            "name": "guzzlehttp/psr7",
            "version": "1.8.2",
            "source": {
                "type": "git",
                "url": "https://github.com/guzzle/psr7.git",
                "reference": "dc960a912984efb74d0a90222870c72c87f10c91"
            },
            "dist": {
                "type": "zip",
                "url": "https://api.github.com/repos/guzzle/psr7/zipball/dc960a912984efb74d0a90222870c72c87f10c91",
                "reference": "dc960a912984efb74d0a90222870c72c87f10c91",
                "shasum": ""
            },
            "require": {
                "php": ">=5.4.0",
                "psr/http-message": "~1.0",
                "ralouphie/getallheaders": "^2.0.5 || ^3.0.0"
            },
            "provide": {
                "psr/http-message-implementation": "1.0"
            },
            "require-dev": {
                "ext-zlib": "*",
                "phpunit/phpunit": "~4.8.36 || ^5.7.27 || ^6.5.14 || ^7.5.20 || ^8.5.8 || ^9.3.10"
            },
            "suggest": {
                "laminas/laminas-httphandlerrunner": "Emit PSR-7 responses"
            },
            "type": "library",
            "extra": {
                "branch-alias": {
                    "dev-master": "1.7-dev"
                }
            },
            "autoload": {
                "psr-4": {
                    "GuzzleHttp\\Psr7\\": "src/"
                },
                "files": [
                    "src/functions_include.php"
                ]
            },
            "notification-url": "https://packagist.org/downloads/",
            "license": [
                "MIT"
            ],
            "authors": [
                {
                    "name": "Michael Dowling",
                    "email": "mtdowling@gmail.com",
                    "homepage": "https://github.com/mtdowling"
                },
                {
                    "name": "Tobias Schultze",
                    "homepage": "https://github.com/Tobion"
                }
            ],
            "description": "PSR-7 message implementation that also provides common utility methods",
            "keywords": [
                "http",
                "message",
                "psr-7",
                "request",
                "response",
                "stream",
                "uri",
                "url"
            ],
            "time": "2021-04-26T09:17:50+00:00"
        },
        {
            "name": "justinrainbow/json-schema",
            "version": "5.2.10",
            "source": {
                "type": "git",
                "url": "https://github.com/justinrainbow/json-schema.git",
                "reference": "2ba9c8c862ecd5510ed16c6340aa9f6eadb4f31b"
            },
            "dist": {
                "type": "zip",
                "url": "https://api.github.com/repos/justinrainbow/json-schema/zipball/2ba9c8c862ecd5510ed16c6340aa9f6eadb4f31b",
                "reference": "2ba9c8c862ecd5510ed16c6340aa9f6eadb4f31b",
                "shasum": ""
            },
            "require": {
                "php": ">=5.3.3"
            },
            "require-dev": {
                "friendsofphp/php-cs-fixer": "~2.2.20||~2.15.1",
                "json-schema/json-schema-test-suite": "1.2.0",
                "phpunit/phpunit": "^4.8.35"
            },
            "bin": [
                "bin/validate-json"
            ],
            "type": "library",
            "extra": {
                "branch-alias": {
                    "dev-master": "5.0.x-dev"
                }
            },
            "autoload": {
                "psr-4": {
                    "JsonSchema\\": "src/JsonSchema/"
                }
            },
            "notification-url": "https://packagist.org/downloads/",
            "license": [
                "MIT"
            ],
            "authors": [
                {
                    "name": "Bruno Prieto Reis",
                    "email": "bruno.p.reis@gmail.com"
                },
                {
                    "name": "Justin Rainbow",
                    "email": "justin.rainbow@gmail.com"
                },
                {
                    "name": "Igor Wiedler",
                    "email": "igor@wiedler.ch"
                },
                {
                    "name": "Robert Schönthal",
                    "email": "seroscho@googlemail.com"
                }
            ],
            "description": "A library to validate a json schema.",
            "homepage": "https://github.com/justinrainbow/json-schema",
            "keywords": [
                "json",
                "schema"
            ],
            "time": "2020-05-27T16:41:55+00:00"
        },
        {
            "name": "laminas/laminas-captcha",
            "version": "2.10.0",
            "source": {
                "type": "git",
                "url": "https://github.com/laminas/laminas-captcha.git",
                "reference": "9a0134e434cd792934ecca42cb66f316be7bba50"
            },
            "dist": {
                "type": "zip",
                "url": "https://api.github.com/repos/laminas/laminas-captcha/zipball/9a0134e434cd792934ecca42cb66f316be7bba50",
                "reference": "9a0134e434cd792934ecca42cb66f316be7bba50",
                "shasum": ""
            },
            "require": {
                "laminas/laminas-math": "^2.7 || ^3.0",
                "laminas/laminas-stdlib": "^3.3",
                "laminas/laminas-zendframework-bridge": "^1.1",
                "php": "^7.3 || ~8.0.0"
            },
            "replace": {
                "zendframework/zend-captcha": "^2.9.0"
            },
            "require-dev": {
                "laminas/laminas-coding-standard": "~2.1.4",
                "laminas/laminas-recaptcha": "^3.0",
                "laminas/laminas-session": "^2.10",
                "laminas/laminas-text": "^2.8",
                "laminas/laminas-validator": "^2.14",
                "phpunit/phpunit": "^9.4.3",
                "psalm/plugin-phpunit": "^0.15.1",
                "vimeo/psalm": "^4.6"
            },
            "suggest": {
                "laminas/laminas-i18n-resources": "Translations of captcha messages",
                "laminas/laminas-recaptcha": "Laminas\\ReCaptcha component",
                "laminas/laminas-session": "Laminas\\Session component",
                "laminas/laminas-text": "Laminas\\Text component",
                "laminas/laminas-validator": "Laminas\\Validator component"
            },
            "type": "library",
            "autoload": {
                "psr-4": {
                    "Laminas\\Captcha\\": "src/"
                }
            },
            "notification-url": "https://packagist.org/downloads/",
            "license": [
                "BSD-3-Clause"
            ],
            "description": "Generate and validate CAPTCHAs using Figlets, images, ReCaptcha, and more",
            "homepage": "https://laminas.dev",
            "keywords": [
                "captcha",
                "laminas"
            ],
            "time": "2021-03-17T16:42:11+00:00"
        },
        {
            "name": "laminas/laminas-code",
            "version": "3.5.1",
            "source": {
                "type": "git",
                "url": "https://github.com/laminas/laminas-code.git",
                "reference": "b549b70c0bb6e935d497f84f750c82653326ac77"
            },
            "dist": {
                "type": "zip",
                "url": "https://api.github.com/repos/laminas/laminas-code/zipball/b549b70c0bb6e935d497f84f750c82653326ac77",
                "reference": "b549b70c0bb6e935d497f84f750c82653326ac77",
                "shasum": ""
            },
            "require": {
                "laminas/laminas-eventmanager": "^3.3",
                "laminas/laminas-zendframework-bridge": "^1.1",
                "php": "^7.3 || ~8.0.0"
            },
            "conflict": {
                "phpspec/prophecy": "<1.9.0"
            },
            "replace": {
                "zendframework/zend-code": "^3.4.1"
            },
            "require-dev": {
                "doctrine/annotations": "^1.10.4",
                "ext-phar": "*",
                "laminas/laminas-coding-standard": "^1.0.0",
                "laminas/laminas-stdlib": "^3.3.0",
                "phpunit/phpunit": "^9.4.2"
            },
            "suggest": {
                "doctrine/annotations": "Doctrine\\Common\\Annotations >=1.0 for annotation features",
                "laminas/laminas-stdlib": "Laminas\\Stdlib component"
            },
            "type": "library",
            "autoload": {
                "psr-4": {
                    "Laminas\\Code\\": "src/"
                }
            },
            "notification-url": "https://packagist.org/downloads/",
            "license": [
                "BSD-3-Clause"
            ],
            "description": "Extensions to the PHP Reflection API, static code scanning, and code generation",
            "homepage": "https://laminas.dev",
            "keywords": [
                "code",
                "laminas"
            ],
            "time": "2020-11-30T20:16:31+00:00"
        },
        {
            "name": "laminas/laminas-config",
            "version": "3.5.0",
            "source": {
                "type": "git",
                "url": "https://github.com/laminas/laminas-config.git",
                "reference": "f91cd6fe79e82cbbcaa36485108a04e8ef1e679b"
            },
            "dist": {
                "type": "zip",
                "url": "https://api.github.com/repos/laminas/laminas-config/zipball/f91cd6fe79e82cbbcaa36485108a04e8ef1e679b",
                "reference": "f91cd6fe79e82cbbcaa36485108a04e8ef1e679b",
                "shasum": ""
            },
            "require": {
                "ext-json": "*",
                "laminas/laminas-stdlib": "^2.7.7 || ^3.1",
                "laminas/laminas-zendframework-bridge": "^1.0",
                "php": "^7.3 || ~8.0.0",
                "psr/container": "^1.0"
            },
            "conflict": {
                "container-interop/container-interop": "<1.2.0"
            },
            "replace": {
                "zendframework/zend-config": "^3.3.0"
            },
            "require-dev": {
                "laminas/laminas-coding-standard": "~1.0.0",
                "laminas/laminas-filter": "^2.7.2",
                "laminas/laminas-i18n": "^2.10.3",
                "laminas/laminas-servicemanager": "^3.4.1",
                "malukenho/docheader": "^0.1.6",
                "phpunit/phpunit": "^8.5.8"
            },
            "suggest": {
                "laminas/laminas-filter": "^2.7.2; install if you want to use the Filter processor",
                "laminas/laminas-i18n": "^2.7.4; install if you want to use the Translator processor",
                "laminas/laminas-servicemanager": "^2.7.8 || ^3.3; if you need an extensible plugin manager for use with the Config Factory"
            },
            "type": "library",
            "autoload": {
                "psr-4": {
                    "Laminas\\Config\\": "src/"
                }
            },
            "notification-url": "https://packagist.org/downloads/",
            "license": [
                "BSD-3-Clause"
            ],
            "description": "provides a nested object property based user interface for accessing this configuration data within application code",
            "homepage": "https://laminas.dev",
            "keywords": [
                "config",
                "laminas"
            ],
            "time": "2021-02-11T15:06:51+00:00"
        },
        {
            "name": "laminas/laminas-db",
            "version": "2.12.0",
            "source": {
                "type": "git",
                "url": "https://github.com/laminas/laminas-db.git",
                "reference": "80cbba4e749f9eb7d8036172acb9ad41e8b6923f"
            },
            "dist": {
                "type": "zip",
                "url": "https://api.github.com/repos/laminas/laminas-db/zipball/80cbba4e749f9eb7d8036172acb9ad41e8b6923f",
                "reference": "80cbba4e749f9eb7d8036172acb9ad41e8b6923f",
                "shasum": ""
            },
            "require": {
                "laminas/laminas-stdlib": "^3.3",
                "laminas/laminas-zendframework-bridge": "^1.0",
                "php": "^7.3 || ~8.0.0"
            },
            "replace": {
                "zendframework/zend-db": "^2.11.0"
            },
            "require-dev": {
                "laminas/laminas-coding-standard": "~1.0.0",
                "laminas/laminas-eventmanager": "^3.3",
                "laminas/laminas-hydrator": "^3.2 || ^4.0",
                "laminas/laminas-servicemanager": "^3.3",
                "phpspec/prophecy-phpunit": "^2.0",
                "phpunit/phpunit": "^9.3"
            },
            "suggest": {
                "laminas/laminas-eventmanager": "Laminas\\EventManager component",
                "laminas/laminas-hydrator": "(^3.2 || ^4.0) Laminas\\Hydrator component for using HydratingResultSets",
                "laminas/laminas-servicemanager": "Laminas\\ServiceManager component"
            },
            "type": "library",
            "extra": {
                "laminas": {
                    "component": "Laminas\\Db",
                    "config-provider": "Laminas\\Db\\ConfigProvider"
                }
            },
            "autoload": {
                "psr-4": {
                    "Laminas\\Db\\": "src/"
                }
            },
            "notification-url": "https://packagist.org/downloads/",
            "license": [
                "BSD-3-Clause"
            ],
            "description": "Database abstraction layer, SQL abstraction, result set abstraction, and RowDataGateway and TableDataGateway implementations",
            "homepage": "https://laminas.dev",
            "keywords": [
                "db",
                "laminas"
            ],
            "time": "2021-02-22T22:27:56+00:00"
        },
        {
            "name": "laminas/laminas-dependency-plugin",
            "version": "2.1.2",
            "source": {
                "type": "git",
                "url": "https://github.com/laminas/laminas-dependency-plugin.git",
                "reference": "c5b4bf87729d6f38c73ca8ed22a5d62ec641d075"
            },
            "dist": {
                "type": "zip",
                "url": "https://api.github.com/repos/laminas/laminas-dependency-plugin/zipball/c5b4bf87729d6f38c73ca8ed22a5d62ec641d075",
                "reference": "c5b4bf87729d6f38c73ca8ed22a5d62ec641d075",
                "shasum": ""
            },
            "require": {
                "composer-plugin-api": "^1.1 || ^2.0",
                "php": "^7.3 || ~8.0.0"
            },
            "require-dev": {
                "composer/composer": "^1.9 || ^2.0",
                "mikey179/vfsstream": "^1.6",
                "roave/security-advisories": "dev-master"
            },
            "type": "composer-plugin",
            "extra": {
                "class": "Laminas\\DependencyPlugin\\DependencyRewriterPluginDelegator"
            },
            "autoload": {
                "psr-4": {
                    "Laminas\\DependencyPlugin\\": "src/"
                }
            },
            "notification-url": "https://packagist.org/downloads/",
            "license": [
                "BSD-3-Clause"
            ],
            "description": "Replace zendframework and zfcampus packages with their Laminas Project equivalents.",
            "time": "2021-02-15T16:44:31+00:00"
        },
        {
            "name": "laminas/laminas-di",
            "version": "3.2.2",
            "source": {
                "type": "git",
                "url": "https://github.com/laminas/laminas-di.git",
                "reference": "ed38ab3b066c0a1f1b087e0a664caadf1d4f8f04"
            },
            "dist": {
                "type": "zip",
                "url": "https://api.github.com/repos/laminas/laminas-di/zipball/ed38ab3b066c0a1f1b087e0a664caadf1d4f8f04",
                "reference": "ed38ab3b066c0a1f1b087e0a664caadf1d4f8f04",
                "shasum": ""
            },
            "require": {
                "laminas/laminas-stdlib": "^3.3",
                "laminas/laminas-zendframework-bridge": "^0.4.5 || ^1.0",
                "php": "^7.3 || ~8.0.0",
                "psr/container": "^1.0",
                "psr/log": "^1.0"
            },
            "conflict": {
                "laminas/laminas-servicemanager-di": "*",
                "phpspec/prophecy": "<1.9.0"
            },
            "replace": {
                "zendframework/zend-di": "^3.1.2"
            },
            "require-dev": {
                "container-interop/container-interop": "^1.2.0",
                "laminas/laminas-coding-standard": "^2",
                "laminas/laminas-servicemanager": "^3.4",
                "mikey179/vfsstream": "^1.6.7",
                "phpspec/prophecy-phpunit": "^2.0",
                "phpstan/phpstan": "^0.12.64",
                "phpunit/phpunit": "^9.3"
            },
            "suggest": {
                "laminas/laminas-servicemanager": "An IoC container without auto wiring capabilities"
            },
            "type": "library",
            "extra": {
                "laminas": {
                    "component": "Laminas\\Di",
                    "config-provider": "Laminas\\Di\\ConfigProvider"
                }
            },
            "autoload": {
                "psr-4": {
                    "Laminas\\Di\\": "src/"
                }
            },
            "notification-url": "https://packagist.org/downloads/",
            "license": [
                "BSD-3-Clause"
            ],
            "description": "Automated dependency injection for PSR-11 containers",
            "homepage": "https://laminas.dev",
            "keywords": [
                "PSR-11",
                "di",
                "laminas"
            ],
            "time": "2021-04-13T19:22:31+00:00"
        },
        {
            "name": "laminas/laminas-escaper",
            "version": "2.7.0",
            "source": {
                "type": "git",
                "url": "https://github.com/laminas/laminas-escaper.git",
                "reference": "5e04bc5ae5990b17159d79d331055e2c645e5cc5"
            },
            "dist": {
                "type": "zip",
                "url": "https://api.github.com/repos/laminas/laminas-escaper/zipball/5e04bc5ae5990b17159d79d331055e2c645e5cc5",
                "reference": "5e04bc5ae5990b17159d79d331055e2c645e5cc5",
                "shasum": ""
            },
            "require": {
                "laminas/laminas-zendframework-bridge": "^1.0",
                "php": "^7.3 || ~8.0.0"
            },
            "replace": {
                "zendframework/zend-escaper": "^2.6.1"
            },
            "require-dev": {
                "laminas/laminas-coding-standard": "~1.0.0",
                "phpunit/phpunit": "^9.3",
                "psalm/plugin-phpunit": "^0.12.2",
                "vimeo/psalm": "^3.16"
            },
            "suggest": {
                "ext-iconv": "*",
                "ext-mbstring": "*"
            },
            "type": "library",
            "autoload": {
                "psr-4": {
                    "Laminas\\Escaper\\": "src/"
                }
            },
            "notification-url": "https://packagist.org/downloads/",
            "license": [
                "BSD-3-Clause"
            ],
            "description": "Securely and safely escape HTML, HTML attributes, JavaScript, CSS, and URLs",
            "homepage": "https://laminas.dev",
            "keywords": [
                "escaper",
                "laminas"
            ],
            "time": "2020-11-17T21:26:43+00:00"
        },
        {
            "name": "laminas/laminas-eventmanager",
            "version": "3.3.1",
            "source": {
                "type": "git",
                "url": "https://github.com/laminas/laminas-eventmanager.git",
                "reference": "966c859b67867b179fde1eff0cd38df51472ce4a"
            },
            "dist": {
                "type": "zip",
                "url": "https://api.github.com/repos/laminas/laminas-eventmanager/zipball/966c859b67867b179fde1eff0cd38df51472ce4a",
                "reference": "966c859b67867b179fde1eff0cd38df51472ce4a",
                "shasum": ""
            },
            "require": {
                "laminas/laminas-zendframework-bridge": "^1.0",
                "php": "^7.3 || ^8.0"
            },
            "replace": {
                "zendframework/zend-eventmanager": "^3.2.1"
            },
            "require-dev": {
                "container-interop/container-interop": "^1.1",
                "laminas/laminas-coding-standard": "~1.0.0",
                "laminas/laminas-stdlib": "^2.7.3 || ^3.0",
                "phpbench/phpbench": "^0.17.1",
                "phpunit/phpunit": "^8.5.8"
            },
            "suggest": {
                "container-interop/container-interop": "^1.1, to use the lazy listeners feature",
                "laminas/laminas-stdlib": "^2.7.3 || ^3.0, to use the FilterChain feature"
            },
            "type": "library",
            "autoload": {
                "psr-4": {
                    "Laminas\\EventManager\\": "src/"
                }
            },
            "notification-url": "https://packagist.org/downloads/",
            "license": [
                "BSD-3-Clause"
            ],
            "description": "Trigger and listen to events within a PHP application",
            "homepage": "https://laminas.dev",
            "keywords": [
                "event",
                "eventmanager",
                "events",
                "laminas"
            ],
            "time": "2021-03-08T15:24:29+00:00"
        },
        {
            "name": "laminas/laminas-feed",
            "version": "2.14.1",
            "source": {
                "type": "git",
                "url": "https://github.com/laminas/laminas-feed.git",
                "reference": "463fdae515fba30633906098c258d3b2c733c15c"
            },
            "dist": {
                "type": "zip",
                "url": "https://api.github.com/repos/laminas/laminas-feed/zipball/463fdae515fba30633906098c258d3b2c733c15c",
                "reference": "463fdae515fba30633906098c258d3b2c733c15c",
                "shasum": ""
            },
            "require": {
                "ext-dom": "*",
                "ext-libxml": "*",
                "laminas/laminas-escaper": "^2.5.2",
                "laminas/laminas-stdlib": "^3.2.1",
                "laminas/laminas-zendframework-bridge": "^1.0",
                "php": "^7.3 || ~8.0.0"
            },
            "conflict": {
                "laminas/laminas-servicemanager": "<3.3"
            },
            "replace": {
                "zendframework/zend-feed": "^2.12.0"
            },
            "require-dev": {
                "laminas/laminas-cache": "^2.7.2",
                "laminas/laminas-coding-standard": "~1.0.0",
                "laminas/laminas-db": "^2.8.2",
                "laminas/laminas-http": "^2.7",
                "laminas/laminas-servicemanager": "^3.3",
                "laminas/laminas-validator": "^2.10.1",
                "phpunit/phpunit": "^9.3",
                "psalm/plugin-phpunit": "^0.13.0",
                "psr/http-message": "^1.0.1",
                "vimeo/psalm": "^4.1"
            },
            "suggest": {
                "laminas/laminas-cache": "Laminas\\Cache component, for optionally caching feeds between requests",
                "laminas/laminas-db": "Laminas\\Db component, for use with PubSubHubbub",
                "laminas/laminas-http": "Laminas\\Http for PubSubHubbub, and optionally for use with Laminas\\Feed\\Reader",
                "laminas/laminas-servicemanager": "Laminas\\ServiceManager component, for easily extending ExtensionManager implementations",
                "laminas/laminas-validator": "Laminas\\Validator component, for validating email addresses used in Atom feeds and entries when using the Writer subcomponent",
                "psr/http-message": "PSR-7 ^1.0.1, if you wish to use Laminas\\Feed\\Reader\\Http\\Psr7ResponseDecorator"
            },
            "type": "library",
            "autoload": {
                "psr-4": {
                    "Laminas\\Feed\\": "src/"
                }
            },
            "notification-url": "https://packagist.org/downloads/",
            "license": [
                "BSD-3-Clause"
            ],
            "description": "provides functionality for consuming RSS and Atom feeds",
            "homepage": "https://laminas.dev",
            "keywords": [
                "feed",
                "laminas"
            ],
            "time": "2021-04-01T19:26:09+00:00"
        },
        {
            "name": "laminas/laminas-http",
            "version": "2.14.3",
            "source": {
                "type": "git",
                "url": "https://github.com/laminas/laminas-http.git",
                "reference": "bfaab8093e382274efed7fdc3ceb15f09ba352bb"
            },
            "dist": {
                "type": "zip",
                "url": "https://api.github.com/repos/laminas/laminas-http/zipball/bfaab8093e382274efed7fdc3ceb15f09ba352bb",
                "reference": "bfaab8093e382274efed7fdc3ceb15f09ba352bb",
                "shasum": ""
            },
            "require": {
                "laminas/laminas-loader": "^2.5.1",
                "laminas/laminas-stdlib": "^3.2.1",
                "laminas/laminas-uri": "^2.5.2",
                "laminas/laminas-validator": "^2.10.1",
                "laminas/laminas-zendframework-bridge": "^1.0",
                "php": "^7.3 || ~8.0.0"
            },
            "replace": {
                "zendframework/zend-http": "^2.11.2"
            },
            "require-dev": {
                "laminas/laminas-coding-standard": "~1.0.0",
                "laminas/laminas-config": "^3.1 || ^2.6",
                "phpunit/phpunit": "^9.3"
            },
            "suggest": {
                "paragonie/certainty": "For automated management of cacert.pem"
            },
            "type": "library",
            "autoload": {
                "psr-4": {
                    "Laminas\\Http\\": "src/"
                }
            },
            "notification-url": "https://packagist.org/downloads/",
            "license": [
                "BSD-3-Clause"
            ],
            "description": "Provides an easy interface for performing Hyper-Text Transfer Protocol (HTTP) requests",
            "homepage": "https://laminas.dev",
            "keywords": [
                "http",
                "http client",
                "laminas"
            ],
            "time": "2021-02-18T21:58:11+00:00"
        },
        {
            "name": "laminas/laminas-json",
            "version": "3.2.0",
            "source": {
                "type": "git",
                "url": "https://github.com/laminas/laminas-json.git",
                "reference": "1e3b64d3b21dac0511e628ae8debc81002d14e3c"
            },
            "dist": {
                "type": "zip",
                "url": "https://api.github.com/repos/laminas/laminas-json/zipball/1e3b64d3b21dac0511e628ae8debc81002d14e3c",
                "reference": "1e3b64d3b21dac0511e628ae8debc81002d14e3c",
                "shasum": ""
            },
            "require": {
                "laminas/laminas-zendframework-bridge": "^1.0",
                "php": "^7.3 || ~8.0.0"
            },
            "replace": {
                "zendframework/zend-json": "^3.1.2"
            },
            "require-dev": {
                "laminas/laminas-coding-standard": "~1.0.0",
                "laminas/laminas-stdlib": "^2.7.7 || ^3.1",
                "phpunit/phpunit": "^9.3"
            },
            "suggest": {
                "laminas/laminas-json-server": "For implementing JSON-RPC servers",
                "laminas/laminas-xml2json": "For converting XML documents to JSON"
            },
            "type": "library",
            "autoload": {
                "psr-4": {
                    "Laminas\\Json\\": "src/"
                }
            },
            "notification-url": "https://packagist.org/downloads/",
            "license": [
                "BSD-3-Clause"
            ],
            "description": "provides convenience methods for serializing native PHP to JSON and decoding JSON to native PHP",
            "homepage": "https://laminas.dev",
            "keywords": [
                "json",
                "laminas"
            ],
            "time": "2021-02-12T15:38:10+00:00"
        },
        {
            "name": "laminas/laminas-loader",
            "version": "2.7.0",
            "source": {
                "type": "git",
                "url": "https://github.com/laminas/laminas-loader.git",
                "reference": "bcf8a566cb9925a2e7cc41a16db09235ec9fb616"
            },
            "dist": {
                "type": "zip",
                "url": "https://api.github.com/repos/laminas/laminas-loader/zipball/bcf8a566cb9925a2e7cc41a16db09235ec9fb616",
                "reference": "bcf8a566cb9925a2e7cc41a16db09235ec9fb616",
                "shasum": ""
            },
            "require": {
                "laminas/laminas-zendframework-bridge": "^1.0",
                "php": "^7.3 || ~8.0.0"
            },
            "replace": {
                "zendframework/zend-loader": "^2.6.1"
            },
            "require-dev": {
                "laminas/laminas-coding-standard": "~1.0.0",
                "phpunit/phpunit": "^9.3"
            },
            "type": "library",
            "autoload": {
                "psr-4": {
                    "Laminas\\Loader\\": "src/"
                }
            },
            "notification-url": "https://packagist.org/downloads/",
            "license": [
                "BSD-3-Clause"
            ],
            "description": "Autoloading and plugin loading strategies",
            "homepage": "https://laminas.dev",
            "keywords": [
                "laminas",
                "loader"
            ],
            "time": "2021-02-12T16:08:18+00:00"
        },
        {
            "name": "laminas/laminas-mail",
            "version": "2.14.1",
            "source": {
                "type": "git",
                "url": "https://github.com/laminas/laminas-mail.git",
                "reference": "180c6c7baa37cba16fe9fd34af0f346e796cf1a1"
            },
            "dist": {
                "type": "zip",
                "url": "https://api.github.com/repos/laminas/laminas-mail/zipball/180c6c7baa37cba16fe9fd34af0f346e796cf1a1",
                "reference": "180c6c7baa37cba16fe9fd34af0f346e796cf1a1",
                "shasum": ""
            },
            "require": {
                "ext-iconv": "*",
                "laminas/laminas-loader": "^2.5",
                "laminas/laminas-mime": "^2.5",
                "laminas/laminas-stdlib": "^2.7 || ^3.0",
                "laminas/laminas-validator": "^2.10.2",
                "laminas/laminas-zendframework-bridge": "^1.0",
                "php": "^7.3 || ~8.0.0",
                "symfony/polyfill-mbstring": "^1.12.0",
                "true/punycode": "^2.1"
            },
            "replace": {
                "zendframework/zend-mail": "^2.10.0"
            },
            "require-dev": {
                "laminas/laminas-coding-standard": "~1.0.0",
                "laminas/laminas-config": "^3.4",
                "laminas/laminas-crypt": "^2.6 || ^3.0",
                "laminas/laminas-servicemanager": "^3.2.1",
                "phpunit/phpunit": "^9.3",
                "psalm/plugin-phpunit": "^0.15.1",
                "vimeo/psalm": "^4.7"
            },
            "suggest": {
                "laminas/laminas-crypt": "Crammd5 support in SMTP Auth",
                "laminas/laminas-servicemanager": "^2.7.10 || ^3.3.1 when using SMTP to deliver messages"
            },
            "type": "library",
            "extra": {
                "laminas": {
                    "component": "Laminas\\Mail",
                    "config-provider": "Laminas\\Mail\\ConfigProvider"
                }
            },
            "autoload": {
                "psr-4": {
                    "Laminas\\Mail\\": "src/"
                }
            },
            "notification-url": "https://packagist.org/downloads/",
            "license": [
                "BSD-3-Clause"
            ],
            "description": "Provides generalized functionality to compose and send both text and MIME-compliant multipart e-mail messages",
            "homepage": "https://laminas.dev",
            "keywords": [
                "laminas",
                "mail"
            ],
            "time": "2021-05-20T04:00:23+00:00"
        },
        {
            "name": "laminas/laminas-math",
            "version": "3.3.2",
            "source": {
                "type": "git",
                "url": "https://github.com/laminas/laminas-math.git",
                "reference": "188456530923a449470963837c25560f1fdd8a60"
            },
            "dist": {
                "type": "zip",
                "url": "https://api.github.com/repos/laminas/laminas-math/zipball/188456530923a449470963837c25560f1fdd8a60",
                "reference": "188456530923a449470963837c25560f1fdd8a60",
                "shasum": ""
            },
            "require": {
                "ext-mbstring": "*",
                "laminas/laminas-zendframework-bridge": "^1.0",
                "php": "^7.3 || ~8.0.0"
            },
            "replace": {
                "zendframework/zend-math": "^3.2.0"
            },
            "require-dev": {
                "laminas/laminas-coding-standard": "~1.0.0",
                "phpunit/phpunit": "^9.3"
            },
            "suggest": {
                "ext-bcmath": "If using the bcmath functionality",
                "ext-gmp": "If using the gmp functionality"
            },
            "type": "library",
            "extra": {
                "branch-alias": {
                    "dev-master": "3.2.x-dev",
                    "dev-develop": "3.3.x-dev"
                }
            },
            "autoload": {
                "psr-4": {
                    "Laminas\\Math\\": "src/"
                }
            },
            "notification-url": "https://packagist.org/downloads/",
            "license": [
                "BSD-3-Clause"
            ],
            "description": "Create cryptographically secure pseudo-random numbers, and manage big integers",
            "homepage": "https://laminas.dev",
            "keywords": [
                "laminas",
                "math"
            ],
            "time": "2021-02-16T15:46:01+00:00"
        },
        {
            "name": "laminas/laminas-mime",
            "version": "2.8.0",
            "source": {
                "type": "git",
                "url": "https://github.com/laminas/laminas-mime.git",
                "reference": "9a59704f33106427a384d0ae421f96043174093a"
            },
            "dist": {
                "type": "zip",
                "url": "https://api.github.com/repos/laminas/laminas-mime/zipball/9a59704f33106427a384d0ae421f96043174093a",
                "reference": "9a59704f33106427a384d0ae421f96043174093a",
                "shasum": ""
            },
            "require": {
                "laminas/laminas-stdlib": "^2.7 || ^3.0",
                "laminas/laminas-zendframework-bridge": "^1.0",
                "php": "^7.3 || ~8.0.0"
            },
            "replace": {
                "zendframework/zend-mime": "^2.7.2"
            },
            "require-dev": {
                "laminas/laminas-coding-standard": "~1.0.0",
                "laminas/laminas-mail": "^2.6",
                "phpunit/phpunit": "^9.3"
            },
            "suggest": {
                "laminas/laminas-mail": "Laminas\\Mail component"
            },
            "type": "library",
            "autoload": {
                "psr-4": {
                    "Laminas\\Mime\\": "src/"
                }
            },
            "notification-url": "https://packagist.org/downloads/",
            "license": [
                "BSD-3-Clause"
            ],
            "description": "Create and parse MIME messages and parts",
            "homepage": "https://laminas.dev",
            "keywords": [
                "laminas",
                "mime"
            ],
            "time": "2021-02-16T17:40:06+00:00"
        },
        {
            "name": "laminas/laminas-modulemanager",
            "version": "2.10.2",
            "source": {
                "type": "git",
                "url": "https://github.com/laminas/laminas-modulemanager.git",
                "reference": "2068e0b300e87e139112016a6025be341ceaaf33"
            },
            "dist": {
                "type": "zip",
                "url": "https://api.github.com/repos/laminas/laminas-modulemanager/zipball/2068e0b300e87e139112016a6025be341ceaaf33",
                "reference": "2068e0b300e87e139112016a6025be341ceaaf33",
                "shasum": ""
            },
            "require": {
                "brick/varexporter": "^0.3.2",
                "laminas/laminas-config": "^3.4",
                "laminas/laminas-eventmanager": "^3.3",
                "laminas/laminas-stdlib": "^3.3",
                "laminas/laminas-zendframework-bridge": "^1.1",
                "php": "^7.3 || ^8.0",
                "webimpress/safe-writer": "^1.0.2 || ^2.1"
            },
            "replace": {
                "zendframework/zend-modulemanager": "^2.8.4"
            },
            "require-dev": {
                "laminas/laminas-coding-standard": "~1.0.0",
                "laminas/laminas-console": "^2.8",
                "laminas/laminas-di": "^2.6.1",
                "laminas/laminas-loader": "^2.6.1",
                "laminas/laminas-mvc": "^3.1.1",
                "laminas/laminas-servicemanager": "^3.4.1",
                "phpunit/phpunit": "^9.3.7"
            },
            "suggest": {
                "laminas/laminas-console": "Laminas\\Console component",
                "laminas/laminas-loader": "Laminas\\Loader component if you are not using Composer autoloading for your modules",
                "laminas/laminas-mvc": "Laminas\\Mvc component",
                "laminas/laminas-servicemanager": "Laminas\\ServiceManager component"
            },
            "type": "library",
            "autoload": {
                "psr-4": {
                    "Laminas\\ModuleManager\\": "src/"
                }
            },
            "notification-url": "https://packagist.org/downloads/",
            "license": [
                "BSD-3-Clause"
            ],
            "description": "Modular application system for laminas-mvc applications",
            "homepage": "https://laminas.dev",
            "keywords": [
                "laminas",
                "modulemanager"
            ],
            "time": "2021-04-13T20:11:28+00:00"
        },
        {
            "name": "laminas/laminas-mvc",
            "version": "3.2.0",
            "source": {
                "type": "git",
                "url": "https://github.com/laminas/laminas-mvc.git",
                "reference": "88da7200cf8f5a970c35d91717a5c4db94981e5e"
            },
            "dist": {
                "type": "zip",
                "url": "https://api.github.com/repos/laminas/laminas-mvc/zipball/88da7200cf8f5a970c35d91717a5c4db94981e5e",
                "reference": "88da7200cf8f5a970c35d91717a5c4db94981e5e",
                "shasum": ""
            },
            "require": {
                "container-interop/container-interop": "^1.2",
                "laminas/laminas-eventmanager": "^3.2",
                "laminas/laminas-http": "^2.7",
                "laminas/laminas-modulemanager": "^2.8",
                "laminas/laminas-router": "^3.0.2",
                "laminas/laminas-servicemanager": "^3.3",
                "laminas/laminas-stdlib": "^3.2.1",
                "laminas/laminas-view": "^2.11.3",
                "laminas/laminas-zendframework-bridge": "^1.0",
                "php": "^7.3 || ~8.0.0"
            },
            "replace": {
                "zendframework/zend-mvc": "^3.1.1"
            },
            "require-dev": {
                "http-interop/http-middleware": "^0.4.1",
                "laminas/laminas-coding-standard": "^1.0.0",
                "laminas/laminas-json": "^2.6.1 || ^3.0",
                "laminas/laminas-psr7bridge": "^1.0",
                "laminas/laminas-stratigility": ">=2.0.1 <2.2",
                "phpspec/prophecy-phpunit": "^2.0",
                "phpunit/phpunit": "^9.4.2"
            },
            "suggest": {
                "laminas/laminas-json": "(^2.6.1 || ^3.0) To auto-deserialize JSON body content in AbstractRestfulController extensions, when json_decode is unavailable",
                "laminas/laminas-log": "^2.9.1  To provide log functionality via LogFilterManager, LogFormatterManager, and LogProcessorManager",
                "laminas/laminas-mvc-console": "laminas-mvc-console provides the ability to expose laminas-mvc as a console application",
                "laminas/laminas-mvc-i18n": "laminas-mvc-i18n provides integration with laminas-i18n, including a translation bridge and translatable route segments",
                "laminas/laminas-mvc-middleware": "To dispatch middleware in your laminas-mvc application",
                "laminas/laminas-mvc-plugin-fileprg": "To provide Post/Redirect/Get functionality around forms that container file uploads",
                "laminas/laminas-mvc-plugin-flashmessenger": "To provide flash messaging capabilities between requests",
                "laminas/laminas-mvc-plugin-identity": "To access the authenticated identity (per laminas-authentication) in controllers",
                "laminas/laminas-mvc-plugin-prg": "To provide Post/Redirect/Get functionality within controllers",
                "laminas/laminas-paginator": "^2.7 To provide pagination functionality via PaginatorPluginManager",
                "laminas/laminas-servicemanager-di": "laminas-servicemanager-di provides utilities for integrating laminas-di and laminas-servicemanager in your laminas-mvc application"
            },
            "type": "library",
            "autoload": {
                "psr-4": {
                    "Laminas\\Mvc\\": "src/"
                }
            },
            "notification-url": "https://packagist.org/downloads/",
            "license": [
                "BSD-3-Clause"
            ],
            "description": "Laminas's event-driven MVC layer, including MVC Applications, Controllers, and Plugins",
            "homepage": "https://laminas.dev",
            "keywords": [
                "laminas",
                "mvc"
            ],
            "time": "2020-12-14T21:54:40+00:00"
        },
        {
            "name": "laminas/laminas-router",
            "version": "3.4.5",
            "source": {
                "type": "git",
                "url": "https://github.com/laminas/laminas-router.git",
                "reference": "aaf2eb364eedeb5c4d5b9ee14cd2938d0f7e89b7"
            },
            "dist": {
                "type": "zip",
                "url": "https://api.github.com/repos/laminas/laminas-router/zipball/aaf2eb364eedeb5c4d5b9ee14cd2938d0f7e89b7",
                "reference": "aaf2eb364eedeb5c4d5b9ee14cd2938d0f7e89b7",
                "shasum": ""
            },
            "require": {
                "container-interop/container-interop": "^1.2",
                "laminas/laminas-http": "^2.8.1",
                "laminas/laminas-servicemanager": "^2.7.8 || ^3.3",
                "laminas/laminas-stdlib": "^3.3",
                "laminas/laminas-zendframework-bridge": "^1.0",
                "php": "^7.3 || ~8.0.0"
            },
            "replace": {
                "zendframework/zend-router": "^3.3.0"
            },
            "require-dev": {
                "laminas/laminas-coding-standard": "~1.0.0",
                "laminas/laminas-i18n": "^2.7.4",
                "phpunit/phpunit": "^9.4"
            },
            "suggest": {
                "laminas/laminas-i18n": "^2.7.4, if defining translatable HTTP path segments"
            },
            "type": "library",
            "extra": {
                "laminas": {
                    "component": "Laminas\\Router",
                    "config-provider": "Laminas\\Router\\ConfigProvider"
                }
            },
            "autoload": {
                "psr-4": {
                    "Laminas\\Router\\": "src/"
                }
            },
            "notification-url": "https://packagist.org/downloads/",
            "license": [
                "BSD-3-Clause"
            ],
            "description": "Flexible routing system for HTTP and console applications",
            "homepage": "https://laminas.dev",
            "keywords": [
                "laminas",
                "routing"
            ],
            "time": "2021-04-19T16:06:00+00:00"
        },
        {
            "name": "laminas/laminas-server",
            "version": "2.10.0",
            "source": {
                "type": "git",
                "url": "https://github.com/laminas/laminas-server.git",
                "reference": "e1fd6853223feed7a00555144d661e0a914124cd"
            },
            "dist": {
                "type": "zip",
                "url": "https://api.github.com/repos/laminas/laminas-server/zipball/e1fd6853223feed7a00555144d661e0a914124cd",
                "reference": "e1fd6853223feed7a00555144d661e0a914124cd",
                "shasum": ""
            },
            "require": {
                "laminas/laminas-code": "^3.5.1 || ^4.0.0",
                "laminas/laminas-stdlib": "^3.3.1",
                "laminas/laminas-zendframework-bridge": "^1.2.0",
                "php": "^7.3 || ~8.0.0"
            },
            "replace": {
                "zendframework/zend-server": "^2.8.1"
            },
            "require-dev": {
                "laminas/laminas-coding-standard": "~1.0.0",
                "phpunit/phpunit": "^9.5.4",
                "psalm/plugin-phpunit": "^0.15.1",
                "vimeo/psalm": "^4.6.4"
            },
            "type": "library",
            "autoload": {
                "psr-4": {
                    "Laminas\\Server\\": "src/"
                }
            },
            "notification-url": "https://packagist.org/downloads/",
            "license": [
                "BSD-3-Clause"
            ],
            "description": "Create Reflection-based RPC servers",
            "homepage": "https://laminas.dev",
            "keywords": [
                "laminas",
                "server"
            ],
            "time": "2021-04-16T11:56:04+00:00"
        },
        {
            "name": "laminas/laminas-servicemanager",
            "version": "3.6.4",
            "source": {
                "type": "git",
                "url": "https://github.com/laminas/laminas-servicemanager.git",
                "reference": "b1445e1a7077c21b0fad0974a1b7a11b9dbe0828"
            },
            "dist": {
                "type": "zip",
                "url": "https://api.github.com/repos/laminas/laminas-servicemanager/zipball/b1445e1a7077c21b0fad0974a1b7a11b9dbe0828",
                "reference": "b1445e1a7077c21b0fad0974a1b7a11b9dbe0828",
                "shasum": ""
            },
            "require": {
                "container-interop/container-interop": "^1.2",
                "laminas/laminas-stdlib": "^3.2.1",
                "laminas/laminas-zendframework-bridge": "^1.0",
                "php": "^7.3 || ~8.0.0",
                "psr/container": "^1.0"
            },
            "conflict": {
                "laminas/laminas-code": "<3.3.1",
                "zendframework/zend-code": "<3.3.1"
            },
            "provide": {
                "container-interop/container-interop-implementation": "^1.2",
                "psr/container-implementation": "^1.0"
            },
            "replace": {
                "zendframework/zend-servicemanager": "^3.4.0"
            },
            "require-dev": {
                "composer/package-versions-deprecated": "^1.0",
                "laminas/laminas-coding-standard": "~1.0.0",
                "laminas/laminas-container-config-test": "^0.3",
                "laminas/laminas-dependency-plugin": "^2.1",
                "mikey179/vfsstream": "^1.6.8",
                "ocramius/proxy-manager": "^2.2.3",
                "phpbench/phpbench": "^1.0.0-alpha3",
                "phpspec/prophecy-phpunit": "^2.0",
                "phpunit/phpunit": "^9.4"
            },
            "suggest": {
                "ocramius/proxy-manager": "ProxyManager ^2.1.1 to handle lazy initialization of services"
            },
            "bin": [
                "bin/generate-deps-for-config-factory",
                "bin/generate-factory-for-class"
            ],
            "type": "library",
            "autoload": {
                "psr-4": {
                    "Laminas\\ServiceManager\\": "src/"
                }
            },
            "notification-url": "https://packagist.org/downloads/",
            "license": [
                "BSD-3-Clause"
            ],
            "description": "Factory-Driven Dependency Injection Container",
            "homepage": "https://laminas.dev",
            "keywords": [
                "PSR-11",
                "dependency-injection",
                "di",
                "dic",
                "laminas",
                "service-manager",
                "servicemanager"
            ],
            "time": "2021-02-03T08:44:41+00:00"
        },
        {
            "name": "laminas/laminas-session",
            "version": "2.10.0",
            "source": {
                "type": "git",
                "url": "https://github.com/laminas/laminas-session.git",
                "reference": "921e6a9f807ee243a9a4f8a8a297929d0c2b50cd"
            },
            "dist": {
                "type": "zip",
                "url": "https://api.github.com/repos/laminas/laminas-session/zipball/921e6a9f807ee243a9a4f8a8a297929d0c2b50cd",
                "reference": "921e6a9f807ee243a9a4f8a8a297929d0c2b50cd",
                "shasum": ""
            },
            "require": {
                "laminas/laminas-eventmanager": "^3.0",
                "laminas/laminas-stdlib": "^3.2.1",
                "laminas/laminas-zendframework-bridge": "^1.0",
                "php": "^7.3 || ~8.0.0"
            },
            "replace": {
                "zendframework/zend-session": "^2.9.1"
            },
            "require-dev": {
                "container-interop/container-interop": "^1.1",
                "laminas/laminas-cache": "^2.6.1",
                "laminas/laminas-coding-standard": "~1.0.0",
                "laminas/laminas-db": "^2.7",
                "laminas/laminas-http": "^2.5.4",
                "laminas/laminas-servicemanager": "^3.0.3",
                "laminas/laminas-validator": "^2.6",
                "mongodb/mongodb": "^1.0.1",
                "php-mock/php-mock-phpunit": "^1.1.2 || ^2.0",
                "phpspec/prophecy-phpunit": "^2.0",
                "phpunit/phpunit": "^9.3"
            },
            "suggest": {
                "laminas/laminas-cache": "Laminas\\Cache component",
                "laminas/laminas-db": "Laminas\\Db component",
                "laminas/laminas-http": "Laminas\\Http component",
                "laminas/laminas-servicemanager": "Laminas\\ServiceManager component",
                "laminas/laminas-validator": "Laminas\\Validator component",
                "mongodb/mongodb": "If you want to use the MongoDB session save handler"
            },
            "type": "library",
            "extra": {
                "laminas": {
                    "component": "Laminas\\Session",
                    "config-provider": "Laminas\\Session\\ConfigProvider"
                }
            },
            "autoload": {
                "psr-4": {
                    "Laminas\\Session\\": "src/"
                }
            },
            "notification-url": "https://packagist.org/downloads/",
            "license": [
                "BSD-3-Clause"
            ],
            "description": "Object-oriented interface to PHP sessions and storage",
            "homepage": "https://laminas.dev",
            "keywords": [
                "laminas",
                "session"
            ],
            "time": "2020-10-31T15:33:31+00:00"
        },
        {
            "name": "laminas/laminas-soap",
            "version": "2.9.0",
            "source": {
                "type": "git",
                "url": "https://github.com/laminas/laminas-soap.git",
                "reference": "11672a79e9074fd8e4e7aedd75849902e7b45e23"
            },
            "dist": {
                "type": "zip",
                "url": "https://api.github.com/repos/laminas/laminas-soap/zipball/11672a79e9074fd8e4e7aedd75849902e7b45e23",
                "reference": "11672a79e9074fd8e4e7aedd75849902e7b45e23",
                "shasum": ""
            },
            "require": {
                "ext-dom": "*",
                "ext-soap": "*",
                "laminas/laminas-server": "^2.9",
                "laminas/laminas-stdlib": "^3.3",
                "laminas/laminas-uri": "^2.8",
                "laminas/laminas-zendframework-bridge": "^1.1.0",
                "php": "^7.3 || ~8.0.0"
            },
            "replace": {
                "zendframework/zend-soap": "^2.8.0"
            },
            "require-dev": {
                "laminas/laminas-coding-standard": "~1.0.0",
                "laminas/laminas-config": "^3.4",
                "laminas/laminas-http": "^2.14",
                "phpspec/prophecy-phpunit": "^2.0.1",
                "phpunit/phpunit": "^9.4.3"
            },
            "suggest": {
                "ext-curl": "Curl is required when .NET compatibility is required",
                "laminas/laminas-http": "Laminas\\Http component"
            },
            "type": "library",
            "autoload": {
                "psr-4": {
                    "Laminas\\Soap\\": "src/"
                }
            },
            "notification-url": "https://packagist.org/downloads/",
            "license": [
                "BSD-3-Clause"
            ],
            "homepage": "https://laminas.dev",
            "keywords": [
                "laminas",
                "soap"
            ],
            "time": "2021-02-17T18:59:03+00:00"
        },
        {
            "name": "laminas/laminas-stdlib",
            "version": "3.3.1",
            "source": {
                "type": "git",
                "url": "https://github.com/laminas/laminas-stdlib.git",
                "reference": "d81c7ffe602ed0e6ecb18691019111c0f4bf1efe"
            },
            "dist": {
                "type": "zip",
                "url": "https://api.github.com/repos/laminas/laminas-stdlib/zipball/d81c7ffe602ed0e6ecb18691019111c0f4bf1efe",
                "reference": "d81c7ffe602ed0e6ecb18691019111c0f4bf1efe",
                "shasum": ""
            },
            "require": {
                "laminas/laminas-zendframework-bridge": "^1.0",
                "php": "^7.3 || ^8.0"
            },
            "replace": {
                "zendframework/zend-stdlib": "^3.2.1"
            },
            "require-dev": {
                "laminas/laminas-coding-standard": "~1.0.0",
                "phpbench/phpbench": "^0.17.1",
                "phpunit/phpunit": "~9.3.7"
            },
            "type": "library",
            "autoload": {
                "psr-4": {
                    "Laminas\\Stdlib\\": "src/"
                }
            },
            "notification-url": "https://packagist.org/downloads/",
            "license": [
                "BSD-3-Clause"
            ],
            "description": "SPL extensions, array utilities, error handlers, and more",
            "homepage": "https://laminas.dev",
            "keywords": [
                "laminas",
                "stdlib"
            ],
            "time": "2020-11-19T20:18:59+00:00"
        },
        {
            "name": "laminas/laminas-text",
            "version": "2.8.1",
            "source": {
                "type": "git",
                "url": "https://github.com/laminas/laminas-text.git",
                "reference": "d696fa1fb3880b9b8f02c08be58685013b421608"
            },
            "dist": {
                "type": "zip",
                "url": "https://api.github.com/repos/laminas/laminas-text/zipball/d696fa1fb3880b9b8f02c08be58685013b421608",
                "reference": "d696fa1fb3880b9b8f02c08be58685013b421608",
                "shasum": ""
            },
            "require": {
                "laminas/laminas-servicemanager": "^3.4",
                "laminas/laminas-stdlib": "^3.1",
                "laminas/laminas-zendframework-bridge": "^1.0",
                "php": "^7.3 || ~8.0.0"
            },
            "replace": {
                "zendframework/zend-text": "^2.7.1"
            },
            "require-dev": {
                "laminas/laminas-coding-standard": "~1.0.0",
                "laminas/laminas-config": "^3.4",
                "phpunit/phpunit": "^9.3"
            },
            "type": "library",
            "autoload": {
                "psr-4": {
                    "Laminas\\Text\\": "src/"
                }
            },
            "notification-url": "https://packagist.org/downloads/",
            "license": [
                "BSD-3-Clause"
            ],
            "description": "Create FIGlets and text-based tables",
            "homepage": "https://laminas.dev",
            "keywords": [
                "laminas",
                "text"
            ],
            "time": "2021-02-17T21:24:58+00:00"
        },
        {
            "name": "laminas/laminas-uri",
            "version": "2.8.1",
            "source": {
                "type": "git",
                "url": "https://github.com/laminas/laminas-uri.git",
                "reference": "79bd4c614c8cf9a6ba715a49fca8061e84933d87"
            },
            "dist": {
                "type": "zip",
                "url": "https://api.github.com/repos/laminas/laminas-uri/zipball/79bd4c614c8cf9a6ba715a49fca8061e84933d87",
                "reference": "79bd4c614c8cf9a6ba715a49fca8061e84933d87",
                "shasum": ""
            },
            "require": {
                "laminas/laminas-escaper": "^2.5",
                "laminas/laminas-validator": "^2.10",
                "laminas/laminas-zendframework-bridge": "^1.0",
                "php": "^7.3 || ~8.0.0"
            },
            "replace": {
                "zendframework/zend-uri": "^2.7.1"
            },
            "require-dev": {
                "laminas/laminas-coding-standard": "^2.1",
                "phpunit/phpunit": "^9.3"
            },
            "type": "library",
            "autoload": {
                "psr-4": {
                    "Laminas\\Uri\\": "src/"
                }
            },
            "notification-url": "https://packagist.org/downloads/",
            "license": [
                "BSD-3-Clause"
            ],
            "description": "A component that aids in manipulating and validating » Uniform Resource Identifiers (URIs)",
            "homepage": "https://laminas.dev",
            "keywords": [
                "laminas",
                "uri"
            ],
            "time": "2021-02-17T21:53:05+00:00"
        },
        {
            "name": "laminas/laminas-validator",
            "version": "2.14.4",
            "source": {
                "type": "git",
                "url": "https://github.com/laminas/laminas-validator.git",
                "reference": "e370c4695db1c81e6dfad38d8c4dbdb37b23d776"
            },
            "dist": {
                "type": "zip",
                "url": "https://api.github.com/repos/laminas/laminas-validator/zipball/e370c4695db1c81e6dfad38d8c4dbdb37b23d776",
                "reference": "e370c4695db1c81e6dfad38d8c4dbdb37b23d776",
                "shasum": ""
            },
            "require": {
                "container-interop/container-interop": "^1.1",
                "laminas/laminas-stdlib": "^3.3",
                "laminas/laminas-zendframework-bridge": "^1.0",
                "php": "^7.3 || ~8.0.0"
            },
            "replace": {
                "zendframework/zend-validator": "^2.13.0"
            },
            "require-dev": {
                "laminas/laminas-cache": "^2.6.1",
                "laminas/laminas-coding-standard": "~1.0.0",
                "laminas/laminas-config": "^2.6",
                "laminas/laminas-db": "^2.7",
                "laminas/laminas-filter": "^2.6",
                "laminas/laminas-http": "^2.14.2",
                "laminas/laminas-i18n": "^2.6",
                "laminas/laminas-math": "^2.6",
                "laminas/laminas-servicemanager": "^2.7.11 || ^3.0.3",
                "laminas/laminas-session": "^2.8",
                "laminas/laminas-uri": "^2.7",
                "phpspec/prophecy-phpunit": "^2.0",
                "phpunit/phpunit": "^9.3",
                "psalm/plugin-phpunit": "^0.15.0",
                "psr/http-client": "^1.0",
                "psr/http-factory": "^1.0",
                "psr/http-message": "^1.0",
                "vimeo/psalm": "^4.3"
            },
            "suggest": {
                "laminas/laminas-db": "Laminas\\Db component, required by the (No)RecordExists validator",
                "laminas/laminas-filter": "Laminas\\Filter component, required by the Digits validator",
                "laminas/laminas-i18n": "Laminas\\I18n component to allow translation of validation error messages",
                "laminas/laminas-i18n-resources": "Translations of validator messages",
                "laminas/laminas-math": "Laminas\\Math component, required by the Csrf validator",
                "laminas/laminas-servicemanager": "Laminas\\ServiceManager component to allow using the ValidatorPluginManager and validator chains",
                "laminas/laminas-session": "Laminas\\Session component, ^2.8; required by the Csrf validator",
                "laminas/laminas-uri": "Laminas\\Uri component, required by the Uri and Sitemap\\Loc validators",
                "psr/http-message": "psr/http-message, required when validating PSR-7 UploadedFileInterface instances via the Upload and UploadFile validators"
            },
            "type": "library",
            "extra": {
                "laminas": {
                    "component": "Laminas\\Validator",
                    "config-provider": "Laminas\\Validator\\ConfigProvider"
                }
            },
            "autoload": {
                "psr-4": {
                    "Laminas\\Validator\\": "src/"
                }
            },
            "notification-url": "https://packagist.org/downloads/",
            "license": [
                "BSD-3-Clause"
            ],
            "description": "Validation classes for a wide range of domains, and the ability to chain validators to create complex validation criteria",
            "homepage": "https://laminas.dev",
            "keywords": [
                "laminas",
                "validator"
            ],
            "time": "2021-01-24T20:45:49+00:00"
        },
        {
            "name": "laminas/laminas-view",
            "version": "2.12.0",
            "source": {
                "type": "git",
                "url": "https://github.com/laminas/laminas-view.git",
                "reference": "3ef103da6887809f08ecf52f42c31a76c9bf08b1"
            },
            "dist": {
                "type": "zip",
                "url": "https://api.github.com/repos/laminas/laminas-view/zipball/3ef103da6887809f08ecf52f42c31a76c9bf08b1",
                "reference": "3ef103da6887809f08ecf52f42c31a76c9bf08b1",
                "shasum": ""
            },
            "require": {
                "laminas/laminas-eventmanager": "^3.0",
                "laminas/laminas-json": "^2.6.1 || ^3.0",
                "laminas/laminas-loader": "^2.5",
                "laminas/laminas-stdlib": "^3.2.1",
                "laminas/laminas-zendframework-bridge": "^1.0",
                "php": "^7.3 || ~8.0.0"
            },
            "conflict": {
                "laminas/laminas-servicemanager": "<3.3"
            },
            "replace": {
                "zendframework/zend-view": "^2.11.4"
            },
            "require-dev": {
                "laminas/laminas-authentication": "^2.5",
                "laminas/laminas-cache": "^2.6.1",
                "laminas/laminas-coding-standard": "~1.0.0",
                "laminas/laminas-config": "^2.6",
                "laminas/laminas-console": "^2.6",
                "laminas/laminas-escaper": "^2.5",
                "laminas/laminas-feed": "^2.7",
                "laminas/laminas-filter": "^2.6.1",
                "laminas/laminas-http": "^2.5.4",
                "laminas/laminas-i18n": "^2.6",
                "laminas/laminas-log": "^2.7",
                "laminas/laminas-modulemanager": "^2.7.1",
                "laminas/laminas-mvc": "^2.7.14 || ^3.0",
                "laminas/laminas-navigation": "^2.5",
                "laminas/laminas-paginator": "^2.5",
                "laminas/laminas-permissions-acl": "^2.6",
                "laminas/laminas-router": "^3.0.1",
                "laminas/laminas-serializer": "^2.6.1",
                "laminas/laminas-servicemanager": "^3.3",
                "laminas/laminas-session": "^2.8.1",
                "laminas/laminas-uri": "^2.5",
                "phpspec/prophecy": "^1.12",
                "phpspec/prophecy-phpunit": "^2.0",
                "phpunit/phpunit": "^9.3"
            },
            "suggest": {
                "laminas/laminas-authentication": "Laminas\\Authentication component",
                "laminas/laminas-escaper": "Laminas\\Escaper component",
                "laminas/laminas-feed": "Laminas\\Feed component",
                "laminas/laminas-filter": "Laminas\\Filter component",
                "laminas/laminas-http": "Laminas\\Http component",
                "laminas/laminas-i18n": "Laminas\\I18n component",
                "laminas/laminas-mvc": "Laminas\\Mvc component",
                "laminas/laminas-mvc-plugin-flashmessenger": "laminas-mvc-plugin-flashmessenger component, if you want to use the FlashMessenger view helper with laminas-mvc versions 3 and up",
                "laminas/laminas-navigation": "Laminas\\Navigation component",
                "laminas/laminas-paginator": "Laminas\\Paginator component",
                "laminas/laminas-permissions-acl": "Laminas\\Permissions\\Acl component",
                "laminas/laminas-servicemanager": "Laminas\\ServiceManager component",
                "laminas/laminas-uri": "Laminas\\Uri component"
            },
            "bin": [
                "bin/templatemap_generator.php"
            ],
            "type": "library",
            "autoload": {
                "psr-4": {
                    "Laminas\\View\\": "src/"
                }
            },
            "notification-url": "https://packagist.org/downloads/",
            "license": [
                "BSD-3-Clause"
            ],
            "description": "Flexible view layer supporting and providing multiple view layers, helpers, and more",
            "homepage": "https://laminas.dev",
            "keywords": [
                "laminas",
                "view"
            ],
            "time": "2021-01-01T14:07:41+00:00"
        },
        {
            "name": "laminas/laminas-zendframework-bridge",
            "version": "1.2.0",
            "source": {
                "type": "git",
                "url": "https://github.com/laminas/laminas-zendframework-bridge.git",
                "reference": "6cccbddfcfc742eb02158d6137ca5687d92cee32"
            },
            "dist": {
                "type": "zip",
                "url": "https://api.github.com/repos/laminas/laminas-zendframework-bridge/zipball/6cccbddfcfc742eb02158d6137ca5687d92cee32",
                "reference": "6cccbddfcfc742eb02158d6137ca5687d92cee32",
                "shasum": ""
            },
            "require": {
                "php": "^7.3 || ^8.0"
            },
            "require-dev": {
                "phpunit/phpunit": "^5.7 || ^6.5 || ^7.5 || ^8.1 || ^9.3",
                "psalm/plugin-phpunit": "^0.15.1",
                "squizlabs/php_codesniffer": "^3.5",
                "vimeo/psalm": "^4.6"
            },
            "type": "library",
            "extra": {
                "laminas": {
                    "module": "Laminas\\ZendFrameworkBridge"
                }
            },
            "autoload": {
                "files": [
                    "src/autoload.php"
                ],
                "psr-4": {
                    "Laminas\\ZendFrameworkBridge\\": "src//"
                }
            },
            "notification-url": "https://packagist.org/downloads/",
            "license": [
                "BSD-3-Clause"
            ],
            "description": "Alias legacy ZF class names to Laminas Project equivalents.",
            "keywords": [
                "ZendFramework",
                "autoloading",
                "laminas",
                "zf"
            ],
            "time": "2021-02-25T21:54:58+00:00"
        },
        {
            "name": "league/flysystem",
            "version": "2.1.0",
            "source": {
                "type": "git",
                "url": "https://github.com/thephpleague/flysystem.git",
                "reference": "a025209072f2d3a50b7bfd683a67fa0a2e6d2721"
            },
            "dist": {
                "type": "zip",
                "url": "https://api.github.com/repos/thephpleague/flysystem/zipball/a025209072f2d3a50b7bfd683a67fa0a2e6d2721",
                "reference": "a025209072f2d3a50b7bfd683a67fa0a2e6d2721",
                "shasum": ""
            },
            "require": {
                "ext-json": "*",
                "league/mime-type-detection": "^1.0.0",
                "php": "^7.2 || ^8.0"
            },
            "conflict": {
                "guzzlehttp/ringphp": "<1.1.1"
            },
            "require-dev": {
                "async-aws/s3": "^1.5",
                "async-aws/simple-s3": "^1.0",
                "aws/aws-sdk-php": "^3.132.4",
                "composer/semver": "^3.0",
                "ext-fileinfo": "*",
                "friendsofphp/php-cs-fixer": "^2.16",
                "google/cloud-storage": "^1.23",
                "phpseclib/phpseclib": "^2.0",
                "phpstan/phpstan": "^0.12.26",
                "phpunit/phpunit": "^8.5 || ^9.4",
                "sabre/dav": "^4.1"
            },
            "type": "library",
            "autoload": {
                "psr-4": {
                    "League\\Flysystem\\": "src"
                }
            },
            "notification-url": "https://packagist.org/downloads/",
            "license": [
                "MIT"
            ],
            "authors": [
                {
                    "name": "Frank de Jonge",
                    "email": "info@frankdejonge.nl"
                }
            ],
            "description": "File storage abstraction for PHP",
            "keywords": [
                "WebDAV",
                "aws",
                "cloud",
                "file",
                "files",
                "filesystem",
                "filesystems",
                "ftp",
                "s3",
                "sftp",
                "storage"
            ],
            "time": "2021-05-25T18:28:31+00:00"
        },
        {
            "name": "league/flysystem-aws-s3-v3",
            "version": "2.1.0",
            "source": {
                "type": "git",
                "url": "https://github.com/thephpleague/flysystem-aws-s3-v3.git",
                "reference": "8d8edfe2541d94e6607808e3dd8484734c86eb2a"
            },
            "dist": {
                "type": "zip",
                "url": "https://api.github.com/repos/thephpleague/flysystem-aws-s3-v3/zipball/8d8edfe2541d94e6607808e3dd8484734c86eb2a",
                "reference": "8d8edfe2541d94e6607808e3dd8484734c86eb2a",
                "shasum": ""
            },
            "require": {
                "aws/aws-sdk-php": "^3.132.4",
                "league/flysystem": "^2.0.0",
                "league/mime-type-detection": "^1.0.0",
                "php": "^7.2 || ^8.0"
            },
            "conflict": {
                "guzzlehttp/ringphp": "<1.1.1"
            },
            "type": "library",
            "autoload": {
                "psr-4": {
                    "League\\Flysystem\\AwsS3V3\\": ""
                }
            },
            "notification-url": "https://packagist.org/downloads/",
            "license": [
                "MIT"
            ],
            "authors": [
                {
                    "name": "Frank de Jonge",
                    "email": "info@frankdejonge.nl"
                }
            ],
            "description": "AWS S3 filesystem adapter for Flysystem.",
            "keywords": [
                "Flysystem",
                "aws",
                "file",
                "files",
                "filesystem",
                "s3",
                "storage"
            ],
            "time": "2021-05-24T15:37:00+00:00"
        },
        {
            "name": "league/mime-type-detection",
            "version": "1.7.0",
            "source": {
                "type": "git",
                "url": "https://github.com/thephpleague/mime-type-detection.git",
                "reference": "3b9dff8aaf7323590c1d2e443db701eb1f9aa0d3"
            },
            "dist": {
                "type": "zip",
                "url": "https://api.github.com/repos/thephpleague/mime-type-detection/zipball/3b9dff8aaf7323590c1d2e443db701eb1f9aa0d3",
                "reference": "3b9dff8aaf7323590c1d2e443db701eb1f9aa0d3",
                "shasum": ""
            },
            "require": {
                "ext-fileinfo": "*",
                "php": "^7.2 || ^8.0"
            },
            "require-dev": {
                "friendsofphp/php-cs-fixer": "^2.18",
                "phpstan/phpstan": "^0.12.68",
                "phpunit/phpunit": "^8.5.8 || ^9.3"
            },
            "type": "library",
            "autoload": {
                "psr-4": {
                    "League\\MimeTypeDetection\\": "src"
                }
            },
            "notification-url": "https://packagist.org/downloads/",
            "license": [
                "MIT"
            ],
            "authors": [
                {
                    "name": "Frank de Jonge",
                    "email": "info@frankdejonge.nl"
                }
            ],
            "description": "Mime-type detection for Flysystem",
            "time": "2021-01-18T20:58:21+00:00"
        },
        {
            "name": "magento/composer",
            "version": "1.6.0",
            "source": {
                "type": "git",
                "url": "https://github.com/magento/composer.git",
                "reference": "fcc66f535d631788f2ba160ff547357086d9b2c9"
            },
            "dist": {
                "type": "zip",
                "url": "https://api.github.com/repos/magento/composer/zipball/fcc66f535d631788f2ba160ff547357086d9b2c9",
                "reference": "fcc66f535d631788f2ba160ff547357086d9b2c9",
                "shasum": ""
            },
            "require": {
                "composer/composer": "^1.9",
                "php": "~7.3.0||~7.4.0",
                "symfony/console": "~4.4.0"
            },
            "require-dev": {
                "phpunit/phpunit": "^9"
            },
            "type": "library",
            "autoload": {
                "psr-4": {
                    "Magento\\Composer\\": "src"
                }
            },
            "notification-url": "https://packagist.org/downloads/",
            "license": [
                "OSL-3.0",
                "AFL-3.0"
            ],
            "description": "Magento composer library helps to instantiate Composer application and run composer commands.",
            "time": "2020-06-15T17:52:31+00:00"
        },
        {
            "name": "magento/magento-composer-installer",
            "version": "0.2.1",
            "source": {
                "type": "git",
                "url": "https://github.com/magento/magento-composer-installer.git",
                "reference": "b9f929f718ef93ed61b6410bad85d40c37fd5ed3"
            },
            "dist": {
                "type": "zip",
                "url": "https://api.github.com/repos/magento/magento-composer-installer/zipball/b9f929f718ef93ed61b6410bad85d40c37fd5ed3",
                "reference": "b9f929f718ef93ed61b6410bad85d40c37fd5ed3",
                "shasum": ""
            },
            "require": {
                "composer-plugin-api": "^1.1 || ^2.0",
                "composer/composer": "^1.9 || ^2.0"
            },
            "replace": {
                "magento-hackathon/magento-composer-installer": "*"
            },
            "require-dev": {
                "firegento/phpcs": "~1.1.0",
                "mikey179/vfsstream": "*",
                "phpunit/phpunit": "*",
                "phpunit/phpunit-mock-objects": "dev-master",
                "squizlabs/php_codesniffer": "1.4.7",
                "symfony/process": "*"
            },
            "type": "composer-plugin",
            "extra": {
                "composer-command-registry": [
                    "MagentoHackathon\\Composer\\Magento\\Command\\DeployCommand"
                ],
                "class": "MagentoHackathon\\Composer\\Magento\\Plugin"
            },
            "autoload": {
                "psr-0": {
                    "MagentoHackathon\\Composer\\Magento": "src/"
                }
            },
            "notification-url": "https://packagist.org/downloads/",
            "license": [
                "OSL-3.0"
            ],
            "authors": [
                {
                    "name": "Daniel Fahlke aka Flyingmana",
                    "email": "flyingmana@googlemail.com"
                },
                {
                    "name": "Jörg Weller",
                    "email": "weller@flagbit.de"
                },
                {
                    "name": "Karl Spies",
                    "email": "karl.spies@gmx.net"
                },
                {
                    "name": "Tobias Vogt",
                    "email": "tobi@webguys.de"
                },
                {
                    "name": "David Fuhr",
                    "email": "fuhr@flagbit.de"
                },
                {
                    "name": "Vinai Kopp",
                    "email": "vinai@netzarbeiter.com"
                }
            ],
            "description": "Composer installer for Magento modules",
            "homepage": "https://github.com/magento/magento-composer-installer",
            "keywords": [
                "composer-installer",
                "magento"
            ],
            "time": "2021-03-04T20:05:10+00:00"
        },
        {
            "name": "magento/zendframework1",
            "version": "1.14.5",
            "source": {
                "type": "git",
                "url": "https://github.com/magento/zf1.git",
                "reference": "6ad81500d33f085ca2391f2b59e37bd34203b29b"
            },
            "dist": {
                "type": "zip",
                "url": "https://api.github.com/repos/magento/zf1/zipball/6ad81500d33f085ca2391f2b59e37bd34203b29b",
                "reference": "6ad81500d33f085ca2391f2b59e37bd34203b29b",
                "shasum": ""
            },
            "require": {
                "php": ">=5.2.11"
            },
            "require-dev": {
                "phpunit/dbunit": "1.3.*",
                "phpunit/phpunit": "3.7.*"
            },
            "type": "library",
            "extra": {
                "branch-alias": {
                    "dev-master": "1.12.x-dev"
                }
            },
            "autoload": {
                "psr-0": {
                    "Zend_": "library/"
                }
            },
            "notification-url": "https://packagist.org/downloads/",
            "include-path": [
                "library/"
            ],
            "license": [
                "BSD-3-Clause"
            ],
            "description": "Magento Zend Framework 1",
            "homepage": "http://framework.zend.com/",
            "keywords": [
                "ZF1",
                "framework"
            ],
            "time": "2020-12-02T21:12:59+00:00"
        },
        {
            "name": "monolog/monolog",
            "version": "1.26.1",
            "source": {
                "type": "git",
                "url": "https://github.com/Seldaek/monolog.git",
                "reference": "c6b00f05152ae2c9b04a448f99c7590beb6042f5"
            },
            "dist": {
                "type": "zip",
                "url": "https://api.github.com/repos/Seldaek/monolog/zipball/c6b00f05152ae2c9b04a448f99c7590beb6042f5",
                "reference": "c6b00f05152ae2c9b04a448f99c7590beb6042f5",
                "shasum": ""
            },
            "require": {
                "php": ">=5.3.0",
                "psr/log": "~1.0"
            },
            "provide": {
                "psr/log-implementation": "1.0.0"
            },
            "require-dev": {
                "aws/aws-sdk-php": "^2.4.9 || ^3.0",
                "doctrine/couchdb": "~1.0@dev",
                "graylog2/gelf-php": "~1.0",
                "php-amqplib/php-amqplib": "~2.4",
                "php-console/php-console": "^3.1.3",
                "phpstan/phpstan": "^0.12.59",
                "phpunit/phpunit": "~4.5",
                "ruflin/elastica": ">=0.90 <3.0",
                "sentry/sentry": "^0.13",
                "swiftmailer/swiftmailer": "^5.3|^6.0"
            },
            "suggest": {
                "aws/aws-sdk-php": "Allow sending log messages to AWS services like DynamoDB",
                "doctrine/couchdb": "Allow sending log messages to a CouchDB server",
                "ext-amqp": "Allow sending log messages to an AMQP server (1.0+ required)",
                "ext-mongo": "Allow sending log messages to a MongoDB server",
                "graylog2/gelf-php": "Allow sending log messages to a GrayLog2 server",
                "mongodb/mongodb": "Allow sending log messages to a MongoDB server via PHP Driver",
                "php-amqplib/php-amqplib": "Allow sending log messages to an AMQP server using php-amqplib",
                "php-console/php-console": "Allow sending log messages to Google Chrome",
                "rollbar/rollbar": "Allow sending log messages to Rollbar",
                "ruflin/elastica": "Allow sending log messages to an Elastic Search server",
                "sentry/sentry": "Allow sending log messages to a Sentry server"
            },
            "type": "library",
            "autoload": {
                "psr-4": {
                    "Monolog\\": "src/Monolog"
                }
            },
            "notification-url": "https://packagist.org/downloads/",
            "license": [
                "MIT"
            ],
            "authors": [
                {
                    "name": "Jordi Boggiano",
                    "email": "j.boggiano@seld.be",
                    "homepage": "http://seld.be"
                }
            ],
            "description": "Sends your logs to files, sockets, inboxes, databases and various web services",
            "homepage": "http://github.com/Seldaek/monolog",
            "keywords": [
                "log",
                "logging",
                "psr-3"
            ],
            "time": "2021-05-28T08:32:12+00:00"
        },
        {
            "name": "mtdowling/jmespath.php",
            "version": "2.6.0",
            "source": {
                "type": "git",
                "url": "https://github.com/jmespath/jmespath.php.git",
                "reference": "42dae2cbd13154083ca6d70099692fef8ca84bfb"
            },
            "dist": {
                "type": "zip",
                "url": "https://api.github.com/repos/jmespath/jmespath.php/zipball/42dae2cbd13154083ca6d70099692fef8ca84bfb",
                "reference": "42dae2cbd13154083ca6d70099692fef8ca84bfb",
                "shasum": ""
            },
            "require": {
                "php": "^5.4 || ^7.0 || ^8.0",
                "symfony/polyfill-mbstring": "^1.17"
            },
            "require-dev": {
                "composer/xdebug-handler": "^1.4",
                "phpunit/phpunit": "^4.8.36 || ^7.5.15"
            },
            "bin": [
                "bin/jp.php"
            ],
            "type": "library",
            "extra": {
                "branch-alias": {
                    "dev-master": "2.6-dev"
                }
            },
            "autoload": {
                "psr-4": {
                    "JmesPath\\": "src/"
                },
                "files": [
                    "src/JmesPath.php"
                ]
            },
            "notification-url": "https://packagist.org/downloads/",
            "license": [
                "MIT"
            ],
            "authors": [
                {
                    "name": "Michael Dowling",
                    "email": "mtdowling@gmail.com",
                    "homepage": "https://github.com/mtdowling"
                }
            ],
            "description": "Declaratively specify how to extract elements from a JSON document",
            "keywords": [
                "json",
                "jsonpath"
            ],
            "time": "2020-07-31T21:01:56+00:00"
        },
        {
            "name": "nikic/php-parser",
            "version": "v4.4.0",
            "source": {
                "type": "git",
                "url": "https://github.com/nikic/PHP-Parser.git",
                "reference": "bd43ec7152eaaab3bd8c6d0aa95ceeb1df8ee120"
            },
            "dist": {
                "type": "zip",
                "url": "https://api.github.com/repos/nikic/PHP-Parser/zipball/bd43ec7152eaaab3bd8c6d0aa95ceeb1df8ee120",
                "reference": "bd43ec7152eaaab3bd8c6d0aa95ceeb1df8ee120",
                "shasum": ""
            },
            "require": {
                "ext-tokenizer": "*",
                "php": ">=7.0"
            },
            "require-dev": {
                "ircmaxell/php-yacc": "0.0.5",
                "phpunit/phpunit": "^6.5 || ^7.0 || ^8.0"
            },
            "bin": [
                "bin/php-parse"
            ],
            "type": "library",
            "extra": {
                "branch-alias": {
                    "dev-master": "4.3-dev"
                }
            },
            "autoload": {
                "psr-4": {
                    "PhpParser\\": "lib/PhpParser"
                }
            },
            "notification-url": "https://packagist.org/downloads/",
            "license": [
                "BSD-3-Clause"
            ],
            "authors": [
                {
                    "name": "Nikita Popov"
                }
            ],
            "description": "A PHP parser written in PHP",
            "keywords": [
                "parser",
                "php"
            ],
            "time": "2020-04-10T16:34:50+00:00"
        },
        {
            "name": "pelago/emogrifier",
            "version": "v5.0.1",
            "source": {
                "type": "git",
                "url": "https://github.com/MyIntervals/emogrifier.git",
                "reference": "37595a9bb62c3c25969bdd9e8d7dd24c3ac62bc9"
            },
            "dist": {
                "type": "zip",
                "url": "https://api.github.com/repos/MyIntervals/emogrifier/zipball/37595a9bb62c3c25969bdd9e8d7dd24c3ac62bc9",
                "reference": "37595a9bb62c3c25969bdd9e8d7dd24c3ac62bc9",
                "shasum": ""
            },
            "require": {
                "ext-dom": "*",
                "ext-libxml": "*",
                "php": "~7.1.0 || ~7.2.0 || ~7.3.0 || ~7.4.0 || ~8.0.0",
                "symfony/css-selector": "^3.4.32 || ^4.4 || ^5.1"
            },
            "require-dev": {
                "php-parallel-lint/php-parallel-lint": "^1.2.0",
                "rawr/cross-data-providers": "^2.3.0",
                "slevomat/coding-standard": "^6.4.1",
                "squizlabs/php_codesniffer": "^3.5.8"
            },
            "type": "library",
            "extra": {
                "branch-alias": {
                    "dev-main": "6.0.x-dev"
                }
            },
            "autoload": {
                "psr-4": {
                    "Pelago\\Emogrifier\\": "src/"
                }
            },
            "notification-url": "https://packagist.org/downloads/",
            "license": [
                "MIT"
            ],
            "authors": [
                {
                    "name": "Oliver Klee",
                    "email": "github@oliverklee.de"
                },
                {
                    "name": "Zoli Szabó",
                    "email": "zoli.szabo+github@gmail.com"
                },
                {
                    "name": "John Reeve",
                    "email": "jreeve@pelagodesign.com"
                },
                {
                    "name": "Jake Hotson",
                    "email": "jake@qzdesign.co.uk"
                },
                {
                    "name": "Cameron Brooks"
                },
                {
                    "name": "Jaime Prado"
                }
            ],
            "description": "Converts CSS styles into inline style attributes in your HTML code",
            "homepage": "https://www.myintervals.com/emogrifier.php",
            "keywords": [
                "css",
                "email",
                "pre-processing"
            ],
            "time": "2021-04-06T08:18:22+00:00"
        },
        {
            "name": "php-amqplib/php-amqplib",
            "version": "v2.10.1",
            "source": {
                "type": "git",
                "url": "https://github.com/php-amqplib/php-amqplib.git",
                "reference": "6e2b2501e021e994fb64429e5a78118f83b5c200"
            },
            "dist": {
                "type": "zip",
                "url": "https://api.github.com/repos/php-amqplib/php-amqplib/zipball/6e2b2501e021e994fb64429e5a78118f83b5c200",
                "reference": "6e2b2501e021e994fb64429e5a78118f83b5c200",
                "shasum": ""
            },
            "require": {
                "ext-bcmath": "*",
                "ext-sockets": "*",
                "php": ">=5.6"
            },
            "replace": {
                "videlalvaro/php-amqplib": "self.version"
            },
            "require-dev": {
                "ext-curl": "*",
                "nategood/httpful": "^0.2.20",
                "phpunit/phpunit": "^5.7|^6.5|^7.0",
                "squizlabs/php_codesniffer": "^2.5"
            },
            "type": "library",
            "extra": {
                "branch-alias": {
                    "dev-master": "2.10-dev"
                }
            },
            "autoload": {
                "psr-4": {
                    "PhpAmqpLib\\": "PhpAmqpLib/"
                }
            },
            "notification-url": "https://packagist.org/downloads/",
            "license": [
                "LGPL-2.1-or-later"
            ],
            "authors": [
                {
                    "name": "Alvaro Videla",
                    "role": "Original Maintainer"
                },
                {
                    "name": "John Kelly",
                    "email": "johnmkelly86@gmail.com",
                    "role": "Maintainer"
                },
                {
                    "name": "Raúl Araya",
                    "email": "nubeiro@gmail.com",
                    "role": "Maintainer"
                },
                {
                    "name": "Luke Bakken",
                    "email": "luke@bakken.io",
                    "role": "Maintainer"
                }
            ],
            "description": "Formerly videlalvaro/php-amqplib.  This library is a pure PHP implementation of the AMQP protocol. It's been tested against RabbitMQ.",
            "homepage": "https://github.com/php-amqplib/php-amqplib/",
            "keywords": [
                "message",
                "queue",
                "rabbitmq"
            ],
            "time": "2019-10-10T13:23:40+00:00"
        },
        {
            "name": "phpseclib/mcrypt_compat",
            "version": "1.0.8",
            "source": {
                "type": "git",
                "url": "https://github.com/phpseclib/mcrypt_compat.git",
                "reference": "f74c7b1897b62f08f268184b8bb98d9d9ab723b0"
            },
            "dist": {
                "type": "zip",
                "url": "https://api.github.com/repos/phpseclib/mcrypt_compat/zipball/f74c7b1897b62f08f268184b8bb98d9d9ab723b0",
                "reference": "f74c7b1897b62f08f268184b8bb98d9d9ab723b0",
                "shasum": ""
            },
            "require": {
                "php": ">=5.3.3",
                "phpseclib/phpseclib": ">=2.0.11 <3.0.0"
            },
            "require-dev": {
                "phpunit/phpunit": "^4.8.35|^5.7|^6.0"
            },
            "suggest": {
                "ext-openssl": "Will enable faster cryptographic operations"
            },
            "type": "library",
            "autoload": {
                "files": [
                    "lib/mcrypt.php"
                ]
            },
            "notification-url": "https://packagist.org/downloads/",
            "license": [
                "MIT"
            ],
            "authors": [
                {
                    "name": "Jim Wigginton",
                    "email": "terrafrost@php.net",
                    "homepage": "http://phpseclib.sourceforge.net"
                }
            ],
            "description": "PHP 7.1 polyfill for the mcrypt extension from PHP <= 7.0",
            "keywords": [
                "cryptograpy",
                "encryption",
                "mcrypt"
            ],
            "time": "2018-08-22T03:11:43+00:00"
        },
        {
            "name": "phpseclib/phpseclib",
            "version": "2.0.31",
            "source": {
                "type": "git",
                "url": "https://github.com/phpseclib/phpseclib.git",
                "reference": "233a920cb38636a43b18d428f9a8db1f0a1a08f4"
            },
            "dist": {
                "type": "zip",
                "url": "https://api.github.com/repos/phpseclib/phpseclib/zipball/233a920cb38636a43b18d428f9a8db1f0a1a08f4",
                "reference": "233a920cb38636a43b18d428f9a8db1f0a1a08f4",
                "shasum": ""
            },
            "require": {
                "php": ">=5.3.3"
            },
            "require-dev": {
                "phing/phing": "~2.7",
                "phpunit/phpunit": "^4.8.35|^5.7|^6.0|^9.4",
                "squizlabs/php_codesniffer": "~2.0"
            },
            "suggest": {
                "ext-gmp": "Install the GMP (GNU Multiple Precision) extension in order to speed up arbitrary precision integer arithmetic operations.",
                "ext-libsodium": "SSH2/SFTP can make use of some algorithms provided by the libsodium-php extension.",
                "ext-mcrypt": "Install the Mcrypt extension in order to speed up a few other cryptographic operations.",
                "ext-openssl": "Install the OpenSSL extension in order to speed up a wide variety of cryptographic operations."
            },
            "type": "library",
            "autoload": {
                "files": [
                    "phpseclib/bootstrap.php"
                ],
                "psr-4": {
                    "phpseclib\\": "phpseclib/"
                }
            },
            "notification-url": "https://packagist.org/downloads/",
            "license": [
                "MIT"
            ],
            "authors": [
                {
                    "name": "Jim Wigginton",
                    "email": "terrafrost@php.net",
                    "role": "Lead Developer"
                },
                {
                    "name": "Patrick Monnerat",
                    "email": "pm@datasphere.ch",
                    "role": "Developer"
                },
                {
                    "name": "Andreas Fischer",
                    "email": "bantu@phpbb.com",
                    "role": "Developer"
                },
                {
                    "name": "Hans-Jürgen Petrich",
                    "email": "petrich@tronic-media.com",
                    "role": "Developer"
                },
                {
                    "name": "Graham Campbell",
                    "email": "graham@alt-three.com",
                    "role": "Developer"
                }
            ],
            "description": "PHP Secure Communications Library - Pure-PHP implementations of RSA, AES, SSH2, SFTP, X.509 etc.",
            "homepage": "http://phpseclib.sourceforge.net",
            "keywords": [
                "BigInteger",
                "aes",
                "asn.1",
                "asn1",
                "blowfish",
                "crypto",
                "cryptography",
                "encryption",
                "rsa",
                "security",
                "sftp",
                "signature",
                "signing",
                "ssh",
                "twofish",
                "x.509",
                "x509"
            ],
            "time": "2021-04-06T13:56:45+00:00"
        },
        {
            "name": "psr/container",
            "version": "1.1.1",
            "source": {
                "type": "git",
                "url": "https://github.com/php-fig/container.git",
                "reference": "8622567409010282b7aeebe4bb841fe98b58dcaf"
            },
            "dist": {
                "type": "zip",
                "url": "https://api.github.com/repos/php-fig/container/zipball/8622567409010282b7aeebe4bb841fe98b58dcaf",
                "reference": "8622567409010282b7aeebe4bb841fe98b58dcaf",
                "shasum": ""
            },
            "require": {
                "php": ">=7.2.0"
            },
            "type": "library",
            "autoload": {
                "psr-4": {
                    "Psr\\Container\\": "src/"
                }
            },
            "notification-url": "https://packagist.org/downloads/",
            "license": [
                "MIT"
            ],
            "authors": [
                {
                    "name": "PHP-FIG",
                    "homepage": "https://www.php-fig.org/"
                }
            ],
            "description": "Common Container Interface (PHP FIG PSR-11)",
            "homepage": "https://github.com/php-fig/container",
            "keywords": [
                "PSR-11",
                "container",
                "container-interface",
                "container-interop",
                "psr"
            ],
            "time": "2021-03-05T17:36:06+00:00"
        },
        {
            "name": "psr/event-dispatcher",
            "version": "1.0.0",
            "source": {
                "type": "git",
                "url": "https://github.com/php-fig/event-dispatcher.git",
                "reference": "dbefd12671e8a14ec7f180cab83036ed26714bb0"
            },
            "dist": {
                "type": "zip",
                "url": "https://api.github.com/repos/php-fig/event-dispatcher/zipball/dbefd12671e8a14ec7f180cab83036ed26714bb0",
                "reference": "dbefd12671e8a14ec7f180cab83036ed26714bb0",
                "shasum": ""
            },
            "require": {
                "php": ">=7.2.0"
            },
            "type": "library",
            "extra": {
                "branch-alias": {
                    "dev-master": "1.0.x-dev"
                }
            },
            "autoload": {
                "psr-4": {
                    "Psr\\EventDispatcher\\": "src/"
                }
            },
            "notification-url": "https://packagist.org/downloads/",
            "license": [
                "MIT"
            ],
            "authors": [
                {
                    "name": "PHP-FIG",
                    "homepage": "http://www.php-fig.org/"
                }
            ],
            "description": "Standard interfaces for event handling.",
            "keywords": [
                "events",
                "psr",
                "psr-14"
            ],
            "time": "2019-01-08T18:20:26+00:00"
        },
        {
            "name": "psr/http-client",
            "version": "1.0.1",
            "source": {
                "type": "git",
                "url": "https://github.com/php-fig/http-client.git",
                "reference": "2dfb5f6c5eff0e91e20e913f8c5452ed95b86621"
            },
            "dist": {
                "type": "zip",
                "url": "https://api.github.com/repos/php-fig/http-client/zipball/2dfb5f6c5eff0e91e20e913f8c5452ed95b86621",
                "reference": "2dfb5f6c5eff0e91e20e913f8c5452ed95b86621",
                "shasum": ""
            },
            "require": {
                "php": "^7.0 || ^8.0",
                "psr/http-message": "^1.0"
            },
            "type": "library",
            "extra": {
                "branch-alias": {
                    "dev-master": "1.0.x-dev"
                }
            },
            "autoload": {
                "psr-4": {
                    "Psr\\Http\\Client\\": "src/"
                }
            },
            "notification-url": "https://packagist.org/downloads/",
            "license": [
                "MIT"
            ],
            "authors": [
                {
                    "name": "PHP-FIG",
                    "homepage": "http://www.php-fig.org/"
                }
            ],
            "description": "Common interface for HTTP clients",
            "homepage": "https://github.com/php-fig/http-client",
            "keywords": [
                "http",
                "http-client",
                "psr",
                "psr-18"
            ],
            "time": "2020-06-29T06:28:15+00:00"
        },
        {
            "name": "psr/http-factory",
            "version": "1.0.1",
            "source": {
                "type": "git",
                "url": "https://github.com/php-fig/http-factory.git",
                "reference": "12ac7fcd07e5b077433f5f2bee95b3a771bf61be"
            },
            "dist": {
                "type": "zip",
                "url": "https://api.github.com/repos/php-fig/http-factory/zipball/12ac7fcd07e5b077433f5f2bee95b3a771bf61be",
                "reference": "12ac7fcd07e5b077433f5f2bee95b3a771bf61be",
                "shasum": ""
            },
            "require": {
                "php": ">=7.0.0",
                "psr/http-message": "^1.0"
            },
            "type": "library",
            "extra": {
                "branch-alias": {
                    "dev-master": "1.0.x-dev"
                }
            },
            "autoload": {
                "psr-4": {
                    "Psr\\Http\\Message\\": "src/"
                }
            },
            "notification-url": "https://packagist.org/downloads/",
            "license": [
                "MIT"
            ],
            "authors": [
                {
                    "name": "PHP-FIG",
                    "homepage": "http://www.php-fig.org/"
                }
            ],
            "description": "Common interfaces for PSR-7 HTTP message factories",
            "keywords": [
                "factory",
                "http",
                "message",
                "psr",
                "psr-17",
                "psr-7",
                "request",
                "response"
            ],
            "time": "2019-04-30T12:38:16+00:00"
        },
        {
            "name": "psr/http-message",
            "version": "1.0.1",
            "source": {
                "type": "git",
                "url": "https://github.com/php-fig/http-message.git",
                "reference": "f6561bf28d520154e4b0ec72be95418abe6d9363"
            },
            "dist": {
                "type": "zip",
                "url": "https://api.github.com/repos/php-fig/http-message/zipball/f6561bf28d520154e4b0ec72be95418abe6d9363",
                "reference": "f6561bf28d520154e4b0ec72be95418abe6d9363",
                "shasum": ""
            },
            "require": {
                "php": ">=5.3.0"
            },
            "type": "library",
            "extra": {
                "branch-alias": {
                    "dev-master": "1.0.x-dev"
                }
            },
            "autoload": {
                "psr-4": {
                    "Psr\\Http\\Message\\": "src/"
                }
            },
            "notification-url": "https://packagist.org/downloads/",
            "license": [
                "MIT"
            ],
            "authors": [
                {
                    "name": "PHP-FIG",
                    "homepage": "http://www.php-fig.org/"
                }
            ],
            "description": "Common interface for HTTP messages",
            "homepage": "https://github.com/php-fig/http-message",
            "keywords": [
                "http",
                "http-message",
                "psr",
                "psr-7",
                "request",
                "response"
            ],
            "time": "2016-08-06T14:39:51+00:00"
        },
        {
            "name": "psr/log",
            "version": "1.1.4",
            "source": {
                "type": "git",
                "url": "https://github.com/php-fig/log.git",
                "reference": "d49695b909c3b7628b6289db5479a1c204601f11"
            },
            "dist": {
                "type": "zip",
                "url": "https://api.github.com/repos/php-fig/log/zipball/d49695b909c3b7628b6289db5479a1c204601f11",
                "reference": "d49695b909c3b7628b6289db5479a1c204601f11",
                "shasum": ""
            },
            "require": {
                "php": ">=5.3.0"
            },
            "type": "library",
            "extra": {
                "branch-alias": {
                    "dev-master": "1.1.x-dev"
                }
            },
            "autoload": {
                "psr-4": {
                    "Psr\\Log\\": "Psr/Log/"
                }
            },
            "notification-url": "https://packagist.org/downloads/",
            "license": [
                "MIT"
            ],
            "authors": [
                {
                    "name": "PHP-FIG",
                    "homepage": "https://www.php-fig.org/"
                }
            ],
            "description": "Common interface for logging libraries",
            "homepage": "https://github.com/php-fig/log",
            "keywords": [
                "log",
                "psr",
                "psr-3"
            ],
            "time": "2021-05-03T11:20:27+00:00"
        },
        {
            "name": "ralouphie/getallheaders",
            "version": "3.0.3",
            "source": {
                "type": "git",
                "url": "https://github.com/ralouphie/getallheaders.git",
                "reference": "120b605dfeb996808c31b6477290a714d356e822"
            },
            "dist": {
                "type": "zip",
                "url": "https://api.github.com/repos/ralouphie/getallheaders/zipball/120b605dfeb996808c31b6477290a714d356e822",
                "reference": "120b605dfeb996808c31b6477290a714d356e822",
                "shasum": ""
            },
            "require": {
                "php": ">=5.6"
            },
            "require-dev": {
                "php-coveralls/php-coveralls": "^2.1",
                "phpunit/phpunit": "^5 || ^6.5"
            },
            "type": "library",
            "autoload": {
                "files": [
                    "src/getallheaders.php"
                ]
            },
            "notification-url": "https://packagist.org/downloads/",
            "license": [
                "MIT"
            ],
            "authors": [
                {
                    "name": "Ralph Khattar",
                    "email": "ralph.khattar@gmail.com"
                }
            ],
            "description": "A polyfill for getallheaders.",
            "time": "2019-03-08T08:55:37+00:00"
        },
        {
            "name": "ramsey/collection",
            "version": "1.1.3",
            "source": {
                "type": "git",
                "url": "https://github.com/ramsey/collection.git",
                "reference": "28a5c4ab2f5111db6a60b2b4ec84057e0f43b9c1"
            },
            "dist": {
                "type": "zip",
                "url": "https://api.github.com/repos/ramsey/collection/zipball/28a5c4ab2f5111db6a60b2b4ec84057e0f43b9c1",
                "reference": "28a5c4ab2f5111db6a60b2b4ec84057e0f43b9c1",
                "shasum": ""
            },
            "require": {
                "php": "^7.2 || ^8"
            },
            "require-dev": {
                "captainhook/captainhook": "^5.3",
                "dealerdirect/phpcodesniffer-composer-installer": "^0.7.0",
                "ergebnis/composer-normalize": "^2.6",
                "fakerphp/faker": "^1.5",
                "hamcrest/hamcrest-php": "^2",
                "jangregor/phpstan-prophecy": "^0.8",
                "mockery/mockery": "^1.3",
                "phpstan/extension-installer": "^1",
                "phpstan/phpstan": "^0.12.32",
                "phpstan/phpstan-mockery": "^0.12.5",
                "phpstan/phpstan-phpunit": "^0.12.11",
                "phpunit/phpunit": "^8.5 || ^9",
                "psy/psysh": "^0.10.4",
                "slevomat/coding-standard": "^6.3",
                "squizlabs/php_codesniffer": "^3.5",
                "vimeo/psalm": "^4.4"
            },
            "type": "library",
            "autoload": {
                "psr-4": {
                    "Ramsey\\Collection\\": "src/"
                }
            },
            "notification-url": "https://packagist.org/downloads/",
            "license": [
                "MIT"
            ],
            "authors": [
                {
                    "name": "Ben Ramsey",
                    "email": "ben@benramsey.com",
                    "homepage": "https://benramsey.com"
                }
            ],
            "description": "A PHP 7.2+ library for representing and manipulating collections.",
            "keywords": [
                "array",
                "collection",
                "hash",
                "map",
                "queue",
                "set"
            ],
            "time": "2021-01-21T17:40:04+00:00"
        },
        {
            "name": "ramsey/uuid",
            "version": "4.1.1",
            "source": {
                "type": "git",
                "url": "https://github.com/ramsey/uuid.git",
                "reference": "cd4032040a750077205918c86049aa0f43d22947"
            },
            "dist": {
                "type": "zip",
                "url": "https://api.github.com/repos/ramsey/uuid/zipball/cd4032040a750077205918c86049aa0f43d22947",
                "reference": "cd4032040a750077205918c86049aa0f43d22947",
                "shasum": ""
            },
            "require": {
                "brick/math": "^0.8 || ^0.9",
                "ext-json": "*",
                "php": "^7.2 || ^8",
                "ramsey/collection": "^1.0",
                "symfony/polyfill-ctype": "^1.8"
            },
            "replace": {
                "rhumsaa/uuid": "self.version"
            },
            "require-dev": {
                "codeception/aspect-mock": "^3",
                "dealerdirect/phpcodesniffer-composer-installer": "^0.6.2 || ^0.7.0",
                "doctrine/annotations": "^1.8",
                "goaop/framework": "^2",
                "mockery/mockery": "^1.3",
                "moontoast/math": "^1.1",
                "paragonie/random-lib": "^2",
                "php-mock/php-mock-mockery": "^1.3",
                "php-mock/php-mock-phpunit": "^2.5",
                "php-parallel-lint/php-parallel-lint": "^1.1",
                "phpbench/phpbench": "^0.17.1",
                "phpstan/extension-installer": "^1.0",
                "phpstan/phpstan": "^0.12",
                "phpstan/phpstan-mockery": "^0.12",
                "phpstan/phpstan-phpunit": "^0.12",
                "phpunit/phpunit": "^8.5",
                "psy/psysh": "^0.10.0",
                "slevomat/coding-standard": "^6.0",
                "squizlabs/php_codesniffer": "^3.5",
                "vimeo/psalm": "3.9.4"
            },
            "suggest": {
                "ext-bcmath": "Enables faster math with arbitrary-precision integers using BCMath.",
                "ext-ctype": "Enables faster processing of character classification using ctype functions.",
                "ext-gmp": "Enables faster math with arbitrary-precision integers using GMP.",
                "ext-uuid": "Enables the use of PeclUuidTimeGenerator and PeclUuidRandomGenerator.",
                "paragonie/random-lib": "Provides RandomLib for use with the RandomLibAdapter",
                "ramsey/uuid-doctrine": "Allows the use of Ramsey\\Uuid\\Uuid as Doctrine field type."
            },
            "type": "library",
            "extra": {
                "branch-alias": {
                    "dev-master": "4.x-dev"
                }
            },
            "autoload": {
                "psr-4": {
                    "Ramsey\\Uuid\\": "src/"
                },
                "files": [
                    "src/functions.php"
                ]
            },
            "notification-url": "https://packagist.org/downloads/",
            "license": [
                "MIT"
            ],
            "description": "A PHP library for generating and working with universally unique identifiers (UUIDs).",
            "homepage": "https://github.com/ramsey/uuid",
            "keywords": [
                "guid",
                "identifier",
                "uuid"
            ],
            "time": "2020-08-18T17:17:46+00:00"
        },
        {
            "name": "react/promise",
            "version": "v2.8.0",
            "source": {
                "type": "git",
                "url": "https://github.com/reactphp/promise.git",
                "reference": "f3cff96a19736714524ca0dd1d4130de73dbbbc4"
            },
            "dist": {
                "type": "zip",
                "url": "https://api.github.com/repos/reactphp/promise/zipball/f3cff96a19736714524ca0dd1d4130de73dbbbc4",
                "reference": "f3cff96a19736714524ca0dd1d4130de73dbbbc4",
                "shasum": ""
            },
            "require": {
                "php": ">=5.4.0"
            },
            "require-dev": {
                "phpunit/phpunit": "^7.0 || ^6.5 || ^5.7 || ^4.8.36"
            },
            "type": "library",
            "autoload": {
                "psr-4": {
                    "React\\Promise\\": "src/"
                },
                "files": [
                    "src/functions_include.php"
                ]
            },
            "notification-url": "https://packagist.org/downloads/",
            "license": [
                "MIT"
            ],
            "authors": [
                {
                    "name": "Jan Sorgalla",
                    "email": "jsorgalla@gmail.com"
                }
            ],
            "description": "A lightweight implementation of CommonJS Promises/A for PHP",
            "keywords": [
                "promise",
                "promises"
            ],
            "time": "2020-05-12T15:16:56+00:00"
        },
        {
            "name": "seld/jsonlint",
            "version": "1.8.3",
            "source": {
                "type": "git",
                "url": "https://github.com/Seldaek/jsonlint.git",
                "reference": "9ad6ce79c342fbd44df10ea95511a1b24dee5b57"
            },
            "dist": {
                "type": "zip",
                "url": "https://api.github.com/repos/Seldaek/jsonlint/zipball/9ad6ce79c342fbd44df10ea95511a1b24dee5b57",
                "reference": "9ad6ce79c342fbd44df10ea95511a1b24dee5b57",
                "shasum": ""
            },
            "require": {
                "php": "^5.3 || ^7.0 || ^8.0"
            },
            "require-dev": {
                "phpunit/phpunit": "^4.8.35 || ^5.7 || ^6.0"
            },
            "bin": [
                "bin/jsonlint"
            ],
            "type": "library",
            "autoload": {
                "psr-4": {
                    "Seld\\JsonLint\\": "src/Seld/JsonLint/"
                }
            },
            "notification-url": "https://packagist.org/downloads/",
            "license": [
                "MIT"
            ],
            "authors": [
                {
                    "name": "Jordi Boggiano",
                    "email": "j.boggiano@seld.be",
                    "homepage": "http://seld.be"
                }
            ],
            "description": "JSON Linter",
            "keywords": [
                "json",
                "linter",
                "parser",
                "validator"
            ],
            "time": "2020-11-11T09:19:24+00:00"
        },
        {
            "name": "seld/phar-utils",
            "version": "1.1.1",
            "source": {
                "type": "git",
                "url": "https://github.com/Seldaek/phar-utils.git",
                "reference": "8674b1d84ffb47cc59a101f5d5a3b61e87d23796"
            },
            "dist": {
                "type": "zip",
                "url": "https://api.github.com/repos/Seldaek/phar-utils/zipball/8674b1d84ffb47cc59a101f5d5a3b61e87d23796",
                "reference": "8674b1d84ffb47cc59a101f5d5a3b61e87d23796",
                "shasum": ""
            },
            "require": {
                "php": ">=5.3"
            },
            "type": "library",
            "extra": {
                "branch-alias": {
                    "dev-master": "1.x-dev"
                }
            },
            "autoload": {
                "psr-4": {
                    "Seld\\PharUtils\\": "src/"
                }
            },
            "notification-url": "https://packagist.org/downloads/",
            "license": [
                "MIT"
            ],
            "authors": [
                {
                    "name": "Jordi Boggiano",
                    "email": "j.boggiano@seld.be"
                }
            ],
            "description": "PHAR file format utilities, for when PHP phars you up",
            "keywords": [
                "phar"
            ],
            "time": "2020-07-07T18:42:57+00:00"
        },
        {
            "name": "spomky-labs/aes-key-wrap",
            "version": "v6.0.0",
            "source": {
                "type": "git",
                "url": "https://github.com/Spomky-Labs/aes-key-wrap.git",
                "reference": "97388255a37ad6fb1ed332d07e61fa2b7bb62e0d"
            },
            "dist": {
                "type": "zip",
                "url": "https://api.github.com/repos/Spomky-Labs/aes-key-wrap/zipball/97388255a37ad6fb1ed332d07e61fa2b7bb62e0d",
                "reference": "97388255a37ad6fb1ed332d07e61fa2b7bb62e0d",
                "shasum": ""
            },
            "require": {
                "ext-mbstring": "*",
                "lib-openssl": "*",
                "php": ">=7.2",
                "thecodingmachine/safe": "^1.1"
            },
            "require-dev": {
                "php-coveralls/php-coveralls": "^2.0",
                "phpstan/phpstan": "^0.12",
                "phpstan/phpstan-beberlei-assert": "^0.12",
                "phpstan/phpstan-deprecation-rules": "^0.12",
                "phpstan/phpstan-phpunit": "^0.12",
                "phpstan/phpstan-strict-rules": "^0.12",
                "phpunit/phpunit": "^7.0|^8.0|^9.0",
                "thecodingmachine/phpstan-safe-rule": "^1.0"
            },
            "type": "library",
            "extra": {
                "branch-alias": {
                    "dev-master": "5.0.x-dev"
                }
            },
            "autoload": {
                "psr-4": {
                    "AESKW\\": "src/"
                }
            },
            "notification-url": "https://packagist.org/downloads/",
            "license": [
                "MIT"
            ],
            "authors": [
                {
                    "name": "Florent Morselli",
                    "homepage": "https://github.com/Spomky-Labs/aes-key-wrap/contributors"
                }
            ],
            "description": "AES Key Wrap for PHP.",
            "homepage": "https://github.com/Spomky-Labs/aes-key-wrap",
            "keywords": [
                "A128KW",
                "A192KW",
                "A256KW",
                "RFC3394",
                "RFC5649",
                "aes",
                "key",
                "padding",
                "wrap"
            ],
            "time": "2020-08-01T14:07:55+00:00"
        },
        {
            "name": "spomky-labs/base64url",
            "version": "v2.0.4",
            "source": {
                "type": "git",
                "url": "https://github.com/Spomky-Labs/base64url.git",
                "reference": "7752ce931ec285da4ed1f4c5aa27e45e097be61d"
            },
            "dist": {
                "type": "zip",
                "url": "https://api.github.com/repos/Spomky-Labs/base64url/zipball/7752ce931ec285da4ed1f4c5aa27e45e097be61d",
                "reference": "7752ce931ec285da4ed1f4c5aa27e45e097be61d",
                "shasum": ""
            },
            "require": {
                "php": ">=7.1"
            },
            "require-dev": {
                "phpstan/extension-installer": "^1.0",
                "phpstan/phpstan": "^0.11|^0.12",
                "phpstan/phpstan-beberlei-assert": "^0.11|^0.12",
                "phpstan/phpstan-deprecation-rules": "^0.11|^0.12",
                "phpstan/phpstan-phpunit": "^0.11|^0.12",
                "phpstan/phpstan-strict-rules": "^0.11|^0.12"
            },
            "type": "library",
            "autoload": {
                "psr-4": {
                    "Base64Url\\": "src/"
                }
            },
            "notification-url": "https://packagist.org/downloads/",
            "license": [
                "MIT"
            ],
            "authors": [
                {
                    "name": "Florent Morselli",
                    "homepage": "https://github.com/Spomky-Labs/base64url/contributors"
                }
            ],
            "description": "Base 64 URL Safe Encoding/Decoding PHP Library",
            "homepage": "https://github.com/Spomky-Labs/base64url",
            "keywords": [
                "base64",
                "rfc4648",
                "safe",
                "url"
            ],
            "time": "2020-11-03T09:10:25+00:00"
        },
        {
            "name": "symfony/config",
            "version": "v5.3.0",
            "source": {
                "type": "git",
                "url": "https://github.com/symfony/config.git",
                "reference": "9f4a448c2d7fd2c90882dfff930b627ddbe16810"
            },
            "dist": {
                "type": "zip",
                "url": "https://api.github.com/repos/symfony/config/zipball/9f4a448c2d7fd2c90882dfff930b627ddbe16810",
                "reference": "9f4a448c2d7fd2c90882dfff930b627ddbe16810",
                "shasum": ""
            },
            "require": {
                "php": ">=7.2.5",
                "symfony/deprecation-contracts": "^2.1",
                "symfony/filesystem": "^4.4|^5.0",
                "symfony/polyfill-ctype": "~1.8",
                "symfony/polyfill-php80": "^1.15",
                "symfony/polyfill-php81": "^1.22"
            },
            "conflict": {
                "symfony/finder": "<4.4"
            },
            "require-dev": {
                "symfony/event-dispatcher": "^4.4|^5.0",
                "symfony/finder": "^4.4|^5.0",
                "symfony/messenger": "^4.4|^5.0",
                "symfony/service-contracts": "^1.1|^2",
                "symfony/yaml": "^4.4|^5.0"
            },
            "suggest": {
                "symfony/yaml": "To use the yaml reference dumper"
            },
            "type": "library",
            "autoload": {
                "psr-4": {
                    "Symfony\\Component\\Config\\": ""
                },
                "exclude-from-classmap": [
                    "/Tests/"
                ]
            },
            "notification-url": "https://packagist.org/downloads/",
            "license": [
                "MIT"
            ],
            "authors": [
                {
                    "name": "Fabien Potencier",
                    "email": "fabien@symfony.com"
                },
                {
                    "name": "Symfony Community",
                    "homepage": "https://symfony.com/contributors"
                }
            ],
            "description": "Helps you find, load, combine, autofill and validate configuration values of any kind",
            "homepage": "https://symfony.com",
            "time": "2021-05-26T17:43:10+00:00"
        },
        {
            "name": "symfony/console",
            "version": "v4.4.25",
            "source": {
                "type": "git",
                "url": "https://github.com/symfony/console.git",
                "reference": "a62acecdf5b50e314a4f305cd01b5282126f3095"
            },
            "dist": {
                "type": "zip",
                "url": "https://api.github.com/repos/symfony/console/zipball/a62acecdf5b50e314a4f305cd01b5282126f3095",
                "reference": "a62acecdf5b50e314a4f305cd01b5282126f3095",
                "shasum": ""
            },
            "require": {
                "php": ">=7.1.3",
                "symfony/polyfill-mbstring": "~1.0",
                "symfony/polyfill-php73": "^1.8",
                "symfony/polyfill-php80": "^1.15",
                "symfony/service-contracts": "^1.1|^2"
            },
            "conflict": {
                "symfony/dependency-injection": "<3.4",
                "symfony/event-dispatcher": "<4.3|>=5",
                "symfony/lock": "<4.4",
                "symfony/process": "<3.3"
            },
            "provide": {
                "psr/log-implementation": "1.0"
            },
            "require-dev": {
                "psr/log": "~1.0",
                "symfony/config": "^3.4|^4.0|^5.0",
                "symfony/dependency-injection": "^3.4|^4.0|^5.0",
                "symfony/event-dispatcher": "^4.3",
                "symfony/lock": "^4.4|^5.0",
                "symfony/process": "^3.4|^4.0|^5.0",
                "symfony/var-dumper": "^4.3|^5.0"
            },
            "suggest": {
                "psr/log": "For using the console logger",
                "symfony/event-dispatcher": "",
                "symfony/lock": "",
                "symfony/process": ""
            },
            "type": "library",
            "autoload": {
                "psr-4": {
                    "Symfony\\Component\\Console\\": ""
                },
                "exclude-from-classmap": [
                    "/Tests/"
                ]
            },
            "notification-url": "https://packagist.org/downloads/",
            "license": [
                "MIT"
            ],
            "authors": [
                {
                    "name": "Fabien Potencier",
                    "email": "fabien@symfony.com"
                },
                {
                    "name": "Symfony Community",
                    "homepage": "https://symfony.com/contributors"
                }
            ],
            "description": "Eases the creation of beautiful and testable command line interfaces",
            "homepage": "https://symfony.com",
            "time": "2021-05-26T11:20:16+00:00"
        },
        {
            "name": "symfony/css-selector",
            "version": "v5.3.0",
            "source": {
                "type": "git",
                "url": "https://github.com/symfony/css-selector.git",
                "reference": "fcd0b29a7a0b1bb5bfbedc6231583d77fea04814"
            },
            "dist": {
                "type": "zip",
                "url": "https://api.github.com/repos/symfony/css-selector/zipball/fcd0b29a7a0b1bb5bfbedc6231583d77fea04814",
                "reference": "fcd0b29a7a0b1bb5bfbedc6231583d77fea04814",
                "shasum": ""
            },
            "require": {
                "php": ">=7.2.5"
            },
            "type": "library",
            "autoload": {
                "psr-4": {
                    "Symfony\\Component\\CssSelector\\": ""
                },
                "exclude-from-classmap": [
                    "/Tests/"
                ]
            },
            "notification-url": "https://packagist.org/downloads/",
            "license": [
                "MIT"
            ],
            "authors": [
                {
                    "name": "Fabien Potencier",
                    "email": "fabien@symfony.com"
                },
                {
                    "name": "Jean-François Simon",
                    "email": "jeanfrancois.simon@sensiolabs.com"
                },
                {
                    "name": "Symfony Community",
                    "homepage": "https://symfony.com/contributors"
                }
            ],
            "description": "Converts CSS selectors to XPath expressions",
            "homepage": "https://symfony.com",
            "time": "2021-05-26T17:40:38+00:00"
        },
        {
            "name": "symfony/debug",
            "version": "v4.4.25",
            "source": {
                "type": "git",
                "url": "https://github.com/symfony/debug.git",
                "reference": "a8d2d5c94438548bff9f998ca874e202bb29d07f"
            },
            "dist": {
                "type": "zip",
                "url": "https://api.github.com/repos/symfony/debug/zipball/a8d2d5c94438548bff9f998ca874e202bb29d07f",
                "reference": "a8d2d5c94438548bff9f998ca874e202bb29d07f",
                "shasum": ""
            },
            "require": {
                "php": ">=7.1.3",
                "psr/log": "~1.0",
                "symfony/polyfill-php80": "^1.15"
            },
            "conflict": {
                "symfony/http-kernel": "<3.4"
            },
            "require-dev": {
                "symfony/http-kernel": "^3.4|^4.0|^5.0"
            },
            "type": "library",
            "autoload": {
                "psr-4": {
                    "Symfony\\Component\\Debug\\": ""
                },
                "exclude-from-classmap": [
                    "/Tests/"
                ]
            },
            "notification-url": "https://packagist.org/downloads/",
            "license": [
                "MIT"
            ],
            "authors": [
                {
                    "name": "Fabien Potencier",
                    "email": "fabien@symfony.com"
                },
                {
                    "name": "Symfony Community",
                    "homepage": "https://symfony.com/contributors"
                }
            ],
            "description": "Provides tools to ease debugging PHP code",
            "homepage": "https://symfony.com",
            "time": "2021-05-26T17:39:37+00:00"
        },
        {
            "name": "symfony/dependency-injection",
            "version": "v5.3.0",
            "source": {
                "type": "git",
                "url": "https://github.com/symfony/dependency-injection.git",
                "reference": "94d973cb742d8c5c5dcf9534220e6b73b09af1d4"
            },
            "dist": {
                "type": "zip",
                "url": "https://api.github.com/repos/symfony/dependency-injection/zipball/94d973cb742d8c5c5dcf9534220e6b73b09af1d4",
                "reference": "94d973cb742d8c5c5dcf9534220e6b73b09af1d4",
                "shasum": ""
            },
            "require": {
                "php": ">=7.2.5",
                "psr/container": "^1.1.1",
                "symfony/deprecation-contracts": "^2.1",
                "symfony/polyfill-php80": "^1.15",
                "symfony/service-contracts": "^1.1.6|^2"
            },
            "conflict": {
                "ext-psr": "<1.1|>=2",
                "symfony/config": "<5.3",
                "symfony/finder": "<4.4",
                "symfony/proxy-manager-bridge": "<4.4",
                "symfony/yaml": "<4.4"
            },
            "provide": {
                "psr/container-implementation": "1.0",
                "symfony/service-implementation": "1.0|2.0"
            },
            "require-dev": {
                "symfony/config": "^5.3",
                "symfony/expression-language": "^4.4|^5.0",
                "symfony/yaml": "^4.4|^5.0"
            },
            "suggest": {
                "symfony/config": "",
                "symfony/expression-language": "For using expressions in service container configuration",
                "symfony/finder": "For using double-star glob patterns or when GLOB_BRACE portability is required",
                "symfony/proxy-manager-bridge": "Generate service proxies to lazy load them",
                "symfony/yaml": ""
            },
            "type": "library",
            "autoload": {
                "psr-4": {
                    "Symfony\\Component\\DependencyInjection\\": ""
                },
                "exclude-from-classmap": [
                    "/Tests/"
                ]
            },
            "notification-url": "https://packagist.org/downloads/",
            "license": [
                "MIT"
            ],
            "authors": [
                {
                    "name": "Fabien Potencier",
                    "email": "fabien@symfony.com"
                },
                {
                    "name": "Symfony Community",
                    "homepage": "https://symfony.com/contributors"
                }
            ],
            "description": "Allows you to standardize and centralize the way objects are constructed in your application",
            "homepage": "https://symfony.com",
            "time": "2021-05-26T17:57:12+00:00"
        },
        {
            "name": "symfony/deprecation-contracts",
            "version": "v2.4.0",
            "source": {
                "type": "git",
                "url": "https://github.com/symfony/deprecation-contracts.git",
                "reference": "5f38c8804a9e97d23e0c8d63341088cd8a22d627"
            },
            "dist": {
                "type": "zip",
                "url": "https://api.github.com/repos/symfony/deprecation-contracts/zipball/5f38c8804a9e97d23e0c8d63341088cd8a22d627",
                "reference": "5f38c8804a9e97d23e0c8d63341088cd8a22d627",
                "shasum": ""
            },
            "require": {
                "php": ">=7.1"
            },
            "type": "library",
            "extra": {
                "branch-alias": {
                    "dev-main": "2.4-dev"
                },
                "thanks": {
                    "name": "symfony/contracts",
                    "url": "https://github.com/symfony/contracts"
                }
            },
            "autoload": {
                "files": [
                    "function.php"
                ]
            },
            "notification-url": "https://packagist.org/downloads/",
            "license": [
                "MIT"
            ],
            "authors": [
                {
                    "name": "Nicolas Grekas",
                    "email": "p@tchwork.com"
                },
                {
                    "name": "Symfony Community",
                    "homepage": "https://symfony.com/contributors"
                }
            ],
            "description": "A generic function and convention to trigger deprecation notices",
            "homepage": "https://symfony.com",
            "time": "2021-03-23T23:28:01+00:00"
        },
        {
            "name": "symfony/error-handler",
            "version": "v4.4.25",
            "source": {
                "type": "git",
                "url": "https://github.com/symfony/error-handler.git",
                "reference": "310a756cec00d29d89a08518405aded046a54a8b"
            },
            "dist": {
                "type": "zip",
                "url": "https://api.github.com/repos/symfony/error-handler/zipball/310a756cec00d29d89a08518405aded046a54a8b",
                "reference": "310a756cec00d29d89a08518405aded046a54a8b",
                "shasum": ""
            },
            "require": {
                "php": ">=7.1.3",
                "psr/log": "~1.0",
                "symfony/debug": "^4.4.5",
                "symfony/polyfill-php80": "^1.15",
                "symfony/var-dumper": "^4.4|^5.0"
            },
            "require-dev": {
                "symfony/http-kernel": "^4.4|^5.0",
                "symfony/serializer": "^4.4|^5.0"
            },
            "type": "library",
            "autoload": {
                "psr-4": {
                    "Symfony\\Component\\ErrorHandler\\": ""
                },
                "exclude-from-classmap": [
                    "/Tests/"
                ]
            },
            "notification-url": "https://packagist.org/downloads/",
            "license": [
                "MIT"
            ],
            "authors": [
                {
                    "name": "Fabien Potencier",
                    "email": "fabien@symfony.com"
                },
                {
                    "name": "Symfony Community",
                    "homepage": "https://symfony.com/contributors"
                }
            ],
            "description": "Provides tools to manage errors and ease debugging PHP code",
            "homepage": "https://symfony.com",
            "time": "2021-05-26T17:39:37+00:00"
        },
        {
            "name": "symfony/event-dispatcher",
            "version": "v4.4.25",
            "source": {
                "type": "git",
                "url": "https://github.com/symfony/event-dispatcher.git",
                "reference": "047773e7016e4fd45102cedf4bd2558ae0d0c32f"
            },
            "dist": {
                "type": "zip",
                "url": "https://api.github.com/repos/symfony/event-dispatcher/zipball/047773e7016e4fd45102cedf4bd2558ae0d0c32f",
                "reference": "047773e7016e4fd45102cedf4bd2558ae0d0c32f",
                "shasum": ""
            },
            "require": {
                "php": ">=7.1.3",
                "symfony/event-dispatcher-contracts": "^1.1"
            },
            "conflict": {
                "symfony/dependency-injection": "<3.4"
            },
            "provide": {
                "psr/event-dispatcher-implementation": "1.0",
                "symfony/event-dispatcher-implementation": "1.1"
            },
            "require-dev": {
                "psr/log": "~1.0",
                "symfony/config": "^3.4|^4.0|^5.0",
                "symfony/dependency-injection": "^3.4|^4.0|^5.0",
                "symfony/error-handler": "~3.4|~4.4",
                "symfony/expression-language": "^3.4|^4.0|^5.0",
                "symfony/http-foundation": "^3.4|^4.0|^5.0",
                "symfony/service-contracts": "^1.1|^2",
                "symfony/stopwatch": "^3.4|^4.0|^5.0"
            },
            "suggest": {
                "symfony/dependency-injection": "",
                "symfony/http-kernel": ""
            },
            "type": "library",
            "autoload": {
                "psr-4": {
                    "Symfony\\Component\\EventDispatcher\\": ""
                },
                "exclude-from-classmap": [
                    "/Tests/"
                ]
            },
            "notification-url": "https://packagist.org/downloads/",
            "license": [
                "MIT"
            ],
            "authors": [
                {
                    "name": "Fabien Potencier",
                    "email": "fabien@symfony.com"
                },
                {
                    "name": "Symfony Community",
                    "homepage": "https://symfony.com/contributors"
                }
            ],
            "description": "Provides tools that allow your application components to communicate with each other by dispatching events and listening to them",
            "homepage": "https://symfony.com",
            "time": "2021-05-26T17:39:37+00:00"
        },
        {
            "name": "symfony/event-dispatcher-contracts",
            "version": "v1.1.9",
            "source": {
                "type": "git",
                "url": "https://github.com/symfony/event-dispatcher-contracts.git",
                "reference": "84e23fdcd2517bf37aecbd16967e83f0caee25a7"
            },
            "dist": {
                "type": "zip",
                "url": "https://api.github.com/repos/symfony/event-dispatcher-contracts/zipball/84e23fdcd2517bf37aecbd16967e83f0caee25a7",
                "reference": "84e23fdcd2517bf37aecbd16967e83f0caee25a7",
                "shasum": ""
            },
            "require": {
                "php": ">=7.1.3"
            },
            "suggest": {
                "psr/event-dispatcher": "",
                "symfony/event-dispatcher-implementation": ""
            },
            "type": "library",
            "extra": {
                "branch-alias": {
                    "dev-master": "1.1-dev"
                },
                "thanks": {
                    "name": "symfony/contracts",
                    "url": "https://github.com/symfony/contracts"
                }
            },
            "autoload": {
                "psr-4": {
                    "Symfony\\Contracts\\EventDispatcher\\": ""
                }
            },
            "notification-url": "https://packagist.org/downloads/",
            "license": [
                "MIT"
            ],
            "authors": [
                {
                    "name": "Nicolas Grekas",
                    "email": "p@tchwork.com"
                },
                {
                    "name": "Symfony Community",
                    "homepage": "https://symfony.com/contributors"
                }
            ],
            "description": "Generic abstractions related to dispatching event",
            "homepage": "https://symfony.com",
            "keywords": [
                "abstractions",
                "contracts",
                "decoupling",
                "interfaces",
                "interoperability",
                "standards"
            ],
            "time": "2020-07-06T13:19:58+00:00"
        },
        {
            "name": "symfony/filesystem",
            "version": "v5.3.0",
            "source": {
                "type": "git",
                "url": "https://github.com/symfony/filesystem.git",
                "reference": "348116319d7fb7d1faa781d26a48922428013eb2"
            },
            "dist": {
                "type": "zip",
                "url": "https://api.github.com/repos/symfony/filesystem/zipball/348116319d7fb7d1faa781d26a48922428013eb2",
                "reference": "348116319d7fb7d1faa781d26a48922428013eb2",
                "shasum": ""
            },
            "require": {
                "php": ">=7.2.5",
                "symfony/polyfill-ctype": "~1.8"
            },
            "type": "library",
            "autoload": {
                "psr-4": {
                    "Symfony\\Component\\Filesystem\\": ""
                },
                "exclude-from-classmap": [
                    "/Tests/"
                ]
            },
            "notification-url": "https://packagist.org/downloads/",
            "license": [
                "MIT"
            ],
            "authors": [
                {
                    "name": "Fabien Potencier",
                    "email": "fabien@symfony.com"
                },
                {
                    "name": "Symfony Community",
                    "homepage": "https://symfony.com/contributors"
                }
            ],
            "description": "Provides basic utilities for the filesystem",
            "homepage": "https://symfony.com",
            "time": "2021-05-26T17:43:10+00:00"
        },
        {
            "name": "symfony/finder",
            "version": "v5.3.0",
            "source": {
                "type": "git",
                "url": "https://github.com/symfony/finder.git",
                "reference": "0ae3f047bed4edff6fd35b26a9a6bfdc92c953c6"
            },
            "dist": {
                "type": "zip",
                "url": "https://api.github.com/repos/symfony/finder/zipball/0ae3f047bed4edff6fd35b26a9a6bfdc92c953c6",
                "reference": "0ae3f047bed4edff6fd35b26a9a6bfdc92c953c6",
                "shasum": ""
            },
            "require": {
                "php": ">=7.2.5"
            },
            "type": "library",
            "autoload": {
                "psr-4": {
                    "Symfony\\Component\\Finder\\": ""
                },
                "exclude-from-classmap": [
                    "/Tests/"
                ]
            },
            "notification-url": "https://packagist.org/downloads/",
            "license": [
                "MIT"
            ],
            "authors": [
                {
                    "name": "Fabien Potencier",
                    "email": "fabien@symfony.com"
                },
                {
                    "name": "Symfony Community",
                    "homepage": "https://symfony.com/contributors"
                }
            ],
            "description": "Finds files and directories via an intuitive fluent interface",
            "homepage": "https://symfony.com",
            "time": "2021-05-26T12:52:38+00:00"
        },
        {
            "name": "symfony/http-client-contracts",
            "version": "v2.4.0",
            "source": {
                "type": "git",
                "url": "https://github.com/symfony/http-client-contracts.git",
                "reference": "7e82f6084d7cae521a75ef2cb5c9457bbda785f4"
            },
            "dist": {
                "type": "zip",
                "url": "https://api.github.com/repos/symfony/http-client-contracts/zipball/7e82f6084d7cae521a75ef2cb5c9457bbda785f4",
                "reference": "7e82f6084d7cae521a75ef2cb5c9457bbda785f4",
                "shasum": ""
            },
            "require": {
                "php": ">=7.2.5"
            },
            "suggest": {
                "symfony/http-client-implementation": ""
            },
            "type": "library",
            "extra": {
                "branch-alias": {
                    "dev-main": "2.4-dev"
                },
                "thanks": {
                    "name": "symfony/contracts",
                    "url": "https://github.com/symfony/contracts"
                }
            },
            "autoload": {
                "psr-4": {
                    "Symfony\\Contracts\\HttpClient\\": ""
                }
            },
            "notification-url": "https://packagist.org/downloads/",
            "license": [
                "MIT"
            ],
            "authors": [
                {
                    "name": "Nicolas Grekas",
                    "email": "p@tchwork.com"
                },
                {
                    "name": "Symfony Community",
                    "homepage": "https://symfony.com/contributors"
                }
            ],
            "description": "Generic abstractions related to HTTP clients",
            "homepage": "https://symfony.com",
            "keywords": [
                "abstractions",
                "contracts",
                "decoupling",
                "interfaces",
                "interoperability",
                "standards"
            ],
            "time": "2021-04-11T23:07:08+00:00"
        },
        {
            "name": "symfony/http-foundation",
            "version": "v5.3.0",
            "source": {
                "type": "git",
                "url": "https://github.com/symfony/http-foundation.git",
                "reference": "31f25d99b329a1461f42bcef8505b54926a30be6"
            },
            "dist": {
                "type": "zip",
                "url": "https://api.github.com/repos/symfony/http-foundation/zipball/31f25d99b329a1461f42bcef8505b54926a30be6",
                "reference": "31f25d99b329a1461f42bcef8505b54926a30be6",
                "shasum": ""
            },
            "require": {
                "php": ">=7.2.5",
                "symfony/deprecation-contracts": "^2.1",
                "symfony/polyfill-mbstring": "~1.1",
                "symfony/polyfill-php80": "^1.15"
            },
            "require-dev": {
                "predis/predis": "~1.0",
                "symfony/cache": "^4.4|^5.0",
                "symfony/expression-language": "^4.4|^5.0",
                "symfony/mime": "^4.4|^5.0"
            },
            "suggest": {
                "symfony/mime": "To use the file extension guesser"
            },
            "type": "library",
            "autoload": {
                "psr-4": {
                    "Symfony\\Component\\HttpFoundation\\": ""
                },
                "exclude-from-classmap": [
                    "/Tests/"
                ]
            },
            "notification-url": "https://packagist.org/downloads/",
            "license": [
                "MIT"
            ],
            "authors": [
                {
                    "name": "Fabien Potencier",
                    "email": "fabien@symfony.com"
                },
                {
                    "name": "Symfony Community",
                    "homepage": "https://symfony.com/contributors"
                }
            ],
            "description": "Defines an object-oriented layer for the HTTP specification",
            "homepage": "https://symfony.com",
            "time": "2021-05-26T17:43:10+00:00"
        },
        {
            "name": "symfony/http-kernel",
            "version": "v4.4.25",
            "source": {
                "type": "git",
                "url": "https://github.com/symfony/http-kernel.git",
                "reference": "3795165596fe81a52296b78c9aae938d434069cc"
            },
            "dist": {
                "type": "zip",
                "url": "https://api.github.com/repos/symfony/http-kernel/zipball/3795165596fe81a52296b78c9aae938d434069cc",
                "reference": "3795165596fe81a52296b78c9aae938d434069cc",
                "shasum": ""
            },
            "require": {
                "php": ">=7.1.3",
                "psr/log": "~1.0",
                "symfony/error-handler": "^4.4",
                "symfony/event-dispatcher": "^4.4",
                "symfony/http-client-contracts": "^1.1|^2",
                "symfony/http-foundation": "^4.4|^5.0",
                "symfony/polyfill-ctype": "^1.8",
                "symfony/polyfill-php73": "^1.9",
                "symfony/polyfill-php80": "^1.15"
            },
            "conflict": {
                "symfony/browser-kit": "<4.3",
                "symfony/config": "<3.4",
                "symfony/console": ">=5",
                "symfony/dependency-injection": "<4.3",
                "symfony/translation": "<4.2",
                "twig/twig": "<1.43|<2.13,>=2"
            },
            "provide": {
                "psr/log-implementation": "1.0"
            },
            "require-dev": {
                "psr/cache": "^1.0|^2.0|^3.0",
                "symfony/browser-kit": "^4.3|^5.0",
                "symfony/config": "^3.4|^4.0|^5.0",
                "symfony/console": "^3.4|^4.0",
                "symfony/css-selector": "^3.4|^4.0|^5.0",
                "symfony/dependency-injection": "^4.3|^5.0",
                "symfony/dom-crawler": "^3.4|^4.0|^5.0",
                "symfony/expression-language": "^3.4|^4.0|^5.0",
                "symfony/finder": "^3.4|^4.0|^5.0",
                "symfony/process": "^3.4|^4.0|^5.0",
                "symfony/routing": "^3.4|^4.0|^5.0",
                "symfony/stopwatch": "^3.4|^4.0|^5.0",
                "symfony/templating": "^3.4|^4.0|^5.0",
                "symfony/translation": "^4.2|^5.0",
                "symfony/translation-contracts": "^1.1|^2",
                "twig/twig": "^1.43|^2.13|^3.0.4"
            },
            "suggest": {
                "symfony/browser-kit": "",
                "symfony/config": "",
                "symfony/console": "",
                "symfony/dependency-injection": ""
            },
            "type": "library",
            "autoload": {
                "psr-4": {
                    "Symfony\\Component\\HttpKernel\\": ""
                },
                "exclude-from-classmap": [
                    "/Tests/"
                ]
            },
            "notification-url": "https://packagist.org/downloads/",
            "license": [
                "MIT"
            ],
            "authors": [
                {
                    "name": "Fabien Potencier",
                    "email": "fabien@symfony.com"
                },
                {
                    "name": "Symfony Community",
                    "homepage": "https://symfony.com/contributors"
                }
            ],
            "description": "Provides a structured process for converting a Request into a Response",
            "homepage": "https://symfony.com",
            "time": "2021-06-01T07:12:08+00:00"
        },
        {
            "name": "symfony/polyfill-ctype",
            "version": "v1.23.0",
            "source": {
                "type": "git",
                "url": "https://github.com/symfony/polyfill-ctype.git",
                "reference": "46cd95797e9df938fdd2b03693b5fca5e64b01ce"
            },
            "dist": {
                "type": "zip",
                "url": "https://api.github.com/repos/symfony/polyfill-ctype/zipball/46cd95797e9df938fdd2b03693b5fca5e64b01ce",
                "reference": "46cd95797e9df938fdd2b03693b5fca5e64b01ce",
                "shasum": ""
            },
            "require": {
                "php": ">=7.1"
            },
            "suggest": {
                "ext-ctype": "For best performance"
            },
            "type": "library",
            "extra": {
                "branch-alias": {
                    "dev-main": "1.23-dev"
                },
                "thanks": {
                    "name": "symfony/polyfill",
                    "url": "https://github.com/symfony/polyfill"
                }
            },
            "autoload": {
                "psr-4": {
                    "Symfony\\Polyfill\\Ctype\\": ""
                },
                "files": [
                    "bootstrap.php"
                ]
            },
            "notification-url": "https://packagist.org/downloads/",
            "license": [
                "MIT"
            ],
            "authors": [
                {
                    "name": "Gert de Pagter",
                    "email": "BackEndTea@gmail.com"
                },
                {
                    "name": "Symfony Community",
                    "homepage": "https://symfony.com/contributors"
                }
            ],
            "description": "Symfony polyfill for ctype functions",
            "homepage": "https://symfony.com",
            "keywords": [
                "compatibility",
                "ctype",
                "polyfill",
                "portable"
            ],
            "time": "2021-02-19T12:13:01+00:00"
        },
        {
            "name": "symfony/polyfill-intl-idn",
            "version": "v1.23.0",
            "source": {
                "type": "git",
                "url": "https://github.com/symfony/polyfill-intl-idn.git",
                "reference": "65bd267525e82759e7d8c4e8ceea44f398838e65"
            },
            "dist": {
                "type": "zip",
                "url": "https://api.github.com/repos/symfony/polyfill-intl-idn/zipball/65bd267525e82759e7d8c4e8ceea44f398838e65",
                "reference": "65bd267525e82759e7d8c4e8ceea44f398838e65",
                "shasum": ""
            },
            "require": {
                "php": ">=7.1",
                "symfony/polyfill-intl-normalizer": "^1.10",
                "symfony/polyfill-php72": "^1.10"
            },
            "suggest": {
                "ext-intl": "For best performance"
            },
            "type": "library",
            "extra": {
                "branch-alias": {
                    "dev-main": "1.23-dev"
                },
                "thanks": {
                    "name": "symfony/polyfill",
                    "url": "https://github.com/symfony/polyfill"
                }
            },
            "autoload": {
                "psr-4": {
                    "Symfony\\Polyfill\\Intl\\Idn\\": ""
                },
                "files": [
                    "bootstrap.php"
                ]
            },
            "notification-url": "https://packagist.org/downloads/",
            "license": [
                "MIT"
            ],
            "authors": [
                {
                    "name": "Laurent Bassin",
                    "email": "laurent@bassin.info"
                },
                {
                    "name": "Trevor Rowbotham",
                    "email": "trevor.rowbotham@pm.me"
                },
                {
                    "name": "Symfony Community",
                    "homepage": "https://symfony.com/contributors"
                }
            ],
            "description": "Symfony polyfill for intl's idn_to_ascii and idn_to_utf8 functions",
            "homepage": "https://symfony.com",
            "keywords": [
                "compatibility",
                "idn",
                "intl",
                "polyfill",
                "portable",
                "shim"
            ],
            "time": "2021-05-27T09:27:20+00:00"
        },
        {
            "name": "symfony/polyfill-intl-normalizer",
            "version": "v1.23.0",
            "source": {
                "type": "git",
                "url": "https://github.com/symfony/polyfill-intl-normalizer.git",
                "reference": "8590a5f561694770bdcd3f9b5c69dde6945028e8"
            },
            "dist": {
                "type": "zip",
                "url": "https://api.github.com/repos/symfony/polyfill-intl-normalizer/zipball/8590a5f561694770bdcd3f9b5c69dde6945028e8",
                "reference": "8590a5f561694770bdcd3f9b5c69dde6945028e8",
                "shasum": ""
            },
            "require": {
                "php": ">=7.1"
            },
            "suggest": {
                "ext-intl": "For best performance"
            },
            "type": "library",
            "extra": {
                "branch-alias": {
                    "dev-main": "1.23-dev"
                },
                "thanks": {
                    "name": "symfony/polyfill",
                    "url": "https://github.com/symfony/polyfill"
                }
            },
            "autoload": {
                "psr-4": {
                    "Symfony\\Polyfill\\Intl\\Normalizer\\": ""
                },
                "files": [
                    "bootstrap.php"
                ],
                "classmap": [
                    "Resources/stubs"
                ]
            },
            "notification-url": "https://packagist.org/downloads/",
            "license": [
                "MIT"
            ],
            "authors": [
                {
                    "name": "Nicolas Grekas",
                    "email": "p@tchwork.com"
                },
                {
                    "name": "Symfony Community",
                    "homepage": "https://symfony.com/contributors"
                }
            ],
            "description": "Symfony polyfill for intl's Normalizer class and related functions",
            "homepage": "https://symfony.com",
            "keywords": [
                "compatibility",
                "intl",
                "normalizer",
                "polyfill",
                "portable",
                "shim"
            ],
            "time": "2021-02-19T12:13:01+00:00"
        },
        {
            "name": "symfony/polyfill-mbstring",
            "version": "v1.23.0",
            "source": {
                "type": "git",
                "url": "https://github.com/symfony/polyfill-mbstring.git",
                "reference": "2df51500adbaebdc4c38dea4c89a2e131c45c8a1"
            },
            "dist": {
                "type": "zip",
                "url": "https://api.github.com/repos/symfony/polyfill-mbstring/zipball/2df51500adbaebdc4c38dea4c89a2e131c45c8a1",
                "reference": "2df51500adbaebdc4c38dea4c89a2e131c45c8a1",
                "shasum": ""
            },
            "require": {
                "php": ">=7.1"
            },
            "suggest": {
                "ext-mbstring": "For best performance"
            },
            "type": "library",
            "extra": {
                "branch-alias": {
                    "dev-main": "1.23-dev"
                },
                "thanks": {
                    "name": "symfony/polyfill",
                    "url": "https://github.com/symfony/polyfill"
                }
            },
            "autoload": {
                "psr-4": {
                    "Symfony\\Polyfill\\Mbstring\\": ""
                },
                "files": [
                    "bootstrap.php"
                ]
            },
            "notification-url": "https://packagist.org/downloads/",
            "license": [
                "MIT"
            ],
            "authors": [
                {
                    "name": "Nicolas Grekas",
                    "email": "p@tchwork.com"
                },
                {
                    "name": "Symfony Community",
                    "homepage": "https://symfony.com/contributors"
                }
            ],
            "description": "Symfony polyfill for the Mbstring extension",
            "homepage": "https://symfony.com",
            "keywords": [
                "compatibility",
                "mbstring",
                "polyfill",
                "portable",
                "shim"
            ],
            "time": "2021-05-27T09:27:20+00:00"
        },
        {
            "name": "symfony/polyfill-php72",
            "version": "v1.23.0",
            "source": {
                "type": "git",
                "url": "https://github.com/symfony/polyfill-php72.git",
                "reference": "9a142215a36a3888e30d0a9eeea9766764e96976"
            },
            "dist": {
                "type": "zip",
                "url": "https://api.github.com/repos/symfony/polyfill-php72/zipball/9a142215a36a3888e30d0a9eeea9766764e96976",
                "reference": "9a142215a36a3888e30d0a9eeea9766764e96976",
                "shasum": ""
            },
            "require": {
                "php": ">=7.1"
            },
            "type": "library",
            "extra": {
                "branch-alias": {
                    "dev-main": "1.23-dev"
                },
                "thanks": {
                    "name": "symfony/polyfill",
                    "url": "https://github.com/symfony/polyfill"
                }
            },
            "autoload": {
                "psr-4": {
                    "Symfony\\Polyfill\\Php72\\": ""
                },
                "files": [
                    "bootstrap.php"
                ]
            },
            "notification-url": "https://packagist.org/downloads/",
            "license": [
                "MIT"
            ],
            "authors": [
                {
                    "name": "Nicolas Grekas",
                    "email": "p@tchwork.com"
                },
                {
                    "name": "Symfony Community",
                    "homepage": "https://symfony.com/contributors"
                }
            ],
            "description": "Symfony polyfill backporting some PHP 7.2+ features to lower PHP versions",
            "homepage": "https://symfony.com",
            "keywords": [
                "compatibility",
                "polyfill",
                "portable",
                "shim"
            ],
            "time": "2021-05-27T09:17:38+00:00"
        },
        {
            "name": "symfony/polyfill-php73",
            "version": "v1.23.0",
            "source": {
                "type": "git",
                "url": "https://github.com/symfony/polyfill-php73.git",
                "reference": "fba8933c384d6476ab14fb7b8526e5287ca7e010"
            },
            "dist": {
                "type": "zip",
                "url": "https://api.github.com/repos/symfony/polyfill-php73/zipball/fba8933c384d6476ab14fb7b8526e5287ca7e010",
                "reference": "fba8933c384d6476ab14fb7b8526e5287ca7e010",
                "shasum": ""
            },
            "require": {
                "php": ">=7.1"
            },
            "type": "library",
            "extra": {
                "branch-alias": {
                    "dev-main": "1.23-dev"
                },
                "thanks": {
                    "name": "symfony/polyfill",
                    "url": "https://github.com/symfony/polyfill"
                }
            },
            "autoload": {
                "psr-4": {
                    "Symfony\\Polyfill\\Php73\\": ""
                },
                "files": [
                    "bootstrap.php"
                ],
                "classmap": [
                    "Resources/stubs"
                ]
            },
            "notification-url": "https://packagist.org/downloads/",
            "license": [
                "MIT"
            ],
            "authors": [
                {
                    "name": "Nicolas Grekas",
                    "email": "p@tchwork.com"
                },
                {
                    "name": "Symfony Community",
                    "homepage": "https://symfony.com/contributors"
                }
            ],
            "description": "Symfony polyfill backporting some PHP 7.3+ features to lower PHP versions",
            "homepage": "https://symfony.com",
            "keywords": [
                "compatibility",
                "polyfill",
                "portable",
                "shim"
            ],
            "time": "2021-02-19T12:13:01+00:00"
        },
        {
            "name": "symfony/polyfill-php80",
            "version": "v1.23.0",
            "source": {
                "type": "git",
                "url": "https://github.com/symfony/polyfill-php80.git",
                "reference": "eca0bf41ed421bed1b57c4958bab16aa86b757d0"
            },
            "dist": {
                "type": "zip",
                "url": "https://api.github.com/repos/symfony/polyfill-php80/zipball/eca0bf41ed421bed1b57c4958bab16aa86b757d0",
                "reference": "eca0bf41ed421bed1b57c4958bab16aa86b757d0",
                "shasum": ""
            },
            "require": {
                "php": ">=7.1"
            },
            "type": "library",
            "extra": {
                "branch-alias": {
                    "dev-main": "1.23-dev"
                },
                "thanks": {
                    "name": "symfony/polyfill",
                    "url": "https://github.com/symfony/polyfill"
                }
            },
            "autoload": {
                "psr-4": {
                    "Symfony\\Polyfill\\Php80\\": ""
                },
                "files": [
                    "bootstrap.php"
                ],
                "classmap": [
                    "Resources/stubs"
                ]
            },
            "notification-url": "https://packagist.org/downloads/",
            "license": [
                "MIT"
            ],
            "authors": [
                {
                    "name": "Ion Bazan",
                    "email": "ion.bazan@gmail.com"
                },
                {
                    "name": "Nicolas Grekas",
                    "email": "p@tchwork.com"
                },
                {
                    "name": "Symfony Community",
                    "homepage": "https://symfony.com/contributors"
                }
            ],
            "description": "Symfony polyfill backporting some PHP 8.0+ features to lower PHP versions",
            "homepage": "https://symfony.com",
            "keywords": [
                "compatibility",
                "polyfill",
                "portable",
                "shim"
            ],
            "time": "2021-02-19T12:13:01+00:00"
        },
        {
            "name": "symfony/polyfill-php81",
            "version": "v1.23.0",
            "source": {
                "type": "git",
                "url": "https://github.com/symfony/polyfill-php81.git",
                "reference": "e66119f3de95efc359483f810c4c3e6436279436"
            },
            "dist": {
                "type": "zip",
                "url": "https://api.github.com/repos/symfony/polyfill-php81/zipball/e66119f3de95efc359483f810c4c3e6436279436",
                "reference": "e66119f3de95efc359483f810c4c3e6436279436",
                "shasum": ""
            },
            "require": {
                "php": ">=7.1"
            },
            "type": "library",
            "extra": {
                "branch-alias": {
                    "dev-main": "1.23-dev"
                },
                "thanks": {
                    "name": "symfony/polyfill",
                    "url": "https://github.com/symfony/polyfill"
                }
            },
            "autoload": {
                "psr-4": {
                    "Symfony\\Polyfill\\Php81\\": ""
                },
                "files": [
                    "bootstrap.php"
                ],
                "classmap": [
                    "Resources/stubs"
                ]
            },
            "notification-url": "https://packagist.org/downloads/",
            "license": [
                "MIT"
            ],
            "authors": [
                {
                    "name": "Nicolas Grekas",
                    "email": "p@tchwork.com"
                },
                {
                    "name": "Symfony Community",
                    "homepage": "https://symfony.com/contributors"
                }
            ],
            "description": "Symfony polyfill backporting some PHP 8.1+ features to lower PHP versions",
            "homepage": "https://symfony.com",
            "keywords": [
                "compatibility",
                "polyfill",
                "portable",
                "shim"
            ],
            "time": "2021-05-21T13:25:03+00:00"
        },
        {
            "name": "symfony/process",
            "version": "v4.4.25",
            "source": {
                "type": "git",
                "url": "https://github.com/symfony/process.git",
                "reference": "cd61e6dd273975c6625316de9d141ebd197f93c9"
            },
            "dist": {
                "type": "zip",
                "url": "https://api.github.com/repos/symfony/process/zipball/cd61e6dd273975c6625316de9d141ebd197f93c9",
                "reference": "cd61e6dd273975c6625316de9d141ebd197f93c9",
                "shasum": ""
            },
            "require": {
                "php": ">=7.1.3"
            },
            "type": "library",
            "autoload": {
                "psr-4": {
                    "Symfony\\Component\\Process\\": ""
                },
                "exclude-from-classmap": [
                    "/Tests/"
                ]
            },
            "notification-url": "https://packagist.org/downloads/",
            "license": [
                "MIT"
            ],
            "authors": [
                {
                    "name": "Fabien Potencier",
                    "email": "fabien@symfony.com"
                },
                {
                    "name": "Symfony Community",
                    "homepage": "https://symfony.com/contributors"
                }
            ],
            "description": "Executes commands in sub-processes",
            "homepage": "https://symfony.com",
            "time": "2021-05-26T11:20:16+00:00"
        },
        {
            "name": "symfony/service-contracts",
            "version": "v2.4.0",
            "source": {
                "type": "git",
                "url": "https://github.com/symfony/service-contracts.git",
                "reference": "f040a30e04b57fbcc9c6cbcf4dbaa96bd318b9bb"
            },
            "dist": {
                "type": "zip",
                "url": "https://api.github.com/repos/symfony/service-contracts/zipball/f040a30e04b57fbcc9c6cbcf4dbaa96bd318b9bb",
                "reference": "f040a30e04b57fbcc9c6cbcf4dbaa96bd318b9bb",
                "shasum": ""
            },
            "require": {
                "php": ">=7.2.5",
                "psr/container": "^1.1"
            },
            "suggest": {
                "symfony/service-implementation": ""
            },
            "type": "library",
            "extra": {
                "branch-alias": {
                    "dev-main": "2.4-dev"
                },
                "thanks": {
                    "name": "symfony/contracts",
                    "url": "https://github.com/symfony/contracts"
                }
            },
            "autoload": {
                "psr-4": {
                    "Symfony\\Contracts\\Service\\": ""
                }
            },
            "notification-url": "https://packagist.org/downloads/",
            "license": [
                "MIT"
            ],
            "authors": [
                {
                    "name": "Nicolas Grekas",
                    "email": "p@tchwork.com"
                },
                {
                    "name": "Symfony Community",
                    "homepage": "https://symfony.com/contributors"
                }
            ],
            "description": "Generic abstractions related to writing services",
            "homepage": "https://symfony.com",
            "keywords": [
                "abstractions",
                "contracts",
                "decoupling",
                "interfaces",
                "interoperability",
                "standards"
            ],
            "time": "2021-04-01T10:43:52+00:00"
        },
        {
            "name": "symfony/var-dumper",
            "version": "v5.3.0",
            "source": {
                "type": "git",
                "url": "https://github.com/symfony/var-dumper.git",
                "reference": "1d3953e627fe4b5f6df503f356b6545ada6351f3"
            },
            "dist": {
                "type": "zip",
                "url": "https://api.github.com/repos/symfony/var-dumper/zipball/1d3953e627fe4b5f6df503f356b6545ada6351f3",
                "reference": "1d3953e627fe4b5f6df503f356b6545ada6351f3",
                "shasum": ""
            },
            "require": {
                "php": ">=7.2.5",
                "symfony/polyfill-mbstring": "~1.0",
                "symfony/polyfill-php80": "^1.15"
            },
            "conflict": {
                "phpunit/phpunit": "<5.4.3",
                "symfony/console": "<4.4"
            },
            "require-dev": {
                "ext-iconv": "*",
                "symfony/console": "^4.4|^5.0",
                "symfony/process": "^4.4|^5.0",
                "twig/twig": "^2.13|^3.0.4"
            },
            "suggest": {
                "ext-iconv": "To convert non-UTF-8 strings to UTF-8 (or symfony/polyfill-iconv in case ext-iconv cannot be used).",
                "ext-intl": "To show region name in time zone dump",
                "symfony/console": "To use the ServerDumpCommand and/or the bin/var-dump-server script"
            },
            "bin": [
                "Resources/bin/var-dump-server"
            ],
            "type": "library",
            "autoload": {
                "files": [
                    "Resources/functions/dump.php"
                ],
                "psr-4": {
                    "Symfony\\Component\\VarDumper\\": ""
                },
                "exclude-from-classmap": [
                    "/Tests/"
                ]
            },
            "notification-url": "https://packagist.org/downloads/",
            "license": [
                "MIT"
            ],
            "authors": [
                {
                    "name": "Nicolas Grekas",
                    "email": "p@tchwork.com"
                },
                {
                    "name": "Symfony Community",
                    "homepage": "https://symfony.com/contributors"
                }
            ],
            "description": "Provides mechanisms for walking through any arbitrary PHP variable",
            "homepage": "https://symfony.com",
            "keywords": [
                "debug",
                "dump"
            ],
            "time": "2021-05-27T12:28:50+00:00"
        },
        {
            "name": "tedivm/jshrink",
            "version": "v1.4.0",
            "source": {
                "type": "git",
                "url": "https://github.com/tedious/JShrink.git",
                "reference": "0513ba1407b1f235518a939455855e6952a48bbc"
            },
            "dist": {
                "type": "zip",
                "url": "https://api.github.com/repos/tedious/JShrink/zipball/0513ba1407b1f235518a939455855e6952a48bbc",
                "reference": "0513ba1407b1f235518a939455855e6952a48bbc",
                "shasum": ""
            },
            "require": {
                "php": "^5.6|^7.0|^8.0"
            },
            "require-dev": {
                "friendsofphp/php-cs-fixer": "^2.8",
                "php-coveralls/php-coveralls": "^1.1.0",
                "phpunit/phpunit": "^6"
            },
            "type": "library",
            "autoload": {
                "psr-0": {
                    "JShrink": "src/"
                }
            },
            "notification-url": "https://packagist.org/downloads/",
            "license": [
                "BSD-3-Clause"
            ],
            "authors": [
                {
                    "name": "Robert Hafner",
                    "email": "tedivm@tedivm.com"
                }
            ],
            "description": "Javascript Minifier built in PHP",
            "homepage": "http://github.com/tedious/JShrink",
            "keywords": [
                "javascript",
                "minifier"
            ],
            "time": "2020-11-30T18:10:21+00:00"
        },
        {
            "name": "thecodingmachine/safe",
            "version": "v1.3.3",
            "source": {
                "type": "git",
                "url": "https://github.com/thecodingmachine/safe.git",
                "reference": "a8ab0876305a4cdaef31b2350fcb9811b5608dbc"
            },
            "dist": {
                "type": "zip",
                "url": "https://api.github.com/repos/thecodingmachine/safe/zipball/a8ab0876305a4cdaef31b2350fcb9811b5608dbc",
                "reference": "a8ab0876305a4cdaef31b2350fcb9811b5608dbc",
                "shasum": ""
            },
            "require": {
                "php": ">=7.2"
            },
            "require-dev": {
                "phpstan/phpstan": "^0.12",
                "squizlabs/php_codesniffer": "^3.2",
                "thecodingmachine/phpstan-strict-rules": "^0.12"
            },
            "type": "library",
            "extra": {
                "branch-alias": {
                    "dev-master": "0.1-dev"
                }
            },
            "autoload": {
                "psr-4": {
                    "Safe\\": [
                        "lib/",
                        "deprecated/",
                        "generated/"
                    ]
                },
                "files": [
                    "deprecated/apc.php",
                    "deprecated/libevent.php",
                    "deprecated/mssql.php",
                    "deprecated/stats.php",
                    "lib/special_cases.php",
                    "generated/apache.php",
                    "generated/apcu.php",
                    "generated/array.php",
                    "generated/bzip2.php",
                    "generated/calendar.php",
                    "generated/classobj.php",
                    "generated/com.php",
                    "generated/cubrid.php",
                    "generated/curl.php",
                    "generated/datetime.php",
                    "generated/dir.php",
                    "generated/eio.php",
                    "generated/errorfunc.php",
                    "generated/exec.php",
                    "generated/fileinfo.php",
                    "generated/filesystem.php",
                    "generated/filter.php",
                    "generated/fpm.php",
                    "generated/ftp.php",
                    "generated/funchand.php",
                    "generated/gmp.php",
                    "generated/gnupg.php",
                    "generated/hash.php",
                    "generated/ibase.php",
                    "generated/ibmDb2.php",
                    "generated/iconv.php",
                    "generated/image.php",
                    "generated/imap.php",
                    "generated/info.php",
                    "generated/ingres-ii.php",
                    "generated/inotify.php",
                    "generated/json.php",
                    "generated/ldap.php",
                    "generated/libxml.php",
                    "generated/lzf.php",
                    "generated/mailparse.php",
                    "generated/mbstring.php",
                    "generated/misc.php",
                    "generated/msql.php",
                    "generated/mysql.php",
                    "generated/mysqli.php",
                    "generated/mysqlndMs.php",
                    "generated/mysqlndQc.php",
                    "generated/network.php",
                    "generated/oci8.php",
                    "generated/opcache.php",
                    "generated/openssl.php",
                    "generated/outcontrol.php",
                    "generated/password.php",
                    "generated/pcntl.php",
                    "generated/pcre.php",
                    "generated/pdf.php",
                    "generated/pgsql.php",
                    "generated/posix.php",
                    "generated/ps.php",
                    "generated/pspell.php",
                    "generated/readline.php",
                    "generated/rpminfo.php",
                    "generated/rrd.php",
                    "generated/sem.php",
                    "generated/session.php",
                    "generated/shmop.php",
                    "generated/simplexml.php",
                    "generated/sockets.php",
                    "generated/sodium.php",
                    "generated/solr.php",
                    "generated/spl.php",
                    "generated/sqlsrv.php",
                    "generated/ssdeep.php",
                    "generated/ssh2.php",
                    "generated/stream.php",
                    "generated/strings.php",
                    "generated/swoole.php",
                    "generated/uodbc.php",
                    "generated/uopz.php",
                    "generated/url.php",
                    "generated/var.php",
                    "generated/xdiff.php",
                    "generated/xml.php",
                    "generated/xmlrpc.php",
                    "generated/yaml.php",
                    "generated/yaz.php",
                    "generated/zip.php",
                    "generated/zlib.php"
                ]
            },
            "notification-url": "https://packagist.org/downloads/",
            "license": [
                "MIT"
            ],
            "description": "PHP core functions that throw exceptions instead of returning FALSE on error",
            "time": "2020-10-28T17:51:34+00:00"
        },
        {
            "name": "true/punycode",
            "version": "v2.1.1",
            "source": {
                "type": "git",
                "url": "https://github.com/true/php-punycode.git",
                "reference": "a4d0c11a36dd7f4e7cd7096076cab6d3378a071e"
            },
            "dist": {
                "type": "zip",
                "url": "https://api.github.com/repos/true/php-punycode/zipball/a4d0c11a36dd7f4e7cd7096076cab6d3378a071e",
                "reference": "a4d0c11a36dd7f4e7cd7096076cab6d3378a071e",
                "shasum": ""
            },
            "require": {
                "php": ">=5.3.0",
                "symfony/polyfill-mbstring": "^1.3"
            },
            "require-dev": {
                "phpunit/phpunit": "~4.7",
                "squizlabs/php_codesniffer": "~2.0"
            },
            "type": "library",
            "autoload": {
                "psr-4": {
                    "TrueBV\\": "src/"
                }
            },
            "notification-url": "https://packagist.org/downloads/",
            "license": [
                "MIT"
            ],
            "authors": [
                {
                    "name": "Renan Gonçalves",
                    "email": "renan.saddam@gmail.com"
                }
            ],
            "description": "A Bootstring encoding of Unicode for Internationalized Domain Names in Applications (IDNA)",
            "homepage": "https://github.com/true/php-punycode",
            "keywords": [
                "idna",
                "punycode"
            ],
            "time": "2016-11-16T10:37:54+00:00"
        },
        {
            "name": "tubalmartin/cssmin",
            "version": "v4.1.1",
            "source": {
                "type": "git",
                "url": "https://github.com/tubalmartin/YUI-CSS-compressor-PHP-port.git",
                "reference": "3cbf557f4079d83a06f9c3ff9b957c022d7805cf"
            },
            "dist": {
                "type": "zip",
                "url": "https://api.github.com/repos/tubalmartin/YUI-CSS-compressor-PHP-port/zipball/3cbf557f4079d83a06f9c3ff9b957c022d7805cf",
                "reference": "3cbf557f4079d83a06f9c3ff9b957c022d7805cf",
                "shasum": ""
            },
            "require": {
                "ext-pcre": "*",
                "php": ">=5.3.2"
            },
            "require-dev": {
                "cogpowered/finediff": "0.3.*",
                "phpunit/phpunit": "4.8.*"
            },
            "bin": [
                "cssmin"
            ],
            "type": "library",
            "autoload": {
                "psr-4": {
                    "tubalmartin\\CssMin\\": "src"
                }
            },
            "notification-url": "https://packagist.org/downloads/",
            "license": [
                "BSD-3-Clause"
            ],
            "authors": [
                {
                    "name": "Túbal Martín",
                    "homepage": "http://tubalmartin.me/"
                }
            ],
            "description": "A PHP port of the YUI CSS compressor",
            "homepage": "https://github.com/tubalmartin/YUI-CSS-compressor-PHP-port",
            "keywords": [
                "compress",
                "compressor",
                "css",
                "cssmin",
                "minify",
                "yui"
            ],
            "time": "2018-01-15T15:26:51+00:00"
        },
        {
            "name": "web-token/jwt-framework",
            "version": "v2.2.10",
            "source": {
                "type": "git",
                "url": "https://github.com/web-token/jwt-framework.git",
                "reference": "49e48633d8cdd7da993c4a94f66dd3ebceda16a5"
            },
            "dist": {
                "type": "zip",
                "url": "https://api.github.com/repos/web-token/jwt-framework/zipball/49e48633d8cdd7da993c4a94f66dd3ebceda16a5",
                "reference": "49e48633d8cdd7da993c4a94f66dd3ebceda16a5",
                "shasum": ""
            },
            "require": {
                "brick/math": "^0.8.17|^0.9",
                "ext-json": "*",
                "ext-mbstring": "*",
                "ext-openssl": "*",
                "ext-sodium": "*",
                "fgrosse/phpasn1": "^2.0",
                "php": ">=7.2",
                "psr/event-dispatcher": "^1.0",
                "psr/http-client": "^1.0",
                "psr/http-factory": "^1.0",
                "spomky-labs/aes-key-wrap": "^5.0|^6.0",
                "spomky-labs/base64url": "^1.0|^2.0",
                "symfony/config": "^4.2|^5.0",
                "symfony/console": "^4.2|^5.0",
                "symfony/dependency-injection": "^4.2|^5.0",
                "symfony/event-dispatcher": "^4.2|^5.0",
                "symfony/http-kernel": "^4.2|^5.0",
                "symfony/polyfill-mbstring": "^1.12"
            },
            "conflict": {
                "spomky-labs/jose": "*"
            },
            "replace": {
                "web-token/encryption-pack": "self.version",
                "web-token/jwt-bundle": "self.version",
                "web-token/jwt-checker": "self.version",
                "web-token/jwt-console": "self.version",
                "web-token/jwt-core": "self.version",
                "web-token/jwt-easy": "self.version",
                "web-token/jwt-encryption": "self.version",
                "web-token/jwt-encryption-algorithm-aescbc": "self.version",
                "web-token/jwt-encryption-algorithm-aesgcm": "self.version",
                "web-token/jwt-encryption-algorithm-aesgcmkw": "self.version",
                "web-token/jwt-encryption-algorithm-aeskw": "self.version",
                "web-token/jwt-encryption-algorithm-dir": "self.version",
                "web-token/jwt-encryption-algorithm-ecdh-es": "self.version",
                "web-token/jwt-encryption-algorithm-experimental": "self.version",
                "web-token/jwt-encryption-algorithm-pbes2": "self.version",
                "web-token/jwt-encryption-algorithm-rsa": "self.version",
                "web-token/jwt-key-mgmt": "self.version",
                "web-token/jwt-nested-token": "self.version",
                "web-token/jwt-signature": "self.version",
                "web-token/jwt-signature-algorithm-ecdsa": "self.version",
                "web-token/jwt-signature-algorithm-eddsa": "self.version",
                "web-token/jwt-signature-algorithm-experimental": "self.version",
                "web-token/jwt-signature-algorithm-hmac": "self.version",
                "web-token/jwt-signature-algorithm-none": "self.version",
                "web-token/jwt-signature-algorithm-rsa": "self.version",
                "web-token/jwt-util-ecc": "self.version",
                "web-token/signature-pack": "self.version"
            },
            "require-dev": {
                "bjeavons/zxcvbn-php": "^1.0",
                "blackfire/php-sdk": "^1.14",
                "ext-curl": "*",
                "ext-gmp": "*",
                "friendsofphp/php-cs-fixer": "^2.16",
                "infection/infection": "^0.15|^0.16|^0.17|^0.18|^0.19|^0.20",
                "matthiasnoback/symfony-config-test": "^3.1|^4.0",
                "nyholm/psr7": "^1.3",
                "php-coveralls/php-coveralls": "^2.0",
                "php-http/mock-client": "^1.0",
                "phpstan/phpstan": "^0.12",
                "phpstan/phpstan-deprecation-rules": "^0.12",
                "phpstan/phpstan-phpunit": "^0.12",
                "phpstan/phpstan-strict-rules": "^0.12",
                "phpunit/phpunit": "^8.0|^9.0",
                "symfony/browser-kit": "^4.2|^5.0",
                "symfony/finder": "^4.2|^5.0",
                "symfony/framework-bundle": "^4.2|^5.0",
                "symfony/http-client": "^5.2",
                "symfony/phpunit-bridge": "^4.2|^5.0",
                "symfony/serializer": "^4.2|^5.0",
                "symfony/var-dumper": "^4.2|^5.0"
            },
            "suggest": {
                "bjeavons/zxcvbn-php": "Adds key quality check for oct keys.",
                "ext-sodium": "Sodium is required for OKP key creation, EdDSA signature algorithm and ECDH-ES key encryption with OKP keys",
                "php-http/httplug": "To enable JKU/X5U support.",
                "php-http/httplug-bundle": "To enable JKU/X5U support.",
                "php-http/message-factory": "To enable JKU/X5U support.",
                "symfony/serializer": "Use the Symfony serializer to serialize/unserialize JWS and JWE tokens.",
                "symfony/var-dumper": "Used to show data on the debug toolbar."
            },
            "type": "symfony-bundle",
            "autoload": {
                "psr-4": {
                    "Jose\\": "src/",
                    "Jose\\Component\\Signature\\Algorithm\\": [
                        "src/SignatureAlgorithm/ECDSA",
                        "src/SignatureAlgorithm/EdDSA",
                        "src/SignatureAlgorithm/HMAC",
                        "src/SignatureAlgorithm/None",
                        "src/SignatureAlgorithm/RSA",
                        "src/SignatureAlgorithm/Experimental"
                    ],
                    "Jose\\Component\\Core\\Util\\Ecc\\": [
                        "src/Ecc"
                    ],
                    "Jose\\Component\\Encryption\\Algorithm\\": [
                        "src/EncryptionAlgorithm/Experimental"
                    ],
                    "Jose\\Component\\Encryption\\Algorithm\\KeyEncryption\\": [
                        "src/EncryptionAlgorithm/KeyEncryption/AESGCMKW",
                        "src/EncryptionAlgorithm/KeyEncryption/AESKW",
                        "src/EncryptionAlgorithm/KeyEncryption/Direct",
                        "src/EncryptionAlgorithm/KeyEncryption/ECDHES",
                        "src/EncryptionAlgorithm/KeyEncryption/PBES2",
                        "src/EncryptionAlgorithm/KeyEncryption/RSA"
                    ],
                    "Jose\\Component\\Encryption\\Algorithm\\ContentEncryption\\": [
                        "src/EncryptionAlgorithm/ContentEncryption/AESGCM",
                        "src/EncryptionAlgorithm/ContentEncryption/AESCBC"
                    ]
                }
            },
            "notification-url": "https://packagist.org/downloads/",
            "license": [
                "MIT"
            ],
            "authors": [
                {
                    "name": "Florent Morselli",
                    "homepage": "https://github.com/Spomky"
                },
                {
                    "name": "All contributors",
                    "homepage": "https://github.com/web-token/jwt-framework/contributors"
                }
            ],
            "description": "JSON Object Signing and Encryption library for PHP and Symfony Bundle.",
            "homepage": "https://github.com/web-token/jwt-framework",
            "keywords": [
                "JOSE",
                "JWE",
                "JWK",
                "JWKSet",
                "JWS",
                "Jot",
                "RFC7515",
                "RFC7516",
                "RFC7517",
                "RFC7518",
                "RFC7519",
                "RFC7520",
                "bundle",
                "jwa",
                "jwt",
                "symfony"
            ],
            "time": "2021-03-24T14:00:05+00:00"
        },
        {
            "name": "webimpress/safe-writer",
            "version": "2.2.0",
            "source": {
                "type": "git",
                "url": "https://github.com/webimpress/safe-writer.git",
                "reference": "9d37cc8bee20f7cb2f58f6e23e05097eab5072e6"
            },
            "dist": {
                "type": "zip",
                "url": "https://api.github.com/repos/webimpress/safe-writer/zipball/9d37cc8bee20f7cb2f58f6e23e05097eab5072e6",
                "reference": "9d37cc8bee20f7cb2f58f6e23e05097eab5072e6",
                "shasum": ""
            },
            "require": {
                "php": "^7.3 || ^8.0"
            },
            "require-dev": {
                "phpunit/phpunit": "^9.5.4",
                "vimeo/psalm": "^4.7",
                "webimpress/coding-standard": "^1.2.2"
            },
            "type": "library",
            "extra": {
                "branch-alias": {
                    "dev-master": "2.2.x-dev",
                    "dev-develop": "2.3.x-dev",
                    "dev-release-1.0": "1.0.x-dev"
                }
            },
            "autoload": {
                "psr-4": {
                    "Webimpress\\SafeWriter\\": "src/"
                }
            },
            "notification-url": "https://packagist.org/downloads/",
            "license": [
                "BSD-2-Clause"
            ],
            "description": "Tool to write files safely, to avoid race conditions",
            "keywords": [
                "concurrent write",
                "file writer",
                "race condition",
                "safe writer",
                "webimpress"
            ],
            "time": "2021-04-19T16:34:45+00:00"
        },
        {
            "name": "webonyx/graphql-php",
            "version": "v0.13.9",
            "source": {
                "type": "git",
                "url": "https://github.com/webonyx/graphql-php.git",
                "reference": "d9a94fddcad0a35d4bced212b8a44ad1bc59bdf3"
            },
            "dist": {
                "type": "zip",
                "url": "https://api.github.com/repos/webonyx/graphql-php/zipball/d9a94fddcad0a35d4bced212b8a44ad1bc59bdf3",
                "reference": "d9a94fddcad0a35d4bced212b8a44ad1bc59bdf3",
                "shasum": ""
            },
            "require": {
                "ext-json": "*",
                "ext-mbstring": "*",
                "php": "^7.1||^8.0"
            },
            "require-dev": {
                "doctrine/coding-standard": "^6.0",
                "phpbench/phpbench": "^0.14.0",
                "phpstan/phpstan": "^0.11.4",
                "phpstan/phpstan-phpunit": "^0.11.0",
                "phpstan/phpstan-strict-rules": "^0.11.0",
                "phpunit/phpcov": "^5.0",
                "phpunit/phpunit": "^7.2",
                "psr/http-message": "^1.0",
                "react/promise": "2.*"
            },
            "suggest": {
                "psr/http-message": "To use standard GraphQL server",
                "react/promise": "To leverage async resolving on React PHP platform"
            },
            "type": "library",
            "autoload": {
                "psr-4": {
                    "GraphQL\\": "src/"
                }
            },
            "notification-url": "https://packagist.org/downloads/",
            "license": [
                "MIT"
            ],
            "description": "A PHP port of GraphQL reference implementation",
            "homepage": "https://github.com/webonyx/graphql-php",
            "keywords": [
                "api",
                "graphql"
            ],
            "time": "2020-07-02T05:49:25+00:00"
        },
        {
            "name": "wikimedia/less.php",
            "version": "v3.1.0",
            "source": {
                "type": "git",
                "url": "https://github.com/wikimedia/less.php.git",
                "reference": "a486d78b9bd16b72f237fc6093aa56d69ce8bd13"
            },
            "dist": {
                "type": "zip",
                "url": "https://api.github.com/repos/wikimedia/less.php/zipball/a486d78b9bd16b72f237fc6093aa56d69ce8bd13",
                "reference": "a486d78b9bd16b72f237fc6093aa56d69ce8bd13",
                "shasum": ""
            },
            "require": {
                "php": ">=7.2.9"
            },
            "require-dev": {
                "mediawiki/mediawiki-codesniffer": "34.0.0",
                "mediawiki/minus-x": "1.0.0",
                "php-parallel-lint/php-console-highlighter": "0.5.0",
                "php-parallel-lint/php-parallel-lint": "1.2.0",
                "phpunit/phpunit": "^8.5"
            },
            "bin": [
                "bin/lessc"
            ],
            "type": "library",
            "autoload": {
                "psr-0": {
                    "Less": "lib/"
                },
                "classmap": [
                    "lessc.inc.php"
                ]
            },
            "notification-url": "https://packagist.org/downloads/",
            "license": [
                "Apache-2.0"
            ],
            "authors": [
                {
                    "name": "Josh Schmidt",
                    "homepage": "https://github.com/oyejorge"
                },
                {
                    "name": "Matt Agar",
                    "homepage": "https://github.com/agar"
                },
                {
                    "name": "Martin Jantošovič",
                    "homepage": "https://github.com/Mordred"
                }
            ],
            "description": "PHP port of the Javascript version of LESS http://lesscss.org (Originally maintained by Josh Schmidt)",
            "keywords": [
                "css",
                "less",
                "less.js",
                "lesscss",
                "php",
                "stylesheet"
            ],
            "time": "2020-12-11T19:33:31+00:00"
        }
    ],
    "packages-dev": [
        {
            "name": "allure-framework/allure-codeception",
            "version": "1.5.0",
            "source": {
                "type": "git",
                "url": "https://github.com/allure-framework/allure-codeception.git",
                "reference": "5ccfa4cdc826ef43ddba42b817dab4c0a8be7de2"
            },
            "dist": {
                "type": "zip",
                "url": "https://api.github.com/repos/allure-framework/allure-codeception/zipball/5ccfa4cdc826ef43ddba42b817dab4c0a8be7de2",
                "reference": "5ccfa4cdc826ef43ddba42b817dab4c0a8be7de2",
                "shasum": ""
            },
            "require": {
                "allure-framework/allure-php-api": "^1.3",
                "codeception/codeception": "^2.5 | ^3 | ^4",
                "ext-json": "*",
                "php": ">=7.1.3",
                "symfony/filesystem": "^2.7 | ^3 | ^4 | ^5",
                "symfony/finder": "^2.7 | ^3 | ^4 | ^5"
            },
            "require-dev": {
                "ext-dom": "*",
                "phpunit/phpunit": "^7.2 | ^8 | ^9"
            },
            "type": "library",
            "autoload": {
                "psr-0": {
                    "Yandex": "src/"
                }
            },
            "notification-url": "https://packagist.org/downloads/",
            "license": [
                "Apache-2.0"
            ],
            "authors": [
                {
                    "name": "Ivan Krutov",
                    "email": "vania-pooh@aerokube.com",
                    "role": "Developer"
                }
            ],
            "description": "Allure Codeception integration",
            "homepage": "http://allure.qatools.ru/",
            "keywords": [
                "allure",
                "attachments",
                "cases",
                "codeception",
                "report",
                "steps",
                "testing"
            ],
            "time": "2021-03-26T16:11:53+00:00"
        },
        {
            "name": "allure-framework/allure-php-api",
            "version": "1.3.1",
            "source": {
                "type": "git",
                "url": "https://github.com/allure-framework/allure-php-commons.git",
                "reference": "f64b69afeff472c564a4e2379efb2b69c430ec5a"
            },
            "dist": {
                "type": "zip",
                "url": "https://api.github.com/repos/allure-framework/allure-php-commons/zipball/f64b69afeff472c564a4e2379efb2b69c430ec5a",
                "reference": "f64b69afeff472c564a4e2379efb2b69c430ec5a",
                "shasum": ""
            },
            "require": {
                "jms/serializer": "^1 | ^2 | ^3",
                "php": ">=7.1.3",
                "ramsey/uuid": "^3 | ^4",
                "symfony/mime": "^4.3 | ^5"
            },
            "require-dev": {
                "phpunit/phpunit": "^7 | ^8 | ^9"
            },
            "type": "library",
            "autoload": {
                "psr-0": {
                    "Yandex": [
                        "src/",
                        "test/"
                    ]
                }
            },
            "notification-url": "https://packagist.org/downloads/",
            "license": [
                "Apache-2.0"
            ],
            "authors": [
                {
                    "name": "Ivan Krutov",
                    "email": "vania-pooh@yandex-team.ru",
                    "role": "Developer"
                }
            ],
            "description": "PHP API for Allure adapter",
            "homepage": "http://allure.qatools.ru/",
            "keywords": [
                "allure",
                "api",
                "php",
                "report"
            ],
            "time": "2021-03-26T14:32:27+00:00"
        },
        {
            "name": "allure-framework/allure-phpunit",
            "version": "1.4.0",
            "source": {
                "type": "git",
                "url": "https://github.com/allure-framework/allure-phpunit.git",
                "reference": "56c65ae482c40411b74a65f97629d16b0e7662ee"
            },
            "dist": {
                "type": "zip",
                "url": "https://api.github.com/repos/allure-framework/allure-phpunit/zipball/56c65ae482c40411b74a65f97629d16b0e7662ee",
                "reference": "56c65ae482c40411b74a65f97629d16b0e7662ee",
                "shasum": ""
            },
            "require": {
                "allure-framework/allure-php-api": "^1.3",
                "php": ">=7.1",
                "phpunit/phpunit": "^7.2 | ^8 | ^9"
            },
            "require-dev": {
                "ext-dom": "*",
                "mikey179/vfsstream": "^1"
            },
            "type": "library",
            "autoload": {
                "psr-0": {
                    "Yandex": "src/"
                }
            },
            "notification-url": "https://packagist.org/downloads/",
            "license": [
                "Apache-2.0"
            ],
            "authors": [
                {
                    "name": "Ivan Krutov",
                    "email": "vania-pooh@yandex-team.ru",
                    "role": "Developer"
                }
            ],
            "description": "Allure PHPUNit integration",
            "homepage": "http://allure.qatools.ru/",
            "keywords": [
                "allure",
                "attachments",
                "cases",
                "phpunit",
                "report",
                "steps",
                "testing"
            ],
            "time": "2021-03-26T15:43:03+00:00"
        },
        {
            "name": "beberlei/assert",
            "version": "v3.3.1",
            "source": {
                "type": "git",
                "url": "https://github.com/beberlei/assert.git",
                "reference": "5e721d7e937ca3ba2cdec1e1adf195f9e5188372"
            },
            "dist": {
                "type": "zip",
                "url": "https://api.github.com/repos/beberlei/assert/zipball/5e721d7e937ca3ba2cdec1e1adf195f9e5188372",
                "reference": "5e721d7e937ca3ba2cdec1e1adf195f9e5188372",
                "shasum": ""
            },
            "require": {
                "ext-ctype": "*",
                "ext-json": "*",
                "ext-mbstring": "*",
                "ext-simplexml": "*",
                "php": "^7.0 || ^8.0"
            },
            "require-dev": {
                "friendsofphp/php-cs-fixer": "*",
                "phpstan/phpstan": "*",
                "phpunit/phpunit": ">=6.0.0",
                "yoast/phpunit-polyfills": "^0.1.0"
            },
            "suggest": {
                "ext-intl": "Needed to allow Assertion::count(), Assertion::isCountable(), Assertion::minCount(), and Assertion::maxCount() to operate on ResourceBundles"
            },
            "type": "library",
            "autoload": {
                "psr-4": {
                    "Assert\\": "lib/Assert"
                },
                "files": [
                    "lib/Assert/functions.php"
                ]
            },
            "notification-url": "https://packagist.org/downloads/",
            "license": [
                "BSD-2-Clause"
            ],
            "authors": [
                {
                    "name": "Benjamin Eberlei",
                    "email": "kontakt@beberlei.de",
                    "role": "Lead Developer"
                },
                {
                    "name": "Richard Quadling",
                    "email": "rquadling@gmail.com",
                    "role": "Collaborator"
                }
            ],
            "description": "Thin assertion library for input validation in business models.",
            "keywords": [
                "assert",
                "assertion",
                "validation"
            ],
            "time": "2021-04-18T20:11:03+00:00"
        },
        {
            "name": "behat/gherkin",
            "version": "v4.8.0",
            "source": {
                "type": "git",
                "url": "https://github.com/Behat/Gherkin.git",
                "reference": "2391482cd003dfdc36b679b27e9f5326bd656acd"
            },
            "dist": {
                "type": "zip",
                "url": "https://api.github.com/repos/Behat/Gherkin/zipball/2391482cd003dfdc36b679b27e9f5326bd656acd",
                "reference": "2391482cd003dfdc36b679b27e9f5326bd656acd",
                "shasum": ""
            },
            "require": {
                "php": "~7.2|~8.0"
            },
            "require-dev": {
                "cucumber/cucumber": "dev-gherkin-16.0.0",
                "phpunit/phpunit": "~8|~9",
                "symfony/phpunit-bridge": "~3|~4|~5",
                "symfony/yaml": "~3|~4|~5"
            },
            "suggest": {
                "symfony/yaml": "If you want to parse features, represented in YAML files"
            },
            "type": "library",
            "extra": {
                "branch-alias": {
                    "dev-master": "4.4-dev"
                }
            },
            "autoload": {
                "psr-0": {
                    "Behat\\Gherkin": "src/"
                }
            },
            "notification-url": "https://packagist.org/downloads/",
            "license": [
                "MIT"
            ],
            "authors": [
                {
                    "name": "Konstantin Kudryashov",
                    "email": "ever.zet@gmail.com",
                    "homepage": "http://everzet.com"
                }
            ],
            "description": "Gherkin DSL parser for PHP",
            "homepage": "http://behat.org/",
            "keywords": [
                "BDD",
                "Behat",
                "Cucumber",
                "DSL",
                "gherkin",
                "parser"
            ],
            "time": "2021-02-04T12:44:21+00:00"
        },
        {
            "name": "codeception/codeception",
            "version": "4.1.21",
            "source": {
                "type": "git",
                "url": "https://github.com/Codeception/Codeception.git",
                "reference": "c25f20d842a7e3fa0a8e6abf0828f102c914d419"
            },
            "dist": {
                "type": "zip",
                "url": "https://api.github.com/repos/Codeception/Codeception/zipball/c25f20d842a7e3fa0a8e6abf0828f102c914d419",
                "reference": "c25f20d842a7e3fa0a8e6abf0828f102c914d419",
                "shasum": ""
            },
            "require": {
                "behat/gherkin": "^4.4.0",
                "codeception/lib-asserts": "^1.0",
                "codeception/phpunit-wrapper": ">6.0.15 <6.1.0 | ^6.6.1 | ^7.7.1 | ^8.1.1 | ^9.0",
                "codeception/stub": "^2.0 | ^3.0",
                "ext-curl": "*",
                "ext-json": "*",
                "ext-mbstring": "*",
                "guzzlehttp/psr7": "~1.4",
                "php": ">=5.6.0 <9.0",
                "symfony/console": ">=2.7 <6.0",
                "symfony/css-selector": ">=2.7 <6.0",
                "symfony/event-dispatcher": ">=2.7 <6.0",
                "symfony/finder": ">=2.7 <6.0",
                "symfony/yaml": ">=2.7 <6.0"
            },
            "require-dev": {
                "codeception/module-asserts": "1.*@dev",
                "codeception/module-cli": "1.*@dev",
                "codeception/module-db": "1.*@dev",
                "codeception/module-filesystem": "1.*@dev",
                "codeception/module-phpbrowser": "1.*@dev",
                "codeception/specify": "~0.3",
                "codeception/util-universalframework": "*@dev",
                "monolog/monolog": "~1.8",
                "squizlabs/php_codesniffer": "~2.0",
                "symfony/process": ">=2.7 <6.0",
                "vlucas/phpdotenv": "^2.0 | ^3.0 | ^4.0 | ^5.0"
            },
            "suggest": {
                "codeception/specify": "BDD-style code blocks",
                "codeception/verify": "BDD-style assertions",
                "hoa/console": "For interactive console functionality",
                "stecman/symfony-console-completion": "For BASH autocompletion",
                "symfony/phpunit-bridge": "For phpunit-bridge support"
            },
            "bin": [
                "codecept"
            ],
            "type": "library",
            "extra": {
                "branch-alias": []
            },
            "autoload": {
                "psr-4": {
                    "Codeception\\": "src/Codeception",
                    "Codeception\\Extension\\": "ext"
                }
            },
            "notification-url": "https://packagist.org/downloads/",
            "license": [
                "MIT"
            ],
            "authors": [
                {
                    "name": "Michael Bodnarchuk",
                    "email": "davert@mail.ua",
                    "homepage": "http://codegyre.com"
                }
            ],
            "description": "BDD-style testing framework",
            "homepage": "http://codeception.com/",
            "keywords": [
                "BDD",
                "TDD",
                "acceptance testing",
                "functional testing",
                "unit testing"
            ],
            "time": "2021-05-28T17:43:39+00:00"
        },
        {
            "name": "codeception/lib-asserts",
            "version": "1.13.2",
            "source": {
                "type": "git",
                "url": "https://github.com/Codeception/lib-asserts.git",
                "reference": "184231d5eab66bc69afd6b9429344d80c67a33b6"
            },
            "dist": {
                "type": "zip",
                "url": "https://api.github.com/repos/Codeception/lib-asserts/zipball/184231d5eab66bc69afd6b9429344d80c67a33b6",
                "reference": "184231d5eab66bc69afd6b9429344d80c67a33b6",
                "shasum": ""
            },
            "require": {
                "codeception/phpunit-wrapper": ">6.0.15 <6.1.0 | ^6.6.1 | ^7.7.1 | ^8.0.3 | ^9.0",
                "ext-dom": "*",
                "php": ">=5.6.0 <9.0"
            },
            "type": "library",
            "autoload": {
                "classmap": [
                    "src/"
                ]
            },
            "notification-url": "https://packagist.org/downloads/",
            "license": [
                "MIT"
            ],
            "authors": [
                {
                    "name": "Michael Bodnarchuk",
                    "email": "davert@mail.ua",
                    "homepage": "http://codegyre.com"
                },
                {
                    "name": "Gintautas Miselis"
                },
                {
                    "name": "Gustavo Nieves",
                    "homepage": "https://medium.com/@ganieves"
                }
            ],
            "description": "Assertion methods used by Codeception core and Asserts module",
            "homepage": "https://codeception.com/",
            "keywords": [
                "codeception"
            ],
            "time": "2020-10-21T16:26:20+00:00"
        },
        {
            "name": "codeception/module-asserts",
            "version": "1.3.1",
            "source": {
                "type": "git",
                "url": "https://github.com/Codeception/module-asserts.git",
                "reference": "59374f2fef0cabb9e8ddb53277e85cdca74328de"
            },
            "dist": {
                "type": "zip",
                "url": "https://api.github.com/repos/Codeception/module-asserts/zipball/59374f2fef0cabb9e8ddb53277e85cdca74328de",
                "reference": "59374f2fef0cabb9e8ddb53277e85cdca74328de",
                "shasum": ""
            },
            "require": {
                "codeception/codeception": "*@dev",
                "codeception/lib-asserts": "^1.13.1",
                "php": ">=5.6.0 <9.0"
            },
            "conflict": {
                "codeception/codeception": "<4.0"
            },
            "type": "library",
            "autoload": {
                "classmap": [
                    "src/"
                ]
            },
            "notification-url": "https://packagist.org/downloads/",
            "license": [
                "MIT"
            ],
            "authors": [
                {
                    "name": "Michael Bodnarchuk"
                },
                {
                    "name": "Gintautas Miselis"
                },
                {
                    "name": "Gustavo Nieves",
                    "homepage": "https://medium.com/@ganieves"
                }
            ],
            "description": "Codeception module containing various assertions",
            "homepage": "https://codeception.com/",
            "keywords": [
                "assertions",
                "asserts",
                "codeception"
            ],
            "time": "2020-10-21T16:48:15+00:00"
        },
        {
            "name": "codeception/module-sequence",
            "version": "1.0.1",
            "source": {
                "type": "git",
                "url": "https://github.com/Codeception/module-sequence.git",
                "reference": "b75be26681ae90824cde8f8df785981f293667e1"
            },
            "dist": {
                "type": "zip",
                "url": "https://api.github.com/repos/Codeception/module-sequence/zipball/b75be26681ae90824cde8f8df785981f293667e1",
                "reference": "b75be26681ae90824cde8f8df785981f293667e1",
                "shasum": ""
            },
            "require": {
                "codeception/codeception": "^4.0",
                "php": ">=5.6.0 <9.0"
            },
            "type": "library",
            "autoload": {
                "classmap": [
                    "src/"
                ]
            },
            "notification-url": "https://packagist.org/downloads/",
            "license": [
                "MIT"
            ],
            "authors": [
                {
                    "name": "Michael Bodnarchuk"
                }
            ],
            "description": "Sequence module for Codeception",
            "homepage": "http://codeception.com/",
            "keywords": [
                "codeception"
            ],
            "time": "2020-10-31T18:36:26+00:00"
        },
        {
            "name": "codeception/module-webdriver",
            "version": "1.2.1",
            "source": {
                "type": "git",
                "url": "https://github.com/Codeception/module-webdriver.git",
                "reference": "ebbe729c630415e8caf6b0087e457906f0c6c0c6"
            },
            "dist": {
                "type": "zip",
                "url": "https://api.github.com/repos/Codeception/module-webdriver/zipball/ebbe729c630415e8caf6b0087e457906f0c6c0c6",
                "reference": "ebbe729c630415e8caf6b0087e457906f0c6c0c6",
                "shasum": ""
            },
            "require": {
                "codeception/codeception": "^4.0",
                "php": ">=5.6.0 <9.0",
                "php-webdriver/webdriver": "^1.8.0"
            },
            "suggest": {
                "codeception/phpbuiltinserver": "Start and stop PHP built-in web server for your tests"
            },
            "type": "library",
            "autoload": {
                "classmap": [
                    "src/"
                ]
            },
            "notification-url": "https://packagist.org/downloads/",
            "license": [
                "MIT"
            ],
            "authors": [
                {
                    "name": "Michael Bodnarchuk"
                },
                {
                    "name": "Gintautas Miselis"
                },
                {
                    "name": "Zaahid Bateson"
                }
            ],
            "description": "WebDriver module for Codeception",
            "homepage": "http://codeception.com/",
            "keywords": [
                "acceptance-testing",
                "browser-testing",
                "codeception"
            ],
            "time": "2021-04-23T17:30:57+00:00"
        },
        {
            "name": "codeception/phpunit-wrapper",
            "version": "9.0.6",
            "source": {
                "type": "git",
                "url": "https://github.com/Codeception/phpunit-wrapper.git",
                "reference": "b0c06abb3181eedca690170f7ed0fd26a70bfacc"
            },
            "dist": {
                "type": "zip",
                "url": "https://api.github.com/repos/Codeception/phpunit-wrapper/zipball/b0c06abb3181eedca690170f7ed0fd26a70bfacc",
                "reference": "b0c06abb3181eedca690170f7ed0fd26a70bfacc",
                "shasum": ""
            },
            "require": {
                "php": ">=7.2",
                "phpunit/phpunit": "^9.0"
            },
            "require-dev": {
                "codeception/specify": "*",
                "consolidation/robo": "^3.0.0-alpha3",
                "vlucas/phpdotenv": "^3.0"
            },
            "type": "library",
            "autoload": {
                "psr-4": {
                    "Codeception\\PHPUnit\\": "src/"
                }
            },
            "notification-url": "https://packagist.org/downloads/",
            "license": [
                "MIT"
            ],
            "authors": [
                {
                    "name": "Davert",
                    "email": "davert.php@resend.cc"
                },
                {
                    "name": "Naktibalda"
                }
            ],
            "description": "PHPUnit classes used by Codeception",
            "time": "2020-12-28T13:59:47+00:00"
        },
        {
            "name": "codeception/stub",
            "version": "3.7.0",
            "source": {
                "type": "git",
                "url": "https://github.com/Codeception/Stub.git",
                "reference": "468dd5fe659f131fc997f5196aad87512f9b1304"
            },
            "dist": {
                "type": "zip",
                "url": "https://api.github.com/repos/Codeception/Stub/zipball/468dd5fe659f131fc997f5196aad87512f9b1304",
                "reference": "468dd5fe659f131fc997f5196aad87512f9b1304",
                "shasum": ""
            },
            "require": {
                "phpunit/phpunit": "^8.4 | ^9.0"
            },
            "type": "library",
            "autoload": {
                "psr-4": {
                    "Codeception\\": "src/"
                }
            },
            "notification-url": "https://packagist.org/downloads/",
            "license": [
                "MIT"
            ],
            "description": "Flexible Stub wrapper for PHPUnit's Mock Builder",
            "time": "2020-07-03T15:54:43+00:00"
        },
        {
            "name": "csharpru/vault-php",
            "version": "4.2.1",
            "source": {
                "type": "git",
                "url": "https://github.com/CSharpRU/vault-php.git",
                "reference": "89b393ecf65f61a44d3a1872547f65085982b481"
            },
            "dist": {
                "type": "zip",
                "url": "https://api.github.com/repos/CSharpRU/vault-php/zipball/89b393ecf65f61a44d3a1872547f65085982b481",
                "reference": "89b393ecf65f61a44d3a1872547f65085982b481",
                "shasum": ""
            },
            "require": {
                "ext-json": "*",
                "php": "^7.2 || ^8.0",
                "psr/cache": "^1.0",
                "psr/http-client": "^1.0",
                "psr/http-factory": "^1.0",
                "psr/log": "^1.0",
                "weew/helpers-array": "^1.3"
            },
            "require-dev": {
                "alextartan/guzzle-psr18-adapter": "^1.2 || ^2.0",
                "cache/array-adapter": "^1.0",
                "codeception/codeception": "^4.1",
                "codeception/module-asserts": "^1.3",
                "laminas/laminas-diactoros": "^2.3",
                "php-vcr/php-vcr": "^1.5",
                "symfony/event-dispatcher": "<5.0"
            },
            "suggest": {
                "cache/array-adapter": "For usage with CachedClient class"
            },
            "type": "library",
            "autoload": {
                "psr-4": {
                    "Vault\\": "src/"
                }
            },
            "notification-url": "https://packagist.org/downloads/",
            "license": [
                "MIT"
            ],
            "authors": [
                {
                    "name": "Yaroslav Lukyanov",
                    "email": "c_sharp@mail.ru"
                }
            ],
            "description": "Best Vault client for PHP that you can find",
            "keywords": [
                "hashicorp",
                "secrets",
                "vault"
            ],
            "time": "2021-05-21T06:39:35+00:00"
        },
        {
            "name": "csharpru/vault-php-guzzle6-transport",
            "version": "2.0.4",
            "source": {
                "type": "git",
                "url": "https://github.com/CSharpRU/vault-php-guzzle6-transport.git",
                "reference": "33c392120ac9f253b62b034e0e8ffbbdb3513bd8"
            },
            "dist": {
                "type": "zip",
                "url": "https://api.github.com/repos/CSharpRU/vault-php-guzzle6-transport/zipball/33c392120ac9f253b62b034e0e8ffbbdb3513bd8",
                "reference": "33c392120ac9f253b62b034e0e8ffbbdb3513bd8",
                "shasum": ""
            },
            "require": {
                "guzzlehttp/guzzle": "~6.2",
                "guzzlehttp/promises": "^1.3",
                "guzzlehttp/psr7": "^1.4"
            },
            "type": "library",
            "autoload": {
                "psr-4": {
                    "VaultTransports\\": "src/"
                }
            },
            "notification-url": "https://packagist.org/downloads/",
            "license": [
                "MIT"
            ],
            "authors": [
                {
                    "name": "Yaroslav Lukyanov",
                    "email": "c_sharp@mail.ru"
                }
            ],
            "description": "Guzzle6 transport for Vault PHP client",
            "time": "2019-03-10T06:17:37+00:00"
        },
        {
            "name": "dealerdirect/phpcodesniffer-composer-installer",
            "version": "v0.7.1",
            "source": {
                "type": "git",
                "url": "https://github.com/Dealerdirect/phpcodesniffer-composer-installer.git",
                "reference": "fe390591e0241955f22eb9ba327d137e501c771c"
            },
            "dist": {
                "type": "zip",
                "url": "https://api.github.com/repos/Dealerdirect/phpcodesniffer-composer-installer/zipball/fe390591e0241955f22eb9ba327d137e501c771c",
                "reference": "fe390591e0241955f22eb9ba327d137e501c771c",
                "shasum": ""
            },
            "require": {
                "composer-plugin-api": "^1.0 || ^2.0",
                "php": ">=5.3",
                "squizlabs/php_codesniffer": "^2.0 || ^3.0 || ^4.0"
            },
            "require-dev": {
                "composer/composer": "*",
                "phpcompatibility/php-compatibility": "^9.0",
                "sensiolabs/security-checker": "^4.1.0"
            },
            "type": "composer-plugin",
            "extra": {
                "class": "Dealerdirect\\Composer\\Plugin\\Installers\\PHPCodeSniffer\\Plugin"
            },
            "autoload": {
                "psr-4": {
                    "Dealerdirect\\Composer\\Plugin\\Installers\\PHPCodeSniffer\\": "src/"
                }
            },
            "notification-url": "https://packagist.org/downloads/",
            "license": [
                "MIT"
            ],
            "authors": [
                {
                    "name": "Franck Nijhof",
                    "email": "franck.nijhof@dealerdirect.com",
                    "homepage": "http://www.frenck.nl",
                    "role": "Developer / IT Manager"
                }
            ],
            "description": "PHP_CodeSniffer Standards Composer Installer Plugin",
            "homepage": "http://www.dealerdirect.com",
            "keywords": [
                "PHPCodeSniffer",
                "PHP_CodeSniffer",
                "code quality",
                "codesniffer",
                "composer",
                "installer",
                "phpcs",
                "plugin",
                "qa",
                "quality",
                "standard",
                "standards",
                "style guide",
                "stylecheck",
                "tests"
            ],
            "time": "2020-12-07T18:04:37+00:00"
        },
        {
            "name": "doctrine/annotations",
            "version": "1.13.1",
            "source": {
                "type": "git",
                "url": "https://github.com/doctrine/annotations.git",
                "reference": "e6e7b7d5b45a2f2abc5460cc6396480b2b1d321f"
            },
            "dist": {
                "type": "zip",
                "url": "https://api.github.com/repos/doctrine/annotations/zipball/e6e7b7d5b45a2f2abc5460cc6396480b2b1d321f",
                "reference": "e6e7b7d5b45a2f2abc5460cc6396480b2b1d321f",
                "shasum": ""
            },
            "require": {
                "doctrine/lexer": "1.*",
                "ext-tokenizer": "*",
                "php": "^7.1 || ^8.0",
                "psr/cache": "^1 || ^2 || ^3"
            },
            "require-dev": {
                "doctrine/cache": "^1.11 || ^2.0",
                "doctrine/coding-standard": "^6.0 || ^8.1",
                "phpstan/phpstan": "^0.12.20",
                "phpunit/phpunit": "^7.5 || ^8.0 || ^9.1.5",
                "symfony/cache": "^4.4 || ^5.2"
            },
            "type": "library",
            "autoload": {
                "psr-4": {
                    "Doctrine\\Common\\Annotations\\": "lib/Doctrine/Common/Annotations"
                }
            },
            "notification-url": "https://packagist.org/downloads/",
            "license": [
                "MIT"
            ],
            "authors": [
                {
                    "name": "Guilherme Blanco",
                    "email": "guilhermeblanco@gmail.com"
                },
                {
                    "name": "Roman Borschel",
                    "email": "roman@code-factory.org"
                },
                {
                    "name": "Benjamin Eberlei",
                    "email": "kontakt@beberlei.de"
                },
                {
                    "name": "Jonathan Wage",
                    "email": "jonwage@gmail.com"
                },
                {
                    "name": "Johannes Schmitt",
                    "email": "schmittjoh@gmail.com"
                }
            ],
            "description": "Docblock Annotations Parser",
            "homepage": "https://www.doctrine-project.org/projects/annotations.html",
            "keywords": [
                "annotations",
                "docblock",
                "parser"
            ],
            "time": "2021-05-16T18:07:53+00:00"
        },
        {
            "name": "doctrine/instantiator",
            "version": "1.4.0",
            "source": {
                "type": "git",
                "url": "https://github.com/doctrine/instantiator.git",
                "reference": "d56bf6102915de5702778fe20f2de3b2fe570b5b"
            },
            "dist": {
                "type": "zip",
                "url": "https://api.github.com/repos/doctrine/instantiator/zipball/d56bf6102915de5702778fe20f2de3b2fe570b5b",
                "reference": "d56bf6102915de5702778fe20f2de3b2fe570b5b",
                "shasum": ""
            },
            "require": {
                "php": "^7.1 || ^8.0"
            },
            "require-dev": {
                "doctrine/coding-standard": "^8.0",
                "ext-pdo": "*",
                "ext-phar": "*",
                "phpbench/phpbench": "^0.13 || 1.0.0-alpha2",
                "phpstan/phpstan": "^0.12",
                "phpstan/phpstan-phpunit": "^0.12",
                "phpunit/phpunit": "^7.0 || ^8.0 || ^9.0"
            },
            "type": "library",
            "autoload": {
                "psr-4": {
                    "Doctrine\\Instantiator\\": "src/Doctrine/Instantiator/"
                }
            },
            "notification-url": "https://packagist.org/downloads/",
            "license": [
                "MIT"
            ],
            "authors": [
                {
                    "name": "Marco Pivetta",
                    "email": "ocramius@gmail.com",
                    "homepage": "https://ocramius.github.io/"
                }
            ],
            "description": "A small, lightweight utility to instantiate objects in PHP without invoking their constructors",
            "homepage": "https://www.doctrine-project.org/projects/instantiator.html",
            "keywords": [
                "constructor",
                "instantiate"
            ],
            "time": "2020-11-10T18:47:58+00:00"
        },
        {
            "name": "doctrine/lexer",
            "version": "1.2.1",
            "source": {
                "type": "git",
                "url": "https://github.com/doctrine/lexer.git",
                "reference": "e864bbf5904cb8f5bb334f99209b48018522f042"
            },
            "dist": {
                "type": "zip",
                "url": "https://api.github.com/repos/doctrine/lexer/zipball/e864bbf5904cb8f5bb334f99209b48018522f042",
                "reference": "e864bbf5904cb8f5bb334f99209b48018522f042",
                "shasum": ""
            },
            "require": {
                "php": "^7.2 || ^8.0"
            },
            "require-dev": {
                "doctrine/coding-standard": "^6.0",
                "phpstan/phpstan": "^0.11.8",
                "phpunit/phpunit": "^8.2"
            },
            "type": "library",
            "extra": {
                "branch-alias": {
                    "dev-master": "1.2.x-dev"
                }
            },
            "autoload": {
                "psr-4": {
                    "Doctrine\\Common\\Lexer\\": "lib/Doctrine/Common/Lexer"
                }
            },
            "notification-url": "https://packagist.org/downloads/",
            "license": [
                "MIT"
            ],
            "authors": [
                {
                    "name": "Guilherme Blanco",
                    "email": "guilhermeblanco@gmail.com"
                },
                {
                    "name": "Roman Borschel",
                    "email": "roman@code-factory.org"
                },
                {
                    "name": "Johannes Schmitt",
                    "email": "schmittjoh@gmail.com"
                }
            ],
            "description": "PHP Doctrine Lexer parser library that can be used in Top-Down, Recursive Descent Parsers.",
            "homepage": "https://www.doctrine-project.org/projects/lexer.html",
            "keywords": [
                "annotations",
                "docblock",
                "lexer",
                "parser",
                "php"
            ],
            "time": "2020-05-25T17:44:05+00:00"
        },
        {
            "name": "friendsofphp/php-cs-fixer",
            "version": "v2.18.7",
            "source": {
                "type": "git",
                "url": "https://github.com/FriendsOfPHP/PHP-CS-Fixer.git",
                "reference": "b3281bbe07e8d45759e9e3e8032b4c5fa3463b21"
            },
            "dist": {
                "type": "zip",
                "url": "https://api.github.com/repos/FriendsOfPHP/PHP-CS-Fixer/zipball/b3281bbe07e8d45759e9e3e8032b4c5fa3463b21",
                "reference": "b3281bbe07e8d45759e9e3e8032b4c5fa3463b21",
                "shasum": ""
            },
            "require": {
                "composer/semver": "^1.4 || ^2.0 || ^3.0",
                "composer/xdebug-handler": "^1.2 || ^2.0",
                "doctrine/annotations": "^1.2",
                "ext-json": "*",
                "ext-tokenizer": "*",
                "php": "^5.6 || ^7.0 || ^8.0",
                "php-cs-fixer/diff": "^1.3",
                "symfony/console": "^3.4.43 || ^4.1.6 || ^5.0",
                "symfony/event-dispatcher": "^3.0 || ^4.0 || ^5.0",
                "symfony/filesystem": "^3.0 || ^4.0 || ^5.0",
                "symfony/finder": "^3.0 || ^4.0 || ^5.0",
                "symfony/options-resolver": "^3.0 || ^4.0 || ^5.0",
                "symfony/polyfill-php70": "^1.0",
                "symfony/polyfill-php72": "^1.4",
                "symfony/process": "^3.0 || ^4.0 || ^5.0",
                "symfony/stopwatch": "^3.0 || ^4.0 || ^5.0"
            },
            "require-dev": {
                "justinrainbow/json-schema": "^5.0",
                "keradus/cli-executor": "^1.4",
                "mikey179/vfsstream": "^1.6",
                "php-coveralls/php-coveralls": "^2.4.2",
                "php-cs-fixer/accessible-object": "^1.0",
                "php-cs-fixer/phpunit-constraint-isidenticalstring": "^1.2",
                "php-cs-fixer/phpunit-constraint-xmlmatchesxsd": "^1.2.1",
                "phpspec/prophecy-phpunit": "^1.1 || ^2.0",
                "phpunit/phpunit": "^5.7.27 || ^6.5.14 || ^7.5.20 || ^8.5.13 || ^9.5",
                "phpunitgoodpractices/polyfill": "^1.5",
                "phpunitgoodpractices/traits": "^1.9.1",
                "sanmai/phpunit-legacy-adapter": "^6.4 || ^8.2.1",
                "symfony/phpunit-bridge": "^5.2.1",
                "symfony/yaml": "^3.0 || ^4.0 || ^5.0"
            },
            "suggest": {
                "ext-dom": "For handling output formats in XML",
                "ext-mbstring": "For handling non-UTF8 characters.",
                "php-cs-fixer/phpunit-constraint-isidenticalstring": "For IsIdenticalString constraint.",
                "php-cs-fixer/phpunit-constraint-xmlmatchesxsd": "For XmlMatchesXsd constraint.",
                "symfony/polyfill-mbstring": "When enabling `ext-mbstring` is not possible."
            },
            "bin": [
                "php-cs-fixer"
            ],
            "type": "application",
            "autoload": {
                "psr-4": {
                    "PhpCsFixer\\": "src/"
                },
                "classmap": [
                    "tests/Test/AbstractFixerTestCase.php",
                    "tests/Test/AbstractIntegrationCaseFactory.php",
                    "tests/Test/AbstractIntegrationTestCase.php",
                    "tests/Test/Assert/AssertTokensTrait.php",
                    "tests/Test/IntegrationCase.php",
                    "tests/Test/IntegrationCaseFactory.php",
                    "tests/Test/IntegrationCaseFactoryInterface.php",
                    "tests/Test/InternalIntegrationCaseFactory.php",
                    "tests/Test/IsIdenticalConstraint.php",
                    "tests/Test/TokensWithObservedTransformers.php",
                    "tests/TestCase.php"
                ]
            },
            "notification-url": "https://packagist.org/downloads/",
            "license": [
                "MIT"
            ],
            "authors": [
                {
                    "name": "Fabien Potencier",
                    "email": "fabien@symfony.com"
                },
                {
                    "name": "Dariusz Rumiński",
                    "email": "dariusz.ruminski@gmail.com"
                }
            ],
            "description": "A tool to automatically fix PHP code style",
            "time": "2021-05-03T21:36:45+00:00"
        },
        {
            "name": "hoa/consistency",
            "version": "1.17.05.02",
            "source": {
                "type": "git",
                "url": "https://github.com/hoaproject/Consistency.git",
                "reference": "fd7d0adc82410507f332516faf655b6ed22e4c2f"
            },
            "dist": {
                "type": "zip",
                "url": "https://api.github.com/repos/hoaproject/Consistency/zipball/fd7d0adc82410507f332516faf655b6ed22e4c2f",
                "reference": "fd7d0adc82410507f332516faf655b6ed22e4c2f",
                "shasum": ""
            },
            "require": {
                "hoa/exception": "~1.0",
                "php": ">=5.5.0"
            },
            "require-dev": {
                "hoa/stream": "~1.0",
                "hoa/test": "~2.0"
            },
            "type": "library",
            "extra": {
                "branch-alias": {
                    "dev-master": "1.x-dev"
                }
            },
            "autoload": {
                "psr-4": {
                    "Hoa\\Consistency\\": "."
                },
                "files": [
                    "Prelude.php"
                ]
            },
            "notification-url": "https://packagist.org/downloads/",
            "license": [
                "BSD-3-Clause"
            ],
            "authors": [
                {
                    "name": "Ivan Enderlin",
                    "email": "ivan.enderlin@hoa-project.net"
                },
                {
                    "name": "Hoa community",
                    "homepage": "https://hoa-project.net/"
                }
            ],
            "description": "The Hoa\\Consistency library.",
            "homepage": "https://hoa-project.net/",
            "keywords": [
                "autoloader",
                "callable",
                "consistency",
                "entity",
                "flex",
                "keyword",
                "library"
            ],
            "time": "2017-05-02T12:18:12+00:00"
        },
        {
            "name": "hoa/console",
            "version": "3.17.05.02",
            "source": {
                "type": "git",
                "url": "https://github.com/hoaproject/Console.git",
                "reference": "e231fd3ea70e6d773576ae78de0bdc1daf331a66"
            },
            "dist": {
                "type": "zip",
                "url": "https://api.github.com/repos/hoaproject/Console/zipball/e231fd3ea70e6d773576ae78de0bdc1daf331a66",
                "reference": "e231fd3ea70e6d773576ae78de0bdc1daf331a66",
                "shasum": ""
            },
            "require": {
                "hoa/consistency": "~1.0",
                "hoa/event": "~1.0",
                "hoa/exception": "~1.0",
                "hoa/file": "~1.0",
                "hoa/protocol": "~1.0",
                "hoa/stream": "~1.0",
                "hoa/ustring": "~4.0"
            },
            "require-dev": {
                "hoa/test": "~2.0"
            },
            "suggest": {
                "ext-pcntl": "To enable hoa://Event/Console/Window:resize.",
                "hoa/dispatcher": "To use the console kit.",
                "hoa/router": "To use the console kit."
            },
            "type": "library",
            "extra": {
                "branch-alias": {
                    "dev-master": "3.x-dev"
                }
            },
            "autoload": {
                "psr-4": {
                    "Hoa\\Console\\": "."
                }
            },
            "notification-url": "https://packagist.org/downloads/",
            "license": [
                "BSD-3-Clause"
            ],
            "authors": [
                {
                    "name": "Ivan Enderlin",
                    "email": "ivan.enderlin@hoa-project.net"
                },
                {
                    "name": "Hoa community",
                    "homepage": "https://hoa-project.net/"
                }
            ],
            "description": "The Hoa\\Console library.",
            "homepage": "https://hoa-project.net/",
            "keywords": [
                "autocompletion",
                "chrome",
                "cli",
                "console",
                "cursor",
                "getoption",
                "library",
                "option",
                "parser",
                "processus",
                "readline",
                "terminfo",
                "tput",
                "window"
            ],
            "time": "2017-05-02T12:26:19+00:00"
        },
        {
            "name": "hoa/event",
            "version": "1.17.01.13",
            "source": {
                "type": "git",
                "url": "https://github.com/hoaproject/Event.git",
                "reference": "6c0060dced212ffa3af0e34bb46624f990b29c54"
            },
            "dist": {
                "type": "zip",
                "url": "https://api.github.com/repos/hoaproject/Event/zipball/6c0060dced212ffa3af0e34bb46624f990b29c54",
                "reference": "6c0060dced212ffa3af0e34bb46624f990b29c54",
                "shasum": ""
            },
            "require": {
                "hoa/consistency": "~1.0",
                "hoa/exception": "~1.0"
            },
            "require-dev": {
                "hoa/test": "~2.0"
            },
            "type": "library",
            "extra": {
                "branch-alias": {
                    "dev-master": "1.x-dev"
                }
            },
            "autoload": {
                "psr-4": {
                    "Hoa\\Event\\": "."
                }
            },
            "notification-url": "https://packagist.org/downloads/",
            "license": [
                "BSD-3-Clause"
            ],
            "authors": [
                {
                    "name": "Ivan Enderlin",
                    "email": "ivan.enderlin@hoa-project.net"
                },
                {
                    "name": "Hoa community",
                    "homepage": "https://hoa-project.net/"
                }
            ],
            "description": "The Hoa\\Event library.",
            "homepage": "https://hoa-project.net/",
            "keywords": [
                "event",
                "library",
                "listener",
                "observer"
            ],
            "time": "2017-01-13T15:30:50+00:00"
        },
        {
            "name": "hoa/exception",
            "version": "1.17.01.16",
            "source": {
                "type": "git",
                "url": "https://github.com/hoaproject/Exception.git",
                "reference": "091727d46420a3d7468ef0595651488bfc3a458f"
            },
            "dist": {
                "type": "zip",
                "url": "https://api.github.com/repos/hoaproject/Exception/zipball/091727d46420a3d7468ef0595651488bfc3a458f",
                "reference": "091727d46420a3d7468ef0595651488bfc3a458f",
                "shasum": ""
            },
            "require": {
                "hoa/consistency": "~1.0",
                "hoa/event": "~1.0"
            },
            "require-dev": {
                "hoa/test": "~2.0"
            },
            "type": "library",
            "extra": {
                "branch-alias": {
                    "dev-master": "1.x-dev"
                }
            },
            "autoload": {
                "psr-4": {
                    "Hoa\\Exception\\": "."
                }
            },
            "notification-url": "https://packagist.org/downloads/",
            "license": [
                "BSD-3-Clause"
            ],
            "authors": [
                {
                    "name": "Ivan Enderlin",
                    "email": "ivan.enderlin@hoa-project.net"
                },
                {
                    "name": "Hoa community",
                    "homepage": "https://hoa-project.net/"
                }
            ],
            "description": "The Hoa\\Exception library.",
            "homepage": "https://hoa-project.net/",
            "keywords": [
                "exception",
                "library"
            ],
            "time": "2017-01-16T07:53:27+00:00"
        },
        {
            "name": "hoa/file",
            "version": "1.17.07.11",
            "source": {
                "type": "git",
                "url": "https://github.com/hoaproject/File.git",
                "reference": "35cb979b779bc54918d2f9a4e02ed6c7a1fa67ca"
            },
            "dist": {
                "type": "zip",
                "url": "https://api.github.com/repos/hoaproject/File/zipball/35cb979b779bc54918d2f9a4e02ed6c7a1fa67ca",
                "reference": "35cb979b779bc54918d2f9a4e02ed6c7a1fa67ca",
                "shasum": ""
            },
            "require": {
                "hoa/consistency": "~1.0",
                "hoa/event": "~1.0",
                "hoa/exception": "~1.0",
                "hoa/iterator": "~2.0",
                "hoa/stream": "~1.0"
            },
            "require-dev": {
                "hoa/test": "~2.0"
            },
            "type": "library",
            "extra": {
                "branch-alias": {
                    "dev-master": "1.x-dev"
                }
            },
            "autoload": {
                "psr-4": {
                    "Hoa\\File\\": "."
                }
            },
            "notification-url": "https://packagist.org/downloads/",
            "license": [
                "BSD-3-Clause"
            ],
            "authors": [
                {
                    "name": "Ivan Enderlin",
                    "email": "ivan.enderlin@hoa-project.net"
                },
                {
                    "name": "Hoa community",
                    "homepage": "https://hoa-project.net/"
                }
            ],
            "description": "The Hoa\\File library.",
            "homepage": "https://hoa-project.net/",
            "keywords": [
                "Socket",
                "directory",
                "file",
                "finder",
                "library",
                "link",
                "temporary"
            ],
            "time": "2017-07-11T07:42:15+00:00"
        },
        {
            "name": "hoa/iterator",
            "version": "2.17.01.10",
            "source": {
                "type": "git",
                "url": "https://github.com/hoaproject/Iterator.git",
                "reference": "d1120ba09cb4ccd049c86d10058ab94af245f0cc"
            },
            "dist": {
                "type": "zip",
                "url": "https://api.github.com/repos/hoaproject/Iterator/zipball/d1120ba09cb4ccd049c86d10058ab94af245f0cc",
                "reference": "d1120ba09cb4ccd049c86d10058ab94af245f0cc",
                "shasum": ""
            },
            "require": {
                "hoa/consistency": "~1.0",
                "hoa/exception": "~1.0"
            },
            "require-dev": {
                "hoa/test": "~2.0"
            },
            "type": "library",
            "extra": {
                "branch-alias": {
                    "dev-master": "2.x-dev"
                }
            },
            "autoload": {
                "psr-4": {
                    "Hoa\\Iterator\\": "."
                }
            },
            "notification-url": "https://packagist.org/downloads/",
            "license": [
                "BSD-3-Clause"
            ],
            "authors": [
                {
                    "name": "Ivan Enderlin",
                    "email": "ivan.enderlin@hoa-project.net"
                },
                {
                    "name": "Hoa community",
                    "homepage": "https://hoa-project.net/"
                }
            ],
            "description": "The Hoa\\Iterator library.",
            "homepage": "https://hoa-project.net/",
            "keywords": [
                "iterator",
                "library"
            ],
            "time": "2017-01-10T10:34:47+00:00"
        },
        {
            "name": "hoa/protocol",
            "version": "1.17.01.14",
            "source": {
                "type": "git",
                "url": "https://github.com/hoaproject/Protocol.git",
                "reference": "5c2cf972151c45f373230da170ea015deecf19e2"
            },
            "dist": {
                "type": "zip",
                "url": "https://api.github.com/repos/hoaproject/Protocol/zipball/5c2cf972151c45f373230da170ea015deecf19e2",
                "reference": "5c2cf972151c45f373230da170ea015deecf19e2",
                "shasum": ""
            },
            "require": {
                "hoa/consistency": "~1.0",
                "hoa/exception": "~1.0"
            },
            "require-dev": {
                "hoa/test": "~2.0"
            },
            "type": "library",
            "extra": {
                "branch-alias": {
                    "dev-master": "1.x-dev"
                }
            },
            "autoload": {
                "psr-4": {
                    "Hoa\\Protocol\\": "."
                },
                "files": [
                    "Wrapper.php"
                ]
            },
            "notification-url": "https://packagist.org/downloads/",
            "license": [
                "BSD-3-Clause"
            ],
            "authors": [
                {
                    "name": "Ivan Enderlin",
                    "email": "ivan.enderlin@hoa-project.net"
                },
                {
                    "name": "Hoa community",
                    "homepage": "https://hoa-project.net/"
                }
            ],
            "description": "The Hoa\\Protocol library.",
            "homepage": "https://hoa-project.net/",
            "keywords": [
                "library",
                "protocol",
                "resource",
                "stream",
                "wrapper"
            ],
            "time": "2017-01-14T12:26:10+00:00"
        },
        {
            "name": "hoa/stream",
            "version": "1.17.02.21",
            "source": {
                "type": "git",
                "url": "https://github.com/hoaproject/Stream.git",
                "reference": "3293cfffca2de10525df51436adf88a559151d82"
            },
            "dist": {
                "type": "zip",
                "url": "https://api.github.com/repos/hoaproject/Stream/zipball/3293cfffca2de10525df51436adf88a559151d82",
                "reference": "3293cfffca2de10525df51436adf88a559151d82",
                "shasum": ""
            },
            "require": {
                "hoa/consistency": "~1.0",
                "hoa/event": "~1.0",
                "hoa/exception": "~1.0",
                "hoa/protocol": "~1.0"
            },
            "require-dev": {
                "hoa/test": "~2.0"
            },
            "type": "library",
            "extra": {
                "branch-alias": {
                    "dev-master": "1.x-dev"
                }
            },
            "autoload": {
                "psr-4": {
                    "Hoa\\Stream\\": "."
                }
            },
            "notification-url": "https://packagist.org/downloads/",
            "license": [
                "BSD-3-Clause"
            ],
            "authors": [
                {
                    "name": "Ivan Enderlin",
                    "email": "ivan.enderlin@hoa-project.net"
                },
                {
                    "name": "Hoa community",
                    "homepage": "https://hoa-project.net/"
                }
            ],
            "description": "The Hoa\\Stream library.",
            "homepage": "https://hoa-project.net/",
            "keywords": [
                "Context",
                "bucket",
                "composite",
                "filter",
                "in",
                "library",
                "out",
                "protocol",
                "stream",
                "wrapper"
            ],
            "time": "2017-02-21T16:01:06+00:00"
        },
        {
            "name": "hoa/ustring",
            "version": "4.17.01.16",
            "source": {
                "type": "git",
                "url": "https://github.com/hoaproject/Ustring.git",
                "reference": "e6326e2739178799b1fe3fdd92029f9517fa17a0"
            },
            "dist": {
                "type": "zip",
                "url": "https://api.github.com/repos/hoaproject/Ustring/zipball/e6326e2739178799b1fe3fdd92029f9517fa17a0",
                "reference": "e6326e2739178799b1fe3fdd92029f9517fa17a0",
                "shasum": ""
            },
            "require": {
                "hoa/consistency": "~1.0",
                "hoa/exception": "~1.0"
            },
            "require-dev": {
                "hoa/test": "~2.0"
            },
            "suggest": {
                "ext-iconv": "ext/iconv must be present (or a third implementation) to use Hoa\\Ustring::transcode().",
                "ext-intl": "To get a better Hoa\\Ustring::toAscii() and Hoa\\Ustring::compareTo()."
            },
            "type": "library",
            "extra": {
                "branch-alias": {
                    "dev-master": "4.x-dev"
                }
            },
            "autoload": {
                "psr-4": {
                    "Hoa\\Ustring\\": "."
                }
            },
            "notification-url": "https://packagist.org/downloads/",
            "license": [
                "BSD-3-Clause"
            ],
            "authors": [
                {
                    "name": "Ivan Enderlin",
                    "email": "ivan.enderlin@hoa-project.net"
                },
                {
                    "name": "Hoa community",
                    "homepage": "https://hoa-project.net/"
                }
            ],
            "description": "The Hoa\\Ustring library.",
            "homepage": "https://hoa-project.net/",
            "keywords": [
                "library",
                "search",
                "string",
                "unicode"
            ],
            "time": "2017-01-16T07:08:25+00:00"
        },
        {
            "name": "jms/metadata",
            "version": "2.5.0",
            "source": {
                "type": "git",
                "url": "https://github.com/schmittjoh/metadata.git",
                "reference": "b5c52549807b2d855b3d7e36ec164c00eb547338"
            },
            "dist": {
                "type": "zip",
                "url": "https://api.github.com/repos/schmittjoh/metadata/zipball/b5c52549807b2d855b3d7e36ec164c00eb547338",
                "reference": "b5c52549807b2d855b3d7e36ec164c00eb547338",
                "shasum": ""
            },
            "require": {
                "php": "^7.2|^8.0"
            },
            "require-dev": {
                "doctrine/cache": "^1.0",
                "doctrine/coding-standard": "^8.0",
                "mikey179/vfsstream": "^1.6.7",
                "phpunit/phpunit": "^8.5|^9.0",
                "psr/container": "^1.0",
                "symfony/cache": "^3.1|^4.0|^5.0",
                "symfony/dependency-injection": "^3.1|^4.0|^5.0"
            },
            "type": "library",
            "extra": {
                "branch-alias": {
                    "dev-master": "2.x-dev"
                }
            },
            "autoload": {
                "psr-4": {
                    "Metadata\\": "src/"
                }
            },
            "notification-url": "https://packagist.org/downloads/",
            "license": [
                "MIT"
            ],
            "authors": [
                {
                    "name": "Johannes M. Schmitt",
                    "email": "schmittjoh@gmail.com"
                },
                {
                    "name": "Asmir Mustafic",
                    "email": "goetas@gmail.com"
                }
            ],
            "description": "Class/method/property metadata management in PHP",
            "keywords": [
                "annotations",
                "metadata",
                "xml",
                "yaml"
            ],
            "time": "2021-03-07T19:20:09+00:00"
        },
        {
            "name": "jms/serializer",
            "version": "3.12.3",
            "source": {
                "type": "git",
                "url": "https://github.com/schmittjoh/serializer.git",
                "reference": "f908d17afd08f0aab9c083322022682b41483c5b"
            },
            "dist": {
                "type": "zip",
                "url": "https://api.github.com/repos/schmittjoh/serializer/zipball/f908d17afd08f0aab9c083322022682b41483c5b",
                "reference": "f908d17afd08f0aab9c083322022682b41483c5b",
                "shasum": ""
            },
            "require": {
                "doctrine/annotations": "^1.0",
                "doctrine/instantiator": "^1.0.3",
                "doctrine/lexer": "^1.1",
                "jms/metadata": "^2.0",
                "php": "^7.2||^8.0",
                "phpstan/phpdoc-parser": "^0.4 || ^0.5"
            },
            "require-dev": {
                "doctrine/coding-standard": "^8.1",
                "doctrine/orm": "~2.1",
                "doctrine/persistence": "^1.3.3|^2.0|^3.0",
                "doctrine/phpcr-odm": "^1.3|^2.0",
                "ext-pdo_sqlite": "*",
                "jackalope/jackalope-doctrine-dbal": "^1.1.5",
                "ocramius/proxy-manager": "^1.0|^2.0",
                "phpstan/phpstan": "^0.12.65",
                "phpunit/phpunit": "^8.0||^9.0",
                "psr/container": "^1.0",
                "symfony/dependency-injection": "^3.0|^4.0|^5.0",
                "symfony/expression-language": "^3.0|^4.0|^5.0",
                "symfony/filesystem": "^3.0|^4.0|^5.0",
                "symfony/form": "^3.0|^4.0|^5.0",
                "symfony/translation": "^3.0|^4.0|^5.0",
                "symfony/validator": "^3.1.9|^4.0|^5.0",
                "symfony/yaml": "^3.3|^4.0|^5.0",
                "twig/twig": "~1.34|~2.4|^3.0"
            },
            "suggest": {
                "doctrine/cache": "Required if you like to use cache functionality.",
                "doctrine/collections": "Required if you like to use doctrine collection types as ArrayCollection.",
                "symfony/yaml": "Required if you'd like to use the YAML metadata format."
            },
            "type": "library",
            "extra": {
                "branch-alias": {
                    "dev-master": "3.12-dev"
                }
            },
            "autoload": {
                "psr-4": {
                    "JMS\\Serializer\\": "src/"
                }
            },
            "notification-url": "https://packagist.org/downloads/",
            "license": [
                "MIT"
            ],
            "authors": [
                {
                    "name": "Johannes M. Schmitt",
                    "email": "schmittjoh@gmail.com"
                },
                {
                    "name": "Asmir Mustafic",
                    "email": "goetas@gmail.com"
                }
            ],
            "description": "Library for (de-)serializing data of any complexity; supports XML, JSON, and YAML.",
            "homepage": "http://jmsyst.com/libs/serializer",
            "keywords": [
                "deserialization",
                "jaxb",
                "json",
                "serialization",
                "xml"
            ],
            "time": "2021-04-25T11:03:24+00:00"
        },
        {
            "name": "lusitanian/oauth",
            "version": "v0.8.11",
            "source": {
                "type": "git",
                "url": "https://github.com/Lusitanian/PHPoAuthLib.git",
                "reference": "fc11a53db4b66da555a6a11fce294f574a8374f9"
            },
            "dist": {
                "type": "zip",
                "url": "https://api.github.com/repos/Lusitanian/PHPoAuthLib/zipball/fc11a53db4b66da555a6a11fce294f574a8374f9",
                "reference": "fc11a53db4b66da555a6a11fce294f574a8374f9",
                "shasum": ""
            },
            "require": {
                "php": ">=5.3.0"
            },
            "require-dev": {
                "phpunit/phpunit": "3.7.*",
                "predis/predis": "0.8.*@dev",
                "squizlabs/php_codesniffer": "2.*",
                "symfony/http-foundation": "~2.1"
            },
            "suggest": {
                "ext-openssl": "Allows for usage of secure connections with the stream-based HTTP client.",
                "predis/predis": "Allows using the Redis storage backend.",
                "symfony/http-foundation": "Allows using the Symfony Session storage backend."
            },
            "type": "library",
            "extra": {
                "branch-alias": {
                    "dev-master": "0.1-dev"
                }
            },
            "autoload": {
                "psr-0": {
                    "OAuth": "src",
                    "OAuth\\Unit": "tests"
                }
            },
            "notification-url": "https://packagist.org/downloads/",
            "license": [
                "MIT"
            ],
            "authors": [
                {
                    "name": "David Desberg",
                    "email": "david@daviddesberg.com"
                },
                {
                    "name": "Elliot Chance",
                    "email": "elliotchance@gmail.com"
                },
                {
                    "name": "Pieter Hordijk",
                    "email": "info@pieterhordijk.com"
                }
            ],
            "description": "PHP 5.3+ oAuth 1/2 Library",
            "keywords": [
                "Authentication",
                "authorization",
                "oauth",
                "security"
            ],
            "time": "2018-02-14T22:37:14+00:00"
        },
        {
            "name": "magento/magento-coding-standard",
            "version": "6",
            "source": {
                "type": "git",
                "url": "https://github.com/magento/magento-coding-standard.git",
                "reference": "efc9084db3d1bd145b92d6b8a2e9cb0faec54fa7"
            },
            "dist": {
                "type": "zip",
                "url": "https://api.github.com/repos/magento/magento-coding-standard/zipball/efc9084db3d1bd145b92d6b8a2e9cb0faec54fa7",
                "reference": "efc9084db3d1bd145b92d6b8a2e9cb0faec54fa7",
                "shasum": ""
            },
            "require": {
                "php": ">=5.6.0",
                "squizlabs/php_codesniffer": "^3.5",
                "webonyx/graphql-php": ">=0.12.6 <1.0"
            },
            "require-dev": {
                "phpunit/phpunit": "^4.0 || ^5.0 || ^6.0 || ^7.0"
            },
            "type": "phpcodesniffer-standard",
            "autoload": {
                "classmap": [
                    "PHP_CodeSniffer/Tokenizers/"
                ],
                "psr-4": {
                    "Magento2\\": "Magento2/"
                }
            },
            "notification-url": "https://packagist.org/downloads/",
            "license": [
                "OSL-3.0",
                "AFL-3.0"
            ],
            "description": "A set of Magento specific PHP CodeSniffer rules.",
            "time": "2020-12-03T14:41:54+00:00"
        },
        {
            "name": "magento/magento2-functional-testing-framework",
            "version": "3.5.1",
            "source": {
                "type": "git",
                "url": "https://github.com/magento/magento2-functional-testing-framework.git",
                "reference": "5a6bdf511182151a6c357b788eb0c3f2fd89954a"
            },
            "dist": {
                "type": "zip",
                "url": "https://api.github.com/repos/magento/magento2-functional-testing-framework/zipball/5a6bdf511182151a6c357b788eb0c3f2fd89954a",
                "reference": "5a6bdf511182151a6c357b788eb0c3f2fd89954a",
                "shasum": ""
            },
            "require": {
                "allure-framework/allure-codeception": "~1.4.0||~1.5.0",
                "aws/aws-sdk-php": "^3.132",
                "codeception/codeception": "~4.1.4",
                "codeception/module-asserts": "^1.1",
                "codeception/module-sequence": "^1.0",
                "codeception/module-webdriver": "^1.0",
                "composer/composer": "^1.9||^2.0",
                "csharpru/vault-php": "^4.1.0",
                "csharpru/vault-php-guzzle6-transport": "^2.0",
                "ext-curl": "*",
                "ext-dom": "*",
                "ext-intl": "*",
                "ext-json": "*",
                "ext-openssl": "*",
                "hoa/console": "~3.0",
                "monolog/monolog": "^1.17",
                "mustache/mustache": "~2.5",
                "nikic/php-parser": "~4.4.0",
                "php": "^7.3",
                "php-webdriver/webdriver": "^1.8.0",
                "spomky-labs/otphp": "^10.0",
                "symfony/console": "^4.4",
                "symfony/finder": "^5.0",
                "symfony/http-foundation": "^5.0",
                "symfony/mime": "^5.0",
                "symfony/process": "^4.4",
                "vlucas/phpdotenv": "^2.4",
                "weew/helpers-array": "^1.3"
            },
            "replace": {
                "facebook/webdriver": "^1.7.1"
            },
            "require-dev": {
                "brainmaestro/composer-git-hooks": "^2.3.1",
                "codacy/coverage": "^1.4",
                "codeception/aspect-mock": "^3.0",
                "doctrine/cache": "<1.7.0",
                "goaop/framework": "~2.3.4",
                "php-coveralls/php-coveralls": "^1.0",
                "phpmd/phpmd": "^2.8.0",
                "phpunit/phpunit": "^9.0",
                "rregeer/phpunit-coverage-check": "^0.1.4",
                "sebastian/phpcpd": "~6.0.0",
                "squizlabs/php_codesniffer": "~3.5.4",
                "symfony/stopwatch": "~3.4.6"
            },
            "bin": [
                "bin/mftf"
            ],
            "type": "library",
            "extra": {
                "hooks": {
                    "pre-push": "bin/all-checks"
                }
            },
            "autoload": {
                "files": [
                    "src/Magento/FunctionalTestingFramework/_bootstrap.php"
                ],
                "psr-4": {
                    "Magento\\FunctionalTestingFramework\\": "src/Magento/FunctionalTestingFramework",
                    "MFTF\\": "dev/tests/functional/tests/MFTF"
                }
            },
            "notification-url": "https://packagist.org/downloads/",
            "license": [
                "AGPL-3.0"
            ],
            "description": "Magento2 Functional Testing Framework",
            "keywords": [
                "automation",
                "functional",
                "magento",
                "testing"
            ],
            "time": "2021-05-05T15:01:30+00:00"
        },
        {
            "name": "mustache/mustache",
            "version": "v2.13.0",
            "source": {
                "type": "git",
                "url": "https://github.com/bobthecow/mustache.php.git",
                "reference": "e95c5a008c23d3151d59ea72484d4f72049ab7f4"
            },
            "dist": {
                "type": "zip",
                "url": "https://api.github.com/repos/bobthecow/mustache.php/zipball/e95c5a008c23d3151d59ea72484d4f72049ab7f4",
                "reference": "e95c5a008c23d3151d59ea72484d4f72049ab7f4",
                "shasum": ""
            },
            "require": {
                "php": ">=5.2.4"
            },
            "require-dev": {
                "friendsofphp/php-cs-fixer": "~1.11",
                "phpunit/phpunit": "~3.7|~4.0|~5.0"
            },
            "type": "library",
            "autoload": {
                "psr-0": {
                    "Mustache": "src/"
                }
            },
            "notification-url": "https://packagist.org/downloads/",
            "license": [
                "MIT"
            ],
            "authors": [
                {
                    "name": "Justin Hileman",
                    "email": "justin@justinhileman.info",
                    "homepage": "http://justinhileman.com"
                }
            ],
            "description": "A Mustache implementation in PHP.",
            "homepage": "https://github.com/bobthecow/mustache.php",
            "keywords": [
                "mustache",
                "templating"
            ],
            "time": "2019-11-23T21:40:31+00:00"
        },
        {
            "name": "myclabs/deep-copy",
            "version": "1.10.2",
            "source": {
                "type": "git",
                "url": "https://github.com/myclabs/DeepCopy.git",
                "reference": "776f831124e9c62e1a2c601ecc52e776d8bb7220"
            },
            "dist": {
                "type": "zip",
                "url": "https://api.github.com/repos/myclabs/DeepCopy/zipball/776f831124e9c62e1a2c601ecc52e776d8bb7220",
                "reference": "776f831124e9c62e1a2c601ecc52e776d8bb7220",
                "shasum": ""
            },
            "require": {
                "php": "^7.1 || ^8.0"
            },
            "replace": {
                "myclabs/deep-copy": "self.version"
            },
            "require-dev": {
                "doctrine/collections": "^1.0",
                "doctrine/common": "^2.6",
                "phpunit/phpunit": "^7.1"
            },
            "type": "library",
            "autoload": {
                "psr-4": {
                    "DeepCopy\\": "src/DeepCopy/"
                },
                "files": [
                    "src/DeepCopy/deep_copy.php"
                ]
            },
            "notification-url": "https://packagist.org/downloads/",
            "license": [
                "MIT"
            ],
            "description": "Create deep copies (clones) of your objects",
            "keywords": [
                "clone",
                "copy",
                "duplicate",
                "object",
                "object graph"
            ],
            "time": "2020-11-13T09:40:50+00:00"
        },
        {
            "name": "paragonie/constant_time_encoding",
            "version": "v2.4.0",
            "source": {
                "type": "git",
                "url": "https://github.com/paragonie/constant_time_encoding.git",
                "reference": "f34c2b11eb9d2c9318e13540a1dbc2a3afbd939c"
            },
            "dist": {
                "type": "zip",
                "url": "https://api.github.com/repos/paragonie/constant_time_encoding/zipball/f34c2b11eb9d2c9318e13540a1dbc2a3afbd939c",
                "reference": "f34c2b11eb9d2c9318e13540a1dbc2a3afbd939c",
                "shasum": ""
            },
            "require": {
                "php": "^7|^8"
            },
            "require-dev": {
                "phpunit/phpunit": "^6|^7|^8|^9",
                "vimeo/psalm": "^1|^2|^3|^4"
            },
            "type": "library",
            "autoload": {
                "psr-4": {
                    "ParagonIE\\ConstantTime\\": "src/"
                }
            },
            "notification-url": "https://packagist.org/downloads/",
            "license": [
                "MIT"
            ],
            "authors": [
                {
                    "name": "Paragon Initiative Enterprises",
                    "email": "security@paragonie.com",
                    "homepage": "https://paragonie.com",
                    "role": "Maintainer"
                },
                {
                    "name": "Steve 'Sc00bz' Thomas",
                    "email": "steve@tobtu.com",
                    "homepage": "https://www.tobtu.com",
                    "role": "Original Developer"
                }
            ],
            "description": "Constant-time Implementations of RFC 4648 Encoding (Base-64, Base-32, Base-16)",
            "keywords": [
                "base16",
                "base32",
                "base32_decode",
                "base32_encode",
                "base64",
                "base64_decode",
                "base64_encode",
                "bin2hex",
                "encoding",
                "hex",
                "hex2bin",
                "rfc4648"
            ],
            "time": "2020-12-06T15:14:20+00:00"
        },
        {
            "name": "pdepend/pdepend",
            "version": "2.7.1",
            "source": {
                "type": "git",
                "url": "https://github.com/pdepend/pdepend.git",
                "reference": "daba1cf0a6edaf172fa02a17807ae29f4c1c7471"
            },
            "dist": {
                "type": "zip",
                "url": "https://api.github.com/repos/pdepend/pdepend/zipball/daba1cf0a6edaf172fa02a17807ae29f4c1c7471",
                "reference": "daba1cf0a6edaf172fa02a17807ae29f4c1c7471",
                "shasum": ""
            },
            "require": {
                "php": ">=5.3.7",
                "symfony/config": "^2.3.0|^3|^4|^5",
                "symfony/dependency-injection": "^2.3.0|^3|^4|^5",
                "symfony/filesystem": "^2.3.0|^3|^4|^5"
            },
            "require-dev": {
                "easy-doc/easy-doc": "0.0.0 || ^1.2.3",
                "gregwar/rst": "^1.0",
                "phpunit/phpunit": "^4.8.35|^5.7",
                "squizlabs/php_codesniffer": "^2.0.0"
            },
            "bin": [
                "src/bin/pdepend"
            ],
            "type": "library",
            "extra": {
                "branch-alias": {
                    "dev-master": "2.x-dev"
                }
            },
            "autoload": {
                "psr-4": {
                    "PDepend\\": "src/main/php/PDepend"
                }
            },
            "notification-url": "https://packagist.org/downloads/",
            "license": [
                "BSD-3-Clause"
            ],
            "description": "Official version of pdepend to be handled with Composer",
            "time": "2020-02-08T12:06:13+00:00"
        },
        {
            "name": "phar-io/manifest",
            "version": "1.0.3",
            "source": {
                "type": "git",
                "url": "https://github.com/phar-io/manifest.git",
                "reference": "7761fcacf03b4d4f16e7ccb606d4879ca431fcf4"
            },
            "dist": {
                "type": "zip",
                "url": "https://api.github.com/repos/phar-io/manifest/zipball/7761fcacf03b4d4f16e7ccb606d4879ca431fcf4",
                "reference": "7761fcacf03b4d4f16e7ccb606d4879ca431fcf4",
                "shasum": ""
            },
            "require": {
                "ext-dom": "*",
                "ext-phar": "*",
                "phar-io/version": "^2.0",
                "php": "^5.6 || ^7.0"
            },
            "type": "library",
            "extra": {
                "branch-alias": {
                    "dev-master": "1.0.x-dev"
                }
            },
            "autoload": {
                "classmap": [
                    "src/"
                ]
            },
            "notification-url": "https://packagist.org/downloads/",
            "license": [
                "BSD-3-Clause"
            ],
            "authors": [
                {
                    "name": "Arne Blankerts",
                    "email": "arne@blankerts.de",
                    "role": "Developer"
                },
                {
                    "name": "Sebastian Heuer",
                    "email": "sebastian@phpeople.de",
                    "role": "Developer"
                },
                {
                    "name": "Sebastian Bergmann",
                    "email": "sebastian@phpunit.de",
                    "role": "Developer"
                }
            ],
            "description": "Component for reading phar.io manifest information from a PHP Archive (PHAR)",
            "time": "2018-07-08T19:23:20+00:00"
        },
        {
            "name": "phar-io/version",
            "version": "2.0.1",
            "source": {
                "type": "git",
                "url": "https://github.com/phar-io/version.git",
                "reference": "45a2ec53a73c70ce41d55cedef9063630abaf1b6"
            },
            "dist": {
                "type": "zip",
                "url": "https://api.github.com/repos/phar-io/version/zipball/45a2ec53a73c70ce41d55cedef9063630abaf1b6",
                "reference": "45a2ec53a73c70ce41d55cedef9063630abaf1b6",
                "shasum": ""
            },
            "require": {
                "php": "^5.6 || ^7.0"
            },
            "type": "library",
            "autoload": {
                "classmap": [
                    "src/"
                ]
            },
            "notification-url": "https://packagist.org/downloads/",
            "license": [
                "BSD-3-Clause"
            ],
            "authors": [
                {
                    "name": "Arne Blankerts",
                    "email": "arne@blankerts.de",
                    "role": "Developer"
                },
                {
                    "name": "Sebastian Heuer",
                    "email": "sebastian@phpeople.de",
                    "role": "Developer"
                },
                {
                    "name": "Sebastian Bergmann",
                    "email": "sebastian@phpunit.de",
                    "role": "Developer"
                }
            ],
            "description": "Library for handling version information and constraints",
            "time": "2018-07-08T19:19:57+00:00"
        },
        {
            "name": "php-cs-fixer/diff",
            "version": "v1.3.1",
            "source": {
                "type": "git",
                "url": "https://github.com/PHP-CS-Fixer/diff.git",
                "reference": "dbd31aeb251639ac0b9e7e29405c1441907f5759"
            },
            "dist": {
                "type": "zip",
                "url": "https://api.github.com/repos/PHP-CS-Fixer/diff/zipball/dbd31aeb251639ac0b9e7e29405c1441907f5759",
                "reference": "dbd31aeb251639ac0b9e7e29405c1441907f5759",
                "shasum": ""
            },
            "require": {
                "php": "^5.6 || ^7.0 || ^8.0"
            },
            "require-dev": {
                "phpunit/phpunit": "^5.7.23 || ^6.4.3 || ^7.0",
                "symfony/process": "^3.3"
            },
            "type": "library",
            "autoload": {
                "classmap": [
                    "src/"
                ]
            },
            "notification-url": "https://packagist.org/downloads/",
            "license": [
                "BSD-3-Clause"
            ],
            "authors": [
                {
                    "name": "Sebastian Bergmann",
                    "email": "sebastian@phpunit.de"
                },
                {
                    "name": "Kore Nordmann",
                    "email": "mail@kore-nordmann.de"
                },
                {
                    "name": "SpacePossum"
                }
            ],
            "description": "sebastian/diff v2 backport support for PHP5.6",
            "homepage": "https://github.com/PHP-CS-Fixer",
            "keywords": [
                "diff"
            ],
            "time": "2020-10-14T08:39:05+00:00"
        },
        {
            "name": "php-webdriver/webdriver",
            "version": "1.8.2",
            "source": {
                "type": "git",
                "url": "https://github.com/php-webdriver/php-webdriver.git",
                "reference": "3308a70be084d6d7fd1ee5787b4c2e6eb4b70aab"
            },
            "dist": {
                "type": "zip",
                "url": "https://api.github.com/repos/php-webdriver/php-webdriver/zipball/3308a70be084d6d7fd1ee5787b4c2e6eb4b70aab",
                "reference": "3308a70be084d6d7fd1ee5787b4c2e6eb4b70aab",
                "shasum": ""
            },
            "require": {
                "ext-curl": "*",
                "ext-json": "*",
                "ext-zip": "*",
                "php": "^5.6 || ~7.0",
                "symfony/polyfill-mbstring": "^1.12",
                "symfony/process": "^2.8 || ^3.1 || ^4.0 || ^5.0"
            },
            "require-dev": {
                "friendsofphp/php-cs-fixer": "^2.0",
                "jakub-onderka/php-parallel-lint": "^1.0",
                "php-coveralls/php-coveralls": "^2.0",
                "php-mock/php-mock-phpunit": "^1.1",
                "phpunit/phpunit": "^5.7",
                "sebastian/environment": "^1.3.4 || ^2.0 || ^3.0",
                "sminnee/phpunit-mock-objects": "^3.4",
                "squizlabs/php_codesniffer": "^3.5",
                "symfony/var-dumper": "^3.3 || ^4.0 || ^5.0"
            },
            "suggest": {
                "ext-SimpleXML": "For Firefox profile creation"
            },
            "type": "library",
            "extra": {
                "branch-alias": {
                    "dev-master": "1.8.x-dev"
                }
            },
            "autoload": {
                "psr-4": {
                    "Facebook\\WebDriver\\": "lib/"
                },
                "files": [
                    "lib/Exception/TimeoutException.php"
                ]
            },
            "notification-url": "https://packagist.org/downloads/",
            "license": [
                "MIT"
            ],
            "description": "A PHP client for Selenium WebDriver. Previously facebook/webdriver.",
            "homepage": "https://github.com/php-webdriver/php-webdriver",
            "keywords": [
                "Chromedriver",
                "geckodriver",
                "php",
                "selenium",
                "webdriver"
            ],
            "time": "2020-03-04T14:40:12+00:00"
        },
        {
            "name": "phpcompatibility/php-compatibility",
            "version": "9.3.5",
            "source": {
                "type": "git",
                "url": "https://github.com/PHPCompatibility/PHPCompatibility.git",
                "reference": "9fb324479acf6f39452e0655d2429cc0d3914243"
            },
            "dist": {
                "type": "zip",
                "url": "https://api.github.com/repos/PHPCompatibility/PHPCompatibility/zipball/9fb324479acf6f39452e0655d2429cc0d3914243",
                "reference": "9fb324479acf6f39452e0655d2429cc0d3914243",
                "shasum": ""
            },
            "require": {
                "php": ">=5.3",
                "squizlabs/php_codesniffer": "^2.3 || ^3.0.2"
            },
            "conflict": {
                "squizlabs/php_codesniffer": "2.6.2"
            },
            "require-dev": {
                "phpunit/phpunit": "~4.5 || ^5.0 || ^6.0 || ^7.0"
            },
            "suggest": {
                "dealerdirect/phpcodesniffer-composer-installer": "^0.5 || This Composer plugin will sort out the PHPCS 'installed_paths' automatically.",
                "roave/security-advisories": "dev-master || Helps prevent installing dependencies with known security issues."
            },
            "type": "phpcodesniffer-standard",
            "notification-url": "https://packagist.org/downloads/",
            "license": [
                "LGPL-3.0-or-later"
            ],
            "authors": [
                {
                    "name": "Wim Godden",
                    "homepage": "https://github.com/wimg",
                    "role": "lead"
                },
                {
                    "name": "Juliette Reinders Folmer",
                    "homepage": "https://github.com/jrfnl",
                    "role": "lead"
                },
                {
                    "name": "Contributors",
                    "homepage": "https://github.com/PHPCompatibility/PHPCompatibility/graphs/contributors"
                }
            ],
            "description": "A set of sniffs for PHP_CodeSniffer that checks for PHP cross-version compatibility.",
            "homepage": "http://techblog.wimgodden.be/tag/codesniffer/",
            "keywords": [
                "compatibility",
                "phpcs",
                "standards"
            ],
            "time": "2019-12-27T09:44:58+00:00"
        },
        {
            "name": "phpdocumentor/reflection-common",
            "version": "2.2.0",
            "source": {
                "type": "git",
                "url": "https://github.com/phpDocumentor/ReflectionCommon.git",
                "reference": "1d01c49d4ed62f25aa84a747ad35d5a16924662b"
            },
            "dist": {
                "type": "zip",
                "url": "https://api.github.com/repos/phpDocumentor/ReflectionCommon/zipball/1d01c49d4ed62f25aa84a747ad35d5a16924662b",
                "reference": "1d01c49d4ed62f25aa84a747ad35d5a16924662b",
                "shasum": ""
            },
            "require": {
                "php": "^7.2 || ^8.0"
            },
            "type": "library",
            "extra": {
                "branch-alias": {
                    "dev-2.x": "2.x-dev"
                }
            },
            "autoload": {
                "psr-4": {
                    "phpDocumentor\\Reflection\\": "src/"
                }
            },
            "notification-url": "https://packagist.org/downloads/",
            "license": [
                "MIT"
            ],
            "authors": [
                {
                    "name": "Jaap van Otterdijk",
                    "email": "opensource@ijaap.nl"
                }
            ],
            "description": "Common reflection classes used by phpdocumentor to reflect the code structure",
            "homepage": "http://www.phpdoc.org",
            "keywords": [
                "FQSEN",
                "phpDocumentor",
                "phpdoc",
                "reflection",
                "static analysis"
            ],
            "time": "2020-06-27T09:03:43+00:00"
        },
        {
            "name": "phpdocumentor/reflection-docblock",
            "version": "5.2.2",
            "source": {
                "type": "git",
                "url": "https://github.com/phpDocumentor/ReflectionDocBlock.git",
                "reference": "069a785b2141f5bcf49f3e353548dc1cce6df556"
            },
            "dist": {
                "type": "zip",
                "url": "https://api.github.com/repos/phpDocumentor/ReflectionDocBlock/zipball/069a785b2141f5bcf49f3e353548dc1cce6df556",
                "reference": "069a785b2141f5bcf49f3e353548dc1cce6df556",
                "shasum": ""
            },
            "require": {
                "ext-filter": "*",
                "php": "^7.2 || ^8.0",
                "phpdocumentor/reflection-common": "^2.2",
                "phpdocumentor/type-resolver": "^1.3",
                "webmozart/assert": "^1.9.1"
            },
            "require-dev": {
                "mockery/mockery": "~1.3.2"
            },
            "type": "library",
            "extra": {
                "branch-alias": {
                    "dev-master": "5.x-dev"
                }
            },
            "autoload": {
                "psr-4": {
                    "phpDocumentor\\Reflection\\": "src"
                }
            },
            "notification-url": "https://packagist.org/downloads/",
            "license": [
                "MIT"
            ],
            "authors": [
                {
                    "name": "Mike van Riel",
                    "email": "me@mikevanriel.com"
                },
                {
                    "name": "Jaap van Otterdijk",
                    "email": "account@ijaap.nl"
                }
            ],
            "description": "With this component, a library can provide support for annotations via DocBlocks or otherwise retrieve information that is embedded in a DocBlock.",
            "time": "2020-09-03T19:13:55+00:00"
        },
        {
            "name": "phpdocumentor/type-resolver",
            "version": "1.4.0",
            "source": {
                "type": "git",
                "url": "https://github.com/phpDocumentor/TypeResolver.git",
                "reference": "6a467b8989322d92aa1c8bf2bebcc6e5c2ba55c0"
            },
            "dist": {
                "type": "zip",
                "url": "https://api.github.com/repos/phpDocumentor/TypeResolver/zipball/6a467b8989322d92aa1c8bf2bebcc6e5c2ba55c0",
                "reference": "6a467b8989322d92aa1c8bf2bebcc6e5c2ba55c0",
                "shasum": ""
            },
            "require": {
                "php": "^7.2 || ^8.0",
                "phpdocumentor/reflection-common": "^2.0"
            },
            "require-dev": {
                "ext-tokenizer": "*"
            },
            "type": "library",
            "extra": {
                "branch-alias": {
                    "dev-1.x": "1.x-dev"
                }
            },
            "autoload": {
                "psr-4": {
                    "phpDocumentor\\Reflection\\": "src"
                }
            },
            "notification-url": "https://packagist.org/downloads/",
            "license": [
                "MIT"
            ],
            "authors": [
                {
                    "name": "Mike van Riel",
                    "email": "me@mikevanriel.com"
                }
            ],
            "description": "A PSR-5 based resolver of Class names, Types and Structural Element Names",
            "time": "2020-09-17T18:55:26+00:00"
        },
        {
            "name": "phpmd/phpmd",
            "version": "2.9.1",
            "source": {
                "type": "git",
                "url": "https://github.com/phpmd/phpmd.git",
                "reference": "ce10831d4ddc2686c1348a98069771dd314534a8"
            },
            "dist": {
                "type": "zip",
                "url": "https://api.github.com/repos/phpmd/phpmd/zipball/ce10831d4ddc2686c1348a98069771dd314534a8",
                "reference": "ce10831d4ddc2686c1348a98069771dd314534a8",
                "shasum": ""
            },
            "require": {
                "composer/xdebug-handler": "^1.0",
                "ext-xml": "*",
                "pdepend/pdepend": "^2.7.1",
                "php": ">=5.3.9"
            },
            "require-dev": {
                "easy-doc/easy-doc": "0.0.0 || ^1.3.2",
                "ext-json": "*",
                "ext-simplexml": "*",
                "gregwar/rst": "^1.0",
                "mikey179/vfsstream": "^1.6.4",
                "phpunit/phpunit": "^4.8.36 || ^5.7.27",
                "squizlabs/php_codesniffer": "^2.0"
            },
            "bin": [
                "src/bin/phpmd"
            ],
            "type": "library",
            "autoload": {
                "psr-0": {
                    "PHPMD\\": "src/main/php"
                }
            },
            "notification-url": "https://packagist.org/downloads/",
            "license": [
                "BSD-3-Clause"
            ],
            "authors": [
                {
                    "name": "Manuel Pichler",
                    "email": "github@manuel-pichler.de",
                    "homepage": "https://github.com/manuelpichler",
                    "role": "Project Founder"
                },
                {
                    "name": "Marc Würth",
                    "email": "ravage@bluewin.ch",
                    "homepage": "https://github.com/ravage84",
                    "role": "Project Maintainer"
                },
                {
                    "name": "Other contributors",
                    "homepage": "https://github.com/phpmd/phpmd/graphs/contributors",
                    "role": "Contributors"
                }
            ],
            "description": "PHPMD is a spin-off project of PHP Depend and aims to be a PHP equivalent of the well known Java tool PMD.",
            "homepage": "https://phpmd.org/",
            "keywords": [
                "mess detection",
                "mess detector",
                "pdepend",
                "phpmd",
                "pmd"
            ],
            "time": "2020-09-23T22:06:32+00:00"
        },
        {
            "name": "phpspec/prophecy",
            "version": "1.13.0",
            "source": {
                "type": "git",
                "url": "https://github.com/phpspec/prophecy.git",
                "reference": "be1996ed8adc35c3fd795488a653f4b518be70ea"
            },
            "dist": {
                "type": "zip",
                "url": "https://api.github.com/repos/phpspec/prophecy/zipball/be1996ed8adc35c3fd795488a653f4b518be70ea",
                "reference": "be1996ed8adc35c3fd795488a653f4b518be70ea",
                "shasum": ""
            },
            "require": {
                "doctrine/instantiator": "^1.2",
                "php": "^7.2 || ~8.0, <8.1",
                "phpdocumentor/reflection-docblock": "^5.2",
                "sebastian/comparator": "^3.0 || ^4.0",
                "sebastian/recursion-context": "^3.0 || ^4.0"
            },
            "require-dev": {
                "phpspec/phpspec": "^6.0",
                "phpunit/phpunit": "^8.0 || ^9.0"
            },
            "type": "library",
            "extra": {
                "branch-alias": {
                    "dev-master": "1.11.x-dev"
                }
            },
            "autoload": {
                "psr-4": {
                    "Prophecy\\": "src/Prophecy"
                }
            },
            "notification-url": "https://packagist.org/downloads/",
            "license": [
                "MIT"
            ],
            "authors": [
                {
                    "name": "Konstantin Kudryashov",
                    "email": "ever.zet@gmail.com",
                    "homepage": "http://everzet.com"
                },
                {
                    "name": "Marcello Duarte",
                    "email": "marcello.duarte@gmail.com"
                }
            ],
            "description": "Highly opinionated mocking framework for PHP 5.3+",
            "homepage": "https://github.com/phpspec/prophecy",
            "keywords": [
                "Double",
                "Dummy",
                "fake",
                "mock",
                "spy",
                "stub"
            ],
            "time": "2021-03-17T13:42:18+00:00"
        },
        {
            "name": "phpstan/phpdoc-parser",
            "version": "0.5.4",
            "source": {
                "type": "git",
                "url": "https://github.com/phpstan/phpdoc-parser.git",
                "reference": "e352d065af1ae9b41c12d1dfd309e90f7b1f55c9"
            },
            "dist": {
                "type": "zip",
                "url": "https://api.github.com/repos/phpstan/phpdoc-parser/zipball/e352d065af1ae9b41c12d1dfd309e90f7b1f55c9",
                "reference": "e352d065af1ae9b41c12d1dfd309e90f7b1f55c9",
                "shasum": ""
            },
            "require": {
                "php": "^7.1 || ^8.0"
            },
            "require-dev": {
                "phing/phing": "^2.16.3",
                "php-parallel-lint/php-parallel-lint": "^1.2",
                "phpstan/extension-installer": "^1.0",
                "phpstan/phpstan": "^0.12.60",
                "phpstan/phpstan-strict-rules": "^0.12.5",
                "phpunit/phpunit": "^7.5.20",
                "symfony/process": "^5.2"
            },
            "type": "library",
            "extra": {
                "branch-alias": {
                    "dev-master": "0.5-dev"
                }
            },
            "autoload": {
                "psr-4": {
                    "PHPStan\\PhpDocParser\\": [
                        "src/"
                    ]
                }
            },
            "notification-url": "https://packagist.org/downloads/",
            "license": [
                "MIT"
            ],
            "description": "PHPDoc parser with support for nullable, intersection and generic types",
            "time": "2021-04-03T14:46:19+00:00"
        },
        {
            "name": "phpstan/phpstan",
            "version": "0.12.88",
            "source": {
                "type": "git",
                "url": "https://github.com/phpstan/phpstan.git",
                "reference": "464d1a81af49409c41074aa6640ed0c4cbd9bb68"
            },
            "dist": {
                "type": "zip",
                "url": "https://api.github.com/repos/phpstan/phpstan/zipball/464d1a81af49409c41074aa6640ed0c4cbd9bb68",
                "reference": "464d1a81af49409c41074aa6640ed0c4cbd9bb68",
                "shasum": ""
            },
            "require": {
                "php": "^7.1|^8.0"
            },
            "conflict": {
                "phpstan/phpstan-shim": "*"
            },
            "bin": [
                "phpstan",
                "phpstan.phar"
            ],
            "type": "library",
            "extra": {
                "branch-alias": {
                    "dev-master": "0.12-dev"
                }
            },
            "autoload": {
                "files": [
                    "bootstrap.php"
                ]
            },
            "notification-url": "https://packagist.org/downloads/",
            "license": [
                "MIT"
            ],
            "description": "PHPStan - PHP Static Analysis Tool",
            "time": "2021-05-17T12:24:49+00:00"
        },
        {
            "name": "phpunit/php-code-coverage",
            "version": "8.0.2",
            "source": {
                "type": "git",
                "url": "https://github.com/sebastianbergmann/php-code-coverage.git",
                "reference": "ca6647ffddd2add025ab3f21644a441d7c146cdc"
            },
            "dist": {
                "type": "zip",
                "url": "https://api.github.com/repos/sebastianbergmann/php-code-coverage/zipball/ca6647ffddd2add025ab3f21644a441d7c146cdc",
                "reference": "ca6647ffddd2add025ab3f21644a441d7c146cdc",
                "shasum": ""
            },
            "require": {
                "ext-dom": "*",
                "ext-xmlwriter": "*",
                "php": "^7.3",
                "phpunit/php-file-iterator": "^3.0",
                "phpunit/php-text-template": "^2.0",
                "phpunit/php-token-stream": "^4.0",
                "sebastian/code-unit-reverse-lookup": "^2.0",
                "sebastian/environment": "^5.0",
                "sebastian/version": "^3.0",
                "theseer/tokenizer": "^1.1.3"
            },
            "require-dev": {
                "phpunit/phpunit": "^9.0"
            },
            "suggest": {
                "ext-pcov": "*",
                "ext-xdebug": "*"
            },
            "type": "library",
            "extra": {
                "branch-alias": {
                    "dev-master": "8.0-dev"
                }
            },
            "autoload": {
                "classmap": [
                    "src/"
                ]
            },
            "notification-url": "https://packagist.org/downloads/",
            "license": [
                "BSD-3-Clause"
            ],
            "authors": [
                {
                    "name": "Sebastian Bergmann",
                    "email": "sebastian@phpunit.de",
                    "role": "lead"
                }
            ],
            "description": "Library that provides collection, processing, and rendering functionality for PHP code coverage information.",
            "homepage": "https://github.com/sebastianbergmann/php-code-coverage",
            "keywords": [
                "coverage",
                "testing",
                "xunit"
            ],
            "time": "2020-05-23T08:02:54+00:00"
        },
        {
            "name": "phpunit/php-file-iterator",
            "version": "3.0.5",
            "source": {
                "type": "git",
                "url": "https://github.com/sebastianbergmann/php-file-iterator.git",
                "reference": "aa4be8575f26070b100fccb67faabb28f21f66f8"
            },
            "dist": {
                "type": "zip",
                "url": "https://api.github.com/repos/sebastianbergmann/php-file-iterator/zipball/aa4be8575f26070b100fccb67faabb28f21f66f8",
                "reference": "aa4be8575f26070b100fccb67faabb28f21f66f8",
                "shasum": ""
            },
            "require": {
                "php": ">=7.3"
            },
            "require-dev": {
                "phpunit/phpunit": "^9.3"
            },
            "type": "library",
            "extra": {
                "branch-alias": {
                    "dev-master": "3.0-dev"
                }
            },
            "autoload": {
                "classmap": [
                    "src/"
                ]
            },
            "notification-url": "https://packagist.org/downloads/",
            "license": [
                "BSD-3-Clause"
            ],
            "authors": [
                {
                    "name": "Sebastian Bergmann",
                    "email": "sebastian@phpunit.de",
                    "role": "lead"
                }
            ],
            "description": "FilterIterator implementation that filters files based on a list of suffixes.",
            "homepage": "https://github.com/sebastianbergmann/php-file-iterator/",
            "keywords": [
                "filesystem",
                "iterator"
            ],
            "time": "2020-09-28T05:57:25+00:00"
        },
        {
            "name": "phpunit/php-invoker",
            "version": "3.1.1",
            "source": {
                "type": "git",
                "url": "https://github.com/sebastianbergmann/php-invoker.git",
                "reference": "5a10147d0aaf65b58940a0b72f71c9ac0423cc67"
            },
            "dist": {
                "type": "zip",
                "url": "https://api.github.com/repos/sebastianbergmann/php-invoker/zipball/5a10147d0aaf65b58940a0b72f71c9ac0423cc67",
                "reference": "5a10147d0aaf65b58940a0b72f71c9ac0423cc67",
                "shasum": ""
            },
            "require": {
                "php": ">=7.3"
            },
            "require-dev": {
                "ext-pcntl": "*",
                "phpunit/phpunit": "^9.3"
            },
            "suggest": {
                "ext-pcntl": "*"
            },
            "type": "library",
            "extra": {
                "branch-alias": {
                    "dev-master": "3.1-dev"
                }
            },
            "autoload": {
                "classmap": [
                    "src/"
                ]
            },
            "notification-url": "https://packagist.org/downloads/",
            "license": [
                "BSD-3-Clause"
            ],
            "authors": [
                {
                    "name": "Sebastian Bergmann",
                    "email": "sebastian@phpunit.de",
                    "role": "lead"
                }
            ],
            "description": "Invoke callables with a timeout",
            "homepage": "https://github.com/sebastianbergmann/php-invoker/",
            "keywords": [
                "process"
            ],
            "time": "2020-09-28T05:58:55+00:00"
        },
        {
            "name": "phpunit/php-text-template",
            "version": "2.0.4",
            "source": {
                "type": "git",
                "url": "https://github.com/sebastianbergmann/php-text-template.git",
                "reference": "5da5f67fc95621df9ff4c4e5a84d6a8a2acf7c28"
            },
            "dist": {
                "type": "zip",
                "url": "https://api.github.com/repos/sebastianbergmann/php-text-template/zipball/5da5f67fc95621df9ff4c4e5a84d6a8a2acf7c28",
                "reference": "5da5f67fc95621df9ff4c4e5a84d6a8a2acf7c28",
                "shasum": ""
            },
            "require": {
                "php": ">=7.3"
            },
            "require-dev": {
                "phpunit/phpunit": "^9.3"
            },
            "type": "library",
            "extra": {
                "branch-alias": {
                    "dev-master": "2.0-dev"
                }
            },
            "autoload": {
                "classmap": [
                    "src/"
                ]
            },
            "notification-url": "https://packagist.org/downloads/",
            "license": [
                "BSD-3-Clause"
            ],
            "authors": [
                {
                    "name": "Sebastian Bergmann",
                    "email": "sebastian@phpunit.de",
                    "role": "lead"
                }
            ],
            "description": "Simple template engine.",
            "homepage": "https://github.com/sebastianbergmann/php-text-template/",
            "keywords": [
                "template"
            ],
            "time": "2020-10-26T05:33:50+00:00"
        },
        {
            "name": "phpunit/php-timer",
            "version": "5.0.3",
            "source": {
                "type": "git",
                "url": "https://github.com/sebastianbergmann/php-timer.git",
                "reference": "5a63ce20ed1b5bf577850e2c4e87f4aa902afbd2"
            },
            "dist": {
                "type": "zip",
                "url": "https://api.github.com/repos/sebastianbergmann/php-timer/zipball/5a63ce20ed1b5bf577850e2c4e87f4aa902afbd2",
                "reference": "5a63ce20ed1b5bf577850e2c4e87f4aa902afbd2",
                "shasum": ""
            },
            "require": {
                "php": ">=7.3"
            },
            "require-dev": {
                "phpunit/phpunit": "^9.3"
            },
            "type": "library",
            "extra": {
                "branch-alias": {
                    "dev-master": "5.0-dev"
                }
            },
            "autoload": {
                "classmap": [
                    "src/"
                ]
            },
            "notification-url": "https://packagist.org/downloads/",
            "license": [
                "BSD-3-Clause"
            ],
            "authors": [
                {
                    "name": "Sebastian Bergmann",
                    "email": "sebastian@phpunit.de",
                    "role": "lead"
                }
            ],
            "description": "Utility class for timing",
            "homepage": "https://github.com/sebastianbergmann/php-timer/",
            "keywords": [
                "timer"
            ],
            "time": "2020-10-26T13:16:10+00:00"
        },
        {
            "name": "phpunit/php-token-stream",
            "version": "4.0.4",
            "source": {
                "type": "git",
                "url": "https://github.com/sebastianbergmann/php-token-stream.git",
                "reference": "a853a0e183b9db7eed023d7933a858fa1c8d25a3"
            },
            "dist": {
                "type": "zip",
                "url": "https://api.github.com/repos/sebastianbergmann/php-token-stream/zipball/a853a0e183b9db7eed023d7933a858fa1c8d25a3",
                "reference": "a853a0e183b9db7eed023d7933a858fa1c8d25a3",
                "shasum": ""
            },
            "require": {
                "ext-tokenizer": "*",
                "php": "^7.3 || ^8.0"
            },
            "require-dev": {
                "phpunit/phpunit": "^9.0"
            },
            "type": "library",
            "extra": {
                "branch-alias": {
                    "dev-master": "4.0-dev"
                }
            },
            "autoload": {
                "classmap": [
                    "src/"
                ]
            },
            "notification-url": "https://packagist.org/downloads/",
            "license": [
                "BSD-3-Clause"
            ],
            "authors": [
                {
                    "name": "Sebastian Bergmann",
                    "email": "sebastian@phpunit.de"
                }
            ],
            "description": "Wrapper around PHP's tokenizer extension.",
            "homepage": "https://github.com/sebastianbergmann/php-token-stream/",
            "keywords": [
                "tokenizer"
            ],
            "abandoned": true,
            "time": "2020-08-04T08:28:15+00:00"
        },
        {
            "name": "phpunit/phpunit",
            "version": "9.2.6",
            "source": {
                "type": "git",
                "url": "https://github.com/sebastianbergmann/phpunit.git",
                "reference": "1c6a9e4312e209e659f1fce3ce88dd197c2448f6"
            },
            "dist": {
                "type": "zip",
                "url": "https://api.github.com/repos/sebastianbergmann/phpunit/zipball/1c6a9e4312e209e659f1fce3ce88dd197c2448f6",
                "reference": "1c6a9e4312e209e659f1fce3ce88dd197c2448f6",
                "shasum": ""
            },
            "require": {
                "doctrine/instantiator": "^1.3.1",
                "ext-dom": "*",
                "ext-json": "*",
                "ext-libxml": "*",
                "ext-mbstring": "*",
                "ext-xml": "*",
                "ext-xmlwriter": "*",
                "myclabs/deep-copy": "^1.9.5",
                "phar-io/manifest": "^1.0.3",
                "phar-io/version": "^2.0.1",
                "php": "^7.3",
                "phpspec/prophecy": "^1.10.3",
                "phpunit/php-code-coverage": "^8.0.2",
                "phpunit/php-file-iterator": "^3.0.3",
                "phpunit/php-invoker": "^3.0.2",
                "phpunit/php-text-template": "^2.0.2",
                "phpunit/php-timer": "^5.0.1",
                "sebastian/code-unit": "^1.0.5",
                "sebastian/comparator": "^4.0.3",
                "sebastian/diff": "^4.0.1",
                "sebastian/environment": "^5.1.2",
                "sebastian/exporter": "^4.0.2",
                "sebastian/global-state": "^4.0",
                "sebastian/object-enumerator": "^4.0.2",
                "sebastian/resource-operations": "^3.0.2",
                "sebastian/type": "^2.1.1",
                "sebastian/version": "^3.0.1"
            },
            "require-dev": {
                "ext-pdo": "*",
                "phpspec/prophecy-phpunit": "^2.0"
            },
            "suggest": {
                "ext-soap": "*",
                "ext-xdebug": "*"
            },
            "bin": [
                "phpunit"
            ],
            "type": "library",
            "extra": {
                "branch-alias": {
                    "dev-master": "9.2-dev"
                }
            },
            "autoload": {
                "classmap": [
                    "src/"
                ],
                "files": [
                    "src/Framework/Assert/Functions.php"
                ]
            },
            "notification-url": "https://packagist.org/downloads/",
            "license": [
                "BSD-3-Clause"
            ],
            "authors": [
                {
                    "name": "Sebastian Bergmann",
                    "email": "sebastian@phpunit.de",
                    "role": "lead"
                }
            ],
            "description": "The PHP Unit Testing framework.",
            "homepage": "https://phpunit.de/",
            "keywords": [
                "phpunit",
                "testing",
                "xunit"
            ],
            "time": "2020-07-13T17:55:55+00:00"
        },
        {
            "name": "psr/cache",
            "version": "1.0.1",
            "source": {
                "type": "git",
                "url": "https://github.com/php-fig/cache.git",
                "reference": "d11b50ad223250cf17b86e38383413f5a6764bf8"
            },
            "dist": {
                "type": "zip",
                "url": "https://api.github.com/repos/php-fig/cache/zipball/d11b50ad223250cf17b86e38383413f5a6764bf8",
                "reference": "d11b50ad223250cf17b86e38383413f5a6764bf8",
                "shasum": ""
            },
            "require": {
                "php": ">=5.3.0"
            },
            "type": "library",
            "extra": {
                "branch-alias": {
                    "dev-master": "1.0.x-dev"
                }
            },
            "autoload": {
                "psr-4": {
                    "Psr\\Cache\\": "src/"
                }
            },
            "notification-url": "https://packagist.org/downloads/",
            "license": [
                "MIT"
            ],
            "authors": [
                {
                    "name": "PHP-FIG",
                    "homepage": "http://www.php-fig.org/"
                }
            ],
            "description": "Common interface for caching libraries",
            "keywords": [
                "cache",
                "psr",
                "psr-6"
            ],
            "time": "2016-08-06T20:24:11+00:00"
        },
        {
            "name": "sebastian/cli-parser",
            "version": "1.0.1",
            "source": {
                "type": "git",
                "url": "https://github.com/sebastianbergmann/cli-parser.git",
                "reference": "442e7c7e687e42adc03470c7b668bc4b2402c0b2"
            },
            "dist": {
                "type": "zip",
                "url": "https://api.github.com/repos/sebastianbergmann/cli-parser/zipball/442e7c7e687e42adc03470c7b668bc4b2402c0b2",
                "reference": "442e7c7e687e42adc03470c7b668bc4b2402c0b2",
                "shasum": ""
            },
            "require": {
                "php": ">=7.3"
            },
            "require-dev": {
                "phpunit/phpunit": "^9.3"
            },
            "type": "library",
            "extra": {
                "branch-alias": {
                    "dev-master": "1.0-dev"
                }
            },
            "autoload": {
                "classmap": [
                    "src/"
                ]
            },
            "notification-url": "https://packagist.org/downloads/",
            "license": [
                "BSD-3-Clause"
            ],
            "authors": [
                {
                    "name": "Sebastian Bergmann",
                    "email": "sebastian@phpunit.de",
                    "role": "lead"
                }
            ],
            "description": "Library for parsing CLI options",
            "homepage": "https://github.com/sebastianbergmann/cli-parser",
            "time": "2020-09-28T06:08:49+00:00"
        },
        {
            "name": "sebastian/code-unit",
            "version": "1.0.8",
            "source": {
                "type": "git",
                "url": "https://github.com/sebastianbergmann/code-unit.git",
                "reference": "1fc9f64c0927627ef78ba436c9b17d967e68e120"
            },
            "dist": {
                "type": "zip",
                "url": "https://api.github.com/repos/sebastianbergmann/code-unit/zipball/1fc9f64c0927627ef78ba436c9b17d967e68e120",
                "reference": "1fc9f64c0927627ef78ba436c9b17d967e68e120",
                "shasum": ""
            },
            "require": {
                "php": ">=7.3"
            },
            "require-dev": {
                "phpunit/phpunit": "^9.3"
            },
            "type": "library",
            "extra": {
                "branch-alias": {
                    "dev-master": "1.0-dev"
                }
            },
            "autoload": {
                "classmap": [
                    "src/"
                ]
            },
            "notification-url": "https://packagist.org/downloads/",
            "license": [
                "BSD-3-Clause"
            ],
            "authors": [
                {
                    "name": "Sebastian Bergmann",
                    "email": "sebastian@phpunit.de",
                    "role": "lead"
                }
            ],
            "description": "Collection of value objects that represent the PHP code units",
            "homepage": "https://github.com/sebastianbergmann/code-unit",
            "time": "2020-10-26T13:08:54+00:00"
        },
        {
            "name": "sebastian/code-unit-reverse-lookup",
            "version": "2.0.3",
            "source": {
                "type": "git",
                "url": "https://github.com/sebastianbergmann/code-unit-reverse-lookup.git",
                "reference": "ac91f01ccec49fb77bdc6fd1e548bc70f7faa3e5"
            },
            "dist": {
                "type": "zip",
                "url": "https://api.github.com/repos/sebastianbergmann/code-unit-reverse-lookup/zipball/ac91f01ccec49fb77bdc6fd1e548bc70f7faa3e5",
                "reference": "ac91f01ccec49fb77bdc6fd1e548bc70f7faa3e5",
                "shasum": ""
            },
            "require": {
                "php": ">=7.3"
            },
            "require-dev": {
                "phpunit/phpunit": "^9.3"
            },
            "type": "library",
            "extra": {
                "branch-alias": {
                    "dev-master": "2.0-dev"
                }
            },
            "autoload": {
                "classmap": [
                    "src/"
                ]
            },
            "notification-url": "https://packagist.org/downloads/",
            "license": [
                "BSD-3-Clause"
            ],
            "authors": [
                {
                    "name": "Sebastian Bergmann",
                    "email": "sebastian@phpunit.de"
                }
            ],
            "description": "Looks up which function or method a line of code belongs to",
            "homepage": "https://github.com/sebastianbergmann/code-unit-reverse-lookup/",
            "time": "2020-09-28T05:30:19+00:00"
        },
        {
            "name": "sebastian/comparator",
            "version": "4.0.6",
            "source": {
                "type": "git",
                "url": "https://github.com/sebastianbergmann/comparator.git",
                "reference": "55f4261989e546dc112258c7a75935a81a7ce382"
            },
            "dist": {
                "type": "zip",
                "url": "https://api.github.com/repos/sebastianbergmann/comparator/zipball/55f4261989e546dc112258c7a75935a81a7ce382",
                "reference": "55f4261989e546dc112258c7a75935a81a7ce382",
                "shasum": ""
            },
            "require": {
                "php": ">=7.3",
                "sebastian/diff": "^4.0",
                "sebastian/exporter": "^4.0"
            },
            "require-dev": {
                "phpunit/phpunit": "^9.3"
            },
            "type": "library",
            "extra": {
                "branch-alias": {
                    "dev-master": "4.0-dev"
                }
            },
            "autoload": {
                "classmap": [
                    "src/"
                ]
            },
            "notification-url": "https://packagist.org/downloads/",
            "license": [
                "BSD-3-Clause"
            ],
            "authors": [
                {
                    "name": "Sebastian Bergmann",
                    "email": "sebastian@phpunit.de"
                },
                {
                    "name": "Jeff Welch",
                    "email": "whatthejeff@gmail.com"
                },
                {
                    "name": "Volker Dusch",
                    "email": "github@wallbash.com"
                },
                {
                    "name": "Bernhard Schussek",
                    "email": "bschussek@2bepublished.at"
                }
            ],
            "description": "Provides the functionality to compare PHP values for equality",
            "homepage": "https://github.com/sebastianbergmann/comparator",
            "keywords": [
                "comparator",
                "compare",
                "equality"
            ],
            "time": "2020-10-26T15:49:45+00:00"
        },
        {
            "name": "sebastian/diff",
            "version": "4.0.4",
            "source": {
                "type": "git",
                "url": "https://github.com/sebastianbergmann/diff.git",
                "reference": "3461e3fccc7cfdfc2720be910d3bd73c69be590d"
            },
            "dist": {
                "type": "zip",
                "url": "https://api.github.com/repos/sebastianbergmann/diff/zipball/3461e3fccc7cfdfc2720be910d3bd73c69be590d",
                "reference": "3461e3fccc7cfdfc2720be910d3bd73c69be590d",
                "shasum": ""
            },
            "require": {
                "php": ">=7.3"
            },
            "require-dev": {
                "phpunit/phpunit": "^9.3",
                "symfony/process": "^4.2 || ^5"
            },
            "type": "library",
            "extra": {
                "branch-alias": {
                    "dev-master": "4.0-dev"
                }
            },
            "autoload": {
                "classmap": [
                    "src/"
                ]
            },
            "notification-url": "https://packagist.org/downloads/",
            "license": [
                "BSD-3-Clause"
            ],
            "authors": [
                {
                    "name": "Sebastian Bergmann",
                    "email": "sebastian@phpunit.de"
                },
                {
                    "name": "Kore Nordmann",
                    "email": "mail@kore-nordmann.de"
                }
            ],
            "description": "Diff implementation",
            "homepage": "https://github.com/sebastianbergmann/diff",
            "keywords": [
                "diff",
                "udiff",
                "unidiff",
                "unified diff"
            ],
            "time": "2020-10-26T13:10:38+00:00"
        },
        {
            "name": "sebastian/environment",
            "version": "5.1.3",
            "source": {
                "type": "git",
                "url": "https://github.com/sebastianbergmann/environment.git",
                "reference": "388b6ced16caa751030f6a69e588299fa09200ac"
            },
            "dist": {
                "type": "zip",
                "url": "https://api.github.com/repos/sebastianbergmann/environment/zipball/388b6ced16caa751030f6a69e588299fa09200ac",
                "reference": "388b6ced16caa751030f6a69e588299fa09200ac",
                "shasum": ""
            },
            "require": {
                "php": ">=7.3"
            },
            "require-dev": {
                "phpunit/phpunit": "^9.3"
            },
            "suggest": {
                "ext-posix": "*"
            },
            "type": "library",
            "extra": {
                "branch-alias": {
                    "dev-master": "5.1-dev"
                }
            },
            "autoload": {
                "classmap": [
                    "src/"
                ]
            },
            "notification-url": "https://packagist.org/downloads/",
            "license": [
                "BSD-3-Clause"
            ],
            "authors": [
                {
                    "name": "Sebastian Bergmann",
                    "email": "sebastian@phpunit.de"
                }
            ],
            "description": "Provides functionality to handle HHVM/PHP environments",
            "homepage": "http://www.github.com/sebastianbergmann/environment",
            "keywords": [
                "Xdebug",
                "environment",
                "hhvm"
            ],
            "time": "2020-09-28T05:52:38+00:00"
        },
        {
            "name": "sebastian/exporter",
            "version": "4.0.3",
            "source": {
                "type": "git",
                "url": "https://github.com/sebastianbergmann/exporter.git",
                "reference": "d89cc98761b8cb5a1a235a6b703ae50d34080e65"
            },
            "dist": {
                "type": "zip",
                "url": "https://api.github.com/repos/sebastianbergmann/exporter/zipball/d89cc98761b8cb5a1a235a6b703ae50d34080e65",
                "reference": "d89cc98761b8cb5a1a235a6b703ae50d34080e65",
                "shasum": ""
            },
            "require": {
                "php": ">=7.3",
                "sebastian/recursion-context": "^4.0"
            },
            "require-dev": {
                "ext-mbstring": "*",
                "phpunit/phpunit": "^9.3"
            },
            "type": "library",
            "extra": {
                "branch-alias": {
                    "dev-master": "4.0-dev"
                }
            },
            "autoload": {
                "classmap": [
                    "src/"
                ]
            },
            "notification-url": "https://packagist.org/downloads/",
            "license": [
                "BSD-3-Clause"
            ],
            "authors": [
                {
                    "name": "Sebastian Bergmann",
                    "email": "sebastian@phpunit.de"
                },
                {
                    "name": "Jeff Welch",
                    "email": "whatthejeff@gmail.com"
                },
                {
                    "name": "Volker Dusch",
                    "email": "github@wallbash.com"
                },
                {
                    "name": "Adam Harvey",
                    "email": "aharvey@php.net"
                },
                {
                    "name": "Bernhard Schussek",
                    "email": "bschussek@gmail.com"
                }
            ],
            "description": "Provides the functionality to export PHP variables for visualization",
            "homepage": "http://www.github.com/sebastianbergmann/exporter",
            "keywords": [
                "export",
                "exporter"
            ],
            "time": "2020-09-28T05:24:23+00:00"
        },
        {
            "name": "sebastian/global-state",
            "version": "4.0.0",
            "source": {
                "type": "git",
                "url": "https://github.com/sebastianbergmann/global-state.git",
                "reference": "bdb1e7c79e592b8c82cb1699be3c8743119b8a72"
            },
            "dist": {
                "type": "zip",
                "url": "https://api.github.com/repos/sebastianbergmann/global-state/zipball/bdb1e7c79e592b8c82cb1699be3c8743119b8a72",
                "reference": "bdb1e7c79e592b8c82cb1699be3c8743119b8a72",
                "shasum": ""
            },
            "require": {
                "php": "^7.3",
                "sebastian/object-reflector": "^2.0",
                "sebastian/recursion-context": "^4.0"
            },
            "require-dev": {
                "ext-dom": "*",
                "phpunit/phpunit": "^9.0"
            },
            "suggest": {
                "ext-uopz": "*"
            },
            "type": "library",
            "extra": {
                "branch-alias": {
                    "dev-master": "4.0-dev"
                }
            },
            "autoload": {
                "classmap": [
                    "src/"
                ]
            },
            "notification-url": "https://packagist.org/downloads/",
            "license": [
                "BSD-3-Clause"
            ],
            "authors": [
                {
                    "name": "Sebastian Bergmann",
                    "email": "sebastian@phpunit.de"
                }
            ],
            "description": "Snapshotting of global state",
            "homepage": "http://www.github.com/sebastianbergmann/global-state",
            "keywords": [
                "global state"
            ],
            "time": "2020-02-07T06:11:37+00:00"
        },
        {
            "name": "sebastian/object-enumerator",
            "version": "4.0.4",
            "source": {
                "type": "git",
                "url": "https://github.com/sebastianbergmann/object-enumerator.git",
                "reference": "5c9eeac41b290a3712d88851518825ad78f45c71"
            },
            "dist": {
                "type": "zip",
                "url": "https://api.github.com/repos/sebastianbergmann/object-enumerator/zipball/5c9eeac41b290a3712d88851518825ad78f45c71",
                "reference": "5c9eeac41b290a3712d88851518825ad78f45c71",
                "shasum": ""
            },
            "require": {
                "php": ">=7.3",
                "sebastian/object-reflector": "^2.0",
                "sebastian/recursion-context": "^4.0"
            },
            "require-dev": {
                "phpunit/phpunit": "^9.3"
            },
            "type": "library",
            "extra": {
                "branch-alias": {
                    "dev-master": "4.0-dev"
                }
            },
            "autoload": {
                "classmap": [
                    "src/"
                ]
            },
            "notification-url": "https://packagist.org/downloads/",
            "license": [
                "BSD-3-Clause"
            ],
            "authors": [
                {
                    "name": "Sebastian Bergmann",
                    "email": "sebastian@phpunit.de"
                }
            ],
            "description": "Traverses array structures and object graphs to enumerate all referenced objects",
            "homepage": "https://github.com/sebastianbergmann/object-enumerator/",
            "time": "2020-10-26T13:12:34+00:00"
        },
        {
            "name": "sebastian/object-reflector",
            "version": "2.0.4",
            "source": {
                "type": "git",
                "url": "https://github.com/sebastianbergmann/object-reflector.git",
                "reference": "b4f479ebdbf63ac605d183ece17d8d7fe49c15c7"
            },
            "dist": {
                "type": "zip",
                "url": "https://api.github.com/repos/sebastianbergmann/object-reflector/zipball/b4f479ebdbf63ac605d183ece17d8d7fe49c15c7",
                "reference": "b4f479ebdbf63ac605d183ece17d8d7fe49c15c7",
                "shasum": ""
            },
            "require": {
                "php": ">=7.3"
            },
            "require-dev": {
                "phpunit/phpunit": "^9.3"
            },
            "type": "library",
            "extra": {
                "branch-alias": {
                    "dev-master": "2.0-dev"
                }
            },
            "autoload": {
                "classmap": [
                    "src/"
                ]
            },
            "notification-url": "https://packagist.org/downloads/",
            "license": [
                "BSD-3-Clause"
            ],
            "authors": [
                {
                    "name": "Sebastian Bergmann",
                    "email": "sebastian@phpunit.de"
                }
            ],
            "description": "Allows reflection of object attributes, including inherited and non-public ones",
            "homepage": "https://github.com/sebastianbergmann/object-reflector/",
            "time": "2020-10-26T13:14:26+00:00"
        },
        {
            "name": "sebastian/phpcpd",
            "version": "6.0.3",
            "source": {
                "type": "git",
                "url": "https://github.com/sebastianbergmann/phpcpd.git",
                "reference": "f3683aa0db2e8e09287c2bb33a595b2873ea9176"
            },
            "dist": {
                "type": "zip",
                "url": "https://api.github.com/repos/sebastianbergmann/phpcpd/zipball/f3683aa0db2e8e09287c2bb33a595b2873ea9176",
                "reference": "f3683aa0db2e8e09287c2bb33a595b2873ea9176",
                "shasum": ""
            },
            "require": {
                "ext-dom": "*",
                "php": ">=7.3",
                "phpunit/php-file-iterator": "^3.0",
                "phpunit/php-timer": "^5.0",
                "sebastian/cli-parser": "^1.0",
                "sebastian/version": "^3.0"
            },
            "bin": [
                "phpcpd"
            ],
            "type": "library",
            "extra": {
                "branch-alias": {
                    "dev-master": "6.0-dev"
                }
            },
            "autoload": {
                "classmap": [
                    "src/"
                ]
            },
            "notification-url": "https://packagist.org/downloads/",
            "license": [
                "BSD-3-Clause"
            ],
            "authors": [
                {
                    "name": "Sebastian Bergmann",
                    "email": "sebastian@phpunit.de",
                    "role": "lead"
                }
            ],
            "description": "Copy/Paste Detector (CPD) for PHP code.",
            "homepage": "https://github.com/sebastianbergmann/phpcpd",
            "time": "2020-12-07T05:39:23+00:00"
        },
        {
            "name": "sebastian/recursion-context",
            "version": "4.0.4",
            "source": {
                "type": "git",
                "url": "https://github.com/sebastianbergmann/recursion-context.git",
                "reference": "cd9d8cf3c5804de4341c283ed787f099f5506172"
            },
            "dist": {
                "type": "zip",
                "url": "https://api.github.com/repos/sebastianbergmann/recursion-context/zipball/cd9d8cf3c5804de4341c283ed787f099f5506172",
                "reference": "cd9d8cf3c5804de4341c283ed787f099f5506172",
                "shasum": ""
            },
            "require": {
                "php": ">=7.3"
            },
            "require-dev": {
                "phpunit/phpunit": "^9.3"
            },
            "type": "library",
            "extra": {
                "branch-alias": {
                    "dev-master": "4.0-dev"
                }
            },
            "autoload": {
                "classmap": [
                    "src/"
                ]
            },
            "notification-url": "https://packagist.org/downloads/",
            "license": [
                "BSD-3-Clause"
            ],
            "authors": [
                {
                    "name": "Sebastian Bergmann",
                    "email": "sebastian@phpunit.de"
                },
                {
                    "name": "Jeff Welch",
                    "email": "whatthejeff@gmail.com"
                },
                {
                    "name": "Adam Harvey",
                    "email": "aharvey@php.net"
                }
            ],
            "description": "Provides functionality to recursively process PHP variables",
            "homepage": "http://www.github.com/sebastianbergmann/recursion-context",
            "time": "2020-10-26T13:17:30+00:00"
        },
        {
            "name": "sebastian/resource-operations",
            "version": "3.0.3",
            "source": {
                "type": "git",
                "url": "https://github.com/sebastianbergmann/resource-operations.git",
                "reference": "0f4443cb3a1d92ce809899753bc0d5d5a8dd19a8"
            },
            "dist": {
                "type": "zip",
                "url": "https://api.github.com/repos/sebastianbergmann/resource-operations/zipball/0f4443cb3a1d92ce809899753bc0d5d5a8dd19a8",
                "reference": "0f4443cb3a1d92ce809899753bc0d5d5a8dd19a8",
                "shasum": ""
            },
            "require": {
                "php": ">=7.3"
            },
            "require-dev": {
                "phpunit/phpunit": "^9.0"
            },
            "type": "library",
            "extra": {
                "branch-alias": {
                    "dev-master": "3.0-dev"
                }
            },
            "autoload": {
                "classmap": [
                    "src/"
                ]
            },
            "notification-url": "https://packagist.org/downloads/",
            "license": [
                "BSD-3-Clause"
            ],
            "authors": [
                {
                    "name": "Sebastian Bergmann",
                    "email": "sebastian@phpunit.de"
                }
            ],
            "description": "Provides a list of PHP built-in functions that operate on resources",
            "homepage": "https://www.github.com/sebastianbergmann/resource-operations",
            "time": "2020-09-28T06:45:17+00:00"
        },
        {
            "name": "sebastian/type",
            "version": "2.3.1",
            "source": {
                "type": "git",
                "url": "https://github.com/sebastianbergmann/type.git",
                "reference": "81cd61ab7bbf2de744aba0ea61fae32f721df3d2"
            },
            "dist": {
                "type": "zip",
                "url": "https://api.github.com/repos/sebastianbergmann/type/zipball/81cd61ab7bbf2de744aba0ea61fae32f721df3d2",
                "reference": "81cd61ab7bbf2de744aba0ea61fae32f721df3d2",
                "shasum": ""
            },
            "require": {
                "php": ">=7.3"
            },
            "require-dev": {
                "phpunit/phpunit": "^9.3"
            },
            "type": "library",
            "extra": {
                "branch-alias": {
                    "dev-master": "2.3-dev"
                }
            },
            "autoload": {
                "classmap": [
                    "src/"
                ]
            },
            "notification-url": "https://packagist.org/downloads/",
            "license": [
                "BSD-3-Clause"
            ],
            "authors": [
                {
                    "name": "Sebastian Bergmann",
                    "email": "sebastian@phpunit.de",
                    "role": "lead"
                }
            ],
            "description": "Collection of value objects that represent the types of the PHP type system",
            "homepage": "https://github.com/sebastianbergmann/type",
            "time": "2020-10-26T13:18:59+00:00"
        },
        {
            "name": "sebastian/version",
            "version": "3.0.2",
            "source": {
                "type": "git",
                "url": "https://github.com/sebastianbergmann/version.git",
                "reference": "c6c1022351a901512170118436c764e473f6de8c"
            },
            "dist": {
                "type": "zip",
                "url": "https://api.github.com/repos/sebastianbergmann/version/zipball/c6c1022351a901512170118436c764e473f6de8c",
                "reference": "c6c1022351a901512170118436c764e473f6de8c",
                "shasum": ""
            },
            "require": {
                "php": ">=7.3"
            },
            "type": "library",
            "extra": {
                "branch-alias": {
                    "dev-master": "3.0-dev"
                }
            },
            "autoload": {
                "classmap": [
                    "src/"
                ]
            },
            "notification-url": "https://packagist.org/downloads/",
            "license": [
                "BSD-3-Clause"
            ],
            "authors": [
                {
                    "name": "Sebastian Bergmann",
                    "email": "sebastian@phpunit.de",
                    "role": "lead"
                }
            ],
            "description": "Library that helps with managing the version number of Git-hosted PHP projects",
            "homepage": "https://github.com/sebastianbergmann/version",
            "time": "2020-09-28T06:39:44+00:00"
        },
        {
            "name": "spomky-labs/otphp",
            "version": "v10.0.1",
            "source": {
                "type": "git",
                "url": "https://github.com/Spomky-Labs/otphp.git",
                "reference": "f44cce5a9db4b8da410215d992110482c931232f"
            },
            "dist": {
                "type": "zip",
                "url": "https://api.github.com/repos/Spomky-Labs/otphp/zipball/f44cce5a9db4b8da410215d992110482c931232f",
                "reference": "f44cce5a9db4b8da410215d992110482c931232f",
                "shasum": ""
            },
            "require": {
                "beberlei/assert": "^3.0",
                "ext-mbstring": "*",
                "paragonie/constant_time_encoding": "^2.0",
                "php": "^7.2|^8.0",
                "thecodingmachine/safe": "^0.1.14|^1.0"
            },
            "require-dev": {
                "php-coveralls/php-coveralls": "^2.0",
                "phpstan/phpstan": "^0.12",
                "phpstan/phpstan-beberlei-assert": "^0.12",
                "phpstan/phpstan-deprecation-rules": "^0.12",
                "phpstan/phpstan-phpunit": "^0.12",
                "phpstan/phpstan-strict-rules": "^0.12",
                "phpunit/phpunit": "^8.0",
                "thecodingmachine/phpstan-safe-rule": "^1.0"
            },
            "type": "library",
            "extra": {
                "branch-alias": {
                    "v10.0": "10.0.x-dev",
                    "v9.0": "9.0.x-dev",
                    "v8.3": "8.3.x-dev"
                }
            },
            "autoload": {
                "psr-4": {
                    "OTPHP\\": "src/"
                }
            },
            "notification-url": "https://packagist.org/downloads/",
            "license": [
                "MIT"
            ],
            "authors": [
                {
                    "name": "Florent Morselli",
                    "homepage": "https://github.com/Spomky"
                },
                {
                    "name": "All contributors",
                    "homepage": "https://github.com/Spomky-Labs/otphp/contributors"
                }
            ],
            "description": "A PHP library for generating one time passwords according to RFC 4226 (HOTP Algorithm) and the RFC 6238 (TOTP Algorithm) and compatible with Google Authenticator",
            "homepage": "https://github.com/Spomky-Labs/otphp",
            "keywords": [
                "FreeOTP",
                "RFC 4226",
                "RFC 6238",
                "google authenticator",
                "hotp",
                "otp",
                "totp"
            ],
            "time": "2020-01-28T09:24:19+00:00"
        },
        {
            "name": "squizlabs/php_codesniffer",
            "version": "3.5.8",
            "source": {
                "type": "git",
                "url": "https://github.com/squizlabs/PHP_CodeSniffer.git",
                "reference": "9d583721a7157ee997f235f327de038e7ea6dac4"
            },
            "dist": {
                "type": "zip",
                "url": "https://api.github.com/repos/squizlabs/PHP_CodeSniffer/zipball/9d583721a7157ee997f235f327de038e7ea6dac4",
                "reference": "9d583721a7157ee997f235f327de038e7ea6dac4",
                "shasum": ""
            },
            "require": {
                "ext-simplexml": "*",
                "ext-tokenizer": "*",
                "ext-xmlwriter": "*",
                "php": ">=5.4.0"
            },
            "require-dev": {
                "phpunit/phpunit": "^4.0 || ^5.0 || ^6.0 || ^7.0"
            },
            "bin": [
                "bin/phpcs",
                "bin/phpcbf"
            ],
            "type": "library",
            "extra": {
                "branch-alias": {
                    "dev-master": "3.x-dev"
                }
            },
            "notification-url": "https://packagist.org/downloads/",
            "license": [
                "BSD-3-Clause"
            ],
            "authors": [
                {
                    "name": "Greg Sherwood",
                    "role": "lead"
                }
            ],
            "description": "PHP_CodeSniffer tokenizes PHP, JavaScript and CSS files and detects violations of a defined set of coding standards.",
            "homepage": "https://github.com/squizlabs/PHP_CodeSniffer",
            "keywords": [
                "phpcs",
                "standards"
            ],
            "time": "2020-10-23T02:01:07+00:00"
        },
        {
            "name": "symfony/mime",
            "version": "v5.3.0",
            "source": {
                "type": "git",
                "url": "https://github.com/symfony/mime.git",
                "reference": "ed710d297b181f6a7194d8172c9c2423d58e4852"
            },
            "dist": {
                "type": "zip",
                "url": "https://api.github.com/repos/symfony/mime/zipball/ed710d297b181f6a7194d8172c9c2423d58e4852",
                "reference": "ed710d297b181f6a7194d8172c9c2423d58e4852",
                "shasum": ""
            },
            "require": {
                "php": ">=7.2.5",
                "symfony/deprecation-contracts": "^2.1",
                "symfony/polyfill-intl-idn": "^1.10",
                "symfony/polyfill-mbstring": "^1.0",
                "symfony/polyfill-php80": "^1.15"
            },
            "conflict": {
                "egulias/email-validator": "~3.0.0",
                "phpdocumentor/reflection-docblock": "<3.2.2",
                "phpdocumentor/type-resolver": "<1.4.0",
                "symfony/mailer": "<4.4"
            },
            "require-dev": {
                "egulias/email-validator": "^2.1.10|^3.1",
                "phpdocumentor/reflection-docblock": "^3.0|^4.0|^5.0",
                "symfony/dependency-injection": "^4.4|^5.0",
                "symfony/property-access": "^4.4|^5.1",
                "symfony/property-info": "^4.4|^5.1",
                "symfony/serializer": "^5.2"
            },
            "type": "library",
            "autoload": {
                "psr-4": {
                    "Symfony\\Component\\Mime\\": ""
                },
                "exclude-from-classmap": [
                    "/Tests/"
                ]
            },
            "notification-url": "https://packagist.org/downloads/",
            "license": [
                "MIT"
            ],
            "authors": [
                {
                    "name": "Fabien Potencier",
                    "email": "fabien@symfony.com"
                },
                {
                    "name": "Symfony Community",
                    "homepage": "https://symfony.com/contributors"
                }
            ],
            "description": "Allows manipulating MIME messages",
            "homepage": "https://symfony.com",
            "keywords": [
                "mime",
                "mime-type"
            ],
            "time": "2021-05-26T17:43:10+00:00"
        },
        {
            "name": "symfony/options-resolver",
            "version": "v5.3.0",
            "source": {
                "type": "git",
                "url": "https://github.com/symfony/options-resolver.git",
                "reference": "162e886ca035869866d233a2bfef70cc28f9bbe5"
            },
            "dist": {
                "type": "zip",
                "url": "https://api.github.com/repos/symfony/options-resolver/zipball/162e886ca035869866d233a2bfef70cc28f9bbe5",
                "reference": "162e886ca035869866d233a2bfef70cc28f9bbe5",
                "shasum": ""
            },
            "require": {
                "php": ">=7.2.5",
                "symfony/deprecation-contracts": "^2.1",
                "symfony/polyfill-php73": "~1.0",
                "symfony/polyfill-php80": "^1.15"
            },
            "type": "library",
            "autoload": {
                "psr-4": {
                    "Symfony\\Component\\OptionsResolver\\": ""
                },
                "exclude-from-classmap": [
                    "/Tests/"
                ]
            },
            "notification-url": "https://packagist.org/downloads/",
            "license": [
                "MIT"
            ],
            "authors": [
                {
                    "name": "Fabien Potencier",
                    "email": "fabien@symfony.com"
                },
                {
                    "name": "Symfony Community",
                    "homepage": "https://symfony.com/contributors"
                }
            ],
            "description": "Provides an improved replacement for the array_replace PHP function",
            "homepage": "https://symfony.com",
            "keywords": [
                "config",
                "configuration",
                "options"
            ],
            "time": "2021-05-26T17:43:10+00:00"
        },
        {
            "name": "symfony/polyfill-php70",
            "version": "v1.20.0",
            "source": {
                "type": "git",
                "url": "https://github.com/symfony/polyfill-php70.git",
                "reference": "5f03a781d984aae42cebd18e7912fa80f02ee644"
            },
            "dist": {
                "type": "zip",
                "url": "https://api.github.com/repos/symfony/polyfill-php70/zipball/5f03a781d984aae42cebd18e7912fa80f02ee644",
                "reference": "5f03a781d984aae42cebd18e7912fa80f02ee644",
                "shasum": ""
            },
            "require": {
                "php": ">=7.1"
            },
            "type": "metapackage",
            "extra": {
                "branch-alias": {
                    "dev-main": "1.20-dev"
                },
                "thanks": {
                    "name": "symfony/polyfill",
                    "url": "https://github.com/symfony/polyfill"
                }
            },
            "notification-url": "https://packagist.org/downloads/",
            "license": [
                "MIT"
            ],
            "authors": [
                {
                    "name": "Nicolas Grekas",
                    "email": "p@tchwork.com"
                },
                {
                    "name": "Symfony Community",
                    "homepage": "https://symfony.com/contributors"
                }
            ],
            "description": "Symfony polyfill backporting some PHP 7.0+ features to lower PHP versions",
            "homepage": "https://symfony.com",
            "keywords": [
                "compatibility",
                "polyfill",
                "portable",
                "shim"
            ],
            "time": "2020-10-23T14:02:19+00:00"
        },
        {
            "name": "symfony/stopwatch",
            "version": "v5.3.0",
            "source": {
                "type": "git",
                "url": "https://github.com/symfony/stopwatch.git",
                "reference": "313d02f59d6543311865007e5ff4ace05b35ee65"
            },
            "dist": {
                "type": "zip",
                "url": "https://api.github.com/repos/symfony/stopwatch/zipball/313d02f59d6543311865007e5ff4ace05b35ee65",
                "reference": "313d02f59d6543311865007e5ff4ace05b35ee65",
                "shasum": ""
            },
            "require": {
                "php": ">=7.2.5",
                "symfony/service-contracts": "^1.0|^2"
            },
            "type": "library",
            "autoload": {
                "psr-4": {
                    "Symfony\\Component\\Stopwatch\\": ""
                },
                "exclude-from-classmap": [
                    "/Tests/"
                ]
            },
            "notification-url": "https://packagist.org/downloads/",
            "license": [
                "MIT"
            ],
            "authors": [
                {
                    "name": "Fabien Potencier",
                    "email": "fabien@symfony.com"
                },
                {
                    "name": "Symfony Community",
                    "homepage": "https://symfony.com/contributors"
                }
            ],
            "description": "Provides a way to profile code",
            "homepage": "https://symfony.com",
            "time": "2021-05-26T17:43:10+00:00"
        },
        {
            "name": "symfony/yaml",
            "version": "v5.3.0",
            "source": {
                "type": "git",
                "url": "https://github.com/symfony/yaml.git",
                "reference": "3bbcf262fceb3d8f48175302e6ba0ac96e3a5a11"
            },
            "dist": {
                "type": "zip",
                "url": "https://api.github.com/repos/symfony/yaml/zipball/3bbcf262fceb3d8f48175302e6ba0ac96e3a5a11",
                "reference": "3bbcf262fceb3d8f48175302e6ba0ac96e3a5a11",
                "shasum": ""
            },
            "require": {
                "php": ">=7.2.5",
                "symfony/deprecation-contracts": "^2.1",
                "symfony/polyfill-ctype": "~1.8"
            },
            "conflict": {
                "symfony/console": "<4.4"
            },
            "require-dev": {
                "symfony/console": "^4.4|^5.0"
            },
            "suggest": {
                "symfony/console": "For validating YAML files using the lint command"
            },
            "bin": [
                "Resources/bin/yaml-lint"
            ],
            "type": "library",
            "autoload": {
                "psr-4": {
                    "Symfony\\Component\\Yaml\\": ""
                },
                "exclude-from-classmap": [
                    "/Tests/"
                ]
            },
            "notification-url": "https://packagist.org/downloads/",
            "license": [
                "MIT"
            ],
            "authors": [
                {
                    "name": "Fabien Potencier",
                    "email": "fabien@symfony.com"
                },
                {
                    "name": "Symfony Community",
                    "homepage": "https://symfony.com/contributors"
                }
            ],
            "description": "Loads and dumps YAML files",
            "homepage": "https://symfony.com",
            "time": "2021-05-26T17:43:10+00:00"
        },
        {
            "name": "theseer/tokenizer",
            "version": "1.2.0",
            "source": {
                "type": "git",
                "url": "https://github.com/theseer/tokenizer.git",
                "reference": "75a63c33a8577608444246075ea0af0d052e452a"
            },
            "dist": {
                "type": "zip",
                "url": "https://api.github.com/repos/theseer/tokenizer/zipball/75a63c33a8577608444246075ea0af0d052e452a",
                "reference": "75a63c33a8577608444246075ea0af0d052e452a",
                "shasum": ""
            },
            "require": {
                "ext-dom": "*",
                "ext-tokenizer": "*",
                "ext-xmlwriter": "*",
                "php": "^7.2 || ^8.0"
            },
            "type": "library",
            "autoload": {
                "classmap": [
                    "src/"
                ]
            },
            "notification-url": "https://packagist.org/downloads/",
            "license": [
                "BSD-3-Clause"
            ],
            "authors": [
                {
                    "name": "Arne Blankerts",
                    "email": "arne@blankerts.de",
                    "role": "Developer"
                }
            ],
            "description": "A small library for converting tokenized PHP source code into XML and potentially other formats",
            "time": "2020-07-12T23:59:07+00:00"
        },
        {
            "name": "vlucas/phpdotenv",
            "version": "v2.6.7",
            "source": {
                "type": "git",
                "url": "https://github.com/vlucas/phpdotenv.git",
                "reference": "b786088918a884258c9e3e27405c6a4cf2ee246e"
            },
            "dist": {
                "type": "zip",
                "url": "https://api.github.com/repos/vlucas/phpdotenv/zipball/b786088918a884258c9e3e27405c6a4cf2ee246e",
                "reference": "b786088918a884258c9e3e27405c6a4cf2ee246e",
                "shasum": ""
            },
            "require": {
                "php": "^5.3.9 || ^7.0 || ^8.0",
                "symfony/polyfill-ctype": "^1.17"
            },
            "require-dev": {
                "ext-filter": "*",
                "ext-pcre": "*",
                "phpunit/phpunit": "^4.8.36 || ^5.7.27 || ^6.5.14 || ^7.5.20"
            },
            "suggest": {
                "ext-filter": "Required to use the boolean validator.",
                "ext-pcre": "Required to use most of the library."
            },
            "type": "library",
            "extra": {
                "branch-alias": {
                    "dev-master": "2.6-dev"
                }
            },
            "autoload": {
                "psr-4": {
                    "Dotenv\\": "src/"
                }
            },
            "notification-url": "https://packagist.org/downloads/",
            "license": [
                "BSD-3-Clause"
            ],
            "authors": [
                {
                    "name": "Graham Campbell",
                    "email": "graham@alt-three.com",
                    "homepage": "https://gjcampbell.co.uk/"
                },
                {
                    "name": "Vance Lucas",
                    "email": "vance@vancelucas.com",
                    "homepage": "https://vancelucas.com/"
                }
            ],
            "description": "Loads environment variables from `.env` to `getenv()`, `$_ENV` and `$_SERVER` automagically.",
            "keywords": [
                "dotenv",
                "env",
                "environment"
            ],
            "time": "2021-01-20T14:39:13+00:00"
        },
        {
            "name": "webmozart/assert",
            "version": "1.10.0",
            "source": {
                "type": "git",
                "url": "https://github.com/webmozarts/assert.git",
                "reference": "6964c76c7804814a842473e0c8fd15bab0f18e25"
            },
            "dist": {
                "type": "zip",
                "url": "https://api.github.com/repos/webmozarts/assert/zipball/6964c76c7804814a842473e0c8fd15bab0f18e25",
                "reference": "6964c76c7804814a842473e0c8fd15bab0f18e25",
                "shasum": ""
            },
            "require": {
                "php": "^7.2 || ^8.0",
                "symfony/polyfill-ctype": "^1.8"
            },
            "conflict": {
                "phpstan/phpstan": "<0.12.20",
                "vimeo/psalm": "<4.6.1 || 4.6.2"
            },
            "require-dev": {
                "phpunit/phpunit": "^8.5.13"
            },
            "type": "library",
            "extra": {
                "branch-alias": {
                    "dev-master": "1.10-dev"
                }
            },
            "autoload": {
                "psr-4": {
                    "Webmozart\\Assert\\": "src/"
                }
            },
            "notification-url": "https://packagist.org/downloads/",
            "license": [
                "MIT"
            ],
            "authors": [
                {
                    "name": "Bernhard Schussek",
                    "email": "bschussek@gmail.com"
                }
            ],
            "description": "Assertions to validate method input/output with nice error messages.",
            "keywords": [
                "assert",
                "check",
                "validate"
            ],
            "time": "2021-03-09T10:59:23+00:00"
        },
        {
            "name": "weew/helpers-array",
            "version": "v1.3.1",
            "source": {
                "type": "git",
                "url": "https://github.com/weew/helpers-array.git",
                "reference": "9bff63111f9765b4277750db8d276d92b3e16ed0"
            },
            "dist": {
                "type": "zip",
                "url": "https://api.github.com/repos/weew/helpers-array/zipball/9bff63111f9765b4277750db8d276d92b3e16ed0",
                "reference": "9bff63111f9765b4277750db8d276d92b3e16ed0",
                "shasum": ""
            },
            "require-dev": {
                "phpunit/phpunit": "^4.7",
                "satooshi/php-coveralls": "^0.6.1"
            },
            "type": "library",
            "autoload": {
                "files": [
                    "src/array.php"
                ]
            },
            "notification-url": "https://packagist.org/downloads/",
            "license": [
                "MIT"
            ],
            "authors": [
                {
                    "name": "Maxim Kott",
                    "email": "maximkott@gmail.com"
                }
            ],
            "description": "Useful collection of php array helpers.",
            "time": "2016-07-21T11:18:01+00:00"
        }
    ],
    "aliases": [],
    "minimum-stability": "stable",
    "stability-flags": [],
    "prefer-stable": true,
    "prefer-lowest": false,
    "platform": {
        "php": "~7.3.0||~7.4.0",
        "ext-bcmath": "*",
        "ext-ctype": "*",
        "ext-curl": "*",
        "ext-dom": "*",
        "ext-gd": "*",
        "ext-hash": "*",
        "ext-iconv": "*",
        "ext-intl": "*",
        "ext-mbstring": "*",
        "ext-openssl": "*",
        "ext-pdo_mysql": "*",
        "ext-simplexml": "*",
        "ext-soap": "*",
        "ext-sodium": "*",
        "ext-xsl": "*",
        "ext-zip": "*",
        "lib-libxml": "*"
    },
    "platform-dev": [],
    "plugin-api-version": "2.0.0"
}<|MERGE_RESOLUTION|>--- conflicted
+++ resolved
@@ -4,11 +4,7 @@
         "Read more about it at https://getcomposer.org/doc/01-basic-usage.md#installing-dependencies",
         "This file is @generated automatically"
     ],
-<<<<<<< HEAD
-    "content-hash": "18b4f842e315fb73891ae19e679c7874",
-=======
     "content-hash": "3188588f6ff7b4c846f0bdcf1371df06",
->>>>>>> 55356ed9
     "packages": [
         {
             "name": "aws/aws-sdk-php",
