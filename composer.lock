{
    "_readme": [
        "This file locks the dependencies of your project to a known state",
        "Read more about it at http://getcomposer.org/doc/01-basic-usage.md#composer-lock-the-lock-file",
        "This file is @generated automatically"
    ],
<<<<<<< HEAD
    "hash": "197dcb423b7687abfb3b8b8fc3b26a01",
=======
    "hash": "a3f5234e881705dc2e2705f7393be1c5",
>>>>>>> bc18e4c1
    "packages": [
        {
            "name": "composer/composer",
            "version": "1.0.0-alpha8",
            "source": {
                "type": "git",
                "url": "https://github.com/composer/composer.git",
                "reference": "1eb1df44a97fb2daca1bb8b007f3bee012f0aa46"
            },
            "dist": {
                "type": "zip",
                "url": "https://api.github.com/repos/composer/composer/zipball/1eb1df44a97fb2daca1bb8b007f3bee012f0aa46",
                "reference": "1eb1df44a97fb2daca1bb8b007f3bee012f0aa46",
                "shasum": ""
            },
            "require": {
                "justinrainbow/json-schema": "1.1.*",
                "php": ">=5.3.2",
                "seld/jsonlint": "1.*",
                "symfony/console": "~2.3",
                "symfony/finder": "~2.2",
                "symfony/process": "~2.1"
            },
            "require-dev": {
                "phpunit/phpunit": "~3.7.10"
            },
            "suggest": {
                "ext-openssl": "Enabling the openssl extension allows you to access https URLs for repositories and packages",
                "ext-zip": "Enabling the zip extension allows you to unzip archives, and allows gzip compression of all internet traffic"
            },
            "bin": [
                "bin/composer"
            ],
            "type": "library",
            "extra": {
                "branch-alias": {
                    "dev-master": "1.0-dev"
                }
            },
            "autoload": {
                "psr-0": {
                    "Composer": "src/"
                }
            },
            "notification-url": "https://packagist.org/downloads/",
            "license": [
                "MIT"
            ],
            "authors": [
                {
                    "name": "Jordi Boggiano",
                    "email": "j.boggiano@seld.be",
                    "homepage": "http://seld.be",
                    "role": "Developer"
                },
                {
                    "name": "Nils Adermann",
                    "email": "naderman@naderman.de",
                    "homepage": "http://www.naderman.de",
                    "role": "Developer"
                }
            ],
            "description": "Dependency Manager",
            "homepage": "http://getcomposer.org/",
            "keywords": [
                "autoload",
                "dependency",
                "package"
            ],
            "time": "2014-01-06 18:39:59"
        },
        {
            "name": "justinrainbow/json-schema",
            "version": "1.1.0",
            "source": {
                "type": "git",
                "url": "https://github.com/justinrainbow/json-schema.git",
                "reference": "05ff6d8d79fe3ad190b0663d80d3f9deee79416c"
            },
            "dist": {
                "type": "zip",
                "url": "https://api.github.com/repos/justinrainbow/json-schema/zipball/05ff6d8d79fe3ad190b0663d80d3f9deee79416c",
                "reference": "05ff6d8d79fe3ad190b0663d80d3f9deee79416c",
                "shasum": ""
            },
            "require": {
                "php": ">=5.3.0"
            },
            "type": "library",
            "autoload": {
                "psr-0": {
                    "JsonSchema": "src/"
                }
            },
            "notification-url": "https://packagist.org/downloads/",
            "license": [
                "NewBSD"
            ],
            "authors": [
                {
                    "name": "Igor Wiedler",
                    "email": "igor@wiedler.ch",
                    "homepage": "http://wiedler.ch/igor/"
                },
                {
                    "name": "Bruno Prieto Reis",
                    "email": "bruno.p.reis@gmail.com"
                },
                {
                    "name": "Justin Rainbow",
                    "email": "justin.rainbow@gmail.com"
                },
                {
                    "name": "Robert Schönthal",
                    "email": "robert.schoenthal@gmail.com",
                    "homepage": "http://digitalkaoz.net"
                }
            ],
            "description": "A library to validate a json schema.",
            "homepage": "https://github.com/justinrainbow/json-schema",
            "keywords": [
                "json",
                "schema"
            ],
            "time": "2012-01-03 00:33:17"
        },
        {
            "name": "magento/zendframework1",
            "version": "1.12.10",
            "source": {
                "type": "git",
                "url": "https://github.com/magento/zf1.git",
                "reference": "d1e5cd8c9f83229bcdd9bb485c3ce25259c77884"
            },
            "dist": {
                "type": "zip",
                "url": "https://api.github.com/repos/magento/zf1/zipball/d1e5cd8c9f83229bcdd9bb485c3ce25259c77884",
                "reference": "d1e5cd8c9f83229bcdd9bb485c3ce25259c77884",
                "shasum": ""
            },
            "require": {
                "php": ">=5.2.11"
            },
            "require-dev": {
                "phpunit/dbunit": "1.3.*",
                "phpunit/phpunit": "3.7.*"
            },
            "type": "library",
            "extra": {
                "branch-alias": {
                    "dev-master": "1.12.x-dev"
                }
            },
            "autoload": {
                "psr-0": {
                    "Zend_": "library/"
                }
            },
            "notification-url": "https://packagist.org/downloads/",
            "include-path": [
                "library/"
            ],
            "license": [
                "BSD-3-Clause"
            ],
            "description": "Magento Zend Framework 1",
            "homepage": "http://framework.zend.com/",
            "keywords": [
                "ZF1",
                "framework"
            ],
            "time": "2015-02-06 17:25:45"
        },
        {
            "name": "monolog/monolog",
            "version": "1.11.0",
            "source": {
                "type": "git",
                "url": "https://github.com/Seldaek/monolog.git",
                "reference": "ec3961874c43840e96da3a8a1ed20d8c73d7e5aa"
            },
            "dist": {
                "type": "zip",
                "url": "https://api.github.com/repos/Seldaek/monolog/zipball/ec3961874c43840e96da3a8a1ed20d8c73d7e5aa",
                "reference": "ec3961874c43840e96da3a8a1ed20d8c73d7e5aa",
                "shasum": ""
            },
            "require": {
                "php": ">=5.3.0",
                "psr/log": "~1.0"
            },
            "provide": {
                "psr/log-implementation": "1.0.0"
            },
            "require-dev": {
                "aws/aws-sdk-php": "~2.4, >2.4.8",
                "doctrine/couchdb": "~1.0@dev",
                "graylog2/gelf-php": "~1.0",
                "phpunit/phpunit": "~3.7.0",
                "raven/raven": "~0.5",
                "ruflin/elastica": "0.90.*",
                "videlalvaro/php-amqplib": "~2.4"
            },
            "suggest": {
                "aws/aws-sdk-php": "Allow sending log messages to AWS services like DynamoDB",
                "doctrine/couchdb": "Allow sending log messages to a CouchDB server",
                "ext-amqp": "Allow sending log messages to an AMQP server (1.0+ required)",
                "ext-mongo": "Allow sending log messages to a MongoDB server",
                "graylog2/gelf-php": "Allow sending log messages to a GrayLog2 server",
                "raven/raven": "Allow sending log messages to a Sentry server",
                "rollbar/rollbar": "Allow sending log messages to Rollbar",
                "ruflin/elastica": "Allow sending log messages to an Elastic Search server",
                "videlalvaro/php-amqplib": "Allow sending log messages to an AMQP server using php-amqplib"
            },
            "type": "library",
            "extra": {
                "branch-alias": {
                    "dev-master": "1.11.x-dev"
                }
            },
            "autoload": {
                "psr-4": {
                    "Monolog\\": "src/Monolog"
                }
            },
            "notification-url": "https://packagist.org/downloads/",
            "license": [
                "MIT"
            ],
            "authors": [
                {
                    "name": "Jordi Boggiano",
                    "email": "j.boggiano@seld.be",
                    "homepage": "http://seld.be"
                }
            ],
            "description": "Sends your logs to files, sockets, inboxes, databases and various web services",
            "homepage": "http://github.com/Seldaek/monolog",
            "keywords": [
                "log",
                "logging",
                "psr-3"
            ],
            "time": "2014-09-30 13:30:58"
        },
        {
            "name": "psr/log",
            "version": "1.0.0",
            "source": {
                "type": "git",
                "url": "https://github.com/php-fig/log.git",
                "reference": "fe0936ee26643249e916849d48e3a51d5f5e278b"
            },
            "dist": {
                "type": "zip",
                "url": "https://api.github.com/repos/php-fig/log/zipball/fe0936ee26643249e916849d48e3a51d5f5e278b",
                "reference": "fe0936ee26643249e916849d48e3a51d5f5e278b",
                "shasum": ""
            },
            "type": "library",
            "autoload": {
                "psr-0": {
                    "Psr\\Log\\": ""
                }
            },
            "notification-url": "https://packagist.org/downloads/",
            "license": [
                "MIT"
            ],
            "authors": [
                {
                    "name": "PHP-FIG",
                    "homepage": "http://www.php-fig.org/"
                }
            ],
            "description": "Common interface for logging libraries",
            "keywords": [
                "log",
                "psr",
                "psr-3"
            ],
            "time": "2012-12-21 11:40:51"
        },
        {
            "name": "seld/jsonlint",
            "version": "1.3.1",
            "source": {
                "type": "git",
                "url": "https://github.com/Seldaek/jsonlint.git",
                "reference": "863ae85c6d3ef60ca49cb12bd051c4a0648c40c4"
            },
            "dist": {
                "type": "zip",
                "url": "https://api.github.com/repos/Seldaek/jsonlint/zipball/863ae85c6d3ef60ca49cb12bd051c4a0648c40c4",
                "reference": "863ae85c6d3ef60ca49cb12bd051c4a0648c40c4",
                "shasum": ""
            },
            "require": {
                "php": ">=5.3.0"
            },
            "bin": [
                "bin/jsonlint"
            ],
            "type": "library",
            "autoload": {
                "psr-4": {
                    "Seld\\JsonLint\\": "src/Seld/JsonLint/"
                }
            },
            "notification-url": "https://packagist.org/downloads/",
            "license": [
                "MIT"
            ],
            "authors": [
                {
                    "name": "Jordi Boggiano",
                    "email": "j.boggiano@seld.be",
                    "homepage": "http://seld.be"
                }
            ],
            "description": "JSON Linter",
            "keywords": [
                "json",
                "linter",
                "parser",
                "validator"
            ],
            "time": "2015-01-04 21:18:15"
        },
        {
            "name": "symfony/console",
            "version": "v2.6.4",
            "target-dir": "Symfony/Component/Console",
            "source": {
                "type": "git",
                "url": "https://github.com/symfony/Console.git",
                "reference": "e44154bfe3e41e8267d7a3794cd9da9a51cfac34"
            },
            "dist": {
                "type": "zip",
                "url": "https://api.github.com/repos/symfony/Console/zipball/e44154bfe3e41e8267d7a3794cd9da9a51cfac34",
                "reference": "e44154bfe3e41e8267d7a3794cd9da9a51cfac34",
                "shasum": ""
            },
            "require": {
                "php": ">=5.3.3"
            },
            "require-dev": {
                "psr/log": "~1.0",
                "symfony/event-dispatcher": "~2.1",
                "symfony/process": "~2.1"
            },
            "suggest": {
                "psr/log": "For using the console logger",
                "symfony/event-dispatcher": "",
                "symfony/process": ""
            },
            "type": "library",
            "extra": {
                "branch-alias": {
                    "dev-master": "2.6-dev"
                }
            },
            "autoload": {
                "psr-0": {
                    "Symfony\\Component\\Console\\": ""
                }
            },
            "notification-url": "https://packagist.org/downloads/",
            "license": [
                "MIT"
            ],
            "authors": [
                {
                    "name": "Symfony Community",
                    "homepage": "http://symfony.com/contributors"
                },
                {
                    "name": "Fabien Potencier",
                    "email": "fabien@symfony.com"
                }
            ],
            "description": "Symfony Console Component",
            "homepage": "http://symfony.com",
            "time": "2015-01-25 04:39:26"
        },
        {
            "name": "symfony/finder",
            "version": "v2.6.4",
            "target-dir": "Symfony/Component/Finder",
            "source": {
                "type": "git",
                "url": "https://github.com/symfony/Finder.git",
                "reference": "16513333bca64186c01609961a2bb1b95b5e1355"
            },
            "dist": {
                "type": "zip",
                "url": "https://api.github.com/repos/symfony/Finder/zipball/16513333bca64186c01609961a2bb1b95b5e1355",
                "reference": "16513333bca64186c01609961a2bb1b95b5e1355",
                "shasum": ""
            },
            "require": {
                "php": ">=5.3.3"
            },
            "type": "library",
            "extra": {
                "branch-alias": {
                    "dev-master": "2.6-dev"
                }
            },
            "autoload": {
                "psr-0": {
                    "Symfony\\Component\\Finder\\": ""
                }
            },
            "notification-url": "https://packagist.org/downloads/",
            "license": [
                "MIT"
            ],
            "authors": [
                {
                    "name": "Symfony Community",
                    "homepage": "http://symfony.com/contributors"
                },
                {
                    "name": "Fabien Potencier",
                    "email": "fabien@symfony.com"
                }
            ],
            "description": "Symfony Finder Component",
            "homepage": "http://symfony.com",
            "time": "2015-01-03 08:01:59"
        },
        {
            "name": "symfony/process",
            "version": "v2.6.4",
            "target-dir": "Symfony/Component/Process",
            "source": {
                "type": "git",
                "url": "https://github.com/symfony/Process.git",
                "reference": "ecfc23e89d9967999fa5f60a1e9af7384396e9ae"
            },
            "dist": {
                "type": "zip",
                "url": "https://api.github.com/repos/symfony/Process/zipball/ecfc23e89d9967999fa5f60a1e9af7384396e9ae",
                "reference": "ecfc23e89d9967999fa5f60a1e9af7384396e9ae",
                "shasum": ""
            },
            "require": {
                "php": ">=5.3.3"
            },
            "type": "library",
            "extra": {
                "branch-alias": {
                    "dev-master": "2.6-dev"
                }
            },
            "autoload": {
                "psr-0": {
                    "Symfony\\Component\\Process\\": ""
                }
            },
            "notification-url": "https://packagist.org/downloads/",
            "license": [
                "MIT"
            ],
            "authors": [
                {
                    "name": "Symfony Community",
                    "homepage": "http://symfony.com/contributors"
                },
                {
                    "name": "Fabien Potencier",
                    "email": "fabien@symfony.com"
                }
            ],
            "description": "Symfony Process Component",
            "homepage": "http://symfony.com",
            "time": "2015-01-25 04:39:26"
        },
        {
            "name": "tubalmartin/cssmin",
            "version": "v2.4.8-p4",
            "source": {
                "type": "git",
                "url": "https://github.com/tubalmartin/YUI-CSS-compressor-PHP-port.git",
                "reference": "fe84d71e8420243544c0ce3bd0f5d7c1936b0f90"
            },
            "dist": {
                "type": "zip",
                "url": "https://api.github.com/repos/tubalmartin/YUI-CSS-compressor-PHP-port/zipball/fe84d71e8420243544c0ce3bd0f5d7c1936b0f90",
                "reference": "fe84d71e8420243544c0ce3bd0f5d7c1936b0f90",
                "shasum": ""
            },
            "require": {
                "php": ">=5.0.0"
            },
            "type": "library",
            "autoload": {
                "classmap": [
                    "cssmin.php"
                ]
            },
            "notification-url": "https://packagist.org/downloads/",
            "license": [
                "BSD-3-Clause"
            ],
            "authors": [
                {
                    "name": "Túbal Martín",
                    "homepage": "http://tubalmartin.me/"
                }
            ],
            "description": "A PHP port of the YUI CSS compressor",
            "homepage": "https://github.com/tubalmartin/YUI-CSS-compressor-PHP-port",
            "keywords": [
                "compress",
                "compressor",
                "css",
                "minify",
                "yui"
            ],
            "time": "2014-09-22 08:08:50"
        },
        {
            "name": "zendframework/zend-code",
            "version": "2.3.1",
            "target-dir": "Zend/Code",
            "source": {
                "type": "git",
                "url": "https://github.com/zendframework/Component_ZendCode.git",
                "reference": "3e7cc92f946c23fb28959457fa0608c5eba29ed8"
            },
            "dist": {
                "type": "zip",
                "url": "https://api.github.com/repos/zendframework/Component_ZendCode/zipball/3e7cc92f946c23fb28959457fa0608c5eba29ed8",
                "reference": "3e7cc92f946c23fb28959457fa0608c5eba29ed8",
                "shasum": ""
            },
            "require": {
                "php": ">=5.3.23",
                "zendframework/zend-eventmanager": "self.version"
            },
            "require-dev": {
                "doctrine/common": ">=2.1",
                "zendframework/zend-stdlib": "self.version"
            },
            "suggest": {
                "doctrine/common": "Doctrine\\Common >=2.1 for annotation features",
                "zendframework/zend-stdlib": "Zend\\Stdlib component"
            },
            "type": "library",
            "extra": {
                "branch-alias": {
                    "dev-master": "2.3-dev",
                    "dev-develop": "2.4-dev"
                }
            },
            "autoload": {
                "psr-0": {
                    "Zend\\Code\\": ""
                }
            },
            "notification-url": "https://packagist.org/downloads/",
            "license": [
                "BSD-3-Clause"
            ],
            "description": "provides facilities to generate arbitrary code using an object oriented interface",
            "keywords": [
                "code",
                "zf2"
            ],
            "time": "2014-04-15 15:28:49"
        },
        {
            "name": "zendframework/zend-config",
            "version": "2.3.1",
            "target-dir": "Zend/Config",
            "source": {
                "type": "git",
                "url": "https://github.com/zendframework/Component_ZendConfig.git",
                "reference": "61b81c6ea60c1947e13b4effbfffcd9bb59c2180"
            },
            "dist": {
                "type": "zip",
                "url": "https://api.github.com/repos/zendframework/Component_ZendConfig/zipball/61b81c6ea60c1947e13b4effbfffcd9bb59c2180",
                "reference": "61b81c6ea60c1947e13b4effbfffcd9bb59c2180",
                "shasum": ""
            },
            "require": {
                "php": ">=5.3.23",
                "zendframework/zend-stdlib": "self.version"
            },
            "require-dev": {
                "zendframework/zend-filter": "self.version",
                "zendframework/zend-i18n": "self.version",
                "zendframework/zend-json": "self.version",
                "zendframework/zend-servicemanager": "self.version"
            },
            "suggest": {
                "zendframework/zend-filter": "Zend\\Filter component",
                "zendframework/zend-i18n": "Zend\\I18n component",
                "zendframework/zend-json": "Zend\\Json to use the Json reader or writer classes",
                "zendframework/zend-servicemanager": "Zend\\ServiceManager for use with the Config Factory to retrieve reader and writer instances"
            },
            "type": "library",
            "extra": {
                "branch-alias": {
                    "dev-master": "2.3-dev",
                    "dev-develop": "2.4-dev"
                }
            },
            "autoload": {
                "psr-0": {
                    "Zend\\Config\\": ""
                }
            },
            "notification-url": "https://packagist.org/downloads/",
            "license": [
                "BSD-3-Clause"
            ],
            "description": "provides a nested object property based user interface for accessing this configuration data within application code",
            "keywords": [
                "config",
                "zf2"
            ],
            "time": "2014-04-15 15:29:04"
        },
        {
            "name": "zendframework/zend-console",
            "version": "2.3.1",
            "target-dir": "Zend/Console",
            "source": {
                "type": "git",
                "url": "https://github.com/zendframework/Component_ZendConsole.git",
                "reference": "6720a94d30272eefe10bef4801cc41a027530b1c"
            },
            "dist": {
                "type": "zip",
                "url": "https://api.github.com/repos/zendframework/Component_ZendConsole/zipball/6720a94d30272eefe10bef4801cc41a027530b1c",
                "reference": "6720a94d30272eefe10bef4801cc41a027530b1c",
                "shasum": ""
            },
            "require": {
                "php": ">=5.3.23",
                "zendframework/zend-stdlib": "self.version"
            },
            "type": "library",
            "extra": {
                "branch-alias": {
                    "dev-master": "2.3-dev",
                    "dev-develop": "2.4-dev"
                }
            },
            "autoload": {
                "psr-0": {
                    "Zend\\Console\\": ""
                }
            },
            "notification-url": "https://packagist.org/downloads/",
            "license": [
                "BSD-3-Clause"
            ],
            "keywords": [
                "console",
                "zf2"
            ],
            "time": "2014-04-15 15:29:14"
        },
        {
            "name": "zendframework/zend-di",
            "version": "2.3.1",
            "target-dir": "Zend/Di",
            "source": {
                "type": "git",
                "url": "https://github.com/zendframework/Component_ZendDi.git",
                "reference": "45450000c83937a73a261a32480637b4198f4cea"
            },
            "dist": {
                "type": "zip",
                "url": "https://api.github.com/repos/zendframework/Component_ZendDi/zipball/45450000c83937a73a261a32480637b4198f4cea",
                "reference": "45450000c83937a73a261a32480637b4198f4cea",
                "shasum": ""
            },
            "require": {
                "php": ">=5.3.23",
                "zendframework/zend-code": "self.version",
                "zendframework/zend-stdlib": "self.version"
            },
            "require-dev": {
                "zendframework/zend-servicemanager": "self.version"
            },
            "suggest": {
                "zendframework/zend-servicemanager": "Zend\\ServiceManager component"
            },
            "type": "library",
            "extra": {
                "branch-alias": {
                    "dev-master": "2.3-dev",
                    "dev-develop": "2.4-dev"
                }
            },
            "autoload": {
                "psr-0": {
                    "Zend\\Di\\": ""
                }
            },
            "notification-url": "https://packagist.org/downloads/",
            "license": [
                "BSD-3-Clause"
            ],
            "keywords": [
                "di",
                "zf2"
            ],
            "time": "2014-04-15 15:29:10"
        },
        {
            "name": "zendframework/zend-escaper",
            "version": "2.3.1",
            "target-dir": "Zend/Escaper",
            "source": {
                "type": "git",
                "url": "https://github.com/zendframework/Component_ZendEscaper.git",
                "reference": "dddee2104337bbf3522f9ef591c361a40aabf7cc"
            },
            "dist": {
                "type": "zip",
                "url": "https://api.github.com/repos/zendframework/Component_ZendEscaper/zipball/dddee2104337bbf3522f9ef591c361a40aabf7cc",
                "reference": "dddee2104337bbf3522f9ef591c361a40aabf7cc",
                "shasum": ""
            },
            "require": {
                "php": ">=5.3.23"
            },
            "type": "library",
            "extra": {
                "branch-alias": {
                    "dev-master": "2.3-dev",
                    "dev-develop": "2.4-dev"
                }
            },
            "autoload": {
                "psr-0": {
                    "Zend\\Escaper\\": ""
                }
            },
            "notification-url": "https://packagist.org/downloads/",
            "license": [
                "BSD-3-Clause"
            ],
            "keywords": [
                "escaper",
                "zf2"
            ],
            "time": "2014-04-15 15:29:16"
        },
        {
            "name": "zendframework/zend-eventmanager",
            "version": "2.3.1",
            "target-dir": "Zend/EventManager",
            "source": {
                "type": "git",
                "url": "https://github.com/zendframework/Component_ZendEventManager.git",
                "reference": "957faa0580c40ef6bf6cf3e87a36d594042fe133"
            },
            "dist": {
                "type": "zip",
                "url": "https://api.github.com/repos/zendframework/Component_ZendEventManager/zipball/957faa0580c40ef6bf6cf3e87a36d594042fe133",
                "reference": "957faa0580c40ef6bf6cf3e87a36d594042fe133",
                "shasum": ""
            },
            "require": {
                "php": ">=5.3.23",
                "zendframework/zend-stdlib": "self.version"
            },
            "type": "library",
            "extra": {
                "branch-alias": {
                    "dev-master": "2.3-dev",
                    "dev-develop": "2.4-dev"
                }
            },
            "autoload": {
                "psr-0": {
                    "Zend\\EventManager\\": ""
                }
            },
            "notification-url": "https://packagist.org/downloads/",
            "license": [
                "BSD-3-Clause"
            ],
            "keywords": [
                "eventmanager",
                "zf2"
            ],
            "time": "2014-04-15 14:47:18"
        },
        {
            "name": "zendframework/zend-filter",
            "version": "2.3.1",
            "target-dir": "Zend/Filter",
            "source": {
                "type": "git",
                "url": "https://github.com/zendframework/Component_ZendFilter.git",
                "reference": "1889b7aa499beccadac770780a73e1a40e0f8a53"
            },
            "dist": {
                "type": "zip",
                "url": "https://api.github.com/repos/zendframework/Component_ZendFilter/zipball/1889b7aa499beccadac770780a73e1a40e0f8a53",
                "reference": "1889b7aa499beccadac770780a73e1a40e0f8a53",
                "shasum": ""
            },
            "require": {
                "php": ">=5.3.23",
                "zendframework/zend-stdlib": "self.version"
            },
            "require-dev": {
                "zendframework/zend-crypt": "self.version",
                "zendframework/zend-servicemanager": "self.version",
                "zendframework/zend-uri": "self.version"
            },
            "suggest": {
                "zendframework/zend-crypt": "Zend\\Crypt component",
                "zendframework/zend-i18n": "Zend\\I18n component",
                "zendframework/zend-servicemanager": "Zend\\ServiceManager component",
                "zendframework/zend-uri": "Zend\\Uri component for UriNormalize filter"
            },
            "type": "library",
            "extra": {
                "branch-alias": {
                    "dev-master": "2.3-dev",
                    "dev-develop": "2.4-dev"
                }
            },
            "autoload": {
                "psr-0": {
                    "Zend\\Filter\\": ""
                }
            },
            "notification-url": "https://packagist.org/downloads/",
            "license": [
                "BSD-3-Clause"
            ],
            "description": "provides a set of commonly needed data filters",
            "keywords": [
                "filter",
                "zf2"
            ],
            "time": "2014-04-15 15:28:47"
        },
        {
            "name": "zendframework/zend-form",
            "version": "2.3.1",
            "target-dir": "Zend/Form",
            "source": {
                "type": "git",
                "url": "https://github.com/zendframework/Component_ZendForm.git",
                "reference": "2e91090e63f865c1c0b8c21157d4eaffad341f59"
            },
            "dist": {
                "type": "zip",
                "url": "https://api.github.com/repos/zendframework/Component_ZendForm/zipball/2e91090e63f865c1c0b8c21157d4eaffad341f59",
                "reference": "2e91090e63f865c1c0b8c21157d4eaffad341f59",
                "shasum": ""
            },
            "require": {
                "php": ">=5.3.23",
                "zendframework/zend-inputfilter": "self.version",
                "zendframework/zend-stdlib": "self.version"
            },
            "require-dev": {
                "zendframework/zend-captcha": "self.version",
                "zendframework/zend-code": "self.version",
                "zendframework/zend-eventmanager": "self.version",
                "zendframework/zend-filter": "self.version",
                "zendframework/zend-i18n": "self.version",
                "zendframework/zend-servicemanager": "self.version",
                "zendframework/zend-validator": "self.version",
                "zendframework/zend-view": "self.version",
                "zendframework/zendservice-recaptcha": "*"
            },
            "suggest": {
                "zendframework/zend-captcha": "Zend\\Captcha component",
                "zendframework/zend-code": "Zend\\Code component",
                "zendframework/zend-eventmanager": "Zend\\EventManager component",
                "zendframework/zend-filter": "Zend\\Filter component",
                "zendframework/zend-i18n": "Zend\\I18n component",
                "zendframework/zend-servicemanager": "Zend\\ServiceManager component",
                "zendframework/zend-validator": "Zend\\Validator component",
                "zendframework/zend-view": "Zend\\View component",
                "zendframework/zendservice-recaptcha": "ZendService\\ReCaptcha component"
            },
            "type": "library",
            "extra": {
                "branch-alias": {
                    "dev-master": "2.3-dev",
                    "dev-develop": "2.4-dev"
                }
            },
            "autoload": {
                "psr-0": {
                    "Zend\\Form\\": ""
                }
            },
            "notification-url": "https://packagist.org/downloads/",
            "license": [
                "BSD-3-Clause"
            ],
            "keywords": [
                "form",
                "zf2"
            ],
            "time": "2014-04-15 15:29:02"
        },
        {
            "name": "zendframework/zend-http",
            "version": "2.3.1",
            "target-dir": "Zend/Http",
            "source": {
                "type": "git",
                "url": "https://github.com/zendframework/Component_ZendHttp.git",
                "reference": "b13fc4c30c39364409ef68a9f9b5975765a3ff5a"
            },
            "dist": {
                "type": "zip",
                "url": "https://api.github.com/repos/zendframework/Component_ZendHttp/zipball/b13fc4c30c39364409ef68a9f9b5975765a3ff5a",
                "reference": "b13fc4c30c39364409ef68a9f9b5975765a3ff5a",
                "shasum": ""
            },
            "require": {
                "php": ">=5.3.23",
                "zendframework/zend-loader": "self.version",
                "zendframework/zend-stdlib": "self.version",
                "zendframework/zend-uri": "self.version",
                "zendframework/zend-validator": "self.version"
            },
            "type": "library",
            "extra": {
                "branch-alias": {
                    "dev-master": "2.3-dev",
                    "dev-develop": "2.4-dev"
                }
            },
            "autoload": {
                "psr-0": {
                    "Zend\\Http\\": ""
                }
            },
            "notification-url": "https://packagist.org/downloads/",
            "license": [
                "BSD-3-Clause"
            ],
            "description": "provides an easy interface for performing Hyper-Text Transfer Protocol (HTTP) requests",
            "keywords": [
                "http",
                "zf2"
            ],
            "time": "2014-04-15 14:47:18"
        },
        {
            "name": "zendframework/zend-inputfilter",
            "version": "2.3.1",
            "target-dir": "Zend/InputFilter",
            "source": {
                "type": "git",
                "url": "https://github.com/zendframework/Component_ZendInputFilter.git",
                "reference": "a45d2180c819f9ff9e74be1bf4c5c8dd1d9649e9"
            },
            "dist": {
                "type": "zip",
                "url": "https://api.github.com/repos/zendframework/Component_ZendInputFilter/zipball/a45d2180c819f9ff9e74be1bf4c5c8dd1d9649e9",
                "reference": "a45d2180c819f9ff9e74be1bf4c5c8dd1d9649e9",
                "shasum": ""
            },
            "require": {
                "php": ">=5.3.23",
                "zendframework/zend-filter": "self.version",
                "zendframework/zend-stdlib": "self.version",
                "zendframework/zend-validator": "self.version"
            },
            "require-dev": {
                "zendframework/zend-servicemanager": "self.version"
            },
            "suggest": {
                "zendframework/zend-servicemanager": "To support plugin manager support"
            },
            "type": "library",
            "extra": {
                "branch-alias": {
                    "dev-master": "2.3-dev",
                    "dev-develop": "2.4-dev"
                }
            },
            "autoload": {
                "psr-0": {
                    "Zend\\InputFilter\\": ""
                }
            },
            "notification-url": "https://packagist.org/downloads/",
            "license": [
                "BSD-3-Clause"
            ],
            "keywords": [
                "inputfilter",
                "zf2"
            ],
            "time": "2014-04-15 14:47:18"
        },
        {
            "name": "zendframework/zend-json",
            "version": "2.3.1",
            "target-dir": "Zend/Json",
            "source": {
                "type": "git",
                "url": "https://github.com/zendframework/Component_ZendJson.git",
                "reference": "eb281da42d3f5bba5acb664359029b6fa7c62e28"
            },
            "dist": {
                "type": "zip",
                "url": "https://api.github.com/repos/zendframework/Component_ZendJson/zipball/eb281da42d3f5bba5acb664359029b6fa7c62e28",
                "reference": "eb281da42d3f5bba5acb664359029b6fa7c62e28",
                "shasum": ""
            },
            "require": {
                "php": ">=5.3.23",
                "zendframework/zend-stdlib": "self.version"
            },
            "require-dev": {
                "zendframework/zend-http": "self.version",
                "zendframework/zend-server": "self.version"
            },
            "suggest": {
                "zendframework/zend-http": "Zend\\Http component",
                "zendframework/zend-server": "Zend\\Server component"
            },
            "type": "library",
            "extra": {
                "branch-alias": {
                    "dev-master": "2.3-dev",
                    "dev-develop": "2.4-dev"
                }
            },
            "autoload": {
                "psr-0": {
                    "Zend\\Json\\": ""
                }
            },
            "notification-url": "https://packagist.org/downloads/",
            "license": [
                "BSD-3-Clause"
            ],
            "description": "provides convenience methods for serializing native PHP to JSON and decoding JSON to native PHP",
            "keywords": [
                "json",
                "zf2"
            ],
            "time": "2014-04-15 14:47:18"
        },
        {
            "name": "zendframework/zend-loader",
            "version": "2.3.1",
            "target-dir": "Zend/Loader",
            "source": {
                "type": "git",
                "url": "https://github.com/zendframework/Component_ZendLoader.git",
                "reference": "37abb23b0b2608584673f8388d1563a1fd604f09"
            },
            "dist": {
                "type": "zip",
                "url": "https://api.github.com/repos/zendframework/Component_ZendLoader/zipball/37abb23b0b2608584673f8388d1563a1fd604f09",
                "reference": "37abb23b0b2608584673f8388d1563a1fd604f09",
                "shasum": ""
            },
            "require": {
                "php": ">=5.3.23"
            },
            "type": "library",
            "extra": {
                "branch-alias": {
                    "dev-master": "2.3-dev",
                    "dev-develop": "2.4-dev"
                }
            },
            "autoload": {
                "psr-0": {
                    "Zend\\Loader\\": ""
                }
            },
            "notification-url": "https://packagist.org/downloads/",
            "license": [
                "BSD-3-Clause"
            ],
            "keywords": [
                "loader",
                "zf2"
            ],
            "time": "2014-04-15 15:28:53"
        },
        {
            "name": "zendframework/zend-log",
            "version": "2.3.1",
            "target-dir": "Zend/Log",
            "source": {
                "type": "git",
                "url": "https://github.com/zendframework/Component_ZendLog.git",
                "reference": "606ef20717a935afec1400f54bd1b03faf859c47"
            },
            "dist": {
                "type": "zip",
                "url": "https://api.github.com/repos/zendframework/Component_ZendLog/zipball/606ef20717a935afec1400f54bd1b03faf859c47",
                "reference": "606ef20717a935afec1400f54bd1b03faf859c47",
                "shasum": ""
            },
            "require": {
                "php": ">=5.3.23",
                "zendframework/zend-servicemanager": "self.version",
                "zendframework/zend-stdlib": "self.version"
            },
            "require-dev": {
                "zendframework/zend-console": "self.version",
                "zendframework/zend-db": "self.version",
                "zendframework/zend-escaper": "self.version",
                "zendframework/zend-mail": "self.version",
                "zendframework/zend-validator": "self.version"
            },
            "suggest": {
                "ext-mongo": "*",
                "zendframework/zend-console": "Zend\\Console component",
                "zendframework/zend-db": "Zend\\Db component",
                "zendframework/zend-escaper": "Zend\\Escaper component, for use in the XML formatter",
                "zendframework/zend-mail": "Zend\\Mail component",
                "zendframework/zend-validator": "Zend\\Validator component"
            },
            "type": "library",
            "extra": {
                "branch-alias": {
                    "dev-master": "2.3-dev",
                    "dev-develop": "2.4-dev"
                }
            },
            "autoload": {
                "psr-0": {
                    "Zend\\Log\\": ""
                }
            },
            "notification-url": "https://packagist.org/downloads/",
            "license": [
                "BSD-3-Clause"
            ],
            "description": "component for general purpose logging",
            "keywords": [
                "log",
                "logging",
                "zf2"
            ],
            "time": "2014-04-15 15:28:45"
        },
        {
            "name": "zendframework/zend-math",
            "version": "2.3.1",
            "target-dir": "Zend/Math",
            "source": {
                "type": "git",
                "url": "https://github.com/zendframework/Component_ZendMath.git",
                "reference": "be6de5ba3d47e3f9a6732badea8bc724c49d0552"
            },
            "dist": {
                "type": "zip",
                "url": "https://api.github.com/repos/zendframework/Component_ZendMath/zipball/be6de5ba3d47e3f9a6732badea8bc724c49d0552",
                "reference": "be6de5ba3d47e3f9a6732badea8bc724c49d0552",
                "shasum": ""
            },
            "require": {
                "php": ">=5.3.23"
            },
            "suggest": {
                "ext-bcmath": "If using the bcmath functionality",
                "ext-gmp": "If using the gmp functionality",
                "ircmaxell/random-lib": "Fallback random byte generator for Zend\\Math\\Rand if OpenSSL/Mcrypt extensions are unavailable",
                "zendframework/zend-servicemanager": ">= current version, if using the BigInteger::factory functionality"
            },
            "type": "library",
            "extra": {
                "branch-alias": {
                    "dev-master": "2.3-dev",
                    "dev-develop": "2.4-dev"
                }
            },
            "autoload": {
                "psr-0": {
                    "Zend\\Math\\": ""
                }
            },
            "notification-url": "https://packagist.org/downloads/",
            "license": [
                "BSD-3-Clause"
            ],
            "keywords": [
                "math",
                "zf2"
            ],
            "time": "2014-04-15 15:29:09"
        },
        {
            "name": "zendframework/zend-modulemanager",
            "version": "2.3.1",
            "target-dir": "Zend/ModuleManager",
            "source": {
                "type": "git",
                "url": "https://github.com/zendframework/Component_ZendModuleManager.git",
                "reference": "bfff608492fdfea1f2b815285e0ed8b467a99c9f"
            },
            "dist": {
                "type": "zip",
                "url": "https://api.github.com/repos/zendframework/Component_ZendModuleManager/zipball/bfff608492fdfea1f2b815285e0ed8b467a99c9f",
                "reference": "bfff608492fdfea1f2b815285e0ed8b467a99c9f",
                "shasum": ""
            },
            "require": {
                "php": ">=5.3.23",
                "zendframework/zend-eventmanager": "self.version",
                "zendframework/zend-stdlib": "self.version"
            },
            "require-dev": {
                "zendframework/zend-config": "self.version",
                "zendframework/zend-console": "self.version",
                "zendframework/zend-loader": "self.version",
                "zendframework/zend-mvc": "self.version",
                "zendframework/zend-servicemanager": "self.version"
            },
            "suggest": {
                "zendframework/zend-config": "Zend\\Config component",
                "zendframework/zend-console": "Zend\\Console component",
                "zendframework/zend-loader": "Zend\\Loader component",
                "zendframework/zend-mvc": "Zend\\Mvc component",
                "zendframework/zend-servicemanager": "Zend\\ServiceManager component"
            },
            "type": "library",
            "extra": {
                "branch-alias": {
                    "dev-master": "2.3-dev",
                    "dev-develop": "2.4-dev"
                }
            },
            "autoload": {
                "psr-0": {
                    "Zend\\ModuleManager\\": ""
                }
            },
            "notification-url": "https://packagist.org/downloads/",
            "license": [
                "BSD-3-Clause"
            ],
            "keywords": [
                "modulemanager",
                "zf2"
            ],
            "time": "2014-04-15 15:28:50"
        },
        {
            "name": "zendframework/zend-mvc",
            "version": "2.3.1",
            "target-dir": "Zend/Mvc",
            "source": {
                "type": "git",
                "url": "https://github.com/zendframework/Component_ZendMvc.git",
                "reference": "d7708af7028aa6c42255fe2d9ece53f0e5d76e2c"
            },
            "dist": {
                "type": "zip",
                "url": "https://api.github.com/repos/zendframework/Component_ZendMvc/zipball/d7708af7028aa6c42255fe2d9ece53f0e5d76e2c",
                "reference": "d7708af7028aa6c42255fe2d9ece53f0e5d76e2c",
                "shasum": ""
            },
            "require": {
                "php": ">=5.3.23",
                "zendframework/zend-eventmanager": "self.version",
                "zendframework/zend-servicemanager": "self.version",
                "zendframework/zend-stdlib": "self.version"
            },
            "require-dev": {
                "zendframework/zend-authentication": "self.version",
                "zendframework/zend-console": "self.version",
                "zendframework/zend-di": "self.version",
                "zendframework/zend-filter": "self.version",
                "zendframework/zend-form": "self.version",
                "zendframework/zend-http": "self.version",
                "zendframework/zend-i18n": "self.version",
                "zendframework/zend-inputfilter": "self.version",
                "zendframework/zend-json": "self.version",
                "zendframework/zend-log": "self.version",
                "zendframework/zend-modulemanager": "self.version",
                "zendframework/zend-serializer": "self.version",
                "zendframework/zend-session": "self.version",
                "zendframework/zend-text": "self.version",
                "zendframework/zend-uri": "self.version",
                "zendframework/zend-validator": "self.version",
                "zendframework/zend-version": "self.version",
                "zendframework/zend-view": "self.version"
            },
            "suggest": {
                "zendframework/zend-authentication": "Zend\\Authentication component for Identity plugin",
                "zendframework/zend-config": "Zend\\Config component",
                "zendframework/zend-console": "Zend\\Console component",
                "zendframework/zend-di": "Zend\\Di component",
                "zendframework/zend-filter": "Zend\\Filter component",
                "zendframework/zend-form": "Zend\\Form component",
                "zendframework/zend-http": "Zend\\Http component",
                "zendframework/zend-i18n": "Zend\\I18n component for translatable segments",
                "zendframework/zend-inputfilter": "Zend\\Inputfilter component",
                "zendframework/zend-json": "Zend\\Json component",
                "zendframework/zend-log": "Zend\\Log component",
                "zendframework/zend-modulemanager": "Zend\\ModuleManager component",
                "zendframework/zend-serializer": "Zend\\Serializer component",
                "zendframework/zend-session": "Zend\\Session component for FlashMessenger, PRG, and FPRG plugins",
                "zendframework/zend-stdlib": "Zend\\Stdlib component",
                "zendframework/zend-text": "Zend\\Text component",
                "zendframework/zend-uri": "Zend\\Uri component",
                "zendframework/zend-validator": "Zend\\Validator component",
                "zendframework/zend-version": "Zend\\Version component",
                "zendframework/zend-view": "Zend\\View component"
            },
            "type": "library",
            "extra": {
                "branch-alias": {
                    "dev-master": "2.3-dev",
                    "dev-develop": "2.4-dev"
                }
            },
            "autoload": {
                "psr-0": {
                    "Zend\\Mvc\\": ""
                }
            },
            "notification-url": "https://packagist.org/downloads/",
            "license": [
                "BSD-3-Clause"
            ],
            "keywords": [
                "mvc",
                "zf2"
            ],
            "time": "2014-04-15 15:29:05"
        },
        {
            "name": "zendframework/zend-serializer",
            "version": "2.3.1",
            "target-dir": "Zend/Serializer",
            "source": {
                "type": "git",
                "url": "https://github.com/zendframework/Component_ZendSerializer.git",
                "reference": "3187aa2a9c9713932f84006700f922ee1253328d"
            },
            "dist": {
                "type": "zip",
                "url": "https://api.github.com/repos/zendframework/Component_ZendSerializer/zipball/3187aa2a9c9713932f84006700f922ee1253328d",
                "reference": "3187aa2a9c9713932f84006700f922ee1253328d",
                "shasum": ""
            },
            "require": {
                "php": ">=5.3.23",
                "zendframework/zend-json": "self.version",
                "zendframework/zend-math": "self.version",
                "zendframework/zend-stdlib": "self.version"
            },
            "require-dev": {
                "zendframework/zend-servicemanager": "self.version"
            },
            "suggest": {
                "zendframework/zend-servicemanager": "To support plugin manager support"
            },
            "type": "library",
            "extra": {
                "branch-alias": {
                    "dev-master": "2.3-dev",
                    "dev-develop": "2.4-dev"
                }
            },
            "autoload": {
                "psr-0": {
                    "Zend\\Serializer\\": ""
                }
            },
            "notification-url": "https://packagist.org/downloads/",
            "license": [
                "BSD-3-Clause"
            ],
            "description": "provides an adapter based interface to simply generate storable representation of PHP types by different facilities, and recover",
            "keywords": [
                "serializer",
                "zf2"
            ],
            "time": "2014-04-15 15:29:03"
        },
        {
            "name": "zendframework/zend-server",
            "version": "2.3.1",
            "target-dir": "Zend/Server",
            "source": {
                "type": "git",
                "url": "https://github.com/zendframework/Component_ZendServer.git",
                "reference": "b491a401b1710785b5dbf69e77ee2f13764fb0ff"
            },
            "dist": {
                "type": "zip",
                "url": "https://api.github.com/repos/zendframework/Component_ZendServer/zipball/b491a401b1710785b5dbf69e77ee2f13764fb0ff",
                "reference": "b491a401b1710785b5dbf69e77ee2f13764fb0ff",
                "shasum": ""
            },
            "require": {
                "php": ">=5.3.23",
                "zendframework/zend-code": "self.version",
                "zendframework/zend-stdlib": "self.version"
            },
            "type": "library",
            "extra": {
                "branch-alias": {
                    "dev-master": "2.3-dev",
                    "dev-develop": "2.4-dev"
                }
            },
            "autoload": {
                "psr-0": {
                    "Zend\\Server\\": ""
                }
            },
            "notification-url": "https://packagist.org/downloads/",
            "license": [
                "BSD-3-Clause"
            ],
            "keywords": [
                "server",
                "zf2"
            ],
            "time": "2014-04-15 14:47:18"
        },
        {
            "name": "zendframework/zend-servicemanager",
            "version": "2.3.1",
            "target-dir": "Zend/ServiceManager",
            "source": {
                "type": "git",
                "url": "https://github.com/zendframework/Component_ZendServiceManager.git",
                "reference": "652ab6e142b7afd1eede8f0f33b47d2599786c84"
            },
            "dist": {
                "type": "zip",
                "url": "https://api.github.com/repos/zendframework/Component_ZendServiceManager/zipball/652ab6e142b7afd1eede8f0f33b47d2599786c84",
                "reference": "652ab6e142b7afd1eede8f0f33b47d2599786c84",
                "shasum": ""
            },
            "require": {
                "php": ">=5.3.23"
            },
            "require-dev": {
                "zendframework/zend-di": "self.version"
            },
            "suggest": {
                "zendframework/zend-di": "Zend\\Di component"
            },
            "type": "library",
            "extra": {
                "branch-alias": {
                    "dev-master": "2.3-dev",
                    "dev-develop": "2.4-dev"
                }
            },
            "autoload": {
                "psr-0": {
                    "Zend\\ServiceManager\\": ""
                }
            },
            "notification-url": "https://packagist.org/downloads/",
            "license": [
                "BSD-3-Clause"
            ],
            "keywords": [
                "servicemanager",
                "zf2"
            ],
            "time": "2014-04-15 15:28:43"
        },
        {
            "name": "zendframework/zend-soap",
            "version": "2.3.1",
            "target-dir": "Zend/Soap",
            "source": {
                "type": "git",
                "url": "https://github.com/zendframework/Component_ZendSoap.git",
                "reference": "29b7dfe2b2d1fcf219557ff8821506a55510a53d"
            },
            "dist": {
                "type": "zip",
                "url": "https://api.github.com/repos/zendframework/Component_ZendSoap/zipball/29b7dfe2b2d1fcf219557ff8821506a55510a53d",
                "reference": "29b7dfe2b2d1fcf219557ff8821506a55510a53d",
                "shasum": ""
            },
            "require": {
                "php": ">=5.3.23",
                "zendframework/zend-server": "self.version",
                "zendframework/zend-stdlib": "self.version",
                "zendframework/zend-uri": "self.version"
            },
            "require-dev": {
                "zendframework/zend-http": "self.version"
            },
            "suggest": {
                "zendframework/zend-http": "Zend\\Http component"
            },
            "type": "library",
            "extra": {
                "branch-alias": {
                    "dev-master": "2.3-dev",
                    "dev-develop": "2.4-dev"
                }
            },
            "autoload": {
                "psr-0": {
                    "Zend\\Soap\\": ""
                }
            },
            "notification-url": "https://packagist.org/downloads/",
            "license": [
                "BSD-3-Clause"
            ],
            "keywords": [
                "soap",
                "zf2"
            ],
            "time": "2014-04-15 14:47:18"
        },
        {
            "name": "zendframework/zend-stdlib",
            "version": "2.3.1",
            "target-dir": "Zend/Stdlib",
            "source": {
                "type": "git",
                "url": "https://github.com/zendframework/Component_ZendStdlib.git",
                "reference": "c1f4830018b5d4f034d32fa01a9e17ea176f56f6"
            },
            "dist": {
                "type": "zip",
                "url": "https://api.github.com/repos/zendframework/Component_ZendStdlib/zipball/c1f4830018b5d4f034d32fa01a9e17ea176f56f6",
                "reference": "c1f4830018b5d4f034d32fa01a9e17ea176f56f6",
                "shasum": ""
            },
            "require": {
                "php": ">=5.3.23"
            },
            "require-dev": {
                "zendframework/zend-eventmanager": "self.version",
                "zendframework/zend-serializer": "self.version",
                "zendframework/zend-servicemanager": "self.version"
            },
            "suggest": {
                "zendframework/zend-eventmanager": "To support aggregate hydrator usage",
                "zendframework/zend-serializer": "Zend\\Serializer component",
                "zendframework/zend-servicemanager": "To support hydrator plugin manager usage"
            },
            "type": "library",
            "extra": {
                "branch-alias": {
                    "dev-master": "2.3-dev",
                    "dev-develop": "2.4-dev"
                }
            },
            "autoload": {
                "psr-0": {
                    "Zend\\Stdlib\\": ""
                }
            },
            "notification-url": "https://packagist.org/downloads/",
            "license": [
                "BSD-3-Clause"
            ],
            "keywords": [
                "stdlib",
                "zf2"
            ],
            "time": "2014-04-15 15:28:48"
        },
        {
            "name": "zendframework/zend-text",
            "version": "2.3.1",
            "target-dir": "Zend/Text",
            "source": {
                "type": "git",
                "url": "https://github.com/zendframework/Component_ZendText.git",
                "reference": "74215098b67b89e61ed8d1bf82c4fe79fa311885"
            },
            "dist": {
                "type": "zip",
                "url": "https://api.github.com/repos/zendframework/Component_ZendText/zipball/74215098b67b89e61ed8d1bf82c4fe79fa311885",
                "reference": "74215098b67b89e61ed8d1bf82c4fe79fa311885",
                "shasum": ""
            },
            "require": {
                "php": ">=5.3.23",
                "zendframework/zend-servicemanager": "self.version",
                "zendframework/zend-stdlib": "self.version"
            },
            "type": "library",
            "extra": {
                "branch-alias": {
                    "dev-master": "2.3-dev",
                    "dev-develop": "2.4-dev"
                }
            },
            "autoload": {
                "psr-0": {
                    "Zend\\Text\\": ""
                }
            },
            "notification-url": "https://packagist.org/downloads/",
            "license": [
                "BSD-3-Clause"
            ],
            "keywords": [
                "text",
                "zf2"
            ],
            "time": "2014-04-15 15:29:13"
        },
        {
            "name": "zendframework/zend-uri",
            "version": "2.3.1",
            "target-dir": "Zend/Uri",
            "source": {
                "type": "git",
                "url": "https://github.com/zendframework/Component_ZendUri.git",
                "reference": "cf120804a7ef1b906979b110c6f34c8592a7c36b"
            },
            "dist": {
                "type": "zip",
                "url": "https://api.github.com/repos/zendframework/Component_ZendUri/zipball/cf120804a7ef1b906979b110c6f34c8592a7c36b",
                "reference": "cf120804a7ef1b906979b110c6f34c8592a7c36b",
                "shasum": ""
            },
            "require": {
                "php": ">=5.3.23",
                "zendframework/zend-escaper": "self.version",
                "zendframework/zend-validator": "self.version"
            },
            "type": "library",
            "extra": {
                "branch-alias": {
                    "dev-master": "2.3-dev",
                    "dev-develop": "2.4-dev"
                }
            },
            "autoload": {
                "psr-0": {
                    "Zend\\Uri\\": ""
                }
            },
            "notification-url": "https://packagist.org/downloads/",
            "license": [
                "BSD-3-Clause"
            ],
            "description": "a component that aids in manipulating and validating » Uniform Resource Identifiers (URIs)",
            "keywords": [
                "uri",
                "zf2"
            ],
            "time": "2014-04-15 14:47:18"
        },
        {
            "name": "zendframework/zend-validator",
            "version": "2.3.1",
            "target-dir": "Zend/Validator",
            "source": {
                "type": "git",
                "url": "https://github.com/zendframework/Component_ZendValidator.git",
                "reference": "ac9848e54c6c75de81ee7a82c3187cd25a898990"
            },
            "dist": {
                "type": "zip",
                "url": "https://api.github.com/repos/zendframework/Component_ZendValidator/zipball/ac9848e54c6c75de81ee7a82c3187cd25a898990",
                "reference": "ac9848e54c6c75de81ee7a82c3187cd25a898990",
                "shasum": ""
            },
            "require": {
                "php": ">=5.3.23",
                "zendframework/zend-stdlib": "self.version"
            },
            "require-dev": {
                "zendframework/zend-db": "self.version",
                "zendframework/zend-filter": "self.version",
                "zendframework/zend-i18n": "self.version",
                "zendframework/zend-math": "self.version",
                "zendframework/zend-servicemanager": "self.version",
                "zendframework/zend-session": "self.version",
                "zendframework/zend-uri": "self.version"
            },
            "suggest": {
                "zendframework/zend-db": "Zend\\Db component",
                "zendframework/zend-filter": "Zend\\Filter component, required by the Digits validator",
                "zendframework/zend-i18n": "Zend\\I18n component to allow translation of validation error messages as well as to use the various Date validators",
                "zendframework/zend-math": "Zend\\Math component",
                "zendframework/zend-resources": "Translations of validator messages",
                "zendframework/zend-servicemanager": "Zend\\ServiceManager component to allow using the ValidatorPluginManager and validator chains",
                "zendframework/zend-session": "Zend\\Session component",
                "zendframework/zend-uri": "Zend\\Uri component, required by the Uri and Sitemap\\Loc validators"
            },
            "type": "library",
            "extra": {
                "branch-alias": {
                    "dev-master": "2.3-dev",
                    "dev-develop": "2.4-dev"
                }
            },
            "autoload": {
                "psr-0": {
                    "Zend\\Validator\\": ""
                }
            },
            "notification-url": "https://packagist.org/downloads/",
            "license": [
                "BSD-3-Clause"
            ],
            "description": "provides a set of commonly needed validators",
            "keywords": [
                "validator",
                "zf2"
            ],
            "time": "2014-04-15 15:28:42"
        },
        {
            "name": "zendframework/zend-view",
            "version": "2.3.1",
            "target-dir": "Zend/View",
            "source": {
                "type": "git",
                "url": "https://github.com/zendframework/Component_ZendView.git",
                "reference": "71b6c73d4ba2f5908fe64b2a554064b22443e327"
            },
            "dist": {
                "type": "zip",
                "url": "https://api.github.com/repos/zendframework/Component_ZendView/zipball/71b6c73d4ba2f5908fe64b2a554064b22443e327",
                "reference": "71b6c73d4ba2f5908fe64b2a554064b22443e327",
                "shasum": ""
            },
            "require": {
                "php": ">=5.3.23",
                "zendframework/zend-eventmanager": "self.version",
                "zendframework/zend-loader": "self.version",
                "zendframework/zend-stdlib": "self.version"
            },
            "require-dev": {
                "zendframework/zend-authentication": "self.version",
                "zendframework/zend-escaper": "self.version",
                "zendframework/zend-feed": "self.version",
                "zendframework/zend-filter": "self.version",
                "zendframework/zend-http": "self.version",
                "zendframework/zend-i18n": "self.version",
                "zendframework/zend-json": "self.version",
                "zendframework/zend-mvc": "self.version",
                "zendframework/zend-navigation": "self.version",
                "zendframework/zend-paginator": "self.version",
                "zendframework/zend-permissions-acl": "self.version",
                "zendframework/zend-servicemanager": "self.version",
                "zendframework/zend-uri": "self.version"
            },
            "suggest": {
                "zendframework/zend-authentication": "Zend\\Authentication component",
                "zendframework/zend-escaper": "Zend\\Escaper component",
                "zendframework/zend-feed": "Zend\\Feed component",
                "zendframework/zend-filter": "Zend\\Filter component",
                "zendframework/zend-http": "Zend\\Http component",
                "zendframework/zend-i18n": "Zend\\I18n component",
                "zendframework/zend-json": "Zend\\Json component",
                "zendframework/zend-mvc": "Zend\\Mvc component",
                "zendframework/zend-navigation": "Zend\\Navigation component",
                "zendframework/zend-paginator": "Zend\\Paginator component",
                "zendframework/zend-permissions-acl": "Zend\\Permissions\\Acl component",
                "zendframework/zend-servicemanager": "Zend\\ServiceManager component",
                "zendframework/zend-uri": "Zend\\Uri component"
            },
            "type": "library",
            "extra": {
                "branch-alias": {
                    "dev-master": "2.3-dev",
                    "dev-develop": "2.4-dev"
                }
            },
            "autoload": {
                "psr-0": {
                    "Zend\\View\\": ""
                }
            },
            "notification-url": "https://packagist.org/downloads/",
            "license": [
                "BSD-3-Clause"
            ],
            "description": "provides a system of helpers, output filters, and variable escaping",
            "keywords": [
                "view",
                "zf2"
            ],
            "time": "2014-04-15 15:28:55"
        }
    ],
    "packages-dev": [
        {
            "name": "doctrine/instantiator",
            "version": "1.0.4",
            "source": {
                "type": "git",
                "url": "https://github.com/doctrine/instantiator.git",
                "reference": "f976e5de371104877ebc89bd8fecb0019ed9c119"
            },
            "dist": {
                "type": "zip",
                "url": "https://api.github.com/repos/doctrine/instantiator/zipball/f976e5de371104877ebc89bd8fecb0019ed9c119",
                "reference": "f976e5de371104877ebc89bd8fecb0019ed9c119",
                "shasum": ""
            },
            "require": {
                "php": ">=5.3,<8.0-DEV"
            },
            "require-dev": {
                "athletic/athletic": "~0.1.8",
                "ext-pdo": "*",
                "ext-phar": "*",
                "phpunit/phpunit": "~4.0",
                "squizlabs/php_codesniffer": "2.0.*@ALPHA"
            },
            "type": "library",
            "extra": {
                "branch-alias": {
                    "dev-master": "1.0.x-dev"
                }
            },
            "autoload": {
                "psr-0": {
                    "Doctrine\\Instantiator\\": "src"
                }
            },
            "notification-url": "https://packagist.org/downloads/",
            "license": [
                "MIT"
            ],
            "authors": [
                {
                    "name": "Marco Pivetta",
                    "email": "ocramius@gmail.com",
                    "homepage": "http://ocramius.github.com/"
                }
            ],
            "description": "A small, lightweight utility to instantiate objects in PHP without invoking their constructors",
            "homepage": "https://github.com/doctrine/instantiator",
            "keywords": [
                "constructor",
                "instantiate"
            ],
            "time": "2014-10-13 12:58:55"
        },
        {
            "name": "fabpot/php-cs-fixer",
            "version": "v1.4.2",
            "source": {
                "type": "git",
                "url": "https://github.com/FriendsOfPHP/PHP-CS-Fixer.git",
                "reference": "3af00cf237289a406e7307e18e7ab0d92cf57038"
            },
            "dist": {
                "type": "zip",
                "url": "https://api.github.com/repos/FriendsOfPHP/PHP-CS-Fixer/zipball/3af00cf237289a406e7307e18e7ab0d92cf57038",
                "reference": "3af00cf237289a406e7307e18e7ab0d92cf57038",
                "shasum": ""
            },
            "require": {
                "php": ">=5.3.6",
                "sebastian/diff": "~1.1",
                "symfony/console": "~2.1",
                "symfony/event-dispatcher": "~2.1",
                "symfony/filesystem": "~2.1",
                "symfony/finder": "~2.1",
                "symfony/process": "~2.3",
                "symfony/stopwatch": "~2.5"
            },
            "require-dev": {
                "satooshi/php-coveralls": "0.7.*@dev"
            },
            "bin": [
                "php-cs-fixer"
            ],
            "type": "application",
            "autoload": {
                "psr-4": {
                    "Symfony\\CS\\": "Symfony/CS/"
                }
            },
            "notification-url": "https://packagist.org/downloads/",
            "license": [
                "MIT"
            ],
            "authors": [
                {
                    "name": "Dariusz Rumiński",
                    "email": "dariusz.ruminski@gmail.com"
                },
                {
                    "name": "Fabien Potencier",
                    "email": "fabien@symfony.com"
                }
            ],
            "description": "A script to automatically fix Symfony Coding Standard",
            "time": "2015-02-03 21:20:51"
        },
        {
            "name": "league/climate",
            "version": "2.6.1",
            "source": {
                "type": "git",
                "url": "https://github.com/thephpleague/climate.git",
                "reference": "28851c909017424f61cc6a62089316313c645d1c"
            },
            "dist": {
                "type": "zip",
                "url": "https://api.github.com/repos/thephpleague/climate/zipball/28851c909017424f61cc6a62089316313c645d1c",
                "reference": "28851c909017424f61cc6a62089316313c645d1c",
                "shasum": ""
            },
            "require": {
                "php": ">=5.4.0"
            },
            "require-dev": {
                "mockery/mockery": "dev-master",
                "phpunit/phpunit": "4.1.*"
            },
            "type": "library",
            "autoload": {
                "psr-4": {
                    "League\\CLImate\\": "src/"
                }
            },
            "notification-url": "https://packagist.org/downloads/",
            "license": [
                "MIT"
            ],
            "authors": [
                {
                    "name": "Joe Tannenbaum",
                    "email": "hey@joe.codes",
                    "homepage": "http://joe.codes/",
                    "role": "Developer"
                }
            ],
            "description": "PHP's best friend for the terminal. CLImate allows you to easily output colored text, special formats, and more.",
            "keywords": [
                "cli",
                "colors",
                "command",
                "php",
                "terminal"
            ],
            "time": "2015-01-18 14:31:58"
        },
        {
            "name": "lusitanian/oauth",
            "version": "v0.3.5",
            "source": {
                "type": "git",
                "url": "https://github.com/Lusitanian/PHPoAuthLib.git",
                "reference": "ac5a1cd5a4519143728dce2213936eea302edf8a"
            },
            "dist": {
                "type": "zip",
                "url": "https://api.github.com/repos/Lusitanian/PHPoAuthLib/zipball/ac5a1cd5a4519143728dce2213936eea302edf8a",
                "reference": "ac5a1cd5a4519143728dce2213936eea302edf8a",
                "shasum": ""
            },
            "require": {
                "php": ">=5.3.0"
            },
            "require-dev": {
                "phpunit/phpunit": "3.7.*",
                "predis/predis": "0.8.*@dev",
                "symfony/http-foundation": "~2.1"
            },
            "suggest": {
                "ext-openssl": "Allows for usage of secure connections with the stream-based HTTP client.",
                "predis/predis": "Allows using the Redis storage backend.",
                "symfony/http-foundation": "Allows using the Symfony Session storage backend."
            },
            "type": "library",
            "extra": {
                "branch-alias": {
                    "dev-master": "0.1-dev"
                }
            },
            "autoload": {
                "psr-0": {
                    "OAuth": "src",
                    "OAuth\\Unit": "tests"
                }
            },
            "notification-url": "https://packagist.org/downloads/",
            "license": [
                "MIT"
            ],
            "authors": [
                {
                    "name": "David Desberg",
                    "email": "david@daviddesberg.com"
                },
                {
                    "name": "Pieter Hordijk",
                    "email": "info@pieterhordijk.com"
                }
            ],
            "description": "PHP 5.3+ oAuth 1/2 Library",
            "keywords": [
                "Authentication",
                "authorization",
                "oauth",
                "security"
            ],
            "time": "2014-09-05 15:19:58"
        },
        {
            "name": "pdepend/pdepend",
            "version": "2.0.4",
            "source": {
                "type": "git",
                "url": "https://github.com/pdepend/pdepend.git",
                "reference": "1b0acf162da4f30237987e61e177a57f78e3d87e"
            },
            "dist": {
                "type": "zip",
                "url": "https://api.github.com/repos/pdepend/pdepend/zipball/1b0acf162da4f30237987e61e177a57f78e3d87e",
                "reference": "1b0acf162da4f30237987e61e177a57f78e3d87e",
                "shasum": ""
            },
            "require": {
                "symfony/config": ">=2.4",
                "symfony/dependency-injection": ">=2.4",
                "symfony/filesystem": ">=2.4"
            },
            "require-dev": {
                "phpunit/phpunit": "4.*@stable",
                "squizlabs/php_codesniffer": "@stable"
            },
            "bin": [
                "src/bin/pdepend"
            ],
            "type": "library",
            "autoload": {
                "psr-0": {
                    "PDepend\\": "src/main/php/"
                }
            },
            "notification-url": "https://packagist.org/downloads/",
            "license": [
                "BSD-3-Clause"
            ],
            "description": "Official version of pdepend to be handled with Composer",
            "time": "2014-12-04 12:38:39"
        },
        {
            "name": "phpmd/phpmd",
            "version": "2.2.0",
            "source": {
                "type": "git",
                "url": "https://github.com/phpmd/phpmd.git",
                "reference": "580e6ca75b472a844389ab8df7a0b412901d0d91"
            },
            "dist": {
                "type": "zip",
                "url": "https://api.github.com/repos/phpmd/phpmd/zipball/580e6ca75b472a844389ab8df7a0b412901d0d91",
                "reference": "580e6ca75b472a844389ab8df7a0b412901d0d91",
                "shasum": ""
            },
            "require": {
                "pdepend/pdepend": "2.0.*",
                "php": ">=5.3.0",
                "symfony/config": ">=2.4",
                "symfony/dependency-injection": ">=2.4",
                "symfony/filesystem": ">=2.4"
            },
            "require-dev": {
                "phpunit/phpunit": "*"
            },
            "bin": [
                "src/bin/phpmd"
            ],
            "type": "project",
            "autoload": {
                "psr-0": {
                    "PHPMD\\": "src/main/php"
                }
            },
            "notification-url": "https://packagist.org/downloads/",
            "license": [
                "BSD-3-Clause"
            ],
            "authors": [
                {
                    "name": "Manuel Pichler",
                    "email": "github@manuel-pichler.de",
                    "homepage": "https://github.com/manuelpichler",
                    "role": "Project founder"
                },
                {
                    "name": "Other contributors",
                    "homepage": "https://github.com/phpmd/phpmd/graphs/contributors",
                    "role": "Contributors"
                }
            ],
            "description": "PHPMD is a spin-off project of PHP Depend and aims to be a PHP equivalent of the well known Java tool PMD.",
            "homepage": "http://phpmd.org/",
            "keywords": [
                "mess detection",
                "mess detector",
                "pdepend",
                "phpmd",
                "pmd"
            ],
            "time": "2015-01-25 13:46:59"
        },
        {
            "name": "phpunit/php-code-coverage",
            "version": "2.0.15",
            "source": {
                "type": "git",
                "url": "https://github.com/sebastianbergmann/php-code-coverage.git",
                "reference": "34cc484af1ca149188d0d9e91412191e398e0b67"
            },
            "dist": {
                "type": "zip",
                "url": "https://api.github.com/repos/sebastianbergmann/php-code-coverage/zipball/34cc484af1ca149188d0d9e91412191e398e0b67",
                "reference": "34cc484af1ca149188d0d9e91412191e398e0b67",
                "shasum": ""
            },
            "require": {
                "php": ">=5.3.3",
                "phpunit/php-file-iterator": "~1.3",
                "phpunit/php-text-template": "~1.2",
                "phpunit/php-token-stream": "~1.3",
                "sebastian/environment": "~1.0",
                "sebastian/version": "~1.0"
            },
            "require-dev": {
                "ext-xdebug": ">=2.1.4",
                "phpunit/phpunit": "~4"
            },
            "suggest": {
                "ext-dom": "*",
                "ext-xdebug": ">=2.2.1",
                "ext-xmlwriter": "*"
            },
            "type": "library",
            "extra": {
                "branch-alias": {
                    "dev-master": "2.0.x-dev"
                }
            },
            "autoload": {
                "classmap": [
                    "src/"
                ]
            },
            "notification-url": "https://packagist.org/downloads/",
            "license": [
                "BSD-3-Clause"
            ],
            "authors": [
                {
                    "name": "Sebastian Bergmann",
                    "email": "sb@sebastian-bergmann.de",
                    "role": "lead"
                }
            ],
            "description": "Library that provides collection, processing, and rendering functionality for PHP code coverage information.",
            "homepage": "https://github.com/sebastianbergmann/php-code-coverage",
            "keywords": [
                "coverage",
                "testing",
                "xunit"
            ],
            "time": "2015-01-24 10:06:35"
        },
        {
            "name": "phpunit/php-file-iterator",
            "version": "1.3.4",
            "source": {
                "type": "git",
                "url": "https://github.com/sebastianbergmann/php-file-iterator.git",
                "reference": "acd690379117b042d1c8af1fafd61bde001bf6bb"
            },
            "dist": {
                "type": "zip",
                "url": "https://api.github.com/repos/sebastianbergmann/php-file-iterator/zipball/acd690379117b042d1c8af1fafd61bde001bf6bb",
                "reference": "acd690379117b042d1c8af1fafd61bde001bf6bb",
                "shasum": ""
            },
            "require": {
                "php": ">=5.3.3"
            },
            "type": "library",
            "autoload": {
                "classmap": [
                    "File/"
                ]
            },
            "notification-url": "https://packagist.org/downloads/",
            "include-path": [
                ""
            ],
            "license": [
                "BSD-3-Clause"
            ],
            "authors": [
                {
                    "name": "Sebastian Bergmann",
                    "email": "sb@sebastian-bergmann.de",
                    "role": "lead"
                }
            ],
            "description": "FilterIterator implementation that filters files based on a list of suffixes.",
            "homepage": "https://github.com/sebastianbergmann/php-file-iterator/",
            "keywords": [
                "filesystem",
                "iterator"
            ],
            "time": "2013-10-10 15:34:57"
        },
        {
            "name": "phpunit/php-text-template",
            "version": "1.2.0",
            "source": {
                "type": "git",
                "url": "https://github.com/sebastianbergmann/php-text-template.git",
                "reference": "206dfefc0ffe9cebf65c413e3d0e809c82fbf00a"
            },
            "dist": {
                "type": "zip",
                "url": "https://api.github.com/repos/sebastianbergmann/php-text-template/zipball/206dfefc0ffe9cebf65c413e3d0e809c82fbf00a",
                "reference": "206dfefc0ffe9cebf65c413e3d0e809c82fbf00a",
                "shasum": ""
            },
            "require": {
                "php": ">=5.3.3"
            },
            "type": "library",
            "autoload": {
                "classmap": [
                    "Text/"
                ]
            },
            "notification-url": "https://packagist.org/downloads/",
            "include-path": [
                ""
            ],
            "license": [
                "BSD-3-Clause"
            ],
            "authors": [
                {
                    "name": "Sebastian Bergmann",
                    "email": "sb@sebastian-bergmann.de",
                    "role": "lead"
                }
            ],
            "description": "Simple template engine.",
            "homepage": "https://github.com/sebastianbergmann/php-text-template/",
            "keywords": [
                "template"
            ],
            "time": "2014-01-30 17:20:04"
        },
        {
            "name": "phpunit/php-timer",
            "version": "1.0.5",
            "source": {
                "type": "git",
                "url": "https://github.com/sebastianbergmann/php-timer.git",
                "reference": "19689d4354b295ee3d8c54b4f42c3efb69cbc17c"
            },
            "dist": {
                "type": "zip",
                "url": "https://api.github.com/repos/sebastianbergmann/php-timer/zipball/19689d4354b295ee3d8c54b4f42c3efb69cbc17c",
                "reference": "19689d4354b295ee3d8c54b4f42c3efb69cbc17c",
                "shasum": ""
            },
            "require": {
                "php": ">=5.3.3"
            },
            "type": "library",
            "autoload": {
                "classmap": [
                    "PHP/"
                ]
            },
            "notification-url": "https://packagist.org/downloads/",
            "include-path": [
                ""
            ],
            "license": [
                "BSD-3-Clause"
            ],
            "authors": [
                {
                    "name": "Sebastian Bergmann",
                    "email": "sb@sebastian-bergmann.de",
                    "role": "lead"
                }
            ],
            "description": "Utility class for timing",
            "homepage": "https://github.com/sebastianbergmann/php-timer/",
            "keywords": [
                "timer"
            ],
            "time": "2013-08-02 07:42:54"
        },
        {
            "name": "phpunit/php-token-stream",
            "version": "1.4.0",
            "source": {
                "type": "git",
                "url": "https://github.com/sebastianbergmann/php-token-stream.git",
                "reference": "db32c18eba00b121c145575fcbcd4d4d24e6db74"
            },
            "dist": {
                "type": "zip",
                "url": "https://api.github.com/repos/sebastianbergmann/php-token-stream/zipball/db32c18eba00b121c145575fcbcd4d4d24e6db74",
                "reference": "db32c18eba00b121c145575fcbcd4d4d24e6db74",
                "shasum": ""
            },
            "require": {
                "ext-tokenizer": "*",
                "php": ">=5.3.3"
            },
            "require-dev": {
                "phpunit/phpunit": "~4.2"
            },
            "type": "library",
            "extra": {
                "branch-alias": {
                    "dev-master": "1.4-dev"
                }
            },
            "autoload": {
                "classmap": [
                    "src/"
                ]
            },
            "notification-url": "https://packagist.org/downloads/",
            "license": [
                "BSD-3-Clause"
            ],
            "authors": [
                {
                    "name": "Sebastian Bergmann",
                    "email": "sebastian@phpunit.de"
                }
            ],
            "description": "Wrapper around PHP's tokenizer extension.",
            "homepage": "https://github.com/sebastianbergmann/php-token-stream/",
            "keywords": [
                "tokenizer"
            ],
            "time": "2015-01-17 09:51:32"
        },
        {
            "name": "phpunit/phpunit",
            "version": "4.1.0",
            "source": {
                "type": "git",
                "url": "https://github.com/sebastianbergmann/phpunit.git",
                "reference": "efb1b1334605594417a3bd466477772d06d460a8"
            },
            "dist": {
                "type": "zip",
                "url": "https://api.github.com/repos/sebastianbergmann/phpunit/zipball/efb1b1334605594417a3bd466477772d06d460a8",
                "reference": "efb1b1334605594417a3bd466477772d06d460a8",
                "shasum": ""
            },
            "require": {
                "ext-dom": "*",
                "ext-json": "*",
                "ext-pcre": "*",
                "ext-reflection": "*",
                "ext-spl": "*",
                "php": ">=5.3.3",
                "phpunit/php-code-coverage": "~2.0",
                "phpunit/php-file-iterator": "~1.3.1",
                "phpunit/php-text-template": "~1.2",
                "phpunit/php-timer": "~1.0.2",
                "phpunit/phpunit-mock-objects": "~2.1",
                "sebastian/comparator": "~1.0",
                "sebastian/diff": "~1.1",
                "sebastian/environment": "~1.0",
                "sebastian/exporter": "~1.0",
                "sebastian/version": "~1.0",
                "symfony/yaml": "~2.0"
            },
            "suggest": {
                "phpunit/php-invoker": "~1.1"
            },
            "bin": [
                "phpunit"
            ],
            "type": "library",
            "extra": {
                "branch-alias": {
                    "dev-master": "4.1.x-dev"
                }
            },
            "autoload": {
                "classmap": [
                    "src/"
                ]
            },
            "notification-url": "https://packagist.org/downloads/",
            "include-path": [
                "",
                "../../symfony/yaml/"
            ],
            "license": [
                "BSD-3-Clause"
            ],
            "authors": [
                {
                    "name": "Sebastian Bergmann",
                    "email": "sebastian@phpunit.de",
                    "role": "lead"
                }
            ],
            "description": "The PHP Unit Testing framework.",
            "homepage": "http://www.phpunit.de/",
            "keywords": [
                "phpunit",
                "testing",
                "xunit"
            ],
            "time": "2014-05-02 07:13:40"
        },
        {
            "name": "phpunit/phpunit-mock-objects",
            "version": "2.3.0",
            "source": {
                "type": "git",
                "url": "https://github.com/sebastianbergmann/phpunit-mock-objects.git",
                "reference": "c63d2367247365f688544f0d500af90a11a44c65"
            },
            "dist": {
                "type": "zip",
                "url": "https://api.github.com/repos/sebastianbergmann/phpunit-mock-objects/zipball/c63d2367247365f688544f0d500af90a11a44c65",
                "reference": "c63d2367247365f688544f0d500af90a11a44c65",
                "shasum": ""
            },
            "require": {
                "doctrine/instantiator": "~1.0,>=1.0.1",
                "php": ">=5.3.3",
                "phpunit/php-text-template": "~1.2"
            },
            "require-dev": {
                "phpunit/phpunit": "~4.3"
            },
            "suggest": {
                "ext-soap": "*"
            },
            "type": "library",
            "extra": {
                "branch-alias": {
                    "dev-master": "2.3.x-dev"
                }
            },
            "autoload": {
                "classmap": [
                    "src/"
                ]
            },
            "notification-url": "https://packagist.org/downloads/",
            "license": [
                "BSD-3-Clause"
            ],
            "authors": [
                {
                    "name": "Sebastian Bergmann",
                    "email": "sb@sebastian-bergmann.de",
                    "role": "lead"
                }
            ],
            "description": "Mock Object library for PHPUnit",
            "homepage": "https://github.com/sebastianbergmann/phpunit-mock-objects/",
            "keywords": [
                "mock",
                "xunit"
            ],
            "time": "2014-10-03 05:12:11"
        },
        {
            "name": "sebastian/comparator",
            "version": "1.1.1",
            "source": {
                "type": "git",
                "url": "https://github.com/sebastianbergmann/comparator.git",
                "reference": "1dd8869519a225f7f2b9eb663e225298fade819e"
            },
            "dist": {
                "type": "zip",
                "url": "https://api.github.com/repos/sebastianbergmann/comparator/zipball/1dd8869519a225f7f2b9eb663e225298fade819e",
                "reference": "1dd8869519a225f7f2b9eb663e225298fade819e",
                "shasum": ""
            },
            "require": {
                "php": ">=5.3.3",
                "sebastian/diff": "~1.2",
                "sebastian/exporter": "~1.2"
            },
            "require-dev": {
                "phpunit/phpunit": "~4.4"
            },
            "type": "library",
            "extra": {
                "branch-alias": {
                    "dev-master": "1.1.x-dev"
                }
            },
            "autoload": {
                "classmap": [
                    "src/"
                ]
            },
            "notification-url": "https://packagist.org/downloads/",
            "license": [
                "BSD-3-Clause"
            ],
            "authors": [
                {
                    "name": "Jeff Welch",
                    "email": "whatthejeff@gmail.com"
                },
                {
                    "name": "Volker Dusch",
                    "email": "github@wallbash.com"
                },
                {
                    "name": "Bernhard Schussek",
                    "email": "bschussek@2bepublished.at"
                },
                {
                    "name": "Sebastian Bergmann",
                    "email": "sebastian@phpunit.de"
                }
            ],
            "description": "Provides the functionality to compare PHP values for equality",
            "homepage": "http://www.github.com/sebastianbergmann/comparator",
            "keywords": [
                "comparator",
                "compare",
                "equality"
            ],
            "time": "2015-01-29 16:28:08"
        },
        {
            "name": "sebastian/diff",
            "version": "1.2.0",
            "source": {
                "type": "git",
                "url": "https://github.com/sebastianbergmann/diff.git",
                "reference": "5843509fed39dee4b356a306401e9dd1a931fec7"
            },
            "dist": {
                "type": "zip",
                "url": "https://api.github.com/repos/sebastianbergmann/diff/zipball/5843509fed39dee4b356a306401e9dd1a931fec7",
                "reference": "5843509fed39dee4b356a306401e9dd1a931fec7",
                "shasum": ""
            },
            "require": {
                "php": ">=5.3.3"
            },
            "require-dev": {
                "phpunit/phpunit": "~4.2"
            },
            "type": "library",
            "extra": {
                "branch-alias": {
                    "dev-master": "1.2-dev"
                }
            },
            "autoload": {
                "classmap": [
                    "src/"
                ]
            },
            "notification-url": "https://packagist.org/downloads/",
            "license": [
                "BSD-3-Clause"
            ],
            "authors": [
                {
                    "name": "Kore Nordmann",
                    "email": "mail@kore-nordmann.de"
                },
                {
                    "name": "Sebastian Bergmann",
                    "email": "sebastian@phpunit.de"
                }
            ],
            "description": "Diff implementation",
            "homepage": "http://www.github.com/sebastianbergmann/diff",
            "keywords": [
                "diff"
            ],
            "time": "2014-08-15 10:29:00"
        },
        {
            "name": "sebastian/environment",
            "version": "1.2.1",
            "source": {
                "type": "git",
                "url": "https://github.com/sebastianbergmann/environment.git",
                "reference": "6e6c71d918088c251b181ba8b3088af4ac336dd7"
            },
            "dist": {
                "type": "zip",
                "url": "https://api.github.com/repos/sebastianbergmann/environment/zipball/6e6c71d918088c251b181ba8b3088af4ac336dd7",
                "reference": "6e6c71d918088c251b181ba8b3088af4ac336dd7",
                "shasum": ""
            },
            "require": {
                "php": ">=5.3.3"
            },
            "require-dev": {
                "phpunit/phpunit": "~4.3"
            },
            "type": "library",
            "extra": {
                "branch-alias": {
                    "dev-master": "1.2.x-dev"
                }
            },
            "autoload": {
                "classmap": [
                    "src/"
                ]
            },
            "notification-url": "https://packagist.org/downloads/",
            "license": [
                "BSD-3-Clause"
            ],
            "authors": [
                {
                    "name": "Sebastian Bergmann",
                    "email": "sebastian@phpunit.de"
                }
            ],
            "description": "Provides functionality to handle HHVM/PHP environments",
            "homepage": "http://www.github.com/sebastianbergmann/environment",
            "keywords": [
                "Xdebug",
                "environment",
                "hhvm"
            ],
            "time": "2014-10-25 08:00:45"
        },
        {
            "name": "sebastian/exporter",
            "version": "1.2.0",
            "source": {
                "type": "git",
                "url": "https://github.com/sebastianbergmann/exporter.git",
                "reference": "84839970d05254c73cde183a721c7af13aede943"
            },
            "dist": {
                "type": "zip",
                "url": "https://api.github.com/repos/sebastianbergmann/exporter/zipball/84839970d05254c73cde183a721c7af13aede943",
                "reference": "84839970d05254c73cde183a721c7af13aede943",
                "shasum": ""
            },
            "require": {
                "php": ">=5.3.3",
                "sebastian/recursion-context": "~1.0"
            },
            "require-dev": {
                "phpunit/phpunit": "~4.4"
            },
            "type": "library",
            "extra": {
                "branch-alias": {
                    "dev-master": "1.2.x-dev"
                }
            },
            "autoload": {
                "classmap": [
                    "src/"
                ]
            },
            "notification-url": "https://packagist.org/downloads/",
            "license": [
                "BSD-3-Clause"
            ],
            "authors": [
                {
                    "name": "Jeff Welch",
                    "email": "whatthejeff@gmail.com"
                },
                {
                    "name": "Volker Dusch",
                    "email": "github@wallbash.com"
                },
                {
                    "name": "Bernhard Schussek",
                    "email": "bschussek@2bepublished.at"
                },
                {
                    "name": "Sebastian Bergmann",
                    "email": "sebastian@phpunit.de"
                },
                {
                    "name": "Adam Harvey",
                    "email": "aharvey@php.net"
                }
            ],
            "description": "Provides the functionality to export PHP variables for visualization",
            "homepage": "http://www.github.com/sebastianbergmann/exporter",
            "keywords": [
                "export",
                "exporter"
            ],
            "time": "2015-01-27 07:23:06"
        },
        {
            "name": "sebastian/recursion-context",
            "version": "1.0.0",
            "source": {
                "type": "git",
                "url": "https://github.com/sebastianbergmann/recursion-context.git",
                "reference": "3989662bbb30a29d20d9faa04a846af79b276252"
            },
            "dist": {
                "type": "zip",
                "url": "https://api.github.com/repos/sebastianbergmann/recursion-context/zipball/3989662bbb30a29d20d9faa04a846af79b276252",
                "reference": "3989662bbb30a29d20d9faa04a846af79b276252",
                "shasum": ""
            },
            "require": {
                "php": ">=5.3.3"
            },
            "require-dev": {
                "phpunit/phpunit": "~4.4"
            },
            "type": "library",
            "extra": {
                "branch-alias": {
                    "dev-master": "1.0.x-dev"
                }
            },
            "autoload": {
                "classmap": [
                    "src/"
                ]
            },
            "notification-url": "https://packagist.org/downloads/",
            "license": [
                "BSD-3-Clause"
            ],
            "authors": [
                {
                    "name": "Jeff Welch",
                    "email": "whatthejeff@gmail.com"
                },
                {
                    "name": "Sebastian Bergmann",
                    "email": "sebastian@phpunit.de"
                },
                {
                    "name": "Adam Harvey",
                    "email": "aharvey@php.net"
                }
            ],
            "description": "Provides functionality to recursively process PHP variables",
            "homepage": "http://www.github.com/sebastianbergmann/recursion-context",
            "time": "2015-01-24 09:48:32"
        },
        {
            "name": "sebastian/version",
            "version": "1.0.4",
            "source": {
                "type": "git",
                "url": "https://github.com/sebastianbergmann/version.git",
                "reference": "a77d9123f8e809db3fbdea15038c27a95da4058b"
            },
            "dist": {
                "type": "zip",
                "url": "https://api.github.com/repos/sebastianbergmann/version/zipball/a77d9123f8e809db3fbdea15038c27a95da4058b",
                "reference": "a77d9123f8e809db3fbdea15038c27a95da4058b",
                "shasum": ""
            },
            "type": "library",
            "autoload": {
                "classmap": [
                    "src/"
                ]
            },
            "notification-url": "https://packagist.org/downloads/",
            "license": [
                "BSD-3-Clause"
            ],
            "authors": [
                {
                    "name": "Sebastian Bergmann",
                    "email": "sebastian@phpunit.de",
                    "role": "lead"
                }
            ],
            "description": "Library that helps with managing the version number of Git-hosted PHP projects",
            "homepage": "https://github.com/sebastianbergmann/version",
            "time": "2014-12-15 14:25:24"
        },
        {
            "name": "sjparkinson/static-review",
            "version": "4.1.1",
            "source": {
                "type": "git",
                "url": "https://github.com/sjparkinson/static-review.git",
                "reference": "493c3410cf146a12fca84209bad126c494e125f0"
            },
            "dist": {
                "type": "zip",
                "url": "https://api.github.com/repos/sjparkinson/static-review/zipball/493c3410cf146a12fca84209bad126c494e125f0",
                "reference": "493c3410cf146a12fca84209bad126c494e125f0",
                "shasum": ""
            },
            "require": {
                "league/climate": "~2.0",
                "php": ">=5.4.0",
                "symfony/console": "~2.0",
                "symfony/process": "~2.0"
            },
            "require-dev": {
                "mockery/mockery": "~0.9",
                "phpunit/phpunit": "~4.0",
                "sensiolabs/security-checker": "~2.0",
                "squizlabs/php_codesniffer": "~1.0"
            },
            "suggest": {
                "sensiolabs/security-checker": "Required for ComposerSecurityReview.",
                "squizlabs/php_codesniffer": "Required for PhpCodeSnifferReview."
            },
            "bin": [
                "bin/static-review.php"
            ],
            "type": "library",
            "autoload": {
                "psr-4": {
                    "StaticReview\\": "src/"
                }
            },
            "notification-url": "https://packagist.org/downloads/",
            "license": [
                "MIT"
            ],
            "authors": [
                {
                    "name": "Samuel Parkinson",
                    "email": "sam.james.parkinson@gmail.com",
                    "homepage": "http://samp.im"
                }
            ],
            "description": "An extendable framework for version control hooks.",
            "time": "2014-09-22 08:40:36"
        },
        {
            "name": "squizlabs/php_codesniffer",
            "version": "1.5.3",
            "source": {
                "type": "git",
                "url": "https://github.com/squizlabs/PHP_CodeSniffer.git",
                "reference": "396178ada8499ec492363587f037125bf7b07fcc"
            },
            "dist": {
                "type": "zip",
                "url": "https://api.github.com/repos/squizlabs/PHP_CodeSniffer/zipball/396178ada8499ec492363587f037125bf7b07fcc",
                "reference": "396178ada8499ec492363587f037125bf7b07fcc",
                "shasum": ""
            },
            "require": {
                "ext-tokenizer": "*",
                "php": ">=5.1.2"
            },
            "suggest": {
                "phpunit/php-timer": "dev-master"
            },
            "bin": [
                "scripts/phpcs"
            ],
            "type": "library",
            "extra": {
                "branch-alias": {
                    "dev-phpcs-fixer": "2.0.x-dev"
                }
            },
            "autoload": {
                "classmap": [
                    "CodeSniffer.php",
                    "CodeSniffer/CLI.php",
                    "CodeSniffer/Exception.php",
                    "CodeSniffer/File.php",
                    "CodeSniffer/Report.php",
                    "CodeSniffer/Reporting.php",
                    "CodeSniffer/Sniff.php",
                    "CodeSniffer/Tokens.php",
                    "CodeSniffer/Reports/",
                    "CodeSniffer/CommentParser/",
                    "CodeSniffer/Tokenizers/",
                    "CodeSniffer/DocGenerators/",
                    "CodeSniffer/Standards/AbstractPatternSniff.php",
                    "CodeSniffer/Standards/AbstractScopeSniff.php",
                    "CodeSniffer/Standards/AbstractVariableSniff.php",
                    "CodeSniffer/Standards/IncorrectPatternException.php",
                    "CodeSniffer/Standards/Generic/Sniffs/",
                    "CodeSniffer/Standards/MySource/Sniffs/",
                    "CodeSniffer/Standards/PEAR/Sniffs/",
                    "CodeSniffer/Standards/PSR1/Sniffs/",
                    "CodeSniffer/Standards/PSR2/Sniffs/",
                    "CodeSniffer/Standards/Squiz/Sniffs/",
                    "CodeSniffer/Standards/Zend/Sniffs/"
                ]
            },
            "notification-url": "https://packagist.org/downloads/",
            "license": [
                "BSD-3-Clause"
            ],
            "authors": [
                {
                    "name": "Greg Sherwood",
                    "role": "lead"
                }
            ],
            "description": "PHP_CodeSniffer tokenises PHP, JavaScript and CSS files and detects violations of a defined set of coding standards.",
            "homepage": "http://www.squizlabs.com/php-codesniffer",
            "keywords": [
                "phpcs",
                "standards"
            ],
            "time": "2014-05-01 03:07:07"
        },
        {
            "name": "symfony/config",
            "version": "v2.6.4",
            "target-dir": "Symfony/Component/Config",
            "source": {
                "type": "git",
                "url": "https://github.com/symfony/Config.git",
                "reference": "a9f781ba1221067d1f07c8cec0bc50f81b8d7408"
            },
            "dist": {
                "type": "zip",
                "url": "https://api.github.com/repos/symfony/Config/zipball/a9f781ba1221067d1f07c8cec0bc50f81b8d7408",
                "reference": "a9f781ba1221067d1f07c8cec0bc50f81b8d7408",
                "shasum": ""
            },
            "require": {
                "php": ">=5.3.3",
                "symfony/filesystem": "~2.3"
            },
            "type": "library",
            "extra": {
                "branch-alias": {
                    "dev-master": "2.6-dev"
                }
            },
            "autoload": {
                "psr-0": {
                    "Symfony\\Component\\Config\\": ""
                }
            },
            "notification-url": "https://packagist.org/downloads/",
            "license": [
                "MIT"
            ],
            "authors": [
                {
                    "name": "Symfony Community",
                    "homepage": "http://symfony.com/contributors"
                },
                {
                    "name": "Fabien Potencier",
                    "email": "fabien@symfony.com"
                }
            ],
            "description": "Symfony Config Component",
            "homepage": "http://symfony.com",
            "time": "2015-01-21 20:57:55"
        },
        {
            "name": "symfony/dependency-injection",
            "version": "v2.6.4",
            "target-dir": "Symfony/Component/DependencyInjection",
            "source": {
                "type": "git",
                "url": "https://github.com/symfony/DependencyInjection.git",
                "reference": "42bbb43fab66292a1865dc9616c299904c3d4d14"
            },
            "dist": {
                "type": "zip",
                "url": "https://api.github.com/repos/symfony/DependencyInjection/zipball/42bbb43fab66292a1865dc9616c299904c3d4d14",
                "reference": "42bbb43fab66292a1865dc9616c299904c3d4d14",
                "shasum": ""
            },
            "require": {
                "php": ">=5.3.3"
            },
            "conflict": {
                "symfony/expression-language": "<2.6"
            },
            "require-dev": {
                "symfony/config": "~2.2",
                "symfony/expression-language": "~2.6",
                "symfony/yaml": "~2.1"
            },
            "suggest": {
                "symfony/config": "",
                "symfony/proxy-manager-bridge": "Generate service proxies to lazy load them",
                "symfony/yaml": ""
            },
            "type": "library",
            "extra": {
                "branch-alias": {
                    "dev-master": "2.6-dev"
                }
            },
            "autoload": {
                "psr-0": {
                    "Symfony\\Component\\DependencyInjection\\": ""
                }
            },
            "notification-url": "https://packagist.org/downloads/",
            "license": [
                "MIT"
            ],
            "authors": [
                {
                    "name": "Symfony Community",
                    "homepage": "http://symfony.com/contributors"
                },
                {
                    "name": "Fabien Potencier",
                    "email": "fabien@symfony.com"
                }
            ],
            "description": "Symfony DependencyInjection Component",
            "homepage": "http://symfony.com",
            "time": "2015-01-25 04:39:26"
        },
        {
            "name": "symfony/event-dispatcher",
            "version": "v2.6.4",
            "target-dir": "Symfony/Component/EventDispatcher",
            "source": {
                "type": "git",
                "url": "https://github.com/symfony/EventDispatcher.git",
                "reference": "f75989f3ab2743a82fe0b03ded2598a2b1546813"
            },
            "dist": {
                "type": "zip",
                "url": "https://api.github.com/repos/symfony/EventDispatcher/zipball/f75989f3ab2743a82fe0b03ded2598a2b1546813",
                "reference": "f75989f3ab2743a82fe0b03ded2598a2b1546813",
                "shasum": ""
            },
            "require": {
                "php": ">=5.3.3"
            },
            "require-dev": {
                "psr/log": "~1.0",
                "symfony/config": "~2.0,>=2.0.5",
                "symfony/dependency-injection": "~2.6",
                "symfony/expression-language": "~2.6",
                "symfony/stopwatch": "~2.3"
            },
            "suggest": {
                "symfony/dependency-injection": "",
                "symfony/http-kernel": ""
            },
            "type": "library",
            "extra": {
                "branch-alias": {
                    "dev-master": "2.6-dev"
                }
            },
            "autoload": {
                "psr-0": {
                    "Symfony\\Component\\EventDispatcher\\": ""
                }
            },
            "notification-url": "https://packagist.org/downloads/",
            "license": [
                "MIT"
            ],
            "authors": [
                {
                    "name": "Symfony Community",
                    "homepage": "http://symfony.com/contributors"
                },
                {
                    "name": "Fabien Potencier",
                    "email": "fabien@symfony.com"
                }
            ],
            "description": "Symfony EventDispatcher Component",
            "homepage": "http://symfony.com",
            "time": "2015-02-01 16:10:57"
        },
        {
            "name": "symfony/filesystem",
            "version": "v2.6.4",
            "target-dir": "Symfony/Component/Filesystem",
            "source": {
                "type": "git",
                "url": "https://github.com/symfony/Filesystem.git",
                "reference": "a1f566d1f92e142fa1593f4555d6d89e3044a9b7"
            },
            "dist": {
                "type": "zip",
                "url": "https://api.github.com/repos/symfony/Filesystem/zipball/a1f566d1f92e142fa1593f4555d6d89e3044a9b7",
                "reference": "a1f566d1f92e142fa1593f4555d6d89e3044a9b7",
                "shasum": ""
            },
            "require": {
                "php": ">=5.3.3"
            },
            "type": "library",
            "extra": {
                "branch-alias": {
                    "dev-master": "2.6-dev"
                }
            },
            "autoload": {
                "psr-0": {
                    "Symfony\\Component\\Filesystem\\": ""
                }
            },
            "notification-url": "https://packagist.org/downloads/",
            "license": [
                "MIT"
            ],
            "authors": [
                {
                    "name": "Symfony Community",
                    "homepage": "http://symfony.com/contributors"
                },
                {
                    "name": "Fabien Potencier",
                    "email": "fabien@symfony.com"
                }
            ],
            "description": "Symfony Filesystem Component",
            "homepage": "http://symfony.com",
            "time": "2015-01-03 21:13:09"
        },
        {
            "name": "symfony/stopwatch",
            "version": "v2.6.4",
            "target-dir": "Symfony/Component/Stopwatch",
            "source": {
                "type": "git",
                "url": "https://github.com/symfony/Stopwatch.git",
                "reference": "e8da5286132ba75ce4b4275fbf0f4cd369bfd71c"
            },
            "dist": {
                "type": "zip",
                "url": "https://api.github.com/repos/symfony/Stopwatch/zipball/e8da5286132ba75ce4b4275fbf0f4cd369bfd71c",
                "reference": "e8da5286132ba75ce4b4275fbf0f4cd369bfd71c",
                "shasum": ""
            },
            "require": {
                "php": ">=5.3.3"
            },
            "type": "library",
            "extra": {
                "branch-alias": {
                    "dev-master": "2.6-dev"
                }
            },
            "autoload": {
                "psr-0": {
                    "Symfony\\Component\\Stopwatch\\": ""
                }
            },
            "notification-url": "https://packagist.org/downloads/",
            "license": [
                "MIT"
            ],
            "authors": [
                {
                    "name": "Symfony Community",
                    "homepage": "http://symfony.com/contributors"
                },
                {
                    "name": "Fabien Potencier",
                    "email": "fabien@symfony.com"
                }
            ],
            "description": "Symfony Stopwatch Component",
            "homepage": "http://symfony.com",
            "time": "2015-01-03 08:01:59"
        },
        {
            "name": "symfony/yaml",
            "version": "v2.6.4",
            "target-dir": "Symfony/Component/Yaml",
            "source": {
                "type": "git",
                "url": "https://github.com/symfony/Yaml.git",
                "reference": "60ed7751671113cf1ee7d7778e691642c2e9acd8"
            },
            "dist": {
                "type": "zip",
                "url": "https://api.github.com/repos/symfony/Yaml/zipball/60ed7751671113cf1ee7d7778e691642c2e9acd8",
                "reference": "60ed7751671113cf1ee7d7778e691642c2e9acd8",
                "shasum": ""
            },
            "require": {
                "php": ">=5.3.3"
            },
            "type": "library",
            "extra": {
                "branch-alias": {
                    "dev-master": "2.6-dev"
                }
            },
            "autoload": {
                "psr-0": {
                    "Symfony\\Component\\Yaml\\": ""
                }
            },
            "notification-url": "https://packagist.org/downloads/",
            "license": [
                "MIT"
            ],
            "authors": [
                {
                    "name": "Symfony Community",
                    "homepage": "http://symfony.com/contributors"
                },
                {
                    "name": "Fabien Potencier",
                    "email": "fabien@symfony.com"
                }
            ],
            "description": "Symfony Yaml Component",
            "homepage": "http://symfony.com",
            "time": "2015-01-25 04:39:26"
        }
    ],
    "aliases": [],
    "minimum-stability": "stable",
    "stability-flags": {
        "composer/composer": 15,
        "phpmd/phpmd": 0
    },
    "prefer-stable": false,
    "prefer-lowest": false,
    "platform": {
        "php": "~5.5.0|~5.6.0"
    },
    "platform-dev": {
        "lib-libxml": "*",
        "ext-ctype": "*",
        "ext-gd": "*",
        "ext-spl": "*",
        "ext-dom": "*",
        "ext-simplexml": "*",
        "ext-mcrypt": "*",
        "ext-hash": "*",
        "ext-curl": "*",
        "ext-iconv": "*"
    }
}<|MERGE_RESOLUTION|>--- conflicted
+++ resolved
@@ -4,11 +4,7 @@
         "Read more about it at http://getcomposer.org/doc/01-basic-usage.md#composer-lock-the-lock-file",
         "This file is @generated automatically"
     ],
-<<<<<<< HEAD
-    "hash": "197dcb423b7687abfb3b8b8fc3b26a01",
-=======
-    "hash": "a3f5234e881705dc2e2705f7393be1c5",
->>>>>>> bc18e4c1
+    "hash": "6e34884beffe18918bcd1d91035b76a6",
     "packages": [
         {
             "name": "composer/composer",
