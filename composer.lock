{
    "_readme": [
        "This file locks the dependencies of your project to a known state",
        "Read more about it at http://getcomposer.org/doc/01-basic-usage.md#composer-lock-the-lock-file",
        "This file is @generated automatically"
    ],
<<<<<<< HEAD
    "hash": "60911dbe0f61b6beaebfd578795b5fd7",
=======
    "hash": "fd98054e20f79a501ae6a65f774f39d7",
>>>>>>> f4bcca85
    "packages": [
        {
            "name": "composer/composer",
            "version": "1.0.0-alpha9",
            "source": {
                "type": "git",
                "url": "https://github.com/composer/composer.git",
                "reference": "eb1ce550ca51134ee619ad3e37f5a0b7e980dd24"
            },
            "dist": {
                "type": "zip",
                "url": "https://api.github.com/repos/composer/composer/zipball/eb1ce550ca51134ee619ad3e37f5a0b7e980dd24",
                "reference": "eb1ce550ca51134ee619ad3e37f5a0b7e980dd24",
                "shasum": ""
            },
            "require": {
                "justinrainbow/json-schema": "~1.1",
                "php": ">=5.3.2",
                "seld/jsonlint": "~1.0",
                "symfony/console": "~2.3",
                "symfony/finder": "~2.2",
                "symfony/process": "~2.1"
            },
            "require-dev": {
                "phpunit/phpunit": "~4.0"
            },
            "suggest": {
                "ext-openssl": "Enabling the openssl extension allows you to access https URLs for repositories and packages",
                "ext-zip": "Enabling the zip extension allows you to unzip archives, and allows gzip compression of all internet traffic"
            },
            "bin": [
                "bin/composer"
            ],
            "type": "library",
            "extra": {
                "branch-alias": {
                    "dev-master": "1.0-dev"
                }
            },
            "autoload": {
                "psr-0": {
                    "Composer": "src/"
                }
            },
            "notification-url": "https://packagist.org/downloads/",
            "license": [
                "MIT"
            ],
            "authors": [
                {
                    "name": "Nils Adermann",
                    "email": "naderman@naderman.de",
                    "homepage": "http://www.naderman.de"
                },
                {
                    "name": "Jordi Boggiano",
                    "email": "j.boggiano@seld.be",
                    "homepage": "http://seld.be"
                }
            ],
            "description": "Composer helps you declare, manage and install dependencies of PHP projects, ensuring you have the right stack everywhere.",
            "homepage": "http://getcomposer.org/",
            "keywords": [
                "autoload",
                "dependency",
                "package"
            ],
            "time": "2014-12-07 17:15:20"
        },
        {
            "name": "justinrainbow/json-schema",
            "version": "1.4.1",
            "source": {
                "type": "git",
                "url": "https://github.com/justinrainbow/json-schema.git",
                "reference": "2465fe486c864e30badaa4d005ebdf89dbc503f3"
            },
            "dist": {
                "type": "zip",
                "url": "https://api.github.com/repos/justinrainbow/json-schema/zipball/2465fe486c864e30badaa4d005ebdf89dbc503f3",
                "reference": "2465fe486c864e30badaa4d005ebdf89dbc503f3",
                "shasum": ""
            },
            "require": {
                "php": ">=5.3.0"
            },
            "require-dev": {
                "json-schema/json-schema-test-suite": "1.1.0",
                "phpdocumentor/phpdocumentor": "~2",
                "phpunit/phpunit": "~3.7"
            },
            "bin": [
                "bin/validate-json"
            ],
            "type": "library",
            "extra": {
                "branch-alias": {
                    "dev-master": "1.4.x-dev"
                }
            },
            "autoload": {
                "psr-0": {
                    "JsonSchema": "src/"
                }
            },
            "notification-url": "https://packagist.org/downloads/",
            "license": [
                "BSD-3-Clause"
            ],
            "authors": [
                {
                    "name": "Bruno Prieto Reis",
                    "email": "bruno.p.reis@gmail.com"
                },
                {
                    "name": "Justin Rainbow",
                    "email": "justin.rainbow@gmail.com"
                },
                {
                    "name": "Igor Wiedler",
                    "email": "igor@wiedler.ch"
                },
                {
                    "name": "Robert Schönthal",
                    "email": "seroscho@googlemail.com"
                }
            ],
            "description": "A library to validate a json schema.",
            "homepage": "https://github.com/justinrainbow/json-schema",
            "keywords": [
                "json",
                "schema"
            ],
            "time": "2015-03-27 16:41:39"
        },
        {
            "name": "magento/magento-composer-installer",
            "version": "0.1.4",
            "source": {
                "type": "git",
                "url": "https://github.com/magento/magento-composer-installer.git",
                "reference": "7f03451f71e55d52c2bb07325d56a4e6df322f30"
            },
            "dist": {
                "type": "zip",
                "url": "https://api.github.com/repos/magento/magento-composer-installer/zipball/7f03451f71e55d52c2bb07325d56a4e6df322f30",
                "reference": "7f03451f71e55d52c2bb07325d56a4e6df322f30",
                "shasum": ""
            },
            "require": {
                "composer-plugin-api": "1.0.0"
            },
            "require-dev": {
                "composer/composer": "*@dev",
                "firegento/phpcs": "dev-patch-1",
                "mikey179/vfsstream": "*",
                "phpunit/phpunit": "*",
                "phpunit/phpunit-mock-objects": "dev-master",
                "squizlabs/php_codesniffer": "1.4.7",
                "symfony/process": "*"
            },
            "type": "composer-plugin",
            "extra": {
                "composer-command-registry": [
                    "MagentoHackathon\\Composer\\Magento\\Command\\DeployCommand"
                ],
                "class": "MagentoHackathon\\Composer\\Magento\\Plugin"
            },
            "autoload": {
                "psr-0": {
                    "MagentoHackathon\\Composer\\Magento": "src/"
                }
            },
            "notification-url": "https://packagist.org/downloads/",
            "license": [
                "OSL-3.0"
            ],
            "authors": [
                {
                    "name": "Vinai Kopp",
                    "email": "vinai@netzarbeiter.com"
                },
                {
                    "name": "Daniel Fahlke aka Flyingmana",
                    "email": "flyingmana@googlemail.com"
                },
                {
                    "name": "Jörg Weller",
                    "email": "weller@flagbit.de"
                },
                {
                    "name": "Karl Spies",
                    "email": "karl.spies@gmx.net"
                },
                {
                    "name": "Tobias Vogt",
                    "email": "tobi@webguys.de"
                },
                {
                    "name": "David Fuhr",
                    "email": "fuhr@flagbit.de"
                }
            ],
            "description": "Composer installer for Magento modules",
            "homepage": "https://github.com/magento/magento-composer-installer",
            "keywords": [
                "composer-installer",
                "magento"
            ],
            "time": "2015-03-05 21:40:30"
        },
        {
            "name": "magento/zendframework1",
            "version": "1.12.13",
            "source": {
                "type": "git",
                "url": "https://github.com/magento/zf1.git",
                "reference": "07ce4e9fba448f4aa48acbb1605c68897dac595f"
            },
            "dist": {
                "type": "zip",
                "url": "https://api.github.com/repos/magento/zf1/zipball/07ce4e9fba448f4aa48acbb1605c68897dac595f",
                "reference": "07ce4e9fba448f4aa48acbb1605c68897dac595f",
                "shasum": ""
            },
            "require": {
                "php": ">=5.2.11"
            },
            "require-dev": {
                "phpunit/dbunit": "1.3.*",
                "phpunit/phpunit": "3.7.*"
            },
            "type": "library",
            "extra": {
                "branch-alias": {
                    "dev-master": "1.12.x-dev"
                }
            },
            "autoload": {
                "psr-0": {
                    "Zend_": "library/"
                }
            },
            "notification-url": "https://packagist.org/downloads/",
            "include-path": [
                "library/"
            ],
            "license": [
                "BSD-3-Clause"
            ],
            "description": "Magento Zend Framework 1",
            "homepage": "http://framework.zend.com/",
            "keywords": [
                "ZF1",
                "framework"
            ],
            "time": "2015-06-02 08:04:41"
        },
        {
            "name": "monolog/monolog",
            "version": "1.11.0",
            "source": {
                "type": "git",
                "url": "https://github.com/Seldaek/monolog.git",
                "reference": "ec3961874c43840e96da3a8a1ed20d8c73d7e5aa"
            },
            "dist": {
                "type": "zip",
                "url": "https://api.github.com/repos/Seldaek/monolog/zipball/ec3961874c43840e96da3a8a1ed20d8c73d7e5aa",
                "reference": "ec3961874c43840e96da3a8a1ed20d8c73d7e5aa",
                "shasum": ""
            },
            "require": {
                "php": ">=5.3.0",
                "psr/log": "~1.0"
            },
            "provide": {
                "psr/log-implementation": "1.0.0"
            },
            "require-dev": {
                "aws/aws-sdk-php": "~2.4, >2.4.8",
                "doctrine/couchdb": "~1.0@dev",
                "graylog2/gelf-php": "~1.0",
                "phpunit/phpunit": "~3.7.0",
                "raven/raven": "~0.5",
                "ruflin/elastica": "0.90.*",
                "videlalvaro/php-amqplib": "~2.4"
            },
            "suggest": {
                "aws/aws-sdk-php": "Allow sending log messages to AWS services like DynamoDB",
                "doctrine/couchdb": "Allow sending log messages to a CouchDB server",
                "ext-amqp": "Allow sending log messages to an AMQP server (1.0+ required)",
                "ext-mongo": "Allow sending log messages to a MongoDB server",
                "graylog2/gelf-php": "Allow sending log messages to a GrayLog2 server",
                "raven/raven": "Allow sending log messages to a Sentry server",
                "rollbar/rollbar": "Allow sending log messages to Rollbar",
                "ruflin/elastica": "Allow sending log messages to an Elastic Search server",
                "videlalvaro/php-amqplib": "Allow sending log messages to an AMQP server using php-amqplib"
            },
            "type": "library",
            "extra": {
                "branch-alias": {
                    "dev-master": "1.11.x-dev"
                }
            },
            "autoload": {
                "psr-4": {
                    "Monolog\\": "src/Monolog"
                }
            },
            "notification-url": "https://packagist.org/downloads/",
            "license": [
                "MIT"
            ],
            "authors": [
                {
                    "name": "Jordi Boggiano",
                    "email": "j.boggiano@seld.be",
                    "homepage": "http://seld.be"
                }
            ],
            "description": "Sends your logs to files, sockets, inboxes, databases and various web services",
            "homepage": "http://github.com/Seldaek/monolog",
            "keywords": [
                "log",
                "logging",
                "psr-3"
            ],
            "time": "2014-09-30 13:30:58"
        },
        {
            "name": "oyejorge/less.php",
            "version": "v1.7.0.3",
            "source": {
                "type": "git",
                "url": "https://github.com/oyejorge/less.php.git",
                "reference": "6e08ecb07e6f6d9170c23e8744c58fdd822ad0de"
            },
            "dist": {
                "type": "zip",
                "url": "https://api.github.com/repos/oyejorge/less.php/zipball/6e08ecb07e6f6d9170c23e8744c58fdd822ad0de",
                "reference": "6e08ecb07e6f6d9170c23e8744c58fdd822ad0de",
                "shasum": ""
            },
            "require": {
                "php": ">=5.2"
            },
            "bin": [
                "bin/lessc"
            ],
            "type": "library",
            "autoload": {
                "psr-0": {
                    "Less": "lib/"
                },
                "classmap": [
                    "lessc.inc.php"
                ]
            },
            "notification-url": "https://packagist.org/downloads/",
            "license": [
                "Apache-2.0"
            ],
            "authors": [
                {
                    "name": "Matt Agar",
                    "homepage": "https://github.com/agar"
                },
                {
                    "name": "Martin Jantošovič",
                    "homepage": "https://github.com/Mordred"
                },
                {
                    "name": "Josh Schmidt",
                    "homepage": "https://github.com/oyejorge"
                }
            ],
            "description": "PHP port of the Javascript version of LESS http://lesscss.org",
            "homepage": "http://lessphp.gpeasy.com",
            "keywords": [
                "css",
                "less",
                "less.js",
                "lesscss",
                "php",
                "stylesheet"
            ],
            "time": "2015-03-10 18:12:59"
        },
        {
            "name": "psr/log",
            "version": "1.0.0",
            "source": {
                "type": "git",
                "url": "https://github.com/php-fig/log.git",
                "reference": "fe0936ee26643249e916849d48e3a51d5f5e278b"
            },
            "dist": {
                "type": "zip",
                "url": "https://api.github.com/repos/php-fig/log/zipball/fe0936ee26643249e916849d48e3a51d5f5e278b",
                "reference": "fe0936ee26643249e916849d48e3a51d5f5e278b",
                "shasum": ""
            },
            "type": "library",
            "autoload": {
                "psr-0": {
                    "Psr\\Log\\": ""
                }
            },
            "notification-url": "https://packagist.org/downloads/",
            "license": [
                "MIT"
            ],
            "authors": [
                {
                    "name": "PHP-FIG",
                    "homepage": "http://www.php-fig.org/"
                }
            ],
            "description": "Common interface for logging libraries",
            "keywords": [
                "log",
                "psr",
                "psr-3"
            ],
            "time": "2012-12-21 11:40:51"
        },
        {
            "name": "seld/jsonlint",
            "version": "1.3.1",
            "source": {
                "type": "git",
                "url": "https://github.com/Seldaek/jsonlint.git",
                "reference": "863ae85c6d3ef60ca49cb12bd051c4a0648c40c4"
            },
            "dist": {
                "type": "zip",
                "url": "https://api.github.com/repos/Seldaek/jsonlint/zipball/863ae85c6d3ef60ca49cb12bd051c4a0648c40c4",
                "reference": "863ae85c6d3ef60ca49cb12bd051c4a0648c40c4",
                "shasum": ""
            },
            "require": {
                "php": ">=5.3.0"
            },
            "bin": [
                "bin/jsonlint"
            ],
            "type": "library",
            "autoload": {
                "psr-4": {
                    "Seld\\JsonLint\\": "src/Seld/JsonLint/"
                }
            },
            "notification-url": "https://packagist.org/downloads/",
            "license": [
                "MIT"
            ],
            "authors": [
                {
                    "name": "Jordi Boggiano",
                    "email": "j.boggiano@seld.be",
                    "homepage": "http://seld.be"
                }
            ],
            "description": "JSON Linter",
            "keywords": [
                "json",
                "linter",
                "parser",
                "validator"
            ],
            "time": "2015-01-04 21:18:15"
        },
        {
            "name": "symfony/console",
            "version": "v2.7.0",
            "source": {
                "type": "git",
                "url": "https://github.com/symfony/Console.git",
                "reference": "7f0bec04961c61c961df0cb8c2ae88dbfd83f399"
            },
            "dist": {
                "type": "zip",
                "url": "https://api.github.com/repos/symfony/Console/zipball/7f0bec04961c61c961df0cb8c2ae88dbfd83f399",
                "reference": "7f0bec04961c61c961df0cb8c2ae88dbfd83f399",
                "shasum": ""
            },
            "require": {
                "php": ">=5.3.9"
            },
            "require-dev": {
                "psr/log": "~1.0",
                "symfony/event-dispatcher": "~2.1",
                "symfony/phpunit-bridge": "~2.7",
                "symfony/process": "~2.1"
            },
            "suggest": {
                "psr/log": "For using the console logger",
                "symfony/event-dispatcher": "",
                "symfony/process": ""
            },
            "type": "library",
            "extra": {
                "branch-alias": {
                    "dev-master": "2.7-dev"
                }
            },
            "autoload": {
                "psr-4": {
                    "Symfony\\Component\\Console\\": ""
                }
            },
            "notification-url": "https://packagist.org/downloads/",
            "license": [
                "MIT"
            ],
            "authors": [
                {
                    "name": "Fabien Potencier",
                    "email": "fabien@symfony.com"
                },
                {
                    "name": "Symfony Community",
                    "homepage": "https://symfony.com/contributors"
                }
            ],
            "description": "Symfony Console Component",
            "homepage": "https://symfony.com",
            "time": "2015-05-29 16:22:24"
        },
        {
            "name": "symfony/finder",
            "version": "v2.7.0",
            "source": {
                "type": "git",
                "url": "https://github.com/symfony/Finder.git",
                "reference": "ccb8ed8339cf24824f2ef35dacec30d92ff44368"
            },
            "dist": {
                "type": "zip",
                "url": "https://api.github.com/repos/symfony/Finder/zipball/ccb8ed8339cf24824f2ef35dacec30d92ff44368",
                "reference": "ccb8ed8339cf24824f2ef35dacec30d92ff44368",
                "shasum": ""
            },
            "require": {
                "php": ">=5.3.9"
            },
            "require-dev": {
                "symfony/phpunit-bridge": "~2.7"
            },
            "type": "library",
            "extra": {
                "branch-alias": {
                    "dev-master": "2.7-dev"
                }
            },
            "autoload": {
                "psr-4": {
                    "Symfony\\Component\\Finder\\": ""
                }
            },
            "notification-url": "https://packagist.org/downloads/",
            "license": [
                "MIT"
            ],
            "authors": [
                {
                    "name": "Fabien Potencier",
                    "email": "fabien@symfony.com"
                },
                {
                    "name": "Symfony Community",
                    "homepage": "https://symfony.com/contributors"
                }
            ],
            "description": "Symfony Finder Component",
            "homepage": "https://symfony.com",
            "time": "2015-05-15 14:02:48"
        },
        {
            "name": "symfony/process",
            "version": "v2.7.0",
            "source": {
                "type": "git",
                "url": "https://github.com/symfony/Process.git",
                "reference": "e0a82b58e36afc60f8e79b8bc85a22bb064077c1"
            },
            "dist": {
                "type": "zip",
                "url": "https://api.github.com/repos/symfony/Process/zipball/e0a82b58e36afc60f8e79b8bc85a22bb064077c1",
                "reference": "e0a82b58e36afc60f8e79b8bc85a22bb064077c1",
                "shasum": ""
            },
            "require": {
                "php": ">=5.3.9"
            },
            "require-dev": {
                "symfony/phpunit-bridge": "~2.7"
            },
            "type": "library",
            "extra": {
                "branch-alias": {
                    "dev-master": "2.7-dev"
                }
            },
            "autoload": {
                "psr-4": {
                    "Symfony\\Component\\Process\\": ""
                }
            },
            "notification-url": "https://packagist.org/downloads/",
            "license": [
                "MIT"
            ],
            "authors": [
                {
                    "name": "Fabien Potencier",
                    "email": "fabien@symfony.com"
                },
                {
                    "name": "Symfony Community",
                    "homepage": "https://symfony.com/contributors"
                }
            ],
            "description": "Symfony Process Component",
            "homepage": "https://symfony.com",
            "time": "2015-05-15 13:33:16"
        },
        {
            "name": "tubalmartin/cssmin",
            "version": "v2.4.8-p4",
            "source": {
                "type": "git",
                "url": "https://github.com/tubalmartin/YUI-CSS-compressor-PHP-port.git",
                "reference": "fe84d71e8420243544c0ce3bd0f5d7c1936b0f90"
            },
            "dist": {
                "type": "zip",
                "url": "https://api.github.com/repos/tubalmartin/YUI-CSS-compressor-PHP-port/zipball/fe84d71e8420243544c0ce3bd0f5d7c1936b0f90",
                "reference": "fe84d71e8420243544c0ce3bd0f5d7c1936b0f90",
                "shasum": ""
            },
            "require": {
                "php": ">=5.0.0"
            },
            "type": "library",
            "autoload": {
                "classmap": [
                    "cssmin.php"
                ]
            },
            "notification-url": "https://packagist.org/downloads/",
            "license": [
                "BSD-3-Clause"
            ],
            "authors": [
                {
                    "name": "Túbal Martín",
                    "homepage": "http://tubalmartin.me/"
                }
            ],
            "description": "A PHP port of the YUI CSS compressor",
            "homepage": "https://github.com/tubalmartin/YUI-CSS-compressor-PHP-port",
            "keywords": [
                "compress",
                "compressor",
                "css",
                "minify",
                "yui"
            ],
            "time": "2014-09-22 08:08:50"
        },
        {
            "name": "zendframework/zend-code",
            "version": "2.4.0",
            "source": {
                "type": "git",
                "url": "https://github.com/zendframework/zend-code.git",
                "reference": "0ed94f842ba60cdc900c46a61bdbd7ac95a3e140"
            },
            "dist": {
                "type": "zip",
                "url": "https://api.github.com/repos/zendframework/zend-code/zipball/0ed94f842ba60cdc900c46a61bdbd7ac95a3e140",
                "reference": "0ed94f842ba60cdc900c46a61bdbd7ac95a3e140",
                "shasum": ""
            },
            "require": {
                "php": ">=5.3.23",
                "zendframework/zend-eventmanager": "self.version"
            },
            "require-dev": {
                "doctrine/common": ">=2.1",
                "fabpot/php-cs-fixer": "1.7.*",
                "phpunit/phpunit": "~4.0",
                "satooshi/php-coveralls": "dev-master",
                "zendframework/zend-stdlib": "self.version"
            },
            "suggest": {
                "doctrine/common": "Doctrine\\Common >=2.1 for annotation features",
                "zendframework/zend-stdlib": "Zend\\Stdlib component"
            },
            "type": "library",
            "extra": {
                "branch-alias": {
                    "dev-master": "2.3-dev",
                    "dev-develop": "2.4-dev"
                }
            },
            "autoload": {
                "psr-4": {
                    "Zend\\Code\\": "src/"
                }
            },
            "notification-url": "https://packagist.org/downloads/",
            "license": [
                "BSD-3-Clause"
            ],
            "description": "provides facilities to generate arbitrary code using an object oriented interface",
            "homepage": "https://github.com/zendframework/zend-code",
            "keywords": [
                "code",
                "zf2"
            ],
            "time": "2015-03-31 15:39:14"
        },
        {
            "name": "zendframework/zend-config",
            "version": "2.4.0",
            "source": {
                "type": "git",
                "url": "https://github.com/zendframework/zend-config.git",
                "reference": "95f3a4b3fa85d49e6f060183122de4596fa6d29d"
            },
            "dist": {
                "type": "zip",
                "url": "https://api.github.com/repos/zendframework/zend-config/zipball/95f3a4b3fa85d49e6f060183122de4596fa6d29d",
                "reference": "95f3a4b3fa85d49e6f060183122de4596fa6d29d",
                "shasum": ""
            },
            "require": {
                "php": ">=5.3.23",
                "zendframework/zend-stdlib": "self.version"
            },
            "require-dev": {
                "fabpot/php-cs-fixer": "1.7.*",
                "phpunit/phpunit": "~4.0",
                "satooshi/php-coveralls": "dev-master",
                "zendframework/zend-filter": "self.version",
                "zendframework/zend-i18n": "self.version",
                "zendframework/zend-json": "self.version",
                "zendframework/zend-servicemanager": "self.version"
            },
            "suggest": {
                "zendframework/zend-filter": "Zend\\Filter component",
                "zendframework/zend-i18n": "Zend\\I18n component",
                "zendframework/zend-json": "Zend\\Json to use the Json reader or writer classes",
                "zendframework/zend-servicemanager": "Zend\\ServiceManager for use with the Config Factory to retrieve reader and writer instances"
            },
            "type": "library",
            "extra": {
                "branch-alias": {
                    "dev-master": "2.3-dev",
                    "dev-develop": "2.4-dev"
                }
            },
            "autoload": {
                "psr-4": {
                    "Zend\\Config\\": "src/"
                }
            },
            "notification-url": "https://packagist.org/downloads/",
            "license": [
                "BSD-3-Clause"
            ],
            "description": "provides a nested object property based user interface for accessing this configuration data within application code",
            "homepage": "https://github.com/zendframework/zend-config",
            "keywords": [
                "config",
                "zf2"
            ],
            "time": "2015-03-25 20:55:48"
        },
        {
            "name": "zendframework/zend-console",
            "version": "2.4.0",
            "source": {
                "type": "git",
                "url": "https://github.com/zendframework/zend-console.git",
                "reference": "54823d9ba6f8ce39046384ee5a043b5b3d5f56d7"
            },
            "dist": {
                "type": "zip",
                "url": "https://api.github.com/repos/zendframework/zend-console/zipball/54823d9ba6f8ce39046384ee5a043b5b3d5f56d7",
                "reference": "54823d9ba6f8ce39046384ee5a043b5b3d5f56d7",
                "shasum": ""
            },
            "require": {
                "php": ">=5.3.23",
                "zendframework/zend-stdlib": "self.version"
            },
            "require-dev": {
                "fabpot/php-cs-fixer": "1.7.*",
                "phpunit/phpunit": "~4.0",
                "satooshi/php-coveralls": "dev-master"
            },
            "suggest": {
                "zendframework/zend-filter": "To support DefaultRouteMatcher usage",
                "zendframework/zend-validator": "To support DefaultRouteMatcher usage"
            },
            "type": "library",
            "extra": {
                "branch-alias": {
                    "dev-master": "2.3-dev",
                    "dev-develop": "2.4-dev"
                }
            },
            "autoload": {
                "psr-4": {
                    "Zend\\Console\\": "src/"
                }
            },
            "notification-url": "https://packagist.org/downloads/",
            "license": [
                "BSD-3-Clause"
            ],
            "homepage": "https://github.com/zendframework/zend-console",
            "keywords": [
                "console",
                "zf2"
            ],
            "time": "2015-03-25 20:55:48"
        },
        {
            "name": "zendframework/zend-di",
            "version": "2.4.0",
            "source": {
                "type": "git",
                "url": "https://github.com/zendframework/zend-di.git",
                "reference": "b9f8de081adecf71a003a569e9ba76c0a4c00bf2"
            },
            "dist": {
                "type": "zip",
                "url": "https://api.github.com/repos/zendframework/zend-di/zipball/b9f8de081adecf71a003a569e9ba76c0a4c00bf2",
                "reference": "b9f8de081adecf71a003a569e9ba76c0a4c00bf2",
                "shasum": ""
            },
            "require": {
                "php": ">=5.3.23",
                "zendframework/zend-code": "self.version",
                "zendframework/zend-stdlib": "self.version"
            },
            "require-dev": {
                "fabpot/php-cs-fixer": "1.7.*",
                "phpunit/phpunit": "~4.0",
                "satooshi/php-coveralls": "dev-master",
                "zendframework/zend-servicemanager": "self.version"
            },
            "suggest": {
                "zendframework/zend-servicemanager": "Zend\\ServiceManager component"
            },
            "type": "library",
            "extra": {
                "branch-alias": {
                    "dev-master": "2.3-dev",
                    "dev-develop": "2.4-dev"
                }
            },
            "autoload": {
                "psr-4": {
                    "Zend\\Di\\": "src/"
                }
            },
            "notification-url": "https://packagist.org/downloads/",
            "license": [
                "BSD-3-Clause"
            ],
            "homepage": "https://github.com/zendframework/zend-di",
            "keywords": [
                "di",
                "zf2"
            ],
            "time": "2015-03-25 20:55:48"
        },
        {
            "name": "zendframework/zend-escaper",
            "version": "2.4.0",
            "source": {
                "type": "git",
                "url": "https://github.com/zendframework/zend-escaper.git",
                "reference": "15e5769e4fcdb4bf07ebd76500810e7070e23a97"
            },
            "dist": {
                "type": "zip",
                "url": "https://api.github.com/repos/zendframework/zend-escaper/zipball/15e5769e4fcdb4bf07ebd76500810e7070e23a97",
                "reference": "15e5769e4fcdb4bf07ebd76500810e7070e23a97",
                "shasum": ""
            },
            "require": {
                "php": ">=5.3.23"
            },
            "require-dev": {
                "fabpot/php-cs-fixer": "1.7.*",
                "phpunit/phpunit": "~4.0",
                "satooshi/php-coveralls": "dev-master"
            },
            "type": "library",
            "extra": {
                "branch-alias": {
                    "dev-master": "2.3-dev",
                    "dev-develop": "2.4-dev"
                }
            },
            "autoload": {
                "psr-4": {
                    "Zend\\Escaper\\": "src/"
                }
            },
            "notification-url": "https://packagist.org/downloads/",
            "license": [
                "BSD-3-Clause"
            ],
            "homepage": "https://github.com/zendframework/zend-escaper",
            "keywords": [
                "escaper",
                "zf2"
            ],
            "time": "2015-03-23 18:29:14"
        },
        {
            "name": "zendframework/zend-eventmanager",
            "version": "2.4.0",
            "source": {
                "type": "git",
                "url": "https://github.com/zendframework/zend-eventmanager.git",
                "reference": "58d21c95c7005a527262fd536499195f104e83f9"
            },
            "dist": {
                "type": "zip",
                "url": "https://api.github.com/repos/zendframework/zend-eventmanager/zipball/58d21c95c7005a527262fd536499195f104e83f9",
                "reference": "58d21c95c7005a527262fd536499195f104e83f9",
                "shasum": ""
            },
            "require": {
                "php": ">=5.3.23",
                "zendframework/zend-stdlib": "self.version"
            },
            "require-dev": {
                "fabpot/php-cs-fixer": "1.7.*",
                "phpunit/phpunit": "~4.0",
                "satooshi/php-coveralls": "dev-master"
            },
            "type": "library",
            "extra": {
                "branch-alias": {
                    "dev-master": "2.3-dev",
                    "dev-develop": "2.4-dev"
                }
            },
            "autoload": {
                "psr-4": {
                    "Zend\\EventManager\\": "src/"
                }
            },
            "notification-url": "https://packagist.org/downloads/",
            "license": [
                "BSD-3-Clause"
            ],
            "homepage": "https://github.com/zendframework/zend-event-manager",
            "keywords": [
                "eventmanager",
                "zf2"
            ],
            "time": "2015-03-23 18:29:14"
        },
        {
            "name": "zendframework/zend-filter",
            "version": "2.4.0",
            "source": {
                "type": "git",
                "url": "https://github.com/zendframework/zend-filter.git",
                "reference": "6d8aed2da81b62a04747346c4370562cdbe34595"
            },
            "dist": {
                "type": "zip",
                "url": "https://api.github.com/repos/zendframework/zend-filter/zipball/6d8aed2da81b62a04747346c4370562cdbe34595",
                "reference": "6d8aed2da81b62a04747346c4370562cdbe34595",
                "shasum": ""
            },
            "require": {
                "php": ">=5.3.23",
                "zendframework/zend-stdlib": "self.version"
            },
            "require-dev": {
                "fabpot/php-cs-fixer": "1.7.*",
                "phpunit/phpunit": "~4.0",
                "satooshi/php-coveralls": "dev-master",
                "zendframework/zend-crypt": "self.version",
                "zendframework/zend-servicemanager": "self.version",
                "zendframework/zend-uri": "self.version"
            },
            "suggest": {
                "zendframework/zend-crypt": "Zend\\Crypt component",
                "zendframework/zend-i18n": "Zend\\I18n component",
                "zendframework/zend-servicemanager": "Zend\\ServiceManager component",
                "zendframework/zend-uri": "Zend\\Uri component for UriNormalize filter"
            },
            "type": "library",
            "extra": {
                "branch-alias": {
                    "dev-master": "2.3-dev",
                    "dev-develop": "2.4-dev"
                }
            },
            "autoload": {
                "psr-4": {
                    "Zend\\Filter\\": "src/"
                }
            },
            "notification-url": "https://packagist.org/downloads/",
            "license": [
                "BSD-3-Clause"
            ],
            "description": "provides a set of commonly needed data filters",
            "homepage": "https://github.com/zendframework/zend-filter",
            "keywords": [
                "filter",
                "zf2"
            ],
            "time": "2015-03-25 20:55:48"
        },
        {
            "name": "zendframework/zend-form",
            "version": "2.4.0",
            "source": {
                "type": "git",
                "url": "https://github.com/zendframework/zend-form.git",
                "reference": "bca0db55718355d25c2c10fdd41a83561f1c94b3"
            },
            "dist": {
                "type": "zip",
                "url": "https://api.github.com/repos/zendframework/zend-form/zipball/bca0db55718355d25c2c10fdd41a83561f1c94b3",
                "reference": "bca0db55718355d25c2c10fdd41a83561f1c94b3",
                "shasum": ""
            },
            "require": {
                "php": ">=5.3.23",
                "zendframework/zend-inputfilter": "self.version",
                "zendframework/zend-stdlib": "self.version"
            },
            "require-dev": {
                "fabpot/php-cs-fixer": "1.7.*",
                "phpunit/phpunit": "~4.0",
                "satooshi/php-coveralls": "dev-master",
                "zendframework/zend-captcha": "self.version",
                "zendframework/zend-code": "self.version",
                "zendframework/zend-eventmanager": "self.version",
                "zendframework/zend-filter": "self.version",
                "zendframework/zend-i18n": "self.version",
                "zendframework/zend-servicemanager": "self.version",
                "zendframework/zend-validator": "self.version",
                "zendframework/zend-view": "self.version",
                "zendframework/zendservice-recaptcha": "*"
            },
            "suggest": {
                "zendframework/zend-captcha": "Zend\\Captcha component",
                "zendframework/zend-code": "Zend\\Code component",
                "zendframework/zend-eventmanager": "Zend\\EventManager component",
                "zendframework/zend-filter": "Zend\\Filter component",
                "zendframework/zend-i18n": "Zend\\I18n component",
                "zendframework/zend-servicemanager": "Zend\\ServiceManager component",
                "zendframework/zend-validator": "Zend\\Validator component",
                "zendframework/zend-view": "Zend\\View component",
                "zendframework/zendservice-recaptcha": "ZendService\\ReCaptcha component"
            },
            "type": "library",
            "extra": {
                "branch-alias": {
                    "dev-master": "2.3-dev",
                    "dev-develop": "2.4-dev"
                }
            },
            "autoload": {
                "psr-4": {
                    "Zend\\Form\\": "src/"
                }
            },
            "notification-url": "https://packagist.org/downloads/",
            "license": [
                "BSD-3-Clause"
            ],
            "homepage": "https://github.com/zendframework/zend-form",
            "keywords": [
                "form",
                "zf2"
            ],
            "time": "2015-03-28 20:29:18"
        },
        {
            "name": "zendframework/zend-http",
            "version": "2.4.0",
            "source": {
                "type": "git",
                "url": "https://github.com/zendframework/zend-http.git",
                "reference": "9c6047a0bdb3094d3ea07a215ff929cc47de4deb"
            },
            "dist": {
                "type": "zip",
                "url": "https://api.github.com/repos/zendframework/zend-http/zipball/9c6047a0bdb3094d3ea07a215ff929cc47de4deb",
                "reference": "9c6047a0bdb3094d3ea07a215ff929cc47de4deb",
                "shasum": ""
            },
            "require": {
                "php": ">=5.3.23",
                "zendframework/zend-loader": "self.version",
                "zendframework/zend-stdlib": "self.version",
                "zendframework/zend-uri": "self.version",
                "zendframework/zend-validator": "self.version"
            },
            "require-dev": {
                "fabpot/php-cs-fixer": "1.7.*",
                "phpunit/phpunit": "~4.0",
                "satooshi/php-coveralls": "dev-master"
            },
            "type": "library",
            "extra": {
                "branch-alias": {
                    "dev-master": "2.3-dev",
                    "dev-develop": "2.4-dev"
                }
            },
            "autoload": {
                "psr-4": {
                    "Zend\\Http\\": "src/"
                }
            },
            "notification-url": "https://packagist.org/downloads/",
            "license": [
                "BSD-3-Clause"
            ],
            "description": "provides an easy interface for performing Hyper-Text Transfer Protocol (HTTP) requests",
            "homepage": "https://github.com/zendframework/zend-http",
            "keywords": [
                "http",
                "zf2"
            ],
            "time": "2015-03-27 15:46:30"
        },
        {
            "name": "zendframework/zend-i18n",
            "version": "2.4.0",
            "source": {
                "type": "git",
                "url": "https://github.com/zendframework/zend-i18n.git",
                "reference": "9aebc5287373a802540d75fe5508417f866c2e52"
            },
            "dist": {
                "type": "zip",
                "url": "https://api.github.com/repos/zendframework/zend-i18n/zipball/9aebc5287373a802540d75fe5508417f866c2e52",
                "reference": "9aebc5287373a802540d75fe5508417f866c2e52",
                "shasum": ""
            },
            "require": {
                "php": ">=5.3.23",
                "zendframework/zend-stdlib": "self.version"
            },
            "require-dev": {
                "fabpot/php-cs-fixer": "1.7.*",
                "phpunit/phpunit": "~4.0",
                "satooshi/php-coveralls": "dev-master",
                "zendframework/zend-cache": "self.version",
                "zendframework/zend-config": "self.version",
                "zendframework/zend-eventmanager": "self.version",
                "zendframework/zend-filter": "self.version",
                "zendframework/zend-servicemanager": "self.version",
                "zendframework/zend-validator": "self.version",
                "zendframework/zend-view": "self.version"
            },
            "suggest": {
                "ext-intl": "Required for most features of Zend\\I18n; included in default builds of PHP",
                "zendframework/zend-cache": "Zend\\Cache component",
                "zendframework/zend-config": "Zend\\Config component",
                "zendframework/zend-eventmanager": "You should install this package to use the events in the translator",
                "zendframework/zend-filter": "You should install this package to use the provided filters",
                "zendframework/zend-resources": "Translation resources",
                "zendframework/zend-servicemanager": "Zend\\ServiceManager component",
                "zendframework/zend-validator": "You should install this package to use the provided validators",
                "zendframework/zend-view": "You should install this package to use the provided view helpers"
            },
            "type": "library",
            "extra": {
                "branch-alias": {
                    "dev-master": "2.3-dev",
                    "dev-develop": "2.4-dev"
                }
            },
            "autoload": {
                "psr-4": {
                    "Zend\\I18n\\": "src/"
                }
            },
            "notification-url": "https://packagist.org/downloads/",
            "license": [
                "BSD-3-Clause"
            ],
            "homepage": "https://github.com/zendframework/zend-i18n",
            "keywords": [
                "i18n",
                "zf2"
            ],
            "time": "2015-03-25 20:55:48"
        },
        {
            "name": "zendframework/zend-inputfilter",
            "version": "2.4.0",
            "source": {
                "type": "git",
                "url": "https://github.com/zendframework/zend-inputfilter.git",
                "reference": "4b1398f3635fae3cc5e873c5bb067274f3d10a93"
            },
            "dist": {
                "type": "zip",
                "url": "https://api.github.com/repos/zendframework/zend-inputfilter/zipball/4b1398f3635fae3cc5e873c5bb067274f3d10a93",
                "reference": "4b1398f3635fae3cc5e873c5bb067274f3d10a93",
                "shasum": ""
            },
            "require": {
                "php": ">=5.3.23",
                "zendframework/zend-filter": "self.version",
                "zendframework/zend-stdlib": "self.version",
                "zendframework/zend-validator": "self.version"
            },
            "require-dev": {
                "fabpot/php-cs-fixer": "1.7.*",
                "phpunit/phpunit": "~4.0",
                "satooshi/php-coveralls": "dev-master",
                "zendframework/zend-servicemanager": "self.version"
            },
            "suggest": {
                "zendframework/zend-servicemanager": "To support plugin manager support"
            },
            "type": "library",
            "extra": {
                "branch-alias": {
                    "dev-master": "2.3-dev",
                    "dev-develop": "2.4-dev"
                }
            },
            "autoload": {
                "psr-4": {
                    "Zend\\InputFilter\\": "src/"
                }
            },
            "notification-url": "https://packagist.org/downloads/",
            "license": [
                "BSD-3-Clause"
            ],
            "homepage": "https://github.com/zendframework/zend-input-filter",
            "keywords": [
                "inputfilter",
                "zf2"
            ],
            "time": "2015-03-23 18:29:14"
        },
        {
            "name": "zendframework/zend-json",
            "version": "2.4.0",
            "source": {
                "type": "git",
                "url": "https://github.com/zendframework/zend-json.git",
                "reference": "2d845e151c1b9a237cf1899ac31e17fb10bd1e3f"
            },
            "dist": {
                "type": "zip",
                "url": "https://api.github.com/repos/zendframework/zend-json/zipball/2d845e151c1b9a237cf1899ac31e17fb10bd1e3f",
                "reference": "2d845e151c1b9a237cf1899ac31e17fb10bd1e3f",
                "shasum": ""
            },
            "require": {
                "php": ">=5.3.23",
                "zendframework/zend-stdlib": "self.version"
            },
            "require-dev": {
                "fabpot/php-cs-fixer": "1.7.*",
                "phpunit/phpunit": "~4.0",
                "satooshi/php-coveralls": "dev-master",
                "zendframework/zend-http": "self.version",
                "zendframework/zend-server": "self.version"
            },
            "suggest": {
                "zendframework/zend-http": "Zend\\Http component",
                "zendframework/zend-server": "Zend\\Server component",
                "zendframework/zendxml": "To support Zend\\Json\\Json::fromXml() usage"
            },
            "type": "library",
            "extra": {
                "branch-alias": {
                    "dev-master": "2.3-dev",
                    "dev-develop": "2.4-dev"
                }
            },
            "autoload": {
                "psr-4": {
                    "Zend\\Json\\": "src/"
                }
            },
            "notification-url": "https://packagist.org/downloads/",
            "license": [
                "BSD-3-Clause"
            ],
            "description": "provides convenience methods for serializing native PHP to JSON and decoding JSON to native PHP",
            "homepage": "https://github.com/zendframework/zend-json",
            "keywords": [
                "json",
                "zf2"
            ],
            "time": "2015-03-25 20:55:48"
        },
        {
            "name": "zendframework/zend-loader",
            "version": "2.4.0",
            "source": {
                "type": "git",
                "url": "https://github.com/zendframework/zend-loader.git",
                "reference": "65de2c7a56f8eee633c6bf1cfab73e45648880d4"
            },
            "dist": {
                "type": "zip",
                "url": "https://api.github.com/repos/zendframework/zend-loader/zipball/65de2c7a56f8eee633c6bf1cfab73e45648880d4",
                "reference": "65de2c7a56f8eee633c6bf1cfab73e45648880d4",
                "shasum": ""
            },
            "require": {
                "php": ">=5.3.23"
            },
            "require-dev": {
                "fabpot/php-cs-fixer": "1.7.*",
                "phpunit/phpunit": "~4.0",
                "satooshi/php-coveralls": "dev-master"
            },
            "type": "library",
            "extra": {
                "branch-alias": {
                    "dev-master": "2.3-dev",
                    "dev-develop": "2.4-dev"
                }
            },
            "autoload": {
                "psr-4": {
                    "Zend\\Loader\\": "src/"
                }
            },
            "notification-url": "https://packagist.org/downloads/",
            "license": [
                "BSD-3-Clause"
            ],
            "homepage": "https://github.com/zendframework/zend-loader",
            "keywords": [
                "loader",
                "zf2"
            ],
            "time": "2015-03-23 18:29:14"
        },
        {
            "name": "zendframework/zend-log",
            "version": "2.4.0",
            "source": {
                "type": "git",
                "url": "https://github.com/zendframework/zend-log.git",
                "reference": "002e3c810cad7e31e51c9895e9e3cb6fbd312cdd"
            },
            "dist": {
                "type": "zip",
                "url": "https://api.github.com/repos/zendframework/zend-log/zipball/002e3c810cad7e31e51c9895e9e3cb6fbd312cdd",
                "reference": "002e3c810cad7e31e51c9895e9e3cb6fbd312cdd",
                "shasum": ""
            },
            "require": {
                "php": ">=5.3.23",
                "zendframework/zend-servicemanager": "self.version",
                "zendframework/zend-stdlib": "self.version"
            },
            "require-dev": {
                "fabpot/php-cs-fixer": "1.7.*",
                "phpunit/phpunit": "~4.0",
                "satooshi/php-coveralls": "dev-master",
                "zendframework/zend-console": "self.version",
                "zendframework/zend-db": "self.version",
                "zendframework/zend-escaper": "self.version",
                "zendframework/zend-mail": "self.version",
                "zendframework/zend-validator": "self.version"
            },
            "suggest": {
                "ext-mongo": "*",
                "zendframework/zend-console": "Zend\\Console component",
                "zendframework/zend-db": "Zend\\Db component",
                "zendframework/zend-escaper": "Zend\\Escaper component, for use in the XML formatter",
                "zendframework/zend-mail": "Zend\\Mail component",
                "zendframework/zend-validator": "Zend\\Validator component"
            },
            "type": "library",
            "extra": {
                "branch-alias": {
                    "dev-master": "2.3-dev",
                    "dev-develop": "2.4-dev"
                }
            },
            "autoload": {
                "psr-4": {
                    "Zend\\Log\\": "src/"
                }
            },
            "notification-url": "https://packagist.org/downloads/",
            "license": [
                "BSD-3-Clause"
            ],
            "description": "component for general purpose logging",
            "homepage": "https://github.com/zendframework/zend-log",
            "keywords": [
                "log",
                "logging",
                "zf2"
            ],
            "time": "2015-03-25 20:55:48"
        },
        {
            "name": "zendframework/zend-math",
            "version": "2.4.0",
            "source": {
                "type": "git",
                "url": "https://github.com/zendframework/zend-math.git",
                "reference": "f41fe4acfd809c14f2a802d1aa45dec8fcd2cc73"
            },
            "dist": {
                "type": "zip",
                "url": "https://api.github.com/repos/zendframework/zend-math/zipball/f41fe4acfd809c14f2a802d1aa45dec8fcd2cc73",
                "reference": "f41fe4acfd809c14f2a802d1aa45dec8fcd2cc73",
                "shasum": ""
            },
            "require": {
                "php": ">=5.3.23"
            },
            "require-dev": {
                "fabpot/php-cs-fixer": "1.7.*",
                "phpunit/phpunit": "~4.0",
                "satooshi/php-coveralls": "dev-master"
            },
            "suggest": {
                "ext-bcmath": "If using the bcmath functionality",
                "ext-gmp": "If using the gmp functionality",
                "ircmaxell/random-lib": "Fallback random byte generator for Zend\\Math\\Rand if OpenSSL/Mcrypt extensions are unavailable",
                "zendframework/zend-servicemanager": ">= current version, if using the BigInteger::factory functionality"
            },
            "type": "library",
            "extra": {
                "branch-alias": {
                    "dev-master": "2.3-dev",
                    "dev-develop": "2.4-dev"
                }
            },
            "autoload": {
                "psr-4": {
                    "Zend\\Math\\": "src/"
                }
            },
            "notification-url": "https://packagist.org/downloads/",
            "license": [
                "BSD-3-Clause"
            ],
            "homepage": "https://github.com/zendframework/zend-math",
            "keywords": [
                "math",
                "zf2"
            ],
            "time": "2015-03-23 18:29:14"
        },
        {
            "name": "zendframework/zend-modulemanager",
            "version": "2.4.0",
            "source": {
                "type": "git",
                "url": "https://github.com/zendframework/zend-modulemanager.git",
                "reference": "af7ae3cd29a1efb73cc66ae1081e606039d5c20f"
            },
            "dist": {
                "type": "zip",
                "url": "https://api.github.com/repos/zendframework/zend-modulemanager/zipball/af7ae3cd29a1efb73cc66ae1081e606039d5c20f",
                "reference": "af7ae3cd29a1efb73cc66ae1081e606039d5c20f",
                "shasum": ""
            },
            "require": {
                "php": ">=5.3.23",
                "zendframework/zend-eventmanager": "self.version",
                "zendframework/zend-stdlib": "self.version"
            },
            "require-dev": {
                "fabpot/php-cs-fixer": "1.7.*",
                "phpunit/phpunit": "~4.0",
                "satooshi/php-coveralls": "dev-master",
                "zendframework/zend-config": "self.version",
                "zendframework/zend-console": "self.version",
                "zendframework/zend-loader": "self.version",
                "zendframework/zend-servicemanager": "self.version"
            },
            "suggest": {
                "zendframework/zend-config": "Zend\\Config component",
                "zendframework/zend-console": "Zend\\Console component",
                "zendframework/zend-loader": "Zend\\Loader component",
                "zendframework/zend-mvc": "Zend\\Mvc component",
                "zendframework/zend-servicemanager": "Zend\\ServiceManager component"
            },
            "type": "library",
            "extra": {
                "branch-alias": {
                    "dev-master": "2.3-dev",
                    "dev-develop": "2.4-dev"
                }
            },
            "autoload": {
                "psr-4": {
                    "Zend\\ModuleManager\\": "src/"
                }
            },
            "notification-url": "https://packagist.org/downloads/",
            "license": [
                "BSD-3-Clause"
            ],
            "homepage": "https://github.com/zendframework/zend-module-manager",
            "keywords": [
                "modulemanager",
                "zf2"
            ],
            "time": "2015-03-23 18:29:14"
        },
        {
            "name": "zendframework/zend-mvc",
            "version": "2.4.0",
            "source": {
                "type": "git",
                "url": "https://github.com/zendframework/zend-mvc.git",
                "reference": "0b4a4a829b30be510a3f215c4ff00c703ee8b431"
            },
            "dist": {
                "type": "zip",
                "url": "https://api.github.com/repos/zendframework/zend-mvc/zipball/0b4a4a829b30be510a3f215c4ff00c703ee8b431",
                "reference": "0b4a4a829b30be510a3f215c4ff00c703ee8b431",
                "shasum": ""
            },
            "require": {
                "php": ">=5.3.23",
                "zendframework/zend-eventmanager": "self.version",
                "zendframework/zend-form": "self.version",
                "zendframework/zend-servicemanager": "self.version",
                "zendframework/zend-stdlib": "self.version"
            },
            "require-dev": {
                "fabpot/php-cs-fixer": "1.7.*",
                "phpunit/phpunit": "~4.0",
                "satooshi/php-coveralls": "dev-master",
                "zendframework/zend-authentication": "self.version",
                "zendframework/zend-console": "self.version",
                "zendframework/zend-di": "self.version",
                "zendframework/zend-filter": "self.version",
                "zendframework/zend-http": "self.version",
                "zendframework/zend-i18n": "self.version",
                "zendframework/zend-inputfilter": "self.version",
                "zendframework/zend-json": "self.version",
                "zendframework/zend-log": "self.version",
                "zendframework/zend-modulemanager": "self.version",
                "zendframework/zend-serializer": "self.version",
                "zendframework/zend-session": "self.version",
                "zendframework/zend-text": "self.version",
                "zendframework/zend-uri": "self.version",
                "zendframework/zend-validator": "self.version",
                "zendframework/zend-version": "self.version",
                "zendframework/zend-view": "self.version"
            },
            "suggest": {
                "zendframework/zend-authentication": "Zend\\Authentication component for Identity plugin",
                "zendframework/zend-config": "Zend\\Config component",
                "zendframework/zend-console": "Zend\\Console component",
                "zendframework/zend-di": "Zend\\Di component",
                "zendframework/zend-filter": "Zend\\Filter component",
                "zendframework/zend-http": "Zend\\Http component",
                "zendframework/zend-i18n": "Zend\\I18n component for translatable segments",
                "zendframework/zend-inputfilter": "Zend\\Inputfilter component",
                "zendframework/zend-json": "Zend\\Json component",
                "zendframework/zend-log": "Zend\\Log component",
                "zendframework/zend-modulemanager": "Zend\\ModuleManager component",
                "zendframework/zend-serializer": "Zend\\Serializer component",
                "zendframework/zend-session": "Zend\\Session component for FlashMessenger, PRG, and FPRG plugins",
                "zendframework/zend-stdlib": "Zend\\Stdlib component",
                "zendframework/zend-text": "Zend\\Text component",
                "zendframework/zend-uri": "Zend\\Uri component",
                "zendframework/zend-validator": "Zend\\Validator component",
                "zendframework/zend-version": "Zend\\Version component",
                "zendframework/zend-view": "Zend\\View component"
            },
            "type": "library",
            "extra": {
                "branch-alias": {
                    "dev-master": "2.3-dev",
                    "dev-develop": "2.4-dev"
                }
            },
            "autoload": {
                "psr-4": {
                    "Zend\\Mvc\\": "src/"
                }
            },
            "notification-url": "https://packagist.org/downloads/",
            "license": [
                "BSD-3-Clause"
            ],
            "homepage": "https://github.com/zendframework/zend-mvc",
            "keywords": [
                "mvc",
                "zf2"
            ],
            "time": "2015-03-26 18:55:14"
        },
        {
            "name": "zendframework/zend-serializer",
            "version": "2.4.0",
            "source": {
                "type": "git",
                "url": "https://github.com/zendframework/zend-serializer.git",
                "reference": "3c531789a9882a5deb721356a7bd2642b65d4b09"
            },
            "dist": {
                "type": "zip",
                "url": "https://api.github.com/repos/zendframework/zend-serializer/zipball/3c531789a9882a5deb721356a7bd2642b65d4b09",
                "reference": "3c531789a9882a5deb721356a7bd2642b65d4b09",
                "shasum": ""
            },
            "require": {
                "php": ">=5.3.23",
                "zendframework/zend-json": "self.version",
                "zendframework/zend-math": "self.version",
                "zendframework/zend-stdlib": "self.version"
            },
            "require-dev": {
                "fabpot/php-cs-fixer": "1.7.*",
                "phpunit/phpunit": "~4.0",
                "satooshi/php-coveralls": "dev-master",
                "zendframework/zend-servicemanager": "self.version"
            },
            "suggest": {
                "zendframework/zend-servicemanager": "To support plugin manager support"
            },
            "type": "library",
            "extra": {
                "branch-alias": {
                    "dev-master": "2.3-dev",
                    "dev-develop": "2.4-dev"
                }
            },
            "autoload": {
                "psr-4": {
                    "Zend\\Serializer\\": "src/"
                }
            },
            "notification-url": "https://packagist.org/downloads/",
            "license": [
                "BSD-3-Clause"
            ],
            "description": "provides an adapter based interface to simply generate storable representation of PHP types by different facilities, and recover",
            "homepage": "https://github.com/zendframework/zend-serializer",
            "keywords": [
                "serializer",
                "zf2"
            ],
            "time": "2015-03-25 20:55:48"
        },
        {
            "name": "zendframework/zend-server",
            "version": "2.4.0",
            "source": {
                "type": "git",
                "url": "https://github.com/zendframework/zend-server.git",
                "reference": "d11ff0bd529d202022823d4accf5983cbd50fc49"
            },
            "dist": {
                "type": "zip",
                "url": "https://api.github.com/repos/zendframework/zend-server/zipball/d11ff0bd529d202022823d4accf5983cbd50fc49",
                "reference": "d11ff0bd529d202022823d4accf5983cbd50fc49",
                "shasum": ""
            },
            "require": {
                "php": ">=5.3.23",
                "zendframework/zend-code": "self.version",
                "zendframework/zend-stdlib": "self.version"
            },
            "require-dev": {
                "fabpot/php-cs-fixer": "1.7.*",
                "phpunit/phpunit": "~4.0",
                "satooshi/php-coveralls": "dev-master"
            },
            "type": "library",
            "extra": {
                "branch-alias": {
                    "dev-master": "2.3-dev",
                    "dev-develop": "2.4-dev"
                }
            },
            "autoload": {
                "psr-4": {
                    "Zend\\Server\\": "src/"
                }
            },
            "notification-url": "https://packagist.org/downloads/",
            "license": [
                "BSD-3-Clause"
            ],
            "homepage": "https://github.com/zendframework/zend-server",
            "keywords": [
                "server",
                "zf2"
            ],
            "time": "2015-03-25 20:55:48"
        },
        {
            "name": "zendframework/zend-servicemanager",
            "version": "2.4.0",
            "source": {
                "type": "git",
                "url": "https://github.com/zendframework/zend-servicemanager.git",
                "reference": "57cf99fa5ac08c05a135a8d0d676c52a5e450083"
            },
            "dist": {
                "type": "zip",
                "url": "https://api.github.com/repos/zendframework/zend-servicemanager/zipball/57cf99fa5ac08c05a135a8d0d676c52a5e450083",
                "reference": "57cf99fa5ac08c05a135a8d0d676c52a5e450083",
                "shasum": ""
            },
            "require": {
                "php": ">=5.3.23"
            },
            "require-dev": {
                "fabpot/php-cs-fixer": "1.7.*",
                "phpunit/phpunit": "~4.0",
                "satooshi/php-coveralls": "dev-master",
                "zendframework/zend-di": "self.version"
            },
            "suggest": {
                "ocramius/proxy-manager": "ProxyManager 0.5.* to handle lazy initialization of services",
                "zendframework/zend-di": "Zend\\Di component"
            },
            "type": "library",
            "extra": {
                "branch-alias": {
                    "dev-master": "2.3-dev",
                    "dev-develop": "2.4-dev"
                }
            },
            "autoload": {
                "psr-4": {
                    "Zend\\ServiceManager\\": "src/"
                }
            },
            "notification-url": "https://packagist.org/downloads/",
            "license": [
                "BSD-3-Clause"
            ],
            "homepage": "https://github.com/zendframework/zend-service-manager",
            "keywords": [
                "servicemanager",
                "zf2"
            ],
            "time": "2015-03-23 18:29:14"
        },
        {
            "name": "zendframework/zend-soap",
            "version": "2.4.0",
            "source": {
                "type": "git",
                "url": "https://github.com/zendframework/zend-soap.git",
                "reference": "a599463aba97ce247faf3fb443e3c7858b46449b"
            },
            "dist": {
                "type": "zip",
                "url": "https://api.github.com/repos/zendframework/zend-soap/zipball/a599463aba97ce247faf3fb443e3c7858b46449b",
                "reference": "a599463aba97ce247faf3fb443e3c7858b46449b",
                "shasum": ""
            },
            "require": {
                "php": ">=5.3.23",
                "zendframework/zend-server": "self.version",
                "zendframework/zend-stdlib": "self.version",
                "zendframework/zend-uri": "self.version"
            },
            "require-dev": {
                "fabpot/php-cs-fixer": "1.7.*",
                "phpunit/phpunit": "~4.0",
                "satooshi/php-coveralls": "dev-master",
                "zendframework/zend-http": "self.version"
            },
            "suggest": {
                "zendframework/zend-http": "Zend\\Http component"
            },
            "type": "library",
            "extra": {
                "branch-alias": {
                    "dev-master": "2.3-dev",
                    "dev-develop": "2.4-dev"
                }
            },
            "autoload": {
                "psr-4": {
                    "Zend\\Soap\\": "src/"
                }
            },
            "notification-url": "https://packagist.org/downloads/",
            "license": [
                "BSD-3-Clause"
            ],
            "homepage": "https://github.com/zendframework/zend-soap",
            "keywords": [
                "soap",
                "zf2"
            ],
            "time": "2015-03-25 20:55:48"
        },
        {
            "name": "zendframework/zend-stdlib",
            "version": "2.4.0",
            "source": {
                "type": "git",
                "url": "https://github.com/zendframework/zend-stdlib.git",
                "reference": "cf05c5ba75606e47ffee91cedc72778da46f74c3"
            },
            "dist": {
                "type": "zip",
                "url": "https://api.github.com/repos/zendframework/zend-stdlib/zipball/cf05c5ba75606e47ffee91cedc72778da46f74c3",
                "reference": "cf05c5ba75606e47ffee91cedc72778da46f74c3",
                "shasum": ""
            },
            "require": {
                "php": ">=5.3.23"
            },
            "require-dev": {
                "fabpot/php-cs-fixer": "1.7.*",
                "phpunit/phpunit": "~4.0",
                "satooshi/php-coveralls": "dev-master",
                "zendframework/zend-eventmanager": "self.version",
                "zendframework/zend-filter": "self.version",
                "zendframework/zend-serializer": "self.version",
                "zendframework/zend-servicemanager": "self.version"
            },
            "suggest": {
                "zendframework/zend-eventmanager": "To support aggregate hydrator usage",
                "zendframework/zend-filter": "To support naming strategy hydrator usage",
                "zendframework/zend-serializer": "Zend\\Serializer component",
                "zendframework/zend-servicemanager": "To support hydrator plugin manager usage"
            },
            "type": "library",
            "extra": {
                "branch-alias": {
                    "dev-master": "2.3-dev",
                    "dev-develop": "2.4-dev"
                }
            },
            "autoload": {
                "psr-4": {
                    "Zend\\Stdlib\\": "src/"
                }
            },
            "notification-url": "https://packagist.org/downloads/",
            "license": [
                "BSD-3-Clause"
            ],
            "homepage": "https://github.com/zendframework/zend-stdlib",
            "keywords": [
                "stdlib",
                "zf2"
            ],
            "time": "2015-03-25 20:55:48"
        },
        {
            "name": "zendframework/zend-text",
            "version": "2.4.0",
            "source": {
                "type": "git",
                "url": "https://github.com/zendframework/zend-text.git",
                "reference": "d962ea25647b20527f3ca34ae225bbc885dabfc7"
            },
            "dist": {
                "type": "zip",
                "url": "https://api.github.com/repos/zendframework/zend-text/zipball/d962ea25647b20527f3ca34ae225bbc885dabfc7",
                "reference": "d962ea25647b20527f3ca34ae225bbc885dabfc7",
                "shasum": ""
            },
            "require": {
                "php": ">=5.3.23",
                "zendframework/zend-servicemanager": "self.version",
                "zendframework/zend-stdlib": "self.version"
            },
            "require-dev": {
                "fabpot/php-cs-fixer": "1.7.*",
                "phpunit/phpunit": "~4.0",
                "satooshi/php-coveralls": "dev-master"
            },
            "type": "library",
            "extra": {
                "branch-alias": {
                    "dev-master": "2.3-dev",
                    "dev-develop": "2.4-dev"
                }
            },
            "autoload": {
                "psr-4": {
                    "Zend\\Text\\": "src/"
                }
            },
            "notification-url": "https://packagist.org/downloads/",
            "license": [
                "BSD-3-Clause"
            ],
            "homepage": "https://github.com/zendframework/zend-text",
            "keywords": [
                "text",
                "zf2"
            ],
            "time": "2015-03-25 20:55:48"
        },
        {
            "name": "zendframework/zend-uri",
            "version": "2.4.0",
            "source": {
                "type": "git",
                "url": "https://github.com/zendframework/zend-uri.git",
                "reference": "bd9e625639415376f6a82551c73328448d7bc7d1"
            },
            "dist": {
                "type": "zip",
                "url": "https://api.github.com/repos/zendframework/zend-uri/zipball/bd9e625639415376f6a82551c73328448d7bc7d1",
                "reference": "bd9e625639415376f6a82551c73328448d7bc7d1",
                "shasum": ""
            },
            "require": {
                "php": ">=5.3.23",
                "zendframework/zend-escaper": "self.version",
                "zendframework/zend-validator": "self.version"
            },
            "require-dev": {
                "fabpot/php-cs-fixer": "1.7.*",
                "phpunit/phpunit": "~4.0",
                "satooshi/php-coveralls": "dev-master"
            },
            "type": "library",
            "extra": {
                "branch-alias": {
                    "dev-master": "2.3-dev",
                    "dev-develop": "2.4-dev"
                }
            },
            "autoload": {
                "psr-4": {
                    "Zend\\Uri\\": "src/"
                }
            },
            "notification-url": "https://packagist.org/downloads/",
            "license": [
                "BSD-3-Clause"
            ],
            "description": "a component that aids in manipulating and validating » Uniform Resource Identifiers (URIs)",
            "homepage": "https://github.com/zendframework/zend-uri",
            "keywords": [
                "uri",
                "zf2"
            ],
            "time": "2015-03-25 20:55:48"
        },
        {
            "name": "zendframework/zend-validator",
            "version": "2.4.0",
            "source": {
                "type": "git",
                "url": "https://github.com/zendframework/zend-validator.git",
                "reference": "45fac2545a0f2eb66d71cb7966feee481e7c475f"
            },
            "dist": {
                "type": "zip",
                "url": "https://api.github.com/repos/zendframework/zend-validator/zipball/45fac2545a0f2eb66d71cb7966feee481e7c475f",
                "reference": "45fac2545a0f2eb66d71cb7966feee481e7c475f",
                "shasum": ""
            },
            "require": {
                "php": ">=5.3.23",
                "zendframework/zend-stdlib": "self.version"
            },
            "require-dev": {
                "fabpot/php-cs-fixer": "1.7.*",
                "phpunit/phpunit": "~4.0",
                "satooshi/php-coveralls": "dev-master",
                "zendframework/zend-db": "self.version",
                "zendframework/zend-filter": "self.version",
                "zendframework/zend-i18n": "self.version",
                "zendframework/zend-math": "self.version",
                "zendframework/zend-servicemanager": "self.version",
                "zendframework/zend-session": "self.version",
                "zendframework/zend-uri": "self.version"
            },
            "suggest": {
                "zendframework/zend-db": "Zend\\Db component",
                "zendframework/zend-filter": "Zend\\Filter component, required by the Digits validator",
                "zendframework/zend-i18n": "Zend\\I18n component to allow translation of validation error messages as well as to use the various Date validators",
                "zendframework/zend-math": "Zend\\Math component",
                "zendframework/zend-resources": "Translations of validator messages",
                "zendframework/zend-servicemanager": "Zend\\ServiceManager component to allow using the ValidatorPluginManager and validator chains",
                "zendframework/zend-session": "Zend\\Session component",
                "zendframework/zend-uri": "Zend\\Uri component, required by the Uri and Sitemap\\Loc validators"
            },
            "type": "library",
            "extra": {
                "branch-alias": {
                    "dev-master": "2.3-dev",
                    "dev-develop": "2.4-dev"
                }
            },
            "autoload": {
                "psr-4": {
                    "Zend\\Validator\\": "src/"
                }
            },
            "notification-url": "https://packagist.org/downloads/",
            "license": [
                "BSD-3-Clause"
            ],
            "description": "provides a set of commonly needed validators",
            "homepage": "https://github.com/zendframework/zend-validator",
            "keywords": [
                "validator",
                "zf2"
            ],
            "time": "2015-03-25 20:55:48"
        },
        {
            "name": "zendframework/zend-view",
            "version": "2.4.0",
            "source": {
                "type": "git",
                "url": "https://github.com/zendframework/zend-view.git",
                "reference": "37beb1ad46e530f627b4b6c3716efd728e976ba9"
            },
            "dist": {
                "type": "zip",
                "url": "https://api.github.com/repos/zendframework/zend-view/zipball/37beb1ad46e530f627b4b6c3716efd728e976ba9",
                "reference": "37beb1ad46e530f627b4b6c3716efd728e976ba9",
                "shasum": ""
            },
            "require": {
                "php": ">=5.3.23",
                "zendframework/zend-eventmanager": "self.version",
                "zendframework/zend-loader": "self.version",
                "zendframework/zend-stdlib": "self.version"
            },
            "require-dev": {
                "fabpot/php-cs-fixer": "1.7.*",
                "phpunit/phpunit": "~4.0",
                "satooshi/php-coveralls": "dev-master",
                "zendframework/zend-authentication": "self.version",
                "zendframework/zend-escaper": "self.version",
                "zendframework/zend-feed": "self.version",
                "zendframework/zend-filter": "self.version",
                "zendframework/zend-http": "self.version",
                "zendframework/zend-i18n": "self.version",
                "zendframework/zend-json": "self.version",
                "zendframework/zend-mvc": "self.version",
                "zendframework/zend-navigation": "self.version",
                "zendframework/zend-paginator": "self.version",
                "zendframework/zend-permissions-acl": "self.version",
                "zendframework/zend-servicemanager": "self.version",
                "zendframework/zend-uri": "self.version"
            },
            "suggest": {
                "zendframework/zend-authentication": "Zend\\Authentication component",
                "zendframework/zend-escaper": "Zend\\Escaper component",
                "zendframework/zend-feed": "Zend\\Feed component",
                "zendframework/zend-filter": "Zend\\Filter component",
                "zendframework/zend-http": "Zend\\Http component",
                "zendframework/zend-i18n": "Zend\\I18n component",
                "zendframework/zend-json": "Zend\\Json component",
                "zendframework/zend-mvc": "Zend\\Mvc component",
                "zendframework/zend-navigation": "Zend\\Navigation component",
                "zendframework/zend-paginator": "Zend\\Paginator component",
                "zendframework/zend-permissions-acl": "Zend\\Permissions\\Acl component",
                "zendframework/zend-servicemanager": "Zend\\ServiceManager component",
                "zendframework/zend-uri": "Zend\\Uri component"
            },
            "type": "library",
            "extra": {
                "branch-alias": {
                    "dev-master": "2.3-dev",
                    "dev-develop": "2.4-dev"
                }
            },
            "autoload": {
                "psr-4": {
                    "Zend\\View\\": "src/"
                }
            },
            "notification-url": "https://packagist.org/downloads/",
            "license": [
                "BSD-3-Clause"
            ],
            "description": "provides a system of helpers, output filters, and variable escaping",
            "homepage": "https://github.com/zendframework/zend-view",
            "keywords": [
                "view",
                "zf2"
            ],
            "time": "2015-03-25 20:55:48"
        }
    ],
    "packages-dev": [
        {
            "name": "doctrine/instantiator",
            "version": "1.0.4",
            "source": {
                "type": "git",
                "url": "https://github.com/doctrine/instantiator.git",
                "reference": "f976e5de371104877ebc89bd8fecb0019ed9c119"
            },
            "dist": {
                "type": "zip",
                "url": "https://api.github.com/repos/doctrine/instantiator/zipball/f976e5de371104877ebc89bd8fecb0019ed9c119",
                "reference": "f976e5de371104877ebc89bd8fecb0019ed9c119",
                "shasum": ""
            },
            "require": {
                "php": ">=5.3,<8.0-DEV"
            },
            "require-dev": {
                "athletic/athletic": "~0.1.8",
                "ext-pdo": "*",
                "ext-phar": "*",
                "phpunit/phpunit": "~4.0",
                "squizlabs/php_codesniffer": "2.0.*@ALPHA"
            },
            "type": "library",
            "extra": {
                "branch-alias": {
                    "dev-master": "1.0.x-dev"
                }
            },
            "autoload": {
                "psr-0": {
                    "Doctrine\\Instantiator\\": "src"
                }
            },
            "notification-url": "https://packagist.org/downloads/",
            "license": [
                "MIT"
            ],
            "authors": [
                {
                    "name": "Marco Pivetta",
                    "email": "ocramius@gmail.com",
                    "homepage": "http://ocramius.github.com/"
                }
            ],
            "description": "A small, lightweight utility to instantiate objects in PHP without invoking their constructors",
            "homepage": "https://github.com/doctrine/instantiator",
            "keywords": [
                "constructor",
                "instantiate"
            ],
            "time": "2014-10-13 12:58:55"
        },
        {
            "name": "fabpot/php-cs-fixer",
            "version": "v1.8.1",
            "source": {
                "type": "git",
                "url": "https://github.com/FriendsOfPHP/PHP-CS-Fixer.git",
                "reference": "c1e28e95a978e967dade5469a4bf88162faa67bf"
            },
            "dist": {
                "type": "zip",
                "url": "https://api.github.com/repos/FriendsOfPHP/PHP-CS-Fixer/zipball/c1e28e95a978e967dade5469a4bf88162faa67bf",
                "reference": "c1e28e95a978e967dade5469a4bf88162faa67bf",
                "shasum": ""
            },
            "require": {
                "ext-tokenizer": "*",
                "php": ">=5.3.6",
                "sebastian/diff": "~1.1",
                "symfony/console": "~2.3",
                "symfony/event-dispatcher": "~2.1",
                "symfony/filesystem": "~2.1",
                "symfony/finder": "~2.1",
                "symfony/process": "~2.3",
                "symfony/stopwatch": "~2.5"
            },
            "require-dev": {
                "satooshi/php-coveralls": "0.7.*@dev"
            },
            "bin": [
                "php-cs-fixer"
            ],
            "type": "application",
            "autoload": {
                "psr-4": {
                    "Symfony\\CS\\": "Symfony/CS/"
                }
            },
            "notification-url": "https://packagist.org/downloads/",
            "license": [
                "MIT"
            ],
            "authors": [
                {
                    "name": "Dariusz Rumiński",
                    "email": "dariusz.ruminski@gmail.com"
                },
                {
                    "name": "Fabien Potencier",
                    "email": "fabien@symfony.com"
                }
            ],
            "description": "A tool to automatically fix PHP code style",
            "time": "2015-05-29 06:10:12"
        },
        {
            "name": "league/climate",
            "version": "2.6.1",
            "source": {
                "type": "git",
                "url": "https://github.com/thephpleague/climate.git",
                "reference": "28851c909017424f61cc6a62089316313c645d1c"
            },
            "dist": {
                "type": "zip",
                "url": "https://api.github.com/repos/thephpleague/climate/zipball/28851c909017424f61cc6a62089316313c645d1c",
                "reference": "28851c909017424f61cc6a62089316313c645d1c",
                "shasum": ""
            },
            "require": {
                "php": ">=5.4.0"
            },
            "require-dev": {
                "mockery/mockery": "dev-master",
                "phpunit/phpunit": "4.1.*"
            },
            "type": "library",
            "autoload": {
                "psr-4": {
                    "League\\CLImate\\": "src/"
                }
            },
            "notification-url": "https://packagist.org/downloads/",
            "license": [
                "MIT"
            ],
            "authors": [
                {
                    "name": "Joe Tannenbaum",
                    "email": "hey@joe.codes",
                    "homepage": "http://joe.codes/",
                    "role": "Developer"
                }
            ],
            "description": "PHP's best friend for the terminal. CLImate allows you to easily output colored text, special formats, and more.",
            "keywords": [
                "cli",
                "colors",
                "command",
                "php",
                "terminal"
            ],
            "time": "2015-01-18 14:31:58"
        },
        {
            "name": "lusitanian/oauth",
            "version": "v0.3.5",
            "source": {
                "type": "git",
                "url": "https://github.com/Lusitanian/PHPoAuthLib.git",
                "reference": "ac5a1cd5a4519143728dce2213936eea302edf8a"
            },
            "dist": {
                "type": "zip",
                "url": "https://api.github.com/repos/Lusitanian/PHPoAuthLib/zipball/ac5a1cd5a4519143728dce2213936eea302edf8a",
                "reference": "ac5a1cd5a4519143728dce2213936eea302edf8a",
                "shasum": ""
            },
            "require": {
                "php": ">=5.3.0"
            },
            "require-dev": {
                "phpunit/phpunit": "3.7.*",
                "predis/predis": "0.8.*@dev",
                "symfony/http-foundation": "~2.1"
            },
            "suggest": {
                "ext-openssl": "Allows for usage of secure connections with the stream-based HTTP client.",
                "predis/predis": "Allows using the Redis storage backend.",
                "symfony/http-foundation": "Allows using the Symfony Session storage backend."
            },
            "type": "library",
            "extra": {
                "branch-alias": {
                    "dev-master": "0.1-dev"
                }
            },
            "autoload": {
                "psr-0": {
                    "OAuth": "src",
                    "OAuth\\Unit": "tests"
                }
            },
            "notification-url": "https://packagist.org/downloads/",
            "license": [
                "MIT"
            ],
            "authors": [
                {
                    "name": "David Desberg",
                    "email": "david@daviddesberg.com"
                },
                {
                    "name": "Pieter Hordijk",
                    "email": "info@pieterhordijk.com"
                }
            ],
            "description": "PHP 5.3+ oAuth 1/2 Library",
            "keywords": [
                "Authentication",
                "authorization",
                "oauth",
                "security"
            ],
            "time": "2014-09-05 15:19:58"
        },
        {
            "name": "pdepend/pdepend",
            "version": "2.0.6",
            "source": {
                "type": "git",
                "url": "https://github.com/pdepend/pdepend.git",
                "reference": "a15ffcbfbcc4570d4a733ca7b76e9cac0a56c3f4"
            },
            "dist": {
                "type": "zip",
                "url": "https://api.github.com/repos/pdepend/pdepend/zipball/a15ffcbfbcc4570d4a733ca7b76e9cac0a56c3f4",
                "reference": "a15ffcbfbcc4570d4a733ca7b76e9cac0a56c3f4",
                "shasum": ""
            },
            "require": {
                "symfony/config": ">=2.4",
                "symfony/dependency-injection": ">=2.4",
                "symfony/filesystem": ">=2.4"
            },
            "require-dev": {
                "phpunit/phpunit": "4.*@stable",
                "squizlabs/php_codesniffer": "@stable"
            },
            "bin": [
                "src/bin/pdepend"
            ],
            "type": "library",
            "autoload": {
                "psr-0": {
                    "PDepend\\": "src/main/php/"
                }
            },
            "notification-url": "https://packagist.org/downloads/",
            "license": [
                "BSD-3-Clause"
            ],
            "description": "Official version of pdepend to be handled with Composer",
            "time": "2015-03-02 08:06:43"
        },
        {
            "name": "phpmd/phpmd",
            "version": "2.2.3",
            "source": {
                "type": "git",
                "url": "https://github.com/phpmd/phpmd.git",
                "reference": "5eeb5a4d39c8304910b33ae49f8813905346cc35"
            },
            "dist": {
                "type": "zip",
                "url": "https://api.github.com/repos/phpmd/phpmd/zipball/5eeb5a4d39c8304910b33ae49f8813905346cc35",
                "reference": "5eeb5a4d39c8304910b33ae49f8813905346cc35",
                "shasum": ""
            },
            "require": {
                "pdepend/pdepend": "~2.0",
                "php": ">=5.3.0",
                "symfony/config": ">=2.4",
                "symfony/dependency-injection": ">=2.4",
                "symfony/filesystem": ">=2.4"
            },
            "require-dev": {
                "phpunit/phpunit": "*",
                "squizlabs/php_codesniffer": "*"
            },
            "bin": [
                "src/bin/phpmd"
            ],
            "type": "project",
            "autoload": {
                "psr-0": {
                    "PHPMD\\": "src/main/php"
                }
            },
            "notification-url": "https://packagist.org/downloads/",
            "license": [
                "BSD-3-Clause"
            ],
            "authors": [
                {
                    "name": "Manuel Pichler",
                    "email": "github@manuel-pichler.de",
                    "homepage": "https://github.com/manuelpichler",
                    "role": "Project founder"
                },
                {
                    "name": "Other contributors",
                    "homepage": "https://github.com/phpmd/phpmd/graphs/contributors",
                    "role": "Contributors"
                }
            ],
            "description": "PHPMD is a spin-off project of PHP Depend and aims to be a PHP equivalent of the well known Java tool PMD.",
            "homepage": "http://phpmd.org/",
            "keywords": [
                "mess detection",
                "mess detector",
                "pdepend",
                "phpmd",
                "pmd"
            ],
            "time": "2015-05-27 18:16:57"
        },
        {
            "name": "phpunit/php-code-coverage",
            "version": "2.1.3",
            "source": {
                "type": "git",
                "url": "https://github.com/sebastianbergmann/php-code-coverage.git",
                "reference": "28a6b34e91d789b2608072ab3c82eaae7cdb973c"
            },
            "dist": {
                "type": "zip",
                "url": "https://api.github.com/repos/sebastianbergmann/php-code-coverage/zipball/28a6b34e91d789b2608072ab3c82eaae7cdb973c",
                "reference": "28a6b34e91d789b2608072ab3c82eaae7cdb973c",
                "shasum": ""
            },
            "require": {
                "php": ">=5.3.3",
                "phpunit/php-file-iterator": "~1.3",
                "phpunit/php-text-template": "~1.2",
                "phpunit/php-token-stream": "~1.3",
                "sebastian/environment": "~1.0",
                "sebastian/version": "~1.0"
            },
            "require-dev": {
                "ext-xdebug": ">=2.1.4",
                "phpunit/phpunit": "~4"
            },
            "suggest": {
                "ext-dom": "*",
                "ext-xdebug": ">=2.2.1",
                "ext-xmlwriter": "*"
            },
            "type": "library",
            "extra": {
                "branch-alias": {
                    "dev-master": "2.1.x-dev"
                }
            },
            "autoload": {
                "classmap": [
                    "src/"
                ]
            },
            "notification-url": "https://packagist.org/downloads/",
            "license": [
                "BSD-3-Clause"
            ],
            "authors": [
                {
                    "name": "Sebastian Bergmann",
                    "email": "sb@sebastian-bergmann.de",
                    "role": "lead"
                }
            ],
            "description": "Library that provides collection, processing, and rendering functionality for PHP code coverage information.",
            "homepage": "https://github.com/sebastianbergmann/php-code-coverage",
            "keywords": [
                "coverage",
                "testing",
                "xunit"
            ],
            "time": "2015-06-03 07:01:01"
        },
        {
            "name": "phpunit/php-file-iterator",
            "version": "1.3.4",
            "source": {
                "type": "git",
                "url": "https://github.com/sebastianbergmann/php-file-iterator.git",
                "reference": "acd690379117b042d1c8af1fafd61bde001bf6bb"
            },
            "dist": {
                "type": "zip",
                "url": "https://api.github.com/repos/sebastianbergmann/php-file-iterator/zipball/acd690379117b042d1c8af1fafd61bde001bf6bb",
                "reference": "acd690379117b042d1c8af1fafd61bde001bf6bb",
                "shasum": ""
            },
            "require": {
                "php": ">=5.3.3"
            },
            "type": "library",
            "autoload": {
                "classmap": [
                    "File/"
                ]
            },
            "notification-url": "https://packagist.org/downloads/",
            "include-path": [
                ""
            ],
            "license": [
                "BSD-3-Clause"
            ],
            "authors": [
                {
                    "name": "Sebastian Bergmann",
                    "email": "sb@sebastian-bergmann.de",
                    "role": "lead"
                }
            ],
            "description": "FilterIterator implementation that filters files based on a list of suffixes.",
            "homepage": "https://github.com/sebastianbergmann/php-file-iterator/",
            "keywords": [
                "filesystem",
                "iterator"
            ],
            "time": "2013-10-10 15:34:57"
        },
        {
            "name": "phpunit/php-text-template",
            "version": "1.2.0",
            "source": {
                "type": "git",
                "url": "https://github.com/sebastianbergmann/php-text-template.git",
                "reference": "206dfefc0ffe9cebf65c413e3d0e809c82fbf00a"
            },
            "dist": {
                "type": "zip",
                "url": "https://api.github.com/repos/sebastianbergmann/php-text-template/zipball/206dfefc0ffe9cebf65c413e3d0e809c82fbf00a",
                "reference": "206dfefc0ffe9cebf65c413e3d0e809c82fbf00a",
                "shasum": ""
            },
            "require": {
                "php": ">=5.3.3"
            },
            "type": "library",
            "autoload": {
                "classmap": [
                    "Text/"
                ]
            },
            "notification-url": "https://packagist.org/downloads/",
            "include-path": [
                ""
            ],
            "license": [
                "BSD-3-Clause"
            ],
            "authors": [
                {
                    "name": "Sebastian Bergmann",
                    "email": "sb@sebastian-bergmann.de",
                    "role": "lead"
                }
            ],
            "description": "Simple template engine.",
            "homepage": "https://github.com/sebastianbergmann/php-text-template/",
            "keywords": [
                "template"
            ],
            "time": "2014-01-30 17:20:04"
        },
        {
            "name": "phpunit/php-timer",
            "version": "1.0.5",
            "source": {
                "type": "git",
                "url": "https://github.com/sebastianbergmann/php-timer.git",
                "reference": "19689d4354b295ee3d8c54b4f42c3efb69cbc17c"
            },
            "dist": {
                "type": "zip",
                "url": "https://api.github.com/repos/sebastianbergmann/php-timer/zipball/19689d4354b295ee3d8c54b4f42c3efb69cbc17c",
                "reference": "19689d4354b295ee3d8c54b4f42c3efb69cbc17c",
                "shasum": ""
            },
            "require": {
                "php": ">=5.3.3"
            },
            "type": "library",
            "autoload": {
                "classmap": [
                    "PHP/"
                ]
            },
            "notification-url": "https://packagist.org/downloads/",
            "include-path": [
                ""
            ],
            "license": [
                "BSD-3-Clause"
            ],
            "authors": [
                {
                    "name": "Sebastian Bergmann",
                    "email": "sb@sebastian-bergmann.de",
                    "role": "lead"
                }
            ],
            "description": "Utility class for timing",
            "homepage": "https://github.com/sebastianbergmann/php-timer/",
            "keywords": [
                "timer"
            ],
            "time": "2013-08-02 07:42:54"
        },
        {
            "name": "phpunit/php-token-stream",
            "version": "1.4.1",
            "source": {
                "type": "git",
                "url": "https://github.com/sebastianbergmann/php-token-stream.git",
                "reference": "eab81d02569310739373308137284e0158424330"
            },
            "dist": {
                "type": "zip",
                "url": "https://api.github.com/repos/sebastianbergmann/php-token-stream/zipball/eab81d02569310739373308137284e0158424330",
                "reference": "eab81d02569310739373308137284e0158424330",
                "shasum": ""
            },
            "require": {
                "ext-tokenizer": "*",
                "php": ">=5.3.3"
            },
            "require-dev": {
                "phpunit/phpunit": "~4.2"
            },
            "type": "library",
            "extra": {
                "branch-alias": {
                    "dev-master": "1.4-dev"
                }
            },
            "autoload": {
                "classmap": [
                    "src/"
                ]
            },
            "notification-url": "https://packagist.org/downloads/",
            "license": [
                "BSD-3-Clause"
            ],
            "authors": [
                {
                    "name": "Sebastian Bergmann",
                    "email": "sebastian@phpunit.de"
                }
            ],
            "description": "Wrapper around PHP's tokenizer extension.",
            "homepage": "https://github.com/sebastianbergmann/php-token-stream/",
            "keywords": [
                "tokenizer"
            ],
            "time": "2015-04-08 04:46:07"
        },
        {
            "name": "phpunit/phpunit",
            "version": "4.1.0",
            "source": {
                "type": "git",
                "url": "https://github.com/sebastianbergmann/phpunit.git",
                "reference": "efb1b1334605594417a3bd466477772d06d460a8"
            },
            "dist": {
                "type": "zip",
                "url": "https://api.github.com/repos/sebastianbergmann/phpunit/zipball/efb1b1334605594417a3bd466477772d06d460a8",
                "reference": "efb1b1334605594417a3bd466477772d06d460a8",
                "shasum": ""
            },
            "require": {
                "ext-dom": "*",
                "ext-json": "*",
                "ext-pcre": "*",
                "ext-reflection": "*",
                "ext-spl": "*",
                "php": ">=5.3.3",
                "phpunit/php-code-coverage": "~2.0",
                "phpunit/php-file-iterator": "~1.3.1",
                "phpunit/php-text-template": "~1.2",
                "phpunit/php-timer": "~1.0.2",
                "phpunit/phpunit-mock-objects": "~2.1",
                "sebastian/comparator": "~1.0",
                "sebastian/diff": "~1.1",
                "sebastian/environment": "~1.0",
                "sebastian/exporter": "~1.0",
                "sebastian/version": "~1.0",
                "symfony/yaml": "~2.0"
            },
            "suggest": {
                "phpunit/php-invoker": "~1.1"
            },
            "bin": [
                "phpunit"
            ],
            "type": "library",
            "extra": {
                "branch-alias": {
                    "dev-master": "4.1.x-dev"
                }
            },
            "autoload": {
                "classmap": [
                    "src/"
                ]
            },
            "notification-url": "https://packagist.org/downloads/",
            "include-path": [
                "",
                "../../symfony/yaml/"
            ],
            "license": [
                "BSD-3-Clause"
            ],
            "authors": [
                {
                    "name": "Sebastian Bergmann",
                    "email": "sebastian@phpunit.de",
                    "role": "lead"
                }
            ],
            "description": "The PHP Unit Testing framework.",
            "homepage": "http://www.phpunit.de/",
            "keywords": [
                "phpunit",
                "testing",
                "xunit"
            ],
            "time": "2014-05-02 07:13:40"
        },
        {
            "name": "phpunit/phpunit-mock-objects",
            "version": "2.3.3",
            "source": {
                "type": "git",
                "url": "https://github.com/sebastianbergmann/phpunit-mock-objects.git",
                "reference": "253c005852591fd547fc18cd5b7b43a1ec82d8f7"
            },
            "dist": {
                "type": "zip",
                "url": "https://api.github.com/repos/sebastianbergmann/phpunit-mock-objects/zipball/253c005852591fd547fc18cd5b7b43a1ec82d8f7",
                "reference": "253c005852591fd547fc18cd5b7b43a1ec82d8f7",
                "shasum": ""
            },
            "require": {
                "doctrine/instantiator": "~1.0,>=1.0.2",
                "php": ">=5.3.3",
                "phpunit/php-text-template": "~1.2"
            },
            "require-dev": {
                "phpunit/phpunit": "~4.4"
            },
            "suggest": {
                "ext-soap": "*"
            },
            "type": "library",
            "extra": {
                "branch-alias": {
                    "dev-master": "2.3.x-dev"
                }
            },
            "autoload": {
                "classmap": [
                    "src/"
                ]
            },
            "notification-url": "https://packagist.org/downloads/",
            "license": [
                "BSD-3-Clause"
            ],
            "authors": [
                {
                    "name": "Sebastian Bergmann",
                    "email": "sb@sebastian-bergmann.de",
                    "role": "lead"
                }
            ],
            "description": "Mock Object library for PHPUnit",
            "homepage": "https://github.com/sebastianbergmann/phpunit-mock-objects/",
            "keywords": [
                "mock",
                "xunit"
            ],
            "time": "2015-05-29 05:19:18"
        },
        {
            "name": "sebastian/comparator",
            "version": "1.1.1",
            "source": {
                "type": "git",
                "url": "https://github.com/sebastianbergmann/comparator.git",
                "reference": "1dd8869519a225f7f2b9eb663e225298fade819e"
            },
            "dist": {
                "type": "zip",
                "url": "https://api.github.com/repos/sebastianbergmann/comparator/zipball/1dd8869519a225f7f2b9eb663e225298fade819e",
                "reference": "1dd8869519a225f7f2b9eb663e225298fade819e",
                "shasum": ""
            },
            "require": {
                "php": ">=5.3.3",
                "sebastian/diff": "~1.2",
                "sebastian/exporter": "~1.2"
            },
            "require-dev": {
                "phpunit/phpunit": "~4.4"
            },
            "type": "library",
            "extra": {
                "branch-alias": {
                    "dev-master": "1.1.x-dev"
                }
            },
            "autoload": {
                "classmap": [
                    "src/"
                ]
            },
            "notification-url": "https://packagist.org/downloads/",
            "license": [
                "BSD-3-Clause"
            ],
            "authors": [
                {
                    "name": "Jeff Welch",
                    "email": "whatthejeff@gmail.com"
                },
                {
                    "name": "Volker Dusch",
                    "email": "github@wallbash.com"
                },
                {
                    "name": "Bernhard Schussek",
                    "email": "bschussek@2bepublished.at"
                },
                {
                    "name": "Sebastian Bergmann",
                    "email": "sebastian@phpunit.de"
                }
            ],
            "description": "Provides the functionality to compare PHP values for equality",
            "homepage": "http://www.github.com/sebastianbergmann/comparator",
            "keywords": [
                "comparator",
                "compare",
                "equality"
            ],
            "time": "2015-01-29 16:28:08"
        },
        {
            "name": "sebastian/diff",
            "version": "1.3.0",
            "source": {
                "type": "git",
                "url": "https://github.com/sebastianbergmann/diff.git",
                "reference": "863df9687835c62aa423a22412d26fa2ebde3fd3"
            },
            "dist": {
                "type": "zip",
                "url": "https://api.github.com/repos/sebastianbergmann/diff/zipball/863df9687835c62aa423a22412d26fa2ebde3fd3",
                "reference": "863df9687835c62aa423a22412d26fa2ebde3fd3",
                "shasum": ""
            },
            "require": {
                "php": ">=5.3.3"
            },
            "require-dev": {
                "phpunit/phpunit": "~4.2"
            },
            "type": "library",
            "extra": {
                "branch-alias": {
                    "dev-master": "1.3-dev"
                }
            },
            "autoload": {
                "classmap": [
                    "src/"
                ]
            },
            "notification-url": "https://packagist.org/downloads/",
            "license": [
                "BSD-3-Clause"
            ],
            "authors": [
                {
                    "name": "Kore Nordmann",
                    "email": "mail@kore-nordmann.de"
                },
                {
                    "name": "Sebastian Bergmann",
                    "email": "sebastian@phpunit.de"
                }
            ],
            "description": "Diff implementation",
            "homepage": "http://www.github.com/sebastianbergmann/diff",
            "keywords": [
                "diff"
            ],
            "time": "2015-02-22 15:13:53"
        },
        {
            "name": "sebastian/environment",
            "version": "1.2.2",
            "source": {
                "type": "git",
                "url": "https://github.com/sebastianbergmann/environment.git",
                "reference": "5a8c7d31914337b69923db26c4221b81ff5a196e"
            },
            "dist": {
                "type": "zip",
                "url": "https://api.github.com/repos/sebastianbergmann/environment/zipball/5a8c7d31914337b69923db26c4221b81ff5a196e",
                "reference": "5a8c7d31914337b69923db26c4221b81ff5a196e",
                "shasum": ""
            },
            "require": {
                "php": ">=5.3.3"
            },
            "require-dev": {
                "phpunit/phpunit": "~4.4"
            },
            "type": "library",
            "extra": {
                "branch-alias": {
                    "dev-master": "1.3.x-dev"
                }
            },
            "autoload": {
                "classmap": [
                    "src/"
                ]
            },
            "notification-url": "https://packagist.org/downloads/",
            "license": [
                "BSD-3-Clause"
            ],
            "authors": [
                {
                    "name": "Sebastian Bergmann",
                    "email": "sebastian@phpunit.de"
                }
            ],
            "description": "Provides functionality to handle HHVM/PHP environments",
            "homepage": "http://www.github.com/sebastianbergmann/environment",
            "keywords": [
                "Xdebug",
                "environment",
                "hhvm"
            ],
            "time": "2015-01-01 10:01:08"
        },
        {
            "name": "sebastian/exporter",
            "version": "1.2.0",
            "source": {
                "type": "git",
                "url": "https://github.com/sebastianbergmann/exporter.git",
                "reference": "84839970d05254c73cde183a721c7af13aede943"
            },
            "dist": {
                "type": "zip",
                "url": "https://api.github.com/repos/sebastianbergmann/exporter/zipball/84839970d05254c73cde183a721c7af13aede943",
                "reference": "84839970d05254c73cde183a721c7af13aede943",
                "shasum": ""
            },
            "require": {
                "php": ">=5.3.3",
                "sebastian/recursion-context": "~1.0"
            },
            "require-dev": {
                "phpunit/phpunit": "~4.4"
            },
            "type": "library",
            "extra": {
                "branch-alias": {
                    "dev-master": "1.2.x-dev"
                }
            },
            "autoload": {
                "classmap": [
                    "src/"
                ]
            },
            "notification-url": "https://packagist.org/downloads/",
            "license": [
                "BSD-3-Clause"
            ],
            "authors": [
                {
                    "name": "Jeff Welch",
                    "email": "whatthejeff@gmail.com"
                },
                {
                    "name": "Volker Dusch",
                    "email": "github@wallbash.com"
                },
                {
                    "name": "Bernhard Schussek",
                    "email": "bschussek@2bepublished.at"
                },
                {
                    "name": "Sebastian Bergmann",
                    "email": "sebastian@phpunit.de"
                },
                {
                    "name": "Adam Harvey",
                    "email": "aharvey@php.net"
                }
            ],
            "description": "Provides the functionality to export PHP variables for visualization",
            "homepage": "http://www.github.com/sebastianbergmann/exporter",
            "keywords": [
                "export",
                "exporter"
            ],
            "time": "2015-01-27 07:23:06"
        },
        {
            "name": "sebastian/recursion-context",
            "version": "1.0.0",
            "source": {
                "type": "git",
                "url": "https://github.com/sebastianbergmann/recursion-context.git",
                "reference": "3989662bbb30a29d20d9faa04a846af79b276252"
            },
            "dist": {
                "type": "zip",
                "url": "https://api.github.com/repos/sebastianbergmann/recursion-context/zipball/3989662bbb30a29d20d9faa04a846af79b276252",
                "reference": "3989662bbb30a29d20d9faa04a846af79b276252",
                "shasum": ""
            },
            "require": {
                "php": ">=5.3.3"
            },
            "require-dev": {
                "phpunit/phpunit": "~4.4"
            },
            "type": "library",
            "extra": {
                "branch-alias": {
                    "dev-master": "1.0.x-dev"
                }
            },
            "autoload": {
                "classmap": [
                    "src/"
                ]
            },
            "notification-url": "https://packagist.org/downloads/",
            "license": [
                "BSD-3-Clause"
            ],
            "authors": [
                {
                    "name": "Jeff Welch",
                    "email": "whatthejeff@gmail.com"
                },
                {
                    "name": "Sebastian Bergmann",
                    "email": "sebastian@phpunit.de"
                },
                {
                    "name": "Adam Harvey",
                    "email": "aharvey@php.net"
                }
            ],
            "description": "Provides functionality to recursively process PHP variables",
            "homepage": "http://www.github.com/sebastianbergmann/recursion-context",
            "time": "2015-01-24 09:48:32"
        },
        {
            "name": "sebastian/version",
            "version": "1.0.5",
            "source": {
                "type": "git",
                "url": "https://github.com/sebastianbergmann/version.git",
                "reference": "ab931d46cd0d3204a91e1b9a40c4bc13032b58e4"
            },
            "dist": {
                "type": "zip",
                "url": "https://api.github.com/repos/sebastianbergmann/version/zipball/ab931d46cd0d3204a91e1b9a40c4bc13032b58e4",
                "reference": "ab931d46cd0d3204a91e1b9a40c4bc13032b58e4",
                "shasum": ""
            },
            "type": "library",
            "autoload": {
                "classmap": [
                    "src/"
                ]
            },
            "notification-url": "https://packagist.org/downloads/",
            "license": [
                "BSD-3-Clause"
            ],
            "authors": [
                {
                    "name": "Sebastian Bergmann",
                    "email": "sebastian@phpunit.de",
                    "role": "lead"
                }
            ],
            "description": "Library that helps with managing the version number of Git-hosted PHP projects",
            "homepage": "https://github.com/sebastianbergmann/version",
            "time": "2015-02-24 06:35:25"
        },
        {
            "name": "sjparkinson/static-review",
            "version": "4.1.1",
            "source": {
                "type": "git",
                "url": "https://github.com/sjparkinson/static-review.git",
                "reference": "493c3410cf146a12fca84209bad126c494e125f0"
            },
            "dist": {
                "type": "zip",
                "url": "https://api.github.com/repos/sjparkinson/static-review/zipball/493c3410cf146a12fca84209bad126c494e125f0",
                "reference": "493c3410cf146a12fca84209bad126c494e125f0",
                "shasum": ""
            },
            "require": {
                "league/climate": "~2.0",
                "php": ">=5.4.0",
                "symfony/console": "~2.0",
                "symfony/process": "~2.0"
            },
            "require-dev": {
                "mockery/mockery": "~0.9",
                "phpunit/phpunit": "~4.0",
                "sensiolabs/security-checker": "~2.0",
                "squizlabs/php_codesniffer": "~1.0"
            },
            "suggest": {
                "sensiolabs/security-checker": "Required for ComposerSecurityReview.",
                "squizlabs/php_codesniffer": "Required for PhpCodeSnifferReview."
            },
            "bin": [
                "bin/static-review.php"
            ],
            "type": "library",
            "autoload": {
                "psr-4": {
                    "StaticReview\\": "src/"
                }
            },
            "notification-url": "https://packagist.org/downloads/",
            "license": [
                "MIT"
            ],
            "authors": [
                {
                    "name": "Samuel Parkinson",
                    "email": "sam.james.parkinson@gmail.com",
                    "homepage": "http://samp.im"
                }
            ],
            "description": "An extendable framework for version control hooks.",
            "time": "2014-09-22 08:40:36"
        },
        {
            "name": "squizlabs/php_codesniffer",
            "version": "1.5.3",
            "source": {
                "type": "git",
                "url": "https://github.com/squizlabs/PHP_CodeSniffer.git",
                "reference": "396178ada8499ec492363587f037125bf7b07fcc"
            },
            "dist": {
                "type": "zip",
                "url": "https://api.github.com/repos/squizlabs/PHP_CodeSniffer/zipball/396178ada8499ec492363587f037125bf7b07fcc",
                "reference": "396178ada8499ec492363587f037125bf7b07fcc",
                "shasum": ""
            },
            "require": {
                "ext-tokenizer": "*",
                "php": ">=5.1.2"
            },
            "suggest": {
                "phpunit/php-timer": "dev-master"
            },
            "bin": [
                "scripts/phpcs"
            ],
            "type": "library",
            "extra": {
                "branch-alias": {
                    "dev-phpcs-fixer": "2.0.x-dev"
                }
            },
            "autoload": {
                "classmap": [
                    "CodeSniffer.php",
                    "CodeSniffer/CLI.php",
                    "CodeSniffer/Exception.php",
                    "CodeSniffer/File.php",
                    "CodeSniffer/Report.php",
                    "CodeSniffer/Reporting.php",
                    "CodeSniffer/Sniff.php",
                    "CodeSniffer/Tokens.php",
                    "CodeSniffer/Reports/",
                    "CodeSniffer/CommentParser/",
                    "CodeSniffer/Tokenizers/",
                    "CodeSniffer/DocGenerators/",
                    "CodeSniffer/Standards/AbstractPatternSniff.php",
                    "CodeSniffer/Standards/AbstractScopeSniff.php",
                    "CodeSniffer/Standards/AbstractVariableSniff.php",
                    "CodeSniffer/Standards/IncorrectPatternException.php",
                    "CodeSniffer/Standards/Generic/Sniffs/",
                    "CodeSniffer/Standards/MySource/Sniffs/",
                    "CodeSniffer/Standards/PEAR/Sniffs/",
                    "CodeSniffer/Standards/PSR1/Sniffs/",
                    "CodeSniffer/Standards/PSR2/Sniffs/",
                    "CodeSniffer/Standards/Squiz/Sniffs/",
                    "CodeSniffer/Standards/Zend/Sniffs/"
                ]
            },
            "notification-url": "https://packagist.org/downloads/",
            "license": [
                "BSD-3-Clause"
            ],
            "authors": [
                {
                    "name": "Greg Sherwood",
                    "role": "lead"
                }
            ],
            "description": "PHP_CodeSniffer tokenises PHP, JavaScript and CSS files and detects violations of a defined set of coding standards.",
            "homepage": "http://www.squizlabs.com/php-codesniffer",
            "keywords": [
                "phpcs",
                "standards"
            ],
            "time": "2014-05-01 03:07:07"
        },
        {
            "name": "symfony/config",
            "version": "v2.7.0",
            "source": {
                "type": "git",
                "url": "https://github.com/symfony/Config.git",
                "reference": "537e9912063e66aa70cbcddd7d6e6e8db61d98e4"
            },
            "dist": {
                "type": "zip",
                "url": "https://api.github.com/repos/symfony/Config/zipball/537e9912063e66aa70cbcddd7d6e6e8db61d98e4",
                "reference": "537e9912063e66aa70cbcddd7d6e6e8db61d98e4",
                "shasum": ""
            },
            "require": {
                "php": ">=5.3.9",
                "symfony/filesystem": "~2.3"
            },
            "require-dev": {
                "symfony/phpunit-bridge": "~2.7"
            },
            "type": "library",
            "extra": {
                "branch-alias": {
                    "dev-master": "2.7-dev"
                }
            },
            "autoload": {
                "psr-4": {
                    "Symfony\\Component\\Config\\": ""
                }
            },
            "notification-url": "https://packagist.org/downloads/",
            "license": [
                "MIT"
            ],
            "authors": [
                {
                    "name": "Fabien Potencier",
                    "email": "fabien@symfony.com"
                },
                {
                    "name": "Symfony Community",
                    "homepage": "https://symfony.com/contributors"
                }
            ],
            "description": "Symfony Config Component",
            "homepage": "https://symfony.com",
            "time": "2015-05-15 13:33:16"
        },
        {
            "name": "symfony/dependency-injection",
            "version": "v2.7.0",
            "source": {
                "type": "git",
                "url": "https://github.com/symfony/DependencyInjection.git",
                "reference": "137bf489c5151c7eb1e4b7dd34a123f9a74b966d"
            },
            "dist": {
                "type": "zip",
                "url": "https://api.github.com/repos/symfony/DependencyInjection/zipball/137bf489c5151c7eb1e4b7dd34a123f9a74b966d",
                "reference": "137bf489c5151c7eb1e4b7dd34a123f9a74b966d",
                "shasum": ""
            },
            "require": {
                "php": ">=5.3.9"
            },
            "conflict": {
                "symfony/expression-language": "<2.6"
            },
            "require-dev": {
                "symfony/config": "~2.2",
                "symfony/expression-language": "~2.6",
                "symfony/phpunit-bridge": "~2.7",
                "symfony/yaml": "~2.1"
            },
            "suggest": {
                "symfony/config": "",
                "symfony/proxy-manager-bridge": "Generate service proxies to lazy load them",
                "symfony/yaml": ""
            },
            "type": "library",
            "extra": {
                "branch-alias": {
                    "dev-master": "2.7-dev"
                }
            },
            "autoload": {
                "psr-4": {
                    "Symfony\\Component\\DependencyInjection\\": ""
                }
            },
            "notification-url": "https://packagist.org/downloads/",
            "license": [
                "MIT"
            ],
            "authors": [
                {
                    "name": "Fabien Potencier",
                    "email": "fabien@symfony.com"
                },
                {
                    "name": "Symfony Community",
                    "homepage": "https://symfony.com/contributors"
                }
            ],
            "description": "Symfony DependencyInjection Component",
            "homepage": "https://symfony.com",
            "time": "2015-05-29 14:44:44"
        },
        {
            "name": "symfony/event-dispatcher",
            "version": "v2.7.0",
            "source": {
                "type": "git",
                "url": "https://github.com/symfony/EventDispatcher.git",
                "reference": "687039686d0e923429ba6e958d0baa920cd5d458"
            },
            "dist": {
                "type": "zip",
                "url": "https://api.github.com/repos/symfony/EventDispatcher/zipball/687039686d0e923429ba6e958d0baa920cd5d458",
                "reference": "687039686d0e923429ba6e958d0baa920cd5d458",
                "shasum": ""
            },
            "require": {
                "php": ">=5.3.9"
            },
            "require-dev": {
                "psr/log": "~1.0",
                "symfony/config": "~2.0,>=2.0.5",
                "symfony/dependency-injection": "~2.6",
                "symfony/expression-language": "~2.6",
                "symfony/phpunit-bridge": "~2.7",
                "symfony/stopwatch": "~2.3"
            },
            "suggest": {
                "symfony/dependency-injection": "",
                "symfony/http-kernel": ""
            },
            "type": "library",
            "extra": {
                "branch-alias": {
                    "dev-master": "2.7-dev"
                }
            },
            "autoload": {
                "psr-4": {
                    "Symfony\\Component\\EventDispatcher\\": ""
                }
            },
            "notification-url": "https://packagist.org/downloads/",
            "license": [
                "MIT"
            ],
            "authors": [
                {
                    "name": "Fabien Potencier",
                    "email": "fabien@symfony.com"
                },
                {
                    "name": "Symfony Community",
                    "homepage": "https://symfony.com/contributors"
                }
            ],
            "description": "Symfony EventDispatcher Component",
            "homepage": "https://symfony.com",
            "time": "2015-05-02 15:21:08"
        },
        {
            "name": "symfony/filesystem",
            "version": "v2.7.0",
            "source": {
                "type": "git",
                "url": "https://github.com/symfony/Filesystem.git",
                "reference": "ae4551fd6d4d4f51f2e7390fbc902fbd67f3b7ba"
            },
            "dist": {
                "type": "zip",
                "url": "https://api.github.com/repos/symfony/Filesystem/zipball/ae4551fd6d4d4f51f2e7390fbc902fbd67f3b7ba",
                "reference": "ae4551fd6d4d4f51f2e7390fbc902fbd67f3b7ba",
                "shasum": ""
            },
            "require": {
                "php": ">=5.3.9"
            },
            "require-dev": {
                "symfony/phpunit-bridge": "~2.7"
            },
            "type": "library",
            "extra": {
                "branch-alias": {
                    "dev-master": "2.7-dev"
                }
            },
            "autoload": {
                "psr-4": {
                    "Symfony\\Component\\Filesystem\\": ""
                }
            },
            "notification-url": "https://packagist.org/downloads/",
            "license": [
                "MIT"
            ],
            "authors": [
                {
                    "name": "Fabien Potencier",
                    "email": "fabien@symfony.com"
                },
                {
                    "name": "Symfony Community",
                    "homepage": "https://symfony.com/contributors"
                }
            ],
            "description": "Symfony Filesystem Component",
            "homepage": "https://symfony.com",
            "time": "2015-05-15 13:33:16"
        },
        {
            "name": "symfony/stopwatch",
            "version": "v2.7.0",
            "source": {
                "type": "git",
                "url": "https://github.com/symfony/Stopwatch.git",
                "reference": "7702945bceddc0e1f744519abb8a2baeb94bd5ce"
            },
            "dist": {
                "type": "zip",
                "url": "https://api.github.com/repos/symfony/Stopwatch/zipball/7702945bceddc0e1f744519abb8a2baeb94bd5ce",
                "reference": "7702945bceddc0e1f744519abb8a2baeb94bd5ce",
                "shasum": ""
            },
            "require": {
                "php": ">=5.3.9"
            },
            "require-dev": {
                "symfony/phpunit-bridge": "~2.7"
            },
            "type": "library",
            "extra": {
                "branch-alias": {
                    "dev-master": "2.7-dev"
                }
            },
            "autoload": {
                "psr-4": {
                    "Symfony\\Component\\Stopwatch\\": ""
                }
            },
            "notification-url": "https://packagist.org/downloads/",
            "license": [
                "MIT"
            ],
            "authors": [
                {
                    "name": "Fabien Potencier",
                    "email": "fabien@symfony.com"
                },
                {
                    "name": "Symfony Community",
                    "homepage": "https://symfony.com/contributors"
                }
            ],
            "description": "Symfony Stopwatch Component",
            "homepage": "https://symfony.com",
            "time": "2015-05-02 15:21:08"
        },
        {
            "name": "symfony/yaml",
            "version": "v2.7.0",
            "source": {
                "type": "git",
                "url": "https://github.com/symfony/Yaml.git",
                "reference": "4a29a5248aed4fb45f626a7bbbd330291492f5c3"
            },
            "dist": {
                "type": "zip",
                "url": "https://api.github.com/repos/symfony/Yaml/zipball/4a29a5248aed4fb45f626a7bbbd330291492f5c3",
                "reference": "4a29a5248aed4fb45f626a7bbbd330291492f5c3",
                "shasum": ""
            },
            "require": {
                "php": ">=5.3.9"
            },
            "require-dev": {
                "symfony/phpunit-bridge": "~2.7"
            },
            "type": "library",
            "extra": {
                "branch-alias": {
                    "dev-master": "2.7-dev"
                }
            },
            "autoload": {
                "psr-4": {
                    "Symfony\\Component\\Yaml\\": ""
                }
            },
            "notification-url": "https://packagist.org/downloads/",
            "license": [
                "MIT"
            ],
            "authors": [
                {
                    "name": "Fabien Potencier",
                    "email": "fabien@symfony.com"
                },
                {
                    "name": "Symfony Community",
                    "homepage": "https://symfony.com/contributors"
                }
            ],
            "description": "Symfony Yaml Component",
            "homepage": "https://symfony.com",
            "time": "2015-05-02 15:21:08"
        }
    ],
    "aliases": [],
    "minimum-stability": "alpha",
    "stability-flags": {
        "composer/composer": 15,
        "phpmd/phpmd": 0
    },
    "prefer-stable": true,
    "prefer-lowest": false,
    "platform": {
        "php": "~5.5.0|~5.6.0"
    },
    "platform-dev": {
        "lib-libxml": "*",
        "ext-ctype": "*",
        "ext-gd": "*",
        "ext-spl": "*",
        "ext-dom": "*",
        "ext-simplexml": "*",
        "ext-mcrypt": "*",
        "ext-hash": "*",
        "ext-curl": "*",
        "ext-iconv": "*",
        "ext-intl": "*"
    }
}<|MERGE_RESOLUTION|>--- conflicted
+++ resolved
@@ -4,11 +4,7 @@
         "Read more about it at http://getcomposer.org/doc/01-basic-usage.md#composer-lock-the-lock-file",
         "This file is @generated automatically"
     ],
-<<<<<<< HEAD
-    "hash": "60911dbe0f61b6beaebfd578795b5fd7",
-=======
     "hash": "fd98054e20f79a501ae6a65f774f39d7",
->>>>>>> f4bcca85
     "packages": [
         {
             "name": "composer/composer",
@@ -265,7 +261,7 @@
                 "ZF1",
                 "framework"
             ],
-            "time": "2015-06-02 08:04:41"
+            "time": "2015-02-06 17:25:45"
         },
         {
             "name": "monolog/monolog",
