{
    "_readme": [
        "This file locks the dependencies of your project to a known state",
        "Read more about it at https://getcomposer.org/doc/01-basic-usage.md#installing-dependencies",
        "This file is @generated automatically"
    ],
<<<<<<< HEAD
    "content-hash": "eb47aa23baa2410893fe2cbeb2c6ffcc",
=======
    "content-hash": "ecd17c9b3713554b75fa656e0aecd96c",
>>>>>>> a56545da
    "packages": [
        {
            "name": "braintree/braintree_php",
            "version": "3.35.0",
            "source": {
                "type": "git",
                "url": "https://github.com/braintree/braintree_php.git",
                "reference": "6c4388199ce379432804a5c18b88585157ef2ed7"
            },
            "dist": {
                "type": "zip",
                "url": "https://api.github.com/repos/braintree/braintree_php/zipball/6c4388199ce379432804a5c18b88585157ef2ed7",
                "reference": "6c4388199ce379432804a5c18b88585157ef2ed7",
                "shasum": ""
            },
            "require": {
                "ext-curl": "*",
                "ext-dom": "*",
                "ext-hash": "*",
                "ext-openssl": "*",
                "ext-xmlwriter": "*",
                "php": ">=5.4.0"
            },
            "require-dev": {
                "phpunit/phpunit": "3.7.*"
            },
            "type": "library",
            "autoload": {
                "psr-0": {
                    "Braintree": "lib/"
                },
                "psr-4": {
                    "Braintree\\": "lib/Braintree"
                }
            },
            "notification-url": "https://packagist.org/downloads/",
            "license": [
                "MIT"
            ],
            "authors": [
                {
                    "name": "Braintree",
                    "homepage": "https://www.braintreepayments.com"
                }
            ],
            "description": "Braintree PHP Client Library",
            "time": "2018-07-26T14:37:38+00:00"
        },
        {
            "name": "colinmollenhour/cache-backend-file",
            "version": "v1.4.4",
            "source": {
                "type": "git",
                "url": "https://github.com/colinmollenhour/Cm_Cache_Backend_File.git",
                "reference": "184171cc79933a828c3f9b1a1054724cea22a216"
            },
            "dist": {
                "type": "zip",
                "url": "https://api.github.com/repos/colinmollenhour/Cm_Cache_Backend_File/zipball/184171cc79933a828c3f9b1a1054724cea22a216",
                "reference": "184171cc79933a828c3f9b1a1054724cea22a216",
                "shasum": ""
            },
            "type": "magento-module",
            "autoload": {
                "classmap": [
                    "File.php"
                ]
            },
            "notification-url": "https://packagist.org/downloads/",
            "license": [
                "BSD-3-Clause"
            ],
            "authors": [
                {
                    "name": "Colin Mollenhour"
                }
            ],
            "description": "The stock Zend_Cache_Backend_File backend has extremely poor performance for cleaning by tags making it become unusable as the number of cached items increases. This backend makes many changes resulting in a huge performance boost, especially for tag cleaning.",
            "homepage": "https://github.com/colinmollenhour/Cm_Cache_Backend_File",
            "time": "2018-04-05T15:28:43+00:00"
        },
        {
            "name": "colinmollenhour/cache-backend-redis",
            "version": "1.10.5",
            "source": {
                "type": "git",
                "url": "https://github.com/colinmollenhour/Cm_Cache_Backend_Redis.git",
                "reference": "91d949e28d939e607484a4bbf9307cff5afa689b"
            },
            "dist": {
                "type": "zip",
                "url": "https://api.github.com/repos/colinmollenhour/Cm_Cache_Backend_Redis/zipball/91d949e28d939e607484a4bbf9307cff5afa689b",
                "reference": "91d949e28d939e607484a4bbf9307cff5afa689b",
                "shasum": ""
            },
            "require": {
                "magento-hackathon/magento-composer-installer": "*"
            },
            "type": "magento-module",
            "autoload": {
                "classmap": [
                    "Cm/Cache/Backend/Redis.php"
                ]
            },
            "notification-url": "https://packagist.org/downloads/",
            "license": [
                "BSD-3-Clause"
            ],
            "authors": [
                {
                    "name": "Colin Mollenhour"
                }
            ],
            "description": "Zend_Cache backend using Redis with full support for tags.",
            "homepage": "https://github.com/colinmollenhour/Cm_Cache_Backend_Redis",
            "time": "2018-05-15T16:02:25+00:00"
        },
        {
            "name": "colinmollenhour/credis",
            "version": "1.10.0",
            "source": {
                "type": "git",
                "url": "https://github.com/colinmollenhour/credis.git",
                "reference": "8ab6db707c821055f9856b8cf76d5f44beb6fd8a"
            },
            "dist": {
                "type": "zip",
                "url": "https://api.github.com/repos/colinmollenhour/credis/zipball/8ab6db707c821055f9856b8cf76d5f44beb6fd8a",
                "reference": "8ab6db707c821055f9856b8cf76d5f44beb6fd8a",
                "shasum": ""
            },
            "require": {
                "php": ">=5.4.0"
            },
            "type": "library",
            "autoload": {
                "classmap": [
                    "Client.php",
                    "Cluster.php",
                    "Sentinel.php",
                    "Module.php"
                ]
            },
            "notification-url": "https://packagist.org/downloads/",
            "license": [
                "MIT"
            ],
            "authors": [
                {
                    "name": "Colin Mollenhour",
                    "email": "colin@mollenhour.com"
                }
            ],
            "description": "Credis is a lightweight interface to the Redis key-value store which wraps the phpredis library when available for better performance.",
            "homepage": "https://github.com/colinmollenhour/credis",
            "time": "2018-05-07T14:45:04+00:00"
        },
        {
            "name": "colinmollenhour/php-redis-session-abstract",
            "version": "v1.4.0",
            "source": {
                "type": "git",
                "url": "https://github.com/colinmollenhour/php-redis-session-abstract.git",
                "reference": "4cb15d557f58f45ad257cbcce3c12511e6deb5bc"
            },
            "dist": {
                "type": "zip",
                "url": "https://api.github.com/repos/colinmollenhour/php-redis-session-abstract/zipball/4cb15d557f58f45ad257cbcce3c12511e6deb5bc",
                "reference": "4cb15d557f58f45ad257cbcce3c12511e6deb5bc",
                "shasum": ""
            },
            "require": {
                "colinmollenhour/credis": "~1.6",
                "php": "~5.5.0|~5.6.0|~7.0.0|~7.1.0|~7.2.0"
            },
            "type": "library",
            "autoload": {
                "psr-0": {
                    "Cm\\RedisSession\\": "src/"
                }
            },
            "notification-url": "https://packagist.org/downloads/",
            "license": [
                "BSD-3-Clause"
            ],
            "authors": [
                {
                    "name": "Colin Mollenhour"
                }
            ],
            "description": "A Redis-based session handler with optimistic locking",
            "homepage": "https://github.com/colinmollenhour/php-redis-session-abstract",
            "time": "2018-03-29T15:54:15+00:00"
        },
        {
            "name": "composer/ca-bundle",
            "version": "1.1.2",
            "source": {
                "type": "git",
                "url": "https://github.com/composer/ca-bundle.git",
                "reference": "46afded9720f40b9dc63542af4e3e43a1177acb0"
            },
            "dist": {
                "type": "zip",
                "url": "https://api.github.com/repos/composer/ca-bundle/zipball/46afded9720f40b9dc63542af4e3e43a1177acb0",
                "reference": "46afded9720f40b9dc63542af4e3e43a1177acb0",
                "shasum": ""
            },
            "require": {
                "ext-openssl": "*",
                "ext-pcre": "*",
                "php": "^5.3.2 || ^7.0"
            },
            "require-dev": {
                "phpunit/phpunit": "^4.8.35 || ^5.7 || ^6.5",
                "psr/log": "^1.0",
                "symfony/process": "^2.5 || ^3.0 || ^4.0"
            },
            "type": "library",
            "extra": {
                "branch-alias": {
                    "dev-master": "1.x-dev"
                }
            },
            "autoload": {
                "psr-4": {
                    "Composer\\CaBundle\\": "src"
                }
            },
            "notification-url": "https://packagist.org/downloads/",
            "license": [
                "MIT"
            ],
            "authors": [
                {
                    "name": "Jordi Boggiano",
                    "email": "j.boggiano@seld.be",
                    "homepage": "http://seld.be"
                }
            ],
            "description": "Lets you find a path to the system CA bundle, and includes a fallback to the Mozilla CA bundle.",
            "keywords": [
                "cabundle",
                "cacert",
                "certificate",
                "ssl",
                "tls"
            ],
            "time": "2018-08-08T08:57:40+00:00"
        },
        {
            "name": "composer/composer",
            "version": "1.7.2",
            "source": {
                "type": "git",
                "url": "https://github.com/composer/composer.git",
                "reference": "576aab9b5abb2ed11a1c52353a759363216a4ad2"
            },
            "dist": {
                "type": "zip",
                "url": "https://api.github.com/repos/composer/composer/zipball/576aab9b5abb2ed11a1c52353a759363216a4ad2",
                "reference": "576aab9b5abb2ed11a1c52353a759363216a4ad2",
                "shasum": ""
            },
            "require": {
                "composer/ca-bundle": "^1.0",
                "composer/semver": "^1.0",
                "composer/spdx-licenses": "^1.2",
                "composer/xdebug-handler": "^1.1",
                "justinrainbow/json-schema": "^3.0 || ^4.0 || ^5.0",
                "php": "^5.3.2 || ^7.0",
                "psr/log": "^1.0",
                "seld/jsonlint": "^1.4",
                "seld/phar-utils": "^1.0",
                "symfony/console": "^2.7 || ^3.0 || ^4.0",
                "symfony/filesystem": "^2.7 || ^3.0 || ^4.0",
                "symfony/finder": "^2.7 || ^3.0 || ^4.0",
                "symfony/process": "^2.7 || ^3.0 || ^4.0"
            },
            "conflict": {
                "symfony/console": "2.8.38"
            },
            "require-dev": {
                "phpunit/phpunit": "^4.8.35 || ^5.7",
                "phpunit/phpunit-mock-objects": "^2.3 || ^3.0"
            },
            "suggest": {
                "ext-openssl": "Enabling the openssl extension allows you to access https URLs for repositories and packages",
                "ext-zip": "Enabling the zip extension allows you to unzip archives",
                "ext-zlib": "Allow gzip compression of HTTP requests"
            },
            "bin": [
                "bin/composer"
            ],
            "type": "library",
            "extra": {
                "branch-alias": {
                    "dev-master": "1.7-dev"
                }
            },
            "autoload": {
                "psr-4": {
                    "Composer\\": "src/Composer"
                }
            },
            "notification-url": "https://packagist.org/downloads/",
            "license": [
                "MIT"
            ],
            "authors": [
                {
                    "name": "Nils Adermann",
                    "email": "naderman@naderman.de",
                    "homepage": "http://www.naderman.de"
                },
                {
                    "name": "Jordi Boggiano",
                    "email": "j.boggiano@seld.be",
                    "homepage": "http://seld.be"
                }
            ],
            "description": "Composer helps you declare, manage and install dependencies of PHP projects, ensuring you have the right stack everywhere.",
            "homepage": "https://getcomposer.org/",
            "keywords": [
                "autoload",
                "dependency",
                "package"
            ],
            "time": "2018-08-16T14:57:12+00:00"
        },
        {
            "name": "composer/semver",
            "version": "1.4.2",
            "source": {
                "type": "git",
                "url": "https://github.com/composer/semver.git",
                "reference": "c7cb9a2095a074d131b65a8a0cd294479d785573"
            },
            "dist": {
                "type": "zip",
                "url": "https://api.github.com/repos/composer/semver/zipball/c7cb9a2095a074d131b65a8a0cd294479d785573",
                "reference": "c7cb9a2095a074d131b65a8a0cd294479d785573",
                "shasum": ""
            },
            "require": {
                "php": "^5.3.2 || ^7.0"
            },
            "require-dev": {
                "phpunit/phpunit": "^4.5 || ^5.0.5",
                "phpunit/phpunit-mock-objects": "2.3.0 || ^3.0"
            },
            "type": "library",
            "extra": {
                "branch-alias": {
                    "dev-master": "1.x-dev"
                }
            },
            "autoload": {
                "psr-4": {
                    "Composer\\Semver\\": "src"
                }
            },
            "notification-url": "https://packagist.org/downloads/",
            "license": [
                "MIT"
            ],
            "authors": [
                {
                    "name": "Nils Adermann",
                    "email": "naderman@naderman.de",
                    "homepage": "http://www.naderman.de"
                },
                {
                    "name": "Jordi Boggiano",
                    "email": "j.boggiano@seld.be",
                    "homepage": "http://seld.be"
                },
                {
                    "name": "Rob Bast",
                    "email": "rob.bast@gmail.com",
                    "homepage": "http://robbast.nl"
                }
            ],
            "description": "Semver library that offers utilities, version constraint parsing and validation.",
            "keywords": [
                "semantic",
                "semver",
                "validation",
                "versioning"
            ],
            "time": "2016-08-30T16:08:34+00:00"
        },
        {
            "name": "composer/spdx-licenses",
            "version": "1.4.0",
            "source": {
                "type": "git",
                "url": "https://github.com/composer/spdx-licenses.git",
                "reference": "cb17687e9f936acd7e7245ad3890f953770dec1b"
            },
            "dist": {
                "type": "zip",
                "url": "https://api.github.com/repos/composer/spdx-licenses/zipball/cb17687e9f936acd7e7245ad3890f953770dec1b",
                "reference": "cb17687e9f936acd7e7245ad3890f953770dec1b",
                "shasum": ""
            },
            "require": {
                "php": "^5.3.2 || ^7.0"
            },
            "require-dev": {
                "phpunit/phpunit": "^4.8.35 || ^5.7 || ^6.5",
                "phpunit/phpunit-mock-objects": "2.3.0 || ^3.0"
            },
            "type": "library",
            "extra": {
                "branch-alias": {
                    "dev-master": "1.x-dev"
                }
            },
            "autoload": {
                "psr-4": {
                    "Composer\\Spdx\\": "src"
                }
            },
            "notification-url": "https://packagist.org/downloads/",
            "license": [
                "MIT"
            ],
            "authors": [
                {
                    "name": "Nils Adermann",
                    "email": "naderman@naderman.de",
                    "homepage": "http://www.naderman.de"
                },
                {
                    "name": "Jordi Boggiano",
                    "email": "j.boggiano@seld.be",
                    "homepage": "http://seld.be"
                },
                {
                    "name": "Rob Bast",
                    "email": "rob.bast@gmail.com",
                    "homepage": "http://robbast.nl"
                }
            ],
            "description": "SPDX licenses list and validation library.",
            "keywords": [
                "license",
                "spdx",
                "validator"
            ],
            "time": "2018-04-30T10:33:04+00:00"
        },
        {
            "name": "composer/xdebug-handler",
            "version": "1.3.0",
            "source": {
                "type": "git",
                "url": "https://github.com/composer/xdebug-handler.git",
                "reference": "b8e9745fb9b06ea6664d8872c4505fb16df4611c"
            },
            "dist": {
                "type": "zip",
                "url": "https://api.github.com/repos/composer/xdebug-handler/zipball/b8e9745fb9b06ea6664d8872c4505fb16df4611c",
                "reference": "b8e9745fb9b06ea6664d8872c4505fb16df4611c",
                "shasum": ""
            },
            "require": {
                "php": "^5.3.2 || ^7.0",
                "psr/log": "^1.0"
            },
            "require-dev": {
                "phpunit/phpunit": "^4.8.35 || ^5.7 || ^6.5"
            },
            "type": "library",
            "autoload": {
                "psr-4": {
                    "Composer\\XdebugHandler\\": "src"
                }
            },
            "notification-url": "https://packagist.org/downloads/",
            "license": [
                "MIT"
            ],
            "authors": [
                {
                    "name": "John Stevenson",
                    "email": "john-stevenson@blueyonder.co.uk"
                }
            ],
            "description": "Restarts a process without xdebug.",
            "keywords": [
                "Xdebug",
                "performance"
            ],
            "time": "2018-08-31T19:07:57+00:00"
        },
        {
            "name": "container-interop/container-interop",
            "version": "1.2.0",
            "source": {
                "type": "git",
                "url": "https://github.com/container-interop/container-interop.git",
                "reference": "79cbf1341c22ec75643d841642dd5d6acd83bdb8"
            },
            "dist": {
                "type": "zip",
                "url": "https://api.github.com/repos/container-interop/container-interop/zipball/79cbf1341c22ec75643d841642dd5d6acd83bdb8",
                "reference": "79cbf1341c22ec75643d841642dd5d6acd83bdb8",
                "shasum": ""
            },
            "require": {
                "psr/container": "^1.0"
            },
            "type": "library",
            "autoload": {
                "psr-4": {
                    "Interop\\Container\\": "src/Interop/Container/"
                }
            },
            "notification-url": "https://packagist.org/downloads/",
            "license": [
                "MIT"
            ],
            "description": "Promoting the interoperability of container objects (DIC, SL, etc.)",
            "homepage": "https://github.com/container-interop/container-interop",
            "time": "2017-02-14T19:40:03+00:00"
        },
        {
            "name": "elasticsearch/elasticsearch",
            "version": "v5.3.2",
            "source": {
                "type": "git",
                "url": "https://github.com/elastic/elasticsearch-php.git",
                "reference": "4b29a4121e790bbfe690d5ee77da348b62d48eb8"
            },
            "dist": {
                "type": "zip",
                "url": "https://api.github.com/repos/elastic/elasticsearch-php/zipball/4b29a4121e790bbfe690d5ee77da348b62d48eb8",
                "reference": "4b29a4121e790bbfe690d5ee77da348b62d48eb8",
                "shasum": ""
            },
            "require": {
                "guzzlehttp/ringphp": "~1.0",
                "php": "^5.6|^7.0",
                "psr/log": "~1.0"
            },
            "require-dev": {
                "cpliakas/git-wrapper": "~1.0",
                "doctrine/inflector": "^1.1",
                "mockery/mockery": "0.9.4",
                "phpunit/phpunit": "^4.7|^5.4",
                "sami/sami": "~3.2",
                "symfony/finder": "^2.8",
                "symfony/yaml": "^2.8"
            },
            "suggest": {
                "ext-curl": "*",
                "monolog/monolog": "Allows for client-level logging and tracing"
            },
            "type": "library",
            "autoload": {
                "psr-4": {
                    "Elasticsearch\\": "src/Elasticsearch/"
                }
            },
            "notification-url": "https://packagist.org/downloads/",
            "license": [
                "Apache-2.0"
            ],
            "authors": [
                {
                    "name": "Zachary Tong"
                }
            ],
            "description": "PHP Client for Elasticsearch",
            "keywords": [
                "client",
                "elasticsearch",
                "search"
            ],
            "time": "2017-11-08T17:04:47+00:00"
        },
        {
            "name": "guzzlehttp/ringphp",
            "version": "1.1.1",
            "source": {
                "type": "git",
                "url": "https://github.com/guzzle/RingPHP.git",
                "reference": "5e2a174052995663dd68e6b5ad838afd47dd615b"
            },
            "dist": {
                "type": "zip",
                "url": "https://api.github.com/repos/guzzle/RingPHP/zipball/5e2a174052995663dd68e6b5ad838afd47dd615b",
                "reference": "5e2a174052995663dd68e6b5ad838afd47dd615b",
                "shasum": ""
            },
            "require": {
                "guzzlehttp/streams": "~3.0",
                "php": ">=5.4.0",
                "react/promise": "~2.0"
            },
            "require-dev": {
                "ext-curl": "*",
                "phpunit/phpunit": "~4.0"
            },
            "suggest": {
                "ext-curl": "Guzzle will use specific adapters if cURL is present"
            },
            "type": "library",
            "extra": {
                "branch-alias": {
                    "dev-master": "1.1-dev"
                }
            },
            "autoload": {
                "psr-4": {
                    "GuzzleHttp\\Ring\\": "src/"
                }
            },
            "notification-url": "https://packagist.org/downloads/",
            "license": [
                "MIT"
            ],
            "authors": [
                {
                    "name": "Michael Dowling",
                    "email": "mtdowling@gmail.com",
                    "homepage": "https://github.com/mtdowling"
                }
            ],
            "description": "Provides a simple API and specification that abstracts away the details of HTTP into a single PHP function.",
            "time": "2018-07-31T13:22:33+00:00"
        },
        {
            "name": "guzzlehttp/streams",
            "version": "3.0.0",
            "source": {
                "type": "git",
                "url": "https://github.com/guzzle/streams.git",
                "reference": "47aaa48e27dae43d39fc1cea0ccf0d84ac1a2ba5"
            },
            "dist": {
                "type": "zip",
                "url": "https://api.github.com/repos/guzzle/streams/zipball/47aaa48e27dae43d39fc1cea0ccf0d84ac1a2ba5",
                "reference": "47aaa48e27dae43d39fc1cea0ccf0d84ac1a2ba5",
                "shasum": ""
            },
            "require": {
                "php": ">=5.4.0"
            },
            "require-dev": {
                "phpunit/phpunit": "~4.0"
            },
            "type": "library",
            "extra": {
                "branch-alias": {
                    "dev-master": "3.0-dev"
                }
            },
            "autoload": {
                "psr-4": {
                    "GuzzleHttp\\Stream\\": "src/"
                }
            },
            "notification-url": "https://packagist.org/downloads/",
            "license": [
                "MIT"
            ],
            "authors": [
                {
                    "name": "Michael Dowling",
                    "email": "mtdowling@gmail.com",
                    "homepage": "https://github.com/mtdowling"
                }
            ],
            "description": "Provides a simple abstraction over streams of data",
            "homepage": "http://guzzlephp.org/",
            "keywords": [
                "Guzzle",
                "stream"
            ],
            "time": "2014-10-12T19:18:40+00:00"
        },
        {
            "name": "justinrainbow/json-schema",
            "version": "5.2.7",
            "source": {
                "type": "git",
                "url": "https://github.com/justinrainbow/json-schema.git",
                "reference": "8560d4314577199ba51bf2032f02cd1315587c23"
            },
            "dist": {
                "type": "zip",
                "url": "https://api.github.com/repos/justinrainbow/json-schema/zipball/8560d4314577199ba51bf2032f02cd1315587c23",
                "reference": "8560d4314577199ba51bf2032f02cd1315587c23",
                "shasum": ""
            },
            "require": {
                "php": ">=5.3.3"
            },
            "require-dev": {
                "friendsofphp/php-cs-fixer": "^2.1",
                "json-schema/json-schema-test-suite": "1.2.0",
                "phpunit/phpunit": "^4.8.35"
            },
            "bin": [
                "bin/validate-json"
            ],
            "type": "library",
            "extra": {
                "branch-alias": {
                    "dev-master": "5.0.x-dev"
                }
            },
            "autoload": {
                "psr-4": {
                    "JsonSchema\\": "src/JsonSchema/"
                }
            },
            "notification-url": "https://packagist.org/downloads/",
            "license": [
                "MIT"
            ],
            "authors": [
                {
                    "name": "Bruno Prieto Reis",
                    "email": "bruno.p.reis@gmail.com"
                },
                {
                    "name": "Justin Rainbow",
                    "email": "justin.rainbow@gmail.com"
                },
                {
                    "name": "Igor Wiedler",
                    "email": "igor@wiedler.ch"
                },
                {
                    "name": "Robert Schönthal",
                    "email": "seroscho@googlemail.com"
                }
            ],
            "description": "A library to validate a json schema.",
            "homepage": "https://github.com/justinrainbow/json-schema",
            "keywords": [
                "json",
                "schema"
            ],
            "time": "2018-02-14T22:26:30+00:00"
        },
        {
            "name": "magento/composer",
            "version": "1.4.0",
            "source": {
                "type": "git",
                "url": "https://github.com/magento/composer.git",
                "reference": "6fb9eb3dd72a5e70aa53983f132f8e1883e79978"
            },
            "dist": {
                "type": "zip",
                "url": "https://api.github.com/repos/magento/composer/zipball/6fb9eb3dd72a5e70aa53983f132f8e1883e79978",
                "reference": "6fb9eb3dd72a5e70aa53983f132f8e1883e79978",
                "shasum": ""
            },
            "require": {
                "composer/composer": "^1.6",
                "php": "~7.1.3|~7.2.0",
                "symfony/console": "~4.0.0 || ~4.1.0"
            },
            "require-dev": {
                "phpunit/phpunit": "~7.0.0"
            },
            "type": "library",
            "autoload": {
                "psr-4": {
                    "Magento\\Composer\\": "src"
                }
            },
            "notification-url": "https://packagist.org/downloads/",
            "license": [
                "OSL-3.0",
                "AFL-3.0"
            ],
            "description": "Magento composer library helps to instantiate Composer application and run composer commands.",
            "time": "2018-06-29T18:46:51+00:00"
        },
        {
            "name": "magento/magento-composer-installer",
            "version": "0.1.13",
            "source": {
                "type": "git",
                "url": "https://github.com/magento/magento-composer-installer.git",
                "reference": "8b6c32f53b4944a5d6656e86344cd0f9784709a1"
            },
            "dist": {
                "type": "zip",
                "url": "https://api.github.com/repos/magento/magento-composer-installer/zipball/8b6c32f53b4944a5d6656e86344cd0f9784709a1",
                "reference": "8b6c32f53b4944a5d6656e86344cd0f9784709a1",
                "shasum": ""
            },
            "require": {
                "composer-plugin-api": "^1.0"
            },
            "replace": {
                "magento-hackathon/magento-composer-installer": "*"
            },
            "require-dev": {
                "composer/composer": "*@dev",
                "firegento/phpcs": "dev-patch-1",
                "mikey179/vfsstream": "*",
                "phpunit/phpunit": "*",
                "phpunit/phpunit-mock-objects": "dev-master",
                "squizlabs/php_codesniffer": "1.4.7",
                "symfony/process": "*"
            },
            "type": "composer-plugin",
            "extra": {
                "composer-command-registry": [
                    "MagentoHackathon\\Composer\\Magento\\Command\\DeployCommand"
                ],
                "class": "MagentoHackathon\\Composer\\Magento\\Plugin"
            },
            "autoload": {
                "psr-0": {
                    "MagentoHackathon\\Composer\\Magento": "src/"
                }
            },
            "notification-url": "https://packagist.org/downloads/",
            "license": [
                "OSL-3.0"
            ],
            "authors": [
                {
                    "name": "Vinai Kopp",
                    "email": "vinai@netzarbeiter.com"
                },
                {
                    "name": "Daniel Fahlke aka Flyingmana",
                    "email": "flyingmana@googlemail.com"
                },
                {
                    "name": "Jörg Weller",
                    "email": "weller@flagbit.de"
                },
                {
                    "name": "Karl Spies",
                    "email": "karl.spies@gmx.net"
                },
                {
                    "name": "Tobias Vogt",
                    "email": "tobi@webguys.de"
                },
                {
                    "name": "David Fuhr",
                    "email": "fuhr@flagbit.de"
                }
            ],
            "description": "Composer installer for Magento modules",
            "homepage": "https://github.com/magento/magento-composer-installer",
            "keywords": [
                "composer-installer",
                "magento"
            ],
            "time": "2017-12-29T16:45:24+00:00"
        },
        {
            "name": "magento/zendframework1",
            "version": "1.14.1",
            "source": {
                "type": "git",
                "url": "https://github.com/magento/zf1.git",
                "reference": "4df018254c70b5b998b00a8cb1a30760f831ff0d"
            },
            "dist": {
                "type": "zip",
                "url": "https://api.github.com/repos/magento/zf1/zipball/4df018254c70b5b998b00a8cb1a30760f831ff0d",
                "reference": "4df018254c70b5b998b00a8cb1a30760f831ff0d",
                "shasum": ""
            },
            "require": {
                "php": ">=5.2.11"
            },
            "require-dev": {
                "phpunit/dbunit": "1.3.*",
                "phpunit/phpunit": "3.7.*"
            },
            "type": "library",
            "extra": {
                "branch-alias": {
                    "dev-master": "1.12.x-dev"
                }
            },
            "autoload": {
                "psr-0": {
                    "Zend_": "library/"
                }
            },
            "notification-url": "https://packagist.org/downloads/",
            "include-path": [
                "library/"
            ],
            "license": [
                "BSD-3-Clause"
            ],
            "description": "Magento Zend Framework 1",
            "homepage": "http://framework.zend.com/",
            "keywords": [
                "ZF1",
                "framework"
            ],
            "time": "2018-08-09T15:03:40+00:00"
        },
        {
            "name": "monolog/monolog",
            "version": "1.23.0",
            "source": {
                "type": "git",
                "url": "https://github.com/Seldaek/monolog.git",
                "reference": "fd8c787753b3a2ad11bc60c063cff1358a32a3b4"
            },
            "dist": {
                "type": "zip",
                "url": "https://api.github.com/repos/Seldaek/monolog/zipball/fd8c787753b3a2ad11bc60c063cff1358a32a3b4",
                "reference": "fd8c787753b3a2ad11bc60c063cff1358a32a3b4",
                "shasum": ""
            },
            "require": {
                "php": ">=5.3.0",
                "psr/log": "~1.0"
            },
            "provide": {
                "psr/log-implementation": "1.0.0"
            },
            "require-dev": {
                "aws/aws-sdk-php": "^2.4.9 || ^3.0",
                "doctrine/couchdb": "~1.0@dev",
                "graylog2/gelf-php": "~1.0",
                "jakub-onderka/php-parallel-lint": "0.9",
                "php-amqplib/php-amqplib": "~2.4",
                "php-console/php-console": "^3.1.3",
                "phpunit/phpunit": "~4.5",
                "phpunit/phpunit-mock-objects": "2.3.0",
                "ruflin/elastica": ">=0.90 <3.0",
                "sentry/sentry": "^0.13",
                "swiftmailer/swiftmailer": "^5.3|^6.0"
            },
            "suggest": {
                "aws/aws-sdk-php": "Allow sending log messages to AWS services like DynamoDB",
                "doctrine/couchdb": "Allow sending log messages to a CouchDB server",
                "ext-amqp": "Allow sending log messages to an AMQP server (1.0+ required)",
                "ext-mongo": "Allow sending log messages to a MongoDB server",
                "graylog2/gelf-php": "Allow sending log messages to a GrayLog2 server",
                "mongodb/mongodb": "Allow sending log messages to a MongoDB server via PHP Driver",
                "php-amqplib/php-amqplib": "Allow sending log messages to an AMQP server using php-amqplib",
                "php-console/php-console": "Allow sending log messages to Google Chrome",
                "rollbar/rollbar": "Allow sending log messages to Rollbar",
                "ruflin/elastica": "Allow sending log messages to an Elastic Search server",
                "sentry/sentry": "Allow sending log messages to a Sentry server"
            },
            "type": "library",
            "extra": {
                "branch-alias": {
                    "dev-master": "2.0.x-dev"
                }
            },
            "autoload": {
                "psr-4": {
                    "Monolog\\": "src/Monolog"
                }
            },
            "notification-url": "https://packagist.org/downloads/",
            "license": [
                "MIT"
            ],
            "authors": [
                {
                    "name": "Jordi Boggiano",
                    "email": "j.boggiano@seld.be",
                    "homepage": "http://seld.be"
                }
            ],
            "description": "Sends your logs to files, sockets, inboxes, databases and various web services",
            "homepage": "http://github.com/Seldaek/monolog",
            "keywords": [
                "log",
                "logging",
                "psr-3"
            ],
            "time": "2017-06-19T01:22:40+00:00"
        },
        {
            "name": "oyejorge/less.php",
            "version": "v1.7.0.14",
            "source": {
                "type": "git",
                "url": "https://github.com/oyejorge/less.php.git",
                "reference": "42925c5a01a07d67ca7e82dfc8fb31814d557bc9"
            },
            "dist": {
                "type": "zip",
                "url": "https://api.github.com/repos/oyejorge/less.php/zipball/42925c5a01a07d67ca7e82dfc8fb31814d557bc9",
                "reference": "42925c5a01a07d67ca7e82dfc8fb31814d557bc9",
                "shasum": ""
            },
            "require": {
                "php": ">=5.3"
            },
            "require-dev": {
                "phpunit/phpunit": "~4.8.24"
            },
            "bin": [
                "bin/lessc"
            ],
            "type": "library",
            "autoload": {
                "psr-0": {
                    "Less": "lib/"
                },
                "classmap": [
                    "lessc.inc.php"
                ]
            },
            "notification-url": "https://packagist.org/downloads/",
            "license": [
                "Apache-2.0"
            ],
            "authors": [
                {
                    "name": "Matt Agar",
                    "homepage": "https://github.com/agar"
                },
                {
                    "name": "Martin Jantošovič",
                    "homepage": "https://github.com/Mordred"
                },
                {
                    "name": "Josh Schmidt",
                    "homepage": "https://github.com/oyejorge"
                }
            ],
            "description": "PHP port of the Javascript version of LESS http://lesscss.org (Originally maintained by Josh Schmidt)",
            "homepage": "http://lessphp.gpeasy.com",
            "keywords": [
                "css",
                "less",
                "less.js",
                "lesscss",
                "php",
                "stylesheet"
            ],
            "time": "2017-03-28T22:19:25+00:00"
        },
        {
            "name": "paragonie/random_compat",
            "version": "v9.99.99",
            "source": {
                "type": "git",
                "url": "https://github.com/paragonie/random_compat.git",
                "reference": "84b4dfb120c6f9b4ff7b3685f9b8f1aa365a0c95"
            },
            "dist": {
                "type": "zip",
                "url": "https://api.github.com/repos/paragonie/random_compat/zipball/84b4dfb120c6f9b4ff7b3685f9b8f1aa365a0c95",
                "reference": "84b4dfb120c6f9b4ff7b3685f9b8f1aa365a0c95",
                "shasum": ""
            },
            "require": {
                "php": "^7"
            },
            "require-dev": {
                "phpunit/phpunit": "4.*|5.*",
                "vimeo/psalm": "^1"
            },
            "suggest": {
                "ext-libsodium": "Provides a modern crypto API that can be used to generate random bytes."
            },
            "type": "library",
            "notification-url": "https://packagist.org/downloads/",
            "license": [
                "MIT"
            ],
            "authors": [
                {
                    "name": "Paragon Initiative Enterprises",
                    "email": "security@paragonie.com",
                    "homepage": "https://paragonie.com"
                }
            ],
            "description": "PHP 5.x polyfill for random_bytes() and random_int() from PHP 7",
            "keywords": [
                "csprng",
                "polyfill",
                "pseudorandom",
                "random"
            ],
            "time": "2018-07-02T15:55:56+00:00"
        },
        {
            "name": "paragonie/sodium_compat",
            "version": "v1.6.4",
            "source": {
                "type": "git",
                "url": "https://github.com/paragonie/sodium_compat.git",
                "reference": "3f2fd07977541b4d630ea0365ad0eceddee5179c"
            },
            "dist": {
                "type": "zip",
                "url": "https://api.github.com/repos/paragonie/sodium_compat/zipball/3f2fd07977541b4d630ea0365ad0eceddee5179c",
                "reference": "3f2fd07977541b4d630ea0365ad0eceddee5179c",
                "shasum": ""
            },
            "require": {
                "paragonie/random_compat": ">=1",
                "php": "^5.2.4|^5.3|^5.4|^5.5|^5.6|^7"
            },
            "require-dev": {
                "phpunit/phpunit": "^3|^4|^5"
            },
            "suggest": {
                "ext-libsodium": "PHP < 7.0: Better performance, password hashing (Argon2i), secure memory management (memzero), and better security.",
                "ext-sodium": "PHP >= 7.0: Better performance, password hashing (Argon2i), secure memory management (memzero), and better security."
            },
            "type": "library",
            "autoload": {
                "files": [
                    "autoload.php"
                ]
            },
            "notification-url": "https://packagist.org/downloads/",
            "license": [
                "ISC"
            ],
            "authors": [
                {
                    "name": "Paragon Initiative Enterprises",
                    "email": "security@paragonie.com"
                },
                {
                    "name": "Frank Denis",
                    "email": "jedisct1@pureftpd.org"
                }
            ],
            "description": "Pure PHP implementation of libsodium; uses the PHP extension if it exists",
            "keywords": [
                "Authentication",
                "BLAKE2b",
                "ChaCha20",
                "ChaCha20-Poly1305",
                "Chapoly",
                "Curve25519",
                "Ed25519",
                "EdDSA",
                "Edwards-curve Digital Signature Algorithm",
                "Elliptic Curve Diffie-Hellman",
                "Poly1305",
                "Pure-PHP cryptography",
                "RFC 7748",
                "RFC 8032",
                "Salpoly",
                "Salsa20",
                "X25519",
                "XChaCha20-Poly1305",
                "XSalsa20-Poly1305",
                "Xchacha20",
                "Xsalsa20",
                "aead",
                "cryptography",
                "ecdh",
                "elliptic curve",
                "elliptic curve cryptography",
                "encryption",
                "libsodium",
                "php",
                "public-key cryptography",
                "secret-key cryptography",
                "side-channel resistant"
            ],
            "time": "2018-08-29T22:02:48+00:00"
        },
        {
            "name": "pelago/emogrifier",
            "version": "v2.0.0",
            "source": {
                "type": "git",
                "url": "https://github.com/MyIntervals/emogrifier.git",
                "reference": "8babf8ddbf348f26b29674e2f84db66ff7e3d95e"
            },
            "dist": {
                "type": "zip",
                "url": "https://api.github.com/repos/MyIntervals/emogrifier/zipball/8babf8ddbf348f26b29674e2f84db66ff7e3d95e",
                "reference": "8babf8ddbf348f26b29674e2f84db66ff7e3d95e",
                "shasum": ""
            },
            "require": {
                "php": "^5.5.0 || ~7.0.0 || ~7.1.0 || ~7.2.0"
            },
            "require-dev": {
                "phpunit/phpunit": "^4.8.0",
                "squizlabs/php_codesniffer": "^3.1.0"
            },
            "type": "library",
            "extra": {
                "branch-alias": {
                    "dev-master": "2.1.x-dev"
                }
            },
            "autoload": {
                "psr-4": {
                    "Pelago\\": "Classes/"
                }
            },
            "notification-url": "https://packagist.org/downloads/",
            "license": [
                "MIT"
            ],
            "authors": [
                {
                    "name": "John Reeve",
                    "email": "jreeve@pelagodesign.com"
                },
                {
                    "name": "Cameron Brooks"
                },
                {
                    "name": "Jaime Prado"
                },
                {
                    "name": "Roman Ožana",
                    "email": "ozana@omdesign.cz"
                },
                {
                    "name": "Oliver Klee",
                    "email": "github@oliverklee.de"
                },
                {
                    "name": "Zoli Szabó",
                    "email": "zoli.szabo+github@gmail.com"
                }
            ],
            "description": "Converts CSS styles into inline style attributes in your HTML code",
            "homepage": "https://www.myintervals.com/emogrifier.php",
            "keywords": [
                "css",
                "email",
                "pre-processing"
            ],
            "time": "2018-01-05T23:30:21+00:00"
        },
        {
            "name": "php-amqplib/php-amqplib",
            "version": "v2.7.2",
            "source": {
                "type": "git",
                "url": "https://github.com/php-amqplib/php-amqplib.git",
                "reference": "dfd3694a86f1a7394d3693485259d4074a6ec79b"
            },
            "dist": {
                "type": "zip",
                "url": "https://api.github.com/repos/php-amqplib/php-amqplib/zipball/dfd3694a86f1a7394d3693485259d4074a6ec79b",
                "reference": "dfd3694a86f1a7394d3693485259d4074a6ec79b",
                "shasum": ""
            },
            "require": {
                "ext-bcmath": "*",
                "ext-mbstring": "*",
                "php": ">=5.3.0"
            },
            "replace": {
                "videlalvaro/php-amqplib": "self.version"
            },
            "require-dev": {
                "phpdocumentor/phpdocumentor": "^2.9",
                "phpunit/phpunit": "^4.8",
                "scrutinizer/ocular": "^1.1",
                "squizlabs/php_codesniffer": "^2.5"
            },
            "suggest": {
                "ext-sockets": "Use AMQPSocketConnection"
            },
            "type": "library",
            "extra": {
                "branch-alias": {
                    "dev-master": "2.7-dev"
                }
            },
            "autoload": {
                "psr-4": {
                    "PhpAmqpLib\\": "PhpAmqpLib/"
                }
            },
            "notification-url": "https://packagist.org/downloads/",
            "license": [
                "LGPL-2.1-or-later"
            ],
            "authors": [
                {
                    "name": "Alvaro Videla",
                    "role": "Original Maintainer"
                },
                {
                    "name": "John Kelly",
                    "email": "johnmkelly86@gmail.com",
                    "role": "Maintainer"
                },
                {
                    "name": "Raúl Araya",
                    "email": "nubeiro@gmail.com",
                    "role": "Maintainer"
                }
            ],
            "description": "Formerly videlalvaro/php-amqplib.  This library is a pure PHP implementation of the AMQP protocol. It's been tested against RabbitMQ.",
            "homepage": "https://github.com/php-amqplib/php-amqplib/",
            "keywords": [
                "message",
                "queue",
                "rabbitmq"
            ],
            "time": "2018-02-11T19:28:00+00:00"
        },
        {
            "name": "phpseclib/mcrypt_compat",
            "version": "1.0.8",
            "source": {
                "type": "git",
                "url": "https://github.com/phpseclib/mcrypt_compat.git",
                "reference": "f74c7b1897b62f08f268184b8bb98d9d9ab723b0"
            },
            "dist": {
                "type": "zip",
                "url": "https://api.github.com/repos/phpseclib/mcrypt_compat/zipball/f74c7b1897b62f08f268184b8bb98d9d9ab723b0",
                "reference": "f74c7b1897b62f08f268184b8bb98d9d9ab723b0",
                "shasum": ""
            },
            "require": {
                "php": ">=5.3.3",
                "phpseclib/phpseclib": ">=2.0.11 <3.0.0"
            },
            "require-dev": {
                "phpunit/phpunit": "^4.8.35|^5.7|^6.0"
            },
            "suggest": {
                "ext-openssl": "Will enable faster cryptographic operations"
            },
            "type": "library",
            "autoload": {
                "files": [
                    "lib/mcrypt.php"
                ]
            },
            "notification-url": "https://packagist.org/downloads/",
            "license": [
                "MIT"
            ],
            "authors": [
                {
                    "name": "Jim Wigginton",
                    "email": "terrafrost@php.net",
                    "homepage": "http://phpseclib.sourceforge.net"
                }
            ],
            "description": "PHP 7.1 polyfill for the mcrypt extension from PHP <= 7.0",
            "keywords": [
                "cryptograpy",
                "encryption",
                "mcrypt"
            ],
            "time": "2018-08-22T03:11:43+00:00"
        },
        {
            "name": "phpseclib/phpseclib",
            "version": "2.0.11",
            "source": {
                "type": "git",
                "url": "https://github.com/phpseclib/phpseclib.git",
                "reference": "7053f06f91b3de78e143d430e55a8f7889efc08b"
            },
            "dist": {
                "type": "zip",
                "url": "https://api.github.com/repos/phpseclib/phpseclib/zipball/7053f06f91b3de78e143d430e55a8f7889efc08b",
                "reference": "7053f06f91b3de78e143d430e55a8f7889efc08b",
                "shasum": ""
            },
            "require": {
                "php": ">=5.3.3"
            },
            "require-dev": {
                "phing/phing": "~2.7",
                "phpunit/phpunit": "^4.8.35|^5.7|^6.0",
                "sami/sami": "~2.0",
                "squizlabs/php_codesniffer": "~2.0"
            },
            "suggest": {
                "ext-gmp": "Install the GMP (GNU Multiple Precision) extension in order to speed up arbitrary precision integer arithmetic operations.",
                "ext-libsodium": "SSH2/SFTP can make use of some algorithms provided by the libsodium-php extension.",
                "ext-mcrypt": "Install the Mcrypt extension in order to speed up a few other cryptographic operations.",
                "ext-openssl": "Install the OpenSSL extension in order to speed up a wide variety of cryptographic operations."
            },
            "type": "library",
            "autoload": {
                "files": [
                    "phpseclib/bootstrap.php"
                ],
                "psr-4": {
                    "phpseclib\\": "phpseclib/"
                }
            },
            "notification-url": "https://packagist.org/downloads/",
            "license": [
                "MIT"
            ],
            "authors": [
                {
                    "name": "Jim Wigginton",
                    "email": "terrafrost@php.net",
                    "role": "Lead Developer"
                },
                {
                    "name": "Patrick Monnerat",
                    "email": "pm@datasphere.ch",
                    "role": "Developer"
                },
                {
                    "name": "Andreas Fischer",
                    "email": "bantu@phpbb.com",
                    "role": "Developer"
                },
                {
                    "name": "Hans-Jürgen Petrich",
                    "email": "petrich@tronic-media.com",
                    "role": "Developer"
                },
                {
                    "name": "Graham Campbell",
                    "email": "graham@alt-three.com",
                    "role": "Developer"
                }
            ],
            "description": "PHP Secure Communications Library - Pure-PHP implementations of RSA, AES, SSH2, SFTP, X.509 etc.",
            "homepage": "http://phpseclib.sourceforge.net",
            "keywords": [
                "BigInteger",
                "aes",
                "asn.1",
                "asn1",
                "blowfish",
                "crypto",
                "cryptography",
                "encryption",
                "rsa",
                "security",
                "sftp",
                "signature",
                "signing",
                "ssh",
                "twofish",
                "x.509",
                "x509"
            ],
            "time": "2018-04-15T16:55:05+00:00"
        },
        {
            "name": "psr/container",
            "version": "1.0.0",
            "source": {
                "type": "git",
                "url": "https://github.com/php-fig/container.git",
                "reference": "b7ce3b176482dbbc1245ebf52b181af44c2cf55f"
            },
            "dist": {
                "type": "zip",
                "url": "https://api.github.com/repos/php-fig/container/zipball/b7ce3b176482dbbc1245ebf52b181af44c2cf55f",
                "reference": "b7ce3b176482dbbc1245ebf52b181af44c2cf55f",
                "shasum": ""
            },
            "require": {
                "php": ">=5.3.0"
            },
            "type": "library",
            "extra": {
                "branch-alias": {
                    "dev-master": "1.0.x-dev"
                }
            },
            "autoload": {
                "psr-4": {
                    "Psr\\Container\\": "src/"
                }
            },
            "notification-url": "https://packagist.org/downloads/",
            "license": [
                "MIT"
            ],
            "authors": [
                {
                    "name": "PHP-FIG",
                    "homepage": "http://www.php-fig.org/"
                }
            ],
            "description": "Common Container Interface (PHP FIG PSR-11)",
            "homepage": "https://github.com/php-fig/container",
            "keywords": [
                "PSR-11",
                "container",
                "container-interface",
                "container-interop",
                "psr"
            ],
            "time": "2017-02-14T16:28:37+00:00"
        },
        {
            "name": "psr/http-message",
            "version": "1.0.1",
            "source": {
                "type": "git",
                "url": "https://github.com/php-fig/http-message.git",
                "reference": "f6561bf28d520154e4b0ec72be95418abe6d9363"
            },
            "dist": {
                "type": "zip",
                "url": "https://api.github.com/repos/php-fig/http-message/zipball/f6561bf28d520154e4b0ec72be95418abe6d9363",
                "reference": "f6561bf28d520154e4b0ec72be95418abe6d9363",
                "shasum": ""
            },
            "require": {
                "php": ">=5.3.0"
            },
            "type": "library",
            "extra": {
                "branch-alias": {
                    "dev-master": "1.0.x-dev"
                }
            },
            "autoload": {
                "psr-4": {
                    "Psr\\Http\\Message\\": "src/"
                }
            },
            "notification-url": "https://packagist.org/downloads/",
            "license": [
                "MIT"
            ],
            "authors": [
                {
                    "name": "PHP-FIG",
                    "homepage": "http://www.php-fig.org/"
                }
            ],
            "description": "Common interface for HTTP messages",
            "homepage": "https://github.com/php-fig/http-message",
            "keywords": [
                "http",
                "http-message",
                "psr",
                "psr-7",
                "request",
                "response"
            ],
            "time": "2016-08-06T14:39:51+00:00"
        },
        {
            "name": "psr/log",
            "version": "1.0.2",
            "source": {
                "type": "git",
                "url": "https://github.com/php-fig/log.git",
                "reference": "4ebe3a8bf773a19edfe0a84b6585ba3d401b724d"
            },
            "dist": {
                "type": "zip",
                "url": "https://api.github.com/repos/php-fig/log/zipball/4ebe3a8bf773a19edfe0a84b6585ba3d401b724d",
                "reference": "4ebe3a8bf773a19edfe0a84b6585ba3d401b724d",
                "shasum": ""
            },
            "require": {
                "php": ">=5.3.0"
            },
            "type": "library",
            "extra": {
                "branch-alias": {
                    "dev-master": "1.0.x-dev"
                }
            },
            "autoload": {
                "psr-4": {
                    "Psr\\Log\\": "Psr/Log/"
                }
            },
            "notification-url": "https://packagist.org/downloads/",
            "license": [
                "MIT"
            ],
            "authors": [
                {
                    "name": "PHP-FIG",
                    "homepage": "http://www.php-fig.org/"
                }
            ],
            "description": "Common interface for logging libraries",
            "homepage": "https://github.com/php-fig/log",
            "keywords": [
                "log",
                "psr",
                "psr-3"
            ],
            "time": "2016-10-10T12:19:37+00:00"
        },
        {
            "name": "ramsey/uuid",
            "version": "3.8.0",
            "source": {
                "type": "git",
                "url": "https://github.com/ramsey/uuid.git",
                "reference": "d09ea80159c1929d75b3f9c60504d613aeb4a1e3"
            },
            "dist": {
                "type": "zip",
                "url": "https://api.github.com/repos/ramsey/uuid/zipball/d09ea80159c1929d75b3f9c60504d613aeb4a1e3",
                "reference": "d09ea80159c1929d75b3f9c60504d613aeb4a1e3",
                "shasum": ""
            },
            "require": {
                "paragonie/random_compat": "^1.0|^2.0|9.99.99",
                "php": "^5.4 || ^7.0",
                "symfony/polyfill-ctype": "^1.8"
            },
            "replace": {
                "rhumsaa/uuid": "self.version"
            },
            "require-dev": {
                "codeception/aspect-mock": "^1.0 | ~2.0.0",
                "doctrine/annotations": "~1.2.0",
                "goaop/framework": "1.0.0-alpha.2 | ^1.0 | ~2.1.0",
                "ircmaxell/random-lib": "^1.1",
                "jakub-onderka/php-parallel-lint": "^0.9.0",
                "mockery/mockery": "^0.9.9",
                "moontoast/math": "^1.1",
                "php-mock/php-mock-phpunit": "^0.3|^1.1",
                "phpunit/phpunit": "^4.7|^5.0|^6.5",
                "squizlabs/php_codesniffer": "^2.3"
            },
            "suggest": {
                "ext-ctype": "Provides support for PHP Ctype functions",
                "ext-libsodium": "Provides the PECL libsodium extension for use with the SodiumRandomGenerator",
                "ext-uuid": "Provides the PECL UUID extension for use with the PeclUuidTimeGenerator and PeclUuidRandomGenerator",
                "ircmaxell/random-lib": "Provides RandomLib for use with the RandomLibAdapter",
                "moontoast/math": "Provides support for converting UUID to 128-bit integer (in string form).",
                "ramsey/uuid-console": "A console application for generating UUIDs with ramsey/uuid",
                "ramsey/uuid-doctrine": "Allows the use of Ramsey\\Uuid\\Uuid as Doctrine field type."
            },
            "type": "library",
            "extra": {
                "branch-alias": {
                    "dev-master": "3.x-dev"
                }
            },
            "autoload": {
                "psr-4": {
                    "Ramsey\\Uuid\\": "src/"
                }
            },
            "notification-url": "https://packagist.org/downloads/",
            "license": [
                "MIT"
            ],
            "authors": [
                {
                    "name": "Marijn Huizendveld",
                    "email": "marijn.huizendveld@gmail.com"
                },
                {
                    "name": "Thibaud Fabre",
                    "email": "thibaud@aztech.io"
                },
                {
                    "name": "Ben Ramsey",
                    "email": "ben@benramsey.com",
                    "homepage": "https://benramsey.com"
                }
            ],
            "description": "Formerly rhumsaa/uuid. A PHP 5.4+ library for generating RFC 4122 version 1, 3, 4, and 5 universally unique identifiers (UUID).",
            "homepage": "https://github.com/ramsey/uuid",
            "keywords": [
                "guid",
                "identifier",
                "uuid"
            ],
            "time": "2018-07-19T23:38:55+00:00"
        },
        {
            "name": "react/promise",
            "version": "v2.7.0",
            "source": {
                "type": "git",
                "url": "https://github.com/reactphp/promise.git",
                "reference": "f4edc2581617431aea50430749db55cc3fc031b3"
            },
            "dist": {
                "type": "zip",
                "url": "https://api.github.com/repos/reactphp/promise/zipball/f4edc2581617431aea50430749db55cc3fc031b3",
                "reference": "f4edc2581617431aea50430749db55cc3fc031b3",
                "shasum": ""
            },
            "require": {
                "php": ">=5.4.0"
            },
            "require-dev": {
                "phpunit/phpunit": "~4.8"
            },
            "type": "library",
            "autoload": {
                "psr-4": {
                    "React\\Promise\\": "src/"
                },
                "files": [
                    "src/functions_include.php"
                ]
            },
            "notification-url": "https://packagist.org/downloads/",
            "license": [
                "MIT"
            ],
            "authors": [
                {
                    "name": "Jan Sorgalla",
                    "email": "jsorgalla@gmail.com"
                }
            ],
            "description": "A lightweight implementation of CommonJS Promises/A for PHP",
            "keywords": [
                "promise",
                "promises"
            ],
            "time": "2018-06-13T15:59:06+00:00"
        },
        {
            "name": "seld/jsonlint",
            "version": "1.7.1",
            "source": {
                "type": "git",
                "url": "https://github.com/Seldaek/jsonlint.git",
                "reference": "d15f59a67ff805a44c50ea0516d2341740f81a38"
            },
            "dist": {
                "type": "zip",
                "url": "https://api.github.com/repos/Seldaek/jsonlint/zipball/d15f59a67ff805a44c50ea0516d2341740f81a38",
                "reference": "d15f59a67ff805a44c50ea0516d2341740f81a38",
                "shasum": ""
            },
            "require": {
                "php": "^5.3 || ^7.0"
            },
            "require-dev": {
                "phpunit/phpunit": "^4.8.35 || ^5.7 || ^6.0"
            },
            "bin": [
                "bin/jsonlint"
            ],
            "type": "library",
            "autoload": {
                "psr-4": {
                    "Seld\\JsonLint\\": "src/Seld/JsonLint/"
                }
            },
            "notification-url": "https://packagist.org/downloads/",
            "license": [
                "MIT"
            ],
            "authors": [
                {
                    "name": "Jordi Boggiano",
                    "email": "j.boggiano@seld.be",
                    "homepage": "http://seld.be"
                }
            ],
            "description": "JSON Linter",
            "keywords": [
                "json",
                "linter",
                "parser",
                "validator"
            ],
            "time": "2018-01-24T12:46:19+00:00"
        },
        {
            "name": "seld/phar-utils",
            "version": "1.0.1",
            "source": {
                "type": "git",
                "url": "https://github.com/Seldaek/phar-utils.git",
                "reference": "7009b5139491975ef6486545a39f3e6dad5ac30a"
            },
            "dist": {
                "type": "zip",
                "url": "https://api.github.com/repos/Seldaek/phar-utils/zipball/7009b5139491975ef6486545a39f3e6dad5ac30a",
                "reference": "7009b5139491975ef6486545a39f3e6dad5ac30a",
                "shasum": ""
            },
            "require": {
                "php": ">=5.3"
            },
            "type": "library",
            "extra": {
                "branch-alias": {
                    "dev-master": "1.x-dev"
                }
            },
            "autoload": {
                "psr-4": {
                    "Seld\\PharUtils\\": "src/"
                }
            },
            "notification-url": "https://packagist.org/downloads/",
            "license": [
                "MIT"
            ],
            "authors": [
                {
                    "name": "Jordi Boggiano",
                    "email": "j.boggiano@seld.be"
                }
            ],
            "description": "PHAR file format utilities, for when PHP phars you up",
            "keywords": [
                "phra"
            ],
            "time": "2015-10-13T18:44:15+00:00"
        },
        {
            "name": "symfony/console",
            "version": "v4.1.4",
            "source": {
                "type": "git",
                "url": "https://github.com/symfony/console.git",
                "reference": "ca80b8ced97cf07390078b29773dc384c39eee1f"
            },
            "dist": {
                "type": "zip",
                "url": "https://api.github.com/repos/symfony/console/zipball/ca80b8ced97cf07390078b29773dc384c39eee1f",
                "reference": "ca80b8ced97cf07390078b29773dc384c39eee1f",
                "shasum": ""
            },
            "require": {
                "php": "^7.1.3",
                "symfony/polyfill-mbstring": "~1.0"
            },
            "conflict": {
                "symfony/dependency-injection": "<3.4",
                "symfony/process": "<3.3"
            },
            "require-dev": {
                "psr/log": "~1.0",
                "symfony/config": "~3.4|~4.0",
                "symfony/dependency-injection": "~3.4|~4.0",
                "symfony/event-dispatcher": "~3.4|~4.0",
                "symfony/lock": "~3.4|~4.0",
                "symfony/process": "~3.4|~4.0"
            },
            "suggest": {
                "psr/log-implementation": "For using the console logger",
                "symfony/event-dispatcher": "",
                "symfony/lock": "",
                "symfony/process": ""
            },
            "type": "library",
            "extra": {
                "branch-alias": {
                    "dev-master": "4.1-dev"
                }
            },
            "autoload": {
                "psr-4": {
                    "Symfony\\Component\\Console\\": ""
                },
                "exclude-from-classmap": [
                    "/Tests/"
                ]
            },
            "notification-url": "https://packagist.org/downloads/",
            "license": [
                "MIT"
            ],
            "authors": [
                {
                    "name": "Fabien Potencier",
                    "email": "fabien@symfony.com"
                },
                {
                    "name": "Symfony Community",
                    "homepage": "https://symfony.com/contributors"
                }
            ],
            "description": "Symfony Console Component",
            "homepage": "https://symfony.com",
            "time": "2018-07-26T11:24:31+00:00"
        },
        {
            "name": "symfony/event-dispatcher",
            "version": "v4.1.4",
            "source": {
                "type": "git",
                "url": "https://github.com/symfony/event-dispatcher.git",
                "reference": "bfb30c2ad377615a463ebbc875eba64a99f6aa3e"
            },
            "dist": {
                "type": "zip",
                "url": "https://api.github.com/repos/symfony/event-dispatcher/zipball/bfb30c2ad377615a463ebbc875eba64a99f6aa3e",
                "reference": "bfb30c2ad377615a463ebbc875eba64a99f6aa3e",
                "shasum": ""
            },
            "require": {
                "php": "^7.1.3"
            },
            "conflict": {
                "symfony/dependency-injection": "<3.4"
            },
            "require-dev": {
                "psr/log": "~1.0",
                "symfony/config": "~3.4|~4.0",
                "symfony/dependency-injection": "~3.4|~4.0",
                "symfony/expression-language": "~3.4|~4.0",
                "symfony/stopwatch": "~3.4|~4.0"
            },
            "suggest": {
                "symfony/dependency-injection": "",
                "symfony/http-kernel": ""
            },
            "type": "library",
            "extra": {
                "branch-alias": {
                    "dev-master": "4.1-dev"
                }
            },
            "autoload": {
                "psr-4": {
                    "Symfony\\Component\\EventDispatcher\\": ""
                },
                "exclude-from-classmap": [
                    "/Tests/"
                ]
            },
            "notification-url": "https://packagist.org/downloads/",
            "license": [
                "MIT"
            ],
            "authors": [
                {
                    "name": "Fabien Potencier",
                    "email": "fabien@symfony.com"
                },
                {
                    "name": "Symfony Community",
                    "homepage": "https://symfony.com/contributors"
                }
            ],
            "description": "Symfony EventDispatcher Component",
            "homepage": "https://symfony.com",
            "time": "2018-07-26T09:10:45+00:00"
        },
        {
            "name": "symfony/filesystem",
            "version": "v4.1.4",
            "source": {
                "type": "git",
                "url": "https://github.com/symfony/filesystem.git",
                "reference": "c0f5f62db218fa72195b8b8700e4b9b9cf52eb5e"
            },
            "dist": {
                "type": "zip",
                "url": "https://api.github.com/repos/symfony/filesystem/zipball/c0f5f62db218fa72195b8b8700e4b9b9cf52eb5e",
                "reference": "c0f5f62db218fa72195b8b8700e4b9b9cf52eb5e",
                "shasum": ""
            },
            "require": {
                "php": "^7.1.3",
                "symfony/polyfill-ctype": "~1.8"
            },
            "type": "library",
            "extra": {
                "branch-alias": {
                    "dev-master": "4.1-dev"
                }
            },
            "autoload": {
                "psr-4": {
                    "Symfony\\Component\\Filesystem\\": ""
                },
                "exclude-from-classmap": [
                    "/Tests/"
                ]
            },
            "notification-url": "https://packagist.org/downloads/",
            "license": [
                "MIT"
            ],
            "authors": [
                {
                    "name": "Fabien Potencier",
                    "email": "fabien@symfony.com"
                },
                {
                    "name": "Symfony Community",
                    "homepage": "https://symfony.com/contributors"
                }
            ],
            "description": "Symfony Filesystem Component",
            "homepage": "https://symfony.com",
            "time": "2018-08-18T16:52:46+00:00"
        },
        {
            "name": "symfony/finder",
            "version": "v4.1.4",
            "source": {
                "type": "git",
                "url": "https://github.com/symfony/finder.git",
                "reference": "e162f1df3102d0b7472805a5a9d5db9fcf0a8068"
            },
            "dist": {
                "type": "zip",
                "url": "https://api.github.com/repos/symfony/finder/zipball/e162f1df3102d0b7472805a5a9d5db9fcf0a8068",
                "reference": "e162f1df3102d0b7472805a5a9d5db9fcf0a8068",
                "shasum": ""
            },
            "require": {
                "php": "^7.1.3"
            },
            "type": "library",
            "extra": {
                "branch-alias": {
                    "dev-master": "4.1-dev"
                }
            },
            "autoload": {
                "psr-4": {
                    "Symfony\\Component\\Finder\\": ""
                },
                "exclude-from-classmap": [
                    "/Tests/"
                ]
            },
            "notification-url": "https://packagist.org/downloads/",
            "license": [
                "MIT"
            ],
            "authors": [
                {
                    "name": "Fabien Potencier",
                    "email": "fabien@symfony.com"
                },
                {
                    "name": "Symfony Community",
                    "homepage": "https://symfony.com/contributors"
                }
            ],
            "description": "Symfony Finder Component",
            "homepage": "https://symfony.com",
            "time": "2018-07-26T11:24:31+00:00"
        },
        {
            "name": "symfony/polyfill-ctype",
            "version": "v1.9.0",
            "source": {
                "type": "git",
                "url": "https://github.com/symfony/polyfill-ctype.git",
                "reference": "e3d826245268269cd66f8326bd8bc066687b4a19"
            },
            "dist": {
                "type": "zip",
                "url": "https://api.github.com/repos/symfony/polyfill-ctype/zipball/e3d826245268269cd66f8326bd8bc066687b4a19",
                "reference": "e3d826245268269cd66f8326bd8bc066687b4a19",
                "shasum": ""
            },
            "require": {
                "php": ">=5.3.3"
            },
            "suggest": {
                "ext-ctype": "For best performance"
            },
            "type": "library",
            "extra": {
                "branch-alias": {
                    "dev-master": "1.9-dev"
                }
            },
            "autoload": {
                "psr-4": {
                    "Symfony\\Polyfill\\Ctype\\": ""
                },
                "files": [
                    "bootstrap.php"
                ]
            },
            "notification-url": "https://packagist.org/downloads/",
            "license": [
                "MIT"
            ],
            "authors": [
                {
                    "name": "Symfony Community",
                    "homepage": "https://symfony.com/contributors"
                },
                {
                    "name": "Gert de Pagter",
                    "email": "BackEndTea@gmail.com"
                }
            ],
            "description": "Symfony polyfill for ctype functions",
            "homepage": "https://symfony.com",
            "keywords": [
                "compatibility",
                "ctype",
                "polyfill",
                "portable"
            ],
            "time": "2018-08-06T14:22:27+00:00"
        },
        {
            "name": "symfony/polyfill-mbstring",
            "version": "v1.9.0",
            "source": {
                "type": "git",
                "url": "https://github.com/symfony/polyfill-mbstring.git",
                "reference": "d0cd638f4634c16d8df4508e847f14e9e43168b8"
            },
            "dist": {
                "type": "zip",
                "url": "https://api.github.com/repos/symfony/polyfill-mbstring/zipball/d0cd638f4634c16d8df4508e847f14e9e43168b8",
                "reference": "d0cd638f4634c16d8df4508e847f14e9e43168b8",
                "shasum": ""
            },
            "require": {
                "php": ">=5.3.3"
            },
            "suggest": {
                "ext-mbstring": "For best performance"
            },
            "type": "library",
            "extra": {
                "branch-alias": {
                    "dev-master": "1.9-dev"
                }
            },
            "autoload": {
                "psr-4": {
                    "Symfony\\Polyfill\\Mbstring\\": ""
                },
                "files": [
                    "bootstrap.php"
                ]
            },
            "notification-url": "https://packagist.org/downloads/",
            "license": [
                "MIT"
            ],
            "authors": [
                {
                    "name": "Nicolas Grekas",
                    "email": "p@tchwork.com"
                },
                {
                    "name": "Symfony Community",
                    "homepage": "https://symfony.com/contributors"
                }
            ],
            "description": "Symfony polyfill for the Mbstring extension",
            "homepage": "https://symfony.com",
            "keywords": [
                "compatibility",
                "mbstring",
                "polyfill",
                "portable",
                "shim"
            ],
            "time": "2018-08-06T14:22:27+00:00"
        },
        {
            "name": "symfony/process",
            "version": "v4.1.4",
            "source": {
                "type": "git",
                "url": "https://github.com/symfony/process.git",
                "reference": "86cdb930a6a855b0ab35fb60c1504cb36184f843"
            },
            "dist": {
                "type": "zip",
                "url": "https://api.github.com/repos/symfony/process/zipball/86cdb930a6a855b0ab35fb60c1504cb36184f843",
                "reference": "86cdb930a6a855b0ab35fb60c1504cb36184f843",
                "shasum": ""
            },
            "require": {
                "php": "^7.1.3"
            },
            "type": "library",
            "extra": {
                "branch-alias": {
                    "dev-master": "4.1-dev"
                }
            },
            "autoload": {
                "psr-4": {
                    "Symfony\\Component\\Process\\": ""
                },
                "exclude-from-classmap": [
                    "/Tests/"
                ]
            },
            "notification-url": "https://packagist.org/downloads/",
            "license": [
                "MIT"
            ],
            "authors": [
                {
                    "name": "Fabien Potencier",
                    "email": "fabien@symfony.com"
                },
                {
                    "name": "Symfony Community",
                    "homepage": "https://symfony.com/contributors"
                }
            ],
            "description": "Symfony Process Component",
            "homepage": "https://symfony.com",
            "time": "2018-08-03T11:13:38+00:00"
        },
        {
            "name": "tedivm/jshrink",
            "version": "v1.3.0",
            "source": {
                "type": "git",
                "url": "https://github.com/tedious/JShrink.git",
                "reference": "68ce379b213741e86f02bf6053b0d26b9f833448"
            },
            "dist": {
                "type": "zip",
                "url": "https://api.github.com/repos/tedious/JShrink/zipball/68ce379b213741e86f02bf6053b0d26b9f833448",
                "reference": "68ce379b213741e86f02bf6053b0d26b9f833448",
                "shasum": ""
            },
            "require": {
                "php": "^5.6|^7.0"
            },
            "require-dev": {
                "friendsofphp/php-cs-fixer": "^2.8",
                "php-coveralls/php-coveralls": "^1.1.0",
                "phpunit/phpunit": "^6"
            },
            "type": "library",
            "autoload": {
                "psr-0": {
                    "JShrink": "src/"
                }
            },
            "notification-url": "https://packagist.org/downloads/",
            "license": [
                "BSD-3-Clause"
            ],
            "authors": [
                {
                    "name": "Robert Hafner",
                    "email": "tedivm@tedivm.com"
                }
            ],
            "description": "Javascript Minifier built in PHP",
            "homepage": "http://github.com/tedious/JShrink",
            "keywords": [
                "javascript",
                "minifier"
            ],
            "time": "2017-12-08T00:59:56+00:00"
        },
        {
            "name": "true/punycode",
            "version": "v2.1.1",
            "source": {
                "type": "git",
                "url": "https://github.com/true/php-punycode.git",
                "reference": "a4d0c11a36dd7f4e7cd7096076cab6d3378a071e"
            },
            "dist": {
                "type": "zip",
                "url": "https://api.github.com/repos/true/php-punycode/zipball/a4d0c11a36dd7f4e7cd7096076cab6d3378a071e",
                "reference": "a4d0c11a36dd7f4e7cd7096076cab6d3378a071e",
                "shasum": ""
            },
            "require": {
                "php": ">=5.3.0",
                "symfony/polyfill-mbstring": "^1.3"
            },
            "require-dev": {
                "phpunit/phpunit": "~4.7",
                "squizlabs/php_codesniffer": "~2.0"
            },
            "type": "library",
            "autoload": {
                "psr-4": {
                    "TrueBV\\": "src/"
                }
            },
            "notification-url": "https://packagist.org/downloads/",
            "license": [
                "MIT"
            ],
            "authors": [
                {
                    "name": "Renan Gonçalves",
                    "email": "renan.saddam@gmail.com"
                }
            ],
            "description": "A Bootstring encoding of Unicode for Internationalized Domain Names in Applications (IDNA)",
            "homepage": "https://github.com/true/php-punycode",
            "keywords": [
                "idna",
                "punycode"
            ],
            "time": "2016-11-16T10:37:54+00:00"
        },
        {
            "name": "tubalmartin/cssmin",
            "version": "v4.1.1",
            "source": {
                "type": "git",
                "url": "https://github.com/tubalmartin/YUI-CSS-compressor-PHP-port.git",
                "reference": "3cbf557f4079d83a06f9c3ff9b957c022d7805cf"
            },
            "dist": {
                "type": "zip",
                "url": "https://api.github.com/repos/tubalmartin/YUI-CSS-compressor-PHP-port/zipball/3cbf557f4079d83a06f9c3ff9b957c022d7805cf",
                "reference": "3cbf557f4079d83a06f9c3ff9b957c022d7805cf",
                "shasum": ""
            },
            "require": {
                "ext-pcre": "*",
                "php": ">=5.3.2"
            },
            "require-dev": {
                "cogpowered/finediff": "0.3.*",
                "phpunit/phpunit": "4.8.*"
            },
            "bin": [
                "cssmin"
            ],
            "type": "library",
            "autoload": {
                "psr-4": {
                    "tubalmartin\\CssMin\\": "src"
                }
            },
            "notification-url": "https://packagist.org/downloads/",
            "license": [
                "BSD-3-Clause"
            ],
            "authors": [
                {
                    "name": "Túbal Martín",
                    "homepage": "http://tubalmartin.me/"
                }
            ],
            "description": "A PHP port of the YUI CSS compressor",
            "homepage": "https://github.com/tubalmartin/YUI-CSS-compressor-PHP-port",
            "keywords": [
                "compress",
                "compressor",
                "css",
                "cssmin",
                "minify",
                "yui"
            ],
            "time": "2018-01-15T15:26:51+00:00"
        },
        {
            "name": "webonyx/graphql-php",
            "version": "v0.12.6",
            "source": {
                "type": "git",
                "url": "https://github.com/webonyx/graphql-php.git",
                "reference": "4c545e5ec4fc37f6eb36c19f5a0e7feaf5979c95"
            },
            "dist": {
                "type": "zip",
                "url": "https://api.github.com/repos/webonyx/graphql-php/zipball/4c545e5ec4fc37f6eb36c19f5a0e7feaf5979c95",
                "reference": "4c545e5ec4fc37f6eb36c19f5a0e7feaf5979c95",
                "shasum": ""
            },
            "require": {
                "ext-mbstring": "*",
                "php": ">=5.6"
            },
            "require-dev": {
                "phpunit/phpunit": "^4.8",
                "psr/http-message": "^1.0",
                "react/promise": "2.*"
            },
            "suggest": {
                "psr/http-message": "To use standard GraphQL server",
                "react/promise": "To leverage async resolving on React PHP platform"
            },
            "type": "library",
            "autoload": {
                "psr-4": {
                    "GraphQL\\": "src/"
                }
            },
            "notification-url": "https://packagist.org/downloads/",
            "license": [
                "MIT"
            ],
            "description": "A PHP port of GraphQL reference implementation",
            "homepage": "https://github.com/webonyx/graphql-php",
            "keywords": [
                "api",
                "graphql"
            ],
            "time": "2018-09-02T14:59:54+00:00"
        },
        {
            "name": "zendframework/zend-captcha",
            "version": "2.8.0",
            "source": {
                "type": "git",
                "url": "https://github.com/zendframework/zend-captcha.git",
                "reference": "37e9b6a4f632a9399eecbf2e5e325ad89083f87b"
            },
            "dist": {
                "type": "zip",
                "url": "https://api.github.com/repos/zendframework/zend-captcha/zipball/37e9b6a4f632a9399eecbf2e5e325ad89083f87b",
                "reference": "37e9b6a4f632a9399eecbf2e5e325ad89083f87b",
                "shasum": ""
            },
            "require": {
                "php": "^5.6 || ^7.0",
                "zendframework/zend-math": "^2.7 || ^3.0",
                "zendframework/zend-stdlib": "^2.7.7 || ^3.1"
            },
            "require-dev": {
                "phpunit/phpunit": "^5.7.27 || ^6.5.8 || ^7.1.2",
                "zendframework/zend-coding-standard": "~1.0.0",
                "zendframework/zend-session": "^2.8",
                "zendframework/zend-text": "^2.6",
                "zendframework/zend-validator": "^2.10.1",
                "zendframework/zendservice-recaptcha": "^3.0"
            },
            "suggest": {
                "zendframework/zend-i18n-resources": "Translations of captcha messages",
                "zendframework/zend-session": "Zend\\Session component",
                "zendframework/zend-text": "Zend\\Text component",
                "zendframework/zend-validator": "Zend\\Validator component",
                "zendframework/zendservice-recaptcha": "ZendService\\ReCaptcha component"
            },
            "type": "library",
            "extra": {
                "branch-alias": {
                    "dev-master": "2.8.x-dev",
                    "dev-develop": "2.9.x-dev"
                }
            },
            "autoload": {
                "psr-4": {
                    "Zend\\Captcha\\": "src/"
                }
            },
            "notification-url": "https://packagist.org/downloads/",
            "license": [
                "BSD-3-Clause"
            ],
            "description": "Generate and validate CAPTCHAs using Figlets, images, ReCaptcha, and more",
            "keywords": [
                "ZendFramework",
                "captcha",
                "zf"
            ],
            "time": "2018-04-24T17:24:10+00:00"
        },
        {
            "name": "zendframework/zend-code",
            "version": "3.3.1",
            "source": {
                "type": "git",
                "url": "https://github.com/zendframework/zend-code.git",
                "reference": "c21db169075c6ec4b342149f446e7b7b724f95eb"
            },
            "dist": {
                "type": "zip",
                "url": "https://api.github.com/repos/zendframework/zend-code/zipball/c21db169075c6ec4b342149f446e7b7b724f95eb",
                "reference": "c21db169075c6ec4b342149f446e7b7b724f95eb",
                "shasum": ""
            },
            "require": {
                "php": "^7.1",
                "zendframework/zend-eventmanager": "^2.6 || ^3.0"
            },
            "require-dev": {
                "doctrine/annotations": "~1.0",
                "ext-phar": "*",
                "phpunit/phpunit": "^6.2.3",
                "zendframework/zend-coding-standard": "^1.0.0",
                "zendframework/zend-stdlib": "^2.7 || ^3.0"
            },
            "suggest": {
                "doctrine/annotations": "Doctrine\\Common\\Annotations >=1.0 for annotation features",
                "zendframework/zend-stdlib": "Zend\\Stdlib component"
            },
            "type": "library",
            "extra": {
                "branch-alias": {
                    "dev-master": "3.3.x-dev",
                    "dev-develop": "3.4.x-dev"
                }
            },
            "autoload": {
                "psr-4": {
                    "Zend\\Code\\": "src/"
                }
            },
            "notification-url": "https://packagist.org/downloads/",
            "license": [
                "BSD-3-Clause"
            ],
            "description": "provides facilities to generate arbitrary code using an object oriented interface",
            "homepage": "https://github.com/zendframework/zend-code",
            "keywords": [
                "code",
                "zf2"
            ],
            "time": "2018-08-13T20:36:59+00:00"
        },
        {
            "name": "zendframework/zend-config",
            "version": "2.6.0",
            "source": {
                "type": "git",
                "url": "https://github.com/zendframework/zend-config.git",
                "reference": "2920e877a9f6dca9fa8f6bd3b1ffc2e19bb1e30d"
            },
            "dist": {
                "type": "zip",
                "url": "https://api.github.com/repos/zendframework/zend-config/zipball/2920e877a9f6dca9fa8f6bd3b1ffc2e19bb1e30d",
                "reference": "2920e877a9f6dca9fa8f6bd3b1ffc2e19bb1e30d",
                "shasum": ""
            },
            "require": {
                "php": "^5.5 || ^7.0",
                "zendframework/zend-stdlib": "^2.7 || ^3.0"
            },
            "require-dev": {
                "fabpot/php-cs-fixer": "1.7.*",
                "phpunit/phpunit": "~4.0",
                "zendframework/zend-filter": "^2.6",
                "zendframework/zend-i18n": "^2.5",
                "zendframework/zend-json": "^2.6.1",
                "zendframework/zend-servicemanager": "^2.7.5 || ^3.0.3"
            },
            "suggest": {
                "zendframework/zend-filter": "Zend\\Filter component",
                "zendframework/zend-i18n": "Zend\\I18n component",
                "zendframework/zend-json": "Zend\\Json to use the Json reader or writer classes",
                "zendframework/zend-servicemanager": "Zend\\ServiceManager for use with the Config Factory to retrieve reader and writer instances"
            },
            "type": "library",
            "extra": {
                "branch-alias": {
                    "dev-master": "2.6-dev",
                    "dev-develop": "2.7-dev"
                }
            },
            "autoload": {
                "psr-4": {
                    "Zend\\Config\\": "src/"
                }
            },
            "notification-url": "https://packagist.org/downloads/",
            "license": [
                "BSD-3-Clause"
            ],
            "description": "provides a nested object property based user interface for accessing this configuration data within application code",
            "homepage": "https://github.com/zendframework/zend-config",
            "keywords": [
                "config",
                "zf2"
            ],
            "time": "2016-02-04T23:01:10+00:00"
        },
        {
            "name": "zendframework/zend-console",
            "version": "2.7.0",
            "source": {
                "type": "git",
                "url": "https://github.com/zendframework/zend-console.git",
                "reference": "e8aa08da83de3d265256c40ba45cd649115f0e18"
            },
            "dist": {
                "type": "zip",
                "url": "https://api.github.com/repos/zendframework/zend-console/zipball/e8aa08da83de3d265256c40ba45cd649115f0e18",
                "reference": "e8aa08da83de3d265256c40ba45cd649115f0e18",
                "shasum": ""
            },
            "require": {
                "php": "^5.6 || ^7.0",
                "zendframework/zend-stdlib": "^2.7.7 || ^3.1"
            },
            "require-dev": {
                "phpunit/phpunit": "^5.7.23 || ^6.4.3",
                "zendframework/zend-coding-standard": "~1.0.0",
                "zendframework/zend-filter": "^2.7.2",
                "zendframework/zend-json": "^2.6 || ^3.0",
                "zendframework/zend-validator": "^2.10.1"
            },
            "suggest": {
                "zendframework/zend-filter": "To support DefaultRouteMatcher usage",
                "zendframework/zend-validator": "To support DefaultRouteMatcher usage"
            },
            "type": "library",
            "extra": {
                "branch-alias": {
                    "dev-master": "2.7.x-dev",
                    "dev-develop": "2.8.x-dev"
                }
            },
            "autoload": {
                "psr-4": {
                    "Zend\\Console\\": "src/"
                }
            },
            "notification-url": "https://packagist.org/downloads/",
            "license": [
                "BSD-3-Clause"
            ],
            "description": "Build console applications using getopt syntax or routing, complete with prompts",
            "keywords": [
                "ZendFramework",
                "console",
                "zf"
            ],
            "time": "2018-01-25T19:08:04+00:00"
        },
        {
            "name": "zendframework/zend-crypt",
            "version": "2.6.0",
            "source": {
                "type": "git",
                "url": "https://github.com/zendframework/zend-crypt.git",
                "reference": "1b2f5600bf6262904167116fa67b58ab1457036d"
            },
            "dist": {
                "type": "zip",
                "url": "https://api.github.com/repos/zendframework/zend-crypt/zipball/1b2f5600bf6262904167116fa67b58ab1457036d",
                "reference": "1b2f5600bf6262904167116fa67b58ab1457036d",
                "shasum": ""
            },
            "require": {
                "container-interop/container-interop": "~1.0",
                "php": "^5.5 || ^7.0",
                "zendframework/zend-math": "^2.6",
                "zendframework/zend-stdlib": "^2.7 || ^3.0"
            },
            "require-dev": {
                "fabpot/php-cs-fixer": "1.7.*",
                "phpunit/phpunit": "~4.0"
            },
            "suggest": {
                "ext-mcrypt": "Required for most features of Zend\\Crypt"
            },
            "type": "library",
            "extra": {
                "branch-alias": {
                    "dev-master": "2.6-dev",
                    "dev-develop": "2.7-dev"
                }
            },
            "autoload": {
                "psr-4": {
                    "Zend\\Crypt\\": "src/"
                }
            },
            "notification-url": "https://packagist.org/downloads/",
            "license": [
                "BSD-3-Clause"
            ],
            "homepage": "https://github.com/zendframework/zend-crypt",
            "keywords": [
                "crypt",
                "zf2"
            ],
            "time": "2016-02-03T23:46:30+00:00"
        },
        {
            "name": "zendframework/zend-db",
            "version": "2.9.3",
            "source": {
                "type": "git",
                "url": "https://github.com/zendframework/zend-db.git",
                "reference": "5b4f2c42f94c9f7f4b2f456a0ebe459fab12b3d9"
            },
            "dist": {
                "type": "zip",
                "url": "https://api.github.com/repos/zendframework/zend-db/zipball/5b4f2c42f94c9f7f4b2f456a0ebe459fab12b3d9",
                "reference": "5b4f2c42f94c9f7f4b2f456a0ebe459fab12b3d9",
                "shasum": ""
            },
            "require": {
                "php": "^5.6 || ^7.0",
                "zendframework/zend-stdlib": "^2.7 || ^3.0"
            },
            "require-dev": {
                "phpunit/phpunit": "^5.7.25 || ^6.4.4",
                "zendframework/zend-coding-standard": "~1.0.0",
                "zendframework/zend-eventmanager": "^2.6.2 || ^3.0",
                "zendframework/zend-hydrator": "^1.1 || ^2.1",
                "zendframework/zend-servicemanager": "^2.7.5 || ^3.0.3"
            },
            "suggest": {
                "zendframework/zend-eventmanager": "Zend\\EventManager component",
                "zendframework/zend-hydrator": "Zend\\Hydrator component for using HydratingResultSets",
                "zendframework/zend-servicemanager": "Zend\\ServiceManager component"
            },
            "type": "library",
            "extra": {
                "branch-alias": {
                    "dev-master": "2.9-dev",
                    "dev-develop": "2.10-dev"
                },
                "zf": {
                    "component": "Zend\\Db",
                    "config-provider": "Zend\\Db\\ConfigProvider"
                }
            },
            "autoload": {
                "psr-4": {
                    "Zend\\Db\\": "src/"
                }
            },
            "notification-url": "https://packagist.org/downloads/",
            "license": [
                "BSD-3-Clause"
            ],
            "description": "Database abstraction layer, SQL abstraction, result set abstraction, and RowDataGateway and TableDataGateway implementations",
            "keywords": [
                "ZendFramework",
                "db",
                "zf"
            ],
            "time": "2018-04-09T13:21:36+00:00"
        },
        {
            "name": "zendframework/zend-di",
            "version": "2.6.1",
            "source": {
                "type": "git",
                "url": "https://github.com/zendframework/zend-di.git",
                "reference": "1fd1ba85660b5a2718741b38639dc7c4c3194b37"
            },
            "dist": {
                "type": "zip",
                "url": "https://api.github.com/repos/zendframework/zend-di/zipball/1fd1ba85660b5a2718741b38639dc7c4c3194b37",
                "reference": "1fd1ba85660b5a2718741b38639dc7c4c3194b37",
                "shasum": ""
            },
            "require": {
                "container-interop/container-interop": "^1.1",
                "php": "^5.5 || ^7.0",
                "zendframework/zend-code": "^2.6 || ^3.0",
                "zendframework/zend-stdlib": "^2.7 || ^3.0"
            },
            "require-dev": {
                "fabpot/php-cs-fixer": "1.7.*",
                "phpunit/phpunit": "~4.0"
            },
            "type": "library",
            "extra": {
                "branch-alias": {
                    "dev-master": "2.6-dev",
                    "dev-develop": "2.7-dev"
                }
            },
            "autoload": {
                "psr-4": {
                    "Zend\\Di\\": "src/"
                }
            },
            "notification-url": "https://packagist.org/downloads/",
            "license": [
                "BSD-3-Clause"
            ],
            "homepage": "https://github.com/zendframework/zend-di",
            "keywords": [
                "di",
                "zf2"
            ],
            "time": "2016-04-25T20:58:11+00:00"
        },
        {
            "name": "zendframework/zend-diactoros",
            "version": "1.8.6",
            "source": {
                "type": "git",
                "url": "https://github.com/zendframework/zend-diactoros.git",
                "reference": "20da13beba0dde8fb648be3cc19765732790f46e"
            },
            "dist": {
                "type": "zip",
                "url": "https://api.github.com/repos/zendframework/zend-diactoros/zipball/20da13beba0dde8fb648be3cc19765732790f46e",
                "reference": "20da13beba0dde8fb648be3cc19765732790f46e",
                "shasum": ""
            },
            "require": {
                "php": "^5.6 || ^7.0",
                "psr/http-message": "^1.0"
            },
            "provide": {
                "psr/http-message-implementation": "1.0"
            },
            "require-dev": {
                "ext-dom": "*",
                "ext-libxml": "*",
                "php-http/psr7-integration-tests": "dev-master",
                "phpunit/phpunit": "^5.7.16 || ^6.0.8 || ^7.2.7",
                "zendframework/zend-coding-standard": "~1.0"
            },
            "type": "library",
            "extra": {
                "branch-alias": {
                    "dev-master": "1.8.x-dev",
                    "dev-develop": "1.9.x-dev",
                    "dev-release-2.0": "2.0.x-dev"
                }
            },
            "autoload": {
                "files": [
                    "src/functions/create_uploaded_file.php",
                    "src/functions/marshal_headers_from_sapi.php",
                    "src/functions/marshal_method_from_sapi.php",
                    "src/functions/marshal_protocol_version_from_sapi.php",
                    "src/functions/marshal_uri_from_sapi.php",
                    "src/functions/normalize_server.php",
                    "src/functions/normalize_uploaded_files.php",
                    "src/functions/parse_cookie_header.php"
                ],
                "psr-4": {
                    "Zend\\Diactoros\\": "src/"
                }
            },
            "notification-url": "https://packagist.org/downloads/",
            "license": [
                "BSD-2-Clause"
            ],
            "description": "PSR HTTP Message implementations",
            "homepage": "https://github.com/zendframework/zend-diactoros",
            "keywords": [
                "http",
                "psr",
                "psr-7"
            ],
            "time": "2018-09-05T19:29:37+00:00"
        },
        {
            "name": "zendframework/zend-escaper",
            "version": "2.6.0",
            "source": {
                "type": "git",
                "url": "https://github.com/zendframework/zend-escaper.git",
                "reference": "31d8aafae982f9568287cb4dce987e6aff8fd074"
            },
            "dist": {
                "type": "zip",
                "url": "https://api.github.com/repos/zendframework/zend-escaper/zipball/31d8aafae982f9568287cb4dce987e6aff8fd074",
                "reference": "31d8aafae982f9568287cb4dce987e6aff8fd074",
                "shasum": ""
            },
            "require": {
                "php": "^5.6 || ^7.0"
            },
            "require-dev": {
                "phpunit/phpunit": "^5.7.27 || ^6.5.8 || ^7.1.2",
                "zendframework/zend-coding-standard": "~1.0.0"
            },
            "type": "library",
            "extra": {
                "branch-alias": {
                    "dev-master": "2.6.x-dev",
                    "dev-develop": "2.7.x-dev"
                }
            },
            "autoload": {
                "psr-4": {
                    "Zend\\Escaper\\": "src/"
                }
            },
            "notification-url": "https://packagist.org/downloads/",
            "license": [
                "BSD-3-Clause"
            ],
            "description": "Securely and safely escape HTML, HTML attributes, JavaScript, CSS, and URLs",
            "keywords": [
                "ZendFramework",
                "escaper",
                "zf"
            ],
            "time": "2018-04-25T15:48:53+00:00"
        },
        {
            "name": "zendframework/zend-eventmanager",
            "version": "2.6.4",
            "source": {
                "type": "git",
                "url": "https://github.com/zendframework/zend-eventmanager.git",
                "reference": "d238c443220dce4b6396579c8ab2200ec25f9108"
            },
            "dist": {
                "type": "zip",
                "url": "https://api.github.com/repos/zendframework/zend-eventmanager/zipball/d238c443220dce4b6396579c8ab2200ec25f9108",
                "reference": "d238c443220dce4b6396579c8ab2200ec25f9108",
                "shasum": ""
            },
            "require": {
                "php": "^5.5 || ^7.0",
                "zendframework/zend-stdlib": "^2.7"
            },
            "require-dev": {
                "athletic/athletic": "dev-master",
                "fabpot/php-cs-fixer": "1.7.*",
                "phpunit/phpunit": "~4.0"
            },
            "type": "library",
            "extra": {
                "branch-alias": {
                    "dev-release-2.6": "2.6-dev",
                    "dev-master": "3.0-dev",
                    "dev-develop": "3.1-dev"
                }
            },
            "autoload": {
                "psr-4": {
                    "Zend\\EventManager\\": "src/"
                }
            },
            "notification-url": "https://packagist.org/downloads/",
            "license": [
                "BSD-3-Clause"
            ],
            "homepage": "https://github.com/zendframework/zend-eventmanager",
            "keywords": [
                "eventmanager",
                "zf2"
            ],
            "time": "2017-12-12T17:48:56+00:00"
        },
        {
            "name": "zendframework/zend-feed",
            "version": "2.10.3",
            "source": {
                "type": "git",
                "url": "https://github.com/zendframework/zend-feed.git",
                "reference": "6641f4cf3f4586c63f83fd70b6d19966025c8888"
            },
            "dist": {
                "type": "zip",
                "url": "https://api.github.com/repos/zendframework/zend-feed/zipball/6641f4cf3f4586c63f83fd70b6d19966025c8888",
                "reference": "6641f4cf3f4586c63f83fd70b6d19966025c8888",
                "shasum": ""
            },
            "require": {
                "php": "^5.6 || ^7.0",
                "zendframework/zend-escaper": "^2.5.2",
                "zendframework/zend-stdlib": "^2.7.7 || ^3.1"
            },
            "require-dev": {
                "phpunit/phpunit": "^5.7.23 || ^6.4.3",
                "psr/http-message": "^1.0.1",
                "zendframework/zend-cache": "^2.7.2",
                "zendframework/zend-coding-standard": "~1.0.0",
                "zendframework/zend-db": "^2.8.2",
                "zendframework/zend-http": "^2.7",
                "zendframework/zend-servicemanager": "^2.7.8 || ^3.3",
                "zendframework/zend-validator": "^2.10.1"
            },
            "suggest": {
                "psr/http-message": "PSR-7 ^1.0.1, if you wish to use Zend\\Feed\\Reader\\Http\\Psr7ResponseDecorator",
                "zendframework/zend-cache": "Zend\\Cache component, for optionally caching feeds between requests",
                "zendframework/zend-db": "Zend\\Db component, for use with PubSubHubbub",
                "zendframework/zend-http": "Zend\\Http for PubSubHubbub, and optionally for use with Zend\\Feed\\Reader",
                "zendframework/zend-servicemanager": "Zend\\ServiceManager component, for easily extending ExtensionManager implementations",
                "zendframework/zend-validator": "Zend\\Validator component, for validating email addresses used in Atom feeds and entries when using the Writer subcomponent"
            },
            "type": "library",
            "extra": {
                "branch-alias": {
                    "dev-master": "2.10.x-dev",
                    "dev-develop": "2.11.x-dev"
                }
            },
            "autoload": {
                "psr-4": {
                    "Zend\\Feed\\": "src/"
                }
            },
            "notification-url": "https://packagist.org/downloads/",
            "license": [
                "BSD-3-Clause"
            ],
            "description": "provides functionality for consuming RSS and Atom feeds",
            "keywords": [
                "ZendFramework",
                "feed",
                "zf"
            ],
            "time": "2018-08-01T13:53:20+00:00"
        },
        {
            "name": "zendframework/zend-filter",
            "version": "2.8.0",
            "source": {
                "type": "git",
                "url": "https://github.com/zendframework/zend-filter.git",
                "reference": "7b997dbe79459f1652deccc8786d7407fb66caa9"
            },
            "dist": {
                "type": "zip",
                "url": "https://api.github.com/repos/zendframework/zend-filter/zipball/7b997dbe79459f1652deccc8786d7407fb66caa9",
                "reference": "7b997dbe79459f1652deccc8786d7407fb66caa9",
                "shasum": ""
            },
            "require": {
                "php": "^5.6 || ^7.0",
                "zendframework/zend-stdlib": "^2.7.7 || ^3.1"
            },
            "conflict": {
                "zendframework/zend-validator": "<2.10.1"
            },
            "require-dev": {
                "pear/archive_tar": "^1.4.3",
                "phpunit/phpunit": "^5.7.23 || ^6.4.3",
                "zendframework/zend-coding-standard": "~1.0.0",
                "zendframework/zend-crypt": "^3.2.1",
                "zendframework/zend-servicemanager": "^2.7.8 || ^3.3",
                "zendframework/zend-uri": "^2.6"
            },
            "suggest": {
                "zendframework/zend-crypt": "Zend\\Crypt component, for encryption filters",
                "zendframework/zend-i18n": "Zend\\I18n component for filters depending on i18n functionality",
                "zendframework/zend-servicemanager": "Zend\\ServiceManager component, for using the filter chain functionality",
                "zendframework/zend-uri": "Zend\\Uri component, for the UriNormalize filter"
            },
            "type": "library",
            "extra": {
                "branch-alias": {
                    "dev-master": "2.8.x-dev",
                    "dev-develop": "2.9.x-dev"
                },
                "zf": {
                    "component": "Zend\\Filter",
                    "config-provider": "Zend\\Filter\\ConfigProvider"
                }
            },
            "autoload": {
                "psr-4": {
                    "Zend\\Filter\\": "src/"
                }
            },
            "notification-url": "https://packagist.org/downloads/",
            "license": [
                "BSD-3-Clause"
            ],
            "description": "provides a set of commonly needed data filters",
            "keywords": [
                "ZendFramework",
                "filter",
                "zf"
            ],
            "time": "2018-04-11T16:20:04+00:00"
        },
        {
            "name": "zendframework/zend-form",
            "version": "2.12.0",
            "source": {
                "type": "git",
                "url": "https://github.com/zendframework/zend-form.git",
                "reference": "565fb4f4bb3e0dbeea0173c923c4a8be77de9441"
            },
            "dist": {
                "type": "zip",
                "url": "https://api.github.com/repos/zendframework/zend-form/zipball/565fb4f4bb3e0dbeea0173c923c4a8be77de9441",
                "reference": "565fb4f4bb3e0dbeea0173c923c4a8be77de9441",
                "shasum": ""
            },
            "require": {
                "php": "^5.6 || ^7.0",
                "zendframework/zend-hydrator": "^1.1 || ^2.1",
                "zendframework/zend-inputfilter": "^2.8",
                "zendframework/zend-stdlib": "^2.7 || ^3.0"
            },
            "require-dev": {
                "doctrine/annotations": "~1.0",
                "phpunit/phpunit": "^5.7.23 || ^6.5.3",
                "zendframework/zend-cache": "^2.6.1",
                "zendframework/zend-captcha": "^2.7.1",
                "zendframework/zend-code": "^2.6 || ^3.0",
                "zendframework/zend-coding-standard": "~1.0.0",
                "zendframework/zend-escaper": "^2.5",
                "zendframework/zend-eventmanager": "^2.6.2 || ^3.0",
                "zendframework/zend-filter": "^2.6",
                "zendframework/zend-i18n": "^2.6",
                "zendframework/zend-servicemanager": "^2.7.5 || ^3.0.3",
                "zendframework/zend-session": "^2.8.1",
                "zendframework/zend-text": "^2.6",
                "zendframework/zend-validator": "^2.6",
                "zendframework/zend-view": "^2.6.2",
                "zendframework/zendservice-recaptcha": "^3.0.0"
            },
            "suggest": {
                "zendframework/zend-captcha": "^2.7.1, required for using CAPTCHA form elements",
                "zendframework/zend-code": "^2.6 || ^3.0, required to use zend-form annotations support",
                "zendframework/zend-eventmanager": "^2.6.2 || ^3.0, reuired for zend-form annotations support",
                "zendframework/zend-i18n": "^2.6, required when using zend-form view helpers",
                "zendframework/zend-servicemanager": "^2.7.5 || ^3.0.3, required to use the form factories or provide services",
                "zendframework/zend-view": "^2.6.2, required for using the zend-form view helpers",
                "zendframework/zendservice-recaptcha": "in order to use the ReCaptcha form element"
            },
            "type": "library",
            "extra": {
                "branch-alias": {
                    "dev-master": "2.12.x-dev",
                    "dev-develop": "2.13.x-dev"
                },
                "zf": {
                    "component": "Zend\\Form",
                    "config-provider": "Zend\\Form\\ConfigProvider"
                }
            },
            "autoload": {
                "psr-4": {
                    "Zend\\Form\\": "src/"
                },
                "files": [
                    "autoload/formElementManagerPolyfill.php"
                ]
            },
            "notification-url": "https://packagist.org/downloads/",
            "license": [
                "BSD-3-Clause"
            ],
            "description": "Validate and display simple and complex forms, casting forms to business objects and vice versa",
            "keywords": [
                "ZendFramework",
                "form",
                "zf"
            ],
            "time": "2018-05-16T18:49:44+00:00"
        },
        {
            "name": "zendframework/zend-http",
            "version": "2.8.2",
            "source": {
                "type": "git",
                "url": "https://github.com/zendframework/zend-http.git",
                "reference": "2c8aed3d25522618573194e7cc51351f8cd4a45b"
            },
            "dist": {
                "type": "zip",
                "url": "https://api.github.com/repos/zendframework/zend-http/zipball/2c8aed3d25522618573194e7cc51351f8cd4a45b",
                "reference": "2c8aed3d25522618573194e7cc51351f8cd4a45b",
                "shasum": ""
            },
            "require": {
                "php": "^5.6 || ^7.0",
                "zendframework/zend-loader": "^2.5.1",
                "zendframework/zend-stdlib": "^3.1 || ^2.7.7",
                "zendframework/zend-uri": "^2.5.2",
                "zendframework/zend-validator": "^2.10.1"
            },
            "require-dev": {
                "phpunit/phpunit": "^5.7.27 || ^6.5.8 || ^7.1.3",
                "zendframework/zend-coding-standard": "~1.0.0",
                "zendframework/zend-config": "^3.1 || ^2.6"
            },
            "suggest": {
                "paragonie/certainty": "For automated management of cacert.pem"
            },
            "type": "library",
            "extra": {
                "branch-alias": {
                    "dev-master": "2.8.x-dev",
                    "dev-develop": "2.9.x-dev"
                }
            },
            "autoload": {
                "psr-4": {
                    "Zend\\Http\\": "src/"
                }
            },
            "notification-url": "https://packagist.org/downloads/",
            "license": [
                "BSD-3-Clause"
            ],
            "description": "Provides an easy interface for performing Hyper-Text Transfer Protocol (HTTP) requests",
            "keywords": [
                "ZendFramework",
                "http",
                "http client",
                "zend",
                "zf"
            ],
            "time": "2018-08-13T18:47:03+00:00"
        },
        {
            "name": "zendframework/zend-hydrator",
            "version": "1.1.0",
            "source": {
                "type": "git",
                "url": "https://github.com/zendframework/zend-hydrator.git",
                "reference": "22652e1661a5a10b3f564cf7824a2206cf5a4a65"
            },
            "dist": {
                "type": "zip",
                "url": "https://api.github.com/repos/zendframework/zend-hydrator/zipball/22652e1661a5a10b3f564cf7824a2206cf5a4a65",
                "reference": "22652e1661a5a10b3f564cf7824a2206cf5a4a65",
                "shasum": ""
            },
            "require": {
                "php": "^5.5 || ^7.0",
                "zendframework/zend-stdlib": "^2.7 || ^3.0"
            },
            "require-dev": {
                "phpunit/phpunit": "~4.0",
                "squizlabs/php_codesniffer": "^2.0@dev",
                "zendframework/zend-eventmanager": "^2.6.2 || ^3.0",
                "zendframework/zend-filter": "^2.6",
                "zendframework/zend-inputfilter": "^2.6",
                "zendframework/zend-serializer": "^2.6.1",
                "zendframework/zend-servicemanager": "^2.7.5 || ^3.0.3"
            },
            "suggest": {
                "zendframework/zend-eventmanager": "^2.6.2 || ^3.0, to support aggregate hydrator usage",
                "zendframework/zend-filter": "^2.6, to support naming strategy hydrator usage",
                "zendframework/zend-serializer": "^2.6.1, to use the SerializableStrategy",
                "zendframework/zend-servicemanager": "^2.7.5 || ^3.0.3, to support hydrator plugin manager usage"
            },
            "type": "library",
            "extra": {
                "branch-alias": {
                    "dev-release-1.0": "1.0-dev",
                    "dev-release-1.1": "1.1-dev",
                    "dev-master": "2.0-dev",
                    "dev-develop": "2.1-dev"
                }
            },
            "autoload": {
                "psr-4": {
                    "Zend\\Hydrator\\": "src/"
                }
            },
            "notification-url": "https://packagist.org/downloads/",
            "license": [
                "BSD-3-Clause"
            ],
            "homepage": "https://github.com/zendframework/zend-hydrator",
            "keywords": [
                "hydrator",
                "zf2"
            ],
            "time": "2016-02-18T22:38:26+00:00"
        },
        {
            "name": "zendframework/zend-i18n",
            "version": "2.9.0",
            "source": {
                "type": "git",
                "url": "https://github.com/zendframework/zend-i18n.git",
                "reference": "6d69af5a04e1a4de7250043cb1322f077a0cdb7f"
            },
            "dist": {
                "type": "zip",
                "url": "https://api.github.com/repos/zendframework/zend-i18n/zipball/6d69af5a04e1a4de7250043cb1322f077a0cdb7f",
                "reference": "6d69af5a04e1a4de7250043cb1322f077a0cdb7f",
                "shasum": ""
            },
            "require": {
                "php": "^5.6 || ^7.0",
                "zendframework/zend-stdlib": "^2.7 || ^3.0"
            },
            "require-dev": {
                "phpunit/phpunit": "^5.7.27 || ^6.5.8 || ^7.1.2",
                "zendframework/zend-cache": "^2.6.1",
                "zendframework/zend-coding-standard": "~1.0.0",
                "zendframework/zend-config": "^2.6",
                "zendframework/zend-eventmanager": "^2.6.2 || ^3.0",
                "zendframework/zend-filter": "^2.6.1",
                "zendframework/zend-servicemanager": "^2.7.5 || ^3.0.3",
                "zendframework/zend-validator": "^2.6",
                "zendframework/zend-view": "^2.6.3"
            },
            "suggest": {
                "ext-intl": "Required for most features of Zend\\I18n; included in default builds of PHP",
                "zendframework/zend-cache": "Zend\\Cache component",
                "zendframework/zend-config": "Zend\\Config component",
                "zendframework/zend-eventmanager": "You should install this package to use the events in the translator",
                "zendframework/zend-filter": "You should install this package to use the provided filters",
                "zendframework/zend-i18n-resources": "Translation resources",
                "zendframework/zend-servicemanager": "Zend\\ServiceManager component",
                "zendframework/zend-validator": "You should install this package to use the provided validators",
                "zendframework/zend-view": "You should install this package to use the provided view helpers"
            },
            "type": "library",
            "extra": {
                "branch-alias": {
                    "dev-master": "2.9.x-dev",
                    "dev-develop": "2.10.x-dev"
                },
                "zf": {
                    "component": "Zend\\I18n",
                    "config-provider": "Zend\\I18n\\ConfigProvider"
                }
            },
            "autoload": {
                "psr-4": {
                    "Zend\\I18n\\": "src/"
                }
            },
            "notification-url": "https://packagist.org/downloads/",
            "license": [
                "BSD-3-Clause"
            ],
            "description": "Provide translations for your application, and filter and validate internationalized values",
            "keywords": [
                "ZendFramework",
                "i18n",
                "zf"
            ],
            "time": "2018-05-16T16:39:13+00:00"
        },
        {
            "name": "zendframework/zend-inputfilter",
            "version": "2.8.2",
            "source": {
                "type": "git",
                "url": "https://github.com/zendframework/zend-inputfilter.git",
                "reference": "3f02179e014d9ef0faccda2ad6c65d38adc338d8"
            },
            "dist": {
                "type": "zip",
                "url": "https://api.github.com/repos/zendframework/zend-inputfilter/zipball/3f02179e014d9ef0faccda2ad6c65d38adc338d8",
                "reference": "3f02179e014d9ef0faccda2ad6c65d38adc338d8",
                "shasum": ""
            },
            "require": {
                "php": "^5.6 || ^7.0",
                "zendframework/zend-filter": "^2.6",
                "zendframework/zend-servicemanager": "^2.7.10 || ^3.3.1",
                "zendframework/zend-stdlib": "^2.7 || ^3.0",
                "zendframework/zend-validator": "^2.10.1"
            },
            "require-dev": {
                "phpunit/phpunit": "^5.7.23 || ^6.4.3",
                "zendframework/zend-coding-standard": "~1.0.0"
            },
            "type": "library",
            "extra": {
                "branch-alias": {
                    "dev-master": "2.8.x-dev",
                    "dev-develop": "2.9.x-dev"
                },
                "zf": {
                    "component": "Zend\\InputFilter",
                    "config-provider": "Zend\\InputFilter\\ConfigProvider"
                }
            },
            "autoload": {
                "psr-4": {
                    "Zend\\InputFilter\\": "src/"
                }
            },
            "notification-url": "https://packagist.org/downloads/",
            "license": [
                "BSD-3-Clause"
            ],
            "description": "Normalize and validate input sets from the web, APIs, the CLI, and more, including files",
            "keywords": [
                "ZendFramework",
                "inputfilter",
                "zf"
            ],
            "time": "2018-05-14T17:38:03+00:00"
        },
        {
            "name": "zendframework/zend-json",
            "version": "2.6.1",
            "source": {
                "type": "git",
                "url": "https://github.com/zendframework/zend-json.git",
                "reference": "4c8705dbe4ad7d7e51b2876c5b9eea0ef916ba28"
            },
            "dist": {
                "type": "zip",
                "url": "https://api.github.com/repos/zendframework/zend-json/zipball/4c8705dbe4ad7d7e51b2876c5b9eea0ef916ba28",
                "reference": "4c8705dbe4ad7d7e51b2876c5b9eea0ef916ba28",
                "shasum": ""
            },
            "require": {
                "php": "^5.5 || ^7.0"
            },
            "require-dev": {
                "fabpot/php-cs-fixer": "1.7.*",
                "phpunit/phpunit": "~4.0",
                "zendframework/zend-http": "^2.5.4",
                "zendframework/zend-server": "^2.6.1",
                "zendframework/zend-stdlib": "^2.5 || ^3.0",
                "zendframework/zendxml": "^1.0.2"
            },
            "suggest": {
                "zendframework/zend-http": "Zend\\Http component, required to use Zend\\Json\\Server",
                "zendframework/zend-server": "Zend\\Server component, required to use Zend\\Json\\Server",
                "zendframework/zend-stdlib": "Zend\\Stdlib component, for use with caching Zend\\Json\\Server responses",
                "zendframework/zendxml": "To support Zend\\Json\\Json::fromXml() usage"
            },
            "type": "library",
            "extra": {
                "branch-alias": {
                    "dev-master": "2.6-dev",
                    "dev-develop": "2.7-dev"
                }
            },
            "autoload": {
                "psr-4": {
                    "Zend\\Json\\": "src/"
                }
            },
            "notification-url": "https://packagist.org/downloads/",
            "license": [
                "BSD-3-Clause"
            ],
            "description": "provides convenience methods for serializing native PHP to JSON and decoding JSON to native PHP",
            "homepage": "https://github.com/zendframework/zend-json",
            "keywords": [
                "json",
                "zf2"
            ],
            "time": "2016-02-04T21:20:26+00:00"
        },
        {
            "name": "zendframework/zend-loader",
            "version": "2.6.0",
            "source": {
                "type": "git",
                "url": "https://github.com/zendframework/zend-loader.git",
                "reference": "78f11749ea340f6ca316bca5958eef80b38f9b6c"
            },
            "dist": {
                "type": "zip",
                "url": "https://api.github.com/repos/zendframework/zend-loader/zipball/78f11749ea340f6ca316bca5958eef80b38f9b6c",
                "reference": "78f11749ea340f6ca316bca5958eef80b38f9b6c",
                "shasum": ""
            },
            "require": {
                "php": "^5.6 || ^7.0"
            },
            "require-dev": {
                "phpunit/phpunit": "^5.7.27 || ^6.5.8 || ^7.1.4",
                "zendframework/zend-coding-standard": "~1.0.0"
            },
            "type": "library",
            "extra": {
                "branch-alias": {
                    "dev-master": "2.6.x-dev",
                    "dev-develop": "2.7.x-dev"
                }
            },
            "autoload": {
                "psr-4": {
                    "Zend\\Loader\\": "src/"
                }
            },
            "notification-url": "https://packagist.org/downloads/",
            "license": [
                "BSD-3-Clause"
            ],
            "description": "Autoloading and plugin loading strategies",
            "keywords": [
                "ZendFramework",
                "loader",
                "zf"
            ],
            "time": "2018-04-30T15:20:54+00:00"
        },
        {
            "name": "zendframework/zend-log",
            "version": "2.10.0",
            "source": {
                "type": "git",
                "url": "https://github.com/zendframework/zend-log.git",
                "reference": "9cec3b092acb39963659c2f32441cccc56b3f430"
            },
            "dist": {
                "type": "zip",
                "url": "https://api.github.com/repos/zendframework/zend-log/zipball/9cec3b092acb39963659c2f32441cccc56b3f430",
                "reference": "9cec3b092acb39963659c2f32441cccc56b3f430",
                "shasum": ""
            },
            "require": {
                "php": "^5.6 || ^7.0",
                "psr/log": "^1.0",
                "zendframework/zend-servicemanager": "^2.7.5 || ^3.0.3",
                "zendframework/zend-stdlib": "^2.7 || ^3.0"
            },
            "provide": {
                "psr/log-implementation": "1.0.0"
            },
            "require-dev": {
                "mikey179/vfsstream": "^1.6",
                "phpunit/phpunit": "^5.7.15 || ^6.0.8",
                "zendframework/zend-coding-standard": "~1.0.0",
                "zendframework/zend-db": "^2.6",
                "zendframework/zend-escaper": "^2.5",
                "zendframework/zend-filter": "^2.5",
                "zendframework/zend-mail": "^2.6.1",
                "zendframework/zend-validator": "^2.10.1"
            },
            "suggest": {
                "ext-mongo": "mongo extension to use Mongo writer",
                "ext-mongodb": "mongodb extension to use MongoDB writer",
                "zendframework/zend-console": "Zend\\Console component to use the RequestID log processor",
                "zendframework/zend-db": "Zend\\Db component to use the database log writer",
                "zendframework/zend-escaper": "Zend\\Escaper component, for use in the XML log formatter",
                "zendframework/zend-mail": "Zend\\Mail component to use the email log writer",
                "zendframework/zend-validator": "Zend\\Validator component to block invalid log messages"
            },
            "type": "library",
            "extra": {
                "branch-alias": {
                    "dev-master": "2.10.x-dev",
                    "dev-develop": "2.11.x-dev"
                },
                "zf": {
                    "component": "Zend\\Log",
                    "config-provider": "Zend\\Log\\ConfigProvider"
                }
            },
            "autoload": {
                "psr-4": {
                    "Zend\\Log\\": "src/"
                }
            },
            "notification-url": "https://packagist.org/downloads/",
            "license": [
                "BSD-3-Clause"
            ],
            "description": "component for general purpose logging",
            "homepage": "https://github.com/zendframework/zend-log",
            "keywords": [
                "log",
                "logging",
                "zf2"
            ],
            "time": "2018-04-09T21:59:51+00:00"
        },
        {
            "name": "zendframework/zend-mail",
            "version": "2.10.0",
            "source": {
                "type": "git",
                "url": "https://github.com/zendframework/zend-mail.git",
                "reference": "d7beb63d5f7144a21ac100072c453e63860cdab8"
            },
            "dist": {
                "type": "zip",
                "url": "https://api.github.com/repos/zendframework/zend-mail/zipball/d7beb63d5f7144a21ac100072c453e63860cdab8",
                "reference": "d7beb63d5f7144a21ac100072c453e63860cdab8",
                "shasum": ""
            },
            "require": {
                "ext-iconv": "*",
                "php": "^5.6 || ^7.0",
                "true/punycode": "^2.1",
                "zendframework/zend-loader": "^2.5",
                "zendframework/zend-mime": "^2.5",
                "zendframework/zend-stdlib": "^2.7 || ^3.0",
                "zendframework/zend-validator": "^2.10.2"
            },
            "require-dev": {
                "phpunit/phpunit": "^5.7.25 || ^6.4.4 || ^7.1.4",
                "zendframework/zend-coding-standard": "~1.0.0",
                "zendframework/zend-config": "^2.6",
                "zendframework/zend-crypt": "^2.6 || ^3.0",
                "zendframework/zend-servicemanager": "^2.7.10 || ^3.3.1"
            },
            "suggest": {
                "zendframework/zend-crypt": "Crammd5 support in SMTP Auth",
                "zendframework/zend-servicemanager": "^2.7.10 || ^3.3.1 when using SMTP to deliver messages"
            },
            "type": "library",
            "extra": {
                "branch-alias": {
                    "dev-master": "2.10.x-dev",
                    "dev-develop": "2.11.x-dev"
                },
                "zf": {
                    "component": "Zend\\Mail",
                    "config-provider": "Zend\\Mail\\ConfigProvider"
                }
            },
            "autoload": {
                "psr-4": {
                    "Zend\\Mail\\": "src/"
                }
            },
            "notification-url": "https://packagist.org/downloads/",
            "license": [
                "BSD-3-Clause"
            ],
            "description": "Provides generalized functionality to compose and send both text and MIME-compliant multipart e-mail messages",
            "keywords": [
                "ZendFramework",
                "mail",
                "zf"
            ],
            "time": "2018-06-07T13:37:07+00:00"
        },
        {
            "name": "zendframework/zend-math",
            "version": "2.7.0",
            "source": {
                "type": "git",
                "url": "https://github.com/zendframework/zend-math.git",
                "reference": "f4358090d5d23973121f1ed0b376184b66d9edec"
            },
            "dist": {
                "type": "zip",
                "url": "https://api.github.com/repos/zendframework/zend-math/zipball/f4358090d5d23973121f1ed0b376184b66d9edec",
                "reference": "f4358090d5d23973121f1ed0b376184b66d9edec",
                "shasum": ""
            },
            "require": {
                "php": "^5.5 || ^7.0"
            },
            "require-dev": {
                "fabpot/php-cs-fixer": "1.7.*",
                "ircmaxell/random-lib": "~1.1",
                "phpunit/phpunit": "~4.0"
            },
            "suggest": {
                "ext-bcmath": "If using the bcmath functionality",
                "ext-gmp": "If using the gmp functionality",
                "ircmaxell/random-lib": "Fallback random byte generator for Zend\\Math\\Rand if Mcrypt extensions is unavailable"
            },
            "type": "library",
            "extra": {
                "branch-alias": {
                    "dev-master": "2.7-dev",
                    "dev-develop": "2.8-dev"
                }
            },
            "autoload": {
                "psr-4": {
                    "Zend\\Math\\": "src/"
                }
            },
            "notification-url": "https://packagist.org/downloads/",
            "license": [
                "BSD-3-Clause"
            ],
            "homepage": "https://github.com/zendframework/zend-math",
            "keywords": [
                "math",
                "zf2"
            ],
            "time": "2016-04-07T16:29:53+00:00"
        },
        {
            "name": "zendframework/zend-mime",
            "version": "2.7.1",
            "source": {
                "type": "git",
                "url": "https://github.com/zendframework/zend-mime.git",
                "reference": "52ae5fa9f12845cae749271034a2d594f0e4c6f2"
            },
            "dist": {
                "type": "zip",
                "url": "https://api.github.com/repos/zendframework/zend-mime/zipball/52ae5fa9f12845cae749271034a2d594f0e4c6f2",
                "reference": "52ae5fa9f12845cae749271034a2d594f0e4c6f2",
                "shasum": ""
            },
            "require": {
                "php": "^5.6 || ^7.0",
                "zendframework/zend-stdlib": "^2.7 || ^3.0"
            },
            "require-dev": {
                "phpunit/phpunit": "^5.7.21 || ^6.3",
                "zendframework/zend-coding-standard": "~1.0.0",
                "zendframework/zend-mail": "^2.6"
            },
            "suggest": {
                "zendframework/zend-mail": "Zend\\Mail component"
            },
            "type": "library",
            "extra": {
                "branch-alias": {
                    "dev-master": "2.7-dev",
                    "dev-develop": "2.8-dev"
                }
            },
            "autoload": {
                "psr-4": {
                    "Zend\\Mime\\": "src/"
                }
            },
            "notification-url": "https://packagist.org/downloads/",
            "license": [
                "BSD-3-Clause"
            ],
            "description": "Create and parse MIME messages and parts",
            "homepage": "https://github.com/zendframework/zend-mime",
            "keywords": [
                "ZendFramework",
                "mime",
                "zf"
            ],
            "time": "2018-05-14T19:02:50+00:00"
        },
        {
            "name": "zendframework/zend-modulemanager",
            "version": "2.8.2",
            "source": {
                "type": "git",
                "url": "https://github.com/zendframework/zend-modulemanager.git",
                "reference": "394df6e12248ac430a312d4693f793ee7120baa6"
            },
            "dist": {
                "type": "zip",
                "url": "https://api.github.com/repos/zendframework/zend-modulemanager/zipball/394df6e12248ac430a312d4693f793ee7120baa6",
                "reference": "394df6e12248ac430a312d4693f793ee7120baa6",
                "shasum": ""
            },
            "require": {
                "php": "^5.6 || ^7.0",
                "zendframework/zend-config": "^3.1 || ^2.6",
                "zendframework/zend-eventmanager": "^3.2 || ^2.6.3",
                "zendframework/zend-stdlib": "^3.1 || ^2.7"
            },
            "require-dev": {
                "phpunit/phpunit": "^6.0.8 || ^5.7.15",
                "zendframework/zend-coding-standard": "~1.0.0",
                "zendframework/zend-console": "^2.6",
                "zendframework/zend-di": "^2.6",
                "zendframework/zend-loader": "^2.5",
                "zendframework/zend-mvc": "^3.0 || ^2.7",
                "zendframework/zend-servicemanager": "^3.0.3 || ^2.7.5"
            },
            "suggest": {
                "zendframework/zend-console": "Zend\\Console component",
                "zendframework/zend-loader": "Zend\\Loader component if you are not using Composer autoloading for your modules",
                "zendframework/zend-mvc": "Zend\\Mvc component",
                "zendframework/zend-servicemanager": "Zend\\ServiceManager component"
            },
            "type": "library",
            "extra": {
                "branch-alias": {
                    "dev-master": "2.7-dev",
                    "dev-develop": "2.8-dev"
                }
            },
            "autoload": {
                "psr-4": {
                    "Zend\\ModuleManager\\": "src/"
                }
            },
            "notification-url": "https://packagist.org/downloads/",
            "license": [
                "BSD-3-Clause"
            ],
            "description": "Modular application system for zend-mvc applications",
            "homepage": "https://github.com/zendframework/zend-modulemanager",
            "keywords": [
                "ZendFramework",
                "modulemanager",
                "zf"
            ],
            "time": "2017-12-02T06:11:18+00:00"
        },
        {
            "name": "zendframework/zend-mvc",
            "version": "2.7.15",
            "source": {
                "type": "git",
                "url": "https://github.com/zendframework/zend-mvc.git",
                "reference": "a8d45689d37a9e4ff4b75ea0b7478fa3d4f9c089"
            },
            "dist": {
                "type": "zip",
                "url": "https://api.github.com/repos/zendframework/zend-mvc/zipball/a8d45689d37a9e4ff4b75ea0b7478fa3d4f9c089",
                "reference": "a8d45689d37a9e4ff4b75ea0b7478fa3d4f9c089",
                "shasum": ""
            },
            "require": {
                "container-interop/container-interop": "^1.1",
                "php": "^5.5 || ^7.0",
                "zendframework/zend-console": "^2.7",
                "zendframework/zend-eventmanager": "^2.6.4 || ^3.0",
                "zendframework/zend-form": "^2.11",
                "zendframework/zend-hydrator": "^1.1 || ^2.4",
                "zendframework/zend-psr7bridge": "^0.2",
                "zendframework/zend-servicemanager": "^2.7.10 || ^3.0.3",
                "zendframework/zend-stdlib": "^2.7.5 || ^3.0"
            },
            "replace": {
                "zendframework/zend-router": "^2.0"
            },
            "require-dev": {
                "friendsofphp/php-cs-fixer": "1.7.*",
                "phpunit/phpunit": "^4.8.36",
                "sebastian/comparator": "^1.2.4",
                "sebastian/version": "^1.0.4",
                "zendframework/zend-authentication": "^2.6",
                "zendframework/zend-cache": "^2.8",
                "zendframework/zend-di": "^2.6",
                "zendframework/zend-filter": "^2.8",
                "zendframework/zend-http": "^2.8",
                "zendframework/zend-i18n": "^2.8",
                "zendframework/zend-inputfilter": "^2.8",
                "zendframework/zend-json": "^2.6.1",
                "zendframework/zend-log": "^2.9.3",
                "zendframework/zend-modulemanager": "^2.8",
                "zendframework/zend-serializer": "^2.8",
                "zendframework/zend-session": "^2.8.1",
                "zendframework/zend-text": "^2.7",
                "zendframework/zend-uri": "^2.6",
                "zendframework/zend-validator": "^2.10",
                "zendframework/zend-view": "^2.9"
            },
            "suggest": {
                "zendframework/zend-authentication": "Zend\\Authentication component for Identity plugin",
                "zendframework/zend-config": "Zend\\Config component",
                "zendframework/zend-di": "Zend\\Di component",
                "zendframework/zend-filter": "Zend\\Filter component",
                "zendframework/zend-http": "Zend\\Http component",
                "zendframework/zend-i18n": "Zend\\I18n component for translatable segments",
                "zendframework/zend-inputfilter": "Zend\\Inputfilter component",
                "zendframework/zend-json": "Zend\\Json component",
                "zendframework/zend-log": "Zend\\Log component",
                "zendframework/zend-modulemanager": "Zend\\ModuleManager component",
                "zendframework/zend-serializer": "Zend\\Serializer component",
                "zendframework/zend-servicemanager-di": "^1.0.1, if using zend-servicemanager v3 and requiring the zend-di integration",
                "zendframework/zend-session": "Zend\\Session component for FlashMessenger, PRG, and FPRG plugins",
                "zendframework/zend-text": "Zend\\Text component",
                "zendframework/zend-uri": "Zend\\Uri component",
                "zendframework/zend-validator": "Zend\\Validator component",
                "zendframework/zend-view": "Zend\\View component"
            },
            "type": "library",
            "extra": {
                "branch-alias": {
                    "dev-master": "2.7-dev",
                    "dev-develop": "3.0-dev"
                }
            },
            "autoload": {
                "files": [
                    "src/autoload.php"
                ],
                "psr-4": {
                    "Zend\\Mvc\\": "src/"
                }
            },
            "notification-url": "https://packagist.org/downloads/",
            "license": [
                "BSD-3-Clause"
            ],
            "homepage": "https://github.com/zendframework/zend-mvc",
            "keywords": [
                "mvc",
                "zf2"
            ],
            "time": "2018-05-03T13:13:41+00:00"
        },
        {
            "name": "zendframework/zend-psr7bridge",
            "version": "0.2.2",
            "source": {
                "type": "git",
                "url": "https://github.com/zendframework/zend-psr7bridge.git",
                "reference": "86c0b53b0c6381391c4add4a93a56e51d5c74605"
            },
            "dist": {
                "type": "zip",
                "url": "https://api.github.com/repos/zendframework/zend-psr7bridge/zipball/86c0b53b0c6381391c4add4a93a56e51d5c74605",
                "reference": "86c0b53b0c6381391c4add4a93a56e51d5c74605",
                "shasum": ""
            },
            "require": {
                "php": ">=5.5",
                "psr/http-message": "^1.0",
                "zendframework/zend-diactoros": "^1.1",
                "zendframework/zend-http": "^2.5"
            },
            "require-dev": {
                "phpunit/phpunit": "^4.7",
                "squizlabs/php_codesniffer": "^2.3"
            },
            "type": "library",
            "extra": {
                "branch-alias": {
                    "dev-master": "1.0-dev",
                    "dev-develop": "1.1-dev"
                }
            },
            "autoload": {
                "psr-4": {
                    "Zend\\Psr7Bridge\\": "src/"
                }
            },
            "notification-url": "https://packagist.org/downloads/",
            "license": [
                "BSD-3-Clause"
            ],
            "description": "PSR-7 <-> Zend\\Http bridge",
            "homepage": "https://github.com/zendframework/zend-psr7bridge",
            "keywords": [
                "http",
                "psr",
                "psr-7"
            ],
            "time": "2016-05-10T21:44:39+00:00"
        },
        {
            "name": "zendframework/zend-serializer",
            "version": "2.9.0",
            "source": {
                "type": "git",
                "url": "https://github.com/zendframework/zend-serializer.git",
                "reference": "0172690db48d8935edaf625c4cba38b79719892c"
            },
            "dist": {
                "type": "zip",
                "url": "https://api.github.com/repos/zendframework/zend-serializer/zipball/0172690db48d8935edaf625c4cba38b79719892c",
                "reference": "0172690db48d8935edaf625c4cba38b79719892c",
                "shasum": ""
            },
            "require": {
                "php": "^5.6 || ^7.0",
                "zendframework/zend-json": "^2.5 || ^3.0",
                "zendframework/zend-stdlib": "^2.7 || ^3.0"
            },
            "require-dev": {
                "phpunit/phpunit": "^5.7.25 || ^6.4.4",
                "zendframework/zend-coding-standard": "~1.0.0",
                "zendframework/zend-math": "^2.6 || ^3.0",
                "zendframework/zend-servicemanager": "^2.7.5 || ^3.0.3"
            },
            "suggest": {
                "zendframework/zend-math": "(^2.6 || ^3.0) To support Python Pickle serialization",
                "zendframework/zend-servicemanager": "(^2.7.5 || ^3.0.3) To support plugin manager support"
            },
            "type": "library",
            "extra": {
                "branch-alias": {
                    "dev-master": "2.9.x-dev",
                    "dev-develop": "2.10.x-dev"
                },
                "zf": {
                    "component": "Zend\\Serializer",
                    "config-provider": "Zend\\Serializer\\ConfigProvider"
                }
            },
            "autoload": {
                "psr-4": {
                    "Zend\\Serializer\\": "src/"
                }
            },
            "notification-url": "https://packagist.org/downloads/",
            "license": [
                "BSD-3-Clause"
            ],
            "description": "provides an adapter based interface to simply generate storable representation of PHP types by different facilities, and recover",
            "keywords": [
                "ZendFramework",
                "serializer",
                "zf"
            ],
            "time": "2018-05-14T18:45:18+00:00"
        },
        {
            "name": "zendframework/zend-server",
            "version": "2.8.0",
            "source": {
                "type": "git",
                "url": "https://github.com/zendframework/zend-server.git",
                "reference": "23a2e9a5599c83c05da831cb7c649e8a7809595e"
            },
            "dist": {
                "type": "zip",
                "url": "https://api.github.com/repos/zendframework/zend-server/zipball/23a2e9a5599c83c05da831cb7c649e8a7809595e",
                "reference": "23a2e9a5599c83c05da831cb7c649e8a7809595e",
                "shasum": ""
            },
            "require": {
                "php": "^5.6 || ^7.0",
                "zendframework/zend-code": "^2.5 || ^3.0",
                "zendframework/zend-stdlib": "^2.5 || ^3.0"
            },
            "require-dev": {
                "phpunit/phpunit": "^5.7.27 || ^6.5.8 || ^7.1.4",
                "zendframework/zend-coding-standard": "~1.0.0"
            },
            "type": "library",
            "extra": {
                "branch-alias": {
                    "dev-master": "2.8.x-dev",
                    "dev-develop": "2.9.x-dev"
                }
            },
            "autoload": {
                "psr-4": {
                    "Zend\\Server\\": "src/"
                }
            },
            "notification-url": "https://packagist.org/downloads/",
            "license": [
                "BSD-3-Clause"
            ],
            "description": "Create Reflection-based RPC servers",
            "keywords": [
                "ZendFramework",
                "server",
                "zf"
            ],
            "time": "2018-04-30T22:21:28+00:00"
        },
        {
            "name": "zendframework/zend-servicemanager",
            "version": "2.7.11",
            "source": {
                "type": "git",
                "url": "https://github.com/zendframework/zend-servicemanager.git",
                "reference": "99ec9ed5d0f15aed9876433c74c2709eb933d4c7"
            },
            "dist": {
                "type": "zip",
                "url": "https://api.github.com/repos/zendframework/zend-servicemanager/zipball/99ec9ed5d0f15aed9876433c74c2709eb933d4c7",
                "reference": "99ec9ed5d0f15aed9876433c74c2709eb933d4c7",
                "shasum": ""
            },
            "require": {
                "container-interop/container-interop": "~1.0",
                "php": "^5.5 || ^7.0"
            },
            "require-dev": {
                "athletic/athletic": "dev-master",
                "fabpot/php-cs-fixer": "1.7.*",
                "phpunit/phpunit": "~4.0",
                "zendframework/zend-di": "~2.5",
                "zendframework/zend-mvc": "~2.5"
            },
            "suggest": {
                "ocramius/proxy-manager": "ProxyManager 0.5.* to handle lazy initialization of services",
                "zendframework/zend-di": "Zend\\Di component"
            },
            "type": "library",
            "extra": {
                "branch-alias": {
                    "dev-master": "2.7-dev",
                    "dev-develop": "3.0-dev"
                }
            },
            "autoload": {
                "psr-4": {
                    "Zend\\ServiceManager\\": "src/"
                }
            },
            "notification-url": "https://packagist.org/downloads/",
            "license": [
                "BSD-3-Clause"
            ],
            "homepage": "https://github.com/zendframework/zend-servicemanager",
            "keywords": [
                "servicemanager",
                "zf2"
            ],
            "time": "2018-06-22T14:49:54+00:00"
        },
        {
            "name": "zendframework/zend-session",
            "version": "2.8.5",
            "source": {
                "type": "git",
                "url": "https://github.com/zendframework/zend-session.git",
                "reference": "2cfd90e1a2f6b066b9f908599251d8f64f07021b"
            },
            "dist": {
                "type": "zip",
                "url": "https://api.github.com/repos/zendframework/zend-session/zipball/2cfd90e1a2f6b066b9f908599251d8f64f07021b",
                "reference": "2cfd90e1a2f6b066b9f908599251d8f64f07021b",
                "shasum": ""
            },
            "require": {
                "php": "^5.6 || ^7.0",
                "zendframework/zend-eventmanager": "^2.6.2 || ^3.0",
                "zendframework/zend-stdlib": "^2.7 || ^3.0"
            },
            "require-dev": {
                "container-interop/container-interop": "^1.1",
                "mongodb/mongodb": "^1.0.1",
                "php-mock/php-mock-phpunit": "^1.1.2 || ^2.0",
                "phpunit/phpunit": "^5.7.5 || >=6.0.13 <6.5.0",
                "zendframework/zend-cache": "^2.6.1",
                "zendframework/zend-coding-standard": "~1.0.0",
                "zendframework/zend-db": "^2.7",
                "zendframework/zend-http": "^2.5.4",
                "zendframework/zend-servicemanager": "^2.7.5 || ^3.0.3",
                "zendframework/zend-validator": "^2.6"
            },
            "suggest": {
                "mongodb/mongodb": "If you want to use the MongoDB session save handler",
                "zendframework/zend-cache": "Zend\\Cache component",
                "zendframework/zend-db": "Zend\\Db component",
                "zendframework/zend-http": "Zend\\Http component",
                "zendframework/zend-servicemanager": "Zend\\ServiceManager component",
                "zendframework/zend-validator": "Zend\\Validator component"
            },
            "type": "library",
            "extra": {
                "branch-alias": {
                    "dev-master": "2.8-dev",
                    "dev-develop": "2.9-dev"
                },
                "zf": {
                    "component": "Zend\\Session",
                    "config-provider": "Zend\\Session\\ConfigProvider"
                }
            },
            "autoload": {
                "psr-4": {
                    "Zend\\Session\\": "src/"
                }
            },
            "notification-url": "https://packagist.org/downloads/",
            "license": [
                "BSD-3-Clause"
            ],
            "description": "manage and preserve session data, a logical complement of cookie data, across multiple page requests by the same client",
            "keywords": [
                "ZendFramework",
                "session",
                "zf"
            ],
            "time": "2018-02-22T16:33:54+00:00"
        },
        {
            "name": "zendframework/zend-soap",
            "version": "2.7.0",
            "source": {
                "type": "git",
                "url": "https://github.com/zendframework/zend-soap.git",
                "reference": "af03c32f0db2b899b3df8cfe29aeb2b49857d284"
            },
            "dist": {
                "type": "zip",
                "url": "https://api.github.com/repos/zendframework/zend-soap/zipball/af03c32f0db2b899b3df8cfe29aeb2b49857d284",
                "reference": "af03c32f0db2b899b3df8cfe29aeb2b49857d284",
                "shasum": ""
            },
            "require": {
                "ext-soap": "*",
                "php": "^5.6 || ^7.0",
                "zendframework/zend-server": "^2.6.1",
                "zendframework/zend-stdlib": "^2.7 || ^3.0",
                "zendframework/zend-uri": "^2.5.2"
            },
            "require-dev": {
                "phpunit/phpunit": "^5.7.21 || ^6.3",
                "zendframework/zend-coding-standard": "~1.0.0",
                "zendframework/zend-config": "^2.6",
                "zendframework/zend-http": "^2.5.4"
            },
            "suggest": {
                "zendframework/zend-http": "Zend\\Http component"
            },
            "type": "library",
            "extra": {
                "branch-alias": {
                    "dev-master": "2.7.x-dev",
                    "dev-develop": "2.8.x-dev"
                }
            },
            "autoload": {
                "psr-4": {
                    "Zend\\Soap\\": "src/"
                }
            },
            "notification-url": "https://packagist.org/downloads/",
            "license": [
                "BSD-3-Clause"
            ],
            "homepage": "https://github.com/zendframework/zend-soap",
            "keywords": [
                "soap",
                "zf2"
            ],
            "time": "2018-01-29T17:51:26+00:00"
        },
        {
            "name": "zendframework/zend-stdlib",
            "version": "2.7.7",
            "source": {
                "type": "git",
                "url": "https://github.com/zendframework/zend-stdlib.git",
                "reference": "0e44eb46788f65e09e077eb7f44d2659143bcc1f"
            },
            "dist": {
                "type": "zip",
                "url": "https://api.github.com/repos/zendframework/zend-stdlib/zipball/0e44eb46788f65e09e077eb7f44d2659143bcc1f",
                "reference": "0e44eb46788f65e09e077eb7f44d2659143bcc1f",
                "shasum": ""
            },
            "require": {
                "php": "^5.5 || ^7.0",
                "zendframework/zend-hydrator": "~1.1"
            },
            "require-dev": {
                "athletic/athletic": "~0.1",
                "fabpot/php-cs-fixer": "1.7.*",
                "phpunit/phpunit": "~4.0",
                "zendframework/zend-config": "~2.5",
                "zendframework/zend-eventmanager": "~2.5",
                "zendframework/zend-filter": "~2.5",
                "zendframework/zend-inputfilter": "~2.5",
                "zendframework/zend-serializer": "~2.5",
                "zendframework/zend-servicemanager": "~2.5"
            },
            "suggest": {
                "zendframework/zend-eventmanager": "To support aggregate hydrator usage",
                "zendframework/zend-filter": "To support naming strategy hydrator usage",
                "zendframework/zend-serializer": "Zend\\Serializer component",
                "zendframework/zend-servicemanager": "To support hydrator plugin manager usage"
            },
            "type": "library",
            "extra": {
                "branch-alias": {
                    "dev-release-2.7": "2.7-dev",
                    "dev-master": "3.0-dev",
                    "dev-develop": "3.1-dev"
                }
            },
            "autoload": {
                "psr-4": {
                    "Zend\\Stdlib\\": "src/"
                }
            },
            "notification-url": "https://packagist.org/downloads/",
            "license": [
                "BSD-3-Clause"
            ],
            "homepage": "https://github.com/zendframework/zend-stdlib",
            "keywords": [
                "stdlib",
                "zf2"
            ],
            "time": "2016-04-12T21:17:31+00:00"
        },
        {
            "name": "zendframework/zend-text",
            "version": "2.7.0",
            "source": {
                "type": "git",
                "url": "https://github.com/zendframework/zend-text.git",
                "reference": "ca987dd4594f5f9508771fccd82c89bc7fbb39ac"
            },
            "dist": {
                "type": "zip",
                "url": "https://api.github.com/repos/zendframework/zend-text/zipball/ca987dd4594f5f9508771fccd82c89bc7fbb39ac",
                "reference": "ca987dd4594f5f9508771fccd82c89bc7fbb39ac",
                "shasum": ""
            },
            "require": {
                "php": "^5.6 || ^7.0",
                "zendframework/zend-servicemanager": "^2.7.5 || ^3.0.3",
                "zendframework/zend-stdlib": "^2.7 || ^3.0"
            },
            "require-dev": {
                "phpunit/phpunit": "^5.7.27 || ^6.5.8 || ^7.1.4",
                "zendframework/zend-coding-standard": "~1.0.0",
                "zendframework/zend-config": "^2.6"
            },
            "type": "library",
            "extra": {
                "branch-alias": {
                    "dev-master": "2.7.x-dev",
                    "dev-develop": "2.8.x-dev"
                }
            },
            "autoload": {
                "psr-4": {
                    "Zend\\Text\\": "src/"
                }
            },
            "notification-url": "https://packagist.org/downloads/",
            "license": [
                "BSD-3-Clause"
            ],
            "description": "Create FIGlets and text-based tables",
            "keywords": [
                "ZendFramework",
                "text",
                "zf"
            ],
            "time": "2018-04-30T14:55:10+00:00"
        },
        {
            "name": "zendframework/zend-uri",
            "version": "2.6.1",
            "source": {
                "type": "git",
                "url": "https://github.com/zendframework/zend-uri.git",
                "reference": "3b6463645c6766f78ce537c70cb4fdabee1e725f"
            },
            "dist": {
                "type": "zip",
                "url": "https://api.github.com/repos/zendframework/zend-uri/zipball/3b6463645c6766f78ce537c70cb4fdabee1e725f",
                "reference": "3b6463645c6766f78ce537c70cb4fdabee1e725f",
                "shasum": ""
            },
            "require": {
                "php": "^5.6 || ^7.0",
                "zendframework/zend-escaper": "^2.5",
                "zendframework/zend-validator": "^2.10"
            },
            "require-dev": {
                "phpunit/phpunit": "^5.7.27 || ^6.5.8 || ^7.1.4",
                "zendframework/zend-coding-standard": "~1.0.0"
            },
            "type": "library",
            "extra": {
                "branch-alias": {
                    "dev-master": "2.6.x-dev",
                    "dev-develop": "2.7.x-dev"
                }
            },
            "autoload": {
                "psr-4": {
                    "Zend\\Uri\\": "src/"
                }
            },
            "notification-url": "https://packagist.org/downloads/",
            "license": [
                "BSD-3-Clause"
            ],
            "description": "A component that aids in manipulating and validating » Uniform Resource Identifiers (URIs)",
            "keywords": [
                "ZendFramework",
                "uri",
                "zf"
            ],
            "time": "2018-04-30T13:40:08+00:00"
        },
        {
            "name": "zendframework/zend-validator",
            "version": "2.10.2",
            "source": {
                "type": "git",
                "url": "https://github.com/zendframework/zend-validator.git",
                "reference": "38109ed7d8e46cfa71bccbe7e6ca80cdd035f8c9"
            },
            "dist": {
                "type": "zip",
                "url": "https://api.github.com/repos/zendframework/zend-validator/zipball/38109ed7d8e46cfa71bccbe7e6ca80cdd035f8c9",
                "reference": "38109ed7d8e46cfa71bccbe7e6ca80cdd035f8c9",
                "shasum": ""
            },
            "require": {
                "container-interop/container-interop": "^1.1",
                "php": "^5.6 || ^7.0",
                "zendframework/zend-stdlib": "^2.7.6 || ^3.1"
            },
            "require-dev": {
                "phpunit/phpunit": "^6.0.8 || ^5.7.15",
                "zendframework/zend-cache": "^2.6.1",
                "zendframework/zend-coding-standard": "~1.0.0",
                "zendframework/zend-config": "^2.6",
                "zendframework/zend-db": "^2.7",
                "zendframework/zend-filter": "^2.6",
                "zendframework/zend-http": "^2.5.4",
                "zendframework/zend-i18n": "^2.6",
                "zendframework/zend-math": "^2.6",
                "zendframework/zend-servicemanager": "^2.7.5 || ^3.0.3",
                "zendframework/zend-session": "^2.8",
                "zendframework/zend-uri": "^2.5"
            },
            "suggest": {
                "zendframework/zend-db": "Zend\\Db component, required by the (No)RecordExists validator",
                "zendframework/zend-filter": "Zend\\Filter component, required by the Digits validator",
                "zendframework/zend-i18n": "Zend\\I18n component to allow translation of validation error messages",
                "zendframework/zend-i18n-resources": "Translations of validator messages",
                "zendframework/zend-math": "Zend\\Math component, required by the Csrf validator",
                "zendframework/zend-servicemanager": "Zend\\ServiceManager component to allow using the ValidatorPluginManager and validator chains",
                "zendframework/zend-session": "Zend\\Session component, ^2.8; required by the Csrf validator",
                "zendframework/zend-uri": "Zend\\Uri component, required by the Uri and Sitemap\\Loc validators"
            },
            "type": "library",
            "extra": {
                "branch-alias": {
                    "dev-master": "2.10.x-dev",
                    "dev-develop": "2.11.x-dev"
                },
                "zf": {
                    "component": "Zend\\Validator",
                    "config-provider": "Zend\\Validator\\ConfigProvider"
                }
            },
            "autoload": {
                "psr-4": {
                    "Zend\\Validator\\": "src/"
                }
            },
            "notification-url": "https://packagist.org/downloads/",
            "license": [
                "BSD-3-Clause"
            ],
            "description": "provides a set of commonly needed validators",
            "homepage": "https://github.com/zendframework/zend-validator",
            "keywords": [
                "validator",
                "zf2"
            ],
            "time": "2018-02-01T17:05:33+00:00"
        },
        {
            "name": "zendframework/zend-view",
            "version": "2.10.0",
            "source": {
                "type": "git",
                "url": "https://github.com/zendframework/zend-view.git",
                "reference": "4478cc5dd960e2339d88b363ef99fa278700e80e"
            },
            "dist": {
                "type": "zip",
                "url": "https://api.github.com/repos/zendframework/zend-view/zipball/4478cc5dd960e2339d88b363ef99fa278700e80e",
                "reference": "4478cc5dd960e2339d88b363ef99fa278700e80e",
                "shasum": ""
            },
            "require": {
                "php": "^5.6 || ^7.0",
                "zendframework/zend-eventmanager": "^2.6.2 || ^3.0",
                "zendframework/zend-loader": "^2.5",
                "zendframework/zend-stdlib": "^2.7 || ^3.0"
            },
            "require-dev": {
                "phpunit/phpunit": "^5.7.15 || ^6.0.8",
                "zendframework/zend-authentication": "^2.5",
                "zendframework/zend-cache": "^2.6.1",
                "zendframework/zend-coding-standard": "~1.0.0",
                "zendframework/zend-config": "^2.6",
                "zendframework/zend-console": "^2.6",
                "zendframework/zend-escaper": "^2.5",
                "zendframework/zend-feed": "^2.7",
                "zendframework/zend-filter": "^2.6.1",
                "zendframework/zend-http": "^2.5.4",
                "zendframework/zend-i18n": "^2.6",
                "zendframework/zend-json": "^2.6.1",
                "zendframework/zend-log": "^2.7",
                "zendframework/zend-modulemanager": "^2.7.1",
                "zendframework/zend-mvc": "^2.7 || ^3.0",
                "zendframework/zend-navigation": "^2.5",
                "zendframework/zend-paginator": "^2.5",
                "zendframework/zend-permissions-acl": "^2.6",
                "zendframework/zend-router": "^3.0.1",
                "zendframework/zend-serializer": "^2.6.1",
                "zendframework/zend-servicemanager": "^2.7.5 || ^3.0.3",
                "zendframework/zend-session": "^2.8.1",
                "zendframework/zend-uri": "^2.5"
            },
            "suggest": {
                "zendframework/zend-authentication": "Zend\\Authentication component",
                "zendframework/zend-escaper": "Zend\\Escaper component",
                "zendframework/zend-feed": "Zend\\Feed component",
                "zendframework/zend-filter": "Zend\\Filter component",
                "zendframework/zend-http": "Zend\\Http component",
                "zendframework/zend-i18n": "Zend\\I18n component",
                "zendframework/zend-json": "Zend\\Json component",
                "zendframework/zend-mvc": "Zend\\Mvc component",
                "zendframework/zend-navigation": "Zend\\Navigation component",
                "zendframework/zend-paginator": "Zend\\Paginator component",
                "zendframework/zend-permissions-acl": "Zend\\Permissions\\Acl component",
                "zendframework/zend-servicemanager": "Zend\\ServiceManager component",
                "zendframework/zend-uri": "Zend\\Uri component"
            },
            "bin": [
                "bin/templatemap_generator.php"
            ],
            "type": "library",
            "extra": {
                "branch-alias": {
                    "dev-master": "2.10.x-dev",
                    "dev-develop": "2.11.x-dev"
                }
            },
            "autoload": {
                "psr-4": {
                    "Zend\\View\\": "src/"
                }
            },
            "notification-url": "https://packagist.org/downloads/",
            "license": [
                "BSD-3-Clause"
            ],
            "description": "provides a system of helpers, output filters, and variable escaping",
            "homepage": "https://github.com/zendframework/zend-view",
            "keywords": [
                "view",
                "zf2"
            ],
            "time": "2018-01-17T22:21:50+00:00"
        }
    ],
    "packages-dev": [
        {
            "name": "allure-framework/allure-codeception",
            "version": "1.2.7",
            "source": {
                "type": "git",
                "url": "https://github.com/allure-framework/allure-codeception.git",
                "reference": "48598f4b4603b50b663bfe977260113a40912131"
            },
            "dist": {
                "type": "zip",
                "url": "https://api.github.com/repos/allure-framework/allure-codeception/zipball/48598f4b4603b50b663bfe977260113a40912131",
                "reference": "48598f4b4603b50b663bfe977260113a40912131",
                "shasum": ""
            },
            "require": {
                "allure-framework/allure-php-api": "~1.1.0",
                "codeception/codeception": "~2.1",
                "php": ">=5.4.0",
                "symfony/filesystem": ">=2.6",
                "symfony/finder": ">=2.6"
            },
            "type": "library",
            "autoload": {
                "psr-0": {
                    "Yandex": "src/"
                }
            },
            "notification-url": "https://packagist.org/downloads/",
            "license": [
                "Apache-2.0"
            ],
            "authors": [
                {
                    "name": "Ivan Krutov",
                    "email": "vania-pooh@yandex-team.ru",
                    "role": "Developer"
                }
            ],
            "description": "A Codeception adapter for Allure report.",
            "homepage": "http://allure.qatools.ru/",
            "keywords": [
                "allure",
                "attachments",
                "cases",
                "codeception",
                "report",
                "steps",
                "testing"
            ],
            "time": "2018-03-07T11:18:27+00:00"
        },
        {
            "name": "allure-framework/allure-php-api",
            "version": "1.1.4",
            "source": {
                "type": "git",
                "url": "https://github.com/allure-framework/allure-php-adapter-api.git",
                "reference": "a462a0da121681577033e13c123b6cc4e89cdc64"
            },
            "dist": {
                "type": "zip",
                "url": "https://api.github.com/repos/allure-framework/allure-php-adapter-api/zipball/a462a0da121681577033e13c123b6cc4e89cdc64",
                "reference": "a462a0da121681577033e13c123b6cc4e89cdc64",
                "shasum": ""
            },
            "require": {
                "jms/serializer": ">=0.16.0",
                "moontoast/math": ">=1.1.0",
                "php": ">=5.4.0",
                "phpunit/phpunit": ">=4.0.0",
                "ramsey/uuid": ">=3.0.0",
                "symfony/http-foundation": ">=2.0"
            },
            "type": "library",
            "autoload": {
                "psr-0": {
                    "Yandex": [
                        "src/",
                        "test/"
                    ]
                }
            },
            "notification-url": "https://packagist.org/downloads/",
            "license": [
                "Apache-2.0"
            ],
            "authors": [
                {
                    "name": "Ivan Krutov",
                    "email": "vania-pooh@yandex-team.ru",
                    "role": "Developer"
                }
            ],
            "description": "PHP API for Allure adapter",
            "homepage": "http://allure.qatools.ru/",
            "keywords": [
                "allure",
                "api",
                "php",
                "report"
            ],
            "time": "2016-12-07T12:15:46+00:00"
        },
        {
            "name": "behat/gherkin",
            "version": "v4.4.5",
            "source": {
                "type": "git",
                "url": "https://github.com/Behat/Gherkin.git",
                "reference": "5c14cff4f955b17d20d088dec1bde61c0539ec74"
            },
            "dist": {
                "type": "zip",
                "url": "https://api.github.com/repos/Behat/Gherkin/zipball/5c14cff4f955b17d20d088dec1bde61c0539ec74",
                "reference": "5c14cff4f955b17d20d088dec1bde61c0539ec74",
                "shasum": ""
            },
            "require": {
                "php": ">=5.3.1"
            },
            "require-dev": {
                "phpunit/phpunit": "~4.5|~5",
                "symfony/phpunit-bridge": "~2.7|~3",
                "symfony/yaml": "~2.3|~3"
            },
            "suggest": {
                "symfony/yaml": "If you want to parse features, represented in YAML files"
            },
            "type": "library",
            "extra": {
                "branch-alias": {
                    "dev-master": "4.4-dev"
                }
            },
            "autoload": {
                "psr-0": {
                    "Behat\\Gherkin": "src/"
                }
            },
            "notification-url": "https://packagist.org/downloads/",
            "license": [
                "MIT"
            ],
            "authors": [
                {
                    "name": "Konstantin Kudryashov",
                    "email": "ever.zet@gmail.com",
                    "homepage": "http://everzet.com"
                }
            ],
            "description": "Gherkin DSL parser for PHP 5.3",
            "homepage": "http://behat.org/",
            "keywords": [
                "BDD",
                "Behat",
                "Cucumber",
                "DSL",
                "gherkin",
                "parser"
            ],
            "time": "2016-10-30T11:50:56+00:00"
        },
        {
            "name": "codeception/codeception",
            "version": "2.3.9",
            "source": {
                "type": "git",
                "url": "https://github.com/Codeception/Codeception.git",
                "reference": "104f46fa0bde339f1bcc3a375aac21eb36e65a1e"
            },
            "dist": {
                "type": "zip",
                "url": "https://api.github.com/repos/Codeception/Codeception/zipball/104f46fa0bde339f1bcc3a375aac21eb36e65a1e",
                "reference": "104f46fa0bde339f1bcc3a375aac21eb36e65a1e",
                "shasum": ""
            },
            "require": {
                "behat/gherkin": "~4.4.0",
                "codeception/stub": "^1.0",
                "ext-json": "*",
                "ext-mbstring": "*",
                "facebook/webdriver": ">=1.1.3 <2.0",
                "guzzlehttp/guzzle": ">=4.1.4 <7.0",
                "guzzlehttp/psr7": "~1.0",
                "php": ">=5.4.0 <8.0",
                "phpunit/php-code-coverage": ">=2.2.4 <6.0",
                "phpunit/phpunit": ">=4.8.28 <5.0.0 || >=5.6.3 <7.0",
                "sebastian/comparator": ">1.1 <3.0",
                "sebastian/diff": ">=1.4 <3.0",
                "symfony/browser-kit": ">=2.7 <5.0",
                "symfony/console": ">=2.7 <5.0",
                "symfony/css-selector": ">=2.7 <5.0",
                "symfony/dom-crawler": ">=2.7 <5.0",
                "symfony/event-dispatcher": ">=2.7 <5.0",
                "symfony/finder": ">=2.7 <5.0",
                "symfony/yaml": ">=2.7 <5.0"
            },
            "require-dev": {
                "codeception/specify": "~0.3",
                "facebook/graph-sdk": "~5.3",
                "flow/jsonpath": "~0.2",
                "monolog/monolog": "~1.8",
                "pda/pheanstalk": "~3.0",
                "php-amqplib/php-amqplib": "~2.4",
                "predis/predis": "^1.0",
                "squizlabs/php_codesniffer": "~2.0",
                "symfony/process": ">=2.7 <5.0",
                "vlucas/phpdotenv": "^2.4.0"
            },
            "suggest": {
                "aws/aws-sdk-php": "For using AWS Auth in REST module and Queue module",
                "codeception/phpbuiltinserver": "Start and stop PHP built-in web server for your tests",
                "codeception/specify": "BDD-style code blocks",
                "codeception/verify": "BDD-style assertions",
                "flow/jsonpath": "For using JSONPath in REST module",
                "league/factory-muffin": "For DataFactory module",
                "league/factory-muffin-faker": "For Faker support in DataFactory module",
                "phpseclib/phpseclib": "for SFTP option in FTP Module",
                "stecman/symfony-console-completion": "For BASH autocompletion",
                "symfony/phpunit-bridge": "For phpunit-bridge support"
            },
            "bin": [
                "codecept"
            ],
            "type": "library",
            "extra": {
                "branch-alias": []
            },
            "autoload": {
                "psr-4": {
                    "Codeception\\": "src\\Codeception",
                    "Codeception\\Extension\\": "ext"
                }
            },
            "notification-url": "https://packagist.org/downloads/",
            "license": [
                "MIT"
            ],
            "authors": [
                {
                    "name": "Michael Bodnarchuk",
                    "email": "davert@mail.ua",
                    "homepage": "http://codegyre.com"
                }
            ],
            "description": "BDD-style testing framework",
            "homepage": "http://codeception.com/",
            "keywords": [
                "BDD",
                "TDD",
                "acceptance testing",
                "functional testing",
                "unit testing"
            ],
            "time": "2018-02-26T23:29:41+00:00"
        },
        {
            "name": "codeception/stub",
            "version": "1.0.4",
            "source": {
                "type": "git",
                "url": "https://github.com/Codeception/Stub.git",
                "reference": "681b62348837a5ef07d10d8a226f5bc358cc8805"
            },
            "dist": {
                "type": "zip",
                "url": "https://api.github.com/repos/Codeception/Stub/zipball/681b62348837a5ef07d10d8a226f5bc358cc8805",
                "reference": "681b62348837a5ef07d10d8a226f5bc358cc8805",
                "shasum": ""
            },
            "require": {
                "phpunit/phpunit-mock-objects": ">2.3 <7.0"
            },
            "require-dev": {
                "phpunit/phpunit": ">=4.8 <8.0"
            },
            "type": "library",
            "autoload": {
                "psr-4": {
                    "Codeception\\": "src/"
                }
            },
            "notification-url": "https://packagist.org/downloads/",
            "license": [
                "MIT"
            ],
            "description": "Flexible Stub wrapper for PHPUnit's Mock Builder",
            "time": "2018-05-17T09:31:08+00:00"
        },
        {
            "name": "consolidation/annotated-command",
            "version": "2.8.5",
            "source": {
                "type": "git",
                "url": "https://github.com/consolidation/annotated-command.git",
                "reference": "1e8ff512072422b850b44aa721b5b303e4a5ebb3"
            },
            "dist": {
                "type": "zip",
                "url": "https://api.github.com/repos/consolidation/annotated-command/zipball/1e8ff512072422b850b44aa721b5b303e4a5ebb3",
                "reference": "1e8ff512072422b850b44aa721b5b303e4a5ebb3",
                "shasum": ""
            },
            "require": {
                "consolidation/output-formatters": "^3.1.12",
                "php": ">=5.4.0",
                "psr/log": "^1",
                "symfony/console": "^2.8|^3|^4",
                "symfony/event-dispatcher": "^2.5|^3|^4",
                "symfony/finder": "^2.5|^3|^4"
            },
            "require-dev": {
                "g1a/composer-test-scenarios": "^2",
                "phpunit/phpunit": "^6",
                "satooshi/php-coveralls": "^2",
                "squizlabs/php_codesniffer": "^2.7"
            },
            "type": "library",
            "extra": {
                "branch-alias": {
                    "dev-master": "2.x-dev"
                }
            },
            "autoload": {
                "psr-4": {
                    "Consolidation\\AnnotatedCommand\\": "src"
                }
            },
            "notification-url": "https://packagist.org/downloads/",
            "license": [
                "MIT"
            ],
            "authors": [
                {
                    "name": "Greg Anderson",
                    "email": "greg.1.anderson@greenknowe.org"
                }
            ],
            "description": "Initialize Symfony Console commands from annotated command class methods.",
            "time": "2018-08-18T23:51:49+00:00"
        },
        {
            "name": "consolidation/config",
            "version": "1.1.0",
            "source": {
                "type": "git",
                "url": "https://github.com/consolidation/config.git",
                "reference": "c9fc25e9088a708637e18a256321addc0670e578"
            },
            "dist": {
                "type": "zip",
                "url": "https://api.github.com/repos/consolidation/config/zipball/c9fc25e9088a708637e18a256321addc0670e578",
                "reference": "c9fc25e9088a708637e18a256321addc0670e578",
                "shasum": ""
            },
            "require": {
                "dflydev/dot-access-data": "^1.1.0",
                "grasmash/expander": "^1",
                "php": ">=5.4.0"
            },
            "require-dev": {
                "g1a/composer-test-scenarios": "^1",
                "phpunit/phpunit": "^5",
                "satooshi/php-coveralls": "^1.0",
                "squizlabs/php_codesniffer": "2.*",
                "symfony/console": "^2.5|^3|^4",
                "symfony/yaml": "^2.8.11|^3|^4"
            },
            "suggest": {
                "symfony/yaml": "Required to use Consolidation\\Config\\Loader\\YamlConfigLoader"
            },
            "type": "library",
            "extra": {
                "branch-alias": {
                    "dev-master": "1.x-dev"
                }
            },
            "autoload": {
                "psr-4": {
                    "Consolidation\\Config\\": "src"
                }
            },
            "notification-url": "https://packagist.org/downloads/",
            "license": [
                "MIT"
            ],
            "authors": [
                {
                    "name": "Greg Anderson",
                    "email": "greg.1.anderson@greenknowe.org"
                }
            ],
            "description": "Provide configuration services for a commandline tool.",
            "time": "2018-08-07T22:57:00+00:00"
        },
        {
            "name": "consolidation/log",
            "version": "1.0.6",
            "source": {
                "type": "git",
                "url": "https://github.com/consolidation/log.git",
                "reference": "dfd8189a771fe047bf3cd669111b2de5f1c79395"
            },
            "dist": {
                "type": "zip",
                "url": "https://api.github.com/repos/consolidation/log/zipball/dfd8189a771fe047bf3cd669111b2de5f1c79395",
                "reference": "dfd8189a771fe047bf3cd669111b2de5f1c79395",
                "shasum": ""
            },
            "require": {
                "php": ">=5.5.0",
                "psr/log": "~1.0",
                "symfony/console": "^2.8|^3|^4"
            },
            "require-dev": {
                "g1a/composer-test-scenarios": "^1",
                "phpunit/phpunit": "4.*",
                "satooshi/php-coveralls": "^2",
                "squizlabs/php_codesniffer": "2.*"
            },
            "type": "library",
            "extra": {
                "branch-alias": {
                    "dev-master": "1.x-dev"
                }
            },
            "autoload": {
                "psr-4": {
                    "Consolidation\\Log\\": "src"
                }
            },
            "notification-url": "https://packagist.org/downloads/",
            "license": [
                "MIT"
            ],
            "authors": [
                {
                    "name": "Greg Anderson",
                    "email": "greg.1.anderson@greenknowe.org"
                }
            ],
            "description": "Improved Psr-3 / Psr\\Log logger based on Symfony Console components.",
            "time": "2018-05-25T18:14:39+00:00"
        },
        {
            "name": "consolidation/output-formatters",
            "version": "3.2.1",
            "source": {
                "type": "git",
                "url": "https://github.com/consolidation/output-formatters.git",
                "reference": "d78ef59aea19d3e2e5a23f90a055155ee78a0ad5"
            },
            "dist": {
                "type": "zip",
                "url": "https://api.github.com/repos/consolidation/output-formatters/zipball/d78ef59aea19d3e2e5a23f90a055155ee78a0ad5",
                "reference": "d78ef59aea19d3e2e5a23f90a055155ee78a0ad5",
                "shasum": ""
            },
            "require": {
                "php": ">=5.4.0",
                "symfony/console": "^2.8|^3|^4",
                "symfony/finder": "^2.5|^3|^4"
            },
            "require-dev": {
                "g1a/composer-test-scenarios": "^2",
                "phpunit/phpunit": "^5.7.27",
                "satooshi/php-coveralls": "^2",
                "squizlabs/php_codesniffer": "^2.7",
                "symfony/console": "3.2.3",
                "symfony/var-dumper": "^2.8|^3|^4",
                "victorjonsson/markdowndocs": "^1.3"
            },
            "suggest": {
                "symfony/var-dumper": "For using the var_dump formatter"
            },
            "type": "library",
            "extra": {
                "branch-alias": {
                    "dev-master": "3.x-dev"
                }
            },
            "autoload": {
                "psr-4": {
                    "Consolidation\\OutputFormatters\\": "src"
                }
            },
            "notification-url": "https://packagist.org/downloads/",
            "license": [
                "MIT"
            ],
            "authors": [
                {
                    "name": "Greg Anderson",
                    "email": "greg.1.anderson@greenknowe.org"
                }
            ],
            "description": "Format text by applying transformations provided by plug-in formatters.",
            "time": "2018-05-25T18:02:34+00:00"
        },
        {
            "name": "consolidation/robo",
            "version": "1.3.1",
            "source": {
                "type": "git",
                "url": "https://github.com/consolidation/Robo.git",
                "reference": "31f2d2562c4e1dcde70f2659eefd59aa9c7f5b2d"
            },
            "dist": {
                "type": "zip",
                "url": "https://api.github.com/repos/consolidation/Robo/zipball/31f2d2562c4e1dcde70f2659eefd59aa9c7f5b2d",
                "reference": "31f2d2562c4e1dcde70f2659eefd59aa9c7f5b2d",
                "shasum": ""
            },
            "require": {
                "consolidation/annotated-command": "^2.8.2",
                "consolidation/config": "^1.0.10",
                "consolidation/log": "~1",
                "consolidation/output-formatters": "^3.1.13",
                "consolidation/self-update": "^1",
                "g1a/composer-test-scenarios": "^2",
                "grasmash/yaml-expander": "^1.3",
                "league/container": "^2.2",
                "php": ">=5.5.0",
                "symfony/console": "^2.8|^3|^4",
                "symfony/event-dispatcher": "^2.5|^3|^4",
                "symfony/filesystem": "^2.5|^3|^4",
                "symfony/finder": "^2.5|^3|^4",
                "symfony/process": "^2.5|^3|^4"
            },
            "replace": {
                "codegyre/robo": "< 1.0"
            },
            "require-dev": {
                "codeception/aspect-mock": "^1|^2.1.1",
                "codeception/base": "^2.3.7",
                "codeception/verify": "^0.3.2",
                "goaop/framework": "~2.1.2",
                "goaop/parser-reflection": "^1.1.0",
                "natxet/cssmin": "3.0.4",
                "nikic/php-parser": "^3.1.5",
                "patchwork/jsqueeze": "~2",
                "pear/archive_tar": "^1.4.2",
                "phpunit/php-code-coverage": "~2|~4",
                "satooshi/php-coveralls": "^2",
                "squizlabs/php_codesniffer": "^2.8"
            },
            "suggest": {
                "henrikbjorn/lurker": "For monitoring filesystem changes in taskWatch",
                "natxet/CssMin": "For minifying CSS files in taskMinify",
                "patchwork/jsqueeze": "For minifying JS files in taskMinify",
                "pear/archive_tar": "Allows tar archives to be created and extracted in taskPack and taskExtract, respectively."
            },
            "bin": [
                "robo"
            ],
            "type": "library",
            "extra": {
                "branch-alias": {
                    "dev-master": "1.x-dev",
                    "dev-state": "1.x-dev"
                }
            },
            "autoload": {
                "psr-4": {
                    "Robo\\": "src"
                }
            },
            "notification-url": "https://packagist.org/downloads/",
            "license": [
                "MIT"
            ],
            "authors": [
                {
                    "name": "Davert",
                    "email": "davert.php@resend.cc"
                }
            ],
            "description": "Modern task runner",
            "time": "2018-08-17T18:44:18+00:00"
        },
        {
            "name": "consolidation/self-update",
            "version": "1.1.3",
            "source": {
                "type": "git",
                "url": "https://github.com/consolidation/self-update.git",
                "reference": "de33822f907e0beb0ffad24cf4b1b4fae5ada318"
            },
            "dist": {
                "type": "zip",
                "url": "https://api.github.com/repos/consolidation/self-update/zipball/de33822f907e0beb0ffad24cf4b1b4fae5ada318",
                "reference": "de33822f907e0beb0ffad24cf4b1b4fae5ada318",
                "shasum": ""
            },
            "require": {
                "php": ">=5.5.0",
                "symfony/console": "^2.8|^3|^4",
                "symfony/filesystem": "^2.5|^3|^4"
            },
            "bin": [
                "scripts/release"
            ],
            "type": "library",
            "extra": {
                "branch-alias": {
                    "dev-master": "1.x-dev"
                }
            },
            "autoload": {
                "psr-4": {
                    "SelfUpdate\\": "src"
                }
            },
            "notification-url": "https://packagist.org/downloads/",
            "license": [
                "MIT"
            ],
            "authors": [
                {
                    "name": "Greg Anderson",
                    "email": "greg.1.anderson@greenknowe.org"
                },
                {
                    "name": "Alexander Menk",
                    "email": "menk@mestrona.net"
                }
            ],
            "description": "Provides a self:update command for Symfony Console applications.",
            "time": "2018-08-24T17:01:46+00:00"
        },
        {
            "name": "dflydev/dot-access-data",
            "version": "v1.1.0",
            "source": {
                "type": "git",
                "url": "https://github.com/dflydev/dflydev-dot-access-data.git",
                "reference": "3fbd874921ab2c041e899d044585a2ab9795df8a"
            },
            "dist": {
                "type": "zip",
                "url": "https://api.github.com/repos/dflydev/dflydev-dot-access-data/zipball/3fbd874921ab2c041e899d044585a2ab9795df8a",
                "reference": "3fbd874921ab2c041e899d044585a2ab9795df8a",
                "shasum": ""
            },
            "require": {
                "php": ">=5.3.2"
            },
            "type": "library",
            "extra": {
                "branch-alias": {
                    "dev-master": "1.0-dev"
                }
            },
            "autoload": {
                "psr-0": {
                    "Dflydev\\DotAccessData": "src"
                }
            },
            "notification-url": "https://packagist.org/downloads/",
            "license": [
                "MIT"
            ],
            "authors": [
                {
                    "name": "Dragonfly Development Inc.",
                    "email": "info@dflydev.com",
                    "homepage": "http://dflydev.com"
                },
                {
                    "name": "Beau Simensen",
                    "email": "beau@dflydev.com",
                    "homepage": "http://beausimensen.com"
                },
                {
                    "name": "Carlos Frutos",
                    "email": "carlos@kiwing.it",
                    "homepage": "https://github.com/cfrutos"
                }
            ],
            "description": "Given a deep data structure, access data by dot notation.",
            "homepage": "https://github.com/dflydev/dflydev-dot-access-data",
            "keywords": [
                "access",
                "data",
                "dot",
                "notation"
            ],
            "time": "2017-01-20T21:14:22+00:00"
        },
        {
            "name": "doctrine/annotations",
            "version": "v1.6.0",
            "source": {
                "type": "git",
                "url": "https://github.com/doctrine/annotations.git",
                "reference": "c7f2050c68a9ab0bdb0f98567ec08d80ea7d24d5"
            },
            "dist": {
                "type": "zip",
                "url": "https://api.github.com/repos/doctrine/annotations/zipball/c7f2050c68a9ab0bdb0f98567ec08d80ea7d24d5",
                "reference": "c7f2050c68a9ab0bdb0f98567ec08d80ea7d24d5",
                "shasum": ""
            },
            "require": {
                "doctrine/lexer": "1.*",
                "php": "^7.1"
            },
            "require-dev": {
                "doctrine/cache": "1.*",
                "phpunit/phpunit": "^6.4"
            },
            "type": "library",
            "extra": {
                "branch-alias": {
                    "dev-master": "1.6.x-dev"
                }
            },
            "autoload": {
                "psr-4": {
                    "Doctrine\\Common\\Annotations\\": "lib/Doctrine/Common/Annotations"
                }
            },
            "notification-url": "https://packagist.org/downloads/",
            "license": [
                "MIT"
            ],
            "authors": [
                {
                    "name": "Roman Borschel",
                    "email": "roman@code-factory.org"
                },
                {
                    "name": "Benjamin Eberlei",
                    "email": "kontakt@beberlei.de"
                },
                {
                    "name": "Guilherme Blanco",
                    "email": "guilhermeblanco@gmail.com"
                },
                {
                    "name": "Jonathan Wage",
                    "email": "jonwage@gmail.com"
                },
                {
                    "name": "Johannes Schmitt",
                    "email": "schmittjoh@gmail.com"
                }
            ],
            "description": "Docblock Annotations Parser",
            "homepage": "http://www.doctrine-project.org",
            "keywords": [
                "annotations",
                "docblock",
                "parser"
            ],
            "time": "2017-12-06T07:11:42+00:00"
        },
        {
            "name": "doctrine/collections",
            "version": "v1.5.0",
            "source": {
                "type": "git",
                "url": "https://github.com/doctrine/collections.git",
                "reference": "a01ee38fcd999f34d9bfbcee59dbda5105449cbf"
            },
            "dist": {
                "type": "zip",
                "url": "https://api.github.com/repos/doctrine/collections/zipball/a01ee38fcd999f34d9bfbcee59dbda5105449cbf",
                "reference": "a01ee38fcd999f34d9bfbcee59dbda5105449cbf",
                "shasum": ""
            },
            "require": {
                "php": "^7.1"
            },
            "require-dev": {
                "doctrine/coding-standard": "~0.1@dev",
                "phpunit/phpunit": "^5.7"
            },
            "type": "library",
            "extra": {
                "branch-alias": {
                    "dev-master": "1.3.x-dev"
                }
            },
            "autoload": {
                "psr-0": {
                    "Doctrine\\Common\\Collections\\": "lib/"
                }
            },
            "notification-url": "https://packagist.org/downloads/",
            "license": [
                "MIT"
            ],
            "authors": [
                {
                    "name": "Roman Borschel",
                    "email": "roman@code-factory.org"
                },
                {
                    "name": "Benjamin Eberlei",
                    "email": "kontakt@beberlei.de"
                },
                {
                    "name": "Guilherme Blanco",
                    "email": "guilhermeblanco@gmail.com"
                },
                {
                    "name": "Jonathan Wage",
                    "email": "jonwage@gmail.com"
                },
                {
                    "name": "Johannes Schmitt",
                    "email": "schmittjoh@gmail.com"
                }
            ],
            "description": "Collections Abstraction library",
            "homepage": "http://www.doctrine-project.org",
            "keywords": [
                "array",
                "collections",
                "iterator"
            ],
            "time": "2017-07-22T10:37:32+00:00"
        },
        {
            "name": "doctrine/instantiator",
            "version": "1.1.0",
            "source": {
                "type": "git",
                "url": "https://github.com/doctrine/instantiator.git",
                "reference": "185b8868aa9bf7159f5f953ed5afb2d7fcdc3bda"
            },
            "dist": {
                "type": "zip",
                "url": "https://api.github.com/repos/doctrine/instantiator/zipball/185b8868aa9bf7159f5f953ed5afb2d7fcdc3bda",
                "reference": "185b8868aa9bf7159f5f953ed5afb2d7fcdc3bda",
                "shasum": ""
            },
            "require": {
                "php": "^7.1"
            },
            "require-dev": {
                "athletic/athletic": "~0.1.8",
                "ext-pdo": "*",
                "ext-phar": "*",
                "phpunit/phpunit": "^6.2.3",
                "squizlabs/php_codesniffer": "^3.0.2"
            },
            "type": "library",
            "extra": {
                "branch-alias": {
                    "dev-master": "1.2.x-dev"
                }
            },
            "autoload": {
                "psr-4": {
                    "Doctrine\\Instantiator\\": "src/Doctrine/Instantiator/"
                }
            },
            "notification-url": "https://packagist.org/downloads/",
            "license": [
                "MIT"
            ],
            "authors": [
                {
                    "name": "Marco Pivetta",
                    "email": "ocramius@gmail.com",
                    "homepage": "http://ocramius.github.com/"
                }
            ],
            "description": "A small, lightweight utility to instantiate objects in PHP without invoking their constructors",
            "homepage": "https://github.com/doctrine/instantiator",
            "keywords": [
                "constructor",
                "instantiate"
            ],
            "time": "2017-07-22T11:58:36+00:00"
        },
        {
            "name": "doctrine/lexer",
            "version": "v1.0.1",
            "source": {
                "type": "git",
                "url": "https://github.com/doctrine/lexer.git",
                "reference": "83893c552fd2045dd78aef794c31e694c37c0b8c"
            },
            "dist": {
                "type": "zip",
                "url": "https://api.github.com/repos/doctrine/lexer/zipball/83893c552fd2045dd78aef794c31e694c37c0b8c",
                "reference": "83893c552fd2045dd78aef794c31e694c37c0b8c",
                "shasum": ""
            },
            "require": {
                "php": ">=5.3.2"
            },
            "type": "library",
            "extra": {
                "branch-alias": {
                    "dev-master": "1.0.x-dev"
                }
            },
            "autoload": {
                "psr-0": {
                    "Doctrine\\Common\\Lexer\\": "lib/"
                }
            },
            "notification-url": "https://packagist.org/downloads/",
            "license": [
                "MIT"
            ],
            "authors": [
                {
                    "name": "Roman Borschel",
                    "email": "roman@code-factory.org"
                },
                {
                    "name": "Guilherme Blanco",
                    "email": "guilhermeblanco@gmail.com"
                },
                {
                    "name": "Johannes Schmitt",
                    "email": "schmittjoh@gmail.com"
                }
            ],
            "description": "Base library for a lexer that can be used in Top-Down, Recursive Descent Parsers.",
            "homepage": "http://www.doctrine-project.org",
            "keywords": [
                "lexer",
                "parser"
            ],
            "time": "2014-09-09T13:34:57+00:00"
        },
        {
            "name": "epfremme/swagger-php",
            "version": "v2.0.0",
            "source": {
                "type": "git",
                "url": "https://github.com/epfremmer/swagger-php.git",
                "reference": "eee28a442b7e6220391ec953d3c9b936354f23bc"
            },
            "dist": {
                "type": "zip",
                "url": "https://api.github.com/repos/epfremmer/swagger-php/zipball/eee28a442b7e6220391ec953d3c9b936354f23bc",
                "reference": "eee28a442b7e6220391ec953d3c9b936354f23bc",
                "shasum": ""
            },
            "require": {
                "doctrine/annotations": "^1.2",
                "doctrine/collections": "^1.3",
                "jms/serializer": "^1.1",
                "php": ">=5.5",
                "phpoption/phpoption": "^1.1",
                "symfony/yaml": "^2.7|^3.1"
            },
            "require-dev": {
                "mockery/mockery": "^0.9.4",
                "phpunit/phpunit": "~4.8|~5.0",
                "satooshi/php-coveralls": "^1.0"
            },
            "type": "package",
            "autoload": {
                "psr-4": {
                    "Epfremme\\Swagger\\": "src/"
                }
            },
            "notification-url": "https://packagist.org/downloads/",
            "license": [
                "MIT"
            ],
            "authors": [
                {
                    "name": "Edward Pfremmer",
                    "email": "epfremme@nerdery.com"
                }
            ],
            "description": "Library for parsing swagger documentation into PHP entities for use in testing and code generation",
            "time": "2016-09-26T17:24:17+00:00"
        },
        {
            "name": "facebook/webdriver",
            "version": "1.6.0",
            "source": {
                "type": "git",
                "url": "https://github.com/facebook/php-webdriver.git",
                "reference": "bd8c740097eb9f2fc3735250fc1912bc811a954e"
            },
            "dist": {
                "type": "zip",
                "url": "https://api.github.com/repos/facebook/php-webdriver/zipball/bd8c740097eb9f2fc3735250fc1912bc811a954e",
                "reference": "bd8c740097eb9f2fc3735250fc1912bc811a954e",
                "shasum": ""
            },
            "require": {
                "ext-curl": "*",
                "ext-json": "*",
                "ext-mbstring": "*",
                "ext-zip": "*",
                "php": "^5.6 || ~7.0",
                "symfony/process": "^2.8 || ^3.1 || ^4.0"
            },
            "require-dev": {
                "friendsofphp/php-cs-fixer": "^2.0",
                "jakub-onderka/php-parallel-lint": "^0.9.2",
                "php-coveralls/php-coveralls": "^2.0",
                "php-mock/php-mock-phpunit": "^1.1",
                "phpunit/phpunit": "^5.7",
                "sebastian/environment": "^1.3.4 || ^2.0 || ^3.0",
                "squizlabs/php_codesniffer": "^2.6",
                "symfony/var-dumper": "^3.3 || ^4.0"
            },
            "suggest": {
                "ext-SimpleXML": "For Firefox profile creation"
            },
            "type": "library",
            "extra": {
                "branch-alias": {
                    "dev-community": "1.5-dev"
                }
            },
            "autoload": {
                "psr-4": {
                    "Facebook\\WebDriver\\": "lib/"
                }
            },
            "notification-url": "https://packagist.org/downloads/",
            "license": [
                "Apache-2.0"
            ],
            "description": "A PHP client for Selenium WebDriver",
            "homepage": "https://github.com/facebook/php-webdriver",
            "keywords": [
                "facebook",
                "php",
                "selenium",
                "webdriver"
            ],
            "time": "2018-05-16T17:37:13+00:00"
        },
        {
            "name": "flow/jsonpath",
            "version": "0.4.0",
            "source": {
                "type": "git",
                "url": "https://github.com/FlowCommunications/JSONPath.git",
                "reference": "f0222818d5c938e4ab668ab2e2c079bd51a27112"
            },
            "dist": {
                "type": "zip",
                "url": "https://api.github.com/repos/FlowCommunications/JSONPath/zipball/f0222818d5c938e4ab668ab2e2c079bd51a27112",
                "reference": "f0222818d5c938e4ab668ab2e2c079bd51a27112",
                "shasum": ""
            },
            "require": {
                "php": ">=5.4.0"
            },
            "require-dev": {
                "peekmo/jsonpath": "dev-master",
                "phpunit/phpunit": "^4.0"
            },
            "type": "library",
            "autoload": {
                "psr-0": {
                    "Flow\\JSONPath": "src/",
                    "Flow\\JSONPath\\Test": "tests/"
                }
            },
            "notification-url": "https://packagist.org/downloads/",
            "license": [
                "MIT"
            ],
            "authors": [
                {
                    "name": "Stephen Frank",
                    "email": "stephen@flowsa.com"
                }
            ],
            "description": "JSONPath implementation for parsing, searching and flattening arrays",
            "time": "2018-03-04T16:39:47+00:00"
        },
        {
            "name": "friendsofphp/php-cs-fixer",
            "version": "v2.13.0",
            "source": {
                "type": "git",
                "url": "https://github.com/FriendsOfPHP/PHP-CS-Fixer.git",
                "reference": "7136aa4e0c5f912e8af82383775460d906168a10"
            },
            "dist": {
                "type": "zip",
                "url": "https://api.github.com/repos/FriendsOfPHP/PHP-CS-Fixer/zipball/7136aa4e0c5f912e8af82383775460d906168a10",
                "reference": "7136aa4e0c5f912e8af82383775460d906168a10",
                "shasum": ""
            },
            "require": {
                "composer/semver": "^1.4",
                "composer/xdebug-handler": "^1.2",
                "doctrine/annotations": "^1.2",
                "ext-json": "*",
                "ext-tokenizer": "*",
                "php": "^5.6 || >=7.0 <7.3",
                "php-cs-fixer/diff": "^1.3",
                "symfony/console": "^3.2 || ^4.0",
                "symfony/event-dispatcher": "^3.0 || ^4.0",
                "symfony/filesystem": "^3.0 || ^4.0",
                "symfony/finder": "^3.0 || ^4.0",
                "symfony/options-resolver": "^3.0 || ^4.0",
                "symfony/polyfill-php70": "^1.0",
                "symfony/polyfill-php72": "^1.4",
                "symfony/process": "^3.0 || ^4.0",
                "symfony/stopwatch": "^3.0 || ^4.0"
            },
            "conflict": {
                "hhvm": "*"
            },
            "require-dev": {
                "johnkary/phpunit-speedtrap": "^1.1 || ^2.0 || ^3.0",
                "justinrainbow/json-schema": "^5.0",
                "keradus/cli-executor": "^1.1",
                "mikey179/vfsstream": "^1.6",
                "php-coveralls/php-coveralls": "^2.1",
                "php-cs-fixer/accessible-object": "^1.0",
                "php-cs-fixer/phpunit-constraint-isidenticalstring": "^1.0.1",
                "php-cs-fixer/phpunit-constraint-xmlmatchesxsd": "^1.0.1",
                "phpunit/phpunit": "^5.7.27 || ^6.5.8 || ^7.1",
                "phpunitgoodpractices/traits": "^1.5.1",
                "symfony/phpunit-bridge": "^4.0"
            },
            "suggest": {
                "ext-mbstring": "For handling non-UTF8 characters in cache signature.",
                "php-cs-fixer/phpunit-constraint-isidenticalstring": "For IsIdenticalString constraint.",
                "php-cs-fixer/phpunit-constraint-xmlmatchesxsd": "For XmlMatchesXsd constraint.",
                "symfony/polyfill-mbstring": "When enabling `ext-mbstring` is not possible."
            },
            "bin": [
                "php-cs-fixer"
            ],
            "type": "application",
            "extra": {
                "branch-alias": {
                    "dev-master": "2.13-dev"
                }
            },
            "autoload": {
                "psr-4": {
                    "PhpCsFixer\\": "src/"
                },
                "classmap": [
                    "tests/Test/AbstractFixerTestCase.php",
                    "tests/Test/AbstractIntegrationCaseFactory.php",
                    "tests/Test/AbstractIntegrationTestCase.php",
                    "tests/Test/Assert/AssertTokensTrait.php",
                    "tests/Test/IntegrationCase.php",
                    "tests/Test/IntegrationCaseFactory.php",
                    "tests/Test/IntegrationCaseFactoryInterface.php",
                    "tests/Test/InternalIntegrationCaseFactory.php",
                    "tests/TestCase.php"
                ]
            },
            "notification-url": "https://packagist.org/downloads/",
            "license": [
                "MIT"
            ],
            "authors": [
                {
                    "name": "Dariusz Rumiński",
                    "email": "dariusz.ruminski@gmail.com"
                },
                {
                    "name": "Fabien Potencier",
                    "email": "fabien@symfony.com"
                }
            ],
            "description": "A tool to automatically fix PHP code style",
            "time": "2018-08-23T13:15:44+00:00"
        },
        {
            "name": "fzaninotto/faker",
            "version": "v1.8.0",
            "source": {
                "type": "git",
                "url": "https://github.com/fzaninotto/Faker.git",
                "reference": "f72816b43e74063c8b10357394b6bba8cb1c10de"
            },
            "dist": {
                "type": "zip",
                "url": "https://api.github.com/repos/fzaninotto/Faker/zipball/f72816b43e74063c8b10357394b6bba8cb1c10de",
                "reference": "f72816b43e74063c8b10357394b6bba8cb1c10de",
                "shasum": ""
            },
            "require": {
                "php": "^5.3.3 || ^7.0"
            },
            "require-dev": {
                "ext-intl": "*",
                "phpunit/phpunit": "^4.8.35 || ^5.7",
                "squizlabs/php_codesniffer": "^1.5"
            },
            "type": "library",
            "extra": {
                "branch-alias": {
                    "dev-master": "1.8-dev"
                }
            },
            "autoload": {
                "psr-4": {
                    "Faker\\": "src/Faker/"
                }
            },
            "notification-url": "https://packagist.org/downloads/",
            "license": [
                "MIT"
            ],
            "authors": [
                {
                    "name": "François Zaninotto"
                }
            ],
            "description": "Faker is a PHP library that generates fake data for you.",
            "keywords": [
                "data",
                "faker",
                "fixtures"
            ],
            "time": "2018-07-12T10:23:15+00:00"
        },
        {
            "name": "g1a/composer-test-scenarios",
            "version": "2.2.0",
            "source": {
                "type": "git",
                "url": "https://github.com/g1a/composer-test-scenarios.git",
                "reference": "a166fd15191aceab89f30c097e694b7cf3db4880"
            },
            "dist": {
                "type": "zip",
                "url": "https://api.github.com/repos/g1a/composer-test-scenarios/zipball/a166fd15191aceab89f30c097e694b7cf3db4880",
                "reference": "a166fd15191aceab89f30c097e694b7cf3db4880",
                "shasum": ""
            },
            "bin": [
                "scripts/create-scenario",
                "scripts/dependency-licenses",
                "scripts/install-scenario"
            ],
            "type": "library",
            "notification-url": "https://packagist.org/downloads/",
            "license": [
                "MIT"
            ],
            "authors": [
                {
                    "name": "Greg Anderson",
                    "email": "greg.1.anderson@greenknowe.org"
                }
            ],
            "description": "Useful scripts for testing multiple sets of Composer dependencies.",
            "time": "2018-08-08T23:37:23+00:00"
        },
        {
            "name": "grasmash/expander",
            "version": "1.0.0",
            "source": {
                "type": "git",
                "url": "https://github.com/grasmash/expander.git",
                "reference": "95d6037344a4be1dd5f8e0b0b2571a28c397578f"
            },
            "dist": {
                "type": "zip",
                "url": "https://api.github.com/repos/grasmash/expander/zipball/95d6037344a4be1dd5f8e0b0b2571a28c397578f",
                "reference": "95d6037344a4be1dd5f8e0b0b2571a28c397578f",
                "shasum": ""
            },
            "require": {
                "dflydev/dot-access-data": "^1.1.0",
                "php": ">=5.4"
            },
            "require-dev": {
                "greg-1-anderson/composer-test-scenarios": "^1",
                "phpunit/phpunit": "^4|^5.5.4",
                "satooshi/php-coveralls": "^1.0.2|dev-master",
                "squizlabs/php_codesniffer": "^2.7"
            },
            "type": "library",
            "extra": {
                "branch-alias": {
                    "dev-master": "1.x-dev"
                }
            },
            "autoload": {
                "psr-4": {
                    "Grasmash\\Expander\\": "src/"
                }
            },
            "notification-url": "https://packagist.org/downloads/",
            "license": [
                "MIT"
            ],
            "authors": [
                {
                    "name": "Matthew Grasmick"
                }
            ],
            "description": "Expands internal property references in PHP arrays file.",
            "time": "2017-12-21T22:14:55+00:00"
        },
        {
            "name": "grasmash/yaml-expander",
            "version": "1.4.0",
            "source": {
                "type": "git",
                "url": "https://github.com/grasmash/yaml-expander.git",
                "reference": "3f0f6001ae707a24f4d9733958d77d92bf9693b1"
            },
            "dist": {
                "type": "zip",
                "url": "https://api.github.com/repos/grasmash/yaml-expander/zipball/3f0f6001ae707a24f4d9733958d77d92bf9693b1",
                "reference": "3f0f6001ae707a24f4d9733958d77d92bf9693b1",
                "shasum": ""
            },
            "require": {
                "dflydev/dot-access-data": "^1.1.0",
                "php": ">=5.4",
                "symfony/yaml": "^2.8.11|^3|^4"
            },
            "require-dev": {
                "greg-1-anderson/composer-test-scenarios": "^1",
                "phpunit/phpunit": "^4.8|^5.5.4",
                "satooshi/php-coveralls": "^1.0.2|dev-master",
                "squizlabs/php_codesniffer": "^2.7"
            },
            "type": "library",
            "extra": {
                "branch-alias": {
                    "dev-master": "1.x-dev"
                }
            },
            "autoload": {
                "psr-4": {
                    "Grasmash\\YamlExpander\\": "src/"
                }
            },
            "notification-url": "https://packagist.org/downloads/",
            "license": [
                "MIT"
            ],
            "authors": [
                {
                    "name": "Matthew Grasmick"
                }
            ],
            "description": "Expands internal property references in a yaml file.",
            "time": "2017-12-16T16:06:03+00:00"
        },
        {
            "name": "guzzlehttp/guzzle",
            "version": "6.3.3",
            "source": {
                "type": "git",
                "url": "https://github.com/guzzle/guzzle.git",
                "reference": "407b0cb880ace85c9b63c5f9551db498cb2d50ba"
            },
            "dist": {
                "type": "zip",
                "url": "https://api.github.com/repos/guzzle/guzzle/zipball/407b0cb880ace85c9b63c5f9551db498cb2d50ba",
                "reference": "407b0cb880ace85c9b63c5f9551db498cb2d50ba",
                "shasum": ""
            },
            "require": {
                "guzzlehttp/promises": "^1.0",
                "guzzlehttp/psr7": "^1.4",
                "php": ">=5.5"
            },
            "require-dev": {
                "ext-curl": "*",
                "phpunit/phpunit": "^4.8.35 || ^5.7 || ^6.4 || ^7.0",
                "psr/log": "^1.0"
            },
            "suggest": {
                "psr/log": "Required for using the Log middleware"
            },
            "type": "library",
            "extra": {
                "branch-alias": {
                    "dev-master": "6.3-dev"
                }
            },
            "autoload": {
                "files": [
                    "src/functions_include.php"
                ],
                "psr-4": {
                    "GuzzleHttp\\": "src/"
                }
            },
            "notification-url": "https://packagist.org/downloads/",
            "license": [
                "MIT"
            ],
            "authors": [
                {
                    "name": "Michael Dowling",
                    "email": "mtdowling@gmail.com",
                    "homepage": "https://github.com/mtdowling"
                }
            ],
            "description": "Guzzle is a PHP HTTP client library",
            "homepage": "http://guzzlephp.org/",
            "keywords": [
                "client",
                "curl",
                "framework",
                "http",
                "http client",
                "rest",
                "web service"
            ],
            "time": "2018-04-22T15:46:56+00:00"
        },
        {
            "name": "guzzlehttp/promises",
            "version": "v1.3.1",
            "source": {
                "type": "git",
                "url": "https://github.com/guzzle/promises.git",
                "reference": "a59da6cf61d80060647ff4d3eb2c03a2bc694646"
            },
            "dist": {
                "type": "zip",
                "url": "https://api.github.com/repos/guzzle/promises/zipball/a59da6cf61d80060647ff4d3eb2c03a2bc694646",
                "reference": "a59da6cf61d80060647ff4d3eb2c03a2bc694646",
                "shasum": ""
            },
            "require": {
                "php": ">=5.5.0"
            },
            "require-dev": {
                "phpunit/phpunit": "^4.0"
            },
            "type": "library",
            "extra": {
                "branch-alias": {
                    "dev-master": "1.4-dev"
                }
            },
            "autoload": {
                "psr-4": {
                    "GuzzleHttp\\Promise\\": "src/"
                },
                "files": [
                    "src/functions_include.php"
                ]
            },
            "notification-url": "https://packagist.org/downloads/",
            "license": [
                "MIT"
            ],
            "authors": [
                {
                    "name": "Michael Dowling",
                    "email": "mtdowling@gmail.com",
                    "homepage": "https://github.com/mtdowling"
                }
            ],
            "description": "Guzzle promises library",
            "keywords": [
                "promise"
            ],
            "time": "2016-12-20T10:07:11+00:00"
        },
        {
            "name": "guzzlehttp/psr7",
            "version": "1.4.2",
            "source": {
                "type": "git",
                "url": "https://github.com/guzzle/psr7.git",
                "reference": "f5b8a8512e2b58b0071a7280e39f14f72e05d87c"
            },
            "dist": {
                "type": "zip",
                "url": "https://api.github.com/repos/guzzle/psr7/zipball/f5b8a8512e2b58b0071a7280e39f14f72e05d87c",
                "reference": "f5b8a8512e2b58b0071a7280e39f14f72e05d87c",
                "shasum": ""
            },
            "require": {
                "php": ">=5.4.0",
                "psr/http-message": "~1.0"
            },
            "provide": {
                "psr/http-message-implementation": "1.0"
            },
            "require-dev": {
                "phpunit/phpunit": "~4.0"
            },
            "type": "library",
            "extra": {
                "branch-alias": {
                    "dev-master": "1.4-dev"
                }
            },
            "autoload": {
                "psr-4": {
                    "GuzzleHttp\\Psr7\\": "src/"
                },
                "files": [
                    "src/functions_include.php"
                ]
            },
            "notification-url": "https://packagist.org/downloads/",
            "license": [
                "MIT"
            ],
            "authors": [
                {
                    "name": "Michael Dowling",
                    "email": "mtdowling@gmail.com",
                    "homepage": "https://github.com/mtdowling"
                },
                {
                    "name": "Tobias Schultze",
                    "homepage": "https://github.com/Tobion"
                }
            ],
            "description": "PSR-7 message implementation that also provides common utility methods",
            "keywords": [
                "http",
                "message",
                "request",
                "response",
                "stream",
                "uri",
                "url"
            ],
            "time": "2017-03-20T17:10:46+00:00"
        },
        {
            "name": "jms/metadata",
            "version": "1.6.0",
            "source": {
                "type": "git",
                "url": "https://github.com/schmittjoh/metadata.git",
                "reference": "6a06970a10e0a532fb52d3959547123b84a3b3ab"
            },
            "dist": {
                "type": "zip",
                "url": "https://api.github.com/repos/schmittjoh/metadata/zipball/6a06970a10e0a532fb52d3959547123b84a3b3ab",
                "reference": "6a06970a10e0a532fb52d3959547123b84a3b3ab",
                "shasum": ""
            },
            "require": {
                "php": ">=5.3.0"
            },
            "require-dev": {
                "doctrine/cache": "~1.0",
                "symfony/cache": "~3.1"
            },
            "type": "library",
            "extra": {
                "branch-alias": {
                    "dev-master": "1.5.x-dev"
                }
            },
            "autoload": {
                "psr-0": {
                    "Metadata\\": "src/"
                }
            },
            "notification-url": "https://packagist.org/downloads/",
            "license": [
                "Apache-2.0"
            ],
            "authors": [
                {
                    "name": "Johannes M. Schmitt",
                    "email": "schmittjoh@gmail.com"
                }
            ],
            "description": "Class/method/property metadata management in PHP",
            "keywords": [
                "annotations",
                "metadata",
                "xml",
                "yaml"
            ],
            "time": "2016-12-05T10:18:33+00:00"
        },
        {
            "name": "jms/parser-lib",
            "version": "1.0.0",
            "source": {
                "type": "git",
                "url": "https://github.com/schmittjoh/parser-lib.git",
                "reference": "c509473bc1b4866415627af0e1c6cc8ac97fa51d"
            },
            "dist": {
                "type": "zip",
                "url": "https://api.github.com/repos/schmittjoh/parser-lib/zipball/c509473bc1b4866415627af0e1c6cc8ac97fa51d",
                "reference": "c509473bc1b4866415627af0e1c6cc8ac97fa51d",
                "shasum": ""
            },
            "require": {
                "phpoption/phpoption": ">=0.9,<2.0-dev"
            },
            "type": "library",
            "extra": {
                "branch-alias": {
                    "dev-master": "1.0-dev"
                }
            },
            "autoload": {
                "psr-0": {
                    "JMS\\": "src/"
                }
            },
            "notification-url": "https://packagist.org/downloads/",
            "license": [
                "Apache2"
            ],
            "description": "A library for easily creating recursive-descent parsers.",
            "time": "2012-11-18T18:08:43+00:00"
        },
        {
            "name": "jms/serializer",
            "version": "1.13.0",
            "source": {
                "type": "git",
                "url": "https://github.com/schmittjoh/serializer.git",
                "reference": "00863e1d55b411cc33ad3e1de09a4c8d3aae793c"
            },
            "dist": {
                "type": "zip",
                "url": "https://api.github.com/repos/schmittjoh/serializer/zipball/00863e1d55b411cc33ad3e1de09a4c8d3aae793c",
                "reference": "00863e1d55b411cc33ad3e1de09a4c8d3aae793c",
                "shasum": ""
            },
            "require": {
                "doctrine/annotations": "^1.0",
                "doctrine/instantiator": "^1.0.3",
                "jms/metadata": "^1.3",
                "jms/parser-lib": "1.*",
                "php": "^5.5|^7.0",
                "phpcollection/phpcollection": "~0.1",
                "phpoption/phpoption": "^1.1"
            },
            "conflict": {
                "twig/twig": "<1.12"
            },
            "require-dev": {
                "doctrine/orm": "~2.1",
                "doctrine/phpcr-odm": "^1.3|^2.0",
                "ext-pdo_sqlite": "*",
                "jackalope/jackalope-doctrine-dbal": "^1.1.5",
                "phpunit/phpunit": "^4.8|^5.0",
                "propel/propel1": "~1.7",
                "psr/container": "^1.0",
                "symfony/dependency-injection": "^2.7|^3.3|^4.0",
                "symfony/expression-language": "^2.6|^3.0",
                "symfony/filesystem": "^2.1",
                "symfony/form": "~2.1|^3.0",
                "symfony/translation": "^2.1|^3.0",
                "symfony/validator": "^2.2|^3.0",
                "symfony/yaml": "^2.1|^3.0",
                "twig/twig": "~1.12|~2.0"
            },
            "suggest": {
                "doctrine/cache": "Required if you like to use cache functionality.",
                "doctrine/collections": "Required if you like to use doctrine collection types as ArrayCollection.",
                "symfony/yaml": "Required if you'd like to serialize data to YAML format."
            },
            "type": "library",
            "extra": {
                "branch-alias": {
                    "dev-1.x": "1.13-dev"
                }
            },
            "autoload": {
                "psr-0": {
                    "JMS\\Serializer": "src/"
                }
            },
            "notification-url": "https://packagist.org/downloads/",
            "license": [
                "MIT"
            ],
            "authors": [
                {
                    "name": "Asmir Mustafic",
                    "email": "goetas@gmail.com"
                },
                {
                    "name": "Johannes M. Schmitt",
                    "email": "schmittjoh@gmail.com"
                }
            ],
            "description": "Library for (de-)serializing data of any complexity; supports XML, JSON, and YAML.",
            "homepage": "http://jmsyst.com/libs/serializer",
            "keywords": [
                "deserialization",
                "jaxb",
                "json",
                "serialization",
                "xml"
            ],
            "time": "2018-07-25T13:58:54+00:00"
        },
        {
            "name": "league/container",
            "version": "2.4.1",
            "source": {
                "type": "git",
                "url": "https://github.com/thephpleague/container.git",
                "reference": "43f35abd03a12977a60ffd7095efd6a7808488c0"
            },
            "dist": {
                "type": "zip",
                "url": "https://api.github.com/repos/thephpleague/container/zipball/43f35abd03a12977a60ffd7095efd6a7808488c0",
                "reference": "43f35abd03a12977a60ffd7095efd6a7808488c0",
                "shasum": ""
            },
            "require": {
                "container-interop/container-interop": "^1.2",
                "php": "^5.4.0 || ^7.0"
            },
            "provide": {
                "container-interop/container-interop-implementation": "^1.2",
                "psr/container-implementation": "^1.0"
            },
            "replace": {
                "orno/di": "~2.0"
            },
            "require-dev": {
                "phpunit/phpunit": "4.*"
            },
            "type": "library",
            "extra": {
                "branch-alias": {
                    "dev-2.x": "2.x-dev",
                    "dev-1.x": "1.x-dev"
                }
            },
            "autoload": {
                "psr-4": {
                    "League\\Container\\": "src"
                }
            },
            "notification-url": "https://packagist.org/downloads/",
            "license": [
                "MIT"
            ],
            "authors": [
                {
                    "name": "Phil Bennett",
                    "email": "philipobenito@gmail.com",
                    "homepage": "http://www.philipobenito.com",
                    "role": "Developer"
                }
            ],
            "description": "A fast and intuitive dependency injection container.",
            "homepage": "https://github.com/thephpleague/container",
            "keywords": [
                "container",
                "dependency",
                "di",
                "injection",
                "league",
                "provider",
                "service"
            ],
            "time": "2017-05-10T09:20:27+00:00"
        },
        {
            "name": "lusitanian/oauth",
            "version": "v0.8.11",
            "source": {
                "type": "git",
                "url": "https://github.com/Lusitanian/PHPoAuthLib.git",
                "reference": "fc11a53db4b66da555a6a11fce294f574a8374f9"
            },
            "dist": {
                "type": "zip",
                "url": "https://api.github.com/repos/Lusitanian/PHPoAuthLib/zipball/fc11a53db4b66da555a6a11fce294f574a8374f9",
                "reference": "fc11a53db4b66da555a6a11fce294f574a8374f9",
                "shasum": ""
            },
            "require": {
                "php": ">=5.3.0"
            },
            "require-dev": {
                "phpunit/phpunit": "3.7.*",
                "predis/predis": "0.8.*@dev",
                "squizlabs/php_codesniffer": "2.*",
                "symfony/http-foundation": "~2.1"
            },
            "suggest": {
                "ext-openssl": "Allows for usage of secure connections with the stream-based HTTP client.",
                "predis/predis": "Allows using the Redis storage backend.",
                "symfony/http-foundation": "Allows using the Symfony Session storage backend."
            },
            "type": "library",
            "extra": {
                "branch-alias": {
                    "dev-master": "0.1-dev"
                }
            },
            "autoload": {
                "psr-0": {
                    "OAuth": "src",
                    "OAuth\\Unit": "tests"
                }
            },
            "notification-url": "https://packagist.org/downloads/",
            "license": [
                "MIT"
            ],
            "authors": [
                {
                    "name": "David Desberg",
                    "email": "david@daviddesberg.com"
                },
                {
                    "name": "Elliot Chance",
                    "email": "elliotchance@gmail.com"
                },
                {
                    "name": "Pieter Hordijk",
                    "email": "info@pieterhordijk.com"
                }
            ],
            "description": "PHP 5.3+ oAuth 1/2 Library",
            "keywords": [
                "Authentication",
                "authorization",
                "oauth",
                "security"
            ],
            "time": "2018-02-14T22:37:14+00:00"
        },
        {
            "name": "magento/magento2-functional-testing-framework",
            "version": "2.3.6",
            "source": {
                "type": "git",
                "url": "https://github.com/magento/magento2-functional-testing-framework.git",
                "reference": "57021e12ded213a0031c4d4f6293e06ce6f144ce"
            },
            "dist": {
                "type": "zip",
                "url": "https://api.github.com/repos/magento/magento2-functional-testing-framework/zipball/57021e12ded213a0031c4d4f6293e06ce6f144ce",
                "reference": "57021e12ded213a0031c4d4f6293e06ce6f144ce",
                "shasum": ""
            },
            "require": {
                "allure-framework/allure-codeception": "~1.2.6",
                "codeception/codeception": "~2.3.4",
                "consolidation/robo": "^1.0.0",
                "epfremme/swagger-php": "^2.0",
                "flow/jsonpath": ">0.2",
                "fzaninotto/faker": "^1.6",
                "monolog/monolog": "^1.0",
                "mustache/mustache": "~2.5",
                "php": "7.0.2|7.0.4|~7.0.6|~7.1.0|~7.2.0",
                "symfony/process": "^2.8 || ^3.1 || ^4.0",
                "vlucas/phpdotenv": "^2.4"
            },
            "require-dev": {
                "brainmaestro/composer-git-hooks": "^2.3",
                "codacy/coverage": "^1.4",
                "codeception/aspect-mock": "^3.0",
                "doctrine/cache": "<1.7.0",
                "goaop/framework": "2.2.0",
                "php-coveralls/php-coveralls": "^1.0",
                "phpmd/phpmd": "^2.6.0",
                "rregeer/phpunit-coverage-check": "^0.1.4",
                "sebastian/phpcpd": "~3.0 || ~4.0",
                "squizlabs/php_codesniffer": "~3.2",
                "symfony/stopwatch": "~3.4.6"
            },
            "bin": [
                "bin/mftf"
            ],
            "type": "library",
            "extra": {
                "hooks": {
                    "pre-push": "bin/all-checks"
                }
            },
            "autoload": {
                "files": [
                    "src/Magento/FunctionalTestingFramework/_bootstrap.php"
                ],
                "psr-4": {
                    "Magento\\FunctionalTestingFramework\\": "src/Magento/FunctionalTestingFramework",
                    "MFTF\\": "dev/tests/functional/MFTF"
                }
            },
            "notification-url": "https://packagist.org/downloads/",
            "license": [
                "AGPL-3.0"
            ],
            "description": "Magento2 Functional Testing Framework",
            "keywords": [
                "automation",
                "functional",
                "magento",
                "testing"
            ],
            "time": "2018-09-05T15:17:20+00:00"
        },
        {
            "name": "moontoast/math",
            "version": "1.1.2",
            "source": {
                "type": "git",
                "url": "https://github.com/ramsey/moontoast-math.git",
                "reference": "c2792a25df5cad4ff3d760dd37078fc5b6fccc79"
            },
            "dist": {
                "type": "zip",
                "url": "https://api.github.com/repos/ramsey/moontoast-math/zipball/c2792a25df5cad4ff3d760dd37078fc5b6fccc79",
                "reference": "c2792a25df5cad4ff3d760dd37078fc5b6fccc79",
                "shasum": ""
            },
            "require": {
                "ext-bcmath": "*",
                "php": ">=5.3.3"
            },
            "require-dev": {
                "jakub-onderka/php-parallel-lint": "^0.9.0",
                "phpunit/phpunit": "^4.7|>=5.0 <5.4",
                "satooshi/php-coveralls": "^0.6.1",
                "squizlabs/php_codesniffer": "^2.3"
            },
            "type": "library",
            "autoload": {
                "psr-4": {
                    "Moontoast\\Math\\": "src/Moontoast/Math/"
                }
            },
            "notification-url": "https://packagist.org/downloads/",
            "license": [
                "Apache-2.0"
            ],
            "authors": [
                {
                    "name": "Ben Ramsey",
                    "email": "ben@benramsey.com",
                    "homepage": "https://benramsey.com"
                }
            ],
            "description": "A mathematics library, providing functionality for large numbers",
            "homepage": "https://github.com/ramsey/moontoast-math",
            "keywords": [
                "bcmath",
                "math"
            ],
            "time": "2017-02-16T16:54:46+00:00"
        },
        {
            "name": "mustache/mustache",
            "version": "v2.12.0",
            "source": {
                "type": "git",
                "url": "https://github.com/bobthecow/mustache.php.git",
                "reference": "fe8fe72e9d580591854de404cc59a1b83ca4d19e"
            },
            "dist": {
                "type": "zip",
                "url": "https://api.github.com/repos/bobthecow/mustache.php/zipball/fe8fe72e9d580591854de404cc59a1b83ca4d19e",
                "reference": "fe8fe72e9d580591854de404cc59a1b83ca4d19e",
                "shasum": ""
            },
            "require": {
                "php": ">=5.2.4"
            },
            "require-dev": {
                "friendsofphp/php-cs-fixer": "~1.11",
                "phpunit/phpunit": "~3.7|~4.0|~5.0"
            },
            "type": "library",
            "autoload": {
                "psr-0": {
                    "Mustache": "src/"
                }
            },
            "notification-url": "https://packagist.org/downloads/",
            "license": [
                "MIT"
            ],
            "authors": [
                {
                    "name": "Justin Hileman",
                    "email": "justin@justinhileman.info",
                    "homepage": "http://justinhileman.com"
                }
            ],
            "description": "A Mustache implementation in PHP.",
            "homepage": "https://github.com/bobthecow/mustache.php",
            "keywords": [
                "mustache",
                "templating"
            ],
            "time": "2017-07-11T12:54:05+00:00"
        },
        {
            "name": "myclabs/deep-copy",
            "version": "1.8.1",
            "source": {
                "type": "git",
                "url": "https://github.com/myclabs/DeepCopy.git",
                "reference": "3e01bdad3e18354c3dce54466b7fbe33a9f9f7f8"
            },
            "dist": {
                "type": "zip",
                "url": "https://api.github.com/repos/myclabs/DeepCopy/zipball/3e01bdad3e18354c3dce54466b7fbe33a9f9f7f8",
                "reference": "3e01bdad3e18354c3dce54466b7fbe33a9f9f7f8",
                "shasum": ""
            },
            "require": {
                "php": "^7.1"
            },
            "replace": {
                "myclabs/deep-copy": "self.version"
            },
            "require-dev": {
                "doctrine/collections": "^1.0",
                "doctrine/common": "^2.6",
                "phpunit/phpunit": "^7.1"
            },
            "type": "library",
            "autoload": {
                "psr-4": {
                    "DeepCopy\\": "src/DeepCopy/"
                },
                "files": [
                    "src/DeepCopy/deep_copy.php"
                ]
            },
            "notification-url": "https://packagist.org/downloads/",
            "license": [
                "MIT"
            ],
            "description": "Create deep copies (clones) of your objects",
            "keywords": [
                "clone",
                "copy",
                "duplicate",
                "object",
                "object graph"
            ],
            "time": "2018-06-11T23:09:50+00:00"
        },
        {
            "name": "pdepend/pdepend",
            "version": "2.5.2",
            "source": {
                "type": "git",
                "url": "https://github.com/pdepend/pdepend.git",
                "reference": "9daf26d0368d4a12bed1cacae1a9f3a6f0adf239"
            },
            "dist": {
                "type": "zip",
                "url": "https://api.github.com/repos/pdepend/pdepend/zipball/9daf26d0368d4a12bed1cacae1a9f3a6f0adf239",
                "reference": "9daf26d0368d4a12bed1cacae1a9f3a6f0adf239",
                "shasum": ""
            },
            "require": {
                "php": ">=5.3.7",
                "symfony/config": "^2.3.0|^3|^4",
                "symfony/dependency-injection": "^2.3.0|^3|^4",
                "symfony/filesystem": "^2.3.0|^3|^4"
            },
            "require-dev": {
                "phpunit/phpunit": "^4.8|^5.7",
                "squizlabs/php_codesniffer": "^2.0.0"
            },
            "bin": [
                "src/bin/pdepend"
            ],
            "type": "library",
            "autoload": {
                "psr-4": {
                    "PDepend\\": "src/main/php/PDepend"
                }
            },
            "notification-url": "https://packagist.org/downloads/",
            "license": [
                "BSD-3-Clause"
            ],
            "description": "Official version of pdepend to be handled with Composer",
            "time": "2017-12-13T13:21:38+00:00"
        },
        {
            "name": "phar-io/manifest",
            "version": "1.0.1",
            "source": {
                "type": "git",
                "url": "https://github.com/phar-io/manifest.git",
                "reference": "2df402786ab5368a0169091f61a7c1e0eb6852d0"
            },
            "dist": {
                "type": "zip",
                "url": "https://api.github.com/repos/phar-io/manifest/zipball/2df402786ab5368a0169091f61a7c1e0eb6852d0",
                "reference": "2df402786ab5368a0169091f61a7c1e0eb6852d0",
                "shasum": ""
            },
            "require": {
                "ext-dom": "*",
                "ext-phar": "*",
                "phar-io/version": "^1.0.1",
                "php": "^5.6 || ^7.0"
            },
            "type": "library",
            "extra": {
                "branch-alias": {
                    "dev-master": "1.0.x-dev"
                }
            },
            "autoload": {
                "classmap": [
                    "src/"
                ]
            },
            "notification-url": "https://packagist.org/downloads/",
            "license": [
                "BSD-3-Clause"
            ],
            "authors": [
                {
                    "name": "Arne Blankerts",
                    "email": "arne@blankerts.de",
                    "role": "Developer"
                },
                {
                    "name": "Sebastian Heuer",
                    "email": "sebastian@phpeople.de",
                    "role": "Developer"
                },
                {
                    "name": "Sebastian Bergmann",
                    "email": "sebastian@phpunit.de",
                    "role": "Developer"
                }
            ],
            "description": "Component for reading phar.io manifest information from a PHP Archive (PHAR)",
            "time": "2017-03-05T18:14:27+00:00"
        },
        {
            "name": "phar-io/version",
            "version": "1.0.1",
            "source": {
                "type": "git",
                "url": "https://github.com/phar-io/version.git",
                "reference": "a70c0ced4be299a63d32fa96d9281d03e94041df"
            },
            "dist": {
                "type": "zip",
                "url": "https://api.github.com/repos/phar-io/version/zipball/a70c0ced4be299a63d32fa96d9281d03e94041df",
                "reference": "a70c0ced4be299a63d32fa96d9281d03e94041df",
                "shasum": ""
            },
            "require": {
                "php": "^5.6 || ^7.0"
            },
            "type": "library",
            "autoload": {
                "classmap": [
                    "src/"
                ]
            },
            "notification-url": "https://packagist.org/downloads/",
            "license": [
                "BSD-3-Clause"
            ],
            "authors": [
                {
                    "name": "Arne Blankerts",
                    "email": "arne@blankerts.de",
                    "role": "Developer"
                },
                {
                    "name": "Sebastian Heuer",
                    "email": "sebastian@phpeople.de",
                    "role": "Developer"
                },
                {
                    "name": "Sebastian Bergmann",
                    "email": "sebastian@phpunit.de",
                    "role": "Developer"
                }
            ],
            "description": "Library for handling version information and constraints",
            "time": "2017-03-05T17:38:23+00:00"
        },
        {
            "name": "php-cs-fixer/diff",
            "version": "v1.3.0",
            "source": {
                "type": "git",
                "url": "https://github.com/PHP-CS-Fixer/diff.git",
                "reference": "78bb099e9c16361126c86ce82ec4405ebab8e756"
            },
            "dist": {
                "type": "zip",
                "url": "https://api.github.com/repos/PHP-CS-Fixer/diff/zipball/78bb099e9c16361126c86ce82ec4405ebab8e756",
                "reference": "78bb099e9c16361126c86ce82ec4405ebab8e756",
                "shasum": ""
            },
            "require": {
                "php": "^5.6 || ^7.0"
            },
            "require-dev": {
                "phpunit/phpunit": "^5.7.23 || ^6.4.3",
                "symfony/process": "^3.3"
            },
            "type": "library",
            "autoload": {
                "classmap": [
                    "src/"
                ]
            },
            "notification-url": "https://packagist.org/downloads/",
            "license": [
                "BSD-3-Clause"
            ],
            "authors": [
                {
                    "name": "Kore Nordmann",
                    "email": "mail@kore-nordmann.de"
                },
                {
                    "name": "Sebastian Bergmann",
                    "email": "sebastian@phpunit.de"
                },
                {
                    "name": "SpacePossum"
                }
            ],
            "description": "sebastian/diff v2 backport support for PHP5.6",
            "homepage": "https://github.com/PHP-CS-Fixer",
            "keywords": [
                "diff"
            ],
            "time": "2018-02-15T16:58:55+00:00"
        },
        {
            "name": "phpcollection/phpcollection",
            "version": "0.5.0",
            "source": {
                "type": "git",
                "url": "https://github.com/schmittjoh/php-collection.git",
                "reference": "f2bcff45c0da7c27991bbc1f90f47c4b7fb434a6"
            },
            "dist": {
                "type": "zip",
                "url": "https://api.github.com/repos/schmittjoh/php-collection/zipball/f2bcff45c0da7c27991bbc1f90f47c4b7fb434a6",
                "reference": "f2bcff45c0da7c27991bbc1f90f47c4b7fb434a6",
                "shasum": ""
            },
            "require": {
                "phpoption/phpoption": "1.*"
            },
            "type": "library",
            "extra": {
                "branch-alias": {
                    "dev-master": "0.4-dev"
                }
            },
            "autoload": {
                "psr-0": {
                    "PhpCollection": "src/"
                }
            },
            "notification-url": "https://packagist.org/downloads/",
            "license": [
                "Apache2"
            ],
            "authors": [
                {
                    "name": "Johannes M. Schmitt",
                    "email": "schmittjoh@gmail.com"
                }
            ],
            "description": "General-Purpose Collection Library for PHP",
            "keywords": [
                "collection",
                "list",
                "map",
                "sequence",
                "set"
            ],
            "time": "2015-05-17T12:39:23+00:00"
        },
        {
            "name": "phpdocumentor/reflection-common",
            "version": "1.0.1",
            "source": {
                "type": "git",
                "url": "https://github.com/phpDocumentor/ReflectionCommon.git",
                "reference": "21bdeb5f65d7ebf9f43b1b25d404f87deab5bfb6"
            },
            "dist": {
                "type": "zip",
                "url": "https://api.github.com/repos/phpDocumentor/ReflectionCommon/zipball/21bdeb5f65d7ebf9f43b1b25d404f87deab5bfb6",
                "reference": "21bdeb5f65d7ebf9f43b1b25d404f87deab5bfb6",
                "shasum": ""
            },
            "require": {
                "php": ">=5.5"
            },
            "require-dev": {
                "phpunit/phpunit": "^4.6"
            },
            "type": "library",
            "extra": {
                "branch-alias": {
                    "dev-master": "1.0.x-dev"
                }
            },
            "autoload": {
                "psr-4": {
                    "phpDocumentor\\Reflection\\": [
                        "src"
                    ]
                }
            },
            "notification-url": "https://packagist.org/downloads/",
            "license": [
                "MIT"
            ],
            "authors": [
                {
                    "name": "Jaap van Otterdijk",
                    "email": "opensource@ijaap.nl"
                }
            ],
            "description": "Common reflection classes used by phpdocumentor to reflect the code structure",
            "homepage": "http://www.phpdoc.org",
            "keywords": [
                "FQSEN",
                "phpDocumentor",
                "phpdoc",
                "reflection",
                "static analysis"
            ],
            "time": "2017-09-11T18:02:19+00:00"
        },
        {
            "name": "phpdocumentor/reflection-docblock",
            "version": "4.3.0",
            "source": {
                "type": "git",
                "url": "https://github.com/phpDocumentor/ReflectionDocBlock.git",
                "reference": "94fd0001232e47129dd3504189fa1c7225010d08"
            },
            "dist": {
                "type": "zip",
                "url": "https://api.github.com/repos/phpDocumentor/ReflectionDocBlock/zipball/94fd0001232e47129dd3504189fa1c7225010d08",
                "reference": "94fd0001232e47129dd3504189fa1c7225010d08",
                "shasum": ""
            },
            "require": {
                "php": "^7.0",
                "phpdocumentor/reflection-common": "^1.0.0",
                "phpdocumentor/type-resolver": "^0.4.0",
                "webmozart/assert": "^1.0"
            },
            "require-dev": {
                "doctrine/instantiator": "~1.0.5",
                "mockery/mockery": "^1.0",
                "phpunit/phpunit": "^6.4"
            },
            "type": "library",
            "extra": {
                "branch-alias": {
                    "dev-master": "4.x-dev"
                }
            },
            "autoload": {
                "psr-4": {
                    "phpDocumentor\\Reflection\\": [
                        "src/"
                    ]
                }
            },
            "notification-url": "https://packagist.org/downloads/",
            "license": [
                "MIT"
            ],
            "authors": [
                {
                    "name": "Mike van Riel",
                    "email": "me@mikevanriel.com"
                }
            ],
            "description": "With this component, a library can provide support for annotations via DocBlocks or otherwise retrieve information that is embedded in a DocBlock.",
            "time": "2017-11-30T07:14:17+00:00"
        },
        {
            "name": "phpdocumentor/type-resolver",
            "version": "0.4.0",
            "source": {
                "type": "git",
                "url": "https://github.com/phpDocumentor/TypeResolver.git",
                "reference": "9c977708995954784726e25d0cd1dddf4e65b0f7"
            },
            "dist": {
                "type": "zip",
                "url": "https://api.github.com/repos/phpDocumentor/TypeResolver/zipball/9c977708995954784726e25d0cd1dddf4e65b0f7",
                "reference": "9c977708995954784726e25d0cd1dddf4e65b0f7",
                "shasum": ""
            },
            "require": {
                "php": "^5.5 || ^7.0",
                "phpdocumentor/reflection-common": "^1.0"
            },
            "require-dev": {
                "mockery/mockery": "^0.9.4",
                "phpunit/phpunit": "^5.2||^4.8.24"
            },
            "type": "library",
            "extra": {
                "branch-alias": {
                    "dev-master": "1.0.x-dev"
                }
            },
            "autoload": {
                "psr-4": {
                    "phpDocumentor\\Reflection\\": [
                        "src/"
                    ]
                }
            },
            "notification-url": "https://packagist.org/downloads/",
            "license": [
                "MIT"
            ],
            "authors": [
                {
                    "name": "Mike van Riel",
                    "email": "me@mikevanriel.com"
                }
            ],
            "time": "2017-07-14T14:27:02+00:00"
        },
        {
            "name": "phpmd/phpmd",
            "version": "2.6.0",
            "source": {
                "type": "git",
                "url": "https://github.com/phpmd/phpmd.git",
                "reference": "4e9924b2c157a3eb64395460fcf56b31badc8374"
            },
            "dist": {
                "type": "zip",
                "url": "https://api.github.com/repos/phpmd/phpmd/zipball/4e9924b2c157a3eb64395460fcf56b31badc8374",
                "reference": "4e9924b2c157a3eb64395460fcf56b31badc8374",
                "shasum": ""
            },
            "require": {
                "ext-xml": "*",
                "pdepend/pdepend": "^2.5",
                "php": ">=5.3.9"
            },
            "require-dev": {
                "phpunit/phpunit": "^4.0",
                "squizlabs/php_codesniffer": "^2.0"
            },
            "bin": [
                "src/bin/phpmd"
            ],
            "type": "project",
            "autoload": {
                "psr-0": {
                    "PHPMD\\": "src/main/php"
                }
            },
            "notification-url": "https://packagist.org/downloads/",
            "license": [
                "BSD-3-Clause"
            ],
            "authors": [
                {
                    "name": "Manuel Pichler",
                    "email": "github@manuel-pichler.de",
                    "homepage": "https://github.com/manuelpichler",
                    "role": "Project Founder"
                },
                {
                    "name": "Other contributors",
                    "homepage": "https://github.com/phpmd/phpmd/graphs/contributors",
                    "role": "Contributors"
                },
                {
                    "name": "Marc Würth",
                    "email": "ravage@bluewin.ch",
                    "homepage": "https://github.com/ravage84",
                    "role": "Project Maintainer"
                }
            ],
            "description": "PHPMD is a spin-off project of PHP Depend and aims to be a PHP equivalent of the well known Java tool PMD.",
            "homepage": "http://phpmd.org/",
            "keywords": [
                "mess detection",
                "mess detector",
                "pdepend",
                "phpmd",
                "pmd"
            ],
            "time": "2017-01-20T14:41:10+00:00"
        },
        {
            "name": "phpoption/phpoption",
            "version": "1.5.0",
            "source": {
                "type": "git",
                "url": "https://github.com/schmittjoh/php-option.git",
                "reference": "94e644f7d2051a5f0fcf77d81605f152eecff0ed"
            },
            "dist": {
                "type": "zip",
                "url": "https://api.github.com/repos/schmittjoh/php-option/zipball/94e644f7d2051a5f0fcf77d81605f152eecff0ed",
                "reference": "94e644f7d2051a5f0fcf77d81605f152eecff0ed",
                "shasum": ""
            },
            "require": {
                "php": ">=5.3.0"
            },
            "require-dev": {
                "phpunit/phpunit": "4.7.*"
            },
            "type": "library",
            "extra": {
                "branch-alias": {
                    "dev-master": "1.3-dev"
                }
            },
            "autoload": {
                "psr-0": {
                    "PhpOption\\": "src/"
                }
            },
            "notification-url": "https://packagist.org/downloads/",
            "license": [
                "Apache2"
            ],
            "authors": [
                {
                    "name": "Johannes M. Schmitt",
                    "email": "schmittjoh@gmail.com"
                }
            ],
            "description": "Option Type for PHP",
            "keywords": [
                "language",
                "option",
                "php",
                "type"
            ],
            "time": "2015-07-25T16:39:46+00:00"
        },
        {
            "name": "phpspec/prophecy",
            "version": "1.8.0",
            "source": {
                "type": "git",
                "url": "https://github.com/phpspec/prophecy.git",
                "reference": "4ba436b55987b4bf311cb7c6ba82aa528aac0a06"
            },
            "dist": {
                "type": "zip",
                "url": "https://api.github.com/repos/phpspec/prophecy/zipball/4ba436b55987b4bf311cb7c6ba82aa528aac0a06",
                "reference": "4ba436b55987b4bf311cb7c6ba82aa528aac0a06",
                "shasum": ""
            },
            "require": {
                "doctrine/instantiator": "^1.0.2",
                "php": "^5.3|^7.0",
                "phpdocumentor/reflection-docblock": "^2.0|^3.0.2|^4.0",
                "sebastian/comparator": "^1.1|^2.0|^3.0",
                "sebastian/recursion-context": "^1.0|^2.0|^3.0"
            },
            "require-dev": {
                "phpspec/phpspec": "^2.5|^3.2",
                "phpunit/phpunit": "^4.8.35 || ^5.7 || ^6.5 || ^7.1"
            },
            "type": "library",
            "extra": {
                "branch-alias": {
                    "dev-master": "1.8.x-dev"
                }
            },
            "autoload": {
                "psr-0": {
                    "Prophecy\\": "src/"
                }
            },
            "notification-url": "https://packagist.org/downloads/",
            "license": [
                "MIT"
            ],
            "authors": [
                {
                    "name": "Konstantin Kudryashov",
                    "email": "ever.zet@gmail.com",
                    "homepage": "http://everzet.com"
                },
                {
                    "name": "Marcello Duarte",
                    "email": "marcello.duarte@gmail.com"
                }
            ],
            "description": "Highly opinionated mocking framework for PHP 5.3+",
            "homepage": "https://github.com/phpspec/prophecy",
            "keywords": [
                "Double",
                "Dummy",
                "fake",
                "mock",
                "spy",
                "stub"
            ],
            "time": "2018-08-05T17:53:17+00:00"
        },
        {
            "name": "phpunit/php-code-coverage",
            "version": "5.3.2",
            "source": {
                "type": "git",
                "url": "https://github.com/sebastianbergmann/php-code-coverage.git",
                "reference": "c89677919c5dd6d3b3852f230a663118762218ac"
            },
            "dist": {
                "type": "zip",
                "url": "https://api.github.com/repos/sebastianbergmann/php-code-coverage/zipball/c89677919c5dd6d3b3852f230a663118762218ac",
                "reference": "c89677919c5dd6d3b3852f230a663118762218ac",
                "shasum": ""
            },
            "require": {
                "ext-dom": "*",
                "ext-xmlwriter": "*",
                "php": "^7.0",
                "phpunit/php-file-iterator": "^1.4.2",
                "phpunit/php-text-template": "^1.2.1",
                "phpunit/php-token-stream": "^2.0.1",
                "sebastian/code-unit-reverse-lookup": "^1.0.1",
                "sebastian/environment": "^3.0",
                "sebastian/version": "^2.0.1",
                "theseer/tokenizer": "^1.1"
            },
            "require-dev": {
                "phpunit/phpunit": "^6.0"
            },
            "suggest": {
                "ext-xdebug": "^2.5.5"
            },
            "type": "library",
            "extra": {
                "branch-alias": {
                    "dev-master": "5.3.x-dev"
                }
            },
            "autoload": {
                "classmap": [
                    "src/"
                ]
            },
            "notification-url": "https://packagist.org/downloads/",
            "license": [
                "BSD-3-Clause"
            ],
            "authors": [
                {
                    "name": "Sebastian Bergmann",
                    "email": "sebastian@phpunit.de",
                    "role": "lead"
                }
            ],
            "description": "Library that provides collection, processing, and rendering functionality for PHP code coverage information.",
            "homepage": "https://github.com/sebastianbergmann/php-code-coverage",
            "keywords": [
                "coverage",
                "testing",
                "xunit"
            ],
            "time": "2018-04-06T15:36:58+00:00"
        },
        {
            "name": "phpunit/php-file-iterator",
            "version": "1.4.5",
            "source": {
                "type": "git",
                "url": "https://github.com/sebastianbergmann/php-file-iterator.git",
                "reference": "730b01bc3e867237eaac355e06a36b85dd93a8b4"
            },
            "dist": {
                "type": "zip",
                "url": "https://api.github.com/repos/sebastianbergmann/php-file-iterator/zipball/730b01bc3e867237eaac355e06a36b85dd93a8b4",
                "reference": "730b01bc3e867237eaac355e06a36b85dd93a8b4",
                "shasum": ""
            },
            "require": {
                "php": ">=5.3.3"
            },
            "type": "library",
            "extra": {
                "branch-alias": {
                    "dev-master": "1.4.x-dev"
                }
            },
            "autoload": {
                "classmap": [
                    "src/"
                ]
            },
            "notification-url": "https://packagist.org/downloads/",
            "license": [
                "BSD-3-Clause"
            ],
            "authors": [
                {
                    "name": "Sebastian Bergmann",
                    "email": "sb@sebastian-bergmann.de",
                    "role": "lead"
                }
            ],
            "description": "FilterIterator implementation that filters files based on a list of suffixes.",
            "homepage": "https://github.com/sebastianbergmann/php-file-iterator/",
            "keywords": [
                "filesystem",
                "iterator"
            ],
            "time": "2017-11-27T13:52:08+00:00"
        },
        {
            "name": "phpunit/php-text-template",
            "version": "1.2.1",
            "source": {
                "type": "git",
                "url": "https://github.com/sebastianbergmann/php-text-template.git",
                "reference": "31f8b717e51d9a2afca6c9f046f5d69fc27c8686"
            },
            "dist": {
                "type": "zip",
                "url": "https://api.github.com/repos/sebastianbergmann/php-text-template/zipball/31f8b717e51d9a2afca6c9f046f5d69fc27c8686",
                "reference": "31f8b717e51d9a2afca6c9f046f5d69fc27c8686",
                "shasum": ""
            },
            "require": {
                "php": ">=5.3.3"
            },
            "type": "library",
            "autoload": {
                "classmap": [
                    "src/"
                ]
            },
            "notification-url": "https://packagist.org/downloads/",
            "license": [
                "BSD-3-Clause"
            ],
            "authors": [
                {
                    "name": "Sebastian Bergmann",
                    "email": "sebastian@phpunit.de",
                    "role": "lead"
                }
            ],
            "description": "Simple template engine.",
            "homepage": "https://github.com/sebastianbergmann/php-text-template/",
            "keywords": [
                "template"
            ],
            "time": "2015-06-21T13:50:34+00:00"
        },
        {
            "name": "phpunit/php-timer",
            "version": "1.0.9",
            "source": {
                "type": "git",
                "url": "https://github.com/sebastianbergmann/php-timer.git",
                "reference": "3dcf38ca72b158baf0bc245e9184d3fdffa9c46f"
            },
            "dist": {
                "type": "zip",
                "url": "https://api.github.com/repos/sebastianbergmann/php-timer/zipball/3dcf38ca72b158baf0bc245e9184d3fdffa9c46f",
                "reference": "3dcf38ca72b158baf0bc245e9184d3fdffa9c46f",
                "shasum": ""
            },
            "require": {
                "php": "^5.3.3 || ^7.0"
            },
            "require-dev": {
                "phpunit/phpunit": "^4.8.35 || ^5.7 || ^6.0"
            },
            "type": "library",
            "extra": {
                "branch-alias": {
                    "dev-master": "1.0-dev"
                }
            },
            "autoload": {
                "classmap": [
                    "src/"
                ]
            },
            "notification-url": "https://packagist.org/downloads/",
            "license": [
                "BSD-3-Clause"
            ],
            "authors": [
                {
                    "name": "Sebastian Bergmann",
                    "email": "sb@sebastian-bergmann.de",
                    "role": "lead"
                }
            ],
            "description": "Utility class for timing",
            "homepage": "https://github.com/sebastianbergmann/php-timer/",
            "keywords": [
                "timer"
            ],
            "time": "2017-02-26T11:10:40+00:00"
        },
        {
            "name": "phpunit/php-token-stream",
            "version": "2.0.2",
            "source": {
                "type": "git",
                "url": "https://github.com/sebastianbergmann/php-token-stream.git",
                "reference": "791198a2c6254db10131eecfe8c06670700904db"
            },
            "dist": {
                "type": "zip",
                "url": "https://api.github.com/repos/sebastianbergmann/php-token-stream/zipball/791198a2c6254db10131eecfe8c06670700904db",
                "reference": "791198a2c6254db10131eecfe8c06670700904db",
                "shasum": ""
            },
            "require": {
                "ext-tokenizer": "*",
                "php": "^7.0"
            },
            "require-dev": {
                "phpunit/phpunit": "^6.2.4"
            },
            "type": "library",
            "extra": {
                "branch-alias": {
                    "dev-master": "2.0-dev"
                }
            },
            "autoload": {
                "classmap": [
                    "src/"
                ]
            },
            "notification-url": "https://packagist.org/downloads/",
            "license": [
                "BSD-3-Clause"
            ],
            "authors": [
                {
                    "name": "Sebastian Bergmann",
                    "email": "sebastian@phpunit.de"
                }
            ],
            "description": "Wrapper around PHP's tokenizer extension.",
            "homepage": "https://github.com/sebastianbergmann/php-token-stream/",
            "keywords": [
                "tokenizer"
            ],
            "time": "2017-11-27T05:48:46+00:00"
        },
        {
            "name": "phpunit/phpunit",
            "version": "6.5.13",
            "source": {
                "type": "git",
                "url": "https://github.com/sebastianbergmann/phpunit.git",
                "reference": "0973426fb012359b2f18d3bd1e90ef1172839693"
            },
            "dist": {
                "type": "zip",
                "url": "https://api.github.com/repos/sebastianbergmann/phpunit/zipball/0973426fb012359b2f18d3bd1e90ef1172839693",
                "reference": "0973426fb012359b2f18d3bd1e90ef1172839693",
                "shasum": ""
            },
            "require": {
                "ext-dom": "*",
                "ext-json": "*",
                "ext-libxml": "*",
                "ext-mbstring": "*",
                "ext-xml": "*",
                "myclabs/deep-copy": "^1.6.1",
                "phar-io/manifest": "^1.0.1",
                "phar-io/version": "^1.0",
                "php": "^7.0",
                "phpspec/prophecy": "^1.7",
                "phpunit/php-code-coverage": "^5.3",
                "phpunit/php-file-iterator": "^1.4.3",
                "phpunit/php-text-template": "^1.2.1",
                "phpunit/php-timer": "^1.0.9",
                "phpunit/phpunit-mock-objects": "^5.0.9",
                "sebastian/comparator": "^2.1",
                "sebastian/diff": "^2.0",
                "sebastian/environment": "^3.1",
                "sebastian/exporter": "^3.1",
                "sebastian/global-state": "^2.0",
                "sebastian/object-enumerator": "^3.0.3",
                "sebastian/resource-operations": "^1.0",
                "sebastian/version": "^2.0.1"
            },
            "conflict": {
                "phpdocumentor/reflection-docblock": "3.0.2",
                "phpunit/dbunit": "<3.0"
            },
            "require-dev": {
                "ext-pdo": "*"
            },
            "suggest": {
                "ext-xdebug": "*",
                "phpunit/php-invoker": "^1.1"
            },
            "bin": [
                "phpunit"
            ],
            "type": "library",
            "extra": {
                "branch-alias": {
                    "dev-master": "6.5.x-dev"
                }
            },
            "autoload": {
                "classmap": [
                    "src/"
                ]
            },
            "notification-url": "https://packagist.org/downloads/",
            "license": [
                "BSD-3-Clause"
            ],
            "authors": [
                {
                    "name": "Sebastian Bergmann",
                    "email": "sebastian@phpunit.de",
                    "role": "lead"
                }
            ],
            "description": "The PHP Unit Testing framework.",
            "homepage": "https://phpunit.de/",
            "keywords": [
                "phpunit",
                "testing",
                "xunit"
            ],
            "time": "2018-09-08T15:10:43+00:00"
        },
        {
            "name": "phpunit/phpunit-mock-objects",
            "version": "5.0.10",
            "source": {
                "type": "git",
                "url": "https://github.com/sebastianbergmann/phpunit-mock-objects.git",
                "reference": "cd1cf05c553ecfec36b170070573e540b67d3f1f"
            },
            "dist": {
                "type": "zip",
                "url": "https://api.github.com/repos/sebastianbergmann/phpunit-mock-objects/zipball/cd1cf05c553ecfec36b170070573e540b67d3f1f",
                "reference": "cd1cf05c553ecfec36b170070573e540b67d3f1f",
                "shasum": ""
            },
            "require": {
                "doctrine/instantiator": "^1.0.5",
                "php": "^7.0",
                "phpunit/php-text-template": "^1.2.1",
                "sebastian/exporter": "^3.1"
            },
            "conflict": {
                "phpunit/phpunit": "<6.0"
            },
            "require-dev": {
                "phpunit/phpunit": "^6.5.11"
            },
            "suggest": {
                "ext-soap": "*"
            },
            "type": "library",
            "extra": {
                "branch-alias": {
                    "dev-master": "5.0.x-dev"
                }
            },
            "autoload": {
                "classmap": [
                    "src/"
                ]
            },
            "notification-url": "https://packagist.org/downloads/",
            "license": [
                "BSD-3-Clause"
            ],
            "authors": [
                {
                    "name": "Sebastian Bergmann",
                    "email": "sebastian@phpunit.de",
                    "role": "lead"
                }
            ],
            "description": "Mock Object library for PHPUnit",
            "homepage": "https://github.com/sebastianbergmann/phpunit-mock-objects/",
            "keywords": [
                "mock",
                "xunit"
            ],
            "time": "2018-08-09T05:50:03+00:00"
        },
        {
            "name": "sebastian/code-unit-reverse-lookup",
            "version": "1.0.1",
            "source": {
                "type": "git",
                "url": "https://github.com/sebastianbergmann/code-unit-reverse-lookup.git",
                "reference": "4419fcdb5eabb9caa61a27c7a1db532a6b55dd18"
            },
            "dist": {
                "type": "zip",
                "url": "https://api.github.com/repos/sebastianbergmann/code-unit-reverse-lookup/zipball/4419fcdb5eabb9caa61a27c7a1db532a6b55dd18",
                "reference": "4419fcdb5eabb9caa61a27c7a1db532a6b55dd18",
                "shasum": ""
            },
            "require": {
                "php": "^5.6 || ^7.0"
            },
            "require-dev": {
                "phpunit/phpunit": "^5.7 || ^6.0"
            },
            "type": "library",
            "extra": {
                "branch-alias": {
                    "dev-master": "1.0.x-dev"
                }
            },
            "autoload": {
                "classmap": [
                    "src/"
                ]
            },
            "notification-url": "https://packagist.org/downloads/",
            "license": [
                "BSD-3-Clause"
            ],
            "authors": [
                {
                    "name": "Sebastian Bergmann",
                    "email": "sebastian@phpunit.de"
                }
            ],
            "description": "Looks up which function or method a line of code belongs to",
            "homepage": "https://github.com/sebastianbergmann/code-unit-reverse-lookup/",
            "time": "2017-03-04T06:30:41+00:00"
        },
        {
            "name": "sebastian/comparator",
            "version": "2.1.3",
            "source": {
                "type": "git",
                "url": "https://github.com/sebastianbergmann/comparator.git",
                "reference": "34369daee48eafb2651bea869b4b15d75ccc35f9"
            },
            "dist": {
                "type": "zip",
                "url": "https://api.github.com/repos/sebastianbergmann/comparator/zipball/34369daee48eafb2651bea869b4b15d75ccc35f9",
                "reference": "34369daee48eafb2651bea869b4b15d75ccc35f9",
                "shasum": ""
            },
            "require": {
                "php": "^7.0",
                "sebastian/diff": "^2.0 || ^3.0",
                "sebastian/exporter": "^3.1"
            },
            "require-dev": {
                "phpunit/phpunit": "^6.4"
            },
            "type": "library",
            "extra": {
                "branch-alias": {
                    "dev-master": "2.1.x-dev"
                }
            },
            "autoload": {
                "classmap": [
                    "src/"
                ]
            },
            "notification-url": "https://packagist.org/downloads/",
            "license": [
                "BSD-3-Clause"
            ],
            "authors": [
                {
                    "name": "Jeff Welch",
                    "email": "whatthejeff@gmail.com"
                },
                {
                    "name": "Volker Dusch",
                    "email": "github@wallbash.com"
                },
                {
                    "name": "Bernhard Schussek",
                    "email": "bschussek@2bepublished.at"
                },
                {
                    "name": "Sebastian Bergmann",
                    "email": "sebastian@phpunit.de"
                }
            ],
            "description": "Provides the functionality to compare PHP values for equality",
            "homepage": "https://github.com/sebastianbergmann/comparator",
            "keywords": [
                "comparator",
                "compare",
                "equality"
            ],
            "time": "2018-02-01T13:46:46+00:00"
        },
        {
            "name": "sebastian/diff",
            "version": "2.0.1",
            "source": {
                "type": "git",
                "url": "https://github.com/sebastianbergmann/diff.git",
                "reference": "347c1d8b49c5c3ee30c7040ea6fc446790e6bddd"
            },
            "dist": {
                "type": "zip",
                "url": "https://api.github.com/repos/sebastianbergmann/diff/zipball/347c1d8b49c5c3ee30c7040ea6fc446790e6bddd",
                "reference": "347c1d8b49c5c3ee30c7040ea6fc446790e6bddd",
                "shasum": ""
            },
            "require": {
                "php": "^7.0"
            },
            "require-dev": {
                "phpunit/phpunit": "^6.2"
            },
            "type": "library",
            "extra": {
                "branch-alias": {
                    "dev-master": "2.0-dev"
                }
            },
            "autoload": {
                "classmap": [
                    "src/"
                ]
            },
            "notification-url": "https://packagist.org/downloads/",
            "license": [
                "BSD-3-Clause"
            ],
            "authors": [
                {
                    "name": "Kore Nordmann",
                    "email": "mail@kore-nordmann.de"
                },
                {
                    "name": "Sebastian Bergmann",
                    "email": "sebastian@phpunit.de"
                }
            ],
            "description": "Diff implementation",
            "homepage": "https://github.com/sebastianbergmann/diff",
            "keywords": [
                "diff"
            ],
            "time": "2017-08-03T08:09:46+00:00"
        },
        {
            "name": "sebastian/environment",
            "version": "3.1.0",
            "source": {
                "type": "git",
                "url": "https://github.com/sebastianbergmann/environment.git",
                "reference": "cd0871b3975fb7fc44d11314fd1ee20925fce4f5"
            },
            "dist": {
                "type": "zip",
                "url": "https://api.github.com/repos/sebastianbergmann/environment/zipball/cd0871b3975fb7fc44d11314fd1ee20925fce4f5",
                "reference": "cd0871b3975fb7fc44d11314fd1ee20925fce4f5",
                "shasum": ""
            },
            "require": {
                "php": "^7.0"
            },
            "require-dev": {
                "phpunit/phpunit": "^6.1"
            },
            "type": "library",
            "extra": {
                "branch-alias": {
                    "dev-master": "3.1.x-dev"
                }
            },
            "autoload": {
                "classmap": [
                    "src/"
                ]
            },
            "notification-url": "https://packagist.org/downloads/",
            "license": [
                "BSD-3-Clause"
            ],
            "authors": [
                {
                    "name": "Sebastian Bergmann",
                    "email": "sebastian@phpunit.de"
                }
            ],
            "description": "Provides functionality to handle HHVM/PHP environments",
            "homepage": "http://www.github.com/sebastianbergmann/environment",
            "keywords": [
                "Xdebug",
                "environment",
                "hhvm"
            ],
            "time": "2017-07-01T08:51:00+00:00"
        },
        {
            "name": "sebastian/exporter",
            "version": "3.1.0",
            "source": {
                "type": "git",
                "url": "https://github.com/sebastianbergmann/exporter.git",
                "reference": "234199f4528de6d12aaa58b612e98f7d36adb937"
            },
            "dist": {
                "type": "zip",
                "url": "https://api.github.com/repos/sebastianbergmann/exporter/zipball/234199f4528de6d12aaa58b612e98f7d36adb937",
                "reference": "234199f4528de6d12aaa58b612e98f7d36adb937",
                "shasum": ""
            },
            "require": {
                "php": "^7.0",
                "sebastian/recursion-context": "^3.0"
            },
            "require-dev": {
                "ext-mbstring": "*",
                "phpunit/phpunit": "^6.0"
            },
            "type": "library",
            "extra": {
                "branch-alias": {
                    "dev-master": "3.1.x-dev"
                }
            },
            "autoload": {
                "classmap": [
                    "src/"
                ]
            },
            "notification-url": "https://packagist.org/downloads/",
            "license": [
                "BSD-3-Clause"
            ],
            "authors": [
                {
                    "name": "Jeff Welch",
                    "email": "whatthejeff@gmail.com"
                },
                {
                    "name": "Volker Dusch",
                    "email": "github@wallbash.com"
                },
                {
                    "name": "Bernhard Schussek",
                    "email": "bschussek@2bepublished.at"
                },
                {
                    "name": "Sebastian Bergmann",
                    "email": "sebastian@phpunit.de"
                },
                {
                    "name": "Adam Harvey",
                    "email": "aharvey@php.net"
                }
            ],
            "description": "Provides the functionality to export PHP variables for visualization",
            "homepage": "http://www.github.com/sebastianbergmann/exporter",
            "keywords": [
                "export",
                "exporter"
            ],
            "time": "2017-04-03T13:19:02+00:00"
        },
        {
            "name": "sebastian/finder-facade",
            "version": "1.2.2",
            "source": {
                "type": "git",
                "url": "https://github.com/sebastianbergmann/finder-facade.git",
                "reference": "4a3174709c2dc565fe5fb26fcf827f6a1fc7b09f"
            },
            "dist": {
                "type": "zip",
                "url": "https://api.github.com/repos/sebastianbergmann/finder-facade/zipball/4a3174709c2dc565fe5fb26fcf827f6a1fc7b09f",
                "reference": "4a3174709c2dc565fe5fb26fcf827f6a1fc7b09f",
                "shasum": ""
            },
            "require": {
                "symfony/finder": "~2.3|~3.0|~4.0",
                "theseer/fdomdocument": "~1.3"
            },
            "type": "library",
            "autoload": {
                "classmap": [
                    "src/"
                ]
            },
            "notification-url": "https://packagist.org/downloads/",
            "license": [
                "BSD-3-Clause"
            ],
            "authors": [
                {
                    "name": "Sebastian Bergmann",
                    "email": "sebastian@phpunit.de",
                    "role": "lead"
                }
            ],
            "description": "FinderFacade is a convenience wrapper for Symfony's Finder component.",
            "homepage": "https://github.com/sebastianbergmann/finder-facade",
            "time": "2017-11-18T17:31:49+00:00"
        },
        {
            "name": "sebastian/global-state",
            "version": "2.0.0",
            "source": {
                "type": "git",
                "url": "https://github.com/sebastianbergmann/global-state.git",
                "reference": "e8ba02eed7bbbb9e59e43dedd3dddeff4a56b0c4"
            },
            "dist": {
                "type": "zip",
                "url": "https://api.github.com/repos/sebastianbergmann/global-state/zipball/e8ba02eed7bbbb9e59e43dedd3dddeff4a56b0c4",
                "reference": "e8ba02eed7bbbb9e59e43dedd3dddeff4a56b0c4",
                "shasum": ""
            },
            "require": {
                "php": "^7.0"
            },
            "require-dev": {
                "phpunit/phpunit": "^6.0"
            },
            "suggest": {
                "ext-uopz": "*"
            },
            "type": "library",
            "extra": {
                "branch-alias": {
                    "dev-master": "2.0-dev"
                }
            },
            "autoload": {
                "classmap": [
                    "src/"
                ]
            },
            "notification-url": "https://packagist.org/downloads/",
            "license": [
                "BSD-3-Clause"
            ],
            "authors": [
                {
                    "name": "Sebastian Bergmann",
                    "email": "sebastian@phpunit.de"
                }
            ],
            "description": "Snapshotting of global state",
            "homepage": "http://www.github.com/sebastianbergmann/global-state",
            "keywords": [
                "global state"
            ],
            "time": "2017-04-27T15:39:26+00:00"
        },
        {
            "name": "sebastian/object-enumerator",
            "version": "3.0.3",
            "source": {
                "type": "git",
                "url": "https://github.com/sebastianbergmann/object-enumerator.git",
                "reference": "7cfd9e65d11ffb5af41198476395774d4c8a84c5"
            },
            "dist": {
                "type": "zip",
                "url": "https://api.github.com/repos/sebastianbergmann/object-enumerator/zipball/7cfd9e65d11ffb5af41198476395774d4c8a84c5",
                "reference": "7cfd9e65d11ffb5af41198476395774d4c8a84c5",
                "shasum": ""
            },
            "require": {
                "php": "^7.0",
                "sebastian/object-reflector": "^1.1.1",
                "sebastian/recursion-context": "^3.0"
            },
            "require-dev": {
                "phpunit/phpunit": "^6.0"
            },
            "type": "library",
            "extra": {
                "branch-alias": {
                    "dev-master": "3.0.x-dev"
                }
            },
            "autoload": {
                "classmap": [
                    "src/"
                ]
            },
            "notification-url": "https://packagist.org/downloads/",
            "license": [
                "BSD-3-Clause"
            ],
            "authors": [
                {
                    "name": "Sebastian Bergmann",
                    "email": "sebastian@phpunit.de"
                }
            ],
            "description": "Traverses array structures and object graphs to enumerate all referenced objects",
            "homepage": "https://github.com/sebastianbergmann/object-enumerator/",
            "time": "2017-08-03T12:35:26+00:00"
        },
        {
            "name": "sebastian/object-reflector",
            "version": "1.1.1",
            "source": {
                "type": "git",
                "url": "https://github.com/sebastianbergmann/object-reflector.git",
                "reference": "773f97c67f28de00d397be301821b06708fca0be"
            },
            "dist": {
                "type": "zip",
                "url": "https://api.github.com/repos/sebastianbergmann/object-reflector/zipball/773f97c67f28de00d397be301821b06708fca0be",
                "reference": "773f97c67f28de00d397be301821b06708fca0be",
                "shasum": ""
            },
            "require": {
                "php": "^7.0"
            },
            "require-dev": {
                "phpunit/phpunit": "^6.0"
            },
            "type": "library",
            "extra": {
                "branch-alias": {
                    "dev-master": "1.1-dev"
                }
            },
            "autoload": {
                "classmap": [
                    "src/"
                ]
            },
            "notification-url": "https://packagist.org/downloads/",
            "license": [
                "BSD-3-Clause"
            ],
            "authors": [
                {
                    "name": "Sebastian Bergmann",
                    "email": "sebastian@phpunit.de"
                }
            ],
            "description": "Allows reflection of object attributes, including inherited and non-public ones",
            "homepage": "https://github.com/sebastianbergmann/object-reflector/",
            "time": "2017-03-29T09:07:27+00:00"
        },
        {
            "name": "sebastian/phpcpd",
            "version": "3.0.1",
            "source": {
                "type": "git",
                "url": "https://github.com/sebastianbergmann/phpcpd.git",
                "reference": "dfed51c1288790fc957c9433e2f49ab152e8a564"
            },
            "dist": {
                "type": "zip",
                "url": "https://api.github.com/repos/sebastianbergmann/phpcpd/zipball/dfed51c1288790fc957c9433e2f49ab152e8a564",
                "reference": "dfed51c1288790fc957c9433e2f49ab152e8a564",
                "shasum": ""
            },
            "require": {
                "php": "^5.6|^7.0",
                "phpunit/php-timer": "^1.0.6",
                "sebastian/finder-facade": "^1.1",
                "sebastian/version": "^1.0|^2.0",
                "symfony/console": "^2.7|^3.0|^4.0"
            },
            "bin": [
                "phpcpd"
            ],
            "type": "library",
            "extra": {
                "branch-alias": {
                    "dev-master": "3.0-dev"
                }
            },
            "autoload": {
                "classmap": [
                    "src/"
                ]
            },
            "notification-url": "https://packagist.org/downloads/",
            "license": [
                "BSD-3-Clause"
            ],
            "authors": [
                {
                    "name": "Sebastian Bergmann",
                    "email": "sebastian@phpunit.de",
                    "role": "lead"
                }
            ],
            "description": "Copy/Paste Detector (CPD) for PHP code.",
            "homepage": "https://github.com/sebastianbergmann/phpcpd",
            "time": "2017-11-16T08:49:28+00:00"
        },
        {
            "name": "sebastian/recursion-context",
            "version": "3.0.0",
            "source": {
                "type": "git",
                "url": "https://github.com/sebastianbergmann/recursion-context.git",
                "reference": "5b0cd723502bac3b006cbf3dbf7a1e3fcefe4fa8"
            },
            "dist": {
                "type": "zip",
                "url": "https://api.github.com/repos/sebastianbergmann/recursion-context/zipball/5b0cd723502bac3b006cbf3dbf7a1e3fcefe4fa8",
                "reference": "5b0cd723502bac3b006cbf3dbf7a1e3fcefe4fa8",
                "shasum": ""
            },
            "require": {
                "php": "^7.0"
            },
            "require-dev": {
                "phpunit/phpunit": "^6.0"
            },
            "type": "library",
            "extra": {
                "branch-alias": {
                    "dev-master": "3.0.x-dev"
                }
            },
            "autoload": {
                "classmap": [
                    "src/"
                ]
            },
            "notification-url": "https://packagist.org/downloads/",
            "license": [
                "BSD-3-Clause"
            ],
            "authors": [
                {
                    "name": "Jeff Welch",
                    "email": "whatthejeff@gmail.com"
                },
                {
                    "name": "Sebastian Bergmann",
                    "email": "sebastian@phpunit.de"
                },
                {
                    "name": "Adam Harvey",
                    "email": "aharvey@php.net"
                }
            ],
            "description": "Provides functionality to recursively process PHP variables",
            "homepage": "http://www.github.com/sebastianbergmann/recursion-context",
            "time": "2017-03-03T06:23:57+00:00"
        },
        {
            "name": "sebastian/resource-operations",
            "version": "1.0.0",
            "source": {
                "type": "git",
                "url": "https://github.com/sebastianbergmann/resource-operations.git",
                "reference": "ce990bb21759f94aeafd30209e8cfcdfa8bc3f52"
            },
            "dist": {
                "type": "zip",
                "url": "https://api.github.com/repos/sebastianbergmann/resource-operations/zipball/ce990bb21759f94aeafd30209e8cfcdfa8bc3f52",
                "reference": "ce990bb21759f94aeafd30209e8cfcdfa8bc3f52",
                "shasum": ""
            },
            "require": {
                "php": ">=5.6.0"
            },
            "type": "library",
            "extra": {
                "branch-alias": {
                    "dev-master": "1.0.x-dev"
                }
            },
            "autoload": {
                "classmap": [
                    "src/"
                ]
            },
            "notification-url": "https://packagist.org/downloads/",
            "license": [
                "BSD-3-Clause"
            ],
            "authors": [
                {
                    "name": "Sebastian Bergmann",
                    "email": "sebastian@phpunit.de"
                }
            ],
            "description": "Provides a list of PHP built-in functions that operate on resources",
            "homepage": "https://www.github.com/sebastianbergmann/resource-operations",
            "time": "2015-07-28T20:34:47+00:00"
        },
        {
            "name": "sebastian/version",
            "version": "2.0.1",
            "source": {
                "type": "git",
                "url": "https://github.com/sebastianbergmann/version.git",
                "reference": "99732be0ddb3361e16ad77b68ba41efc8e979019"
            },
            "dist": {
                "type": "zip",
                "url": "https://api.github.com/repos/sebastianbergmann/version/zipball/99732be0ddb3361e16ad77b68ba41efc8e979019",
                "reference": "99732be0ddb3361e16ad77b68ba41efc8e979019",
                "shasum": ""
            },
            "require": {
                "php": ">=5.6"
            },
            "type": "library",
            "extra": {
                "branch-alias": {
                    "dev-master": "2.0.x-dev"
                }
            },
            "autoload": {
                "classmap": [
                    "src/"
                ]
            },
            "notification-url": "https://packagist.org/downloads/",
            "license": [
                "BSD-3-Clause"
            ],
            "authors": [
                {
                    "name": "Sebastian Bergmann",
                    "email": "sebastian@phpunit.de",
                    "role": "lead"
                }
            ],
            "description": "Library that helps with managing the version number of Git-hosted PHP projects",
            "homepage": "https://github.com/sebastianbergmann/version",
            "time": "2016-10-03T07:35:21+00:00"
        },
        {
            "name": "squizlabs/php_codesniffer",
            "version": "3.3.1",
            "source": {
                "type": "git",
                "url": "https://github.com/squizlabs/PHP_CodeSniffer.git",
                "reference": "628a481780561150481a9ec74709092b9759b3ec"
            },
            "dist": {
                "type": "zip",
                "url": "https://api.github.com/repos/squizlabs/PHP_CodeSniffer/zipball/628a481780561150481a9ec74709092b9759b3ec",
                "reference": "628a481780561150481a9ec74709092b9759b3ec",
                "shasum": ""
            },
            "require": {
                "ext-simplexml": "*",
                "ext-tokenizer": "*",
                "ext-xmlwriter": "*",
                "php": ">=5.4.0"
            },
            "require-dev": {
                "phpunit/phpunit": "^4.0 || ^5.0 || ^6.0 || ^7.0"
            },
            "bin": [
                "bin/phpcs",
                "bin/phpcbf"
            ],
            "type": "library",
            "extra": {
                "branch-alias": {
                    "dev-master": "3.x-dev"
                }
            },
            "notification-url": "https://packagist.org/downloads/",
            "license": [
                "BSD-3-Clause"
            ],
            "authors": [
                {
                    "name": "Greg Sherwood",
                    "role": "lead"
                }
            ],
            "description": "PHP_CodeSniffer tokenizes PHP, JavaScript and CSS files and detects violations of a defined set of coding standards.",
            "homepage": "http://www.squizlabs.com/php-codesniffer",
            "keywords": [
                "phpcs",
                "standards"
            ],
            "time": "2018-07-26T23:47:18+00:00"
        },
        {
            "name": "symfony/browser-kit",
            "version": "v4.1.4",
            "source": {
                "type": "git",
                "url": "https://github.com/symfony/browser-kit.git",
                "reference": "c55fe9257003b2d95c0211b3f6941e8dfd26dffd"
            },
            "dist": {
                "type": "zip",
                "url": "https://api.github.com/repos/symfony/browser-kit/zipball/c55fe9257003b2d95c0211b3f6941e8dfd26dffd",
                "reference": "c55fe9257003b2d95c0211b3f6941e8dfd26dffd",
                "shasum": ""
            },
            "require": {
                "php": "^7.1.3",
                "symfony/dom-crawler": "~3.4|~4.0"
            },
            "require-dev": {
                "symfony/css-selector": "~3.4|~4.0",
                "symfony/process": "~3.4|~4.0"
            },
            "suggest": {
                "symfony/process": ""
            },
            "type": "library",
            "extra": {
                "branch-alias": {
                    "dev-master": "4.1-dev"
                }
            },
            "autoload": {
                "psr-4": {
                    "Symfony\\Component\\BrowserKit\\": ""
                },
                "exclude-from-classmap": [
                    "/Tests/"
                ]
            },
            "notification-url": "https://packagist.org/downloads/",
            "license": [
                "MIT"
            ],
            "authors": [
                {
                    "name": "Fabien Potencier",
                    "email": "fabien@symfony.com"
                },
                {
                    "name": "Symfony Community",
                    "homepage": "https://symfony.com/contributors"
                }
            ],
            "description": "Symfony BrowserKit Component",
            "homepage": "https://symfony.com",
            "time": "2018-07-26T09:10:45+00:00"
        },
        {
            "name": "symfony/config",
            "version": "v4.1.4",
            "source": {
                "type": "git",
                "url": "https://github.com/symfony/config.git",
                "reference": "76015a3cc372b14d00040ff58e18e29f69eba717"
            },
            "dist": {
                "type": "zip",
                "url": "https://api.github.com/repos/symfony/config/zipball/76015a3cc372b14d00040ff58e18e29f69eba717",
                "reference": "76015a3cc372b14d00040ff58e18e29f69eba717",
                "shasum": ""
            },
            "require": {
                "php": "^7.1.3",
                "symfony/filesystem": "~3.4|~4.0",
                "symfony/polyfill-ctype": "~1.8"
            },
            "conflict": {
                "symfony/finder": "<3.4"
            },
            "require-dev": {
                "symfony/dependency-injection": "~3.4|~4.0",
                "symfony/event-dispatcher": "~3.4|~4.0",
                "symfony/finder": "~3.4|~4.0",
                "symfony/yaml": "~3.4|~4.0"
            },
            "suggest": {
                "symfony/yaml": "To use the yaml reference dumper"
            },
            "type": "library",
            "extra": {
                "branch-alias": {
                    "dev-master": "4.1-dev"
                }
            },
            "autoload": {
                "psr-4": {
                    "Symfony\\Component\\Config\\": ""
                },
                "exclude-from-classmap": [
                    "/Tests/"
                ]
            },
            "notification-url": "https://packagist.org/downloads/",
            "license": [
                "MIT"
            ],
            "authors": [
                {
                    "name": "Fabien Potencier",
                    "email": "fabien@symfony.com"
                },
                {
                    "name": "Symfony Community",
                    "homepage": "https://symfony.com/contributors"
                }
            ],
            "description": "Symfony Config Component",
            "homepage": "https://symfony.com",
            "time": "2018-08-08T06:37:38+00:00"
        },
        {
            "name": "symfony/css-selector",
            "version": "v4.1.4",
            "source": {
                "type": "git",
                "url": "https://github.com/symfony/css-selector.git",
                "reference": "2a4df7618f869b456f9096781e78c57b509d76c7"
            },
            "dist": {
                "type": "zip",
                "url": "https://api.github.com/repos/symfony/css-selector/zipball/2a4df7618f869b456f9096781e78c57b509d76c7",
                "reference": "2a4df7618f869b456f9096781e78c57b509d76c7",
                "shasum": ""
            },
            "require": {
                "php": "^7.1.3"
            },
            "type": "library",
            "extra": {
                "branch-alias": {
                    "dev-master": "4.1-dev"
                }
            },
            "autoload": {
                "psr-4": {
                    "Symfony\\Component\\CssSelector\\": ""
                },
                "exclude-from-classmap": [
                    "/Tests/"
                ]
            },
            "notification-url": "https://packagist.org/downloads/",
            "license": [
                "MIT"
            ],
            "authors": [
                {
                    "name": "Jean-François Simon",
                    "email": "jeanfrancois.simon@sensiolabs.com"
                },
                {
                    "name": "Fabien Potencier",
                    "email": "fabien@symfony.com"
                },
                {
                    "name": "Symfony Community",
                    "homepage": "https://symfony.com/contributors"
                }
            ],
            "description": "Symfony CssSelector Component",
            "homepage": "https://symfony.com",
            "time": "2018-07-26T09:10:45+00:00"
        },
        {
            "name": "symfony/dependency-injection",
            "version": "v4.1.4",
            "source": {
                "type": "git",
                "url": "https://github.com/symfony/dependency-injection.git",
                "reference": "bae4983003c9d451e278504d7d9b9d7fc1846873"
            },
            "dist": {
                "type": "zip",
                "url": "https://api.github.com/repos/symfony/dependency-injection/zipball/bae4983003c9d451e278504d7d9b9d7fc1846873",
                "reference": "bae4983003c9d451e278504d7d9b9d7fc1846873",
                "shasum": ""
            },
            "require": {
                "php": "^7.1.3",
                "psr/container": "^1.0"
            },
            "conflict": {
                "symfony/config": "<4.1.1",
                "symfony/finder": "<3.4",
                "symfony/proxy-manager-bridge": "<3.4",
                "symfony/yaml": "<3.4"
            },
            "provide": {
                "psr/container-implementation": "1.0"
            },
            "require-dev": {
                "symfony/config": "~4.1",
                "symfony/expression-language": "~3.4|~4.0",
                "symfony/yaml": "~3.4|~4.0"
            },
            "suggest": {
                "symfony/config": "",
                "symfony/expression-language": "For using expressions in service container configuration",
                "symfony/finder": "For using double-star glob patterns or when GLOB_BRACE portability is required",
                "symfony/proxy-manager-bridge": "Generate service proxies to lazy load them",
                "symfony/yaml": ""
            },
            "type": "library",
            "extra": {
                "branch-alias": {
                    "dev-master": "4.1-dev"
                }
            },
            "autoload": {
                "psr-4": {
                    "Symfony\\Component\\DependencyInjection\\": ""
                },
                "exclude-from-classmap": [
                    "/Tests/"
                ]
            },
            "notification-url": "https://packagist.org/downloads/",
            "license": [
                "MIT"
            ],
            "authors": [
                {
                    "name": "Fabien Potencier",
                    "email": "fabien@symfony.com"
                },
                {
                    "name": "Symfony Community",
                    "homepage": "https://symfony.com/contributors"
                }
            ],
            "description": "Symfony DependencyInjection Component",
            "homepage": "https://symfony.com",
            "time": "2018-08-08T11:48:58+00:00"
        },
        {
            "name": "symfony/dom-crawler",
            "version": "v4.1.4",
            "source": {
                "type": "git",
                "url": "https://github.com/symfony/dom-crawler.git",
                "reference": "1c4519d257e652404c3aa550207ccd8ada66b38e"
            },
            "dist": {
                "type": "zip",
                "url": "https://api.github.com/repos/symfony/dom-crawler/zipball/1c4519d257e652404c3aa550207ccd8ada66b38e",
                "reference": "1c4519d257e652404c3aa550207ccd8ada66b38e",
                "shasum": ""
            },
            "require": {
                "php": "^7.1.3",
                "symfony/polyfill-ctype": "~1.8",
                "symfony/polyfill-mbstring": "~1.0"
            },
            "require-dev": {
                "symfony/css-selector": "~3.4|~4.0"
            },
            "suggest": {
                "symfony/css-selector": ""
            },
            "type": "library",
            "extra": {
                "branch-alias": {
                    "dev-master": "4.1-dev"
                }
            },
            "autoload": {
                "psr-4": {
                    "Symfony\\Component\\DomCrawler\\": ""
                },
                "exclude-from-classmap": [
                    "/Tests/"
                ]
            },
            "notification-url": "https://packagist.org/downloads/",
            "license": [
                "MIT"
            ],
            "authors": [
                {
                    "name": "Fabien Potencier",
                    "email": "fabien@symfony.com"
                },
                {
                    "name": "Symfony Community",
                    "homepage": "https://symfony.com/contributors"
                }
            ],
            "description": "Symfony DomCrawler Component",
            "homepage": "https://symfony.com",
            "time": "2018-07-26T11:00:49+00:00"
        },
        {
            "name": "symfony/http-foundation",
            "version": "v4.1.4",
            "source": {
                "type": "git",
                "url": "https://github.com/symfony/http-foundation.git",
                "reference": "3a5c91e133b220bb882b3cd773ba91bf39989345"
            },
            "dist": {
                "type": "zip",
                "url": "https://api.github.com/repos/symfony/http-foundation/zipball/3a5c91e133b220bb882b3cd773ba91bf39989345",
                "reference": "3a5c91e133b220bb882b3cd773ba91bf39989345",
                "shasum": ""
            },
            "require": {
                "php": "^7.1.3",
                "symfony/polyfill-mbstring": "~1.1"
            },
            "require-dev": {
                "predis/predis": "~1.0",
                "symfony/expression-language": "~3.4|~4.0"
            },
            "type": "library",
            "extra": {
                "branch-alias": {
                    "dev-master": "4.1-dev"
                }
            },
            "autoload": {
                "psr-4": {
                    "Symfony\\Component\\HttpFoundation\\": ""
                },
                "exclude-from-classmap": [
                    "/Tests/"
                ]
            },
            "notification-url": "https://packagist.org/downloads/",
            "license": [
                "MIT"
            ],
            "authors": [
                {
                    "name": "Fabien Potencier",
                    "email": "fabien@symfony.com"
                },
                {
                    "name": "Symfony Community",
                    "homepage": "https://symfony.com/contributors"
                }
            ],
            "description": "Symfony HttpFoundation Component",
            "homepage": "https://symfony.com",
            "time": "2018-08-27T17:47:02+00:00"
        },
        {
            "name": "symfony/options-resolver",
            "version": "v4.1.4",
            "source": {
                "type": "git",
                "url": "https://github.com/symfony/options-resolver.git",
                "reference": "1913f1962477cdbb13df951f8147d5da1fe2412c"
            },
            "dist": {
                "type": "zip",
                "url": "https://api.github.com/repos/symfony/options-resolver/zipball/1913f1962477cdbb13df951f8147d5da1fe2412c",
                "reference": "1913f1962477cdbb13df951f8147d5da1fe2412c",
                "shasum": ""
            },
            "require": {
                "php": "^7.1.3"
            },
            "type": "library",
            "extra": {
                "branch-alias": {
                    "dev-master": "4.1-dev"
                }
            },
            "autoload": {
                "psr-4": {
                    "Symfony\\Component\\OptionsResolver\\": ""
                },
                "exclude-from-classmap": [
                    "/Tests/"
                ]
            },
            "notification-url": "https://packagist.org/downloads/",
            "license": [
                "MIT"
            ],
            "authors": [
                {
                    "name": "Fabien Potencier",
                    "email": "fabien@symfony.com"
                },
                {
                    "name": "Symfony Community",
                    "homepage": "https://symfony.com/contributors"
                }
            ],
            "description": "Symfony OptionsResolver Component",
            "homepage": "https://symfony.com",
            "keywords": [
                "config",
                "configuration",
                "options"
            ],
            "time": "2018-07-26T08:55:25+00:00"
        },
        {
            "name": "symfony/polyfill-php70",
            "version": "v1.9.0",
            "source": {
                "type": "git",
                "url": "https://github.com/symfony/polyfill-php70.git",
                "reference": "1e24b0c4a56d55aaf368763a06c6d1c7d3194934"
            },
            "dist": {
                "type": "zip",
                "url": "https://api.github.com/repos/symfony/polyfill-php70/zipball/1e24b0c4a56d55aaf368763a06c6d1c7d3194934",
                "reference": "1e24b0c4a56d55aaf368763a06c6d1c7d3194934",
                "shasum": ""
            },
            "require": {
                "paragonie/random_compat": "~1.0|~2.0|~9.99",
                "php": ">=5.3.3"
            },
            "type": "library",
            "extra": {
                "branch-alias": {
                    "dev-master": "1.9-dev"
                }
            },
            "autoload": {
                "psr-4": {
                    "Symfony\\Polyfill\\Php70\\": ""
                },
                "files": [
                    "bootstrap.php"
                ],
                "classmap": [
                    "Resources/stubs"
                ]
            },
            "notification-url": "https://packagist.org/downloads/",
            "license": [
                "MIT"
            ],
            "authors": [
                {
                    "name": "Nicolas Grekas",
                    "email": "p@tchwork.com"
                },
                {
                    "name": "Symfony Community",
                    "homepage": "https://symfony.com/contributors"
                }
            ],
            "description": "Symfony polyfill backporting some PHP 7.0+ features to lower PHP versions",
            "homepage": "https://symfony.com",
            "keywords": [
                "compatibility",
                "polyfill",
                "portable",
                "shim"
            ],
            "time": "2018-08-06T14:22:27+00:00"
        },
        {
            "name": "symfony/polyfill-php72",
            "version": "v1.9.0",
            "source": {
                "type": "git",
                "url": "https://github.com/symfony/polyfill-php72.git",
                "reference": "95c50420b0baed23852452a7f0c7b527303ed5ae"
            },
            "dist": {
                "type": "zip",
                "url": "https://api.github.com/repos/symfony/polyfill-php72/zipball/95c50420b0baed23852452a7f0c7b527303ed5ae",
                "reference": "95c50420b0baed23852452a7f0c7b527303ed5ae",
                "shasum": ""
            },
            "require": {
                "php": ">=5.3.3"
            },
            "type": "library",
            "extra": {
                "branch-alias": {
                    "dev-master": "1.9-dev"
                }
            },
            "autoload": {
                "psr-4": {
                    "Symfony\\Polyfill\\Php72\\": ""
                },
                "files": [
                    "bootstrap.php"
                ]
            },
            "notification-url": "https://packagist.org/downloads/",
            "license": [
                "MIT"
            ],
            "authors": [
                {
                    "name": "Nicolas Grekas",
                    "email": "p@tchwork.com"
                },
                {
                    "name": "Symfony Community",
                    "homepage": "https://symfony.com/contributors"
                }
            ],
            "description": "Symfony polyfill backporting some PHP 7.2+ features to lower PHP versions",
            "homepage": "https://symfony.com",
            "keywords": [
                "compatibility",
                "polyfill",
                "portable",
                "shim"
            ],
            "time": "2018-08-06T14:22:27+00:00"
        },
        {
            "name": "symfony/stopwatch",
            "version": "v4.1.4",
            "source": {
                "type": "git",
                "url": "https://github.com/symfony/stopwatch.git",
                "reference": "966c982df3cca41324253dc0c7ffe76b6076b705"
            },
            "dist": {
                "type": "zip",
                "url": "https://api.github.com/repos/symfony/stopwatch/zipball/966c982df3cca41324253dc0c7ffe76b6076b705",
                "reference": "966c982df3cca41324253dc0c7ffe76b6076b705",
                "shasum": ""
            },
            "require": {
                "php": "^7.1.3"
            },
            "type": "library",
            "extra": {
                "branch-alias": {
                    "dev-master": "4.1-dev"
                }
            },
            "autoload": {
                "psr-4": {
                    "Symfony\\Component\\Stopwatch\\": ""
                },
                "exclude-from-classmap": [
                    "/Tests/"
                ]
            },
            "notification-url": "https://packagist.org/downloads/",
            "license": [
                "MIT"
            ],
            "authors": [
                {
                    "name": "Fabien Potencier",
                    "email": "fabien@symfony.com"
                },
                {
                    "name": "Symfony Community",
                    "homepage": "https://symfony.com/contributors"
                }
            ],
            "description": "Symfony Stopwatch Component",
            "homepage": "https://symfony.com",
            "time": "2018-07-26T11:00:49+00:00"
        },
        {
            "name": "symfony/yaml",
            "version": "v3.4.15",
            "source": {
                "type": "git",
                "url": "https://github.com/symfony/yaml.git",
                "reference": "c2f4812ead9f847cb69e90917ca7502e6892d6b8"
            },
            "dist": {
                "type": "zip",
                "url": "https://api.github.com/repos/symfony/yaml/zipball/c2f4812ead9f847cb69e90917ca7502e6892d6b8",
                "reference": "c2f4812ead9f847cb69e90917ca7502e6892d6b8",
                "shasum": ""
            },
            "require": {
                "php": "^5.5.9|>=7.0.8",
                "symfony/polyfill-ctype": "~1.8"
            },
            "conflict": {
                "symfony/console": "<3.4"
            },
            "require-dev": {
                "symfony/console": "~3.4|~4.0"
            },
            "suggest": {
                "symfony/console": "For validating YAML files using the lint command"
            },
            "type": "library",
            "extra": {
                "branch-alias": {
                    "dev-master": "3.4-dev"
                }
            },
            "autoload": {
                "psr-4": {
                    "Symfony\\Component\\Yaml\\": ""
                },
                "exclude-from-classmap": [
                    "/Tests/"
                ]
            },
            "notification-url": "https://packagist.org/downloads/",
            "license": [
                "MIT"
            ],
            "authors": [
                {
                    "name": "Fabien Potencier",
                    "email": "fabien@symfony.com"
                },
                {
                    "name": "Symfony Community",
                    "homepage": "https://symfony.com/contributors"
                }
            ],
            "description": "Symfony Yaml Component",
            "homepage": "https://symfony.com",
            "time": "2018-08-10T07:34:36+00:00"
        },
        {
            "name": "theseer/fdomdocument",
            "version": "1.6.6",
            "source": {
                "type": "git",
                "url": "https://github.com/theseer/fDOMDocument.git",
                "reference": "6e8203e40a32a9c770bcb62fe37e68b948da6dca"
            },
            "dist": {
                "type": "zip",
                "url": "https://api.github.com/repos/theseer/fDOMDocument/zipball/6e8203e40a32a9c770bcb62fe37e68b948da6dca",
                "reference": "6e8203e40a32a9c770bcb62fe37e68b948da6dca",
                "shasum": ""
            },
            "require": {
                "ext-dom": "*",
                "lib-libxml": "*",
                "php": ">=5.3.3"
            },
            "type": "library",
            "autoload": {
                "classmap": [
                    "src/"
                ]
            },
            "notification-url": "https://packagist.org/downloads/",
            "license": [
                "BSD-3-Clause"
            ],
            "authors": [
                {
                    "name": "Arne Blankerts",
                    "email": "arne@blankerts.de",
                    "role": "lead"
                }
            ],
            "description": "The classes contained within this repository extend the standard DOM to use exceptions at all occasions of errors instead of PHP warnings or notices. They also add various custom methods and shortcuts for convenience and to simplify the usage of DOM.",
            "homepage": "https://github.com/theseer/fDOMDocument",
            "time": "2017-06-30T11:53:12+00:00"
        },
        {
            "name": "theseer/tokenizer",
            "version": "1.1.0",
            "source": {
                "type": "git",
                "url": "https://github.com/theseer/tokenizer.git",
                "reference": "cb2f008f3f05af2893a87208fe6a6c4985483f8b"
            },
            "dist": {
                "type": "zip",
                "url": "https://api.github.com/repos/theseer/tokenizer/zipball/cb2f008f3f05af2893a87208fe6a6c4985483f8b",
                "reference": "cb2f008f3f05af2893a87208fe6a6c4985483f8b",
                "shasum": ""
            },
            "require": {
                "ext-dom": "*",
                "ext-tokenizer": "*",
                "ext-xmlwriter": "*",
                "php": "^7.0"
            },
            "type": "library",
            "autoload": {
                "classmap": [
                    "src/"
                ]
            },
            "notification-url": "https://packagist.org/downloads/",
            "license": [
                "BSD-3-Clause"
            ],
            "authors": [
                {
                    "name": "Arne Blankerts",
                    "email": "arne@blankerts.de",
                    "role": "Developer"
                }
            ],
            "description": "A small library for converting tokenized PHP source code into XML and potentially other formats",
            "time": "2017-04-07T12:08:54+00:00"
        },
        {
            "name": "vlucas/phpdotenv",
            "version": "v2.5.1",
            "source": {
                "type": "git",
                "url": "https://github.com/vlucas/phpdotenv.git",
                "reference": "8abb4f9aa89ddea9d52112c65bbe8d0125e2fa8e"
            },
            "dist": {
                "type": "zip",
                "url": "https://api.github.com/repos/vlucas/phpdotenv/zipball/8abb4f9aa89ddea9d52112c65bbe8d0125e2fa8e",
                "reference": "8abb4f9aa89ddea9d52112c65bbe8d0125e2fa8e",
                "shasum": ""
            },
            "require": {
                "php": ">=5.3.9"
            },
            "require-dev": {
                "phpunit/phpunit": "^4.8.35 || ^5.0"
            },
            "type": "library",
            "extra": {
                "branch-alias": {
                    "dev-master": "2.5-dev"
                }
            },
            "autoload": {
                "psr-4": {
                    "Dotenv\\": "src/"
                }
            },
            "notification-url": "https://packagist.org/downloads/",
            "license": [
                "BSD-3-Clause"
            ],
            "authors": [
                {
                    "name": "Vance Lucas",
                    "email": "vance@vancelucas.com",
                    "homepage": "http://www.vancelucas.com"
                }
            ],
            "description": "Loads environment variables from `.env` to `getenv()`, `$_ENV` and `$_SERVER` automagically.",
            "keywords": [
                "dotenv",
                "env",
                "environment"
            ],
            "time": "2018-07-29T20:33:41+00:00"
        },
        {
            "name": "webmozart/assert",
            "version": "1.3.0",
            "source": {
                "type": "git",
                "url": "https://github.com/webmozart/assert.git",
                "reference": "0df1908962e7a3071564e857d86874dad1ef204a"
            },
            "dist": {
                "type": "zip",
                "url": "https://api.github.com/repos/webmozart/assert/zipball/0df1908962e7a3071564e857d86874dad1ef204a",
                "reference": "0df1908962e7a3071564e857d86874dad1ef204a",
                "shasum": ""
            },
            "require": {
                "php": "^5.3.3 || ^7.0"
            },
            "require-dev": {
                "phpunit/phpunit": "^4.6",
                "sebastian/version": "^1.0.1"
            },
            "type": "library",
            "extra": {
                "branch-alias": {
                    "dev-master": "1.3-dev"
                }
            },
            "autoload": {
                "psr-4": {
                    "Webmozart\\Assert\\": "src/"
                }
            },
            "notification-url": "https://packagist.org/downloads/",
            "license": [
                "MIT"
            ],
            "authors": [
                {
                    "name": "Bernhard Schussek",
                    "email": "bschussek@gmail.com"
                }
            ],
            "description": "Assertions to validate method input/output with nice error messages.",
            "keywords": [
                "assert",
                "check",
                "validate"
            ],
            "time": "2018-01-29T19:49:41+00:00"
        }
    ],
    "aliases": [],
    "minimum-stability": "stable",
    "stability-flags": {
        "phpmd/phpmd": 0
    },
    "prefer-stable": true,
    "prefer-lowest": false,
    "platform": {
        "php": "~7.1.3||~7.2.0",
        "ext-bcmath": "*",
        "ext-ctype": "*",
        "ext-curl": "*",
        "ext-dom": "*",
        "ext-gd": "*",
        "ext-hash": "*",
        "ext-iconv": "*",
        "ext-intl": "*",
        "ext-mbstring": "*",
        "ext-openssl": "*",
        "ext-pdo_mysql": "*",
        "ext-simplexml": "*",
        "ext-soap": "*",
        "ext-spl": "*",
        "ext-xsl": "*",
        "ext-zip": "*",
        "lib-libxml": "*"
    },
    "platform-dev": []
}<|MERGE_RESOLUTION|>--- conflicted
+++ resolved
@@ -4,11 +4,7 @@
         "Read more about it at https://getcomposer.org/doc/01-basic-usage.md#installing-dependencies",
         "This file is @generated automatically"
     ],
-<<<<<<< HEAD
-    "content-hash": "eb47aa23baa2410893fe2cbeb2c6ffcc",
-=======
     "content-hash": "ecd17c9b3713554b75fa656e0aecd96c",
->>>>>>> a56545da
     "packages": [
         {
             "name": "braintree/braintree_php",
@@ -6355,16 +6351,16 @@
         },
         {
             "name": "magento/magento2-functional-testing-framework",
-            "version": "2.3.6",
+            "version": "2.3.5",
             "source": {
                 "type": "git",
                 "url": "https://github.com/magento/magento2-functional-testing-framework.git",
-                "reference": "57021e12ded213a0031c4d4f6293e06ce6f144ce"
-            },
-            "dist": {
-                "type": "zip",
-                "url": "https://api.github.com/repos/magento/magento2-functional-testing-framework/zipball/57021e12ded213a0031c4d4f6293e06ce6f144ce",
-                "reference": "57021e12ded213a0031c4d4f6293e06ce6f144ce",
+                "reference": "bb1518aab82464e25ff97874da939d13ba4b6fac"
+            },
+            "dist": {
+                "type": "zip",
+                "url": "https://api.github.com/repos/magento/magento2-functional-testing-framework/zipball/bb1518aab82464e25ff97874da939d13ba4b6fac",
+                "reference": "bb1518aab82464e25ff97874da939d13ba4b6fac",
                 "shasum": ""
             },
             "require": {
@@ -6422,7 +6418,7 @@
                 "magento",
                 "testing"
             ],
-            "time": "2018-09-05T15:17:20+00:00"
+            "time": "2018-08-21T16:57:34+00:00"
         },
         {
             "name": "moontoast/math",
