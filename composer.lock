--- conflicted
+++ resolved
@@ -4,11 +4,7 @@
         "Read more about it at https://getcomposer.org/doc/01-basic-usage.md#installing-dependencies",
         "This file is @generated automatically"
     ],
-<<<<<<< HEAD
-    "content-hash": "cac9237019d018c1f7f9463414bc9bef",
-=======
     "content-hash": "ddcaab80336d44c861e6763148e5f071",
->>>>>>> bcfe16ff
     "packages": [
         {
             "name": "braintree/braintree_php",
