--- conflicted
+++ resolved
@@ -4,11 +4,7 @@
         "Read more about it at http://getcomposer.org/doc/01-basic-usage.md#composer-lock-the-lock-file",
         "This file is @generated automatically"
     ],
-<<<<<<< HEAD
     "hash": "09c73c1f1d5d4b40621ae2be993e8ad7",
-=======
-    "hash": "92e39ae537cd58698bf74e13721f17f3",
->>>>>>> 9c19d10e
     "packages": [
         {
             "name": "composer/composer",
