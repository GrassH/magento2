--- conflicted
+++ resolved
@@ -4,11 +4,7 @@
         "Read more about it at https://getcomposer.org/doc/01-basic-usage.md#composer-lock-the-lock-file",
         "This file is @generated automatically"
     ],
-<<<<<<< HEAD
-    "hash": "3ed02e1b6c28008fb0abd8a549b193b8",
-=======
     "hash": "3c94391144a4c2de663dfa465b3a2e8a",
->>>>>>> 75751593
     "packages": [
         {
             "name": "braintree/braintree_php",
