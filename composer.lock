--- conflicted
+++ resolved
@@ -4,11 +4,7 @@
         "Read more about it at https://getcomposer.org/doc/01-basic-usage.md#installing-dependencies",
         "This file is @generated automatically"
     ],
-<<<<<<< HEAD
-    "content-hash": "39a04e9b9116570e38fce5063c0a222c",
-=======
     "content-hash": "9d5aad1869655152321f521ff8c05fda",
->>>>>>> c4003e88
     "packages": [
         {
             "name": "aws/aws-crt-php",
@@ -12781,7 +12777,7 @@
     "prefer-stable": true,
     "prefer-lowest": false,
     "platform": {
-        "php": "~7.4.0||~8.0.0||~8.1.0",
+        "php": "~7.4.0||~8.0.0",
         "ext-bcmath": "*",
         "ext-ctype": "*",
         "ext-curl": "*",
