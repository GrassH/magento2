{
    "_readme": [
        "This file locks the dependencies of your project to a known state",
        "Read more about it at https://getcomposer.org/doc/01-basic-usage.md#installing-dependencies",
        "This file is @generated automatically"
    ],
<<<<<<< HEAD
    "content-hash": "fb29f31c703ab14e83bebb5a476eb4d4",
=======
    "content-hash": "50fd3418a729ef9b577d214fe6c9b0b1",
>>>>>>> f55f4117
    "packages": [
        {
            "name": "aws/aws-sdk-php",
            "version": "3.158.19",
            "source": {
                "type": "git",
                "url": "https://github.com/aws/aws-sdk-php.git",
                "reference": "b1c3c763e227e518768f0416cbd2b29c11f79561"
            },
            "dist": {
                "type": "zip",
                "url": "https://api.github.com/repos/aws/aws-sdk-php/zipball/b1c3c763e227e518768f0416cbd2b29c11f79561",
                "reference": "b1c3c763e227e518768f0416cbd2b29c11f79561",
                "shasum": ""
            },
            "require": {
                "ext-json": "*",
                "ext-pcre": "*",
                "ext-simplexml": "*",
                "guzzlehttp/guzzle": "^5.3.3|^6.2.1|^7.0",
                "guzzlehttp/promises": "^1.0",
                "guzzlehttp/psr7": "^1.4.1",
                "mtdowling/jmespath.php": "^2.5",
                "php": ">=5.5"
            },
            "require-dev": {
                "andrewsville/php-token-reflection": "^1.4",
                "aws/aws-php-sns-message-validator": "~1.0",
                "behat/behat": "~3.0",
                "doctrine/cache": "~1.4",
                "ext-dom": "*",
                "ext-openssl": "*",
                "ext-pcntl": "*",
                "ext-sockets": "*",
                "nette/neon": "^2.3",
                "paragonie/random_compat": ">= 2",
                "phpunit/phpunit": "^4.8.35|^5.4.3",
                "psr/cache": "^1.0",
                "psr/simple-cache": "^1.0",
                "sebastian/comparator": "^1.2.3"
            },
            "suggest": {
                "aws/aws-php-sns-message-validator": "To validate incoming SNS notifications",
                "doctrine/cache": "To use the DoctrineCacheAdapter",
                "ext-curl": "To send requests using cURL",
                "ext-openssl": "Allows working with CloudFront private distributions and verifying received SNS messages",
                "ext-sockets": "To use client-side monitoring"
            },
            "type": "library",
            "extra": {
                "branch-alias": {
                    "dev-master": "3.0-dev"
                }
            },
            "autoload": {
                "psr-4": {
                    "Aws\\": "src/"
                },
                "files": [
                    "src/functions.php"
                ]
            },
            "notification-url": "https://packagist.org/downloads/",
            "license": [
                "Apache-2.0"
            ],
            "authors": [
                {
                    "name": "Amazon Web Services",
                    "homepage": "http://aws.amazon.com"
                }
            ],
            "description": "AWS SDK for PHP - Use Amazon Web Services in your PHP project",
            "homepage": "http://aws.amazon.com/sdkforphp",
            "keywords": [
                "amazon",
                "aws",
                "cloud",
                "dynamodb",
                "ec2",
                "glacier",
                "s3",
                "sdk"
            ],
            "time": "2020-11-02T19:49:21+00:00"
        },
        {
            "name": "colinmollenhour/cache-backend-file",
            "version": "v1.4.5",
            "source": {
                "type": "git",
                "url": "https://github.com/colinmollenhour/Cm_Cache_Backend_File.git",
                "reference": "03c7d4c0f43b2de1b559a3527d18ff697d306544"
            },
            "dist": {
                "type": "zip",
                "url": "https://api.github.com/repos/colinmollenhour/Cm_Cache_Backend_File/zipball/03c7d4c0f43b2de1b559a3527d18ff697d306544",
                "reference": "03c7d4c0f43b2de1b559a3527d18ff697d306544",
                "shasum": ""
            },
            "type": "magento-module",
            "autoload": {
                "classmap": [
                    "File.php"
                ]
            },
            "notification-url": "https://packagist.org/downloads/",
            "license": [
                "BSD-3-Clause"
            ],
            "authors": [
                {
                    "name": "Colin Mollenhour"
                }
            ],
            "description": "The stock Zend_Cache_Backend_File backend has extremely poor performance for cleaning by tags making it become unusable as the number of cached items increases. This backend makes many changes resulting in a huge performance boost, especially for tag cleaning.",
            "homepage": "https://github.com/colinmollenhour/Cm_Cache_Backend_File",
            "time": "2019-04-18T21:54:31+00:00"
        },
        {
            "name": "colinmollenhour/cache-backend-redis",
            "version": "1.11.0",
            "source": {
                "type": "git",
                "url": "https://github.com/colinmollenhour/Cm_Cache_Backend_Redis.git",
                "reference": "389fb68de15660e39b055d149d31f3708b5d6cbc"
            },
            "dist": {
                "type": "zip",
                "url": "https://api.github.com/repos/colinmollenhour/Cm_Cache_Backend_Redis/zipball/389fb68de15660e39b055d149d31f3708b5d6cbc",
                "reference": "389fb68de15660e39b055d149d31f3708b5d6cbc",
                "shasum": ""
            },
            "require": {
                "magento-hackathon/magento-composer-installer": "*"
            },
            "type": "magento-module",
            "autoload": {
                "classmap": [
                    "Cm/Cache/Backend/Redis.php"
                ]
            },
            "notification-url": "https://packagist.org/downloads/",
            "license": [
                "BSD-3-Clause"
            ],
            "authors": [
                {
                    "name": "Colin Mollenhour"
                }
            ],
            "description": "Zend_Cache backend using Redis with full support for tags.",
            "homepage": "https://github.com/colinmollenhour/Cm_Cache_Backend_Redis",
            "time": "2019-03-03T04:04:49+00:00"
        },
        {
            "name": "colinmollenhour/credis",
            "version": "1.11.1",
            "source": {
                "type": "git",
                "url": "https://github.com/colinmollenhour/credis.git",
                "reference": "bd1da4698ab1918477f9e71e5ff0062b9a345008"
            },
            "dist": {
                "type": "zip",
                "url": "https://api.github.com/repos/colinmollenhour/credis/zipball/bd1da4698ab1918477f9e71e5ff0062b9a345008",
                "reference": "bd1da4698ab1918477f9e71e5ff0062b9a345008",
                "shasum": ""
            },
            "require": {
                "php": ">=5.4.0"
            },
            "type": "library",
            "autoload": {
                "classmap": [
                    "Client.php",
                    "Cluster.php",
                    "Sentinel.php",
                    "Module.php"
                ]
            },
            "notification-url": "https://packagist.org/downloads/",
            "license": [
                "MIT"
            ],
            "authors": [
                {
                    "name": "Colin Mollenhour",
                    "email": "colin@mollenhour.com"
                }
            ],
            "description": "Credis is a lightweight interface to the Redis key-value store which wraps the phpredis library when available for better performance.",
            "homepage": "https://github.com/colinmollenhour/credis",
            "time": "2019-11-26T18:09:45+00:00"
        },
        {
            "name": "colinmollenhour/php-redis-session-abstract",
            "version": "v1.4.3",
            "source": {
                "type": "git",
                "url": "https://github.com/colinmollenhour/php-redis-session-abstract.git",
                "reference": "39ca38da5e0a981bc1a7e39a86693c128784a513"
            },
            "dist": {
                "type": "zip",
                "url": "https://api.github.com/repos/colinmollenhour/php-redis-session-abstract/zipball/39ca38da5e0a981bc1a7e39a86693c128784a513",
                "reference": "39ca38da5e0a981bc1a7e39a86693c128784a513",
                "shasum": ""
            },
            "require": {
                "colinmollenhour/credis": "~1.6",
                "php": "^5.5 || ^7.0|| ^7.1 || ^7.2"
            },
            "type": "library",
            "autoload": {
                "psr-0": {
                    "Cm\\RedisSession\\": "src/"
                }
            },
            "notification-url": "https://packagist.org/downloads/",
            "license": [
                "BSD-3-Clause"
            ],
            "authors": [
                {
                    "name": "Colin Mollenhour"
                }
            ],
            "description": "A Redis-based session handler with optimistic locking",
            "homepage": "https://github.com/colinmollenhour/php-redis-session-abstract",
            "time": "2020-10-07T09:47:22+00:00"
        },
        {
            "name": "composer/ca-bundle",
            "version": "1.2.8",
            "source": {
                "type": "git",
                "url": "https://github.com/composer/ca-bundle.git",
                "reference": "8a7ecad675253e4654ea05505233285377405215"
            },
            "dist": {
                "type": "zip",
                "url": "https://api.github.com/repos/composer/ca-bundle/zipball/8a7ecad675253e4654ea05505233285377405215",
                "reference": "8a7ecad675253e4654ea05505233285377405215",
                "shasum": ""
            },
            "require": {
                "ext-openssl": "*",
                "ext-pcre": "*",
                "php": "^5.3.2 || ^7.0 || ^8.0"
            },
            "require-dev": {
                "phpunit/phpunit": "^4.8.35 || ^5.7 || 6.5 - 8",
                "psr/log": "^1.0",
                "symfony/process": "^2.5 || ^3.0 || ^4.0 || ^5.0"
            },
            "type": "library",
            "extra": {
                "branch-alias": {
                    "dev-master": "1.x-dev"
                }
            },
            "autoload": {
                "psr-4": {
                    "Composer\\CaBundle\\": "src"
                }
            },
            "notification-url": "https://packagist.org/downloads/",
            "license": [
                "MIT"
            ],
            "authors": [
                {
                    "name": "Jordi Boggiano",
                    "email": "j.boggiano@seld.be",
                    "homepage": "http://seld.be"
                }
            ],
            "description": "Lets you find a path to the system CA bundle, and includes a fallback to the Mozilla CA bundle.",
            "keywords": [
                "cabundle",
                "cacert",
                "certificate",
                "ssl",
                "tls"
            ],
            "funding": [
                {
                    "url": "https://packagist.com",
                    "type": "custom"
                },
                {
                    "url": "https://github.com/composer",
                    "type": "github"
                },
                {
                    "url": "https://tidelift.com/funding/github/packagist/composer/composer",
                    "type": "tidelift"
                }
            ],
            "time": "2020-08-23T12:54:47+00:00"
        },
        {
            "name": "composer/composer",
            "version": "1.10.17",
            "source": {
                "type": "git",
                "url": "https://github.com/composer/composer.git",
                "reference": "09d42e18394d8594be24e37923031c4b7442a1cb"
            },
            "dist": {
                "type": "zip",
                "url": "https://api.github.com/repos/composer/composer/zipball/09d42e18394d8594be24e37923031c4b7442a1cb",
                "reference": "09d42e18394d8594be24e37923031c4b7442a1cb",
                "shasum": ""
            },
            "require": {
                "composer/ca-bundle": "^1.0",
                "composer/semver": "^1.0",
                "composer/spdx-licenses": "^1.2",
                "composer/xdebug-handler": "^1.1",
                "justinrainbow/json-schema": "^5.2.10",
                "php": "^5.3.2 || ^7.0",
                "psr/log": "^1.0",
                "seld/jsonlint": "^1.4",
                "seld/phar-utils": "^1.0",
                "symfony/console": "^2.7 || ^3.0 || ^4.0 || ^5.0",
                "symfony/filesystem": "^2.7 || ^3.0 || ^4.0 || ^5.0",
                "symfony/finder": "^2.7 || ^3.0 || ^4.0 || ^5.0",
                "symfony/process": "^2.7 || ^3.0 || ^4.0 || ^5.0"
            },
            "conflict": {
                "symfony/console": "2.8.38"
            },
            "require-dev": {
                "phpspec/prophecy": "^1.10",
                "symfony/phpunit-bridge": "^4.2"
            },
            "suggest": {
                "ext-openssl": "Enabling the openssl extension allows you to access https URLs for repositories and packages",
                "ext-zip": "Enabling the zip extension allows you to unzip archives",
                "ext-zlib": "Allow gzip compression of HTTP requests"
            },
            "bin": [
                "bin/composer"
            ],
            "type": "library",
            "extra": {
                "branch-alias": {
                    "dev-master": "1.10-dev"
                }
            },
            "autoload": {
                "psr-4": {
                    "Composer\\": "src/Composer"
                }
            },
            "notification-url": "https://packagist.org/downloads/",
            "license": [
                "MIT"
            ],
            "authors": [
                {
                    "name": "Nils Adermann",
                    "email": "naderman@naderman.de",
                    "homepage": "http://www.naderman.de"
                },
                {
                    "name": "Jordi Boggiano",
                    "email": "j.boggiano@seld.be",
                    "homepage": "http://seld.be"
                }
            ],
            "description": "Composer helps you declare, manage and install dependencies of PHP projects. It ensures you have the right stack everywhere.",
            "homepage": "https://getcomposer.org/",
            "keywords": [
                "autoload",
                "dependency",
                "package"
            ],
            "funding": [
                {
                    "url": "https://packagist.com",
                    "type": "custom"
                },
                {
                    "url": "https://github.com/composer",
                    "type": "github"
                },
                {
                    "url": "https://tidelift.com/funding/github/packagist/composer/composer",
                    "type": "tidelift"
                }
            ],
            "time": "2020-10-30T21:31:58+00:00"
        },
        {
            "name": "composer/semver",
            "version": "1.7.1",
            "source": {
                "type": "git",
                "url": "https://github.com/composer/semver.git",
                "reference": "38276325bd896f90dfcfe30029aa5db40df387a7"
            },
            "dist": {
                "type": "zip",
                "url": "https://api.github.com/repos/composer/semver/zipball/38276325bd896f90dfcfe30029aa5db40df387a7",
                "reference": "38276325bd896f90dfcfe30029aa5db40df387a7",
                "shasum": ""
            },
            "require": {
                "php": "^5.3.2 || ^7.0"
            },
            "require-dev": {
                "phpunit/phpunit": "^4.5 || ^5.0.5"
            },
            "type": "library",
            "extra": {
                "branch-alias": {
                    "dev-master": "1.x-dev"
                }
            },
            "autoload": {
                "psr-4": {
                    "Composer\\Semver\\": "src"
                }
            },
            "notification-url": "https://packagist.org/downloads/",
            "license": [
                "MIT"
            ],
            "authors": [
                {
                    "name": "Nils Adermann",
                    "email": "naderman@naderman.de",
                    "homepage": "http://www.naderman.de"
                },
                {
                    "name": "Jordi Boggiano",
                    "email": "j.boggiano@seld.be",
                    "homepage": "http://seld.be"
                },
                {
                    "name": "Rob Bast",
                    "email": "rob.bast@gmail.com",
                    "homepage": "http://robbast.nl"
                }
            ],
            "description": "Semver library that offers utilities, version constraint parsing and validation.",
            "keywords": [
                "semantic",
                "semver",
                "validation",
                "versioning"
            ],
            "funding": [
                {
                    "url": "https://packagist.com",
                    "type": "custom"
                },
                {
                    "url": "https://github.com/composer",
                    "type": "github"
                },
                {
                    "url": "https://tidelift.com/funding/github/packagist/composer/composer",
                    "type": "tidelift"
                }
            ],
            "time": "2020-09-27T13:13:07+00:00"
        },
        {
            "name": "composer/spdx-licenses",
            "version": "1.5.4",
            "source": {
                "type": "git",
                "url": "https://github.com/composer/spdx-licenses.git",
                "reference": "6946f785871e2314c60b4524851f3702ea4f2223"
            },
            "dist": {
                "type": "zip",
                "url": "https://api.github.com/repos/composer/spdx-licenses/zipball/6946f785871e2314c60b4524851f3702ea4f2223",
                "reference": "6946f785871e2314c60b4524851f3702ea4f2223",
                "shasum": ""
            },
            "require": {
                "php": "^5.3.2 || ^7.0 || ^8.0"
            },
            "require-dev": {
                "phpunit/phpunit": "^4.8.35 || ^5.7 || 6.5 - 7"
            },
            "type": "library",
            "extra": {
                "branch-alias": {
                    "dev-master": "1.x-dev"
                }
            },
            "autoload": {
                "psr-4": {
                    "Composer\\Spdx\\": "src"
                }
            },
            "notification-url": "https://packagist.org/downloads/",
            "license": [
                "MIT"
            ],
            "authors": [
                {
                    "name": "Nils Adermann",
                    "email": "naderman@naderman.de",
                    "homepage": "http://www.naderman.de"
                },
                {
                    "name": "Jordi Boggiano",
                    "email": "j.boggiano@seld.be",
                    "homepage": "http://seld.be"
                },
                {
                    "name": "Rob Bast",
                    "email": "rob.bast@gmail.com",
                    "homepage": "http://robbast.nl"
                }
            ],
            "description": "SPDX licenses list and validation library.",
            "keywords": [
                "license",
                "spdx",
                "validator"
            ],
            "funding": [
                {
                    "url": "https://packagist.com",
                    "type": "custom"
                },
                {
                    "url": "https://github.com/composer",
                    "type": "github"
                },
                {
                    "url": "https://tidelift.com/funding/github/packagist/composer/composer",
                    "type": "tidelift"
                }
            ],
            "time": "2020-07-15T15:35:07+00:00"
        },
        {
            "name": "composer/xdebug-handler",
            "version": "1.4.4",
            "source": {
                "type": "git",
                "url": "https://github.com/composer/xdebug-handler.git",
                "reference": "6e076a124f7ee146f2487554a94b6a19a74887ba"
            },
            "dist": {
                "type": "zip",
                "url": "https://api.github.com/repos/composer/xdebug-handler/zipball/6e076a124f7ee146f2487554a94b6a19a74887ba",
                "reference": "6e076a124f7ee146f2487554a94b6a19a74887ba",
                "shasum": ""
            },
            "require": {
                "php": "^5.3.2 || ^7.0 || ^8.0",
                "psr/log": "^1.0"
            },
            "require-dev": {
                "phpunit/phpunit": "^4.8.35 || ^5.7 || 6.5 - 8"
            },
            "type": "library",
            "autoload": {
                "psr-4": {
                    "Composer\\XdebugHandler\\": "src"
                }
            },
            "notification-url": "https://packagist.org/downloads/",
            "license": [
                "MIT"
            ],
            "authors": [
                {
                    "name": "John Stevenson",
                    "email": "john-stevenson@blueyonder.co.uk"
                }
            ],
            "description": "Restarts a process without Xdebug.",
            "keywords": [
                "Xdebug",
                "performance"
            ],
            "funding": [
                {
                    "url": "https://packagist.com",
                    "type": "custom"
                },
                {
                    "url": "https://github.com/composer",
                    "type": "github"
                },
                {
                    "url": "https://tidelift.com/funding/github/packagist/composer/composer",
                    "type": "tidelift"
                }
            ],
            "time": "2020-10-24T12:39:10+00:00"
        },
        {
            "name": "container-interop/container-interop",
            "version": "1.2.0",
            "source": {
                "type": "git",
                "url": "https://github.com/container-interop/container-interop.git",
                "reference": "79cbf1341c22ec75643d841642dd5d6acd83bdb8"
            },
            "dist": {
                "type": "zip",
                "url": "https://api.github.com/repos/container-interop/container-interop/zipball/79cbf1341c22ec75643d841642dd5d6acd83bdb8",
                "reference": "79cbf1341c22ec75643d841642dd5d6acd83bdb8",
                "shasum": ""
            },
            "require": {
                "psr/container": "^1.0"
            },
            "type": "library",
            "autoload": {
                "psr-4": {
                    "Interop\\Container\\": "src/Interop/Container/"
                }
            },
            "notification-url": "https://packagist.org/downloads/",
            "license": [
                "MIT"
            ],
            "description": "Promoting the interoperability of container objects (DIC, SL, etc.)",
            "homepage": "https://github.com/container-interop/container-interop",
            "abandoned": "psr/container",
            "time": "2017-02-14T19:40:03+00:00"
        },
        {
            "name": "elasticsearch/elasticsearch",
            "version": "v7.7.0",
            "source": {
                "type": "git",
                "url": "https://github.com/elastic/elasticsearch-php.git",
                "reference": "1d90a7ff4fb1936dc4376f09d723af75714f6f05"
            },
            "dist": {
                "type": "zip",
                "url": "https://api.github.com/repos/elastic/elasticsearch-php/zipball/1d90a7ff4fb1936dc4376f09d723af75714f6f05",
                "reference": "1d90a7ff4fb1936dc4376f09d723af75714f6f05",
                "shasum": ""
            },
            "require": {
                "ext-json": ">=1.3.7",
                "ezimuel/ringphp": "^1.1.2",
                "php": "^7.1",
                "psr/log": "~1.0"
            },
            "require-dev": {
                "cpliakas/git-wrapper": "~2.0",
                "doctrine/inflector": "^1.3",
                "mockery/mockery": "^1.2",
                "phpstan/phpstan": "^0.12",
                "phpunit/phpunit": "^7.5",
                "squizlabs/php_codesniffer": "^3.4",
                "symfony/finder": "~4.0",
                "symfony/yaml": "~4.0"
            },
            "suggest": {
                "ext-curl": "*",
                "monolog/monolog": "Allows for client-level logging and tracing"
            },
            "type": "library",
            "autoload": {
                "files": [
                    "src/autoload.php"
                ],
                "psr-4": {
                    "Elasticsearch\\": "src/Elasticsearch/"
                }
            },
            "notification-url": "https://packagist.org/downloads/",
            "license": [
                "Apache-2.0"
            ],
            "authors": [
                {
                    "name": "Zachary Tong"
                },
                {
                    "name": "Enrico Zimuel"
                }
            ],
            "description": "PHP Client for Elasticsearch",
            "keywords": [
                "client",
                "elasticsearch",
                "search"
            ],
            "time": "2020-05-13T15:19:26+00:00"
        },
        {
            "name": "ezimuel/guzzlestreams",
            "version": "3.0.1",
            "source": {
                "type": "git",
                "url": "https://github.com/ezimuel/guzzlestreams.git",
                "reference": "abe3791d231167f14eb80d413420d1eab91163a8"
            },
            "dist": {
                "type": "zip",
                "url": "https://api.github.com/repos/ezimuel/guzzlestreams/zipball/abe3791d231167f14eb80d413420d1eab91163a8",
                "reference": "abe3791d231167f14eb80d413420d1eab91163a8",
                "shasum": ""
            },
            "require": {
                "php": ">=5.4.0"
            },
            "require-dev": {
                "phpunit/phpunit": "~4.0"
            },
            "type": "library",
            "extra": {
                "branch-alias": {
                    "dev-master": "3.0-dev"
                }
            },
            "autoload": {
                "psr-4": {
                    "GuzzleHttp\\Stream\\": "src/"
                }
            },
            "notification-url": "https://packagist.org/downloads/",
            "license": [
                "MIT"
            ],
            "authors": [
                {
                    "name": "Michael Dowling",
                    "email": "mtdowling@gmail.com",
                    "homepage": "https://github.com/mtdowling"
                }
            ],
            "description": "Fork of guzzle/streams (abandoned) to be used with elasticsearch-php",
            "homepage": "http://guzzlephp.org/",
            "keywords": [
                "Guzzle",
                "stream"
            ],
            "time": "2020-02-14T23:11:50+00:00"
        },
        {
            "name": "ezimuel/ringphp",
            "version": "1.1.2",
            "source": {
                "type": "git",
                "url": "https://github.com/ezimuel/ringphp.git",
                "reference": "0b78f89d8e0bb9e380046c31adfa40347e9f663b"
            },
            "dist": {
                "type": "zip",
                "url": "https://api.github.com/repos/ezimuel/ringphp/zipball/0b78f89d8e0bb9e380046c31adfa40347e9f663b",
                "reference": "0b78f89d8e0bb9e380046c31adfa40347e9f663b",
                "shasum": ""
            },
            "require": {
                "ezimuel/guzzlestreams": "^3.0.1",
                "php": ">=5.4.0",
                "react/promise": "~2.0"
            },
            "require-dev": {
                "ext-curl": "*",
                "phpunit/phpunit": "~4.0"
            },
            "suggest": {
                "ext-curl": "Guzzle will use specific adapters if cURL is present"
            },
            "type": "library",
            "extra": {
                "branch-alias": {
                    "dev-master": "1.1-dev"
                }
            },
            "autoload": {
                "psr-4": {
                    "GuzzleHttp\\Ring\\": "src/"
                }
            },
            "notification-url": "https://packagist.org/downloads/",
            "license": [
                "MIT"
            ],
            "authors": [
                {
                    "name": "Michael Dowling",
                    "email": "mtdowling@gmail.com",
                    "homepage": "https://github.com/mtdowling"
                }
            ],
            "description": "Fork of guzzle/RingPHP (abandoned) to be used with elasticsearch-php",
            "time": "2020-02-14T23:51:21+00:00"
        },
        {
            "name": "guzzlehttp/guzzle",
            "version": "6.5.5",
            "source": {
                "type": "git",
                "url": "https://github.com/guzzle/guzzle.git",
                "reference": "9d4290de1cfd701f38099ef7e183b64b4b7b0c5e"
            },
            "dist": {
                "type": "zip",
                "url": "https://api.github.com/repos/guzzle/guzzle/zipball/9d4290de1cfd701f38099ef7e183b64b4b7b0c5e",
                "reference": "9d4290de1cfd701f38099ef7e183b64b4b7b0c5e",
                "shasum": ""
            },
            "require": {
                "ext-json": "*",
                "guzzlehttp/promises": "^1.0",
                "guzzlehttp/psr7": "^1.6.1",
                "php": ">=5.5",
                "symfony/polyfill-intl-idn": "^1.17.0"
            },
            "require-dev": {
                "ext-curl": "*",
                "phpunit/phpunit": "^4.8.35 || ^5.7 || ^6.4 || ^7.0",
                "psr/log": "^1.1"
            },
            "suggest": {
                "psr/log": "Required for using the Log middleware"
            },
            "type": "library",
            "extra": {
                "branch-alias": {
                    "dev-master": "6.5-dev"
                }
            },
            "autoload": {
                "psr-4": {
                    "GuzzleHttp\\": "src/"
                },
                "files": [
                    "src/functions_include.php"
                ]
            },
            "notification-url": "https://packagist.org/downloads/",
            "license": [
                "MIT"
            ],
            "authors": [
                {
                    "name": "Michael Dowling",
                    "email": "mtdowling@gmail.com",
                    "homepage": "https://github.com/mtdowling"
                }
            ],
            "description": "Guzzle is a PHP HTTP client library",
            "homepage": "http://guzzlephp.org/",
            "keywords": [
                "client",
                "curl",
                "framework",
                "http",
                "http client",
                "rest",
                "web service"
            ],
            "time": "2020-06-16T21:01:06+00:00"
        },
        {
            "name": "guzzlehttp/promises",
            "version": "1.4.0",
            "source": {
                "type": "git",
                "url": "https://github.com/guzzle/promises.git",
                "reference": "60d379c243457e073cff02bc323a2a86cb355631"
            },
            "dist": {
                "type": "zip",
                "url": "https://api.github.com/repos/guzzle/promises/zipball/60d379c243457e073cff02bc323a2a86cb355631",
                "reference": "60d379c243457e073cff02bc323a2a86cb355631",
                "shasum": ""
            },
            "require": {
                "php": ">=5.5"
            },
            "require-dev": {
                "symfony/phpunit-bridge": "^4.4 || ^5.1"
            },
            "type": "library",
            "extra": {
                "branch-alias": {
                    "dev-master": "1.4-dev"
                }
            },
            "autoload": {
                "psr-4": {
                    "GuzzleHttp\\Promise\\": "src/"
                },
                "files": [
                    "src/functions_include.php"
                ]
            },
            "notification-url": "https://packagist.org/downloads/",
            "license": [
                "MIT"
            ],
            "authors": [
                {
                    "name": "Michael Dowling",
                    "email": "mtdowling@gmail.com",
                    "homepage": "https://github.com/mtdowling"
                }
            ],
            "description": "Guzzle promises library",
            "keywords": [
                "promise"
            ],
            "time": "2020-09-30T07:37:28+00:00"
        },
        {
            "name": "guzzlehttp/psr7",
            "version": "1.7.0",
            "source": {
                "type": "git",
                "url": "https://github.com/guzzle/psr7.git",
                "reference": "53330f47520498c0ae1f61f7e2c90f55690c06a3"
            },
            "dist": {
                "type": "zip",
                "url": "https://api.github.com/repos/guzzle/psr7/zipball/53330f47520498c0ae1f61f7e2c90f55690c06a3",
                "reference": "53330f47520498c0ae1f61f7e2c90f55690c06a3",
                "shasum": ""
            },
            "require": {
                "php": ">=5.4.0",
                "psr/http-message": "~1.0",
                "ralouphie/getallheaders": "^2.0.5 || ^3.0.0"
            },
            "provide": {
                "psr/http-message-implementation": "1.0"
            },
            "require-dev": {
                "ext-zlib": "*",
                "phpunit/phpunit": "~4.8.36 || ^5.7.27 || ^6.5.14 || ^7.5.20 || ^8.5.8 || ^9.3.10"
            },
            "suggest": {
                "laminas/laminas-httphandlerrunner": "Emit PSR-7 responses"
            },
            "type": "library",
            "extra": {
                "branch-alias": {
                    "dev-master": "1.7-dev"
                }
            },
            "autoload": {
                "psr-4": {
                    "GuzzleHttp\\Psr7\\": "src/"
                },
                "files": [
                    "src/functions_include.php"
                ]
            },
            "notification-url": "https://packagist.org/downloads/",
            "license": [
                "MIT"
            ],
            "authors": [
                {
                    "name": "Michael Dowling",
                    "email": "mtdowling@gmail.com",
                    "homepage": "https://github.com/mtdowling"
                },
                {
                    "name": "Tobias Schultze",
                    "homepage": "https://github.com/Tobion"
                }
            ],
            "description": "PSR-7 message implementation that also provides common utility methods",
            "keywords": [
                "http",
                "message",
                "psr-7",
                "request",
                "response",
                "stream",
                "uri",
                "url"
            ],
            "time": "2020-09-30T07:37:11+00:00"
        },
        {
            "name": "justinrainbow/json-schema",
            "version": "5.2.10",
            "source": {
                "type": "git",
                "url": "https://github.com/justinrainbow/json-schema.git",
                "reference": "2ba9c8c862ecd5510ed16c6340aa9f6eadb4f31b"
            },
            "dist": {
                "type": "zip",
                "url": "https://api.github.com/repos/justinrainbow/json-schema/zipball/2ba9c8c862ecd5510ed16c6340aa9f6eadb4f31b",
                "reference": "2ba9c8c862ecd5510ed16c6340aa9f6eadb4f31b",
                "shasum": ""
            },
            "require": {
                "php": ">=5.3.3"
            },
            "require-dev": {
                "friendsofphp/php-cs-fixer": "~2.2.20||~2.15.1",
                "json-schema/json-schema-test-suite": "1.2.0",
                "phpunit/phpunit": "^4.8.35"
            },
            "bin": [
                "bin/validate-json"
            ],
            "type": "library",
            "extra": {
                "branch-alias": {
                    "dev-master": "5.0.x-dev"
                }
            },
            "autoload": {
                "psr-4": {
                    "JsonSchema\\": "src/JsonSchema/"
                }
            },
            "notification-url": "https://packagist.org/downloads/",
            "license": [
                "MIT"
            ],
            "authors": [
                {
                    "name": "Bruno Prieto Reis",
                    "email": "bruno.p.reis@gmail.com"
                },
                {
                    "name": "Justin Rainbow",
                    "email": "justin.rainbow@gmail.com"
                },
                {
                    "name": "Igor Wiedler",
                    "email": "igor@wiedler.ch"
                },
                {
                    "name": "Robert Schönthal",
                    "email": "seroscho@googlemail.com"
                }
            ],
            "description": "A library to validate a json schema.",
            "homepage": "https://github.com/justinrainbow/json-schema",
            "keywords": [
                "json",
                "schema"
            ],
            "time": "2020-05-27T16:41:55+00:00"
        },
        {
            "name": "laminas/laminas-captcha",
            "version": "2.9.0",
            "source": {
                "type": "git",
                "url": "https://github.com/laminas/laminas-captcha.git",
                "reference": "b88f650f3adf2d902ef56f6377cceb5cd87b9876"
            },
            "dist": {
                "type": "zip",
                "url": "https://api.github.com/repos/laminas/laminas-captcha/zipball/b88f650f3adf2d902ef56f6377cceb5cd87b9876",
                "reference": "b88f650f3adf2d902ef56f6377cceb5cd87b9876",
                "shasum": ""
            },
            "require": {
                "laminas/laminas-math": "^2.7 || ^3.0",
                "laminas/laminas-stdlib": "^3.2.1",
                "laminas/laminas-zendframework-bridge": "^1.0",
                "php": "^5.6 || ^7.0"
            },
            "replace": {
                "zendframework/zend-captcha": "self.version"
            },
            "require-dev": {
                "laminas/laminas-coding-standard": "~1.0.0",
                "laminas/laminas-recaptcha": "^3.0",
                "laminas/laminas-session": "^2.8",
                "laminas/laminas-text": "^2.6",
                "laminas/laminas-validator": "^2.10.1",
                "phpunit/phpunit": "^5.7.27 || ^6.5.8 || ^7.1.2"
            },
            "suggest": {
                "laminas/laminas-i18n-resources": "Translations of captcha messages",
                "laminas/laminas-recaptcha": "Laminas\\ReCaptcha component",
                "laminas/laminas-session": "Laminas\\Session component",
                "laminas/laminas-text": "Laminas\\Text component",
                "laminas/laminas-validator": "Laminas\\Validator component"
            },
            "type": "library",
            "extra": {
                "branch-alias": {
                    "dev-master": "2.9.x-dev",
                    "dev-develop": "2.10.x-dev"
                }
            },
            "autoload": {
                "psr-4": {
                    "Laminas\\Captcha\\": "src/"
                }
            },
            "notification-url": "https://packagist.org/downloads/",
            "license": [
                "BSD-3-Clause"
            ],
            "description": "Generate and validate CAPTCHAs using Figlets, images, ReCaptcha, and more",
            "homepage": "https://laminas.dev",
            "keywords": [
                "captcha",
                "laminas"
            ],
            "time": "2019-12-31T16:24:14+00:00"
        },
        {
            "name": "laminas/laminas-code",
            "version": "3.4.1",
            "source": {
                "type": "git",
                "url": "https://github.com/laminas/laminas-code.git",
                "reference": "1cb8f203389ab1482bf89c0e70a04849bacd7766"
            },
            "dist": {
                "type": "zip",
                "url": "https://api.github.com/repos/laminas/laminas-code/zipball/1cb8f203389ab1482bf89c0e70a04849bacd7766",
                "reference": "1cb8f203389ab1482bf89c0e70a04849bacd7766",
                "shasum": ""
            },
            "require": {
                "laminas/laminas-eventmanager": "^2.6 || ^3.0",
                "laminas/laminas-zendframework-bridge": "^1.0",
                "php": "^7.1"
            },
            "conflict": {
                "phpspec/prophecy": "<1.9.0"
            },
            "replace": {
                "zendframework/zend-code": "self.version"
            },
            "require-dev": {
                "doctrine/annotations": "^1.7",
                "ext-phar": "*",
                "laminas/laminas-coding-standard": "^1.0",
                "laminas/laminas-stdlib": "^2.7 || ^3.0",
                "phpunit/phpunit": "^7.5.16 || ^8.4"
            },
            "suggest": {
                "doctrine/annotations": "Doctrine\\Common\\Annotations >=1.0 for annotation features",
                "laminas/laminas-stdlib": "Laminas\\Stdlib component"
            },
            "type": "library",
            "extra": {
                "branch-alias": {
                    "dev-master": "3.4.x-dev",
                    "dev-develop": "3.5.x-dev",
                    "dev-dev-4.0": "4.0.x-dev"
                }
            },
            "autoload": {
                "psr-4": {
                    "Laminas\\Code\\": "src/"
                }
            },
            "notification-url": "https://packagist.org/downloads/",
            "license": [
                "BSD-3-Clause"
            ],
            "description": "Extensions to the PHP Reflection API, static code scanning, and code generation",
            "homepage": "https://laminas.dev",
            "keywords": [
                "code",
                "laminas"
            ],
            "time": "2019-12-31T16:28:24+00:00"
        },
        {
            "name": "laminas/laminas-config",
            "version": "2.6.0",
            "source": {
                "type": "git",
                "url": "https://github.com/laminas/laminas-config.git",
                "reference": "71ba6d5dd703196ce66b25abc4d772edb094dae1"
            },
            "dist": {
                "type": "zip",
                "url": "https://api.github.com/repos/laminas/laminas-config/zipball/71ba6d5dd703196ce66b25abc4d772edb094dae1",
                "reference": "71ba6d5dd703196ce66b25abc4d772edb094dae1",
                "shasum": ""
            },
            "require": {
                "laminas/laminas-stdlib": "^2.7 || ^3.0",
                "laminas/laminas-zendframework-bridge": "^1.0",
                "php": "^5.5 || ^7.0"
            },
            "replace": {
                "zendframework/zend-config": "self.version"
            },
            "require-dev": {
                "fabpot/php-cs-fixer": "1.7.*",
                "laminas/laminas-filter": "^2.6",
                "laminas/laminas-i18n": "^2.5",
                "laminas/laminas-json": "^2.6.1",
                "laminas/laminas-servicemanager": "^2.7.5 || ^3.0.3",
                "phpunit/phpunit": "~4.0"
            },
            "suggest": {
                "laminas/laminas-filter": "Laminas\\Filter component",
                "laminas/laminas-i18n": "Laminas\\I18n component",
                "laminas/laminas-json": "Laminas\\Json to use the Json reader or writer classes",
                "laminas/laminas-servicemanager": "Laminas\\ServiceManager for use with the Config Factory to retrieve reader and writer instances"
            },
            "type": "library",
            "extra": {
                "branch-alias": {
                    "dev-master": "2.6-dev",
                    "dev-develop": "2.7-dev"
                }
            },
            "autoload": {
                "psr-4": {
                    "Laminas\\Config\\": "src/"
                }
            },
            "notification-url": "https://packagist.org/downloads/",
            "license": [
                "BSD-3-Clause"
            ],
            "description": "provides a nested object property based user interface for accessing this configuration data within application code",
            "homepage": "https://laminas.dev",
            "keywords": [
                "config",
                "laminas"
            ],
            "time": "2019-12-31T16:30:04+00:00"
        },
        {
            "name": "laminas/laminas-console",
            "version": "2.8.0",
            "source": {
                "type": "git",
                "url": "https://github.com/laminas/laminas-console.git",
                "reference": "478a6ceac3e31fb38d6314088abda8b239ee23a5"
            },
            "dist": {
                "type": "zip",
                "url": "https://api.github.com/repos/laminas/laminas-console/zipball/478a6ceac3e31fb38d6314088abda8b239ee23a5",
                "reference": "478a6ceac3e31fb38d6314088abda8b239ee23a5",
                "shasum": ""
            },
            "require": {
                "laminas/laminas-stdlib": "^3.2.1",
                "laminas/laminas-zendframework-bridge": "^1.0",
                "php": "^5.6 || ^7.0"
            },
            "replace": {
                "zendframework/zend-console": "self.version"
            },
            "require-dev": {
                "laminas/laminas-coding-standard": "~1.0.0",
                "laminas/laminas-filter": "^2.7.2",
                "laminas/laminas-json": "^2.6 || ^3.0",
                "laminas/laminas-validator": "^2.10.1",
                "phpunit/phpunit": "^5.7.23 || ^6.4.3"
            },
            "suggest": {
                "laminas/laminas-filter": "To support DefaultRouteMatcher usage",
                "laminas/laminas-validator": "To support DefaultRouteMatcher usage"
            },
            "type": "library",
            "extra": {
                "branch-alias": {
                    "dev-master": "2.8.x-dev",
                    "dev-develop": "2.9.x-dev"
                }
            },
            "autoload": {
                "psr-4": {
                    "Laminas\\Console\\": "src/"
                }
            },
            "notification-url": "https://packagist.org/downloads/",
            "license": [
                "BSD-3-Clause"
            ],
            "description": "Build console applications using getopt syntax or routing, complete with prompts",
            "homepage": "https://laminas.dev",
            "keywords": [
                "console",
                "laminas"
            ],
            "time": "2019-12-31T16:31:45+00:00"
        },
        {
            "name": "laminas/laminas-crypt",
            "version": "2.6.0",
            "source": {
                "type": "git",
                "url": "https://github.com/laminas/laminas-crypt.git",
                "reference": "6f291fe90c84c74d737c9dc9b8f0ad2b55dc0567"
            },
            "dist": {
                "type": "zip",
                "url": "https://api.github.com/repos/laminas/laminas-crypt/zipball/6f291fe90c84c74d737c9dc9b8f0ad2b55dc0567",
                "reference": "6f291fe90c84c74d737c9dc9b8f0ad2b55dc0567",
                "shasum": ""
            },
            "require": {
                "container-interop/container-interop": "~1.0",
                "laminas/laminas-math": "^2.6",
                "laminas/laminas-stdlib": "^2.7 || ^3.0",
                "laminas/laminas-zendframework-bridge": "^1.0",
                "php": "^5.5 || ^7.0"
            },
            "replace": {
                "zendframework/zend-crypt": "self.version"
            },
            "require-dev": {
                "fabpot/php-cs-fixer": "1.7.*",
                "phpunit/phpunit": "~4.0"
            },
            "suggest": {
                "ext-mcrypt": "Required for most features of Laminas\\Crypt"
            },
            "type": "library",
            "extra": {
                "branch-alias": {
                    "dev-master": "2.6-dev",
                    "dev-develop": "2.7-dev"
                }
            },
            "autoload": {
                "psr-4": {
                    "Laminas\\Crypt\\": "src/"
                }
            },
            "notification-url": "https://packagist.org/downloads/",
            "license": [
                "BSD-3-Clause"
            ],
            "homepage": "https://laminas.dev",
            "keywords": [
                "crypt",
                "laminas"
            ],
            "time": "2019-12-31T16:33:11+00:00"
        },
        {
            "name": "laminas/laminas-db",
            "version": "2.11.3",
            "source": {
                "type": "git",
                "url": "https://github.com/laminas/laminas-db.git",
                "reference": "6c4238918b9204db1eb8cafae2c1940d40f4c007"
            },
            "dist": {
                "type": "zip",
                "url": "https://api.github.com/repos/laminas/laminas-db/zipball/6c4238918b9204db1eb8cafae2c1940d40f4c007",
                "reference": "6c4238918b9204db1eb8cafae2c1940d40f4c007",
                "shasum": ""
            },
            "require": {
                "laminas/laminas-stdlib": "^2.7 || ^3.0",
                "laminas/laminas-zendframework-bridge": "^1.0",
                "php": "^5.6 || ^7.0"
            },
            "replace": {
                "zendframework/zend-db": "^2.11.0"
            },
            "require-dev": {
                "laminas/laminas-coding-standard": "~1.0.0",
                "laminas/laminas-eventmanager": "^2.6.2 || ^3.0",
                "laminas/laminas-hydrator": "^1.1 || ^2.1 || ^3.0",
                "laminas/laminas-servicemanager": "^2.7.5 || ^3.0.3",
                "phpunit/phpunit": "^5.7.27 || ^6.5.14"
            },
            "suggest": {
                "laminas/laminas-eventmanager": "Laminas\\EventManager component",
                "laminas/laminas-hydrator": "Laminas\\Hydrator component for using HydratingResultSets",
                "laminas/laminas-servicemanager": "Laminas\\ServiceManager component"
            },
            "type": "library",
            "extra": {
                "branch-alias": {
                    "dev-master": "2.11.x-dev",
                    "dev-develop": "2.12.x-dev"
                },
                "laminas": {
                    "component": "Laminas\\Db",
                    "config-provider": "Laminas\\Db\\ConfigProvider"
                }
            },
            "autoload": {
                "psr-4": {
                    "Laminas\\Db\\": "src/"
                }
            },
            "notification-url": "https://packagist.org/downloads/",
            "license": [
                "BSD-3-Clause"
            ],
            "description": "Database abstraction layer, SQL abstraction, result set abstraction, and RowDataGateway and TableDataGateway implementations",
            "homepage": "https://laminas.dev",
            "keywords": [
                "db",
                "laminas"
            ],
            "time": "2020-03-29T12:08:51+00:00"
        },
        {
            "name": "laminas/laminas-dependency-plugin",
            "version": "1.0.4",
            "source": {
                "type": "git",
                "url": "https://github.com/laminas/laminas-dependency-plugin.git",
                "reference": "38bf91861f5b4d49f9a1c530327c997f7a7fb2db"
            },
            "dist": {
                "type": "zip",
                "url": "https://api.github.com/repos/laminas/laminas-dependency-plugin/zipball/38bf91861f5b4d49f9a1c530327c997f7a7fb2db",
                "reference": "38bf91861f5b4d49f9a1c530327c997f7a7fb2db",
                "shasum": ""
            },
            "require": {
                "composer-plugin-api": "^1.1",
                "php": "^5.6 || ^7.0"
            },
            "require-dev": {
                "composer/composer": "^1.9",
                "dealerdirect/phpcodesniffer-composer-installer": "^0.5.0",
                "phpcompatibility/php-compatibility": "^9.3",
                "phpunit/phpunit": "^8.4",
                "roave/security-advisories": "dev-master",
                "webimpress/coding-standard": "^1.0"
            },
            "type": "composer-plugin",
            "extra": {
                "branch-alias": {
                    "dev-master": "1.0.x-dev",
                    "dev-develop": "1.1.x-dev"
                },
                "class": "Laminas\\DependencyPlugin\\DependencyRewriterPlugin"
            },
            "autoload": {
                "psr-4": {
                    "Laminas\\DependencyPlugin\\": "src/"
                }
            },
            "notification-url": "https://packagist.org/downloads/",
            "license": [
                "BSD-3-Clause"
            ],
            "description": "Replace zendframework and zfcampus packages with their Laminas Project equivalents.",
            "funding": [
                {
                    "url": "https://funding.communitybridge.org/projects/laminas-project",
                    "type": "community_bridge"
                }
            ],
            "time": "2020-05-20T13:45:39+00:00"
        },
        {
            "name": "laminas/laminas-di",
            "version": "2.6.1",
            "source": {
                "type": "git",
                "url": "https://github.com/laminas/laminas-di.git",
                "reference": "239b22408a1f8eacda6fc2b838b5065c4cf1d88e"
            },
            "dist": {
                "type": "zip",
                "url": "https://api.github.com/repos/laminas/laminas-di/zipball/239b22408a1f8eacda6fc2b838b5065c4cf1d88e",
                "reference": "239b22408a1f8eacda6fc2b838b5065c4cf1d88e",
                "shasum": ""
            },
            "require": {
                "container-interop/container-interop": "^1.1",
                "laminas/laminas-code": "^2.6 || ^3.0",
                "laminas/laminas-stdlib": "^2.7 || ^3.0",
                "laminas/laminas-zendframework-bridge": "^0.4.5 || ^1.0",
                "php": "^5.5 || ^7.0"
            },
            "replace": {
                "zendframework/zend-di": "self.version"
            },
            "require-dev": {
                "fabpot/php-cs-fixer": "1.7.*",
                "phpunit/phpunit": "~4.0"
            },
            "type": "library",
            "extra": {
                "branch-alias": {
                    "dev-master": "2.6-dev",
                    "dev-develop": "2.7-dev"
                }
            },
            "autoload": {
                "psr-4": {
                    "Laminas\\Di\\": "src/"
                }
            },
            "notification-url": "https://packagist.org/downloads/",
            "license": [
                "BSD-3-Clause"
            ],
            "homepage": "https://laminas.dev",
            "keywords": [
                "di",
                "laminas"
            ],
            "time": "2019-12-31T15:17:33+00:00"
        },
        {
            "name": "laminas/laminas-diactoros",
            "version": "1.8.7p2",
            "source": {
                "type": "git",
                "url": "https://github.com/laminas/laminas-diactoros.git",
                "reference": "6991c1af7c8d2c8efee81b22ba97024781824aaa"
            },
            "dist": {
                "type": "zip",
                "url": "https://api.github.com/repos/laminas/laminas-diactoros/zipball/6991c1af7c8d2c8efee81b22ba97024781824aaa",
                "reference": "6991c1af7c8d2c8efee81b22ba97024781824aaa",
                "shasum": ""
            },
            "require": {
                "laminas/laminas-zendframework-bridge": "^1.0",
                "php": "^5.6 || ^7.0",
                "psr/http-message": "^1.0"
            },
            "provide": {
                "psr/http-message-implementation": "1.0"
            },
            "replace": {
                "zendframework/zend-diactoros": "~1.8.7.0"
            },
            "require-dev": {
                "ext-dom": "*",
                "ext-libxml": "*",
                "laminas/laminas-coding-standard": "~1.0",
                "php-http/psr7-integration-tests": "dev-master",
                "phpunit/phpunit": "^5.7.16 || ^6.0.8 || ^7.2.7"
            },
            "type": "library",
            "extra": {
                "branch-alias": {
                    "dev-release-1.8": "1.8.x-dev"
                }
            },
            "autoload": {
                "files": [
                    "src/functions/create_uploaded_file.php",
                    "src/functions/marshal_headers_from_sapi.php",
                    "src/functions/marshal_method_from_sapi.php",
                    "src/functions/marshal_protocol_version_from_sapi.php",
                    "src/functions/marshal_uri_from_sapi.php",
                    "src/functions/normalize_server.php",
                    "src/functions/normalize_uploaded_files.php",
                    "src/functions/parse_cookie_header.php",
                    "src/functions/create_uploaded_file.legacy.php",
                    "src/functions/marshal_headers_from_sapi.legacy.php",
                    "src/functions/marshal_method_from_sapi.legacy.php",
                    "src/functions/marshal_protocol_version_from_sapi.legacy.php",
                    "src/functions/marshal_uri_from_sapi.legacy.php",
                    "src/functions/normalize_server.legacy.php",
                    "src/functions/normalize_uploaded_files.legacy.php",
                    "src/functions/parse_cookie_header.legacy.php"
                ],
                "psr-4": {
                    "Laminas\\Diactoros\\": "src/"
                }
            },
            "notification-url": "https://packagist.org/downloads/",
            "license": [
                "BSD-3-Clause"
            ],
            "description": "PSR HTTP Message implementations",
            "homepage": "https://laminas.dev",
            "keywords": [
                "http",
                "laminas",
                "psr",
                "psr-7"
            ],
            "time": "2020-03-23T15:28:28+00:00"
        },
        {
            "name": "laminas/laminas-escaper",
            "version": "2.6.1",
            "source": {
                "type": "git",
                "url": "https://github.com/laminas/laminas-escaper.git",
                "reference": "25f2a053eadfa92ddacb609dcbbc39362610da70"
            },
            "dist": {
                "type": "zip",
                "url": "https://api.github.com/repos/laminas/laminas-escaper/zipball/25f2a053eadfa92ddacb609dcbbc39362610da70",
                "reference": "25f2a053eadfa92ddacb609dcbbc39362610da70",
                "shasum": ""
            },
            "require": {
                "laminas/laminas-zendframework-bridge": "^1.0",
                "php": "^5.6 || ^7.0"
            },
            "replace": {
                "zendframework/zend-escaper": "self.version"
            },
            "require-dev": {
                "laminas/laminas-coding-standard": "~1.0.0",
                "phpunit/phpunit": "^5.7.27 || ^6.5.8 || ^7.1.2"
            },
            "type": "library",
            "extra": {
                "branch-alias": {
                    "dev-master": "2.6.x-dev",
                    "dev-develop": "2.7.x-dev"
                }
            },
            "autoload": {
                "psr-4": {
                    "Laminas\\Escaper\\": "src/"
                }
            },
            "notification-url": "https://packagist.org/downloads/",
            "license": [
                "BSD-3-Clause"
            ],
            "description": "Securely and safely escape HTML, HTML attributes, JavaScript, CSS, and URLs",
            "homepage": "https://laminas.dev",
            "keywords": [
                "escaper",
                "laminas"
            ],
            "time": "2019-12-31T16:43:30+00:00"
        },
        {
            "name": "laminas/laminas-eventmanager",
            "version": "3.3.0",
            "source": {
                "type": "git",
                "url": "https://github.com/laminas/laminas-eventmanager.git",
                "reference": "1940ccf30e058b2fd66f5a9d696f1b5e0027b082"
            },
            "dist": {
                "type": "zip",
                "url": "https://api.github.com/repos/laminas/laminas-eventmanager/zipball/1940ccf30e058b2fd66f5a9d696f1b5e0027b082",
                "reference": "1940ccf30e058b2fd66f5a9d696f1b5e0027b082",
                "shasum": ""
            },
            "require": {
                "laminas/laminas-zendframework-bridge": "^1.0",
                "php": "^7.3 || ^8.0"
            },
            "replace": {
                "zendframework/zend-eventmanager": "^3.2.1"
            },
            "require-dev": {
                "container-interop/container-interop": "^1.1",
                "laminas/laminas-coding-standard": "~1.0.0",
                "laminas/laminas-stdlib": "^2.7.3 || ^3.0",
                "phpbench/phpbench": "^0.17.1",
                "phpunit/phpunit": "^8.5.8"
            },
            "suggest": {
                "container-interop/container-interop": "^1.1, to use the lazy listeners feature",
                "laminas/laminas-stdlib": "^2.7.3 || ^3.0, to use the FilterChain feature"
            },
            "type": "library",
            "extra": {
                "branch-alias": {
                    "dev-master": "3.3.x-dev",
                    "dev-develop": "3.4.x-dev"
                }
            },
            "autoload": {
                "psr-4": {
                    "Laminas\\EventManager\\": "src/"
                }
            },
            "notification-url": "https://packagist.org/downloads/",
            "license": [
                "BSD-3-Clause"
            ],
            "description": "Trigger and listen to events within a PHP application",
            "homepage": "https://laminas.dev",
            "keywords": [
                "event",
                "eventmanager",
                "events",
                "laminas"
            ],
            "funding": [
                {
                    "url": "https://funding.communitybridge.org/projects/laminas-project",
                    "type": "community_bridge"
                }
            ],
            "time": "2020-08-25T11:10:44+00:00"
        },
        {
            "name": "laminas/laminas-feed",
            "version": "2.12.3",
            "source": {
                "type": "git",
                "url": "https://github.com/laminas/laminas-feed.git",
                "reference": "3c91415633cb1be6f9d78683d69b7dcbfe6b4012"
            },
            "dist": {
                "type": "zip",
                "url": "https://api.github.com/repos/laminas/laminas-feed/zipball/3c91415633cb1be6f9d78683d69b7dcbfe6b4012",
                "reference": "3c91415633cb1be6f9d78683d69b7dcbfe6b4012",
                "shasum": ""
            },
            "require": {
                "ext-dom": "*",
                "ext-libxml": "*",
                "laminas/laminas-escaper": "^2.5.2",
                "laminas/laminas-stdlib": "^3.2.1",
                "laminas/laminas-zendframework-bridge": "^1.0",
                "php": "^5.6 || ^7.0"
            },
            "replace": {
                "zendframework/zend-feed": "^2.12.0"
            },
            "require-dev": {
                "laminas/laminas-cache": "^2.7.2",
                "laminas/laminas-coding-standard": "~1.0.0",
                "laminas/laminas-db": "^2.8.2",
                "laminas/laminas-http": "^2.7",
                "laminas/laminas-servicemanager": "^2.7.8 || ^3.3",
                "laminas/laminas-validator": "^2.10.1",
                "phpunit/phpunit": "^5.7.27 || ^6.5.14 || ^7.5.20",
                "psr/http-message": "^1.0.1"
            },
            "suggest": {
                "laminas/laminas-cache": "Laminas\\Cache component, for optionally caching feeds between requests",
                "laminas/laminas-db": "Laminas\\Db component, for use with PubSubHubbub",
                "laminas/laminas-http": "Laminas\\Http for PubSubHubbub, and optionally for use with Laminas\\Feed\\Reader",
                "laminas/laminas-servicemanager": "Laminas\\ServiceManager component, for easily extending ExtensionManager implementations",
                "laminas/laminas-validator": "Laminas\\Validator component, for validating email addresses used in Atom feeds and entries when using the Writer subcomponent",
                "psr/http-message": "PSR-7 ^1.0.1, if you wish to use Laminas\\Feed\\Reader\\Http\\Psr7ResponseDecorator"
            },
            "type": "library",
            "extra": {
                "branch-alias": {
                    "dev-master": "2.12.x-dev",
                    "dev-develop": "2.13.x-dev"
                }
            },
            "autoload": {
                "psr-4": {
                    "Laminas\\Feed\\": "src/"
                }
            },
            "notification-url": "https://packagist.org/downloads/",
            "license": [
                "BSD-3-Clause"
            ],
            "description": "provides functionality for consuming RSS and Atom feeds",
            "homepage": "https://laminas.dev",
            "keywords": [
                "feed",
                "laminas"
            ],
            "funding": [
                {
                    "url": "https://funding.communitybridge.org/projects/laminas-project",
                    "type": "community_bridge"
                }
            ],
            "time": "2020-08-18T13:45:04+00:00"
        },
        {
            "name": "laminas/laminas-filter",
            "version": "2.9.4",
            "source": {
                "type": "git",
                "url": "https://github.com/laminas/laminas-filter.git",
                "reference": "3c4476e772a062cef7531c6793377ae585d89c82"
            },
            "dist": {
                "type": "zip",
                "url": "https://api.github.com/repos/laminas/laminas-filter/zipball/3c4476e772a062cef7531c6793377ae585d89c82",
                "reference": "3c4476e772a062cef7531c6793377ae585d89c82",
                "shasum": ""
            },
            "require": {
                "laminas/laminas-stdlib": "^2.7.7 || ^3.1",
                "laminas/laminas-zendframework-bridge": "^1.0",
                "php": "^5.6 || ^7.0"
            },
            "conflict": {
                "laminas/laminas-validator": "<2.10.1"
            },
            "replace": {
                "zendframework/zend-filter": "^2.9.2"
            },
            "require-dev": {
                "laminas/laminas-coding-standard": "~1.0.0",
                "laminas/laminas-crypt": "^3.2.1",
                "laminas/laminas-servicemanager": "^2.7.8 || ^3.3",
                "laminas/laminas-uri": "^2.6",
                "pear/archive_tar": "^1.4.3",
                "phpunit/phpunit": "^5.7.23 || ^6.4.3",
                "psr/http-factory": "^1.0"
            },
            "suggest": {
                "laminas/laminas-crypt": "Laminas\\Crypt component, for encryption filters",
                "laminas/laminas-i18n": "Laminas\\I18n component for filters depending on i18n functionality",
                "laminas/laminas-servicemanager": "Laminas\\ServiceManager component, for using the filter chain functionality",
                "laminas/laminas-uri": "Laminas\\Uri component, for the UriNormalize filter",
                "psr/http-factory-implementation": "psr/http-factory-implementation, for creating file upload instances when consuming PSR-7 in file upload filters"
            },
            "type": "library",
            "extra": {
                "branch-alias": {
                    "dev-master": "2.9.x-dev",
                    "dev-develop": "2.10.x-dev"
                },
                "laminas": {
                    "component": "Laminas\\Filter",
                    "config-provider": "Laminas\\Filter\\ConfigProvider"
                }
            },
            "autoload": {
                "psr-4": {
                    "Laminas\\Filter\\": "src/"
                }
            },
            "notification-url": "https://packagist.org/downloads/",
            "license": [
                "BSD-3-Clause"
            ],
            "description": "Programmatically filter and normalize data and files",
            "homepage": "https://laminas.dev",
            "keywords": [
                "filter",
                "laminas"
            ],
            "time": "2020-03-29T12:41:29+00:00"
        },
        {
            "name": "laminas/laminas-form",
            "version": "2.15.0",
            "source": {
                "type": "git",
                "url": "https://github.com/laminas/laminas-form.git",
                "reference": "359cd372c565e18a17f32ccfeacdf21bba091ce2"
            },
            "dist": {
                "type": "zip",
                "url": "https://api.github.com/repos/laminas/laminas-form/zipball/359cd372c565e18a17f32ccfeacdf21bba091ce2",
                "reference": "359cd372c565e18a17f32ccfeacdf21bba091ce2",
                "shasum": ""
            },
            "require": {
                "laminas/laminas-hydrator": "^1.1 || ^2.1 || ^3.0",
                "laminas/laminas-inputfilter": "^2.8",
                "laminas/laminas-stdlib": "^3.2.1",
                "laminas/laminas-zendframework-bridge": "^1.0",
                "php": "^5.6 || ^7.0"
            },
            "replace": {
                "zendframework/zend-form": "^2.14.3"
            },
            "require-dev": {
                "doctrine/annotations": "~1.0",
                "laminas/laminas-cache": "^2.6.1",
                "laminas/laminas-captcha": "^2.7.1",
                "laminas/laminas-code": "^2.6 || ^3.0",
                "laminas/laminas-coding-standard": "~1.0.0",
                "laminas/laminas-escaper": "^2.5",
                "laminas/laminas-eventmanager": "^2.6.2 || ^3.0",
                "laminas/laminas-filter": "^2.6",
                "laminas/laminas-i18n": "^2.6",
                "laminas/laminas-recaptcha": "^3.0.0",
                "laminas/laminas-servicemanager": "^2.7.5 || ^3.0.3",
                "laminas/laminas-session": "^2.8.1",
                "laminas/laminas-text": "^2.6",
                "laminas/laminas-validator": "^2.6",
                "laminas/laminas-view": "^2.6.2",
                "phpunit/phpunit": "^5.7.27 || ^6.5.14 || ^7.5.20"
            },
            "suggest": {
                "laminas/laminas-captcha": "^2.7.1, required for using CAPTCHA form elements",
                "laminas/laminas-code": "^2.6 || ^3.0, required to use laminas-form annotations support",
                "laminas/laminas-eventmanager": "^2.6.2 || ^3.0, reuired for laminas-form annotations support",
                "laminas/laminas-i18n": "^2.6, required when using laminas-form view helpers",
                "laminas/laminas-recaptcha": "in order to use the ReCaptcha form element",
                "laminas/laminas-servicemanager": "^2.7.5 || ^3.0.3, required to use the form factories or provide services",
                "laminas/laminas-view": "^2.6.2, required for using the laminas-form view helpers"
            },
            "type": "library",
            "extra": {
                "branch-alias": {
                    "dev-master": "2.15.x-dev",
                    "dev-develop": "2.16.x-dev"
                },
                "laminas": {
                    "component": "Laminas\\Form",
                    "config-provider": "Laminas\\Form\\ConfigProvider"
                }
            },
            "autoload": {
                "psr-4": {
                    "Laminas\\Form\\": "src/"
                },
                "files": [
                    "autoload/formElementManagerPolyfill.php"
                ]
            },
            "notification-url": "https://packagist.org/downloads/",
            "license": [
                "BSD-3-Clause"
            ],
            "description": "Validate and display simple and complex forms, casting forms to business objects and vice versa",
            "homepage": "https://laminas.dev",
            "keywords": [
                "form",
                "laminas"
            ],
            "funding": [
                {
                    "url": "https://funding.communitybridge.org/projects/laminas-project",
                    "type": "community_bridge"
                }
            ],
            "time": "2020-07-14T13:53:27+00:00"
        },
        {
            "name": "laminas/laminas-http",
            "version": "2.13.0",
            "source": {
                "type": "git",
                "url": "https://github.com/laminas/laminas-http.git",
                "reference": "33b7942f51ce905ce9bfc8bf28badc501d3904b5"
            },
            "dist": {
                "type": "zip",
                "url": "https://api.github.com/repos/laminas/laminas-http/zipball/33b7942f51ce905ce9bfc8bf28badc501d3904b5",
                "reference": "33b7942f51ce905ce9bfc8bf28badc501d3904b5",
                "shasum": ""
            },
            "require": {
                "laminas/laminas-loader": "^2.5.1",
                "laminas/laminas-stdlib": "^3.2.1",
                "laminas/laminas-uri": "^2.5.2",
                "laminas/laminas-validator": "^2.10.1",
                "laminas/laminas-zendframework-bridge": "^1.0",
                "php": "^5.6 || ^7.0"
            },
            "replace": {
                "zendframework/zend-http": "^2.11.2"
            },
            "require-dev": {
                "laminas/laminas-coding-standard": "~1.0.0",
                "laminas/laminas-config": "^3.1 || ^2.6",
                "phpunit/phpunit": "^5.7.27 || ^6.5.8 || ^7.1.3"
            },
            "suggest": {
                "paragonie/certainty": "For automated management of cacert.pem"
            },
            "type": "library",
            "autoload": {
                "psr-4": {
                    "Laminas\\Http\\": "src/"
                }
            },
            "notification-url": "https://packagist.org/downloads/",
            "license": [
                "BSD-3-Clause"
            ],
            "description": "Provides an easy interface for performing Hyper-Text Transfer Protocol (HTTP) requests",
            "homepage": "https://laminas.dev",
            "keywords": [
                "http",
                "http client",
                "laminas"
            ],
            "funding": [
                {
                    "url": "https://funding.communitybridge.org/projects/laminas-project",
                    "type": "community_bridge"
                }
            ],
            "time": "2020-08-18T17:11:58+00:00"
        },
        {
            "name": "laminas/laminas-hydrator",
            "version": "2.4.2",
            "source": {
                "type": "git",
                "url": "https://github.com/laminas/laminas-hydrator.git",
                "reference": "4a0e81cf05f32edcace817f1f48cb4055f689d85"
            },
            "dist": {
                "type": "zip",
                "url": "https://api.github.com/repos/laminas/laminas-hydrator/zipball/4a0e81cf05f32edcace817f1f48cb4055f689d85",
                "reference": "4a0e81cf05f32edcace817f1f48cb4055f689d85",
                "shasum": ""
            },
            "require": {
                "laminas/laminas-stdlib": "^3.0",
                "laminas/laminas-zendframework-bridge": "^1.0",
                "php": "^5.6 || ^7.0"
            },
            "replace": {
                "zendframework/zend-hydrator": "self.version"
            },
            "require-dev": {
                "laminas/laminas-coding-standard": "~1.0.0",
                "laminas/laminas-eventmanager": "^2.6.2 || ^3.0",
                "laminas/laminas-filter": "^2.6",
                "laminas/laminas-inputfilter": "^2.6",
                "laminas/laminas-serializer": "^2.6.1",
                "laminas/laminas-servicemanager": "^2.7.5 || ^3.0.3",
                "phpunit/phpunit": "^5.7.27 || ^6.5.8 || ^7.1.2"
            },
            "suggest": {
                "laminas/laminas-eventmanager": "^2.6.2 || ^3.0, to support aggregate hydrator usage",
                "laminas/laminas-filter": "^2.6, to support naming strategy hydrator usage",
                "laminas/laminas-serializer": "^2.6.1, to use the SerializableStrategy",
                "laminas/laminas-servicemanager": "^2.7.5 || ^3.0.3, to support hydrator plugin manager usage"
            },
            "type": "library",
            "extra": {
                "branch-alias": {
                    "dev-release-2.4": "2.4.x-dev"
                },
                "laminas": {
                    "component": "Laminas\\Hydrator",
                    "config-provider": "Laminas\\Hydrator\\ConfigProvider"
                }
            },
            "autoload": {
                "psr-4": {
                    "Laminas\\Hydrator\\": "src/"
                }
            },
            "notification-url": "https://packagist.org/downloads/",
            "license": [
                "BSD-3-Clause"
            ],
            "description": "Serialize objects to arrays, and vice versa",
            "homepage": "https://laminas.dev",
            "keywords": [
                "hydrator",
                "laminas"
            ],
            "time": "2019-12-31T17:06:38+00:00"
        },
        {
            "name": "laminas/laminas-i18n",
            "version": "2.11.0",
            "source": {
                "type": "git",
                "url": "https://github.com/laminas/laminas-i18n.git",
                "reference": "85678f444b6dcb48e8a04591779e11c24e5bb901"
            },
            "dist": {
                "type": "zip",
                "url": "https://api.github.com/repos/laminas/laminas-i18n/zipball/85678f444b6dcb48e8a04591779e11c24e5bb901",
                "reference": "85678f444b6dcb48e8a04591779e11c24e5bb901",
                "shasum": ""
            },
            "require": {
                "ext-intl": "*",
                "laminas/laminas-stdlib": "^2.7 || ^3.0",
                "laminas/laminas-zendframework-bridge": "^1.0",
                "php": "^7.3 || ~8.0.0"
            },
            "conflict": {
                "phpspec/prophecy": "<1.9.0"
            },
            "replace": {
                "zendframework/zend-i18n": "^2.10.1"
            },
            "require-dev": {
                "laminas/laminas-cache": "^2.6.1",
                "laminas/laminas-coding-standard": "~1.0.0",
                "laminas/laminas-config": "^2.6",
                "laminas/laminas-eventmanager": "^2.6.2 || ^3.0",
                "laminas/laminas-filter": "^2.6.1",
                "laminas/laminas-servicemanager": "^3.2.1",
                "laminas/laminas-validator": "^2.6",
                "laminas/laminas-view": "^2.6.3",
                "phpunit/phpunit": "^9.3"
            },
            "suggest": {
                "laminas/laminas-cache": "Laminas\\Cache component",
                "laminas/laminas-config": "Laminas\\Config component",
                "laminas/laminas-eventmanager": "You should install this package to use the events in the translator",
                "laminas/laminas-filter": "You should install this package to use the provided filters",
                "laminas/laminas-i18n-resources": "Translation resources",
                "laminas/laminas-servicemanager": "Laminas\\ServiceManager component",
                "laminas/laminas-validator": "You should install this package to use the provided validators",
                "laminas/laminas-view": "You should install this package to use the provided view helpers"
            },
            "type": "library",
            "extra": {
                "laminas": {
                    "component": "Laminas\\I18n",
                    "config-provider": "Laminas\\I18n\\ConfigProvider"
                }
            },
            "autoload": {
                "psr-4": {
                    "Laminas\\I18n\\": "src/"
                }
            },
            "notification-url": "https://packagist.org/downloads/",
            "license": [
                "BSD-3-Clause"
            ],
            "description": "Provide translations for your application, and filter and validate internationalized values",
            "homepage": "https://laminas.dev",
            "keywords": [
                "i18n",
                "laminas"
            ],
            "funding": [
                {
                    "url": "https://funding.communitybridge.org/projects/laminas-project",
                    "type": "community_bridge"
                }
            ],
            "time": "2020-10-24T13:14:32+00:00"
        },
        {
            "name": "laminas/laminas-inputfilter",
            "version": "2.10.1",
            "source": {
                "type": "git",
                "url": "git@github.com:laminas/laminas-inputfilter.git",
                "reference": "b29ce8f512c966468eee37ea4873ae5fb545d00a"
            },
            "dist": {
                "type": "zip",
                "url": "https://api.github.com/repos/laminas/laminas-inputfilter/zipball/b29ce8f512c966468eee37ea4873ae5fb545d00a",
                "reference": "b29ce8f512c966468eee37ea4873ae5fb545d00a",
                "shasum": ""
            },
            "require": {
                "laminas/laminas-filter": "^2.9.1",
                "laminas/laminas-servicemanager": "^2.7.10 || ^3.3.1",
                "laminas/laminas-stdlib": "^2.7 || ^3.0",
                "laminas/laminas-validator": "^2.11",
                "laminas/laminas-zendframework-bridge": "^1.0",
                "php": "^5.6 || ^7.0"
            },
            "replace": {
                "zendframework/zend-inputfilter": "self.version"
            },
            "require-dev": {
                "laminas/laminas-coding-standard": "~1.0.0",
                "phpunit/phpunit": "^5.7.27 || ^6.5.14 || ^7.5.15",
                "psr/http-message": "^1.0"
            },
            "suggest": {
                "psr/http-message-implementation": "PSR-7 is required if you wish to validate PSR-7 UploadedFileInterface payloads"
            },
            "type": "library",
            "extra": {
                "branch-alias": {
                    "dev-master": "2.10.x-dev",
                    "dev-develop": "2.11.x-dev"
                },
                "laminas": {
                    "component": "Laminas\\InputFilter",
                    "config-provider": "Laminas\\InputFilter\\ConfigProvider"
                }
            },
            "autoload": {
                "psr-4": {
                    "Laminas\\InputFilter\\": "src/"
                }
            },
            "notification-url": "https://packagist.org/downloads/",
            "license": [
                "BSD-3-Clause"
            ],
            "description": "Normalize and validate input sets from the web, APIs, the CLI, and more, including files",
            "homepage": "https://laminas.dev",
            "keywords": [
                "inputfilter",
                "laminas"
            ],
            "time": "2019-12-31T17:11:54+00:00"
        },
        {
            "name": "laminas/laminas-json",
            "version": "2.6.1",
            "source": {
                "type": "git",
                "url": "https://github.com/laminas/laminas-json.git",
                "reference": "db58425b7f0eba44a7539450cc926af80915951a"
            },
            "dist": {
                "type": "zip",
                "url": "https://api.github.com/repos/laminas/laminas-json/zipball/db58425b7f0eba44a7539450cc926af80915951a",
                "reference": "db58425b7f0eba44a7539450cc926af80915951a",
                "shasum": ""
            },
            "require": {
                "laminas/laminas-zendframework-bridge": "^1.0",
                "php": "^5.5 || ^7.0"
            },
            "replace": {
                "zendframework/zend-json": "self.version"
            },
            "require-dev": {
                "fabpot/php-cs-fixer": "1.7.*",
                "laminas/laminas-http": "^2.5.4",
                "laminas/laminas-server": "^2.6.1",
                "laminas/laminas-stdlib": "^2.5 || ^3.0",
                "laminas/laminas-xml": "^1.0.2",
                "phpunit/phpunit": "~4.0"
            },
            "suggest": {
                "laminas/laminas-http": "Laminas\\Http component, required to use Laminas\\Json\\Server",
                "laminas/laminas-server": "Laminas\\Server component, required to use Laminas\\Json\\Server",
                "laminas/laminas-stdlib": "Laminas\\Stdlib component, for use with caching Laminas\\Json\\Server responses",
                "laminas/laminas-xml": "To support Laminas\\Json\\Json::fromXml() usage"
            },
            "type": "library",
            "extra": {
                "branch-alias": {
                    "dev-master": "2.6-dev",
                    "dev-develop": "2.7-dev"
                }
            },
            "autoload": {
                "psr-4": {
                    "Laminas\\Json\\": "src/"
                }
            },
            "notification-url": "https://packagist.org/downloads/",
            "license": [
                "BSD-3-Clause"
            ],
            "description": "provides convenience methods for serializing native PHP to JSON and decoding JSON to native PHP",
            "homepage": "https://laminas.dev",
            "keywords": [
                "json",
                "laminas"
            ],
            "time": "2019-12-31T17:15:00+00:00"
        },
        {
            "name": "laminas/laminas-loader",
            "version": "2.6.1",
            "source": {
                "type": "git",
                "url": "https://github.com/laminas/laminas-loader.git",
                "reference": "5d01c2c237ae9e68bec262f339947e2ea18979bc"
            },
            "dist": {
                "type": "zip",
                "url": "https://api.github.com/repos/laminas/laminas-loader/zipball/5d01c2c237ae9e68bec262f339947e2ea18979bc",
                "reference": "5d01c2c237ae9e68bec262f339947e2ea18979bc",
                "shasum": ""
            },
            "require": {
                "laminas/laminas-zendframework-bridge": "^1.0",
                "php": "^5.6 || ^7.0"
            },
            "replace": {
                "zendframework/zend-loader": "self.version"
            },
            "require-dev": {
                "laminas/laminas-coding-standard": "~1.0.0",
                "phpunit/phpunit": "^5.7.27 || ^6.5.8 || ^7.1.4"
            },
            "type": "library",
            "extra": {
                "branch-alias": {
                    "dev-master": "2.6.x-dev",
                    "dev-develop": "2.7.x-dev"
                }
            },
            "autoload": {
                "psr-4": {
                    "Laminas\\Loader\\": "src/"
                }
            },
            "notification-url": "https://packagist.org/downloads/",
            "license": [
                "BSD-3-Clause"
            ],
            "description": "Autoloading and plugin loading strategies",
            "homepage": "https://laminas.dev",
            "keywords": [
                "laminas",
                "loader"
            ],
            "time": "2019-12-31T17:18:27+00:00"
        },
        {
            "name": "laminas/laminas-log",
            "version": "2.12.0",
            "source": {
                "type": "git",
                "url": "https://github.com/laminas/laminas-log.git",
                "reference": "4e92d841b48868714a070b10866e94be80fc92ff"
            },
            "dist": {
                "type": "zip",
                "url": "https://api.github.com/repos/laminas/laminas-log/zipball/4e92d841b48868714a070b10866e94be80fc92ff",
                "reference": "4e92d841b48868714a070b10866e94be80fc92ff",
                "shasum": ""
            },
            "require": {
                "laminas/laminas-servicemanager": "^2.7.5 || ^3.0.3",
                "laminas/laminas-stdlib": "^2.7 || ^3.0",
                "laminas/laminas-zendframework-bridge": "^1.0",
                "php": "^5.6 || ^7.0",
                "psr/log": "^1.1.2"
            },
            "provide": {
                "psr/log-implementation": "1.0.0"
            },
            "replace": {
                "zendframework/zend-log": "self.version"
            },
            "require-dev": {
                "laminas/laminas-coding-standard": "~1.0.0",
                "laminas/laminas-db": "^2.6",
                "laminas/laminas-escaper": "^2.5",
                "laminas/laminas-filter": "^2.5",
                "laminas/laminas-mail": "^2.6.1",
                "laminas/laminas-validator": "^2.10.1",
                "mikey179/vfsstream": "^1.6.7",
                "phpunit/phpunit": "^5.7.27 || ^6.5.14 || ^7.5.15"
            },
            "suggest": {
                "ext-mongo": "mongo extension to use Mongo writer",
                "ext-mongodb": "mongodb extension to use MongoDB writer",
                "laminas/laminas-db": "Laminas\\Db component to use the database log writer",
                "laminas/laminas-escaper": "Laminas\\Escaper component, for use in the XML log formatter",
                "laminas/laminas-mail": "Laminas\\Mail component to use the email log writer",
                "laminas/laminas-validator": "Laminas\\Validator component to block invalid log messages"
            },
            "type": "library",
            "extra": {
                "branch-alias": {
                    "dev-master": "2.12.x-dev",
                    "dev-develop": "2.13.x-dev"
                },
                "laminas": {
                    "component": "Laminas\\Log",
                    "config-provider": "Laminas\\Log\\ConfigProvider"
                }
            },
            "autoload": {
                "psr-4": {
                    "Laminas\\Log\\": "src/"
                }
            },
            "notification-url": "https://packagist.org/downloads/",
            "license": [
                "BSD-3-Clause"
            ],
            "description": "Robust, composite logger with filtering, formatting, and PSR-3 support",
            "homepage": "https://laminas.dev",
            "keywords": [
                "laminas",
                "log",
                "logging"
            ],
            "time": "2019-12-31T17:18:59+00:00"
        },
        {
            "name": "laminas/laminas-mail",
            "version": "2.12.3",
            "source": {
                "type": "git",
                "url": "https://github.com/laminas/laminas-mail.git",
                "reference": "c154a733b122539ac2c894561996c770db289f70"
            },
            "dist": {
                "type": "zip",
                "url": "https://api.github.com/repos/laminas/laminas-mail/zipball/c154a733b122539ac2c894561996c770db289f70",
                "reference": "c154a733b122539ac2c894561996c770db289f70",
                "shasum": ""
            },
            "require": {
                "ext-iconv": "*",
                "laminas/laminas-loader": "^2.5",
                "laminas/laminas-mime": "^2.5",
                "laminas/laminas-stdlib": "^2.7 || ^3.0",
                "laminas/laminas-validator": "^2.10.2",
                "laminas/laminas-zendframework-bridge": "^1.0",
                "php": "^7.1",
                "true/punycode": "^2.1"
            },
            "replace": {
                "zendframework/zend-mail": "^2.10.0"
            },
            "require-dev": {
                "laminas/laminas-coding-standard": "~1.0.0",
                "laminas/laminas-config": "^2.6",
                "laminas/laminas-crypt": "^2.6 || ^3.0",
                "laminas/laminas-servicemanager": "^3.2.1",
                "phpunit/phpunit": "^7.5.20"
            },
            "suggest": {
                "laminas/laminas-crypt": "Crammd5 support in SMTP Auth",
                "laminas/laminas-servicemanager": "^2.7.10 || ^3.3.1 when using SMTP to deliver messages"
            },
            "type": "library",
            "extra": {
                "laminas": {
                    "component": "Laminas\\Mail",
                    "config-provider": "Laminas\\Mail\\ConfigProvider"
                }
            },
            "autoload": {
                "psr-4": {
                    "Laminas\\Mail\\": "src/"
                }
            },
            "notification-url": "https://packagist.org/downloads/",
            "license": [
                "BSD-3-Clause"
            ],
            "description": "Provides generalized functionality to compose and send both text and MIME-compliant multipart e-mail messages",
            "homepage": "https://laminas.dev",
            "keywords": [
                "laminas",
                "mail"
            ],
            "funding": [
                {
                    "url": "https://funding.communitybridge.org/projects/laminas-project",
                    "type": "community_bridge"
                }
            ],
            "time": "2020-08-12T14:51:33+00:00"
        },
        {
            "name": "laminas/laminas-math",
            "version": "2.7.1",
            "source": {
                "type": "git",
                "url": "https://github.com/laminas/laminas-math.git",
                "reference": "8027b37e00accc43f28605c7d8fd081baed1f475"
            },
            "dist": {
                "type": "zip",
                "url": "https://api.github.com/repos/laminas/laminas-math/zipball/8027b37e00accc43f28605c7d8fd081baed1f475",
                "reference": "8027b37e00accc43f28605c7d8fd081baed1f475",
                "shasum": ""
            },
            "require": {
                "laminas/laminas-zendframework-bridge": "^1.0",
                "php": "^5.5 || ^7.0"
            },
            "replace": {
                "zendframework/zend-math": "self.version"
            },
            "require-dev": {
                "fabpot/php-cs-fixer": "1.7.*",
                "ircmaxell/random-lib": "~1.1",
                "phpunit/phpunit": "~4.0"
            },
            "suggest": {
                "ext-bcmath": "If using the bcmath functionality",
                "ext-gmp": "If using the gmp functionality",
                "ircmaxell/random-lib": "Fallback random byte generator for Laminas\\Math\\Rand if Mcrypt extensions is unavailable"
            },
            "type": "library",
            "extra": {
                "branch-alias": {
                    "dev-master": "2.7-dev",
                    "dev-develop": "2.8-dev"
                }
            },
            "autoload": {
                "psr-4": {
                    "Laminas\\Math\\": "src/"
                }
            },
            "notification-url": "https://packagist.org/downloads/",
            "license": [
                "BSD-3-Clause"
            ],
            "homepage": "https://laminas.dev",
            "keywords": [
                "laminas",
                "math"
            ],
            "time": "2019-12-31T17:24:15+00:00"
        },
        {
            "name": "laminas/laminas-mime",
            "version": "2.7.4",
            "source": {
                "type": "git",
                "url": "https://github.com/laminas/laminas-mime.git",
                "reference": "e45a7d856bf7b4a7b5bd00d6371f9961dc233add"
            },
            "dist": {
                "type": "zip",
                "url": "https://api.github.com/repos/laminas/laminas-mime/zipball/e45a7d856bf7b4a7b5bd00d6371f9961dc233add",
                "reference": "e45a7d856bf7b4a7b5bd00d6371f9961dc233add",
                "shasum": ""
            },
            "require": {
                "laminas/laminas-stdlib": "^2.7 || ^3.0",
                "laminas/laminas-zendframework-bridge": "^1.0",
                "php": "^5.6 || ^7.0"
            },
            "replace": {
                "zendframework/zend-mime": "^2.7.2"
            },
            "require-dev": {
                "laminas/laminas-coding-standard": "~1.0.0",
                "laminas/laminas-mail": "^2.6",
                "phpunit/phpunit": "^5.7.27 || ^6.5.14 || ^7.5.20"
            },
            "suggest": {
                "laminas/laminas-mail": "Laminas\\Mail component"
            },
            "type": "library",
            "extra": {
                "branch-alias": {
                    "dev-master": "2.7.x-dev",
                    "dev-develop": "2.8.x-dev"
                }
            },
            "autoload": {
                "psr-4": {
                    "Laminas\\Mime\\": "src/"
                }
            },
            "notification-url": "https://packagist.org/downloads/",
            "license": [
                "BSD-3-Clause"
            ],
            "description": "Create and parse MIME messages and parts",
            "homepage": "https://laminas.dev",
            "keywords": [
                "laminas",
                "mime"
            ],
            "time": "2020-03-29T13:12:07+00:00"
        },
        {
            "name": "laminas/laminas-modulemanager",
            "version": "2.9.0",
            "source": {
                "type": "git",
                "url": "https://github.com/laminas/laminas-modulemanager.git",
                "reference": "789bbd4ab391da9221f265f6bb2d594f8f11855b"
            },
            "dist": {
                "type": "zip",
                "url": "https://api.github.com/repos/laminas/laminas-modulemanager/zipball/789bbd4ab391da9221f265f6bb2d594f8f11855b",
                "reference": "789bbd4ab391da9221f265f6bb2d594f8f11855b",
                "shasum": ""
            },
            "require": {
                "laminas/laminas-config": "^3.1 || ^2.6",
                "laminas/laminas-eventmanager": "^3.2 || ^2.6.3",
                "laminas/laminas-stdlib": "^3.1 || ^2.7",
                "laminas/laminas-zendframework-bridge": "^1.0",
                "php": "^5.6 || ^7.0",
                "webimpress/safe-writer": "^1.0.2 || ^2.1"
            },
            "replace": {
                "zendframework/zend-modulemanager": "^2.8.4"
            },
            "require-dev": {
                "laminas/laminas-coding-standard": "~1.0.0",
                "laminas/laminas-console": "^2.6",
                "laminas/laminas-di": "^2.6",
                "laminas/laminas-loader": "^2.5",
                "laminas/laminas-mvc": "^3.0 || ^2.7",
                "laminas/laminas-servicemanager": "^3.0.3 || ^2.7.5",
                "phpunit/phpunit": "^5.7.27 || ^6.5.14 || ^7.5.16"
            },
            "suggest": {
                "laminas/laminas-console": "Laminas\\Console component",
                "laminas/laminas-loader": "Laminas\\Loader component if you are not using Composer autoloading for your modules",
                "laminas/laminas-mvc": "Laminas\\Mvc component",
                "laminas/laminas-servicemanager": "Laminas\\ServiceManager component"
            },
            "type": "library",
            "extra": {
                "branch-alias": {
                    "dev-master": "2.9.x-dev",
                    "dev-develop": "2.10.x-dev"
                }
            },
            "autoload": {
                "psr-4": {
                    "Laminas\\ModuleManager\\": "src/"
                }
            },
            "notification-url": "https://packagist.org/downloads/",
            "license": [
                "BSD-3-Clause"
            ],
            "description": "Modular application system for laminas-mvc applications",
            "homepage": "https://laminas.dev",
            "keywords": [
                "laminas",
                "modulemanager"
            ],
            "funding": [
                {
                    "url": "https://funding.communitybridge.org/projects/laminas-project",
                    "type": "community_bridge"
                }
            ],
            "time": "2020-08-25T09:29:22+00:00"
        },
        {
            "name": "laminas/laminas-mvc",
            "version": "2.7.15",
            "source": {
                "type": "git",
                "url": "https://github.com/laminas/laminas-mvc.git",
                "reference": "7e7198b03556a57fb5fd3ed919d9e1cf71500642"
            },
            "dist": {
                "type": "zip",
                "url": "https://api.github.com/repos/laminas/laminas-mvc/zipball/7e7198b03556a57fb5fd3ed919d9e1cf71500642",
                "reference": "7e7198b03556a57fb5fd3ed919d9e1cf71500642",
                "shasum": ""
            },
            "require": {
                "container-interop/container-interop": "^1.1",
                "laminas/laminas-console": "^2.7",
                "laminas/laminas-eventmanager": "^2.6.4 || ^3.0",
                "laminas/laminas-form": "^2.11",
                "laminas/laminas-hydrator": "^1.1 || ^2.4",
                "laminas/laminas-psr7bridge": "^0.2",
                "laminas/laminas-servicemanager": "^2.7.10 || ^3.0.3",
                "laminas/laminas-stdlib": "^2.7.5 || ^3.0",
                "laminas/laminas-zendframework-bridge": "^1.0",
                "php": "^5.5 || ^7.0"
            },
            "replace": {
                "zendframework/zend-mvc": "self.version"
            },
            "require-dev": {
                "friendsofphp/php-cs-fixer": "1.7.*",
                "laminas/laminas-authentication": "^2.6",
                "laminas/laminas-cache": "^2.8",
                "laminas/laminas-di": "^2.6",
                "laminas/laminas-filter": "^2.8",
                "laminas/laminas-http": "^2.8",
                "laminas/laminas-i18n": "^2.8",
                "laminas/laminas-inputfilter": "^2.8",
                "laminas/laminas-json": "^2.6.1",
                "laminas/laminas-log": "^2.9.3",
                "laminas/laminas-modulemanager": "^2.8",
                "laminas/laminas-serializer": "^2.8",
                "laminas/laminas-session": "^2.8.1",
                "laminas/laminas-text": "^2.7",
                "laminas/laminas-uri": "^2.6",
                "laminas/laminas-validator": "^2.10",
                "laminas/laminas-view": "^2.9",
                "phpunit/phpunit": "^4.8.36",
                "sebastian/comparator": "^1.2.4",
                "sebastian/version": "^1.0.4"
            },
            "suggest": {
                "laminas/laminas-authentication": "Laminas\\Authentication component for Identity plugin",
                "laminas/laminas-config": "Laminas\\Config component",
                "laminas/laminas-di": "Laminas\\Di component",
                "laminas/laminas-filter": "Laminas\\Filter component",
                "laminas/laminas-http": "Laminas\\Http component",
                "laminas/laminas-i18n": "Laminas\\I18n component for translatable segments",
                "laminas/laminas-inputfilter": "Laminas\\Inputfilter component",
                "laminas/laminas-json": "Laminas\\Json component",
                "laminas/laminas-log": "Laminas\\Log component",
                "laminas/laminas-modulemanager": "Laminas\\ModuleManager component",
                "laminas/laminas-serializer": "Laminas\\Serializer component",
                "laminas/laminas-servicemanager-di": "^1.0.1, if using laminas-servicemanager v3 and requiring the laminas-di integration",
                "laminas/laminas-session": "Laminas\\Session component for FlashMessenger, PRG, and FPRG plugins",
                "laminas/laminas-text": "Laminas\\Text component",
                "laminas/laminas-uri": "Laminas\\Uri component",
                "laminas/laminas-validator": "Laminas\\Validator component",
                "laminas/laminas-view": "Laminas\\View component"
            },
            "type": "library",
            "extra": {
                "branch-alias": {
                    "dev-master": "2.7-dev",
                    "dev-develop": "3.0-dev"
                }
            },
            "autoload": {
                "files": [
                    "src/autoload.php"
                ],
                "psr-4": {
                    "Laminas\\Mvc\\": "src/"
                }
            },
            "notification-url": "https://packagist.org/downloads/",
            "license": [
                "BSD-3-Clause"
            ],
            "homepage": "https://laminas.dev",
            "keywords": [
                "laminas",
                "mvc"
            ],
            "time": "2019-12-31T17:32:15+00:00"
        },
        {
            "name": "laminas/laminas-psr7bridge",
            "version": "0.2.2",
            "source": {
                "type": "git",
                "url": "https://github.com/laminas/laminas-psr7bridge.git",
                "reference": "14780ef1d40effd59d77ab29c6d439b2af42cdfa"
            },
            "dist": {
                "type": "zip",
                "url": "https://api.github.com/repos/laminas/laminas-psr7bridge/zipball/14780ef1d40effd59d77ab29c6d439b2af42cdfa",
                "reference": "14780ef1d40effd59d77ab29c6d439b2af42cdfa",
                "shasum": ""
            },
            "require": {
                "laminas/laminas-diactoros": "^1.1",
                "laminas/laminas-http": "^2.5",
                "laminas/laminas-zendframework-bridge": "^1.0",
                "php": ">=5.5",
                "psr/http-message": "^1.0"
            },
            "replace": {
                "zendframework/zend-psr7bridge": "self.version"
            },
            "require-dev": {
                "phpunit/phpunit": "^4.7",
                "squizlabs/php_codesniffer": "^2.3"
            },
            "type": "library",
            "extra": {
                "branch-alias": {
                    "dev-master": "1.0-dev",
                    "dev-develop": "1.1-dev"
                }
            },
            "autoload": {
                "psr-4": {
                    "Laminas\\Psr7Bridge\\": "src/"
                }
            },
            "notification-url": "https://packagist.org/downloads/",
            "license": [
                "BSD-3-Clause"
            ],
            "description": "PSR-7 <-> Laminas\\Http bridge",
            "homepage": "https://laminas.dev",
            "keywords": [
                "http",
                "laminas",
                "psr",
                "psr-7"
            ],
            "time": "2019-12-31T17:38:47+00:00"
        },
        {
            "name": "laminas/laminas-serializer",
            "version": "2.9.1",
            "source": {
                "type": "git",
                "url": "https://github.com/laminas/laminas-serializer.git",
                "reference": "c1c9361f114271b0736db74e0083a919081af5e0"
            },
            "dist": {
                "type": "zip",
                "url": "https://api.github.com/repos/laminas/laminas-serializer/zipball/c1c9361f114271b0736db74e0083a919081af5e0",
                "reference": "c1c9361f114271b0736db74e0083a919081af5e0",
                "shasum": ""
            },
            "require": {
                "laminas/laminas-json": "^2.5 || ^3.0",
                "laminas/laminas-stdlib": "^2.7 || ^3.0",
                "laminas/laminas-zendframework-bridge": "^1.0",
                "php": "^5.6 || ^7.0"
            },
            "replace": {
                "zendframework/zend-serializer": "self.version"
            },
            "require-dev": {
                "laminas/laminas-coding-standard": "~1.0.0",
                "laminas/laminas-math": "^2.6 || ^3.0",
                "laminas/laminas-servicemanager": "^2.7.5 || ^3.0.3",
                "phpunit/phpunit": "^5.7.27 || ^6.5.14 || ^7.5.16"
            },
            "suggest": {
                "laminas/laminas-math": "(^2.6 || ^3.0) To support Python Pickle serialization",
                "laminas/laminas-servicemanager": "(^2.7.5 || ^3.0.3) To support plugin manager support"
            },
            "type": "library",
            "extra": {
                "branch-alias": {
                    "dev-master": "2.9.x-dev",
                    "dev-develop": "2.10.x-dev"
                },
                "laminas": {
                    "component": "Laminas\\Serializer",
                    "config-provider": "Laminas\\Serializer\\ConfigProvider"
                }
            },
            "autoload": {
                "psr-4": {
                    "Laminas\\Serializer\\": "src/"
                }
            },
            "notification-url": "https://packagist.org/downloads/",
            "license": [
                "BSD-3-Clause"
            ],
            "description": "Serialize and deserialize PHP structures to a variety of representations",
            "homepage": "https://laminas.dev",
            "keywords": [
                "laminas",
                "serializer"
            ],
            "time": "2019-12-31T17:42:11+00:00"
        },
        {
            "name": "laminas/laminas-server",
            "version": "2.8.1",
            "source": {
                "type": "git",
                "url": "https://github.com/laminas/laminas-server.git",
                "reference": "4aaca9174c40a2fab2e2aa77999da99f71bdd88e"
            },
            "dist": {
                "type": "zip",
                "url": "https://api.github.com/repos/laminas/laminas-server/zipball/4aaca9174c40a2fab2e2aa77999da99f71bdd88e",
                "reference": "4aaca9174c40a2fab2e2aa77999da99f71bdd88e",
                "shasum": ""
            },
            "require": {
                "laminas/laminas-code": "^2.5 || ^3.0",
                "laminas/laminas-stdlib": "^2.5 || ^3.0",
                "laminas/laminas-zendframework-bridge": "^1.0",
                "php": "^5.6 || ^7.0"
            },
            "replace": {
                "zendframework/zend-server": "self.version"
            },
            "require-dev": {
                "laminas/laminas-coding-standard": "~1.0.0",
                "phpunit/phpunit": "^5.7.27 || ^6.5.8 || ^7.1.4"
            },
            "type": "library",
            "extra": {
                "branch-alias": {
                    "dev-master": "2.8.x-dev",
                    "dev-develop": "2.9.x-dev"
                }
            },
            "autoload": {
                "psr-4": {
                    "Laminas\\Server\\": "src/"
                }
            },
            "notification-url": "https://packagist.org/downloads/",
            "license": [
                "BSD-3-Clause"
            ],
            "description": "Create Reflection-based RPC servers",
            "homepage": "https://laminas.dev",
            "keywords": [
                "laminas",
                "server"
            ],
            "time": "2019-12-31T17:43:03+00:00"
        },
        {
            "name": "laminas/laminas-servicemanager",
            "version": "2.7.11",
            "source": {
                "type": "git",
                "url": "https://github.com/laminas/laminas-servicemanager.git",
                "reference": "841abb656c6018afebeec1f355be438426d6a3dd"
            },
            "dist": {
                "type": "zip",
                "url": "https://api.github.com/repos/laminas/laminas-servicemanager/zipball/841abb656c6018afebeec1f355be438426d6a3dd",
                "reference": "841abb656c6018afebeec1f355be438426d6a3dd",
                "shasum": ""
            },
            "require": {
                "container-interop/container-interop": "~1.0",
                "laminas/laminas-zendframework-bridge": "^1.0",
                "php": "^5.5 || ^7.0"
            },
            "replace": {
                "zendframework/zend-servicemanager": "self.version"
            },
            "require-dev": {
                "athletic/athletic": "dev-master",
                "fabpot/php-cs-fixer": "1.7.*",
                "laminas/laminas-di": "~2.5",
                "laminas/laminas-mvc": "~2.5",
                "phpunit/phpunit": "~4.0"
            },
            "suggest": {
                "laminas/laminas-di": "Laminas\\Di component",
                "ocramius/proxy-manager": "ProxyManager 0.5.* to handle lazy initialization of services"
            },
            "type": "library",
            "extra": {
                "branch-alias": {
                    "dev-master": "2.7-dev",
                    "dev-develop": "3.0-dev"
                }
            },
            "autoload": {
                "psr-4": {
                    "Laminas\\ServiceManager\\": "src/"
                }
            },
            "notification-url": "https://packagist.org/downloads/",
            "license": [
                "BSD-3-Clause"
            ],
            "homepage": "https://laminas.dev",
            "keywords": [
                "laminas",
                "servicemanager"
            ],
            "time": "2019-12-31T17:44:16+00:00"
        },
        {
            "name": "laminas/laminas-session",
            "version": "2.10.0",
            "source": {
                "type": "git",
                "url": "https://github.com/laminas/laminas-session.git",
                "reference": "921e6a9f807ee243a9a4f8a8a297929d0c2b50cd"
            },
            "dist": {
                "type": "zip",
                "url": "https://api.github.com/repos/laminas/laminas-session/zipball/921e6a9f807ee243a9a4f8a8a297929d0c2b50cd",
                "reference": "921e6a9f807ee243a9a4f8a8a297929d0c2b50cd",
                "shasum": ""
            },
            "require": {
                "laminas/laminas-eventmanager": "^3.0",
                "laminas/laminas-stdlib": "^3.2.1",
                "laminas/laminas-zendframework-bridge": "^1.0",
                "php": "^7.3 || ~8.0.0"
            },
            "replace": {
                "zendframework/zend-session": "^2.9.1"
            },
            "require-dev": {
                "container-interop/container-interop": "^1.1",
                "laminas/laminas-cache": "^2.6.1",
                "laminas/laminas-coding-standard": "~1.0.0",
                "laminas/laminas-db": "^2.7",
                "laminas/laminas-http": "^2.5.4",
                "laminas/laminas-servicemanager": "^3.0.3",
                "laminas/laminas-validator": "^2.6",
                "mongodb/mongodb": "^1.0.1",
                "php-mock/php-mock-phpunit": "^1.1.2 || ^2.0",
                "phpspec/prophecy-phpunit": "^2.0",
                "phpunit/phpunit": "^9.3"
            },
            "suggest": {
                "laminas/laminas-cache": "Laminas\\Cache component",
                "laminas/laminas-db": "Laminas\\Db component",
                "laminas/laminas-http": "Laminas\\Http component",
                "laminas/laminas-servicemanager": "Laminas\\ServiceManager component",
                "laminas/laminas-validator": "Laminas\\Validator component",
                "mongodb/mongodb": "If you want to use the MongoDB session save handler"
            },
            "type": "library",
            "extra": {
                "laminas": {
                    "component": "Laminas\\Session",
                    "config-provider": "Laminas\\Session\\ConfigProvider"
                }
            },
            "autoload": {
                "psr-4": {
                    "Laminas\\Session\\": "src/"
                }
            },
            "notification-url": "https://packagist.org/downloads/",
            "license": [
                "BSD-3-Clause"
            ],
            "description": "Object-oriented interface to PHP sessions and storage",
            "homepage": "https://laminas.dev",
            "keywords": [
                "laminas",
                "session"
            ],
            "funding": [
                {
                    "url": "https://funding.communitybridge.org/projects/laminas-project",
                    "type": "community_bridge"
                }
            ],
            "time": "2020-10-31T15:33:31+00:00"
        },
        {
            "name": "laminas/laminas-soap",
            "version": "2.8.0",
            "source": {
                "type": "git",
                "url": "https://github.com/laminas/laminas-soap.git",
                "reference": "34f91d5c4c0a78bc5689cca2d1eaf829b27edd72"
            },
            "dist": {
                "type": "zip",
                "url": "https://api.github.com/repos/laminas/laminas-soap/zipball/34f91d5c4c0a78bc5689cca2d1eaf829b27edd72",
                "reference": "34f91d5c4c0a78bc5689cca2d1eaf829b27edd72",
                "shasum": ""
            },
            "require": {
                "ext-soap": "*",
                "laminas/laminas-server": "^2.6.1",
                "laminas/laminas-stdlib": "^2.7 || ^3.0",
                "laminas/laminas-uri": "^2.5.2",
                "laminas/laminas-zendframework-bridge": "^1.0",
                "php": "^5.6 || ^7.0"
            },
            "replace": {
                "zendframework/zend-soap": "self.version"
            },
            "require-dev": {
                "laminas/laminas-coding-standard": "~1.0.0",
                "laminas/laminas-config": "^2.6",
                "laminas/laminas-http": "^2.5.4",
                "phpunit/phpunit": "^5.7.21 || ^6.3"
            },
            "suggest": {
                "laminas/laminas-http": "Laminas\\Http component"
            },
            "type": "library",
            "extra": {
                "branch-alias": {
                    "dev-master": "2.7.x-dev",
                    "dev-develop": "2.8.x-dev"
                }
            },
            "autoload": {
                "psr-4": {
                    "Laminas\\Soap\\": "src/"
                }
            },
            "notification-url": "https://packagist.org/downloads/",
            "license": [
                "BSD-3-Clause"
            ],
            "homepage": "https://laminas.dev",
            "keywords": [
                "laminas",
                "soap"
            ],
            "time": "2019-12-31T17:48:49+00:00"
        },
        {
            "name": "laminas/laminas-stdlib",
            "version": "3.3.0",
            "source": {
                "type": "git",
                "url": "https://github.com/laminas/laminas-stdlib.git",
                "reference": "b9d84eaa39fde733356ea948cdef36c631f202b6"
            },
            "dist": {
                "type": "zip",
                "url": "https://api.github.com/repos/laminas/laminas-stdlib/zipball/b9d84eaa39fde733356ea948cdef36c631f202b6",
                "reference": "b9d84eaa39fde733356ea948cdef36c631f202b6",
                "shasum": ""
            },
            "require": {
                "laminas/laminas-zendframework-bridge": "^1.0",
                "php": "^7.3 || ^8.0"
            },
            "replace": {
                "zendframework/zend-stdlib": "^3.2.1"
            },
            "require-dev": {
                "laminas/laminas-coding-standard": "~1.0.0",
                "phpbench/phpbench": "^0.17.1",
                "phpunit/phpunit": "^9.3.7"
            },
            "type": "library",
            "extra": {
                "branch-alias": {
                    "dev-master": "3.3.x-dev",
                    "dev-develop": "3.4.x-dev"
                }
            },
            "autoload": {
                "psr-4": {
                    "Laminas\\Stdlib\\": "src/"
                }
            },
            "notification-url": "https://packagist.org/downloads/",
            "license": [
                "BSD-3-Clause"
            ],
            "description": "SPL extensions, array utilities, error handlers, and more",
            "homepage": "https://laminas.dev",
            "keywords": [
                "laminas",
                "stdlib"
            ],
            "funding": [
                {
                    "url": "https://funding.communitybridge.org/projects/laminas-project",
                    "type": "community_bridge"
                }
            ],
            "time": "2020-08-25T09:08:16+00:00"
        },
        {
            "name": "laminas/laminas-text",
            "version": "2.7.1",
            "source": {
                "type": "git",
                "url": "https://github.com/laminas/laminas-text.git",
                "reference": "3601b5eacb06ed0a12f658df860cc0f9613cf4db"
            },
            "dist": {
                "type": "zip",
                "url": "https://api.github.com/repos/laminas/laminas-text/zipball/3601b5eacb06ed0a12f658df860cc0f9613cf4db",
                "reference": "3601b5eacb06ed0a12f658df860cc0f9613cf4db",
                "shasum": ""
            },
            "require": {
                "laminas/laminas-servicemanager": "^2.7.5 || ^3.0.3",
                "laminas/laminas-stdlib": "^2.7 || ^3.0",
                "laminas/laminas-zendframework-bridge": "^1.0",
                "php": "^5.6 || ^7.0"
            },
            "replace": {
                "zendframework/zend-text": "self.version"
            },
            "require-dev": {
                "laminas/laminas-coding-standard": "~1.0.0",
                "laminas/laminas-config": "^2.6",
                "phpunit/phpunit": "^5.7.27 || ^6.5.8 || ^7.1.4"
            },
            "type": "library",
            "extra": {
                "branch-alias": {
                    "dev-master": "2.7.x-dev",
                    "dev-develop": "2.8.x-dev"
                }
            },
            "autoload": {
                "psr-4": {
                    "Laminas\\Text\\": "src/"
                }
            },
            "notification-url": "https://packagist.org/downloads/",
            "license": [
                "BSD-3-Clause"
            ],
            "description": "Create FIGlets and text-based tables",
            "homepage": "https://laminas.dev",
            "keywords": [
                "laminas",
                "text"
            ],
            "time": "2019-12-31T17:54:52+00:00"
        },
        {
            "name": "laminas/laminas-uri",
            "version": "2.8.0",
            "source": {
                "type": "git",
                "url": "https://github.com/laminas/laminas-uri.git",
                "reference": "8651611b6285529f25a4cb9a466c686d9b31468e"
            },
            "dist": {
                "type": "zip",
                "url": "https://api.github.com/repos/laminas/laminas-uri/zipball/8651611b6285529f25a4cb9a466c686d9b31468e",
                "reference": "8651611b6285529f25a4cb9a466c686d9b31468e",
                "shasum": ""
            },
            "require": {
                "laminas/laminas-escaper": "^2.5",
                "laminas/laminas-validator": "^2.10",
                "laminas/laminas-zendframework-bridge": "^1.0",
                "php": "^7.3 || ~8.0.0"
            },
            "replace": {
                "zendframework/zend-uri": "^2.7.1"
            },
            "require-dev": {
                "laminas/laminas-coding-standard": "^2.1",
                "phpunit/phpunit": "^9.3"
            },
            "type": "library",
            "autoload": {
                "psr-4": {
                    "Laminas\\Uri\\": "src/"
                }
            },
            "notification-url": "https://packagist.org/downloads/",
            "license": [
                "BSD-3-Clause"
            ],
            "description": "A component that aids in manipulating and validating » Uniform Resource Identifiers (URIs)",
            "homepage": "https://laminas.dev",
            "keywords": [
                "laminas",
                "uri"
            ],
            "funding": [
                {
                    "url": "https://funding.communitybridge.org/projects/laminas-project",
                    "type": "community_bridge"
                }
            ],
            "time": "2020-10-31T20:20:07+00:00"
        },
        {
            "name": "laminas/laminas-validator",
            "version": "2.13.4",
            "source": {
                "type": "git",
                "url": "https://github.com/laminas/laminas-validator.git",
                "reference": "93593684e70b8ed1e870cacd34ca32b0c0ace185"
            },
            "dist": {
                "type": "zip",
                "url": "https://api.github.com/repos/laminas/laminas-validator/zipball/93593684e70b8ed1e870cacd34ca32b0c0ace185",
                "reference": "93593684e70b8ed1e870cacd34ca32b0c0ace185",
                "shasum": ""
            },
            "require": {
                "container-interop/container-interop": "^1.1",
                "laminas/laminas-stdlib": "^3.2.1",
                "laminas/laminas-zendframework-bridge": "^1.0",
                "php": "^7.1"
            },
            "replace": {
                "zendframework/zend-validator": "^2.13.0"
            },
            "require-dev": {
                "laminas/laminas-cache": "^2.6.1",
                "laminas/laminas-coding-standard": "~1.0.0",
                "laminas/laminas-config": "^2.6",
                "laminas/laminas-db": "^2.7",
                "laminas/laminas-filter": "^2.6",
                "laminas/laminas-http": "^2.5.4",
                "laminas/laminas-i18n": "^2.6",
                "laminas/laminas-math": "^2.6",
                "laminas/laminas-servicemanager": "^2.7.5 || ^3.0.3",
                "laminas/laminas-session": "^2.8",
                "laminas/laminas-uri": "^2.5",
                "phpunit/phpunit": "^7.5.20 || ^8.5.2",
                "psr/http-client": "^1.0",
                "psr/http-factory": "^1.0",
                "psr/http-message": "^1.0"
            },
            "suggest": {
                "laminas/laminas-db": "Laminas\\Db component, required by the (No)RecordExists validator",
                "laminas/laminas-filter": "Laminas\\Filter component, required by the Digits validator",
                "laminas/laminas-i18n": "Laminas\\I18n component to allow translation of validation error messages",
                "laminas/laminas-i18n-resources": "Translations of validator messages",
                "laminas/laminas-math": "Laminas\\Math component, required by the Csrf validator",
                "laminas/laminas-servicemanager": "Laminas\\ServiceManager component to allow using the ValidatorPluginManager and validator chains",
                "laminas/laminas-session": "Laminas\\Session component, ^2.8; required by the Csrf validator",
                "laminas/laminas-uri": "Laminas\\Uri component, required by the Uri and Sitemap\\Loc validators",
                "psr/http-message": "psr/http-message, required when validating PSR-7 UploadedFileInterface instances via the Upload and UploadFile validators"
            },
            "type": "library",
            "extra": {
                "branch-alias": {
                    "dev-master": "2.13.x-dev",
                    "dev-develop": "2.14.x-dev"
                },
                "laminas": {
                    "component": "Laminas\\Validator",
                    "config-provider": "Laminas\\Validator\\ConfigProvider"
                }
            },
            "autoload": {
                "psr-4": {
                    "Laminas\\Validator\\": "src/"
                }
            },
            "notification-url": "https://packagist.org/downloads/",
            "license": [
                "BSD-3-Clause"
            ],
            "description": "Validation classes for a wide range of domains, and the ability to chain validators to create complex validation criteria",
            "homepage": "https://laminas.dev",
            "keywords": [
                "laminas",
                "validator"
            ],
            "time": "2020-03-31T18:57:01+00:00"
        },
        {
            "name": "laminas/laminas-view",
            "version": "2.11.4",
            "source": {
                "type": "git",
                "url": "https://github.com/laminas/laminas-view.git",
                "reference": "3bbb2e94287383604c898284a18d2d06cf17301e"
            },
            "dist": {
                "type": "zip",
                "url": "https://api.github.com/repos/laminas/laminas-view/zipball/3bbb2e94287383604c898284a18d2d06cf17301e",
                "reference": "3bbb2e94287383604c898284a18d2d06cf17301e",
                "shasum": ""
            },
            "require": {
                "laminas/laminas-eventmanager": "^2.6.2 || ^3.0",
                "laminas/laminas-json": "^2.6.1 || ^3.0",
                "laminas/laminas-loader": "^2.5",
                "laminas/laminas-stdlib": "^2.7 || ^3.0",
                "laminas/laminas-zendframework-bridge": "^1.0",
                "php": "^5.6 || ^7.0"
            },
            "replace": {
                "zendframework/zend-view": "self.version"
            },
            "require-dev": {
                "laminas/laminas-authentication": "^2.5",
                "laminas/laminas-cache": "^2.6.1",
                "laminas/laminas-coding-standard": "~1.0.0",
                "laminas/laminas-config": "^2.6",
                "laminas/laminas-console": "^2.6",
                "laminas/laminas-escaper": "^2.5",
                "laminas/laminas-feed": "^2.7",
                "laminas/laminas-filter": "^2.6.1",
                "laminas/laminas-http": "^2.5.4",
                "laminas/laminas-i18n": "^2.6",
                "laminas/laminas-log": "^2.7",
                "laminas/laminas-modulemanager": "^2.7.1",
                "laminas/laminas-mvc": "^2.7.14 || ^3.0",
                "laminas/laminas-navigation": "^2.5",
                "laminas/laminas-paginator": "^2.5",
                "laminas/laminas-permissions-acl": "^2.6",
                "laminas/laminas-router": "^3.0.1",
                "laminas/laminas-serializer": "^2.6.1",
                "laminas/laminas-servicemanager": "^2.7.5 || ^3.0.3",
                "laminas/laminas-session": "^2.8.1",
                "laminas/laminas-uri": "^2.5",
                "phpunit/phpunit": "^5.7.15 || ^6.0.8"
            },
            "suggest": {
                "laminas/laminas-authentication": "Laminas\\Authentication component",
                "laminas/laminas-escaper": "Laminas\\Escaper component",
                "laminas/laminas-feed": "Laminas\\Feed component",
                "laminas/laminas-filter": "Laminas\\Filter component",
                "laminas/laminas-http": "Laminas\\Http component",
                "laminas/laminas-i18n": "Laminas\\I18n component",
                "laminas/laminas-mvc": "Laminas\\Mvc component",
                "laminas/laminas-mvc-plugin-flashmessenger": "laminas-mvc-plugin-flashmessenger component, if you want to use the FlashMessenger view helper with laminas-mvc versions 3 and up",
                "laminas/laminas-navigation": "Laminas\\Navigation component",
                "laminas/laminas-paginator": "Laminas\\Paginator component",
                "laminas/laminas-permissions-acl": "Laminas\\Permissions\\Acl component",
                "laminas/laminas-servicemanager": "Laminas\\ServiceManager component",
                "laminas/laminas-uri": "Laminas\\Uri component"
            },
            "bin": [
                "bin/templatemap_generator.php"
            ],
            "type": "library",
            "extra": {
                "branch-alias": {
                    "dev-master": "2.11.x-dev",
                    "dev-develop": "2.12.x-dev"
                }
            },
            "autoload": {
                "psr-4": {
                    "Laminas\\View\\": "src/"
                }
            },
            "notification-url": "https://packagist.org/downloads/",
            "license": [
                "BSD-3-Clause"
            ],
            "description": "Flexible view layer supporting and providing multiple view layers, helpers, and more",
            "homepage": "https://laminas.dev",
            "keywords": [
                "laminas",
                "view"
            ],
            "time": "2019-12-31T18:03:30+00:00"
        },
        {
            "name": "laminas/laminas-zendframework-bridge",
            "version": "1.1.1",
            "source": {
                "type": "git",
                "url": "https://github.com/laminas/laminas-zendframework-bridge.git",
                "reference": "6ede70583e101030bcace4dcddd648f760ddf642"
            },
            "dist": {
                "type": "zip",
                "url": "https://api.github.com/repos/laminas/laminas-zendframework-bridge/zipball/6ede70583e101030bcace4dcddd648f760ddf642",
                "reference": "6ede70583e101030bcace4dcddd648f760ddf642",
                "shasum": ""
            },
            "require": {
                "php": "^5.6 || ^7.0 || ^8.0"
            },
            "require-dev": {
                "phpunit/phpunit": "^5.7 || ^6.5 || ^7.5 || ^8.1 || ^9.3",
                "squizlabs/php_codesniffer": "^3.5"
            },
            "type": "library",
            "extra": {
                "laminas": {
                    "module": "Laminas\\ZendFrameworkBridge"
                }
            },
            "autoload": {
                "files": [
                    "src/autoload.php"
                ],
                "psr-4": {
                    "Laminas\\ZendFrameworkBridge\\": "src//"
                }
            },
            "notification-url": "https://packagist.org/downloads/",
            "license": [
                "BSD-3-Clause"
            ],
            "description": "Alias legacy ZF class names to Laminas Project equivalents.",
            "keywords": [
                "ZendFramework",
                "autoloading",
                "laminas",
                "zf"
            ],
            "funding": [
                {
                    "url": "https://funding.communitybridge.org/projects/laminas-project",
                    "type": "community_bridge"
                }
            ],
            "time": "2020-09-14T14:23:00+00:00"
        },
        {
            "name": "league/flysystem",
            "version": "1.1.3",
            "source": {
                "type": "git",
                "url": "https://github.com/thephpleague/flysystem.git",
                "reference": "9be3b16c877d477357c015cec057548cf9b2a14a"
            },
            "dist": {
                "type": "zip",
                "url": "https://api.github.com/repos/thephpleague/flysystem/zipball/9be3b16c877d477357c015cec057548cf9b2a14a",
                "reference": "9be3b16c877d477357c015cec057548cf9b2a14a",
                "shasum": ""
            },
            "require": {
                "ext-fileinfo": "*",
                "league/mime-type-detection": "^1.3",
                "php": "^7.2.5 || ^8.0"
            },
            "conflict": {
                "league/flysystem-sftp": "<1.0.6"
            },
            "require-dev": {
                "phpspec/prophecy": "^1.11.1",
                "phpunit/phpunit": "^8.5.8"
            },
            "suggest": {
                "ext-fileinfo": "Required for MimeType",
                "ext-ftp": "Allows you to use FTP server storage",
                "ext-openssl": "Allows you to use FTPS server storage",
                "league/flysystem-aws-s3-v2": "Allows you to use S3 storage with AWS SDK v2",
                "league/flysystem-aws-s3-v3": "Allows you to use S3 storage with AWS SDK v3",
                "league/flysystem-azure": "Allows you to use Windows Azure Blob storage",
                "league/flysystem-cached-adapter": "Flysystem adapter decorator for metadata caching",
                "league/flysystem-eventable-filesystem": "Allows you to use EventableFilesystem",
                "league/flysystem-rackspace": "Allows you to use Rackspace Cloud Files",
                "league/flysystem-sftp": "Allows you to use SFTP server storage via phpseclib",
                "league/flysystem-webdav": "Allows you to use WebDAV storage",
                "league/flysystem-ziparchive": "Allows you to use ZipArchive adapter",
                "spatie/flysystem-dropbox": "Allows you to use Dropbox storage",
                "srmklive/flysystem-dropbox-v2": "Allows you to use Dropbox storage for PHP 5 applications"
            },
            "type": "library",
            "extra": {
                "branch-alias": {
                    "dev-master": "1.1-dev"
                }
            },
            "autoload": {
                "psr-4": {
                    "League\\Flysystem\\": "src/"
                }
            },
            "notification-url": "https://packagist.org/downloads/",
            "license": [
                "MIT"
            ],
            "authors": [
                {
                    "name": "Frank de Jonge",
                    "email": "info@frenky.net"
                }
            ],
            "description": "Filesystem abstraction: Many filesystems, one API.",
            "keywords": [
                "Cloud Files",
                "WebDAV",
                "abstraction",
                "aws",
                "cloud",
                "copy.com",
                "dropbox",
                "file systems",
                "files",
                "filesystem",
                "filesystems",
                "ftp",
                "rackspace",
                "remote",
                "s3",
                "sftp",
                "storage"
            ],
            "funding": [
                {
                    "url": "https://offset.earth/frankdejonge",
                    "type": "other"
                }
            ],
            "time": "2020-08-23T07:39:11+00:00"
        },
        {
            "name": "league/flysystem-aws-s3-v3",
            "version": "1.0.29",
            "source": {
                "type": "git",
                "url": "https://github.com/thephpleague/flysystem-aws-s3-v3.git",
                "reference": "4e25cc0582a36a786c31115e419c6e40498f6972"
            },
            "dist": {
                "type": "zip",
                "url": "https://api.github.com/repos/thephpleague/flysystem-aws-s3-v3/zipball/4e25cc0582a36a786c31115e419c6e40498f6972",
                "reference": "4e25cc0582a36a786c31115e419c6e40498f6972",
                "shasum": ""
            },
            "require": {
                "aws/aws-sdk-php": "^3.20.0",
                "league/flysystem": "^1.0.40",
                "php": ">=5.5.0"
            },
            "require-dev": {
                "henrikbjorn/phpspec-code-coverage": "~1.0.1",
                "phpspec/phpspec": "^2.0.0"
            },
            "type": "library",
            "extra": {
                "branch-alias": {
                    "dev-master": "1.0-dev"
                }
            },
            "autoload": {
                "psr-4": {
                    "League\\Flysystem\\AwsS3v3\\": "src/"
                }
            },
            "notification-url": "https://packagist.org/downloads/",
            "license": [
                "MIT"
            ],
            "authors": [
                {
                    "name": "Frank de Jonge",
                    "email": "info@frenky.net"
                }
            ],
            "description": "Flysystem adapter for the AWS S3 SDK v3.x",
            "time": "2020-10-08T18:58:37+00:00"
        },
        {
            "name": "league/flysystem-cached-adapter",
            "version": "1.1.0",
            "source": {
                "type": "git",
                "url": "https://github.com/thephpleague/flysystem-cached-adapter.git",
                "reference": "d1925efb2207ac4be3ad0c40b8277175f99ffaff"
            },
            "dist": {
                "type": "zip",
                "url": "https://api.github.com/repos/thephpleague/flysystem-cached-adapter/zipball/d1925efb2207ac4be3ad0c40b8277175f99ffaff",
                "reference": "d1925efb2207ac4be3ad0c40b8277175f99ffaff",
                "shasum": ""
            },
            "require": {
                "league/flysystem": "~1.0",
                "psr/cache": "^1.0.0"
            },
            "require-dev": {
                "mockery/mockery": "~0.9",
                "phpspec/phpspec": "^3.4",
                "phpunit/phpunit": "^5.7",
                "predis/predis": "~1.0",
                "tedivm/stash": "~0.12"
            },
            "suggest": {
                "ext-phpredis": "Pure C implemented extension for PHP"
            },
            "type": "library",
            "autoload": {
                "psr-4": {
                    "League\\Flysystem\\Cached\\": "src/"
                }
            },
            "notification-url": "https://packagist.org/downloads/",
            "license": [
                "MIT"
            ],
            "authors": [
                {
                    "name": "frankdejonge",
                    "email": "info@frenky.net"
                }
            ],
            "description": "An adapter decorator to enable meta-data caching.",
            "time": "2020-07-25T15:56:04+00:00"
        },
        {
            "name": "league/mime-type-detection",
            "version": "1.5.1",
            "source": {
                "type": "git",
                "url": "https://github.com/thephpleague/mime-type-detection.git",
                "reference": "353f66d7555d8a90781f6f5e7091932f9a4250aa"
            },
            "dist": {
                "type": "zip",
                "url": "https://api.github.com/repos/thephpleague/mime-type-detection/zipball/353f66d7555d8a90781f6f5e7091932f9a4250aa",
                "reference": "353f66d7555d8a90781f6f5e7091932f9a4250aa",
                "shasum": ""
            },
            "require": {
                "ext-fileinfo": "*",
                "php": "^7.2 || ^8.0"
            },
            "require-dev": {
                "phpstan/phpstan": "^0.12.36",
                "phpunit/phpunit": "^8.5.8"
            },
            "type": "library",
            "autoload": {
                "psr-4": {
                    "League\\MimeTypeDetection\\": "src"
                }
            },
            "notification-url": "https://packagist.org/downloads/",
            "license": [
                "MIT"
            ],
            "authors": [
                {
                    "name": "Frank de Jonge",
                    "email": "info@frankdejonge.nl"
                }
            ],
            "description": "Mime-type detection for Flysystem",
            "funding": [
                {
                    "url": "https://github.com/frankdejonge",
                    "type": "github"
                },
                {
                    "url": "https://tidelift.com/funding/github/packagist/league/flysystem",
                    "type": "tidelift"
                }
            ],
            "time": "2020-10-18T11:50:25+00:00"
        },
        {
            "name": "magento/composer",
            "version": "1.6.0",
            "source": {
                "type": "git",
                "url": "https://github.com/magento/composer.git",
                "reference": "fcc66f535d631788f2ba160ff547357086d9b2c9"
            },
            "dist": {
                "type": "zip",
                "url": "https://api.github.com/repos/magento/composer/zipball/fcc66f535d631788f2ba160ff547357086d9b2c9",
                "reference": "fcc66f535d631788f2ba160ff547357086d9b2c9",
                "shasum": ""
            },
            "require": {
                "composer/composer": "^1.9",
                "php": "~7.3.0||~7.4.0",
                "symfony/console": "~4.4.0"
            },
            "require-dev": {
                "phpunit/phpunit": "^9"
            },
            "type": "library",
            "autoload": {
                "psr-4": {
                    "Magento\\Composer\\": "src"
                }
            },
            "notification-url": "https://packagist.org/downloads/",
            "license": [
                "OSL-3.0",
                "AFL-3.0"
            ],
            "description": "Magento composer library helps to instantiate Composer application and run composer commands.",
            "time": "2020-06-15T17:52:31+00:00"
        },
        {
            "name": "magento/magento-composer-installer",
            "version": "0.1.13",
            "source": {
                "type": "git",
                "url": "https://github.com/magento/magento-composer-installer.git",
                "reference": "8b6c32f53b4944a5d6656e86344cd0f9784709a1"
            },
            "dist": {
                "type": "zip",
                "url": "https://api.github.com/repos/magento/magento-composer-installer/zipball/8b6c32f53b4944a5d6656e86344cd0f9784709a1",
                "reference": "8b6c32f53b4944a5d6656e86344cd0f9784709a1",
                "shasum": ""
            },
            "require": {
                "composer-plugin-api": "^1.0"
            },
            "replace": {
                "magento-hackathon/magento-composer-installer": "*"
            },
            "require-dev": {
                "composer/composer": "*@dev",
                "firegento/phpcs": "dev-patch-1",
                "mikey179/vfsstream": "*",
                "phpunit/phpunit": "*",
                "phpunit/phpunit-mock-objects": "dev-master",
                "squizlabs/php_codesniffer": "1.4.7",
                "symfony/process": "*"
            },
            "type": "composer-plugin",
            "extra": {
                "composer-command-registry": [
                    "MagentoHackathon\\Composer\\Magento\\Command\\DeployCommand"
                ],
                "class": "MagentoHackathon\\Composer\\Magento\\Plugin"
            },
            "autoload": {
                "psr-0": {
                    "MagentoHackathon\\Composer\\Magento": "src/"
                }
            },
            "notification-url": "https://packagist.org/downloads/",
            "license": [
                "OSL-3.0"
            ],
            "authors": [
                {
                    "name": "Vinai Kopp",
                    "email": "vinai@netzarbeiter.com"
                },
                {
                    "name": "Daniel Fahlke aka Flyingmana",
                    "email": "flyingmana@googlemail.com"
                },
                {
                    "name": "Jörg Weller",
                    "email": "weller@flagbit.de"
                },
                {
                    "name": "Karl Spies",
                    "email": "karl.spies@gmx.net"
                },
                {
                    "name": "Tobias Vogt",
                    "email": "tobi@webguys.de"
                },
                {
                    "name": "David Fuhr",
                    "email": "fuhr@flagbit.de"
                }
            ],
            "description": "Composer installer for Magento modules",
            "homepage": "https://github.com/magento/magento-composer-installer",
            "keywords": [
                "composer-installer",
                "magento"
            ],
            "time": "2017-12-29T16:45:24+00:00"
        },
        {
            "name": "magento/zendframework1",
            "version": "1.14.4",
            "source": {
                "type": "git",
                "url": "https://github.com/magento/zf1.git",
                "reference": "250f35c0e80b5e6fa1a1598c144cba2fff36b565"
            },
            "dist": {
                "type": "zip",
                "url": "https://api.github.com/repos/magento/zf1/zipball/250f35c0e80b5e6fa1a1598c144cba2fff36b565",
                "reference": "250f35c0e80b5e6fa1a1598c144cba2fff36b565",
                "shasum": ""
            },
            "require": {
                "php": ">=5.2.11"
            },
            "require-dev": {
                "phpunit/dbunit": "1.3.*",
                "phpunit/phpunit": "3.7.*"
            },
            "type": "library",
            "extra": {
                "branch-alias": {
                    "dev-master": "1.12.x-dev"
                }
            },
            "autoload": {
                "psr-0": {
                    "Zend_": "library/"
                }
            },
            "notification-url": "https://packagist.org/downloads/",
            "include-path": [
                "library/"
            ],
            "license": [
                "BSD-3-Clause"
            ],
            "description": "Magento Zend Framework 1",
            "homepage": "http://framework.zend.com/",
            "keywords": [
                "ZF1",
                "framework"
            ],
            "time": "2020-05-19T23:25:07+00:00"
        },
        {
            "name": "monolog/monolog",
            "version": "1.25.5",
            "source": {
                "type": "git",
                "url": "https://github.com/Seldaek/monolog.git",
                "reference": "1817faadd1846cd08be9a49e905dc68823bc38c0"
            },
            "dist": {
                "type": "zip",
                "url": "https://api.github.com/repos/Seldaek/monolog/zipball/1817faadd1846cd08be9a49e905dc68823bc38c0",
                "reference": "1817faadd1846cd08be9a49e905dc68823bc38c0",
                "shasum": ""
            },
            "require": {
                "php": ">=5.3.0",
                "psr/log": "~1.0"
            },
            "provide": {
                "psr/log-implementation": "1.0.0"
            },
            "require-dev": {
                "aws/aws-sdk-php": "^2.4.9 || ^3.0",
                "doctrine/couchdb": "~1.0@dev",
                "graylog2/gelf-php": "~1.0",
                "php-amqplib/php-amqplib": "~2.4",
                "php-console/php-console": "^3.1.3",
                "php-parallel-lint/php-parallel-lint": "^1.0",
                "phpunit/phpunit": "~4.5",
                "ruflin/elastica": ">=0.90 <3.0",
                "sentry/sentry": "^0.13",
                "swiftmailer/swiftmailer": "^5.3|^6.0"
            },
            "suggest": {
                "aws/aws-sdk-php": "Allow sending log messages to AWS services like DynamoDB",
                "doctrine/couchdb": "Allow sending log messages to a CouchDB server",
                "ext-amqp": "Allow sending log messages to an AMQP server (1.0+ required)",
                "ext-mongo": "Allow sending log messages to a MongoDB server",
                "graylog2/gelf-php": "Allow sending log messages to a GrayLog2 server",
                "mongodb/mongodb": "Allow sending log messages to a MongoDB server via PHP Driver",
                "php-amqplib/php-amqplib": "Allow sending log messages to an AMQP server using php-amqplib",
                "php-console/php-console": "Allow sending log messages to Google Chrome",
                "rollbar/rollbar": "Allow sending log messages to Rollbar",
                "ruflin/elastica": "Allow sending log messages to an Elastic Search server",
                "sentry/sentry": "Allow sending log messages to a Sentry server"
            },
            "type": "library",
            "extra": {
                "branch-alias": {
                    "dev-master": "2.0.x-dev"
                }
            },
            "autoload": {
                "psr-4": {
                    "Monolog\\": "src/Monolog"
                }
            },
            "notification-url": "https://packagist.org/downloads/",
            "license": [
                "MIT"
            ],
            "authors": [
                {
                    "name": "Jordi Boggiano",
                    "email": "j.boggiano@seld.be",
                    "homepage": "http://seld.be"
                }
            ],
            "description": "Sends your logs to files, sockets, inboxes, databases and various web services",
            "homepage": "http://github.com/Seldaek/monolog",
            "keywords": [
                "log",
                "logging",
                "psr-3"
            ],
            "funding": [
                {
                    "url": "https://github.com/Seldaek",
                    "type": "github"
                },
                {
                    "url": "https://tidelift.com/funding/github/packagist/monolog/monolog",
                    "type": "tidelift"
                }
            ],
            "time": "2020-07-23T08:35:51+00:00"
        },
        {
            "name": "mtdowling/jmespath.php",
            "version": "2.6.0",
            "source": {
                "type": "git",
                "url": "https://github.com/jmespath/jmespath.php.git",
                "reference": "42dae2cbd13154083ca6d70099692fef8ca84bfb"
            },
            "dist": {
                "type": "zip",
                "url": "https://api.github.com/repos/jmespath/jmespath.php/zipball/42dae2cbd13154083ca6d70099692fef8ca84bfb",
                "reference": "42dae2cbd13154083ca6d70099692fef8ca84bfb",
                "shasum": ""
            },
            "require": {
                "php": "^5.4 || ^7.0 || ^8.0",
                "symfony/polyfill-mbstring": "^1.17"
            },
            "require-dev": {
                "composer/xdebug-handler": "^1.4",
                "phpunit/phpunit": "^4.8.36 || ^7.5.15"
            },
            "bin": [
                "bin/jp.php"
            ],
            "type": "library",
            "extra": {
                "branch-alias": {
                    "dev-master": "2.6-dev"
                }
            },
            "autoload": {
                "psr-4": {
                    "JmesPath\\": "src/"
                },
                "files": [
                    "src/JmesPath.php"
                ]
            },
            "notification-url": "https://packagist.org/downloads/",
            "license": [
                "MIT"
            ],
            "authors": [
                {
                    "name": "Michael Dowling",
                    "email": "mtdowling@gmail.com",
                    "homepage": "https://github.com/mtdowling"
                }
            ],
            "description": "Declaratively specify how to extract elements from a JSON document",
            "keywords": [
                "json",
                "jsonpath"
            ],
            "time": "2020-07-31T21:01:56+00:00"
        },
        {
            "name": "paragonie/random_compat",
            "version": "v9.99.99",
            "source": {
                "type": "git",
                "url": "https://github.com/paragonie/random_compat.git",
                "reference": "84b4dfb120c6f9b4ff7b3685f9b8f1aa365a0c95"
            },
            "dist": {
                "type": "zip",
                "url": "https://api.github.com/repos/paragonie/random_compat/zipball/84b4dfb120c6f9b4ff7b3685f9b8f1aa365a0c95",
                "reference": "84b4dfb120c6f9b4ff7b3685f9b8f1aa365a0c95",
                "shasum": ""
            },
            "require": {
                "php": "^7"
            },
            "require-dev": {
                "phpunit/phpunit": "4.*|5.*",
                "vimeo/psalm": "^1"
            },
            "suggest": {
                "ext-libsodium": "Provides a modern crypto API that can be used to generate random bytes."
            },
            "type": "library",
            "notification-url": "https://packagist.org/downloads/",
            "license": [
                "MIT"
            ],
            "authors": [
                {
                    "name": "Paragon Initiative Enterprises",
                    "email": "security@paragonie.com",
                    "homepage": "https://paragonie.com"
                }
            ],
            "description": "PHP 5.x polyfill for random_bytes() and random_int() from PHP 7",
            "keywords": [
                "csprng",
                "polyfill",
                "pseudorandom",
                "random"
            ],
            "time": "2018-07-02T15:55:56+00:00"
        },
        {
            "name": "paragonie/sodium_compat",
            "version": "v1.13.0",
            "source": {
                "type": "git",
                "url": "https://github.com/paragonie/sodium_compat.git",
                "reference": "bbade402cbe84c69b718120911506a3aa2bae653"
            },
            "dist": {
                "type": "zip",
                "url": "https://api.github.com/repos/paragonie/sodium_compat/zipball/bbade402cbe84c69b718120911506a3aa2bae653",
                "reference": "bbade402cbe84c69b718120911506a3aa2bae653",
                "shasum": ""
            },
            "require": {
                "paragonie/random_compat": ">=1",
                "php": "^5.2.4|^5.3|^5.4|^5.5|^5.6|^7|^8"
            },
            "require-dev": {
                "phpunit/phpunit": "^3|^4|^5|^6|^7"
            },
            "suggest": {
                "ext-libsodium": "PHP < 7.0: Better performance, password hashing (Argon2i), secure memory management (memzero), and better security.",
                "ext-sodium": "PHP >= 7.0: Better performance, password hashing (Argon2i), secure memory management (memzero), and better security."
            },
            "type": "library",
            "autoload": {
                "files": [
                    "autoload.php"
                ]
            },
            "notification-url": "https://packagist.org/downloads/",
            "license": [
                "ISC"
            ],
            "authors": [
                {
                    "name": "Paragon Initiative Enterprises",
                    "email": "security@paragonie.com"
                },
                {
                    "name": "Frank Denis",
                    "email": "jedisct1@pureftpd.org"
                }
            ],
            "description": "Pure PHP implementation of libsodium; uses the PHP extension if it exists",
            "keywords": [
                "Authentication",
                "BLAKE2b",
                "ChaCha20",
                "ChaCha20-Poly1305",
                "Chapoly",
                "Curve25519",
                "Ed25519",
                "EdDSA",
                "Edwards-curve Digital Signature Algorithm",
                "Elliptic Curve Diffie-Hellman",
                "Poly1305",
                "Pure-PHP cryptography",
                "RFC 7748",
                "RFC 8032",
                "Salpoly",
                "Salsa20",
                "X25519",
                "XChaCha20-Poly1305",
                "XSalsa20-Poly1305",
                "Xchacha20",
                "Xsalsa20",
                "aead",
                "cryptography",
                "ecdh",
                "elliptic curve",
                "elliptic curve cryptography",
                "encryption",
                "libsodium",
                "php",
                "public-key cryptography",
                "secret-key cryptography",
                "side-channel resistant"
            ],
            "time": "2020-03-20T21:48:09+00:00"
        },
        {
            "name": "pelago/emogrifier",
            "version": "v3.1.0",
            "source": {
                "type": "git",
                "url": "https://github.com/MyIntervals/emogrifier.git",
                "reference": "f6a5c7d44612d86c3901c93f1592f5440e6b2cd8"
            },
            "dist": {
                "type": "zip",
                "url": "https://api.github.com/repos/MyIntervals/emogrifier/zipball/f6a5c7d44612d86c3901c93f1592f5440e6b2cd8",
                "reference": "f6a5c7d44612d86c3901c93f1592f5440e6b2cd8",
                "shasum": ""
            },
            "require": {
                "ext-dom": "*",
                "ext-libxml": "*",
                "php": "^5.6 || ~7.0 || ~7.1 || ~7.2 || ~7.3 || ~7.4",
                "symfony/css-selector": "^2.8 || ^3.0 || ^4.0 || ^5.0"
            },
            "require-dev": {
                "friendsofphp/php-cs-fixer": "^2.15.3",
                "phpmd/phpmd": "^2.7.0",
                "phpunit/phpunit": "^5.7.27",
                "squizlabs/php_codesniffer": "^3.5.0"
            },
            "type": "library",
            "extra": {
                "branch-alias": {
                    "dev-master": "4.0.x-dev"
                }
            },
            "autoload": {
                "psr-4": {
                    "Pelago\\": "src/"
                }
            },
            "notification-url": "https://packagist.org/downloads/",
            "license": [
                "MIT"
            ],
            "authors": [
                {
                    "name": "Oliver Klee",
                    "email": "github@oliverklee.de"
                },
                {
                    "name": "Zoli Szabó",
                    "email": "zoli.szabo+github@gmail.com"
                },
                {
                    "name": "John Reeve",
                    "email": "jreeve@pelagodesign.com"
                },
                {
                    "name": "Jake Hotson",
                    "email": "jake@qzdesign.co.uk"
                },
                {
                    "name": "Cameron Brooks"
                },
                {
                    "name": "Jaime Prado"
                }
            ],
            "description": "Converts CSS styles into inline style attributes in your HTML code",
            "homepage": "https://www.myintervals.com/emogrifier.php",
            "keywords": [
                "css",
                "email",
                "pre-processing"
            ],
            "time": "2019-12-26T19:37:31+00:00"
        },
        {
            "name": "php-amqplib/php-amqplib",
            "version": "v2.10.1",
            "source": {
                "type": "git",
                "url": "https://github.com/php-amqplib/php-amqplib.git",
                "reference": "6e2b2501e021e994fb64429e5a78118f83b5c200"
            },
            "dist": {
                "type": "zip",
                "url": "https://api.github.com/repos/php-amqplib/php-amqplib/zipball/6e2b2501e021e994fb64429e5a78118f83b5c200",
                "reference": "6e2b2501e021e994fb64429e5a78118f83b5c200",
                "shasum": ""
            },
            "require": {
                "ext-bcmath": "*",
                "ext-sockets": "*",
                "php": ">=5.6"
            },
            "replace": {
                "videlalvaro/php-amqplib": "self.version"
            },
            "require-dev": {
                "ext-curl": "*",
                "nategood/httpful": "^0.2.20",
                "phpunit/phpunit": "^5.7|^6.5|^7.0",
                "squizlabs/php_codesniffer": "^2.5"
            },
            "type": "library",
            "extra": {
                "branch-alias": {
                    "dev-master": "2.10-dev"
                }
            },
            "autoload": {
                "psr-4": {
                    "PhpAmqpLib\\": "PhpAmqpLib/"
                }
            },
            "notification-url": "https://packagist.org/downloads/",
            "license": [
                "LGPL-2.1-or-later"
            ],
            "authors": [
                {
                    "name": "Alvaro Videla",
                    "role": "Original Maintainer"
                },
                {
                    "name": "John Kelly",
                    "email": "johnmkelly86@gmail.com",
                    "role": "Maintainer"
                },
                {
                    "name": "Raúl Araya",
                    "email": "nubeiro@gmail.com",
                    "role": "Maintainer"
                },
                {
                    "name": "Luke Bakken",
                    "email": "luke@bakken.io",
                    "role": "Maintainer"
                }
            ],
            "description": "Formerly videlalvaro/php-amqplib.  This library is a pure PHP implementation of the AMQP protocol. It's been tested against RabbitMQ.",
            "homepage": "https://github.com/php-amqplib/php-amqplib/",
            "keywords": [
                "message",
                "queue",
                "rabbitmq"
            ],
            "time": "2019-10-10T13:23:40+00:00"
        },
        {
            "name": "phpseclib/mcrypt_compat",
            "version": "1.0.8",
            "source": {
                "type": "git",
                "url": "https://github.com/phpseclib/mcrypt_compat.git",
                "reference": "f74c7b1897b62f08f268184b8bb98d9d9ab723b0"
            },
            "dist": {
                "type": "zip",
                "url": "https://api.github.com/repos/phpseclib/mcrypt_compat/zipball/f74c7b1897b62f08f268184b8bb98d9d9ab723b0",
                "reference": "f74c7b1897b62f08f268184b8bb98d9d9ab723b0",
                "shasum": ""
            },
            "require": {
                "php": ">=5.3.3",
                "phpseclib/phpseclib": ">=2.0.11 <3.0.0"
            },
            "require-dev": {
                "phpunit/phpunit": "^4.8.35|^5.7|^6.0"
            },
            "suggest": {
                "ext-openssl": "Will enable faster cryptographic operations"
            },
            "type": "library",
            "autoload": {
                "files": [
                    "lib/mcrypt.php"
                ]
            },
            "notification-url": "https://packagist.org/downloads/",
            "license": [
                "MIT"
            ],
            "authors": [
                {
                    "name": "Jim Wigginton",
                    "email": "terrafrost@php.net",
                    "homepage": "http://phpseclib.sourceforge.net"
                }
            ],
            "description": "PHP 7.1 polyfill for the mcrypt extension from PHP <= 7.0",
            "keywords": [
                "cryptograpy",
                "encryption",
                "mcrypt"
            ],
            "time": "2018-08-22T03:11:43+00:00"
        },
        {
            "name": "phpseclib/phpseclib",
            "version": "2.0.29",
            "source": {
                "type": "git",
                "url": "https://github.com/phpseclib/phpseclib.git",
                "reference": "497856a8d997f640b4a516062f84228a772a48a8"
            },
            "dist": {
                "type": "zip",
                "url": "https://api.github.com/repos/phpseclib/phpseclib/zipball/497856a8d997f640b4a516062f84228a772a48a8",
                "reference": "497856a8d997f640b4a516062f84228a772a48a8",
                "shasum": ""
            },
            "require": {
                "php": ">=5.3.3"
            },
            "require-dev": {
                "phing/phing": "~2.7",
                "phpunit/phpunit": "^4.8.35|^5.7|^6.0",
                "squizlabs/php_codesniffer": "~2.0"
            },
            "suggest": {
                "ext-gmp": "Install the GMP (GNU Multiple Precision) extension in order to speed up arbitrary precision integer arithmetic operations.",
                "ext-libsodium": "SSH2/SFTP can make use of some algorithms provided by the libsodium-php extension.",
                "ext-mcrypt": "Install the Mcrypt extension in order to speed up a few other cryptographic operations.",
                "ext-openssl": "Install the OpenSSL extension in order to speed up a wide variety of cryptographic operations."
            },
            "type": "library",
            "autoload": {
                "files": [
                    "phpseclib/bootstrap.php"
                ],
                "psr-4": {
                    "phpseclib\\": "phpseclib/"
                }
            },
            "notification-url": "https://packagist.org/downloads/",
            "license": [
                "MIT"
            ],
            "authors": [
                {
                    "name": "Jim Wigginton",
                    "email": "terrafrost@php.net",
                    "role": "Lead Developer"
                },
                {
                    "name": "Patrick Monnerat",
                    "email": "pm@datasphere.ch",
                    "role": "Developer"
                },
                {
                    "name": "Andreas Fischer",
                    "email": "bantu@phpbb.com",
                    "role": "Developer"
                },
                {
                    "name": "Hans-Jürgen Petrich",
                    "email": "petrich@tronic-media.com",
                    "role": "Developer"
                },
                {
                    "name": "Graham Campbell",
                    "email": "graham@alt-three.com",
                    "role": "Developer"
                }
            ],
            "description": "PHP Secure Communications Library - Pure-PHP implementations of RSA, AES, SSH2, SFTP, X.509 etc.",
            "homepage": "http://phpseclib.sourceforge.net",
            "keywords": [
                "BigInteger",
                "aes",
                "asn.1",
                "asn1",
                "blowfish",
                "crypto",
                "cryptography",
                "encryption",
                "rsa",
                "security",
                "sftp",
                "signature",
                "signing",
                "ssh",
                "twofish",
                "x.509",
                "x509"
            ],
            "funding": [
                {
                    "url": "https://github.com/terrafrost",
                    "type": "github"
                },
                {
                    "url": "https://www.patreon.com/phpseclib",
                    "type": "patreon"
                },
                {
                    "url": "https://tidelift.com/funding/github/packagist/phpseclib/phpseclib",
                    "type": "tidelift"
                }
            ],
            "time": "2020-09-08T04:24:43+00:00"
        },
        {
            "name": "psr/cache",
            "version": "1.0.1",
            "source": {
                "type": "git",
                "url": "https://github.com/php-fig/cache.git",
                "reference": "d11b50ad223250cf17b86e38383413f5a6764bf8"
            },
            "dist": {
                "type": "zip",
                "url": "https://api.github.com/repos/php-fig/cache/zipball/d11b50ad223250cf17b86e38383413f5a6764bf8",
                "reference": "d11b50ad223250cf17b86e38383413f5a6764bf8",
                "shasum": ""
            },
            "require": {
                "php": ">=5.3.0"
            },
            "type": "library",
            "extra": {
                "branch-alias": {
                    "dev-master": "1.0.x-dev"
                }
            },
            "autoload": {
                "psr-4": {
                    "Psr\\Cache\\": "src/"
                }
            },
            "notification-url": "https://packagist.org/downloads/",
            "license": [
                "MIT"
            ],
            "authors": [
                {
                    "name": "PHP-FIG",
                    "homepage": "http://www.php-fig.org/"
                }
            ],
            "description": "Common interface for caching libraries",
            "keywords": [
                "cache",
                "psr",
                "psr-6"
            ],
            "time": "2016-08-06T20:24:11+00:00"
        },
        {
            "name": "psr/container",
            "version": "1.0.0",
            "source": {
                "type": "git",
                "url": "https://github.com/php-fig/container.git",
                "reference": "b7ce3b176482dbbc1245ebf52b181af44c2cf55f"
            },
            "dist": {
                "type": "zip",
                "url": "https://api.github.com/repos/php-fig/container/zipball/b7ce3b176482dbbc1245ebf52b181af44c2cf55f",
                "reference": "b7ce3b176482dbbc1245ebf52b181af44c2cf55f",
                "shasum": ""
            },
            "require": {
                "php": ">=5.3.0"
            },
            "type": "library",
            "extra": {
                "branch-alias": {
                    "dev-master": "1.0.x-dev"
                }
            },
            "autoload": {
                "psr-4": {
                    "Psr\\Container\\": "src/"
                }
            },
            "notification-url": "https://packagist.org/downloads/",
            "license": [
                "MIT"
            ],
            "authors": [
                {
                    "name": "PHP-FIG",
                    "homepage": "http://www.php-fig.org/"
                }
            ],
            "description": "Common Container Interface (PHP FIG PSR-11)",
            "homepage": "https://github.com/php-fig/container",
            "keywords": [
                "PSR-11",
                "container",
                "container-interface",
                "container-interop",
                "psr"
            ],
            "time": "2017-02-14T16:28:37+00:00"
        },
        {
            "name": "psr/http-message",
            "version": "1.0.1",
            "source": {
                "type": "git",
                "url": "https://github.com/php-fig/http-message.git",
                "reference": "f6561bf28d520154e4b0ec72be95418abe6d9363"
            },
            "dist": {
                "type": "zip",
                "url": "https://api.github.com/repos/php-fig/http-message/zipball/f6561bf28d520154e4b0ec72be95418abe6d9363",
                "reference": "f6561bf28d520154e4b0ec72be95418abe6d9363",
                "shasum": ""
            },
            "require": {
                "php": ">=5.3.0"
            },
            "type": "library",
            "extra": {
                "branch-alias": {
                    "dev-master": "1.0.x-dev"
                }
            },
            "autoload": {
                "psr-4": {
                    "Psr\\Http\\Message\\": "src/"
                }
            },
            "notification-url": "https://packagist.org/downloads/",
            "license": [
                "MIT"
            ],
            "authors": [
                {
                    "name": "PHP-FIG",
                    "homepage": "http://www.php-fig.org/"
                }
            ],
            "description": "Common interface for HTTP messages",
            "homepage": "https://github.com/php-fig/http-message",
            "keywords": [
                "http",
                "http-message",
                "psr",
                "psr-7",
                "request",
                "response"
            ],
            "time": "2016-08-06T14:39:51+00:00"
        },
        {
            "name": "psr/log",
            "version": "1.1.3",
            "source": {
                "type": "git",
                "url": "https://github.com/php-fig/log.git",
                "reference": "0f73288fd15629204f9d42b7055f72dacbe811fc"
            },
            "dist": {
                "type": "zip",
                "url": "https://api.github.com/repos/php-fig/log/zipball/0f73288fd15629204f9d42b7055f72dacbe811fc",
                "reference": "0f73288fd15629204f9d42b7055f72dacbe811fc",
                "shasum": ""
            },
            "require": {
                "php": ">=5.3.0"
            },
            "type": "library",
            "extra": {
                "branch-alias": {
                    "dev-master": "1.1.x-dev"
                }
            },
            "autoload": {
                "psr-4": {
                    "Psr\\Log\\": "Psr/Log/"
                }
            },
            "notification-url": "https://packagist.org/downloads/",
            "license": [
                "MIT"
            ],
            "authors": [
                {
                    "name": "PHP-FIG",
                    "homepage": "http://www.php-fig.org/"
                }
            ],
            "description": "Common interface for logging libraries",
            "homepage": "https://github.com/php-fig/log",
            "keywords": [
                "log",
                "psr",
                "psr-3"
            ],
            "time": "2020-03-23T09:12:05+00:00"
        },
        {
            "name": "ralouphie/getallheaders",
            "version": "3.0.3",
            "source": {
                "type": "git",
                "url": "https://github.com/ralouphie/getallheaders.git",
                "reference": "120b605dfeb996808c31b6477290a714d356e822"
            },
            "dist": {
                "type": "zip",
                "url": "https://api.github.com/repos/ralouphie/getallheaders/zipball/120b605dfeb996808c31b6477290a714d356e822",
                "reference": "120b605dfeb996808c31b6477290a714d356e822",
                "shasum": ""
            },
            "require": {
                "php": ">=5.6"
            },
            "require-dev": {
                "php-coveralls/php-coveralls": "^2.1",
                "phpunit/phpunit": "^5 || ^6.5"
            },
            "type": "library",
            "autoload": {
                "files": [
                    "src/getallheaders.php"
                ]
            },
            "notification-url": "https://packagist.org/downloads/",
            "license": [
                "MIT"
            ],
            "authors": [
                {
                    "name": "Ralph Khattar",
                    "email": "ralph.khattar@gmail.com"
                }
            ],
            "description": "A polyfill for getallheaders.",
            "time": "2019-03-08T08:55:37+00:00"
        },
        {
            "name": "ramsey/uuid",
            "version": "3.8.0",
            "source": {
                "type": "git",
                "url": "https://github.com/ramsey/uuid.git",
                "reference": "d09ea80159c1929d75b3f9c60504d613aeb4a1e3"
            },
            "dist": {
                "type": "zip",
                "url": "https://api.github.com/repos/ramsey/uuid/zipball/d09ea80159c1929d75b3f9c60504d613aeb4a1e3",
                "reference": "d09ea80159c1929d75b3f9c60504d613aeb4a1e3",
                "shasum": ""
            },
            "require": {
                "paragonie/random_compat": "^1.0|^2.0|9.99.99",
                "php": "^5.4 || ^7.0",
                "symfony/polyfill-ctype": "^1.8"
            },
            "replace": {
                "rhumsaa/uuid": "self.version"
            },
            "require-dev": {
                "codeception/aspect-mock": "^1.0 | ~2.0.0",
                "doctrine/annotations": "~1.2.0",
                "goaop/framework": "1.0.0-alpha.2 | ^1.0 | ~2.1.0",
                "ircmaxell/random-lib": "^1.1",
                "jakub-onderka/php-parallel-lint": "^0.9.0",
                "mockery/mockery": "^0.9.9",
                "moontoast/math": "^1.1",
                "php-mock/php-mock-phpunit": "^0.3|^1.1",
                "phpunit/phpunit": "^4.7|^5.0|^6.5",
                "squizlabs/php_codesniffer": "^2.3"
            },
            "suggest": {
                "ext-ctype": "Provides support for PHP Ctype functions",
                "ext-libsodium": "Provides the PECL libsodium extension for use with the SodiumRandomGenerator",
                "ext-uuid": "Provides the PECL UUID extension for use with the PeclUuidTimeGenerator and PeclUuidRandomGenerator",
                "ircmaxell/random-lib": "Provides RandomLib for use with the RandomLibAdapter",
                "moontoast/math": "Provides support for converting UUID to 128-bit integer (in string form).",
                "ramsey/uuid-console": "A console application for generating UUIDs with ramsey/uuid",
                "ramsey/uuid-doctrine": "Allows the use of Ramsey\\Uuid\\Uuid as Doctrine field type."
            },
            "type": "library",
            "extra": {
                "branch-alias": {
                    "dev-master": "3.x-dev"
                }
            },
            "autoload": {
                "psr-4": {
                    "Ramsey\\Uuid\\": "src/"
                }
            },
            "notification-url": "https://packagist.org/downloads/",
            "license": [
                "MIT"
            ],
            "authors": [
                {
                    "name": "Ben Ramsey",
                    "email": "ben@benramsey.com",
                    "homepage": "https://benramsey.com"
                },
                {
                    "name": "Marijn Huizendveld",
                    "email": "marijn.huizendveld@gmail.com"
                },
                {
                    "name": "Thibaud Fabre",
                    "email": "thibaud@aztech.io"
                }
            ],
            "description": "Formerly rhumsaa/uuid. A PHP 5.4+ library for generating RFC 4122 version 1, 3, 4, and 5 universally unique identifiers (UUID).",
            "homepage": "https://github.com/ramsey/uuid",
            "keywords": [
                "guid",
                "identifier",
                "uuid"
            ],
            "time": "2018-07-19T23:38:55+00:00"
        },
        {
            "name": "react/promise",
            "version": "v2.8.0",
            "source": {
                "type": "git",
                "url": "https://github.com/reactphp/promise.git",
                "reference": "f3cff96a19736714524ca0dd1d4130de73dbbbc4"
            },
            "dist": {
                "type": "zip",
                "url": "https://api.github.com/repos/reactphp/promise/zipball/f3cff96a19736714524ca0dd1d4130de73dbbbc4",
                "reference": "f3cff96a19736714524ca0dd1d4130de73dbbbc4",
                "shasum": ""
            },
            "require": {
                "php": ">=5.4.0"
            },
            "require-dev": {
                "phpunit/phpunit": "^7.0 || ^6.5 || ^5.7 || ^4.8.36"
            },
            "type": "library",
            "autoload": {
                "psr-4": {
                    "React\\Promise\\": "src/"
                },
                "files": [
                    "src/functions_include.php"
                ]
            },
            "notification-url": "https://packagist.org/downloads/",
            "license": [
                "MIT"
            ],
            "authors": [
                {
                    "name": "Jan Sorgalla",
                    "email": "jsorgalla@gmail.com"
                }
            ],
            "description": "A lightweight implementation of CommonJS Promises/A for PHP",
            "keywords": [
                "promise",
                "promises"
            ],
            "time": "2020-05-12T15:16:56+00:00"
        },
        {
            "name": "s1lentium/iptools",
            "version": "v1.1.1",
            "source": {
                "type": "git",
                "url": "https://github.com/S1lentium/IPTools.git",
                "reference": "f6f8ab6132ca7443bd7cced1681f5066d725fd5f"
            },
            "dist": {
                "type": "zip",
                "url": "https://api.github.com/repos/S1lentium/IPTools/zipball/f6f8ab6132ca7443bd7cced1681f5066d725fd5f",
                "reference": "f6f8ab6132ca7443bd7cced1681f5066d725fd5f",
                "shasum": ""
            },
            "require": {
                "ext-bcmath": "*",
                "php": ">=5.4.0"
            },
            "require-dev": {
                "phpunit/phpunit": "~4.0",
                "satooshi/php-coveralls": "~1.0"
            },
            "type": "library",
            "autoload": {
                "psr-4": {
                    "IPTools\\": "src/"
                }
            },
            "notification-url": "https://packagist.org/downloads/",
            "license": [
                "MIT"
            ],
            "authors": [
                {
                    "name": "Safarov Alisher",
                    "email": "alisher.safarov@outlook.com",
                    "homepage": "https://github.com/S1lentium"
                }
            ],
            "description": "PHP Library for manipulating network addresses (IPv4 and IPv6)",
            "keywords": [
                "IP",
                "IP-Tools",
                "cidr",
                "ipv4",
                "ipv6",
                "network",
                "subnet"
            ],
            "time": "2018-09-19T06:15:53+00:00"
        },
        {
            "name": "seld/jsonlint",
            "version": "1.8.2",
            "source": {
                "type": "git",
                "url": "https://github.com/Seldaek/jsonlint.git",
                "reference": "590cfec960b77fd55e39b7d9246659e95dd6d337"
            },
            "dist": {
                "type": "zip",
                "url": "https://api.github.com/repos/Seldaek/jsonlint/zipball/590cfec960b77fd55e39b7d9246659e95dd6d337",
                "reference": "590cfec960b77fd55e39b7d9246659e95dd6d337",
                "shasum": ""
            },
            "require": {
                "php": "^5.3 || ^7.0 || ^8.0"
            },
            "require-dev": {
                "phpunit/phpunit": "^4.8.35 || ^5.7 || ^6.0"
            },
            "bin": [
                "bin/jsonlint"
            ],
            "type": "library",
            "autoload": {
                "psr-4": {
                    "Seld\\JsonLint\\": "src/Seld/JsonLint/"
                }
            },
            "notification-url": "https://packagist.org/downloads/",
            "license": [
                "MIT"
            ],
            "authors": [
                {
                    "name": "Jordi Boggiano",
                    "email": "j.boggiano@seld.be",
                    "homepage": "http://seld.be"
                }
            ],
            "description": "JSON Linter",
            "keywords": [
                "json",
                "linter",
                "parser",
                "validator"
            ],
            "funding": [
                {
                    "url": "https://github.com/Seldaek",
                    "type": "github"
                },
                {
                    "url": "https://tidelift.com/funding/github/packagist/seld/jsonlint",
                    "type": "tidelift"
                }
            ],
            "time": "2020-08-25T06:56:57+00:00"
        },
        {
            "name": "seld/phar-utils",
            "version": "1.1.1",
            "source": {
                "type": "git",
                "url": "https://github.com/Seldaek/phar-utils.git",
                "reference": "8674b1d84ffb47cc59a101f5d5a3b61e87d23796"
            },
            "dist": {
                "type": "zip",
                "url": "https://api.github.com/repos/Seldaek/phar-utils/zipball/8674b1d84ffb47cc59a101f5d5a3b61e87d23796",
                "reference": "8674b1d84ffb47cc59a101f5d5a3b61e87d23796",
                "shasum": ""
            },
            "require": {
                "php": ">=5.3"
            },
            "type": "library",
            "extra": {
                "branch-alias": {
                    "dev-master": "1.x-dev"
                }
            },
            "autoload": {
                "psr-4": {
                    "Seld\\PharUtils\\": "src/"
                }
            },
            "notification-url": "https://packagist.org/downloads/",
            "license": [
                "MIT"
            ],
            "authors": [
                {
                    "name": "Jordi Boggiano",
                    "email": "j.boggiano@seld.be"
                }
            ],
            "description": "PHAR file format utilities, for when PHP phars you up",
            "keywords": [
                "phar"
            ],
            "time": "2020-07-07T18:42:57+00:00"
        },
        {
            "name": "symfony/console",
            "version": "v4.4.16",
            "source": {
                "type": "git",
                "url": "https://github.com/symfony/console.git",
                "reference": "20f73dd143a5815d475e0838ff867bce1eebd9d5"
            },
            "dist": {
                "type": "zip",
                "url": "https://api.github.com/repos/symfony/console/zipball/20f73dd143a5815d475e0838ff867bce1eebd9d5",
                "reference": "20f73dd143a5815d475e0838ff867bce1eebd9d5",
                "shasum": ""
            },
            "require": {
                "php": ">=7.1.3",
                "symfony/polyfill-mbstring": "~1.0",
                "symfony/polyfill-php73": "^1.8",
                "symfony/polyfill-php80": "^1.15",
                "symfony/service-contracts": "^1.1|^2"
            },
            "conflict": {
                "symfony/dependency-injection": "<3.4",
                "symfony/event-dispatcher": "<4.3|>=5",
                "symfony/lock": "<4.4",
                "symfony/process": "<3.3"
            },
            "provide": {
                "psr/log-implementation": "1.0"
            },
            "require-dev": {
                "psr/log": "~1.0",
                "symfony/config": "^3.4|^4.0|^5.0",
                "symfony/dependency-injection": "^3.4|^4.0|^5.0",
                "symfony/event-dispatcher": "^4.3",
                "symfony/lock": "^4.4|^5.0",
                "symfony/process": "^3.4|^4.0|^5.0",
                "symfony/var-dumper": "^4.3|^5.0"
            },
            "suggest": {
                "psr/log": "For using the console logger",
                "symfony/event-dispatcher": "",
                "symfony/lock": "",
                "symfony/process": ""
            },
            "type": "library",
            "autoload": {
                "psr-4": {
                    "Symfony\\Component\\Console\\": ""
                },
                "exclude-from-classmap": [
                    "/Tests/"
                ]
            },
            "notification-url": "https://packagist.org/downloads/",
            "license": [
                "MIT"
            ],
            "authors": [
                {
                    "name": "Fabien Potencier",
                    "email": "fabien@symfony.com"
                },
                {
                    "name": "Symfony Community",
                    "homepage": "https://symfony.com/contributors"
                }
            ],
            "description": "Symfony Console Component",
            "homepage": "https://symfony.com",
            "funding": [
                {
                    "url": "https://symfony.com/sponsor",
                    "type": "custom"
                },
                {
                    "url": "https://github.com/fabpot",
                    "type": "github"
                },
                {
                    "url": "https://tidelift.com/funding/github/packagist/symfony/symfony",
                    "type": "tidelift"
                }
            ],
            "time": "2020-10-24T11:50:19+00:00"
        },
        {
            "name": "symfony/css-selector",
            "version": "v5.1.8",
            "source": {
                "type": "git",
                "url": "https://github.com/symfony/css-selector.git",
                "reference": "6cbebda22ffc0d4bb8fea0c1311c2ca54c4c8fa0"
            },
            "dist": {
                "type": "zip",
                "url": "https://api.github.com/repos/symfony/css-selector/zipball/6cbebda22ffc0d4bb8fea0c1311c2ca54c4c8fa0",
                "reference": "6cbebda22ffc0d4bb8fea0c1311c2ca54c4c8fa0",
                "shasum": ""
            },
            "require": {
                "php": ">=7.2.5"
            },
            "type": "library",
            "autoload": {
                "psr-4": {
                    "Symfony\\Component\\CssSelector\\": ""
                },
                "exclude-from-classmap": [
                    "/Tests/"
                ]
            },
            "notification-url": "https://packagist.org/downloads/",
            "license": [
                "MIT"
            ],
            "authors": [
                {
                    "name": "Fabien Potencier",
                    "email": "fabien@symfony.com"
                },
                {
                    "name": "Jean-François Simon",
                    "email": "jeanfrancois.simon@sensiolabs.com"
                },
                {
                    "name": "Symfony Community",
                    "homepage": "https://symfony.com/contributors"
                }
            ],
            "description": "Symfony CssSelector Component",
            "homepage": "https://symfony.com",
            "funding": [
                {
                    "url": "https://symfony.com/sponsor",
                    "type": "custom"
                },
                {
                    "url": "https://github.com/fabpot",
                    "type": "github"
                },
                {
                    "url": "https://tidelift.com/funding/github/packagist/symfony/symfony",
                    "type": "tidelift"
                }
            ],
            "time": "2020-10-24T12:01:57+00:00"
        },
        {
            "name": "symfony/event-dispatcher",
            "version": "v4.4.16",
            "source": {
                "type": "git",
                "url": "https://github.com/symfony/event-dispatcher.git",
                "reference": "4204f13d2d0b7ad09454f221bb2195fccdf1fe98"
            },
            "dist": {
                "type": "zip",
                "url": "https://api.github.com/repos/symfony/event-dispatcher/zipball/4204f13d2d0b7ad09454f221bb2195fccdf1fe98",
                "reference": "4204f13d2d0b7ad09454f221bb2195fccdf1fe98",
                "shasum": ""
            },
            "require": {
                "php": ">=7.1.3",
                "symfony/event-dispatcher-contracts": "^1.1"
            },
            "conflict": {
                "symfony/dependency-injection": "<3.4"
            },
            "provide": {
                "psr/event-dispatcher-implementation": "1.0",
                "symfony/event-dispatcher-implementation": "1.1"
            },
            "require-dev": {
                "psr/log": "~1.0",
                "symfony/config": "^3.4|^4.0|^5.0",
                "symfony/dependency-injection": "^3.4|^4.0|^5.0",
                "symfony/error-handler": "~3.4|~4.4",
                "symfony/expression-language": "^3.4|^4.0|^5.0",
                "symfony/http-foundation": "^3.4|^4.0|^5.0",
                "symfony/service-contracts": "^1.1|^2",
                "symfony/stopwatch": "^3.4|^4.0|^5.0"
            },
            "suggest": {
                "symfony/dependency-injection": "",
                "symfony/http-kernel": ""
            },
            "type": "library",
            "autoload": {
                "psr-4": {
                    "Symfony\\Component\\EventDispatcher\\": ""
                },
                "exclude-from-classmap": [
                    "/Tests/"
                ]
            },
            "notification-url": "https://packagist.org/downloads/",
            "license": [
                "MIT"
            ],
            "authors": [
                {
                    "name": "Fabien Potencier",
                    "email": "fabien@symfony.com"
                },
                {
                    "name": "Symfony Community",
                    "homepage": "https://symfony.com/contributors"
                }
            ],
            "description": "Symfony EventDispatcher Component",
            "homepage": "https://symfony.com",
            "funding": [
                {
                    "url": "https://symfony.com/sponsor",
                    "type": "custom"
                },
                {
                    "url": "https://github.com/fabpot",
                    "type": "github"
                },
                {
                    "url": "https://tidelift.com/funding/github/packagist/symfony/symfony",
                    "type": "tidelift"
                }
            ],
            "time": "2020-10-24T11:50:19+00:00"
        },
        {
            "name": "symfony/event-dispatcher-contracts",
            "version": "v1.1.9",
            "source": {
                "type": "git",
                "url": "https://github.com/symfony/event-dispatcher-contracts.git",
                "reference": "84e23fdcd2517bf37aecbd16967e83f0caee25a7"
            },
            "dist": {
                "type": "zip",
                "url": "https://api.github.com/repos/symfony/event-dispatcher-contracts/zipball/84e23fdcd2517bf37aecbd16967e83f0caee25a7",
                "reference": "84e23fdcd2517bf37aecbd16967e83f0caee25a7",
                "shasum": ""
            },
            "require": {
                "php": ">=7.1.3"
            },
            "suggest": {
                "psr/event-dispatcher": "",
                "symfony/event-dispatcher-implementation": ""
            },
            "type": "library",
            "extra": {
                "branch-alias": {
                    "dev-master": "1.1-dev"
                },
                "thanks": {
                    "name": "symfony/contracts",
                    "url": "https://github.com/symfony/contracts"
                }
            },
            "autoload": {
                "psr-4": {
                    "Symfony\\Contracts\\EventDispatcher\\": ""
                }
            },
            "notification-url": "https://packagist.org/downloads/",
            "license": [
                "MIT"
            ],
            "authors": [
                {
                    "name": "Nicolas Grekas",
                    "email": "p@tchwork.com"
                },
                {
                    "name": "Symfony Community",
                    "homepage": "https://symfony.com/contributors"
                }
            ],
            "description": "Generic abstractions related to dispatching event",
            "homepage": "https://symfony.com",
            "keywords": [
                "abstractions",
                "contracts",
                "decoupling",
                "interfaces",
                "interoperability",
                "standards"
            ],
            "funding": [
                {
                    "url": "https://symfony.com/sponsor",
                    "type": "custom"
                },
                {
                    "url": "https://github.com/fabpot",
                    "type": "github"
                },
                {
                    "url": "https://tidelift.com/funding/github/packagist/symfony/symfony",
                    "type": "tidelift"
                }
            ],
            "time": "2020-07-06T13:19:58+00:00"
        },
        {
            "name": "symfony/filesystem",
            "version": "v5.1.8",
            "source": {
                "type": "git",
                "url": "https://github.com/symfony/filesystem.git",
                "reference": "df08650ea7aee2d925380069c131a66124d79177"
            },
            "dist": {
                "type": "zip",
                "url": "https://api.github.com/repos/symfony/filesystem/zipball/df08650ea7aee2d925380069c131a66124d79177",
                "reference": "df08650ea7aee2d925380069c131a66124d79177",
                "shasum": ""
            },
            "require": {
                "php": ">=7.2.5",
                "symfony/polyfill-ctype": "~1.8"
            },
            "type": "library",
            "autoload": {
                "psr-4": {
                    "Symfony\\Component\\Filesystem\\": ""
                },
                "exclude-from-classmap": [
                    "/Tests/"
                ]
            },
            "notification-url": "https://packagist.org/downloads/",
            "license": [
                "MIT"
            ],
            "authors": [
                {
                    "name": "Fabien Potencier",
                    "email": "fabien@symfony.com"
                },
                {
                    "name": "Symfony Community",
                    "homepage": "https://symfony.com/contributors"
                }
            ],
            "description": "Symfony Filesystem Component",
            "homepage": "https://symfony.com",
            "funding": [
                {
                    "url": "https://symfony.com/sponsor",
                    "type": "custom"
                },
                {
                    "url": "https://github.com/fabpot",
                    "type": "github"
                },
                {
                    "url": "https://tidelift.com/funding/github/packagist/symfony/symfony",
                    "type": "tidelift"
                }
            ],
            "time": "2020-10-24T12:01:57+00:00"
        },
        {
            "name": "symfony/finder",
            "version": "v5.1.8",
            "source": {
                "type": "git",
                "url": "https://github.com/symfony/finder.git",
                "reference": "e70eb5a69c2ff61ea135a13d2266e8914a67b3a0"
            },
            "dist": {
                "type": "zip",
                "url": "https://api.github.com/repos/symfony/finder/zipball/e70eb5a69c2ff61ea135a13d2266e8914a67b3a0",
                "reference": "e70eb5a69c2ff61ea135a13d2266e8914a67b3a0",
                "shasum": ""
            },
            "require": {
                "php": ">=7.2.5"
            },
            "type": "library",
            "autoload": {
                "psr-4": {
                    "Symfony\\Component\\Finder\\": ""
                },
                "exclude-from-classmap": [
                    "/Tests/"
                ]
            },
            "notification-url": "https://packagist.org/downloads/",
            "license": [
                "MIT"
            ],
            "authors": [
                {
                    "name": "Fabien Potencier",
                    "email": "fabien@symfony.com"
                },
                {
                    "name": "Symfony Community",
                    "homepage": "https://symfony.com/contributors"
                }
            ],
            "description": "Symfony Finder Component",
            "homepage": "https://symfony.com",
            "funding": [
                {
                    "url": "https://symfony.com/sponsor",
                    "type": "custom"
                },
                {
                    "url": "https://github.com/fabpot",
                    "type": "github"
                },
                {
                    "url": "https://tidelift.com/funding/github/packagist/symfony/symfony",
                    "type": "tidelift"
                }
            ],
            "time": "2020-10-24T12:01:57+00:00"
        },
        {
            "name": "symfony/polyfill-ctype",
            "version": "v1.20.0",
            "source": {
                "type": "git",
                "url": "https://github.com/symfony/polyfill-ctype.git",
                "reference": "f4ba089a5b6366e453971d3aad5fe8e897b37f41"
            },
            "dist": {
                "type": "zip",
                "url": "https://api.github.com/repos/symfony/polyfill-ctype/zipball/f4ba089a5b6366e453971d3aad5fe8e897b37f41",
                "reference": "f4ba089a5b6366e453971d3aad5fe8e897b37f41",
                "shasum": ""
            },
            "require": {
                "php": ">=7.1"
            },
            "suggest": {
                "ext-ctype": "For best performance"
            },
            "type": "library",
            "extra": {
                "branch-alias": {
                    "dev-main": "1.20-dev"
                },
                "thanks": {
                    "name": "symfony/polyfill",
                    "url": "https://github.com/symfony/polyfill"
                }
            },
            "autoload": {
                "psr-4": {
                    "Symfony\\Polyfill\\Ctype\\": ""
                },
                "files": [
                    "bootstrap.php"
                ]
            },
            "notification-url": "https://packagist.org/downloads/",
            "license": [
                "MIT"
            ],
            "authors": [
                {
                    "name": "Gert de Pagter",
                    "email": "BackEndTea@gmail.com"
                },
                {
                    "name": "Symfony Community",
                    "homepage": "https://symfony.com/contributors"
                }
            ],
            "description": "Symfony polyfill for ctype functions",
            "homepage": "https://symfony.com",
            "keywords": [
                "compatibility",
                "ctype",
                "polyfill",
                "portable"
            ],
            "funding": [
                {
                    "url": "https://symfony.com/sponsor",
                    "type": "custom"
                },
                {
                    "url": "https://github.com/fabpot",
                    "type": "github"
                },
                {
                    "url": "https://tidelift.com/funding/github/packagist/symfony/symfony",
                    "type": "tidelift"
                }
            ],
            "time": "2020-10-23T14:02:19+00:00"
        },
        {
            "name": "symfony/polyfill-intl-idn",
            "version": "v1.20.0",
            "source": {
                "type": "git",
                "url": "https://github.com/symfony/polyfill-intl-idn.git",
                "reference": "3b75acd829741c768bc8b1f84eb33265e7cc5117"
            },
            "dist": {
                "type": "zip",
                "url": "https://api.github.com/repos/symfony/polyfill-intl-idn/zipball/3b75acd829741c768bc8b1f84eb33265e7cc5117",
                "reference": "3b75acd829741c768bc8b1f84eb33265e7cc5117",
                "shasum": ""
            },
            "require": {
                "php": ">=7.1",
                "symfony/polyfill-intl-normalizer": "^1.10",
                "symfony/polyfill-php72": "^1.10"
            },
            "suggest": {
                "ext-intl": "For best performance"
            },
            "type": "library",
            "extra": {
                "branch-alias": {
                    "dev-main": "1.20-dev"
                },
                "thanks": {
                    "name": "symfony/polyfill",
                    "url": "https://github.com/symfony/polyfill"
                }
            },
            "autoload": {
                "psr-4": {
                    "Symfony\\Polyfill\\Intl\\Idn\\": ""
                },
                "files": [
                    "bootstrap.php"
                ]
            },
            "notification-url": "https://packagist.org/downloads/",
            "license": [
                "MIT"
            ],
            "authors": [
                {
                    "name": "Laurent Bassin",
                    "email": "laurent@bassin.info"
                },
                {
                    "name": "Trevor Rowbotham",
                    "email": "trevor.rowbotham@pm.me"
                },
                {
                    "name": "Symfony Community",
                    "homepage": "https://symfony.com/contributors"
                }
            ],
            "description": "Symfony polyfill for intl's idn_to_ascii and idn_to_utf8 functions",
            "homepage": "https://symfony.com",
            "keywords": [
                "compatibility",
                "idn",
                "intl",
                "polyfill",
                "portable",
                "shim"
            ],
            "funding": [
                {
                    "url": "https://symfony.com/sponsor",
                    "type": "custom"
                },
                {
                    "url": "https://github.com/fabpot",
                    "type": "github"
                },
                {
                    "url": "https://tidelift.com/funding/github/packagist/symfony/symfony",
                    "type": "tidelift"
                }
            ],
            "time": "2020-10-23T14:02:19+00:00"
        },
        {
            "name": "symfony/polyfill-intl-normalizer",
            "version": "v1.20.0",
            "source": {
                "type": "git",
                "url": "https://github.com/symfony/polyfill-intl-normalizer.git",
                "reference": "727d1096295d807c309fb01a851577302394c897"
            },
            "dist": {
                "type": "zip",
                "url": "https://api.github.com/repos/symfony/polyfill-intl-normalizer/zipball/727d1096295d807c309fb01a851577302394c897",
                "reference": "727d1096295d807c309fb01a851577302394c897",
                "shasum": ""
            },
            "require": {
                "php": ">=7.1"
            },
            "suggest": {
                "ext-intl": "For best performance"
            },
            "type": "library",
            "extra": {
                "branch-alias": {
                    "dev-main": "1.20-dev"
                },
                "thanks": {
                    "name": "symfony/polyfill",
                    "url": "https://github.com/symfony/polyfill"
                }
            },
            "autoload": {
                "psr-4": {
                    "Symfony\\Polyfill\\Intl\\Normalizer\\": ""
                },
                "files": [
                    "bootstrap.php"
                ],
                "classmap": [
                    "Resources/stubs"
                ]
            },
            "notification-url": "https://packagist.org/downloads/",
            "license": [
                "MIT"
            ],
            "authors": [
                {
                    "name": "Nicolas Grekas",
                    "email": "p@tchwork.com"
                },
                {
                    "name": "Symfony Community",
                    "homepage": "https://symfony.com/contributors"
                }
            ],
            "description": "Symfony polyfill for intl's Normalizer class and related functions",
            "homepage": "https://symfony.com",
            "keywords": [
                "compatibility",
                "intl",
                "normalizer",
                "polyfill",
                "portable",
                "shim"
            ],
            "funding": [
                {
                    "url": "https://symfony.com/sponsor",
                    "type": "custom"
                },
                {
                    "url": "https://github.com/fabpot",
                    "type": "github"
                },
                {
                    "url": "https://tidelift.com/funding/github/packagist/symfony/symfony",
                    "type": "tidelift"
                }
            ],
            "time": "2020-10-23T14:02:19+00:00"
        },
        {
            "name": "symfony/polyfill-mbstring",
            "version": "v1.20.0",
            "source": {
                "type": "git",
                "url": "https://github.com/symfony/polyfill-mbstring.git",
                "reference": "39d483bdf39be819deabf04ec872eb0b2410b531"
            },
            "dist": {
                "type": "zip",
                "url": "https://api.github.com/repos/symfony/polyfill-mbstring/zipball/39d483bdf39be819deabf04ec872eb0b2410b531",
                "reference": "39d483bdf39be819deabf04ec872eb0b2410b531",
                "shasum": ""
            },
            "require": {
                "php": ">=7.1"
            },
            "suggest": {
                "ext-mbstring": "For best performance"
            },
            "type": "library",
            "extra": {
                "branch-alias": {
                    "dev-main": "1.20-dev"
                },
                "thanks": {
                    "name": "symfony/polyfill",
                    "url": "https://github.com/symfony/polyfill"
                }
            },
            "autoload": {
                "psr-4": {
                    "Symfony\\Polyfill\\Mbstring\\": ""
                },
                "files": [
                    "bootstrap.php"
                ]
            },
            "notification-url": "https://packagist.org/downloads/",
            "license": [
                "MIT"
            ],
            "authors": [
                {
                    "name": "Nicolas Grekas",
                    "email": "p@tchwork.com"
                },
                {
                    "name": "Symfony Community",
                    "homepage": "https://symfony.com/contributors"
                }
            ],
            "description": "Symfony polyfill for the Mbstring extension",
            "homepage": "https://symfony.com",
            "keywords": [
                "compatibility",
                "mbstring",
                "polyfill",
                "portable",
                "shim"
            ],
            "funding": [
                {
                    "url": "https://symfony.com/sponsor",
                    "type": "custom"
                },
                {
                    "url": "https://github.com/fabpot",
                    "type": "github"
                },
                {
                    "url": "https://tidelift.com/funding/github/packagist/symfony/symfony",
                    "type": "tidelift"
                }
            ],
            "time": "2020-10-23T14:02:19+00:00"
        },
        {
            "name": "symfony/polyfill-php72",
            "version": "v1.20.0",
            "source": {
                "type": "git",
                "url": "https://github.com/symfony/polyfill-php72.git",
                "reference": "cede45fcdfabdd6043b3592e83678e42ec69e930"
            },
            "dist": {
                "type": "zip",
                "url": "https://api.github.com/repos/symfony/polyfill-php72/zipball/cede45fcdfabdd6043b3592e83678e42ec69e930",
                "reference": "cede45fcdfabdd6043b3592e83678e42ec69e930",
                "shasum": ""
            },
            "require": {
                "php": ">=7.1"
            },
            "type": "library",
            "extra": {
                "branch-alias": {
                    "dev-main": "1.20-dev"
                },
                "thanks": {
                    "name": "symfony/polyfill",
                    "url": "https://github.com/symfony/polyfill"
                }
            },
            "autoload": {
                "psr-4": {
                    "Symfony\\Polyfill\\Php72\\": ""
                },
                "files": [
                    "bootstrap.php"
                ]
            },
            "notification-url": "https://packagist.org/downloads/",
            "license": [
                "MIT"
            ],
            "authors": [
                {
                    "name": "Nicolas Grekas",
                    "email": "p@tchwork.com"
                },
                {
                    "name": "Symfony Community",
                    "homepage": "https://symfony.com/contributors"
                }
            ],
            "description": "Symfony polyfill backporting some PHP 7.2+ features to lower PHP versions",
            "homepage": "https://symfony.com",
            "keywords": [
                "compatibility",
                "polyfill",
                "portable",
                "shim"
            ],
            "funding": [
                {
                    "url": "https://symfony.com/sponsor",
                    "type": "custom"
                },
                {
                    "url": "https://github.com/fabpot",
                    "type": "github"
                },
                {
                    "url": "https://tidelift.com/funding/github/packagist/symfony/symfony",
                    "type": "tidelift"
                }
            ],
            "time": "2020-10-23T14:02:19+00:00"
        },
        {
            "name": "symfony/polyfill-php73",
            "version": "v1.20.0",
            "source": {
                "type": "git",
                "url": "https://github.com/symfony/polyfill-php73.git",
                "reference": "8ff431c517be11c78c48a39a66d37431e26a6bed"
            },
            "dist": {
                "type": "zip",
                "url": "https://api.github.com/repos/symfony/polyfill-php73/zipball/8ff431c517be11c78c48a39a66d37431e26a6bed",
                "reference": "8ff431c517be11c78c48a39a66d37431e26a6bed",
                "shasum": ""
            },
            "require": {
                "php": ">=7.1"
            },
            "type": "library",
            "extra": {
                "branch-alias": {
                    "dev-main": "1.20-dev"
                },
                "thanks": {
                    "name": "symfony/polyfill",
                    "url": "https://github.com/symfony/polyfill"
                }
            },
            "autoload": {
                "psr-4": {
                    "Symfony\\Polyfill\\Php73\\": ""
                },
                "files": [
                    "bootstrap.php"
                ],
                "classmap": [
                    "Resources/stubs"
                ]
            },
            "notification-url": "https://packagist.org/downloads/",
            "license": [
                "MIT"
            ],
            "authors": [
                {
                    "name": "Nicolas Grekas",
                    "email": "p@tchwork.com"
                },
                {
                    "name": "Symfony Community",
                    "homepage": "https://symfony.com/contributors"
                }
            ],
            "description": "Symfony polyfill backporting some PHP 7.3+ features to lower PHP versions",
            "homepage": "https://symfony.com",
            "keywords": [
                "compatibility",
                "polyfill",
                "portable",
                "shim"
            ],
            "funding": [
                {
                    "url": "https://symfony.com/sponsor",
                    "type": "custom"
                },
                {
                    "url": "https://github.com/fabpot",
                    "type": "github"
                },
                {
                    "url": "https://tidelift.com/funding/github/packagist/symfony/symfony",
                    "type": "tidelift"
                }
            ],
            "time": "2020-10-23T14:02:19+00:00"
        },
        {
            "name": "symfony/polyfill-php80",
            "version": "v1.20.0",
            "source": {
                "type": "git",
                "url": "https://github.com/symfony/polyfill-php80.git",
                "reference": "e70aa8b064c5b72d3df2abd5ab1e90464ad009de"
            },
            "dist": {
                "type": "zip",
                "url": "https://api.github.com/repos/symfony/polyfill-php80/zipball/e70aa8b064c5b72d3df2abd5ab1e90464ad009de",
                "reference": "e70aa8b064c5b72d3df2abd5ab1e90464ad009de",
                "shasum": ""
            },
            "require": {
                "php": ">=7.1"
            },
            "type": "library",
            "extra": {
                "branch-alias": {
                    "dev-main": "1.20-dev"
                },
                "thanks": {
                    "name": "symfony/polyfill",
                    "url": "https://github.com/symfony/polyfill"
                }
            },
            "autoload": {
                "psr-4": {
                    "Symfony\\Polyfill\\Php80\\": ""
                },
                "files": [
                    "bootstrap.php"
                ],
                "classmap": [
                    "Resources/stubs"
                ]
            },
            "notification-url": "https://packagist.org/downloads/",
            "license": [
                "MIT"
            ],
            "authors": [
                {
                    "name": "Ion Bazan",
                    "email": "ion.bazan@gmail.com"
                },
                {
                    "name": "Nicolas Grekas",
                    "email": "p@tchwork.com"
                },
                {
                    "name": "Symfony Community",
                    "homepage": "https://symfony.com/contributors"
                }
            ],
            "description": "Symfony polyfill backporting some PHP 8.0+ features to lower PHP versions",
            "homepage": "https://symfony.com",
            "keywords": [
                "compatibility",
                "polyfill",
                "portable",
                "shim"
            ],
            "funding": [
                {
                    "url": "https://symfony.com/sponsor",
                    "type": "custom"
                },
                {
                    "url": "https://github.com/fabpot",
                    "type": "github"
                },
                {
                    "url": "https://tidelift.com/funding/github/packagist/symfony/symfony",
                    "type": "tidelift"
                }
            ],
            "time": "2020-10-23T14:02:19+00:00"
        },
        {
            "name": "symfony/process",
            "version": "v4.4.16",
            "source": {
                "type": "git",
                "url": "https://github.com/symfony/process.git",
                "reference": "2f4b049fb80ca5e9874615a2a85dc2a502090f05"
            },
            "dist": {
                "type": "zip",
                "url": "https://api.github.com/repos/symfony/process/zipball/2f4b049fb80ca5e9874615a2a85dc2a502090f05",
                "reference": "2f4b049fb80ca5e9874615a2a85dc2a502090f05",
                "shasum": ""
            },
            "require": {
                "php": ">=7.1.3"
            },
            "type": "library",
            "autoload": {
                "psr-4": {
                    "Symfony\\Component\\Process\\": ""
                },
                "exclude-from-classmap": [
                    "/Tests/"
                ]
            },
            "notification-url": "https://packagist.org/downloads/",
            "license": [
                "MIT"
            ],
            "authors": [
                {
                    "name": "Fabien Potencier",
                    "email": "fabien@symfony.com"
                },
                {
                    "name": "Symfony Community",
                    "homepage": "https://symfony.com/contributors"
                }
            ],
            "description": "Symfony Process Component",
            "homepage": "https://symfony.com",
            "funding": [
                {
                    "url": "https://symfony.com/sponsor",
                    "type": "custom"
                },
                {
                    "url": "https://github.com/fabpot",
                    "type": "github"
                },
                {
                    "url": "https://tidelift.com/funding/github/packagist/symfony/symfony",
                    "type": "tidelift"
                }
            ],
            "time": "2020-10-24T11:50:19+00:00"
        },
        {
            "name": "symfony/service-contracts",
            "version": "v2.2.0",
            "source": {
                "type": "git",
                "url": "https://github.com/symfony/service-contracts.git",
                "reference": "d15da7ba4957ffb8f1747218be9e1a121fd298a1"
            },
            "dist": {
                "type": "zip",
                "url": "https://api.github.com/repos/symfony/service-contracts/zipball/d15da7ba4957ffb8f1747218be9e1a121fd298a1",
                "reference": "d15da7ba4957ffb8f1747218be9e1a121fd298a1",
                "shasum": ""
            },
            "require": {
                "php": ">=7.2.5",
                "psr/container": "^1.0"
            },
            "suggest": {
                "symfony/service-implementation": ""
            },
            "type": "library",
            "extra": {
                "branch-alias": {
                    "dev-master": "2.2-dev"
                },
                "thanks": {
                    "name": "symfony/contracts",
                    "url": "https://github.com/symfony/contracts"
                }
            },
            "autoload": {
                "psr-4": {
                    "Symfony\\Contracts\\Service\\": ""
                }
            },
            "notification-url": "https://packagist.org/downloads/",
            "license": [
                "MIT"
            ],
            "authors": [
                {
                    "name": "Nicolas Grekas",
                    "email": "p@tchwork.com"
                },
                {
                    "name": "Symfony Community",
                    "homepage": "https://symfony.com/contributors"
                }
            ],
            "description": "Generic abstractions related to writing services",
            "homepage": "https://symfony.com",
            "keywords": [
                "abstractions",
                "contracts",
                "decoupling",
                "interfaces",
                "interoperability",
                "standards"
            ],
            "funding": [
                {
                    "url": "https://symfony.com/sponsor",
                    "type": "custom"
                },
                {
                    "url": "https://github.com/fabpot",
                    "type": "github"
                },
                {
                    "url": "https://tidelift.com/funding/github/packagist/symfony/symfony",
                    "type": "tidelift"
                }
            ],
            "time": "2020-09-07T11:33:47+00:00"
        },
        {
            "name": "tedivm/jshrink",
            "version": "v1.3.3",
            "source": {
                "type": "git",
                "url": "https://github.com/tedious/JShrink.git",
                "reference": "566e0c731ba4e372be2de429ef7d54f4faf4477a"
            },
            "dist": {
                "type": "zip",
                "url": "https://api.github.com/repos/tedious/JShrink/zipball/566e0c731ba4e372be2de429ef7d54f4faf4477a",
                "reference": "566e0c731ba4e372be2de429ef7d54f4faf4477a",
                "shasum": ""
            },
            "require": {
                "php": "^5.6|^7.0"
            },
            "require-dev": {
                "friendsofphp/php-cs-fixer": "^2.8",
                "php-coveralls/php-coveralls": "^1.1.0",
                "phpunit/phpunit": "^6"
            },
            "type": "library",
            "autoload": {
                "psr-0": {
                    "JShrink": "src/"
                }
            },
            "notification-url": "https://packagist.org/downloads/",
            "license": [
                "BSD-3-Clause"
            ],
            "authors": [
                {
                    "name": "Robert Hafner",
                    "email": "tedivm@tedivm.com"
                }
            ],
            "description": "Javascript Minifier built in PHP",
            "homepage": "http://github.com/tedious/JShrink",
            "keywords": [
                "javascript",
                "minifier"
            ],
            "time": "2019-06-28T18:11:46+00:00"
        },
        {
            "name": "true/punycode",
            "version": "v2.1.1",
            "source": {
                "type": "git",
                "url": "https://github.com/true/php-punycode.git",
                "reference": "a4d0c11a36dd7f4e7cd7096076cab6d3378a071e"
            },
            "dist": {
                "type": "zip",
                "url": "https://api.github.com/repos/true/php-punycode/zipball/a4d0c11a36dd7f4e7cd7096076cab6d3378a071e",
                "reference": "a4d0c11a36dd7f4e7cd7096076cab6d3378a071e",
                "shasum": ""
            },
            "require": {
                "php": ">=5.3.0",
                "symfony/polyfill-mbstring": "^1.3"
            },
            "require-dev": {
                "phpunit/phpunit": "~4.7",
                "squizlabs/php_codesniffer": "~2.0"
            },
            "type": "library",
            "autoload": {
                "psr-4": {
                    "TrueBV\\": "src/"
                }
            },
            "notification-url": "https://packagist.org/downloads/",
            "license": [
                "MIT"
            ],
            "authors": [
                {
                    "name": "Renan Gonçalves",
                    "email": "renan.saddam@gmail.com"
                }
            ],
            "description": "A Bootstring encoding of Unicode for Internationalized Domain Names in Applications (IDNA)",
            "homepage": "https://github.com/true/php-punycode",
            "keywords": [
                "idna",
                "punycode"
            ],
            "time": "2016-11-16T10:37:54+00:00"
        },
        {
            "name": "tubalmartin/cssmin",
            "version": "v4.1.1",
            "source": {
                "type": "git",
                "url": "https://github.com/tubalmartin/YUI-CSS-compressor-PHP-port.git",
                "reference": "3cbf557f4079d83a06f9c3ff9b957c022d7805cf"
            },
            "dist": {
                "type": "zip",
                "url": "https://api.github.com/repos/tubalmartin/YUI-CSS-compressor-PHP-port/zipball/3cbf557f4079d83a06f9c3ff9b957c022d7805cf",
                "reference": "3cbf557f4079d83a06f9c3ff9b957c022d7805cf",
                "shasum": ""
            },
            "require": {
                "ext-pcre": "*",
                "php": ">=5.3.2"
            },
            "require-dev": {
                "cogpowered/finediff": "0.3.*",
                "phpunit/phpunit": "4.8.*"
            },
            "bin": [
                "cssmin"
            ],
            "type": "library",
            "autoload": {
                "psr-4": {
                    "tubalmartin\\CssMin\\": "src"
                }
            },
            "notification-url": "https://packagist.org/downloads/",
            "license": [
                "BSD-3-Clause"
            ],
            "authors": [
                {
                    "name": "Túbal Martín",
                    "homepage": "http://tubalmartin.me/"
                }
            ],
            "description": "A PHP port of the YUI CSS compressor",
            "homepage": "https://github.com/tubalmartin/YUI-CSS-compressor-PHP-port",
            "keywords": [
                "compress",
                "compressor",
                "css",
                "cssmin",
                "minify",
                "yui"
            ],
            "time": "2018-01-15T15:26:51+00:00"
        },
        {
            "name": "webimpress/safe-writer",
            "version": "2.1.0",
            "source": {
                "type": "git",
                "url": "https://github.com/webimpress/safe-writer.git",
                "reference": "5cfafdec5873c389036f14bf832a5efc9390dcdd"
            },
            "dist": {
                "type": "zip",
                "url": "https://api.github.com/repos/webimpress/safe-writer/zipball/5cfafdec5873c389036f14bf832a5efc9390dcdd",
                "reference": "5cfafdec5873c389036f14bf832a5efc9390dcdd",
                "shasum": ""
            },
            "require": {
                "php": "^7.2 || ^8.0"
            },
            "require-dev": {
                "phpunit/phpunit": "^8.5.8 || ^9.3.7",
                "vimeo/psalm": "^3.14.2",
                "webimpress/coding-standard": "^1.1.5"
            },
            "type": "library",
            "extra": {
                "branch-alias": {
                    "dev-master": "2.1.x-dev",
                    "dev-develop": "2.2.x-dev",
                    "dev-release-1.0": "1.0.x-dev"
                }
            },
            "autoload": {
                "psr-4": {
                    "Webimpress\\SafeWriter\\": "src/"
                }
            },
            "notification-url": "https://packagist.org/downloads/",
            "license": [
                "BSD-2-Clause"
            ],
            "description": "Tool to write files safely, to avoid race conditions",
            "keywords": [
                "concurrent write",
                "file writer",
                "race condition",
                "safe writer",
                "webimpress"
            ],
            "funding": [
                {
                    "url": "https://github.com/michalbundyra",
                    "type": "github"
                }
            ],
            "time": "2020-08-25T07:21:11+00:00"
        },
        {
            "name": "webonyx/graphql-php",
            "version": "v0.13.9",
            "source": {
                "type": "git",
                "url": "https://github.com/webonyx/graphql-php.git",
                "reference": "d9a94fddcad0a35d4bced212b8a44ad1bc59bdf3"
            },
            "dist": {
                "type": "zip",
                "url": "https://api.github.com/repos/webonyx/graphql-php/zipball/d9a94fddcad0a35d4bced212b8a44ad1bc59bdf3",
                "reference": "d9a94fddcad0a35d4bced212b8a44ad1bc59bdf3",
                "shasum": ""
            },
            "require": {
                "ext-json": "*",
                "ext-mbstring": "*",
                "php": "^7.1||^8.0"
            },
            "require-dev": {
                "doctrine/coding-standard": "^6.0",
                "phpbench/phpbench": "^0.14.0",
                "phpstan/phpstan": "^0.11.4",
                "phpstan/phpstan-phpunit": "^0.11.0",
                "phpstan/phpstan-strict-rules": "^0.11.0",
                "phpunit/phpcov": "^5.0",
                "phpunit/phpunit": "^7.2",
                "psr/http-message": "^1.0",
                "react/promise": "2.*"
            },
            "suggest": {
                "psr/http-message": "To use standard GraphQL server",
                "react/promise": "To leverage async resolving on React PHP platform"
            },
            "type": "library",
            "autoload": {
                "psr-4": {
                    "GraphQL\\": "src/"
                }
            },
            "notification-url": "https://packagist.org/downloads/",
            "license": [
                "MIT"
            ],
            "description": "A PHP port of GraphQL reference implementation",
            "homepage": "https://github.com/webonyx/graphql-php",
            "keywords": [
                "api",
                "graphql"
            ],
            "funding": [
                {
                    "url": "https://opencollective.com/webonyx-graphql-php",
                    "type": "open_collective"
                }
            ],
            "time": "2020-07-02T05:49:25+00:00"
        },
        {
            "name": "wikimedia/less.php",
            "version": "1.8.2",
            "source": {
                "type": "git",
                "url": "https://github.com/wikimedia/less.php.git",
                "reference": "e238ad228d74b6ffd38209c799b34e9826909266"
            },
            "dist": {
                "type": "zip",
                "url": "https://api.github.com/repos/wikimedia/less.php/zipball/e238ad228d74b6ffd38209c799b34e9826909266",
                "reference": "e238ad228d74b6ffd38209c799b34e9826909266",
                "shasum": ""
            },
            "require": {
                "php": ">=7.2.9"
            },
            "require-dev": {
                "phpunit/phpunit": "7.5.14"
            },
            "bin": [
                "bin/lessc"
            ],
            "type": "library",
            "autoload": {
                "psr-0": {
                    "Less": "lib/"
                },
                "classmap": [
                    "lessc.inc.php"
                ]
            },
            "notification-url": "https://packagist.org/downloads/",
            "license": [
                "Apache-2.0"
            ],
            "authors": [
                {
                    "name": "Josh Schmidt",
                    "homepage": "https://github.com/oyejorge"
                },
                {
                    "name": "Matt Agar",
                    "homepage": "https://github.com/agar"
                },
                {
                    "name": "Martin Jantošovič",
                    "homepage": "https://github.com/Mordred"
                }
            ],
            "description": "PHP port of the Javascript version of LESS http://lesscss.org (Originally maintained by Josh Schmidt)",
            "keywords": [
                "css",
                "less",
                "less.js",
                "lesscss",
                "php",
                "stylesheet"
            ],
            "time": "2019-11-06T18:30:11+00:00"
        }
    ],
    "packages-dev": [
        {
            "name": "allure-framework/allure-codeception",
            "version": "1.4.4",
            "source": {
                "type": "git",
                "url": "https://github.com/allure-framework/allure-codeception.git",
                "reference": "a69800eeef83007ced9502a3349ff72f5fb6b4e2"
            },
            "dist": {
                "type": "zip",
                "url": "https://api.github.com/repos/allure-framework/allure-codeception/zipball/a69800eeef83007ced9502a3349ff72f5fb6b4e2",
                "reference": "a69800eeef83007ced9502a3349ff72f5fb6b4e2",
                "shasum": ""
            },
            "require": {
                "allure-framework/allure-php-api": "~1.1.8",
                "codeception/codeception": "^2.3|^3.0|^4.0",
                "php": ">=5.6",
                "symfony/filesystem": ">=2.6",
                "symfony/finder": ">=2.6"
            },
            "type": "library",
            "autoload": {
                "psr-0": {
                    "Yandex": "src/"
                }
            },
            "notification-url": "https://packagist.org/downloads/",
            "license": [
                "Apache-2.0"
            ],
            "authors": [
                {
                    "name": "Ivan Krutov",
                    "email": "vania-pooh@yandex-team.ru",
                    "role": "Developer"
                }
            ],
            "description": "A Codeception adapter for Allure report.",
            "homepage": "http://allure.qatools.ru/",
            "keywords": [
                "allure",
                "attachments",
                "cases",
                "codeception",
                "report",
                "steps",
                "testing"
            ],
            "time": "2020-09-09T10:51:33+00:00"
        },
        {
            "name": "allure-framework/allure-php-api",
            "version": "1.1.8",
            "source": {
                "type": "git",
                "url": "https://github.com/allure-framework/allure-php-commons.git",
                "reference": "5ae2deac1c7e1b992cfa572167370de45bdd346d"
            },
            "dist": {
                "type": "zip",
                "url": "https://api.github.com/repos/allure-framework/allure-php-commons/zipball/5ae2deac1c7e1b992cfa572167370de45bdd346d",
                "reference": "5ae2deac1c7e1b992cfa572167370de45bdd346d",
                "shasum": ""
            },
            "require": {
                "jms/serializer": "^0.16 || ^1.0",
                "php": ">=5.4.0",
                "ramsey/uuid": "^3.0",
                "symfony/http-foundation": "^2.0 || ^3.0 || ^4.0 || ^5.0"
            },
            "require-dev": {
                "phpunit/phpunit": "^4.0.0"
            },
            "type": "library",
            "autoload": {
                "psr-0": {
                    "Yandex": [
                        "src/",
                        "test/"
                    ]
                }
            },
            "notification-url": "https://packagist.org/downloads/",
            "license": [
                "Apache-2.0"
            ],
            "authors": [
                {
                    "name": "Ivan Krutov",
                    "email": "vania-pooh@yandex-team.ru",
                    "role": "Developer"
                }
            ],
            "description": "PHP API for Allure adapter",
            "homepage": "http://allure.qatools.ru/",
            "keywords": [
                "allure",
                "api",
                "php",
                "report"
            ],
            "time": "2020-03-13T10:47:35+00:00"
        },
        {
            "name": "allure-framework/allure-phpunit",
            "version": "1.2.4",
            "source": {
                "type": "git",
                "url": "https://github.com/allure-framework/allure-phpunit.git",
                "reference": "9399629c6eed79da4be18fd22adf83ef36c2d2e0"
            },
            "dist": {
                "type": "zip",
                "url": "https://api.github.com/repos/allure-framework/allure-phpunit/zipball/9399629c6eed79da4be18fd22adf83ef36c2d2e0",
                "reference": "9399629c6eed79da4be18fd22adf83ef36c2d2e0",
                "shasum": ""
            },
            "require": {
                "allure-framework/allure-php-api": "~1.1.0",
                "mikey179/vfsstream": "1.*",
                "php": ">=7.1.0",
                "phpunit/phpunit": ">=7.0.0"
            },
            "type": "library",
            "autoload": {
                "psr-0": {
                    "Yandex": "src/"
                }
            },
            "notification-url": "https://packagist.org/downloads/",
            "license": [
                "Apache-2.0"
            ],
            "authors": [
                {
                    "name": "Ivan Krutov",
                    "email": "vania-pooh@yandex-team.ru",
                    "role": "Developer"
                }
            ],
            "description": "A PHPUnit adapter for Allure report.",
            "homepage": "http://allure.qatools.ru/",
            "keywords": [
                "allure",
                "attachments",
                "cases",
                "phpunit",
                "report",
                "steps",
                "testing"
            ],
            "time": "2018-10-25T12:03:54+00:00"
        },
        {
            "name": "beberlei/assert",
            "version": "v3.2.7",
            "source": {
                "type": "git",
                "url": "https://github.com/beberlei/assert.git",
                "reference": "d63a6943fc4fd1a2aedb65994e3548715105abcf"
            },
            "dist": {
                "type": "zip",
                "url": "https://api.github.com/repos/beberlei/assert/zipball/d63a6943fc4fd1a2aedb65994e3548715105abcf",
                "reference": "d63a6943fc4fd1a2aedb65994e3548715105abcf",
                "shasum": ""
            },
            "require": {
                "ext-ctype": "*",
                "ext-json": "*",
                "ext-mbstring": "*",
                "ext-simplexml": "*",
                "php": "^7"
            },
            "require-dev": {
                "friendsofphp/php-cs-fixer": "*",
                "phpstan/phpstan-shim": "*",
                "phpunit/phpunit": ">=6.0.0 <8"
            },
            "suggest": {
                "ext-intl": "Needed to allow Assertion::count(), Assertion::isCountable(), Assertion::minCount(), and Assertion::maxCount() to operate on ResourceBundles"
            },
            "type": "library",
            "autoload": {
                "psr-4": {
                    "Assert\\": "lib/Assert"
                },
                "files": [
                    "lib/Assert/functions.php"
                ]
            },
            "notification-url": "https://packagist.org/downloads/",
            "license": [
                "BSD-2-Clause"
            ],
            "authors": [
                {
                    "name": "Benjamin Eberlei",
                    "email": "kontakt@beberlei.de",
                    "role": "Lead Developer"
                },
                {
                    "name": "Richard Quadling",
                    "email": "rquadling@gmail.com",
                    "role": "Collaborator"
                }
            ],
            "description": "Thin assertion library for input validation in business models.",
            "keywords": [
                "assert",
                "assertion",
                "validation"
            ],
            "time": "2019-12-19T17:51:41+00:00"
        },
        {
            "name": "behat/gherkin",
            "version": "v4.6.2",
            "source": {
                "type": "git",
                "url": "https://github.com/Behat/Gherkin.git",
                "reference": "51ac4500c4dc30cbaaabcd2f25694299df666a31"
            },
            "dist": {
                "type": "zip",
                "url": "https://api.github.com/repos/Behat/Gherkin/zipball/51ac4500c4dc30cbaaabcd2f25694299df666a31",
                "reference": "51ac4500c4dc30cbaaabcd2f25694299df666a31",
                "shasum": ""
            },
            "require": {
                "php": ">=5.3.1"
            },
            "require-dev": {
                "phpunit/phpunit": "~4.5|~5",
                "symfony/phpunit-bridge": "~2.7|~3|~4",
                "symfony/yaml": "~2.3|~3|~4"
            },
            "suggest": {
                "symfony/yaml": "If you want to parse features, represented in YAML files"
            },
            "type": "library",
            "extra": {
                "branch-alias": {
                    "dev-master": "4.4-dev"
                }
            },
            "autoload": {
                "psr-0": {
                    "Behat\\Gherkin": "src/"
                }
            },
            "notification-url": "https://packagist.org/downloads/",
            "license": [
                "MIT"
            ],
            "authors": [
                {
                    "name": "Konstantin Kudryashov",
                    "email": "ever.zet@gmail.com",
                    "homepage": "http://everzet.com"
                }
            ],
            "description": "Gherkin DSL parser for PHP 5.3",
            "homepage": "http://behat.org/",
            "keywords": [
                "BDD",
                "Behat",
                "Cucumber",
                "DSL",
                "gherkin",
                "parser"
            ],
            "time": "2020-03-17T14:03:26+00:00"
        },
        {
            "name": "cache/cache",
            "version": "0.4.0",
            "source": {
                "type": "git",
                "url": "https://github.com/php-cache/cache.git",
                "reference": "902b2e5b54ea57e3a801437748652228c4c58604"
            },
            "dist": {
                "type": "zip",
                "url": "https://api.github.com/repos/php-cache/cache/zipball/902b2e5b54ea57e3a801437748652228c4c58604",
                "reference": "902b2e5b54ea57e3a801437748652228c4c58604",
                "shasum": ""
            },
            "require": {
                "doctrine/cache": "^1.3",
                "league/flysystem": "^1.0",
                "php": "^5.6 || ^7.0",
                "psr/cache": "^1.0",
                "psr/log": "^1.0",
                "psr/simple-cache": "^1.0"
            },
            "conflict": {
                "cache/adapter-common": "*",
                "cache/apc-adapter": "*",
                "cache/apcu-adapter": "*",
                "cache/array-adapter": "*",
                "cache/chain-adapter": "*",
                "cache/doctrine-adapter": "*",
                "cache/filesystem-adapter": "*",
                "cache/hierarchical-cache": "*",
                "cache/illuminate-adapter": "*",
                "cache/memcache-adapter": "*",
                "cache/memcached-adapter": "*",
                "cache/mongodb-adapter": "*",
                "cache/predis-adapter": "*",
                "cache/psr-6-doctrine-bridge": "*",
                "cache/redis-adapter": "*",
                "cache/session-handler": "*",
                "cache/taggable-cache": "*",
                "cache/void-adapter": "*"
            },
            "require-dev": {
                "cache/integration-tests": "^0.16",
                "defuse/php-encryption": "^2.0",
                "illuminate/cache": "^5.4",
                "mockery/mockery": "^0.9",
                "phpunit/phpunit": "^4.0 || ^5.1",
                "predis/predis": "^1.0",
                "symfony/cache": "dev-master"
            },
            "suggest": {
                "ext-apc": "APC extension is required to use the APC Adapter",
                "ext-apcu": "APCu extension is required to use the APCu Adapter",
                "ext-memcache": "Memcache extension is required to use the Memcache Adapter",
                "ext-memcached": "Memcached extension is required to use the Memcached Adapter",
                "ext-mongodb": "Mongodb extension required to use the Mongodb adapter",
                "ext-redis": "Redis extension is required to use the Redis adapter",
                "mongodb/mongodb": "Mongodb lib required to use the Mongodb adapter"
            },
            "type": "library",
            "autoload": {
                "psr-4": {
                    "Cache\\": "src/"
                },
                "exclude-from-classmap": [
                    "**/Tests/"
                ]
            },
            "notification-url": "https://packagist.org/downloads/",
            "license": [
                "MIT"
            ],
            "authors": [
                {
                    "name": "Aaron Scherer",
                    "email": "aequasi@gmail.com",
                    "homepage": "https://github.com/aequasi"
                },
                {
                    "name": "Tobias Nyholm",
                    "email": "tobias.nyholm@gmail.com",
                    "homepage": "https://github.com/Nyholm"
                }
            ],
            "description": "Library of all the php-cache adapters",
            "homepage": "http://www.php-cache.com/en/latest/",
            "keywords": [
                "cache",
                "psr6"
            ],
            "time": "2017-03-28T16:08:48+00:00"
        },
        {
            "name": "codeception/codeception",
            "version": "4.1.11",
            "source": {
                "type": "git",
                "url": "https://github.com/Codeception/Codeception.git",
                "reference": "bf2b548a358750a5ecb3d1aa2b32ebfb82a46061"
            },
            "dist": {
                "type": "zip",
                "url": "https://api.github.com/repos/Codeception/Codeception/zipball/bf2b548a358750a5ecb3d1aa2b32ebfb82a46061",
                "reference": "bf2b548a358750a5ecb3d1aa2b32ebfb82a46061",
                "shasum": ""
            },
            "require": {
                "behat/gherkin": "^4.4.0",
                "codeception/lib-asserts": "^1.0",
                "codeception/phpunit-wrapper": ">6.0.15 <6.1.0 | ^6.6.1 | ^7.7.1 | ^8.1.1 | ^9.0",
                "codeception/stub": "^2.0 | ^3.0",
                "ext-curl": "*",
                "ext-json": "*",
                "ext-mbstring": "*",
                "guzzlehttp/psr7": "~1.4",
                "php": ">=5.6.0 <9.0",
                "symfony/console": ">=2.7 <6.0",
                "symfony/css-selector": ">=2.7 <6.0",
                "symfony/event-dispatcher": ">=2.7 <6.0",
                "symfony/finder": ">=2.7 <6.0",
                "symfony/yaml": ">=2.7 <6.0"
            },
            "require-dev": {
                "codeception/module-asserts": "*@dev",
                "codeception/module-cli": "*@dev",
                "codeception/module-db": "*@dev",
                "codeception/module-filesystem": "*@dev",
                "codeception/module-phpbrowser": "*@dev",
                "codeception/specify": "~0.3",
                "codeception/util-universalframework": "*@dev",
                "monolog/monolog": "~1.8",
                "squizlabs/php_codesniffer": "~2.0",
                "symfony/process": ">=2.7 <6.0",
                "vlucas/phpdotenv": "^2.0 | ^3.0 | ^4.0 | ^5.0"
            },
            "suggest": {
                "codeception/specify": "BDD-style code blocks",
                "codeception/verify": "BDD-style assertions",
                "hoa/console": "For interactive console functionality",
                "stecman/symfony-console-completion": "For BASH autocompletion",
                "symfony/phpunit-bridge": "For phpunit-bridge support"
            },
            "bin": [
                "codecept"
            ],
            "type": "library",
            "extra": {
                "branch-alias": []
            },
            "autoload": {
                "psr-4": {
                    "Codeception\\": "src/Codeception",
                    "Codeception\\Extension\\": "ext"
                }
            },
            "notification-url": "https://packagist.org/downloads/",
            "license": [
                "MIT"
            ],
            "authors": [
                {
                    "name": "Michael Bodnarchuk",
                    "email": "davert@mail.ua",
                    "homepage": "http://codegyre.com"
                }
            ],
            "description": "BDD-style testing framework",
            "homepage": "http://codeception.com/",
            "keywords": [
                "BDD",
                "TDD",
                "acceptance testing",
                "functional testing",
                "unit testing"
            ],
            "funding": [
                {
                    "url": "https://opencollective.com/codeception",
                    "type": "open_collective"
                }
            ],
            "time": "2020-11-03T17:34:51+00:00"
        },
        {
            "name": "codeception/lib-asserts",
            "version": "1.13.2",
            "source": {
                "type": "git",
                "url": "https://github.com/Codeception/lib-asserts.git",
                "reference": "184231d5eab66bc69afd6b9429344d80c67a33b6"
            },
            "dist": {
                "type": "zip",
                "url": "https://api.github.com/repos/Codeception/lib-asserts/zipball/184231d5eab66bc69afd6b9429344d80c67a33b6",
                "reference": "184231d5eab66bc69afd6b9429344d80c67a33b6",
                "shasum": ""
            },
            "require": {
                "codeception/phpunit-wrapper": ">6.0.15 <6.1.0 | ^6.6.1 | ^7.7.1 | ^8.0.3 | ^9.0",
                "ext-dom": "*",
                "php": ">=5.6.0 <9.0"
            },
            "type": "library",
            "autoload": {
                "classmap": [
                    "src/"
                ]
            },
            "notification-url": "https://packagist.org/downloads/",
            "license": [
                "MIT"
            ],
            "authors": [
                {
                    "name": "Michael Bodnarchuk",
                    "email": "davert@mail.ua",
                    "homepage": "http://codegyre.com"
                },
                {
                    "name": "Gintautas Miselis"
                },
                {
                    "name": "Gustavo Nieves",
                    "homepage": "https://medium.com/@ganieves"
                }
            ],
            "description": "Assertion methods used by Codeception core and Asserts module",
            "homepage": "https://codeception.com/",
            "keywords": [
                "codeception"
            ],
            "time": "2020-10-21T16:26:20+00:00"
        },
        {
            "name": "codeception/module-asserts",
            "version": "1.3.1",
            "source": {
                "type": "git",
                "url": "https://github.com/Codeception/module-asserts.git",
                "reference": "59374f2fef0cabb9e8ddb53277e85cdca74328de"
            },
            "dist": {
                "type": "zip",
                "url": "https://api.github.com/repos/Codeception/module-asserts/zipball/59374f2fef0cabb9e8ddb53277e85cdca74328de",
                "reference": "59374f2fef0cabb9e8ddb53277e85cdca74328de",
                "shasum": ""
            },
            "require": {
                "codeception/codeception": "*@dev",
                "codeception/lib-asserts": "^1.13.1",
                "php": ">=5.6.0 <9.0"
            },
            "conflict": {
                "codeception/codeception": "<4.0"
            },
            "type": "library",
            "autoload": {
                "classmap": [
                    "src/"
                ]
            },
            "notification-url": "https://packagist.org/downloads/",
            "license": [
                "MIT"
            ],
            "authors": [
                {
                    "name": "Michael Bodnarchuk"
                },
                {
                    "name": "Gintautas Miselis"
                },
                {
                    "name": "Gustavo Nieves",
                    "homepage": "https://medium.com/@ganieves"
                }
            ],
            "description": "Codeception module containing various assertions",
            "homepage": "https://codeception.com/",
            "keywords": [
                "assertions",
                "asserts",
                "codeception"
            ],
            "time": "2020-10-21T16:48:15+00:00"
        },
        {
            "name": "codeception/module-sequence",
            "version": "1.0.1",
            "source": {
                "type": "git",
                "url": "https://github.com/Codeception/module-sequence.git",
                "reference": "b75be26681ae90824cde8f8df785981f293667e1"
            },
            "dist": {
                "type": "zip",
                "url": "https://api.github.com/repos/Codeception/module-sequence/zipball/b75be26681ae90824cde8f8df785981f293667e1",
                "reference": "b75be26681ae90824cde8f8df785981f293667e1",
                "shasum": ""
            },
            "require": {
                "codeception/codeception": "^4.0",
                "php": ">=5.6.0 <9.0"
            },
            "type": "library",
            "autoload": {
                "classmap": [
                    "src/"
                ]
            },
            "notification-url": "https://packagist.org/downloads/",
            "license": [
                "MIT"
            ],
            "authors": [
                {
                    "name": "Michael Bodnarchuk"
                }
            ],
            "description": "Sequence module for Codeception",
            "homepage": "http://codeception.com/",
            "keywords": [
                "codeception"
            ],
            "time": "2020-10-31T18:36:26+00:00"
        },
        {
            "name": "codeception/module-webdriver",
            "version": "1.1.3",
            "source": {
                "type": "git",
                "url": "https://github.com/Codeception/module-webdriver.git",
                "reference": "b7dc227f91730e7abb520439decc9ad0677b8a55"
            },
            "dist": {
                "type": "zip",
                "url": "https://api.github.com/repos/Codeception/module-webdriver/zipball/b7dc227f91730e7abb520439decc9ad0677b8a55",
                "reference": "b7dc227f91730e7abb520439decc9ad0677b8a55",
                "shasum": ""
            },
            "require": {
                "codeception/codeception": "^4.0",
                "php": ">=5.6.0 <9.0",
                "php-webdriver/webdriver": "^1.6.0"
            },
            "suggest": {
                "codeception/phpbuiltinserver": "Start and stop PHP built-in web server for your tests"
            },
            "type": "library",
            "autoload": {
                "classmap": [
                    "src/"
                ]
            },
            "notification-url": "https://packagist.org/downloads/",
            "license": [
                "MIT"
            ],
            "authors": [
                {
                    "name": "Michael Bodnarchuk"
                },
                {
                    "name": "Gintautas Miselis"
                },
                {
                    "name": "Zaahid Bateson"
                }
            ],
            "description": "WebDriver module for Codeception",
            "homepage": "http://codeception.com/",
            "keywords": [
                "acceptance-testing",
                "browser-testing",
                "codeception"
            ],
            "time": "2020-10-24T15:41:19+00:00"
        },
        {
            "name": "codeception/phpunit-wrapper",
            "version": "9.0.5",
            "source": {
                "type": "git",
                "url": "https://github.com/Codeception/phpunit-wrapper.git",
                "reference": "72bac7770866799e23a7dda1ac6bec2f8baccf45"
            },
            "dist": {
                "type": "zip",
                "url": "https://api.github.com/repos/Codeception/phpunit-wrapper/zipball/72bac7770866799e23a7dda1ac6bec2f8baccf45",
                "reference": "72bac7770866799e23a7dda1ac6bec2f8baccf45",
                "shasum": ""
            },
            "require": {
                "php": ">=7.2",
                "phpunit/phpunit": "^9.0"
            },
            "require-dev": {
                "codeception/specify": "*",
                "vlucas/phpdotenv": "^3.0"
            },
            "type": "library",
            "autoload": {
                "psr-4": {
                    "Codeception\\PHPUnit\\": "src/"
                }
            },
            "notification-url": "https://packagist.org/downloads/",
            "license": [
                "MIT"
            ],
            "authors": [
                {
                    "name": "Davert",
                    "email": "davert.php@resend.cc"
                },
                {
                    "name": "Naktibalda"
                }
            ],
            "description": "PHPUnit classes used by Codeception",
            "time": "2020-10-11T18:14:42+00:00"
        },
        {
            "name": "codeception/stub",
            "version": "3.7.0",
            "source": {
                "type": "git",
                "url": "https://github.com/Codeception/Stub.git",
                "reference": "468dd5fe659f131fc997f5196aad87512f9b1304"
            },
            "dist": {
                "type": "zip",
                "url": "https://api.github.com/repos/Codeception/Stub/zipball/468dd5fe659f131fc997f5196aad87512f9b1304",
                "reference": "468dd5fe659f131fc997f5196aad87512f9b1304",
                "shasum": ""
            },
            "require": {
                "phpunit/phpunit": "^8.4 | ^9.0"
            },
            "type": "library",
            "autoload": {
                "psr-4": {
                    "Codeception\\": "src/"
                }
            },
            "notification-url": "https://packagist.org/downloads/",
            "license": [
                "MIT"
            ],
            "description": "Flexible Stub wrapper for PHPUnit's Mock Builder",
            "time": "2020-07-03T15:54:43+00:00"
        },
        {
            "name": "csharpru/vault-php",
            "version": "3.5.3",
            "source": {
                "type": "git",
                "url": "https://github.com/CSharpRU/vault-php.git",
                "reference": "04be9776310fe7d1afb97795645f95c21e6b4fcf"
            },
            "dist": {
                "type": "zip",
                "url": "https://api.github.com/repos/CSharpRU/vault-php/zipball/04be9776310fe7d1afb97795645f95c21e6b4fcf",
                "reference": "04be9776310fe7d1afb97795645f95c21e6b4fcf",
                "shasum": ""
            },
            "require": {
                "cache/cache": "^0.4.0",
                "doctrine/inflector": "~1.1.0",
                "guzzlehttp/promises": "^1.3",
                "guzzlehttp/psr7": "^1.4",
                "psr/cache": "^1.0",
                "psr/log": "^1.0",
                "weew/helpers-array": "^1.3"
            },
            "require-dev": {
                "codacy/coverage": "^1.1",
                "codeception/codeception": "^2.2",
                "csharpru/vault-php-guzzle6-transport": "~2.0",
                "php-vcr/php-vcr": "^1.3"
            },
            "type": "library",
            "autoload": {
                "psr-4": {
                    "Vault\\": "src/"
                }
            },
            "notification-url": "https://packagist.org/downloads/",
            "license": [
                "MIT"
            ],
            "authors": [
                {
                    "name": "Yaroslav Lukyanov",
                    "email": "c_sharp@mail.ru"
                }
            ],
            "description": "Best Vault client for PHP that you can find",
            "time": "2018-04-28T04:52:17+00:00"
        },
        {
            "name": "csharpru/vault-php-guzzle6-transport",
            "version": "2.0.4",
            "source": {
                "type": "git",
                "url": "https://github.com/CSharpRU/vault-php-guzzle6-transport.git",
                "reference": "33c392120ac9f253b62b034e0e8ffbbdb3513bd8"
            },
            "dist": {
                "type": "zip",
                "url": "https://api.github.com/repos/CSharpRU/vault-php-guzzle6-transport/zipball/33c392120ac9f253b62b034e0e8ffbbdb3513bd8",
                "reference": "33c392120ac9f253b62b034e0e8ffbbdb3513bd8",
                "shasum": ""
            },
            "require": {
                "guzzlehttp/guzzle": "~6.2",
                "guzzlehttp/promises": "^1.3",
                "guzzlehttp/psr7": "^1.4"
            },
            "type": "library",
            "autoload": {
                "psr-4": {
                    "VaultTransports\\": "src/"
                }
            },
            "notification-url": "https://packagist.org/downloads/",
            "license": [
                "MIT"
            ],
            "authors": [
                {
                    "name": "Yaroslav Lukyanov",
                    "email": "c_sharp@mail.ru"
                }
            ],
            "description": "Guzzle6 transport for Vault PHP client",
            "time": "2019-03-10T06:17:37+00:00"
        },
        {
            "name": "dealerdirect/phpcodesniffer-composer-installer",
            "version": "v0.5.0",
            "source": {
                "type": "git",
                "url": "https://github.com/Dealerdirect/phpcodesniffer-composer-installer.git",
                "reference": "e749410375ff6fb7a040a68878c656c2e610b132"
            },
            "dist": {
                "type": "zip",
                "url": "https://api.github.com/repos/Dealerdirect/phpcodesniffer-composer-installer/zipball/e749410375ff6fb7a040a68878c656c2e610b132",
                "reference": "e749410375ff6fb7a040a68878c656c2e610b132",
                "shasum": ""
            },
            "require": {
                "composer-plugin-api": "^1.0",
                "php": "^5.3|^7",
                "squizlabs/php_codesniffer": "^2|^3"
            },
            "require-dev": {
                "composer/composer": "*",
                "phpcompatibility/php-compatibility": "^9.0",
                "sensiolabs/security-checker": "^4.1.0"
            },
            "type": "composer-plugin",
            "extra": {
                "class": "Dealerdirect\\Composer\\Plugin\\Installers\\PHPCodeSniffer\\Plugin"
            },
            "autoload": {
                "psr-4": {
                    "Dealerdirect\\Composer\\Plugin\\Installers\\PHPCodeSniffer\\": "src/"
                }
            },
            "notification-url": "https://packagist.org/downloads/",
            "license": [
                "MIT"
            ],
            "authors": [
                {
                    "name": "Franck Nijhof",
                    "email": "franck.nijhof@dealerdirect.com",
                    "homepage": "http://www.frenck.nl",
                    "role": "Developer / IT Manager"
                }
            ],
            "description": "PHP_CodeSniffer Standards Composer Installer Plugin",
            "homepage": "http://www.dealerdirect.com",
            "keywords": [
                "PHPCodeSniffer",
                "PHP_CodeSniffer",
                "code quality",
                "codesniffer",
                "composer",
                "installer",
                "phpcs",
                "plugin",
                "qa",
                "quality",
                "standard",
                "standards",
                "style guide",
                "stylecheck",
                "tests"
            ],
            "time": "2018-10-26T13:21:45+00:00"
        },
        {
            "name": "doctrine/annotations",
            "version": "1.11.1",
            "source": {
                "type": "git",
                "url": "https://github.com/doctrine/annotations.git",
                "reference": "ce77a7ba1770462cd705a91a151b6c3746f9c6ad"
            },
            "dist": {
                "type": "zip",
                "url": "https://api.github.com/repos/doctrine/annotations/zipball/ce77a7ba1770462cd705a91a151b6c3746f9c6ad",
                "reference": "ce77a7ba1770462cd705a91a151b6c3746f9c6ad",
                "shasum": ""
            },
            "require": {
                "doctrine/lexer": "1.*",
                "ext-tokenizer": "*",
                "php": "^7.1 || ^8.0"
            },
            "require-dev": {
                "doctrine/cache": "1.*",
                "doctrine/coding-standard": "^6.0 || ^8.1",
                "phpstan/phpstan": "^0.12.20",
                "phpunit/phpunit": "^7.5 || ^9.1.5"
            },
            "type": "library",
            "extra": {
                "branch-alias": {
                    "dev-master": "1.11.x-dev"
                }
            },
            "autoload": {
                "psr-4": {
                    "Doctrine\\Common\\Annotations\\": "lib/Doctrine/Common/Annotations"
                }
            },
            "notification-url": "https://packagist.org/downloads/",
            "license": [
                "MIT"
            ],
            "authors": [
                {
                    "name": "Guilherme Blanco",
                    "email": "guilhermeblanco@gmail.com"
                },
                {
                    "name": "Roman Borschel",
                    "email": "roman@code-factory.org"
                },
                {
                    "name": "Benjamin Eberlei",
                    "email": "kontakt@beberlei.de"
                },
                {
                    "name": "Jonathan Wage",
                    "email": "jonwage@gmail.com"
                },
                {
                    "name": "Johannes Schmitt",
                    "email": "schmittjoh@gmail.com"
                }
            ],
            "description": "Docblock Annotations Parser",
            "homepage": "https://www.doctrine-project.org/projects/annotations.html",
            "keywords": [
                "annotations",
                "docblock",
                "parser"
            ],
            "time": "2020-10-26T10:28:16+00:00"
        },
        {
            "name": "doctrine/cache",
            "version": "1.10.2",
            "source": {
                "type": "git",
                "url": "https://github.com/doctrine/cache.git",
                "reference": "13e3381b25847283a91948d04640543941309727"
            },
            "dist": {
                "type": "zip",
                "url": "https://api.github.com/repos/doctrine/cache/zipball/13e3381b25847283a91948d04640543941309727",
                "reference": "13e3381b25847283a91948d04640543941309727",
                "shasum": ""
            },
            "require": {
                "php": "~7.1 || ^8.0"
            },
            "conflict": {
                "doctrine/common": ">2.2,<2.4"
            },
            "require-dev": {
                "alcaeus/mongo-php-adapter": "^1.1",
                "doctrine/coding-standard": "^6.0",
                "mongodb/mongodb": "^1.1",
                "phpunit/phpunit": "^7.0",
                "predis/predis": "~1.0"
            },
            "suggest": {
                "alcaeus/mongo-php-adapter": "Required to use legacy MongoDB driver"
            },
            "type": "library",
            "extra": {
                "branch-alias": {
                    "dev-master": "1.9.x-dev"
                }
            },
            "autoload": {
                "psr-4": {
                    "Doctrine\\Common\\Cache\\": "lib/Doctrine/Common/Cache"
                }
            },
            "notification-url": "https://packagist.org/downloads/",
            "license": [
                "MIT"
            ],
            "authors": [
                {
                    "name": "Guilherme Blanco",
                    "email": "guilhermeblanco@gmail.com"
                },
                {
                    "name": "Roman Borschel",
                    "email": "roman@code-factory.org"
                },
                {
                    "name": "Benjamin Eberlei",
                    "email": "kontakt@beberlei.de"
                },
                {
                    "name": "Jonathan Wage",
                    "email": "jonwage@gmail.com"
                },
                {
                    "name": "Johannes Schmitt",
                    "email": "schmittjoh@gmail.com"
                }
            ],
            "description": "PHP Doctrine Cache library is a popular cache implementation that supports many different drivers such as redis, memcache, apc, mongodb and others.",
            "homepage": "https://www.doctrine-project.org/projects/cache.html",
            "keywords": [
                "abstraction",
                "apcu",
                "cache",
                "caching",
                "couchdb",
                "memcached",
                "php",
                "redis",
                "xcache"
            ],
            "funding": [
                {
                    "url": "https://www.doctrine-project.org/sponsorship.html",
                    "type": "custom"
                },
                {
                    "url": "https://www.patreon.com/phpdoctrine",
                    "type": "patreon"
                },
                {
                    "url": "https://tidelift.com/funding/github/packagist/doctrine%2Fcache",
                    "type": "tidelift"
                }
            ],
            "time": "2020-07-07T18:54:01+00:00"
        },
        {
            "name": "doctrine/inflector",
            "version": "v1.1.0",
            "source": {
                "type": "git",
                "url": "https://github.com/doctrine/inflector.git",
                "reference": "90b2128806bfde671b6952ab8bea493942c1fdae"
            },
            "dist": {
                "type": "zip",
                "url": "https://api.github.com/repos/doctrine/inflector/zipball/90b2128806bfde671b6952ab8bea493942c1fdae",
                "reference": "90b2128806bfde671b6952ab8bea493942c1fdae",
                "shasum": ""
            },
            "require": {
                "php": ">=5.3.2"
            },
            "require-dev": {
                "phpunit/phpunit": "4.*"
            },
            "type": "library",
            "extra": {
                "branch-alias": {
                    "dev-master": "1.1.x-dev"
                }
            },
            "autoload": {
                "psr-0": {
                    "Doctrine\\Common\\Inflector\\": "lib/"
                }
            },
            "notification-url": "https://packagist.org/downloads/",
            "license": [
                "MIT"
            ],
            "authors": [
                {
                    "name": "Roman Borschel",
                    "email": "roman@code-factory.org"
                },
                {
                    "name": "Benjamin Eberlei",
                    "email": "kontakt@beberlei.de"
                },
                {
                    "name": "Guilherme Blanco",
                    "email": "guilhermeblanco@gmail.com"
                },
                {
                    "name": "Jonathan Wage",
                    "email": "jonwage@gmail.com"
                },
                {
                    "name": "Johannes Schmitt",
                    "email": "schmittjoh@gmail.com"
                }
            ],
            "description": "Common String Manipulations with regard to casing and singular/plural rules.",
            "homepage": "http://www.doctrine-project.org",
            "keywords": [
                "inflection",
                "pluralize",
                "singularize",
                "string"
            ],
            "time": "2015-11-06T14:35:42+00:00"
        },
        {
            "name": "doctrine/instantiator",
            "version": "1.3.1",
            "source": {
                "type": "git",
                "url": "https://github.com/doctrine/instantiator.git",
                "reference": "f350df0268e904597e3bd9c4685c53e0e333feea"
            },
            "dist": {
                "type": "zip",
                "url": "https://api.github.com/repos/doctrine/instantiator/zipball/f350df0268e904597e3bd9c4685c53e0e333feea",
                "reference": "f350df0268e904597e3bd9c4685c53e0e333feea",
                "shasum": ""
            },
            "require": {
                "php": "^7.1 || ^8.0"
            },
            "require-dev": {
                "doctrine/coding-standard": "^6.0",
                "ext-pdo": "*",
                "ext-phar": "*",
                "phpbench/phpbench": "^0.13",
                "phpstan/phpstan-phpunit": "^0.11",
                "phpstan/phpstan-shim": "^0.11",
                "phpunit/phpunit": "^7.0"
            },
            "type": "library",
            "extra": {
                "branch-alias": {
                    "dev-master": "1.2.x-dev"
                }
            },
            "autoload": {
                "psr-4": {
                    "Doctrine\\Instantiator\\": "src/Doctrine/Instantiator/"
                }
            },
            "notification-url": "https://packagist.org/downloads/",
            "license": [
                "MIT"
            ],
            "authors": [
                {
                    "name": "Marco Pivetta",
                    "email": "ocramius@gmail.com",
                    "homepage": "http://ocramius.github.com/"
                }
            ],
            "description": "A small, lightweight utility to instantiate objects in PHP without invoking their constructors",
            "homepage": "https://www.doctrine-project.org/projects/instantiator.html",
            "keywords": [
                "constructor",
                "instantiate"
            ],
            "funding": [
                {
                    "url": "https://www.doctrine-project.org/sponsorship.html",
                    "type": "custom"
                },
                {
                    "url": "https://www.patreon.com/phpdoctrine",
                    "type": "patreon"
                },
                {
                    "url": "https://tidelift.com/funding/github/packagist/doctrine%2Finstantiator",
                    "type": "tidelift"
                }
            ],
            "time": "2020-05-29T17:27:14+00:00"
        },
        {
            "name": "doctrine/lexer",
            "version": "1.2.1",
            "source": {
                "type": "git",
                "url": "https://github.com/doctrine/lexer.git",
                "reference": "e864bbf5904cb8f5bb334f99209b48018522f042"
            },
            "dist": {
                "type": "zip",
                "url": "https://api.github.com/repos/doctrine/lexer/zipball/e864bbf5904cb8f5bb334f99209b48018522f042",
                "reference": "e864bbf5904cb8f5bb334f99209b48018522f042",
                "shasum": ""
            },
            "require": {
                "php": "^7.2 || ^8.0"
            },
            "require-dev": {
                "doctrine/coding-standard": "^6.0",
                "phpstan/phpstan": "^0.11.8",
                "phpunit/phpunit": "^8.2"
            },
            "type": "library",
            "extra": {
                "branch-alias": {
                    "dev-master": "1.2.x-dev"
                }
            },
            "autoload": {
                "psr-4": {
                    "Doctrine\\Common\\Lexer\\": "lib/Doctrine/Common/Lexer"
                }
            },
            "notification-url": "https://packagist.org/downloads/",
            "license": [
                "MIT"
            ],
            "authors": [
                {
                    "name": "Guilherme Blanco",
                    "email": "guilhermeblanco@gmail.com"
                },
                {
                    "name": "Roman Borschel",
                    "email": "roman@code-factory.org"
                },
                {
                    "name": "Johannes Schmitt",
                    "email": "schmittjoh@gmail.com"
                }
            ],
            "description": "PHP Doctrine Lexer parser library that can be used in Top-Down, Recursive Descent Parsers.",
            "homepage": "https://www.doctrine-project.org/projects/lexer.html",
            "keywords": [
                "annotations",
                "docblock",
                "lexer",
                "parser",
                "php"
            ],
            "funding": [
                {
                    "url": "https://www.doctrine-project.org/sponsorship.html",
                    "type": "custom"
                },
                {
                    "url": "https://www.patreon.com/phpdoctrine",
                    "type": "patreon"
                },
                {
                    "url": "https://tidelift.com/funding/github/packagist/doctrine%2Flexer",
                    "type": "tidelift"
                }
            ],
            "time": "2020-05-25T17:44:05+00:00"
        },
        {
            "name": "friendsofphp/php-cs-fixer",
            "version": "v2.16.7",
            "source": {
                "type": "git",
                "url": "https://github.com/FriendsOfPHP/PHP-CS-Fixer.git",
                "reference": "4e35806a6d7d8510d6842ae932e8832363d22c87"
            },
            "dist": {
                "type": "zip",
                "url": "https://api.github.com/repos/FriendsOfPHP/PHP-CS-Fixer/zipball/4e35806a6d7d8510d6842ae932e8832363d22c87",
                "reference": "4e35806a6d7d8510d6842ae932e8832363d22c87",
                "shasum": ""
            },
            "require": {
                "composer/semver": "^1.4 || ^2.0 || ^3.0",
                "composer/xdebug-handler": "^1.2",
                "doctrine/annotations": "^1.2",
                "ext-json": "*",
                "ext-tokenizer": "*",
                "php": "^7.1",
                "php-cs-fixer/diff": "^1.3",
                "symfony/console": "^3.4.43 || ^4.1.6 || ^5.0",
                "symfony/event-dispatcher": "^3.0 || ^4.0 || ^5.0",
                "symfony/filesystem": "^3.0 || ^4.0 || ^5.0",
                "symfony/finder": "^3.0 || ^4.0 || ^5.0",
                "symfony/options-resolver": "^3.0 || ^4.0 || ^5.0",
                "symfony/polyfill-php70": "^1.0",
                "symfony/polyfill-php72": "^1.4",
                "symfony/process": "^3.0 || ^4.0 || ^5.0",
                "symfony/stopwatch": "^3.0 || ^4.0 || ^5.0"
            },
            "require-dev": {
                "johnkary/phpunit-speedtrap": "^1.1 || ^2.0 || ^3.0",
                "justinrainbow/json-schema": "^5.0",
                "keradus/cli-executor": "^1.4",
                "mikey179/vfsstream": "^1.6",
                "php-coveralls/php-coveralls": "^2.4.1",
                "php-cs-fixer/accessible-object": "^1.0",
                "php-cs-fixer/phpunit-constraint-isidenticalstring": "^1.2",
                "php-cs-fixer/phpunit-constraint-xmlmatchesxsd": "^1.2.1",
                "phpunit/phpunit": "^5.7.27 || ^6.5.14 || ^7.1",
                "phpunitgoodpractices/traits": "^1.9.1",
                "symfony/phpunit-bridge": "^5.1",
                "symfony/yaml": "^3.0 || ^4.0 || ^5.0"
            },
            "suggest": {
                "ext-dom": "For handling output formats in XML",
                "ext-mbstring": "For handling non-UTF8 characters.",
                "php-cs-fixer/phpunit-constraint-isidenticalstring": "For IsIdenticalString constraint.",
                "php-cs-fixer/phpunit-constraint-xmlmatchesxsd": "For XmlMatchesXsd constraint.",
                "symfony/polyfill-mbstring": "When enabling `ext-mbstring` is not possible."
            },
            "bin": [
                "php-cs-fixer"
            ],
            "type": "application",
            "autoload": {
                "psr-4": {
                    "PhpCsFixer\\": "src/"
                },
                "classmap": [
                    "tests/Test/AbstractFixerTestCase.php",
                    "tests/Test/AbstractIntegrationCaseFactory.php",
                    "tests/Test/AbstractIntegrationTestCase.php",
                    "tests/Test/Assert/AssertTokensTrait.php",
                    "tests/Test/IntegrationCase.php",
                    "tests/Test/IntegrationCaseFactory.php",
                    "tests/Test/IntegrationCaseFactoryInterface.php",
                    "tests/Test/InternalIntegrationCaseFactory.php",
                    "tests/Test/IsIdenticalConstraint.php",
                    "tests/TestCase.php"
                ]
            },
            "notification-url": "https://packagist.org/downloads/",
            "license": [
                "MIT"
            ],
            "authors": [
                {
                    "name": "Fabien Potencier",
                    "email": "fabien@symfony.com"
                },
                {
                    "name": "Dariusz Rumiński",
                    "email": "dariusz.ruminski@gmail.com"
                }
            ],
            "description": "A tool to automatically fix PHP code style",
            "funding": [
                {
                    "url": "https://github.com/keradus",
                    "type": "github"
                }
            ],
            "time": "2020-10-27T22:44:27+00:00"
        },
        {
            "name": "hoa/consistency",
            "version": "1.17.05.02",
            "source": {
                "type": "git",
                "url": "https://github.com/hoaproject/Consistency.git",
                "reference": "fd7d0adc82410507f332516faf655b6ed22e4c2f"
            },
            "dist": {
                "type": "zip",
                "url": "https://api.github.com/repos/hoaproject/Consistency/zipball/fd7d0adc82410507f332516faf655b6ed22e4c2f",
                "reference": "fd7d0adc82410507f332516faf655b6ed22e4c2f",
                "shasum": ""
            },
            "require": {
                "hoa/exception": "~1.0",
                "php": ">=5.5.0"
            },
            "require-dev": {
                "hoa/stream": "~1.0",
                "hoa/test": "~2.0"
            },
            "type": "library",
            "extra": {
                "branch-alias": {
                    "dev-master": "1.x-dev"
                }
            },
            "autoload": {
                "psr-4": {
                    "Hoa\\Consistency\\": "."
                },
                "files": [
                    "Prelude.php"
                ]
            },
            "notification-url": "https://packagist.org/downloads/",
            "license": [
                "BSD-3-Clause"
            ],
            "authors": [
                {
                    "name": "Ivan Enderlin",
                    "email": "ivan.enderlin@hoa-project.net"
                },
                {
                    "name": "Hoa community",
                    "homepage": "https://hoa-project.net/"
                }
            ],
            "description": "The Hoa\\Consistency library.",
            "homepage": "https://hoa-project.net/",
            "keywords": [
                "autoloader",
                "callable",
                "consistency",
                "entity",
                "flex",
                "keyword",
                "library"
            ],
            "time": "2017-05-02T12:18:12+00:00"
        },
        {
            "name": "hoa/console",
            "version": "3.17.05.02",
            "source": {
                "type": "git",
                "url": "https://github.com/hoaproject/Console.git",
                "reference": "e231fd3ea70e6d773576ae78de0bdc1daf331a66"
            },
            "dist": {
                "type": "zip",
                "url": "https://api.github.com/repos/hoaproject/Console/zipball/e231fd3ea70e6d773576ae78de0bdc1daf331a66",
                "reference": "e231fd3ea70e6d773576ae78de0bdc1daf331a66",
                "shasum": ""
            },
            "require": {
                "hoa/consistency": "~1.0",
                "hoa/event": "~1.0",
                "hoa/exception": "~1.0",
                "hoa/file": "~1.0",
                "hoa/protocol": "~1.0",
                "hoa/stream": "~1.0",
                "hoa/ustring": "~4.0"
            },
            "require-dev": {
                "hoa/test": "~2.0"
            },
            "suggest": {
                "ext-pcntl": "To enable hoa://Event/Console/Window:resize.",
                "hoa/dispatcher": "To use the console kit.",
                "hoa/router": "To use the console kit."
            },
            "type": "library",
            "extra": {
                "branch-alias": {
                    "dev-master": "3.x-dev"
                }
            },
            "autoload": {
                "psr-4": {
                    "Hoa\\Console\\": "."
                }
            },
            "notification-url": "https://packagist.org/downloads/",
            "license": [
                "BSD-3-Clause"
            ],
            "authors": [
                {
                    "name": "Ivan Enderlin",
                    "email": "ivan.enderlin@hoa-project.net"
                },
                {
                    "name": "Hoa community",
                    "homepage": "https://hoa-project.net/"
                }
            ],
            "description": "The Hoa\\Console library.",
            "homepage": "https://hoa-project.net/",
            "keywords": [
                "autocompletion",
                "chrome",
                "cli",
                "console",
                "cursor",
                "getoption",
                "library",
                "option",
                "parser",
                "processus",
                "readline",
                "terminfo",
                "tput",
                "window"
            ],
            "time": "2017-05-02T12:26:19+00:00"
        },
        {
            "name": "hoa/event",
            "version": "1.17.01.13",
            "source": {
                "type": "git",
                "url": "https://github.com/hoaproject/Event.git",
                "reference": "6c0060dced212ffa3af0e34bb46624f990b29c54"
            },
            "dist": {
                "type": "zip",
                "url": "https://api.github.com/repos/hoaproject/Event/zipball/6c0060dced212ffa3af0e34bb46624f990b29c54",
                "reference": "6c0060dced212ffa3af0e34bb46624f990b29c54",
                "shasum": ""
            },
            "require": {
                "hoa/consistency": "~1.0",
                "hoa/exception": "~1.0"
            },
            "require-dev": {
                "hoa/test": "~2.0"
            },
            "type": "library",
            "extra": {
                "branch-alias": {
                    "dev-master": "1.x-dev"
                }
            },
            "autoload": {
                "psr-4": {
                    "Hoa\\Event\\": "."
                }
            },
            "notification-url": "https://packagist.org/downloads/",
            "license": [
                "BSD-3-Clause"
            ],
            "authors": [
                {
                    "name": "Ivan Enderlin",
                    "email": "ivan.enderlin@hoa-project.net"
                },
                {
                    "name": "Hoa community",
                    "homepage": "https://hoa-project.net/"
                }
            ],
            "description": "The Hoa\\Event library.",
            "homepage": "https://hoa-project.net/",
            "keywords": [
                "event",
                "library",
                "listener",
                "observer"
            ],
            "time": "2017-01-13T15:30:50+00:00"
        },
        {
            "name": "hoa/exception",
            "version": "1.17.01.16",
            "source": {
                "type": "git",
                "url": "https://github.com/hoaproject/Exception.git",
                "reference": "091727d46420a3d7468ef0595651488bfc3a458f"
            },
            "dist": {
                "type": "zip",
                "url": "https://api.github.com/repos/hoaproject/Exception/zipball/091727d46420a3d7468ef0595651488bfc3a458f",
                "reference": "091727d46420a3d7468ef0595651488bfc3a458f",
                "shasum": ""
            },
            "require": {
                "hoa/consistency": "~1.0",
                "hoa/event": "~1.0"
            },
            "require-dev": {
                "hoa/test": "~2.0"
            },
            "type": "library",
            "extra": {
                "branch-alias": {
                    "dev-master": "1.x-dev"
                }
            },
            "autoload": {
                "psr-4": {
                    "Hoa\\Exception\\": "."
                }
            },
            "notification-url": "https://packagist.org/downloads/",
            "license": [
                "BSD-3-Clause"
            ],
            "authors": [
                {
                    "name": "Ivan Enderlin",
                    "email": "ivan.enderlin@hoa-project.net"
                },
                {
                    "name": "Hoa community",
                    "homepage": "https://hoa-project.net/"
                }
            ],
            "description": "The Hoa\\Exception library.",
            "homepage": "https://hoa-project.net/",
            "keywords": [
                "exception",
                "library"
            ],
            "time": "2017-01-16T07:53:27+00:00"
        },
        {
            "name": "hoa/file",
            "version": "1.17.07.11",
            "source": {
                "type": "git",
                "url": "https://github.com/hoaproject/File.git",
                "reference": "35cb979b779bc54918d2f9a4e02ed6c7a1fa67ca"
            },
            "dist": {
                "type": "zip",
                "url": "https://api.github.com/repos/hoaproject/File/zipball/35cb979b779bc54918d2f9a4e02ed6c7a1fa67ca",
                "reference": "35cb979b779bc54918d2f9a4e02ed6c7a1fa67ca",
                "shasum": ""
            },
            "require": {
                "hoa/consistency": "~1.0",
                "hoa/event": "~1.0",
                "hoa/exception": "~1.0",
                "hoa/iterator": "~2.0",
                "hoa/stream": "~1.0"
            },
            "require-dev": {
                "hoa/test": "~2.0"
            },
            "type": "library",
            "extra": {
                "branch-alias": {
                    "dev-master": "1.x-dev"
                }
            },
            "autoload": {
                "psr-4": {
                    "Hoa\\File\\": "."
                }
            },
            "notification-url": "https://packagist.org/downloads/",
            "license": [
                "BSD-3-Clause"
            ],
            "authors": [
                {
                    "name": "Ivan Enderlin",
                    "email": "ivan.enderlin@hoa-project.net"
                },
                {
                    "name": "Hoa community",
                    "homepage": "https://hoa-project.net/"
                }
            ],
            "description": "The Hoa\\File library.",
            "homepage": "https://hoa-project.net/",
            "keywords": [
                "Socket",
                "directory",
                "file",
                "finder",
                "library",
                "link",
                "temporary"
            ],
            "time": "2017-07-11T07:42:15+00:00"
        },
        {
            "name": "hoa/iterator",
            "version": "2.17.01.10",
            "source": {
                "type": "git",
                "url": "https://github.com/hoaproject/Iterator.git",
                "reference": "d1120ba09cb4ccd049c86d10058ab94af245f0cc"
            },
            "dist": {
                "type": "zip",
                "url": "https://api.github.com/repos/hoaproject/Iterator/zipball/d1120ba09cb4ccd049c86d10058ab94af245f0cc",
                "reference": "d1120ba09cb4ccd049c86d10058ab94af245f0cc",
                "shasum": ""
            },
            "require": {
                "hoa/consistency": "~1.0",
                "hoa/exception": "~1.0"
            },
            "require-dev": {
                "hoa/test": "~2.0"
            },
            "type": "library",
            "extra": {
                "branch-alias": {
                    "dev-master": "2.x-dev"
                }
            },
            "autoload": {
                "psr-4": {
                    "Hoa\\Iterator\\": "."
                }
            },
            "notification-url": "https://packagist.org/downloads/",
            "license": [
                "BSD-3-Clause"
            ],
            "authors": [
                {
                    "name": "Ivan Enderlin",
                    "email": "ivan.enderlin@hoa-project.net"
                },
                {
                    "name": "Hoa community",
                    "homepage": "https://hoa-project.net/"
                }
            ],
            "description": "The Hoa\\Iterator library.",
            "homepage": "https://hoa-project.net/",
            "keywords": [
                "iterator",
                "library"
            ],
            "time": "2017-01-10T10:34:47+00:00"
        },
        {
            "name": "hoa/protocol",
            "version": "1.17.01.14",
            "source": {
                "type": "git",
                "url": "https://github.com/hoaproject/Protocol.git",
                "reference": "5c2cf972151c45f373230da170ea015deecf19e2"
            },
            "dist": {
                "type": "zip",
                "url": "https://api.github.com/repos/hoaproject/Protocol/zipball/5c2cf972151c45f373230da170ea015deecf19e2",
                "reference": "5c2cf972151c45f373230da170ea015deecf19e2",
                "shasum": ""
            },
            "require": {
                "hoa/consistency": "~1.0",
                "hoa/exception": "~1.0"
            },
            "require-dev": {
                "hoa/test": "~2.0"
            },
            "type": "library",
            "extra": {
                "branch-alias": {
                    "dev-master": "1.x-dev"
                }
            },
            "autoload": {
                "psr-4": {
                    "Hoa\\Protocol\\": "."
                },
                "files": [
                    "Wrapper.php"
                ]
            },
            "notification-url": "https://packagist.org/downloads/",
            "license": [
                "BSD-3-Clause"
            ],
            "authors": [
                {
                    "name": "Ivan Enderlin",
                    "email": "ivan.enderlin@hoa-project.net"
                },
                {
                    "name": "Hoa community",
                    "homepage": "https://hoa-project.net/"
                }
            ],
            "description": "The Hoa\\Protocol library.",
            "homepage": "https://hoa-project.net/",
            "keywords": [
                "library",
                "protocol",
                "resource",
                "stream",
                "wrapper"
            ],
            "time": "2017-01-14T12:26:10+00:00"
        },
        {
            "name": "hoa/stream",
            "version": "1.17.02.21",
            "source": {
                "type": "git",
                "url": "https://github.com/hoaproject/Stream.git",
                "reference": "3293cfffca2de10525df51436adf88a559151d82"
            },
            "dist": {
                "type": "zip",
                "url": "https://api.github.com/repos/hoaproject/Stream/zipball/3293cfffca2de10525df51436adf88a559151d82",
                "reference": "3293cfffca2de10525df51436adf88a559151d82",
                "shasum": ""
            },
            "require": {
                "hoa/consistency": "~1.0",
                "hoa/event": "~1.0",
                "hoa/exception": "~1.0",
                "hoa/protocol": "~1.0"
            },
            "require-dev": {
                "hoa/test": "~2.0"
            },
            "type": "library",
            "extra": {
                "branch-alias": {
                    "dev-master": "1.x-dev"
                }
            },
            "autoload": {
                "psr-4": {
                    "Hoa\\Stream\\": "."
                }
            },
            "notification-url": "https://packagist.org/downloads/",
            "license": [
                "BSD-3-Clause"
            ],
            "authors": [
                {
                    "name": "Ivan Enderlin",
                    "email": "ivan.enderlin@hoa-project.net"
                },
                {
                    "name": "Hoa community",
                    "homepage": "https://hoa-project.net/"
                }
            ],
            "description": "The Hoa\\Stream library.",
            "homepage": "https://hoa-project.net/",
            "keywords": [
                "Context",
                "bucket",
                "composite",
                "filter",
                "in",
                "library",
                "out",
                "protocol",
                "stream",
                "wrapper"
            ],
            "time": "2017-02-21T16:01:06+00:00"
        },
        {
            "name": "hoa/ustring",
            "version": "4.17.01.16",
            "source": {
                "type": "git",
                "url": "https://github.com/hoaproject/Ustring.git",
                "reference": "e6326e2739178799b1fe3fdd92029f9517fa17a0"
            },
            "dist": {
                "type": "zip",
                "url": "https://api.github.com/repos/hoaproject/Ustring/zipball/e6326e2739178799b1fe3fdd92029f9517fa17a0",
                "reference": "e6326e2739178799b1fe3fdd92029f9517fa17a0",
                "shasum": ""
            },
            "require": {
                "hoa/consistency": "~1.0",
                "hoa/exception": "~1.0"
            },
            "require-dev": {
                "hoa/test": "~2.0"
            },
            "suggest": {
                "ext-iconv": "ext/iconv must be present (or a third implementation) to use Hoa\\Ustring::transcode().",
                "ext-intl": "To get a better Hoa\\Ustring::toAscii() and Hoa\\Ustring::compareTo()."
            },
            "type": "library",
            "extra": {
                "branch-alias": {
                    "dev-master": "4.x-dev"
                }
            },
            "autoload": {
                "psr-4": {
                    "Hoa\\Ustring\\": "."
                }
            },
            "notification-url": "https://packagist.org/downloads/",
            "license": [
                "BSD-3-Clause"
            ],
            "authors": [
                {
                    "name": "Ivan Enderlin",
                    "email": "ivan.enderlin@hoa-project.net"
                },
                {
                    "name": "Hoa community",
                    "homepage": "https://hoa-project.net/"
                }
            ],
            "description": "The Hoa\\Ustring library.",
            "homepage": "https://hoa-project.net/",
            "keywords": [
                "library",
                "search",
                "string",
                "unicode"
            ],
            "time": "2017-01-16T07:08:25+00:00"
        },
        {
            "name": "jms/metadata",
            "version": "1.7.0",
            "source": {
                "type": "git",
                "url": "https://github.com/schmittjoh/metadata.git",
                "reference": "e5854ab1aa643623dc64adde718a8eec32b957a8"
            },
            "dist": {
                "type": "zip",
                "url": "https://api.github.com/repos/schmittjoh/metadata/zipball/e5854ab1aa643623dc64adde718a8eec32b957a8",
                "reference": "e5854ab1aa643623dc64adde718a8eec32b957a8",
                "shasum": ""
            },
            "require": {
                "php": ">=5.3.0"
            },
            "require-dev": {
                "doctrine/cache": "~1.0",
                "symfony/cache": "~3.1"
            },
            "type": "library",
            "extra": {
                "branch-alias": {
                    "dev-master": "1.5.x-dev"
                }
            },
            "autoload": {
                "psr-0": {
                    "Metadata\\": "src/"
                }
            },
            "notification-url": "https://packagist.org/downloads/",
            "license": [
                "MIT"
            ],
            "authors": [
                {
                    "name": "Asmir Mustafic",
                    "email": "goetas@gmail.com"
                },
                {
                    "name": "Johannes M. Schmitt",
                    "email": "schmittjoh@gmail.com"
                }
            ],
            "description": "Class/method/property metadata management in PHP",
            "keywords": [
                "annotations",
                "metadata",
                "xml",
                "yaml"
            ],
            "time": "2018-10-26T12:40:10+00:00"
        },
        {
            "name": "jms/parser-lib",
            "version": "1.0.0",
            "source": {
                "type": "git",
                "url": "https://github.com/schmittjoh/parser-lib.git",
                "reference": "c509473bc1b4866415627af0e1c6cc8ac97fa51d"
            },
            "dist": {
                "type": "zip",
                "url": "https://api.github.com/repos/schmittjoh/parser-lib/zipball/c509473bc1b4866415627af0e1c6cc8ac97fa51d",
                "reference": "c509473bc1b4866415627af0e1c6cc8ac97fa51d",
                "shasum": ""
            },
            "require": {
                "phpoption/phpoption": ">=0.9,<2.0-dev"
            },
            "type": "library",
            "extra": {
                "branch-alias": {
                    "dev-master": "1.0-dev"
                }
            },
            "autoload": {
                "psr-0": {
                    "JMS\\": "src/"
                }
            },
            "notification-url": "https://packagist.org/downloads/",
            "license": [
                "Apache2"
            ],
            "description": "A library for easily creating recursive-descent parsers.",
            "time": "2012-11-18T18:08:43+00:00"
        },
        {
            "name": "jms/serializer",
            "version": "1.14.1",
            "source": {
                "type": "git",
                "url": "https://github.com/schmittjoh/serializer.git",
                "reference": "ba908d278fff27ec01fb4349f372634ffcd697c0"
            },
            "dist": {
                "type": "zip",
                "url": "https://api.github.com/repos/schmittjoh/serializer/zipball/ba908d278fff27ec01fb4349f372634ffcd697c0",
                "reference": "ba908d278fff27ec01fb4349f372634ffcd697c0",
                "shasum": ""
            },
            "require": {
                "doctrine/annotations": "^1.0",
                "doctrine/instantiator": "^1.0.3",
                "jms/metadata": "^1.3",
                "jms/parser-lib": "1.*",
                "php": "^5.5|^7.0",
                "phpcollection/phpcollection": "~0.1",
                "phpoption/phpoption": "^1.1"
            },
            "conflict": {
                "twig/twig": "<1.12"
            },
            "require-dev": {
                "doctrine/orm": "~2.1",
                "doctrine/phpcr-odm": "^1.3|^2.0",
                "ext-pdo_sqlite": "*",
                "jackalope/jackalope-doctrine-dbal": "^1.1.5",
                "phpunit/phpunit": "^4.8|^5.0",
                "propel/propel1": "~1.7",
                "psr/container": "^1.0",
                "symfony/dependency-injection": "^2.7|^3.3|^4.0",
                "symfony/expression-language": "^2.6|^3.0",
                "symfony/filesystem": "^2.1",
                "symfony/form": "~2.1|^3.0",
                "symfony/translation": "^2.1|^3.0",
                "symfony/validator": "^2.2|^3.0",
                "symfony/yaml": "^2.1|^3.0",
                "twig/twig": "~1.12|~2.0"
            },
            "suggest": {
                "doctrine/cache": "Required if you like to use cache functionality.",
                "doctrine/collections": "Required if you like to use doctrine collection types as ArrayCollection.",
                "symfony/yaml": "Required if you'd like to serialize data to YAML format."
            },
            "type": "library",
            "extra": {
                "branch-alias": {
                    "dev-1.x": "1.14-dev"
                }
            },
            "autoload": {
                "psr-0": {
                    "JMS\\Serializer": "src/"
                }
            },
            "notification-url": "https://packagist.org/downloads/",
            "license": [
                "MIT"
            ],
            "authors": [
                {
                    "name": "Johannes M. Schmitt",
                    "email": "schmittjoh@gmail.com"
                },
                {
                    "name": "Asmir Mustafic",
                    "email": "goetas@gmail.com"
                }
            ],
            "description": "Library for (de-)serializing data of any complexity; supports XML, JSON, and YAML.",
            "homepage": "http://jmsyst.com/libs/serializer",
            "keywords": [
                "deserialization",
                "jaxb",
                "json",
                "serialization",
                "xml"
            ],
            "time": "2020-02-22T20:59:37+00:00"
        },
        {
            "name": "lusitanian/oauth",
            "version": "v0.8.11",
            "source": {
                "type": "git",
                "url": "https://github.com/Lusitanian/PHPoAuthLib.git",
                "reference": "fc11a53db4b66da555a6a11fce294f574a8374f9"
            },
            "dist": {
                "type": "zip",
                "url": "https://api.github.com/repos/Lusitanian/PHPoAuthLib/zipball/fc11a53db4b66da555a6a11fce294f574a8374f9",
                "reference": "fc11a53db4b66da555a6a11fce294f574a8374f9",
                "shasum": ""
            },
            "require": {
                "php": ">=5.3.0"
            },
            "require-dev": {
                "phpunit/phpunit": "3.7.*",
                "predis/predis": "0.8.*@dev",
                "squizlabs/php_codesniffer": "2.*",
                "symfony/http-foundation": "~2.1"
            },
            "suggest": {
                "ext-openssl": "Allows for usage of secure connections with the stream-based HTTP client.",
                "predis/predis": "Allows using the Redis storage backend.",
                "symfony/http-foundation": "Allows using the Symfony Session storage backend."
            },
            "type": "library",
            "extra": {
                "branch-alias": {
                    "dev-master": "0.1-dev"
                }
            },
            "autoload": {
                "psr-0": {
                    "OAuth": "src",
                    "OAuth\\Unit": "tests"
                }
            },
            "notification-url": "https://packagist.org/downloads/",
            "license": [
                "MIT"
            ],
            "authors": [
                {
                    "name": "David Desberg",
                    "email": "david@daviddesberg.com"
                },
                {
                    "name": "Elliot Chance",
                    "email": "elliotchance@gmail.com"
                },
                {
                    "name": "Pieter Hordijk",
                    "email": "info@pieterhordijk.com"
                }
            ],
            "description": "PHP 5.3+ oAuth 1/2 Library",
            "keywords": [
                "Authentication",
                "authorization",
                "oauth",
                "security"
            ],
            "time": "2018-02-14T22:37:14+00:00"
        },
        {
            "name": "magento/magento-coding-standard",
            "version": "5",
            "source": {
                "type": "git",
                "url": "https://github.com/magento/magento-coding-standard.git",
                "reference": "da46c5d57a43c950dfa364edc7f1f0436d5353a5"
            },
            "dist": {
                "type": "zip",
                "url": "https://api.github.com/repos/magento/magento-coding-standard/zipball/da46c5d57a43c950dfa364edc7f1f0436d5353a5",
                "reference": "da46c5d57a43c950dfa364edc7f1f0436d5353a5",
                "shasum": ""
            },
            "require": {
                "php": ">=5.6.0",
                "squizlabs/php_codesniffer": "^3.4",
                "webonyx/graphql-php": ">=0.12.6 <1.0"
            },
            "require-dev": {
                "phpunit/phpunit": "^4.0 || ^5.0 || ^6.0 || ^7.0"
            },
            "type": "phpcodesniffer-standard",
            "autoload": {
                "classmap": [
                    "PHP_CodeSniffer/Tokenizers/"
                ],
                "psr-4": {
                    "Magento2\\": "Magento2/"
                }
            },
            "notification-url": "https://packagist.org/downloads/",
            "license": [
                "OSL-3.0",
                "AFL-3.0"
            ],
            "description": "A set of Magento specific PHP CodeSniffer rules.",
            "time": "2019-11-04T22:08:27+00:00"
        },
        {
            "name": "magento/magento2-functional-testing-framework",
            "version": "3.2.0",
            "source": {
                "type": "git",
                "url": "https://github.com/magento/magento2-functional-testing-framework.git",
                "reference": "0ec0c87335af996cbf3c0aace375d4e659e7a6dc"
            },
            "dist": {
                "type": "zip",
                "url": "https://api.github.com/repos/magento/magento2-functional-testing-framework/zipball/0ec0c87335af996cbf3c0aace375d4e659e7a6dc",
                "reference": "0ec0c87335af996cbf3c0aace375d4e659e7a6dc",
                "shasum": ""
            },
            "require": {
                "allure-framework/allure-codeception": "~1.4.0",
                "aws/aws-sdk-php": "^3.132",
                "codeception/codeception": "~4.1.4",
                "codeception/module-asserts": "^1.1",
                "codeception/module-sequence": "^1.0",
                "codeception/module-webdriver": "^1.0",
                "composer/composer": "^1.9",
                "csharpru/vault-php": "~3.5.3",
                "csharpru/vault-php-guzzle6-transport": "^2.0",
                "ext-curl": "*",
                "ext-dom": "*",
                "ext-intl": "*",
                "ext-json": "*",
                "ext-openssl": "*",
                "hoa/console": "~3.0",
                "monolog/monolog": "^1.17",
                "mustache/mustache": "~2.5",
                "php": "^7.3",
                "php-webdriver/webdriver": "^1.8.0",
                "spomky-labs/otphp": "^10.0",
                "symfony/console": "^4.4",
                "symfony/finder": "^5.0",
                "symfony/http-foundation": "^5.0",
                "symfony/mime": "^5.0",
                "symfony/process": "^4.4",
                "vlucas/phpdotenv": "^2.4",
                "weew/helpers-array": "^1.3"
            },
            "replace": {
                "facebook/webdriver": "^1.7.1"
            },
            "require-dev": {
                "brainmaestro/composer-git-hooks": "^2.3.1",
                "codacy/coverage": "^1.4",
                "codeception/aspect-mock": "^3.0",
                "doctrine/cache": "<1.7.0",
                "goaop/framework": "~2.3.4",
                "php-coveralls/php-coveralls": "^1.0",
                "phpmd/phpmd": "^2.8.0",
                "phpunit/phpunit": "^9.0",
                "rregeer/phpunit-coverage-check": "^0.1.4",
                "sebastian/phpcpd": "~5.0.0",
                "squizlabs/php_codesniffer": "~3.5.4",
                "symfony/stopwatch": "~3.4.6"
            },
            "bin": [
                "bin/mftf"
            ],
            "type": "library",
            "extra": {
                "hooks": {
                    "pre-push": "bin/all-checks"
                }
            },
            "autoload": {
                "files": [
                    "src/Magento/FunctionalTestingFramework/_bootstrap.php"
                ],
                "psr-4": {
                    "Magento\\FunctionalTestingFramework\\": "src/Magento/FunctionalTestingFramework",
                    "MFTF\\": "dev/tests/functional/tests/MFTF"
                }
            },
            "notification-url": "https://packagist.org/downloads/",
            "license": [
                "AGPL-3.0"
            ],
            "description": "Magento2 Functional Testing Framework",
            "keywords": [
                "automation",
                "functional",
                "magento",
                "testing"
            ],
            "time": "2020-11-05T15:57:52+00:00"
        },
        {
            "name": "mikey179/vfsstream",
            "version": "v1.6.8",
            "source": {
                "type": "git",
                "url": "https://github.com/bovigo/vfsStream.git",
                "reference": "231c73783ebb7dd9ec77916c10037eff5a2b6efe"
            },
            "dist": {
                "type": "zip",
                "url": "https://api.github.com/repos/bovigo/vfsStream/zipball/231c73783ebb7dd9ec77916c10037eff5a2b6efe",
                "reference": "231c73783ebb7dd9ec77916c10037eff5a2b6efe",
                "shasum": ""
            },
            "require": {
                "php": ">=5.3.0"
            },
            "require-dev": {
                "phpunit/phpunit": "^4.5|^5.0"
            },
            "type": "library",
            "extra": {
                "branch-alias": {
                    "dev-master": "1.6.x-dev"
                }
            },
            "autoload": {
                "psr-0": {
                    "org\\bovigo\\vfs\\": "src/main/php"
                }
            },
            "notification-url": "https://packagist.org/downloads/",
            "license": [
                "BSD-3-Clause"
            ],
            "authors": [
                {
                    "name": "Frank Kleine",
                    "homepage": "http://frankkleine.de/",
                    "role": "Developer"
                }
            ],
            "description": "Virtual file system to mock the real file system in unit tests.",
            "homepage": "http://vfs.bovigo.org/",
            "time": "2019-10-30T15:31:00+00:00"
        },
        {
            "name": "mustache/mustache",
            "version": "v2.13.0",
            "source": {
                "type": "git",
                "url": "https://github.com/bobthecow/mustache.php.git",
                "reference": "e95c5a008c23d3151d59ea72484d4f72049ab7f4"
            },
            "dist": {
                "type": "zip",
                "url": "https://api.github.com/repos/bobthecow/mustache.php/zipball/e95c5a008c23d3151d59ea72484d4f72049ab7f4",
                "reference": "e95c5a008c23d3151d59ea72484d4f72049ab7f4",
                "shasum": ""
            },
            "require": {
                "php": ">=5.2.4"
            },
            "require-dev": {
                "friendsofphp/php-cs-fixer": "~1.11",
                "phpunit/phpunit": "~3.7|~4.0|~5.0"
            },
            "type": "library",
            "autoload": {
                "psr-0": {
                    "Mustache": "src/"
                }
            },
            "notification-url": "https://packagist.org/downloads/",
            "license": [
                "MIT"
            ],
            "authors": [
                {
                    "name": "Justin Hileman",
                    "email": "justin@justinhileman.info",
                    "homepage": "http://justinhileman.com"
                }
            ],
            "description": "A Mustache implementation in PHP.",
            "homepage": "https://github.com/bobthecow/mustache.php",
            "keywords": [
                "mustache",
                "templating"
            ],
            "time": "2019-11-23T21:40:31+00:00"
        },
        {
            "name": "myclabs/deep-copy",
            "version": "1.10.1",
            "source": {
                "type": "git",
                "url": "https://github.com/myclabs/DeepCopy.git",
                "reference": "969b211f9a51aa1f6c01d1d2aef56d3bd91598e5"
            },
            "dist": {
                "type": "zip",
                "url": "https://api.github.com/repos/myclabs/DeepCopy/zipball/969b211f9a51aa1f6c01d1d2aef56d3bd91598e5",
                "reference": "969b211f9a51aa1f6c01d1d2aef56d3bd91598e5",
                "shasum": ""
            },
            "require": {
                "php": "^7.1 || ^8.0"
            },
            "replace": {
                "myclabs/deep-copy": "self.version"
            },
            "require-dev": {
                "doctrine/collections": "^1.0",
                "doctrine/common": "^2.6",
                "phpunit/phpunit": "^7.1"
            },
            "type": "library",
            "autoload": {
                "psr-4": {
                    "DeepCopy\\": "src/DeepCopy/"
                },
                "files": [
                    "src/DeepCopy/deep_copy.php"
                ]
            },
            "notification-url": "https://packagist.org/downloads/",
            "license": [
                "MIT"
            ],
            "description": "Create deep copies (clones) of your objects",
            "keywords": [
                "clone",
                "copy",
                "duplicate",
                "object",
                "object graph"
            ],
            "funding": [
                {
                    "url": "https://tidelift.com/funding/github/packagist/myclabs/deep-copy",
                    "type": "tidelift"
                }
            ],
            "time": "2020-06-29T13:22:24+00:00"
        },
        {
            "name": "paragonie/constant_time_encoding",
            "version": "v2.3.0",
            "source": {
                "type": "git",
                "url": "https://github.com/paragonie/constant_time_encoding.git",
                "reference": "47a1cedd2e4d52688eb8c96469c05ebc8fd28fa2"
            },
            "dist": {
                "type": "zip",
                "url": "https://api.github.com/repos/paragonie/constant_time_encoding/zipball/47a1cedd2e4d52688eb8c96469c05ebc8fd28fa2",
                "reference": "47a1cedd2e4d52688eb8c96469c05ebc8fd28fa2",
                "shasum": ""
            },
            "require": {
                "php": "^7|^8"
            },
            "require-dev": {
                "phpunit/phpunit": "^6|^7",
                "vimeo/psalm": "^1|^2|^3"
            },
            "type": "library",
            "autoload": {
                "psr-4": {
                    "ParagonIE\\ConstantTime\\": "src/"
                }
            },
            "notification-url": "https://packagist.org/downloads/",
            "license": [
                "MIT"
            ],
            "authors": [
                {
                    "name": "Paragon Initiative Enterprises",
                    "email": "security@paragonie.com",
                    "homepage": "https://paragonie.com",
                    "role": "Maintainer"
                },
                {
                    "name": "Steve 'Sc00bz' Thomas",
                    "email": "steve@tobtu.com",
                    "homepage": "https://www.tobtu.com",
                    "role": "Original Developer"
                }
            ],
            "description": "Constant-time Implementations of RFC 4648 Encoding (Base-64, Base-32, Base-16)",
            "keywords": [
                "base16",
                "base32",
                "base32_decode",
                "base32_encode",
                "base64",
                "base64_decode",
                "base64_encode",
                "bin2hex",
                "encoding",
                "hex",
                "hex2bin",
                "rfc4648"
            ],
            "time": "2019-11-06T19:20:29+00:00"
        },
        {
            "name": "pdepend/pdepend",
            "version": "2.7.1",
            "source": {
                "type": "git",
                "url": "https://github.com/pdepend/pdepend.git",
                "reference": "daba1cf0a6edaf172fa02a17807ae29f4c1c7471"
            },
            "dist": {
                "type": "zip",
                "url": "https://api.github.com/repos/pdepend/pdepend/zipball/daba1cf0a6edaf172fa02a17807ae29f4c1c7471",
                "reference": "daba1cf0a6edaf172fa02a17807ae29f4c1c7471",
                "shasum": ""
            },
            "require": {
                "php": ">=5.3.7",
                "symfony/config": "^2.3.0|^3|^4|^5",
                "symfony/dependency-injection": "^2.3.0|^3|^4|^5",
                "symfony/filesystem": "^2.3.0|^3|^4|^5"
            },
            "require-dev": {
                "easy-doc/easy-doc": "0.0.0 || ^1.2.3",
                "gregwar/rst": "^1.0",
                "phpunit/phpunit": "^4.8.35|^5.7",
                "squizlabs/php_codesniffer": "^2.0.0"
            },
            "bin": [
                "src/bin/pdepend"
            ],
            "type": "library",
            "extra": {
                "branch-alias": {
                    "dev-master": "2.x-dev"
                }
            },
            "autoload": {
                "psr-4": {
                    "PDepend\\": "src/main/php/PDepend"
                }
            },
            "notification-url": "https://packagist.org/downloads/",
            "license": [
                "BSD-3-Clause"
            ],
            "description": "Official version of pdepend to be handled with Composer",
            "time": "2020-02-08T12:06:13+00:00"
        },
        {
            "name": "phar-io/manifest",
            "version": "1.0.3",
            "source": {
                "type": "git",
                "url": "https://github.com/phar-io/manifest.git",
                "reference": "7761fcacf03b4d4f16e7ccb606d4879ca431fcf4"
            },
            "dist": {
                "type": "zip",
                "url": "https://api.github.com/repos/phar-io/manifest/zipball/7761fcacf03b4d4f16e7ccb606d4879ca431fcf4",
                "reference": "7761fcacf03b4d4f16e7ccb606d4879ca431fcf4",
                "shasum": ""
            },
            "require": {
                "ext-dom": "*",
                "ext-phar": "*",
                "phar-io/version": "^2.0",
                "php": "^5.6 || ^7.0"
            },
            "type": "library",
            "extra": {
                "branch-alias": {
                    "dev-master": "1.0.x-dev"
                }
            },
            "autoload": {
                "classmap": [
                    "src/"
                ]
            },
            "notification-url": "https://packagist.org/downloads/",
            "license": [
                "BSD-3-Clause"
            ],
            "authors": [
                {
                    "name": "Arne Blankerts",
                    "email": "arne@blankerts.de",
                    "role": "Developer"
                },
                {
                    "name": "Sebastian Heuer",
                    "email": "sebastian@phpeople.de",
                    "role": "Developer"
                },
                {
                    "name": "Sebastian Bergmann",
                    "email": "sebastian@phpunit.de",
                    "role": "Developer"
                }
            ],
            "description": "Component for reading phar.io manifest information from a PHP Archive (PHAR)",
            "time": "2018-07-08T19:23:20+00:00"
        },
        {
            "name": "phar-io/version",
            "version": "2.0.1",
            "source": {
                "type": "git",
                "url": "https://github.com/phar-io/version.git",
                "reference": "45a2ec53a73c70ce41d55cedef9063630abaf1b6"
            },
            "dist": {
                "type": "zip",
                "url": "https://api.github.com/repos/phar-io/version/zipball/45a2ec53a73c70ce41d55cedef9063630abaf1b6",
                "reference": "45a2ec53a73c70ce41d55cedef9063630abaf1b6",
                "shasum": ""
            },
            "require": {
                "php": "^5.6 || ^7.0"
            },
            "type": "library",
            "autoload": {
                "classmap": [
                    "src/"
                ]
            },
            "notification-url": "https://packagist.org/downloads/",
            "license": [
                "BSD-3-Clause"
            ],
            "authors": [
                {
                    "name": "Arne Blankerts",
                    "email": "arne@blankerts.de",
                    "role": "Developer"
                },
                {
                    "name": "Sebastian Heuer",
                    "email": "sebastian@phpeople.de",
                    "role": "Developer"
                },
                {
                    "name": "Sebastian Bergmann",
                    "email": "sebastian@phpunit.de",
                    "role": "Developer"
                }
            ],
            "description": "Library for handling version information and constraints",
            "time": "2018-07-08T19:19:57+00:00"
        },
        {
            "name": "php-cs-fixer/diff",
            "version": "v1.3.1",
            "source": {
                "type": "git",
                "url": "https://github.com/PHP-CS-Fixer/diff.git",
                "reference": "dbd31aeb251639ac0b9e7e29405c1441907f5759"
            },
            "dist": {
                "type": "zip",
                "url": "https://api.github.com/repos/PHP-CS-Fixer/diff/zipball/dbd31aeb251639ac0b9e7e29405c1441907f5759",
                "reference": "dbd31aeb251639ac0b9e7e29405c1441907f5759",
                "shasum": ""
            },
            "require": {
                "php": "^5.6 || ^7.0 || ^8.0"
            },
            "require-dev": {
                "phpunit/phpunit": "^5.7.23 || ^6.4.3 || ^7.0",
                "symfony/process": "^3.3"
            },
            "type": "library",
            "autoload": {
                "classmap": [
                    "src/"
                ]
            },
            "notification-url": "https://packagist.org/downloads/",
            "license": [
                "BSD-3-Clause"
            ],
            "authors": [
                {
                    "name": "Sebastian Bergmann",
                    "email": "sebastian@phpunit.de"
                },
                {
                    "name": "Kore Nordmann",
                    "email": "mail@kore-nordmann.de"
                },
                {
                    "name": "SpacePossum"
                }
            ],
            "description": "sebastian/diff v2 backport support for PHP5.6",
            "homepage": "https://github.com/PHP-CS-Fixer",
            "keywords": [
                "diff"
            ],
            "time": "2020-10-14T08:39:05+00:00"
        },
        {
            "name": "php-webdriver/webdriver",
            "version": "1.8.2",
            "source": {
                "type": "git",
                "url": "https://github.com/php-webdriver/php-webdriver.git",
                "reference": "3308a70be084d6d7fd1ee5787b4c2e6eb4b70aab"
            },
            "dist": {
                "type": "zip",
                "url": "https://api.github.com/repos/php-webdriver/php-webdriver/zipball/3308a70be084d6d7fd1ee5787b4c2e6eb4b70aab",
                "reference": "3308a70be084d6d7fd1ee5787b4c2e6eb4b70aab",
                "shasum": ""
            },
            "require": {
                "ext-curl": "*",
                "ext-json": "*",
                "ext-zip": "*",
                "php": "^5.6 || ~7.0",
                "symfony/polyfill-mbstring": "^1.12",
                "symfony/process": "^2.8 || ^3.1 || ^4.0 || ^5.0"
            },
            "require-dev": {
                "friendsofphp/php-cs-fixer": "^2.0",
                "jakub-onderka/php-parallel-lint": "^1.0",
                "php-coveralls/php-coveralls": "^2.0",
                "php-mock/php-mock-phpunit": "^1.1",
                "phpunit/phpunit": "^5.7",
                "sebastian/environment": "^1.3.4 || ^2.0 || ^3.0",
                "sminnee/phpunit-mock-objects": "^3.4",
                "squizlabs/php_codesniffer": "^3.5",
                "symfony/var-dumper": "^3.3 || ^4.0 || ^5.0"
            },
            "suggest": {
                "ext-SimpleXML": "For Firefox profile creation"
            },
            "type": "library",
            "extra": {
                "branch-alias": {
                    "dev-master": "1.8.x-dev"
                }
            },
            "autoload": {
                "psr-4": {
                    "Facebook\\WebDriver\\": "lib/"
                },
                "files": [
                    "lib/Exception/TimeoutException.php"
                ]
            },
            "notification-url": "https://packagist.org/downloads/",
            "license": [
                "MIT"
            ],
            "description": "A PHP client for Selenium WebDriver. Previously facebook/webdriver.",
            "homepage": "https://github.com/php-webdriver/php-webdriver",
            "keywords": [
                "Chromedriver",
                "geckodriver",
                "php",
                "selenium",
                "webdriver"
            ],
            "time": "2020-03-04T14:40:12+00:00"
        },
        {
            "name": "phpcollection/phpcollection",
            "version": "0.5.0",
            "source": {
                "type": "git",
                "url": "https://github.com/schmittjoh/php-collection.git",
                "reference": "f2bcff45c0da7c27991bbc1f90f47c4b7fb434a6"
            },
            "dist": {
                "type": "zip",
                "url": "https://api.github.com/repos/schmittjoh/php-collection/zipball/f2bcff45c0da7c27991bbc1f90f47c4b7fb434a6",
                "reference": "f2bcff45c0da7c27991bbc1f90f47c4b7fb434a6",
                "shasum": ""
            },
            "require": {
                "phpoption/phpoption": "1.*"
            },
            "type": "library",
            "extra": {
                "branch-alias": {
                    "dev-master": "0.4-dev"
                }
            },
            "autoload": {
                "psr-0": {
                    "PhpCollection": "src/"
                }
            },
            "notification-url": "https://packagist.org/downloads/",
            "license": [
                "Apache2"
            ],
            "authors": [
                {
                    "name": "Johannes M. Schmitt",
                    "email": "schmittjoh@gmail.com"
                }
            ],
            "description": "General-Purpose Collection Library for PHP",
            "keywords": [
                "collection",
                "list",
                "map",
                "sequence",
                "set"
            ],
            "time": "2015-05-17T12:39:23+00:00"
        },
        {
            "name": "phpcompatibility/php-compatibility",
            "version": "9.3.5",
            "source": {
                "type": "git",
                "url": "https://github.com/PHPCompatibility/PHPCompatibility.git",
                "reference": "9fb324479acf6f39452e0655d2429cc0d3914243"
            },
            "dist": {
                "type": "zip",
                "url": "https://api.github.com/repos/PHPCompatibility/PHPCompatibility/zipball/9fb324479acf6f39452e0655d2429cc0d3914243",
                "reference": "9fb324479acf6f39452e0655d2429cc0d3914243",
                "shasum": ""
            },
            "require": {
                "php": ">=5.3",
                "squizlabs/php_codesniffer": "^2.3 || ^3.0.2"
            },
            "conflict": {
                "squizlabs/php_codesniffer": "2.6.2"
            },
            "require-dev": {
                "phpunit/phpunit": "~4.5 || ^5.0 || ^6.0 || ^7.0"
            },
            "suggest": {
                "dealerdirect/phpcodesniffer-composer-installer": "^0.5 || This Composer plugin will sort out the PHPCS 'installed_paths' automatically.",
                "roave/security-advisories": "dev-master || Helps prevent installing dependencies with known security issues."
            },
            "type": "phpcodesniffer-standard",
            "notification-url": "https://packagist.org/downloads/",
            "license": [
                "LGPL-3.0-or-later"
            ],
            "authors": [
                {
                    "name": "Wim Godden",
                    "homepage": "https://github.com/wimg",
                    "role": "lead"
                },
                {
                    "name": "Juliette Reinders Folmer",
                    "homepage": "https://github.com/jrfnl",
                    "role": "lead"
                },
                {
                    "name": "Contributors",
                    "homepage": "https://github.com/PHPCompatibility/PHPCompatibility/graphs/contributors"
                }
            ],
            "description": "A set of sniffs for PHP_CodeSniffer that checks for PHP cross-version compatibility.",
            "homepage": "http://techblog.wimgodden.be/tag/codesniffer/",
            "keywords": [
                "compatibility",
                "phpcs",
                "standards"
            ],
            "time": "2019-12-27T09:44:58+00:00"
        },
        {
            "name": "phpdocumentor/reflection-common",
            "version": "2.2.0",
            "source": {
                "type": "git",
                "url": "https://github.com/phpDocumentor/ReflectionCommon.git",
                "reference": "1d01c49d4ed62f25aa84a747ad35d5a16924662b"
            },
            "dist": {
                "type": "zip",
                "url": "https://api.github.com/repos/phpDocumentor/ReflectionCommon/zipball/1d01c49d4ed62f25aa84a747ad35d5a16924662b",
                "reference": "1d01c49d4ed62f25aa84a747ad35d5a16924662b",
                "shasum": ""
            },
            "require": {
                "php": "^7.2 || ^8.0"
            },
            "type": "library",
            "extra": {
                "branch-alias": {
                    "dev-2.x": "2.x-dev"
                }
            },
            "autoload": {
                "psr-4": {
                    "phpDocumentor\\Reflection\\": "src/"
                }
            },
            "notification-url": "https://packagist.org/downloads/",
            "license": [
                "MIT"
            ],
            "authors": [
                {
                    "name": "Jaap van Otterdijk",
                    "email": "opensource@ijaap.nl"
                }
            ],
            "description": "Common reflection classes used by phpdocumentor to reflect the code structure",
            "homepage": "http://www.phpdoc.org",
            "keywords": [
                "FQSEN",
                "phpDocumentor",
                "phpdoc",
                "reflection",
                "static analysis"
            ],
            "time": "2020-06-27T09:03:43+00:00"
        },
        {
            "name": "phpdocumentor/reflection-docblock",
            "version": "5.2.2",
            "source": {
                "type": "git",
                "url": "https://github.com/phpDocumentor/ReflectionDocBlock.git",
                "reference": "069a785b2141f5bcf49f3e353548dc1cce6df556"
            },
            "dist": {
                "type": "zip",
                "url": "https://api.github.com/repos/phpDocumentor/ReflectionDocBlock/zipball/069a785b2141f5bcf49f3e353548dc1cce6df556",
                "reference": "069a785b2141f5bcf49f3e353548dc1cce6df556",
                "shasum": ""
            },
            "require": {
                "ext-filter": "*",
                "php": "^7.2 || ^8.0",
                "phpdocumentor/reflection-common": "^2.2",
                "phpdocumentor/type-resolver": "^1.3",
                "webmozart/assert": "^1.9.1"
            },
            "require-dev": {
                "mockery/mockery": "~1.3.2"
            },
            "type": "library",
            "extra": {
                "branch-alias": {
                    "dev-master": "5.x-dev"
                }
            },
            "autoload": {
                "psr-4": {
                    "phpDocumentor\\Reflection\\": "src"
                }
            },
            "notification-url": "https://packagist.org/downloads/",
            "license": [
                "MIT"
            ],
            "authors": [
                {
                    "name": "Mike van Riel",
                    "email": "me@mikevanriel.com"
                },
                {
                    "name": "Jaap van Otterdijk",
                    "email": "account@ijaap.nl"
                }
            ],
            "description": "With this component, a library can provide support for annotations via DocBlocks or otherwise retrieve information that is embedded in a DocBlock.",
            "time": "2020-09-03T19:13:55+00:00"
        },
        {
            "name": "phpdocumentor/type-resolver",
            "version": "1.4.0",
            "source": {
                "type": "git",
                "url": "https://github.com/phpDocumentor/TypeResolver.git",
                "reference": "6a467b8989322d92aa1c8bf2bebcc6e5c2ba55c0"
            },
            "dist": {
                "type": "zip",
                "url": "https://api.github.com/repos/phpDocumentor/TypeResolver/zipball/6a467b8989322d92aa1c8bf2bebcc6e5c2ba55c0",
                "reference": "6a467b8989322d92aa1c8bf2bebcc6e5c2ba55c0",
                "shasum": ""
            },
            "require": {
                "php": "^7.2 || ^8.0",
                "phpdocumentor/reflection-common": "^2.0"
            },
            "require-dev": {
                "ext-tokenizer": "*"
            },
            "type": "library",
            "extra": {
                "branch-alias": {
                    "dev-1.x": "1.x-dev"
                }
            },
            "autoload": {
                "psr-4": {
                    "phpDocumentor\\Reflection\\": "src"
                }
            },
            "notification-url": "https://packagist.org/downloads/",
            "license": [
                "MIT"
            ],
            "authors": [
                {
                    "name": "Mike van Riel",
                    "email": "me@mikevanriel.com"
                }
            ],
            "description": "A PSR-5 based resolver of Class names, Types and Structural Element Names",
            "time": "2020-09-17T18:55:26+00:00"
        },
        {
            "name": "phpmd/phpmd",
            "version": "2.9.1",
            "source": {
                "type": "git",
                "url": "https://github.com/phpmd/phpmd.git",
                "reference": "ce10831d4ddc2686c1348a98069771dd314534a8"
            },
            "dist": {
                "type": "zip",
                "url": "https://api.github.com/repos/phpmd/phpmd/zipball/ce10831d4ddc2686c1348a98069771dd314534a8",
                "reference": "ce10831d4ddc2686c1348a98069771dd314534a8",
                "shasum": ""
            },
            "require": {
                "composer/xdebug-handler": "^1.0",
                "ext-xml": "*",
                "pdepend/pdepend": "^2.7.1",
                "php": ">=5.3.9"
            },
            "require-dev": {
                "easy-doc/easy-doc": "0.0.0 || ^1.3.2",
                "ext-json": "*",
                "ext-simplexml": "*",
                "gregwar/rst": "^1.0",
                "mikey179/vfsstream": "^1.6.4",
                "phpunit/phpunit": "^4.8.36 || ^5.7.27",
                "squizlabs/php_codesniffer": "^2.0"
            },
            "bin": [
                "src/bin/phpmd"
            ],
            "type": "library",
            "autoload": {
                "psr-0": {
                    "PHPMD\\": "src/main/php"
                }
            },
            "notification-url": "https://packagist.org/downloads/",
            "license": [
                "BSD-3-Clause"
            ],
            "authors": [
                {
                    "name": "Manuel Pichler",
                    "email": "github@manuel-pichler.de",
                    "homepage": "https://github.com/manuelpichler",
                    "role": "Project Founder"
                },
                {
                    "name": "Marc Würth",
                    "email": "ravage@bluewin.ch",
                    "homepage": "https://github.com/ravage84",
                    "role": "Project Maintainer"
                },
                {
                    "name": "Other contributors",
                    "homepage": "https://github.com/phpmd/phpmd/graphs/contributors",
                    "role": "Contributors"
                }
            ],
            "description": "PHPMD is a spin-off project of PHP Depend and aims to be a PHP equivalent of the well known Java tool PMD.",
            "homepage": "https://phpmd.org/",
            "keywords": [
                "mess detection",
                "mess detector",
                "pdepend",
                "phpmd",
                "pmd"
            ],
            "funding": [
                {
                    "url": "https://tidelift.com/funding/github/packagist/phpmd/phpmd",
                    "type": "tidelift"
                }
            ],
            "time": "2020-09-23T22:06:32+00:00"
        },
        {
            "name": "phpoption/phpoption",
            "version": "1.7.5",
            "source": {
                "type": "git",
                "url": "https://github.com/schmittjoh/php-option.git",
                "reference": "994ecccd8f3283ecf5ac33254543eb0ac946d525"
            },
            "dist": {
                "type": "zip",
                "url": "https://api.github.com/repos/schmittjoh/php-option/zipball/994ecccd8f3283ecf5ac33254543eb0ac946d525",
                "reference": "994ecccd8f3283ecf5ac33254543eb0ac946d525",
                "shasum": ""
            },
            "require": {
                "php": "^5.5.9 || ^7.0 || ^8.0"
            },
            "require-dev": {
                "bamarni/composer-bin-plugin": "^1.4.1",
                "phpunit/phpunit": "^4.8.35 || ^5.7.27 || ^6.5.6 || ^7.0 || ^8.0 || ^9.0"
            },
            "type": "library",
            "extra": {
                "branch-alias": {
                    "dev-master": "1.7-dev"
                }
            },
            "autoload": {
                "psr-4": {
                    "PhpOption\\": "src/PhpOption/"
                }
            },
            "notification-url": "https://packagist.org/downloads/",
            "license": [
                "Apache-2.0"
            ],
            "authors": [
                {
                    "name": "Johannes M. Schmitt",
                    "email": "schmittjoh@gmail.com"
                },
                {
                    "name": "Graham Campbell",
                    "email": "graham@alt-three.com"
                }
            ],
            "description": "Option Type for PHP",
            "keywords": [
                "language",
                "option",
                "php",
                "type"
            ],
            "funding": [
                {
                    "url": "https://github.com/GrahamCampbell",
                    "type": "github"
                },
                {
                    "url": "https://tidelift.com/funding/github/packagist/phpoption/phpoption",
                    "type": "tidelift"
                }
            ],
            "time": "2020-07-20T17:29:33+00:00"
        },
        {
            "name": "phpspec/prophecy",
            "version": "1.12.1",
            "source": {
                "type": "git",
                "url": "https://github.com/phpspec/prophecy.git",
                "reference": "8ce87516be71aae9b956f81906aaf0338e0d8a2d"
            },
            "dist": {
                "type": "zip",
                "url": "https://api.github.com/repos/phpspec/prophecy/zipball/8ce87516be71aae9b956f81906aaf0338e0d8a2d",
                "reference": "8ce87516be71aae9b956f81906aaf0338e0d8a2d",
                "shasum": ""
            },
            "require": {
                "doctrine/instantiator": "^1.2",
                "php": "^7.2 || ~8.0, <8.1",
                "phpdocumentor/reflection-docblock": "^5.2",
                "sebastian/comparator": "^3.0 || ^4.0",
                "sebastian/recursion-context": "^3.0 || ^4.0"
            },
            "require-dev": {
                "phpspec/phpspec": "^6.0",
                "phpunit/phpunit": "^8.0 || ^9.0 <9.3"
            },
            "type": "library",
            "extra": {
                "branch-alias": {
                    "dev-master": "1.11.x-dev"
                }
            },
            "autoload": {
                "psr-4": {
                    "Prophecy\\": "src/Prophecy"
                }
            },
            "notification-url": "https://packagist.org/downloads/",
            "license": [
                "MIT"
            ],
            "authors": [
                {
                    "name": "Konstantin Kudryashov",
                    "email": "ever.zet@gmail.com",
                    "homepage": "http://everzet.com"
                },
                {
                    "name": "Marcello Duarte",
                    "email": "marcello.duarte@gmail.com"
                }
            ],
            "description": "Highly opinionated mocking framework for PHP 5.3+",
            "homepage": "https://github.com/phpspec/prophecy",
            "keywords": [
                "Double",
                "Dummy",
                "fake",
                "mock",
                "spy",
                "stub"
            ],
            "time": "2020-09-29T09:10:42+00:00"
        },
        {
            "name": "phpstan/phpstan",
            "version": "0.12.23",
            "source": {
                "type": "git",
                "url": "https://github.com/phpstan/phpstan.git",
                "reference": "71e529efced79e055fa8318b692e7f7d03ea4e75"
            },
            "dist": {
                "type": "zip",
                "url": "https://api.github.com/repos/phpstan/phpstan/zipball/71e529efced79e055fa8318b692e7f7d03ea4e75",
                "reference": "71e529efced79e055fa8318b692e7f7d03ea4e75",
                "shasum": ""
            },
            "require": {
                "php": "^7.1"
            },
            "conflict": {
                "phpstan/phpstan-shim": "*"
            },
            "bin": [
                "phpstan",
                "phpstan.phar"
            ],
            "type": "library",
            "extra": {
                "branch-alias": {
                    "dev-master": "0.12-dev"
                }
            },
            "autoload": {
                "files": [
                    "bootstrap.php"
                ]
            },
            "notification-url": "https://packagist.org/downloads/",
            "license": [
                "MIT"
            ],
            "description": "PHPStan - PHP Static Analysis Tool",
            "funding": [
                {
                    "url": "https://github.com/ondrejmirtes",
                    "type": "github"
                },
                {
                    "url": "https://www.patreon.com/phpstan",
                    "type": "patreon"
                },
                {
                    "url": "https://tidelift.com/funding/github/packagist/phpstan/phpstan",
                    "type": "tidelift"
                }
            ],
            "time": "2020-05-05T12:55:44+00:00"
        },
        {
            "name": "phpunit/php-code-coverage",
            "version": "8.0.2",
            "source": {
                "type": "git",
                "url": "https://github.com/sebastianbergmann/php-code-coverage.git",
                "reference": "ca6647ffddd2add025ab3f21644a441d7c146cdc"
            },
            "dist": {
                "type": "zip",
                "url": "https://api.github.com/repos/sebastianbergmann/php-code-coverage/zipball/ca6647ffddd2add025ab3f21644a441d7c146cdc",
                "reference": "ca6647ffddd2add025ab3f21644a441d7c146cdc",
                "shasum": ""
            },
            "require": {
                "ext-dom": "*",
                "ext-xmlwriter": "*",
                "php": "^7.3",
                "phpunit/php-file-iterator": "^3.0",
                "phpunit/php-text-template": "^2.0",
                "phpunit/php-token-stream": "^4.0",
                "sebastian/code-unit-reverse-lookup": "^2.0",
                "sebastian/environment": "^5.0",
                "sebastian/version": "^3.0",
                "theseer/tokenizer": "^1.1.3"
            },
            "require-dev": {
                "phpunit/phpunit": "^9.0"
            },
            "suggest": {
                "ext-pcov": "*",
                "ext-xdebug": "*"
            },
            "type": "library",
            "extra": {
                "branch-alias": {
                    "dev-master": "8.0-dev"
                }
            },
            "autoload": {
                "classmap": [
                    "src/"
                ]
            },
            "notification-url": "https://packagist.org/downloads/",
            "license": [
                "BSD-3-Clause"
            ],
            "authors": [
                {
                    "name": "Sebastian Bergmann",
                    "email": "sebastian@phpunit.de",
                    "role": "lead"
                }
            ],
            "description": "Library that provides collection, processing, and rendering functionality for PHP code coverage information.",
            "homepage": "https://github.com/sebastianbergmann/php-code-coverage",
            "keywords": [
                "coverage",
                "testing",
                "xunit"
            ],
            "funding": [
                {
                    "url": "https://github.com/sebastianbergmann",
                    "type": "github"
                }
            ],
            "time": "2020-05-23T08:02:54+00:00"
        },
        {
            "name": "phpunit/php-file-iterator",
            "version": "3.0.5",
            "source": {
                "type": "git",
                "url": "https://github.com/sebastianbergmann/php-file-iterator.git",
                "reference": "aa4be8575f26070b100fccb67faabb28f21f66f8"
            },
            "dist": {
                "type": "zip",
                "url": "https://api.github.com/repos/sebastianbergmann/php-file-iterator/zipball/aa4be8575f26070b100fccb67faabb28f21f66f8",
                "reference": "aa4be8575f26070b100fccb67faabb28f21f66f8",
                "shasum": ""
            },
            "require": {
                "php": ">=7.3"
            },
            "require-dev": {
                "phpunit/phpunit": "^9.3"
            },
            "type": "library",
            "extra": {
                "branch-alias": {
                    "dev-master": "3.0-dev"
                }
            },
            "autoload": {
                "classmap": [
                    "src/"
                ]
            },
            "notification-url": "https://packagist.org/downloads/",
            "license": [
                "BSD-3-Clause"
            ],
            "authors": [
                {
                    "name": "Sebastian Bergmann",
                    "email": "sebastian@phpunit.de",
                    "role": "lead"
                }
            ],
            "description": "FilterIterator implementation that filters files based on a list of suffixes.",
            "homepage": "https://github.com/sebastianbergmann/php-file-iterator/",
            "keywords": [
                "filesystem",
                "iterator"
            ],
            "funding": [
                {
                    "url": "https://github.com/sebastianbergmann",
                    "type": "github"
                }
            ],
            "time": "2020-09-28T05:57:25+00:00"
        },
        {
            "name": "phpunit/php-invoker",
            "version": "3.1.1",
            "source": {
                "type": "git",
                "url": "https://github.com/sebastianbergmann/php-invoker.git",
                "reference": "5a10147d0aaf65b58940a0b72f71c9ac0423cc67"
            },
            "dist": {
                "type": "zip",
                "url": "https://api.github.com/repos/sebastianbergmann/php-invoker/zipball/5a10147d0aaf65b58940a0b72f71c9ac0423cc67",
                "reference": "5a10147d0aaf65b58940a0b72f71c9ac0423cc67",
                "shasum": ""
            },
            "require": {
                "php": ">=7.3"
            },
            "require-dev": {
                "ext-pcntl": "*",
                "phpunit/phpunit": "^9.3"
            },
            "suggest": {
                "ext-pcntl": "*"
            },
            "type": "library",
            "extra": {
                "branch-alias": {
                    "dev-master": "3.1-dev"
                }
            },
            "autoload": {
                "classmap": [
                    "src/"
                ]
            },
            "notification-url": "https://packagist.org/downloads/",
            "license": [
                "BSD-3-Clause"
            ],
            "authors": [
                {
                    "name": "Sebastian Bergmann",
                    "email": "sebastian@phpunit.de",
                    "role": "lead"
                }
            ],
            "description": "Invoke callables with a timeout",
            "homepage": "https://github.com/sebastianbergmann/php-invoker/",
            "keywords": [
                "process"
            ],
            "funding": [
                {
                    "url": "https://github.com/sebastianbergmann",
                    "type": "github"
                }
            ],
            "time": "2020-09-28T05:58:55+00:00"
        },
        {
            "name": "phpunit/php-text-template",
            "version": "2.0.4",
            "source": {
                "type": "git",
                "url": "https://github.com/sebastianbergmann/php-text-template.git",
                "reference": "5da5f67fc95621df9ff4c4e5a84d6a8a2acf7c28"
            },
            "dist": {
                "type": "zip",
                "url": "https://api.github.com/repos/sebastianbergmann/php-text-template/zipball/5da5f67fc95621df9ff4c4e5a84d6a8a2acf7c28",
                "reference": "5da5f67fc95621df9ff4c4e5a84d6a8a2acf7c28",
                "shasum": ""
            },
            "require": {
                "php": ">=7.3"
            },
            "require-dev": {
                "phpunit/phpunit": "^9.3"
            },
            "type": "library",
            "extra": {
                "branch-alias": {
                    "dev-master": "2.0-dev"
                }
            },
            "autoload": {
                "classmap": [
                    "src/"
                ]
            },
            "notification-url": "https://packagist.org/downloads/",
            "license": [
                "BSD-3-Clause"
            ],
            "authors": [
                {
                    "name": "Sebastian Bergmann",
                    "email": "sebastian@phpunit.de",
                    "role": "lead"
                }
            ],
            "description": "Simple template engine.",
            "homepage": "https://github.com/sebastianbergmann/php-text-template/",
            "keywords": [
                "template"
            ],
            "funding": [
                {
                    "url": "https://github.com/sebastianbergmann",
                    "type": "github"
                }
            ],
            "time": "2020-10-26T05:33:50+00:00"
        },
        {
            "name": "phpunit/php-timer",
            "version": "3.1.4",
            "source": {
                "type": "git",
                "url": "https://github.com/sebastianbergmann/php-timer.git",
                "reference": "dc9368fae6ef2ffa57eba80a7410bcef81df6258"
            },
            "dist": {
                "type": "zip",
                "url": "https://api.github.com/repos/sebastianbergmann/php-timer/zipball/dc9368fae6ef2ffa57eba80a7410bcef81df6258",
                "reference": "dc9368fae6ef2ffa57eba80a7410bcef81df6258",
                "shasum": ""
            },
            "require": {
                "php": "^7.3"
            },
            "require-dev": {
                "phpunit/phpunit": "^9.0"
            },
            "type": "library",
            "extra": {
                "branch-alias": {
                    "dev-master": "3.1-dev"
                }
            },
            "autoload": {
                "classmap": [
                    "src/"
                ]
            },
            "notification-url": "https://packagist.org/downloads/",
            "license": [
                "BSD-3-Clause"
            ],
            "authors": [
                {
                    "name": "Sebastian Bergmann",
                    "email": "sebastian@phpunit.de",
                    "role": "lead"
                }
            ],
            "description": "Utility class for timing",
            "homepage": "https://github.com/sebastianbergmann/php-timer/",
            "keywords": [
                "timer"
            ],
            "funding": [
                {
                    "url": "https://github.com/sebastianbergmann",
                    "type": "github"
                }
            ],
            "time": "2020-04-20T06:00:37+00:00"
        },
        {
            "name": "phpunit/php-token-stream",
            "version": "4.0.4",
            "source": {
                "type": "git",
                "url": "https://github.com/sebastianbergmann/php-token-stream.git",
                "reference": "a853a0e183b9db7eed023d7933a858fa1c8d25a3"
            },
            "dist": {
                "type": "zip",
                "url": "https://api.github.com/repos/sebastianbergmann/php-token-stream/zipball/a853a0e183b9db7eed023d7933a858fa1c8d25a3",
                "reference": "a853a0e183b9db7eed023d7933a858fa1c8d25a3",
                "shasum": ""
            },
            "require": {
                "ext-tokenizer": "*",
                "php": "^7.3 || ^8.0"
            },
            "require-dev": {
                "phpunit/phpunit": "^9.0"
            },
            "type": "library",
            "extra": {
                "branch-alias": {
                    "dev-master": "4.0-dev"
                }
            },
            "autoload": {
                "classmap": [
                    "src/"
                ]
            },
            "notification-url": "https://packagist.org/downloads/",
            "license": [
                "BSD-3-Clause"
            ],
            "authors": [
                {
                    "name": "Sebastian Bergmann",
                    "email": "sebastian@phpunit.de"
                }
            ],
            "description": "Wrapper around PHP's tokenizer extension.",
            "homepage": "https://github.com/sebastianbergmann/php-token-stream/",
            "keywords": [
                "tokenizer"
            ],
            "funding": [
                {
                    "url": "https://github.com/sebastianbergmann",
                    "type": "github"
                }
            ],
            "abandoned": true,
            "time": "2020-08-04T08:28:15+00:00"
        },
        {
            "name": "phpunit/phpunit",
            "version": "9.1.5",
            "source": {
                "type": "git",
                "url": "https://github.com/sebastianbergmann/phpunit.git",
                "reference": "1b570cd7edbe136055bf5f651857dc8af6b829d2"
            },
            "dist": {
                "type": "zip",
                "url": "https://api.github.com/repos/sebastianbergmann/phpunit/zipball/1b570cd7edbe136055bf5f651857dc8af6b829d2",
                "reference": "1b570cd7edbe136055bf5f651857dc8af6b829d2",
                "shasum": ""
            },
            "require": {
                "doctrine/instantiator": "^1.2.0",
                "ext-dom": "*",
                "ext-json": "*",
                "ext-libxml": "*",
                "ext-mbstring": "*",
                "ext-xml": "*",
                "ext-xmlwriter": "*",
                "myclabs/deep-copy": "^1.9.1",
                "phar-io/manifest": "^1.0.3",
                "phar-io/version": "^2.0.1",
                "php": "^7.3",
                "phpspec/prophecy": "^1.8.1",
                "phpunit/php-code-coverage": "^8.0.1",
                "phpunit/php-file-iterator": "^3.0",
                "phpunit/php-invoker": "^3.0",
                "phpunit/php-text-template": "^2.0",
                "phpunit/php-timer": "^3.1.4",
                "sebastian/code-unit": "^1.0.2",
                "sebastian/comparator": "^4.0",
                "sebastian/diff": "^4.0",
                "sebastian/environment": "^5.0.1",
                "sebastian/exporter": "^4.0",
                "sebastian/global-state": "^4.0",
                "sebastian/object-enumerator": "^4.0",
                "sebastian/resource-operations": "^3.0",
                "sebastian/type": "^2.0",
                "sebastian/version": "^3.0"
            },
            "require-dev": {
                "ext-pdo": "*",
                "phpspec/prophecy-phpunit": "^2.0"
            },
            "suggest": {
                "ext-soap": "*",
                "ext-xdebug": "*"
            },
            "bin": [
                "phpunit"
            ],
            "type": "library",
            "extra": {
                "branch-alias": {
                    "dev-master": "9.1-dev"
                }
            },
            "autoload": {
                "classmap": [
                    "src/"
                ],
                "files": [
                    "src/Framework/Assert/Functions.php"
                ]
            },
            "notification-url": "https://packagist.org/downloads/",
            "license": [
                "BSD-3-Clause"
            ],
            "authors": [
                {
                    "name": "Sebastian Bergmann",
                    "email": "sebastian@phpunit.de",
                    "role": "lead"
                }
            ],
            "description": "The PHP Unit Testing framework.",
            "homepage": "https://phpunit.de/",
            "keywords": [
                "phpunit",
                "testing",
                "xunit"
            ],
            "funding": [
                {
                    "url": "https://phpunit.de/donate.html",
                    "type": "custom"
                },
                {
                    "url": "https://github.com/sebastianbergmann",
                    "type": "github"
                }
            ],
            "time": "2020-05-22T13:54:05+00:00"
        },
        {
            "name": "psr/simple-cache",
            "version": "1.0.1",
            "source": {
                "type": "git",
                "url": "https://github.com/php-fig/simple-cache.git",
                "reference": "408d5eafb83c57f6365a3ca330ff23aa4a5fa39b"
            },
            "dist": {
                "type": "zip",
                "url": "https://api.github.com/repos/php-fig/simple-cache/zipball/408d5eafb83c57f6365a3ca330ff23aa4a5fa39b",
                "reference": "408d5eafb83c57f6365a3ca330ff23aa4a5fa39b",
                "shasum": ""
            },
            "require": {
                "php": ">=5.3.0"
            },
            "type": "library",
            "extra": {
                "branch-alias": {
                    "dev-master": "1.0.x-dev"
                }
            },
            "autoload": {
                "psr-4": {
                    "Psr\\SimpleCache\\": "src/"
                }
            },
            "notification-url": "https://packagist.org/downloads/",
            "license": [
                "MIT"
            ],
            "authors": [
                {
                    "name": "PHP-FIG",
                    "homepage": "http://www.php-fig.org/"
                }
            ],
            "description": "Common interfaces for simple caching",
            "keywords": [
                "cache",
                "caching",
                "psr",
                "psr-16",
                "simple-cache"
            ],
            "time": "2017-10-23T01:57:42+00:00"
        },
        {
            "name": "sebastian/code-unit",
            "version": "1.0.8",
            "source": {
                "type": "git",
                "url": "https://github.com/sebastianbergmann/code-unit.git",
                "reference": "1fc9f64c0927627ef78ba436c9b17d967e68e120"
            },
            "dist": {
                "type": "zip",
                "url": "https://api.github.com/repos/sebastianbergmann/code-unit/zipball/1fc9f64c0927627ef78ba436c9b17d967e68e120",
                "reference": "1fc9f64c0927627ef78ba436c9b17d967e68e120",
                "shasum": ""
            },
            "require": {
                "php": ">=7.3"
            },
            "require-dev": {
                "phpunit/phpunit": "^9.3"
            },
            "type": "library",
            "extra": {
                "branch-alias": {
                    "dev-master": "1.0-dev"
                }
            },
            "autoload": {
                "classmap": [
                    "src/"
                ]
            },
            "notification-url": "https://packagist.org/downloads/",
            "license": [
                "BSD-3-Clause"
            ],
            "authors": [
                {
                    "name": "Sebastian Bergmann",
                    "email": "sebastian@phpunit.de",
                    "role": "lead"
                }
            ],
            "description": "Collection of value objects that represent the PHP code units",
            "homepage": "https://github.com/sebastianbergmann/code-unit",
            "funding": [
                {
                    "url": "https://github.com/sebastianbergmann",
                    "type": "github"
                }
            ],
            "time": "2020-10-26T13:08:54+00:00"
        },
        {
            "name": "sebastian/code-unit-reverse-lookup",
            "version": "2.0.3",
            "source": {
                "type": "git",
                "url": "https://github.com/sebastianbergmann/code-unit-reverse-lookup.git",
                "reference": "ac91f01ccec49fb77bdc6fd1e548bc70f7faa3e5"
            },
            "dist": {
                "type": "zip",
                "url": "https://api.github.com/repos/sebastianbergmann/code-unit-reverse-lookup/zipball/ac91f01ccec49fb77bdc6fd1e548bc70f7faa3e5",
                "reference": "ac91f01ccec49fb77bdc6fd1e548bc70f7faa3e5",
                "shasum": ""
            },
            "require": {
                "php": ">=7.3"
            },
            "require-dev": {
                "phpunit/phpunit": "^9.3"
            },
            "type": "library",
            "extra": {
                "branch-alias": {
                    "dev-master": "2.0-dev"
                }
            },
            "autoload": {
                "classmap": [
                    "src/"
                ]
            },
            "notification-url": "https://packagist.org/downloads/",
            "license": [
                "BSD-3-Clause"
            ],
            "authors": [
                {
                    "name": "Sebastian Bergmann",
                    "email": "sebastian@phpunit.de"
                }
            ],
            "description": "Looks up which function or method a line of code belongs to",
            "homepage": "https://github.com/sebastianbergmann/code-unit-reverse-lookup/",
            "funding": [
                {
                    "url": "https://github.com/sebastianbergmann",
                    "type": "github"
                }
            ],
            "time": "2020-09-28T05:30:19+00:00"
        },
        {
            "name": "sebastian/comparator",
            "version": "4.0.6",
            "source": {
                "type": "git",
                "url": "https://github.com/sebastianbergmann/comparator.git",
                "reference": "55f4261989e546dc112258c7a75935a81a7ce382"
            },
            "dist": {
                "type": "zip",
                "url": "https://api.github.com/repos/sebastianbergmann/comparator/zipball/55f4261989e546dc112258c7a75935a81a7ce382",
                "reference": "55f4261989e546dc112258c7a75935a81a7ce382",
                "shasum": ""
            },
            "require": {
                "php": ">=7.3",
                "sebastian/diff": "^4.0",
                "sebastian/exporter": "^4.0"
            },
            "require-dev": {
                "phpunit/phpunit": "^9.3"
            },
            "type": "library",
            "extra": {
                "branch-alias": {
                    "dev-master": "4.0-dev"
                }
            },
            "autoload": {
                "classmap": [
                    "src/"
                ]
            },
            "notification-url": "https://packagist.org/downloads/",
            "license": [
                "BSD-3-Clause"
            ],
            "authors": [
                {
                    "name": "Sebastian Bergmann",
                    "email": "sebastian@phpunit.de"
                },
                {
                    "name": "Jeff Welch",
                    "email": "whatthejeff@gmail.com"
                },
                {
                    "name": "Volker Dusch",
                    "email": "github@wallbash.com"
                },
                {
                    "name": "Bernhard Schussek",
                    "email": "bschussek@2bepublished.at"
                }
            ],
            "description": "Provides the functionality to compare PHP values for equality",
            "homepage": "https://github.com/sebastianbergmann/comparator",
            "keywords": [
                "comparator",
                "compare",
                "equality"
            ],
            "funding": [
                {
                    "url": "https://github.com/sebastianbergmann",
                    "type": "github"
                }
            ],
            "time": "2020-10-26T15:49:45+00:00"
        },
        {
            "name": "sebastian/diff",
            "version": "4.0.4",
            "source": {
                "type": "git",
                "url": "https://github.com/sebastianbergmann/diff.git",
                "reference": "3461e3fccc7cfdfc2720be910d3bd73c69be590d"
            },
            "dist": {
                "type": "zip",
                "url": "https://api.github.com/repos/sebastianbergmann/diff/zipball/3461e3fccc7cfdfc2720be910d3bd73c69be590d",
                "reference": "3461e3fccc7cfdfc2720be910d3bd73c69be590d",
                "shasum": ""
            },
            "require": {
                "php": ">=7.3"
            },
            "require-dev": {
                "phpunit/phpunit": "^9.3",
                "symfony/process": "^4.2 || ^5"
            },
            "type": "library",
            "extra": {
                "branch-alias": {
                    "dev-master": "4.0-dev"
                }
            },
            "autoload": {
                "classmap": [
                    "src/"
                ]
            },
            "notification-url": "https://packagist.org/downloads/",
            "license": [
                "BSD-3-Clause"
            ],
            "authors": [
                {
                    "name": "Sebastian Bergmann",
                    "email": "sebastian@phpunit.de"
                },
                {
                    "name": "Kore Nordmann",
                    "email": "mail@kore-nordmann.de"
                }
            ],
            "description": "Diff implementation",
            "homepage": "https://github.com/sebastianbergmann/diff",
            "keywords": [
                "diff",
                "udiff",
                "unidiff",
                "unified diff"
            ],
            "funding": [
                {
                    "url": "https://github.com/sebastianbergmann",
                    "type": "github"
                }
            ],
            "time": "2020-10-26T13:10:38+00:00"
        },
        {
            "name": "sebastian/environment",
            "version": "5.1.3",
            "source": {
                "type": "git",
                "url": "https://github.com/sebastianbergmann/environment.git",
                "reference": "388b6ced16caa751030f6a69e588299fa09200ac"
            },
            "dist": {
                "type": "zip",
                "url": "https://api.github.com/repos/sebastianbergmann/environment/zipball/388b6ced16caa751030f6a69e588299fa09200ac",
                "reference": "388b6ced16caa751030f6a69e588299fa09200ac",
                "shasum": ""
            },
            "require": {
                "php": ">=7.3"
            },
            "require-dev": {
                "phpunit/phpunit": "^9.3"
            },
            "suggest": {
                "ext-posix": "*"
            },
            "type": "library",
            "extra": {
                "branch-alias": {
                    "dev-master": "5.1-dev"
                }
            },
            "autoload": {
                "classmap": [
                    "src/"
                ]
            },
            "notification-url": "https://packagist.org/downloads/",
            "license": [
                "BSD-3-Clause"
            ],
            "authors": [
                {
                    "name": "Sebastian Bergmann",
                    "email": "sebastian@phpunit.de"
                }
            ],
            "description": "Provides functionality to handle HHVM/PHP environments",
            "homepage": "http://www.github.com/sebastianbergmann/environment",
            "keywords": [
                "Xdebug",
                "environment",
                "hhvm"
            ],
            "funding": [
                {
                    "url": "https://github.com/sebastianbergmann",
                    "type": "github"
                }
            ],
            "time": "2020-09-28T05:52:38+00:00"
        },
        {
            "name": "sebastian/exporter",
            "version": "4.0.3",
            "source": {
                "type": "git",
                "url": "https://github.com/sebastianbergmann/exporter.git",
                "reference": "d89cc98761b8cb5a1a235a6b703ae50d34080e65"
            },
            "dist": {
                "type": "zip",
                "url": "https://api.github.com/repos/sebastianbergmann/exporter/zipball/d89cc98761b8cb5a1a235a6b703ae50d34080e65",
                "reference": "d89cc98761b8cb5a1a235a6b703ae50d34080e65",
                "shasum": ""
            },
            "require": {
                "php": ">=7.3",
                "sebastian/recursion-context": "^4.0"
            },
            "require-dev": {
                "ext-mbstring": "*",
                "phpunit/phpunit": "^9.3"
            },
            "type": "library",
            "extra": {
                "branch-alias": {
                    "dev-master": "4.0-dev"
                }
            },
            "autoload": {
                "classmap": [
                    "src/"
                ]
            },
            "notification-url": "https://packagist.org/downloads/",
            "license": [
                "BSD-3-Clause"
            ],
            "authors": [
                {
                    "name": "Sebastian Bergmann",
                    "email": "sebastian@phpunit.de"
                },
                {
                    "name": "Jeff Welch",
                    "email": "whatthejeff@gmail.com"
                },
                {
                    "name": "Volker Dusch",
                    "email": "github@wallbash.com"
                },
                {
                    "name": "Adam Harvey",
                    "email": "aharvey@php.net"
                },
                {
                    "name": "Bernhard Schussek",
                    "email": "bschussek@gmail.com"
                }
            ],
            "description": "Provides the functionality to export PHP variables for visualization",
            "homepage": "http://www.github.com/sebastianbergmann/exporter",
            "keywords": [
                "export",
                "exporter"
            ],
            "funding": [
                {
                    "url": "https://github.com/sebastianbergmann",
                    "type": "github"
                }
            ],
            "time": "2020-09-28T05:24:23+00:00"
        },
        {
            "name": "sebastian/finder-facade",
            "version": "2.0.0",
            "source": {
                "type": "git",
                "url": "https://github.com/sebastianbergmann/finder-facade.git",
                "reference": "9d3e74b845a2ce50e19b25b5f0c2718e153bee6c"
            },
            "dist": {
                "type": "zip",
                "url": "https://api.github.com/repos/sebastianbergmann/finder-facade/zipball/9d3e74b845a2ce50e19b25b5f0c2718e153bee6c",
                "reference": "9d3e74b845a2ce50e19b25b5f0c2718e153bee6c",
                "shasum": ""
            },
            "require": {
                "ext-ctype": "*",
                "php": "^7.3",
                "symfony/finder": "^4.1|^5.0",
                "theseer/fdomdocument": "^1.6"
            },
            "type": "library",
            "extra": {
                "branch-alias": {
                    "dev-master": "2.0-dev"
                }
            },
            "autoload": {
                "classmap": [
                    "src/"
                ]
            },
            "notification-url": "https://packagist.org/downloads/",
            "license": [
                "BSD-3-Clause"
            ],
            "authors": [
                {
                    "name": "Sebastian Bergmann",
                    "email": "sebastian@phpunit.de",
                    "role": "lead"
                }
            ],
            "description": "FinderFacade is a convenience wrapper for Symfony's Finder component.",
            "homepage": "https://github.com/sebastianbergmann/finder-facade",
            "abandoned": true,
            "time": "2020-02-08T06:07:58+00:00"
        },
        {
            "name": "sebastian/global-state",
            "version": "4.0.0",
            "source": {
                "type": "git",
                "url": "https://github.com/sebastianbergmann/global-state.git",
                "reference": "bdb1e7c79e592b8c82cb1699be3c8743119b8a72"
            },
            "dist": {
                "type": "zip",
                "url": "https://api.github.com/repos/sebastianbergmann/global-state/zipball/bdb1e7c79e592b8c82cb1699be3c8743119b8a72",
                "reference": "bdb1e7c79e592b8c82cb1699be3c8743119b8a72",
                "shasum": ""
            },
            "require": {
                "php": "^7.3",
                "sebastian/object-reflector": "^2.0",
                "sebastian/recursion-context": "^4.0"
            },
            "require-dev": {
                "ext-dom": "*",
                "phpunit/phpunit": "^9.0"
            },
            "suggest": {
                "ext-uopz": "*"
            },
            "type": "library",
            "extra": {
                "branch-alias": {
                    "dev-master": "4.0-dev"
                }
            },
            "autoload": {
                "classmap": [
                    "src/"
                ]
            },
            "notification-url": "https://packagist.org/downloads/",
            "license": [
                "BSD-3-Clause"
            ],
            "authors": [
                {
                    "name": "Sebastian Bergmann",
                    "email": "sebastian@phpunit.de"
                }
            ],
            "description": "Snapshotting of global state",
            "homepage": "http://www.github.com/sebastianbergmann/global-state",
            "keywords": [
                "global state"
            ],
            "time": "2020-02-07T06:11:37+00:00"
        },
        {
            "name": "sebastian/object-enumerator",
            "version": "4.0.4",
            "source": {
                "type": "git",
                "url": "https://github.com/sebastianbergmann/object-enumerator.git",
                "reference": "5c9eeac41b290a3712d88851518825ad78f45c71"
            },
            "dist": {
                "type": "zip",
                "url": "https://api.github.com/repos/sebastianbergmann/object-enumerator/zipball/5c9eeac41b290a3712d88851518825ad78f45c71",
                "reference": "5c9eeac41b290a3712d88851518825ad78f45c71",
                "shasum": ""
            },
            "require": {
                "php": ">=7.3",
                "sebastian/object-reflector": "^2.0",
                "sebastian/recursion-context": "^4.0"
            },
            "require-dev": {
                "phpunit/phpunit": "^9.3"
            },
            "type": "library",
            "extra": {
                "branch-alias": {
                    "dev-master": "4.0-dev"
                }
            },
            "autoload": {
                "classmap": [
                    "src/"
                ]
            },
            "notification-url": "https://packagist.org/downloads/",
            "license": [
                "BSD-3-Clause"
            ],
            "authors": [
                {
                    "name": "Sebastian Bergmann",
                    "email": "sebastian@phpunit.de"
                }
            ],
            "description": "Traverses array structures and object graphs to enumerate all referenced objects",
            "homepage": "https://github.com/sebastianbergmann/object-enumerator/",
            "funding": [
                {
                    "url": "https://github.com/sebastianbergmann",
                    "type": "github"
                }
            ],
            "time": "2020-10-26T13:12:34+00:00"
        },
        {
            "name": "sebastian/object-reflector",
            "version": "2.0.4",
            "source": {
                "type": "git",
                "url": "https://github.com/sebastianbergmann/object-reflector.git",
                "reference": "b4f479ebdbf63ac605d183ece17d8d7fe49c15c7"
            },
            "dist": {
                "type": "zip",
                "url": "https://api.github.com/repos/sebastianbergmann/object-reflector/zipball/b4f479ebdbf63ac605d183ece17d8d7fe49c15c7",
                "reference": "b4f479ebdbf63ac605d183ece17d8d7fe49c15c7",
                "shasum": ""
            },
            "require": {
                "php": ">=7.3"
            },
            "require-dev": {
                "phpunit/phpunit": "^9.3"
            },
            "type": "library",
            "extra": {
                "branch-alias": {
                    "dev-master": "2.0-dev"
                }
            },
            "autoload": {
                "classmap": [
                    "src/"
                ]
            },
            "notification-url": "https://packagist.org/downloads/",
            "license": [
                "BSD-3-Clause"
            ],
            "authors": [
                {
                    "name": "Sebastian Bergmann",
                    "email": "sebastian@phpunit.de"
                }
            ],
            "description": "Allows reflection of object attributes, including inherited and non-public ones",
            "homepage": "https://github.com/sebastianbergmann/object-reflector/",
            "funding": [
                {
                    "url": "https://github.com/sebastianbergmann",
                    "type": "github"
                }
            ],
            "time": "2020-10-26T13:14:26+00:00"
        },
        {
            "name": "sebastian/phpcpd",
            "version": "5.0.2",
            "source": {
                "type": "git",
                "url": "https://github.com/sebastianbergmann/phpcpd.git",
                "reference": "8724382966b1861df4e12db915eaed2165e10bf3"
            },
            "dist": {
                "type": "zip",
                "url": "https://api.github.com/repos/sebastianbergmann/phpcpd/zipball/8724382966b1861df4e12db915eaed2165e10bf3",
                "reference": "8724382966b1861df4e12db915eaed2165e10bf3",
                "shasum": ""
            },
            "require": {
                "ext-dom": "*",
                "php": "^7.3",
                "phpunit/php-timer": "^3.0",
                "sebastian/finder-facade": "^2.0",
                "sebastian/version": "^3.0",
                "symfony/console": "^4.0|^5.0"
            },
            "bin": [
                "phpcpd"
            ],
            "type": "library",
            "extra": {
                "branch-alias": {
                    "dev-master": "5.0-dev"
                }
            },
            "autoload": {
                "classmap": [
                    "src/"
                ]
            },
            "notification-url": "https://packagist.org/downloads/",
            "license": [
                "BSD-3-Clause"
            ],
            "authors": [
                {
                    "name": "Sebastian Bergmann",
                    "email": "sebastian@phpunit.de",
                    "role": "lead"
                }
            ],
            "description": "Copy/Paste Detector (CPD) for PHP code.",
            "homepage": "https://github.com/sebastianbergmann/phpcpd",
            "time": "2020-02-22T06:03:17+00:00"
        },
        {
            "name": "sebastian/recursion-context",
            "version": "4.0.4",
            "source": {
                "type": "git",
                "url": "https://github.com/sebastianbergmann/recursion-context.git",
                "reference": "cd9d8cf3c5804de4341c283ed787f099f5506172"
            },
            "dist": {
                "type": "zip",
                "url": "https://api.github.com/repos/sebastianbergmann/recursion-context/zipball/cd9d8cf3c5804de4341c283ed787f099f5506172",
                "reference": "cd9d8cf3c5804de4341c283ed787f099f5506172",
                "shasum": ""
            },
            "require": {
                "php": ">=7.3"
            },
            "require-dev": {
                "phpunit/phpunit": "^9.3"
            },
            "type": "library",
            "extra": {
                "branch-alias": {
                    "dev-master": "4.0-dev"
                }
            },
            "autoload": {
                "classmap": [
                    "src/"
                ]
            },
            "notification-url": "https://packagist.org/downloads/",
            "license": [
                "BSD-3-Clause"
            ],
            "authors": [
                {
                    "name": "Sebastian Bergmann",
                    "email": "sebastian@phpunit.de"
                },
                {
                    "name": "Jeff Welch",
                    "email": "whatthejeff@gmail.com"
                },
                {
                    "name": "Adam Harvey",
                    "email": "aharvey@php.net"
                }
            ],
            "description": "Provides functionality to recursively process PHP variables",
            "homepage": "http://www.github.com/sebastianbergmann/recursion-context",
            "funding": [
                {
                    "url": "https://github.com/sebastianbergmann",
                    "type": "github"
                }
            ],
            "time": "2020-10-26T13:17:30+00:00"
        },
        {
            "name": "sebastian/resource-operations",
            "version": "3.0.3",
            "source": {
                "type": "git",
                "url": "https://github.com/sebastianbergmann/resource-operations.git",
                "reference": "0f4443cb3a1d92ce809899753bc0d5d5a8dd19a8"
            },
            "dist": {
                "type": "zip",
                "url": "https://api.github.com/repos/sebastianbergmann/resource-operations/zipball/0f4443cb3a1d92ce809899753bc0d5d5a8dd19a8",
                "reference": "0f4443cb3a1d92ce809899753bc0d5d5a8dd19a8",
                "shasum": ""
            },
            "require": {
                "php": ">=7.3"
            },
            "require-dev": {
                "phpunit/phpunit": "^9.0"
            },
            "type": "library",
            "extra": {
                "branch-alias": {
                    "dev-master": "3.0-dev"
                }
            },
            "autoload": {
                "classmap": [
                    "src/"
                ]
            },
            "notification-url": "https://packagist.org/downloads/",
            "license": [
                "BSD-3-Clause"
            ],
            "authors": [
                {
                    "name": "Sebastian Bergmann",
                    "email": "sebastian@phpunit.de"
                }
            ],
            "description": "Provides a list of PHP built-in functions that operate on resources",
            "homepage": "https://www.github.com/sebastianbergmann/resource-operations",
            "funding": [
                {
                    "url": "https://github.com/sebastianbergmann",
                    "type": "github"
                }
            ],
            "time": "2020-09-28T06:45:17+00:00"
        },
        {
            "name": "sebastian/type",
            "version": "2.3.1",
            "source": {
                "type": "git",
                "url": "https://github.com/sebastianbergmann/type.git",
                "reference": "81cd61ab7bbf2de744aba0ea61fae32f721df3d2"
            },
            "dist": {
                "type": "zip",
                "url": "https://api.github.com/repos/sebastianbergmann/type/zipball/81cd61ab7bbf2de744aba0ea61fae32f721df3d2",
                "reference": "81cd61ab7bbf2de744aba0ea61fae32f721df3d2",
                "shasum": ""
            },
            "require": {
                "php": ">=7.3"
            },
            "require-dev": {
                "phpunit/phpunit": "^9.3"
            },
            "type": "library",
            "extra": {
                "branch-alias": {
                    "dev-master": "2.3-dev"
                }
            },
            "autoload": {
                "classmap": [
                    "src/"
                ]
            },
            "notification-url": "https://packagist.org/downloads/",
            "license": [
                "BSD-3-Clause"
            ],
            "authors": [
                {
                    "name": "Sebastian Bergmann",
                    "email": "sebastian@phpunit.de",
                    "role": "lead"
                }
            ],
            "description": "Collection of value objects that represent the types of the PHP type system",
            "homepage": "https://github.com/sebastianbergmann/type",
            "funding": [
                {
                    "url": "https://github.com/sebastianbergmann",
                    "type": "github"
                }
            ],
            "time": "2020-10-26T13:18:59+00:00"
        },
        {
            "name": "sebastian/version",
            "version": "3.0.2",
            "source": {
                "type": "git",
                "url": "https://github.com/sebastianbergmann/version.git",
                "reference": "c6c1022351a901512170118436c764e473f6de8c"
            },
            "dist": {
                "type": "zip",
                "url": "https://api.github.com/repos/sebastianbergmann/version/zipball/c6c1022351a901512170118436c764e473f6de8c",
                "reference": "c6c1022351a901512170118436c764e473f6de8c",
                "shasum": ""
            },
            "require": {
                "php": ">=7.3"
            },
            "type": "library",
            "extra": {
                "branch-alias": {
                    "dev-master": "3.0-dev"
                }
            },
            "autoload": {
                "classmap": [
                    "src/"
                ]
            },
            "notification-url": "https://packagist.org/downloads/",
            "license": [
                "BSD-3-Clause"
            ],
            "authors": [
                {
                    "name": "Sebastian Bergmann",
                    "email": "sebastian@phpunit.de",
                    "role": "lead"
                }
            ],
            "description": "Library that helps with managing the version number of Git-hosted PHP projects",
            "homepage": "https://github.com/sebastianbergmann/version",
            "funding": [
                {
                    "url": "https://github.com/sebastianbergmann",
                    "type": "github"
                }
            ],
            "time": "2020-09-28T06:39:44+00:00"
        },
        {
            "name": "spomky-labs/otphp",
            "version": "v10.0.1",
            "source": {
                "type": "git",
                "url": "https://github.com/Spomky-Labs/otphp.git",
                "reference": "f44cce5a9db4b8da410215d992110482c931232f"
            },
            "dist": {
                "type": "zip",
                "url": "https://api.github.com/repos/Spomky-Labs/otphp/zipball/f44cce5a9db4b8da410215d992110482c931232f",
                "reference": "f44cce5a9db4b8da410215d992110482c931232f",
                "shasum": ""
            },
            "require": {
                "beberlei/assert": "^3.0",
                "ext-mbstring": "*",
                "paragonie/constant_time_encoding": "^2.0",
                "php": "^7.2|^8.0",
                "thecodingmachine/safe": "^0.1.14|^1.0"
            },
            "require-dev": {
                "php-coveralls/php-coveralls": "^2.0",
                "phpstan/phpstan": "^0.12",
                "phpstan/phpstan-beberlei-assert": "^0.12",
                "phpstan/phpstan-deprecation-rules": "^0.12",
                "phpstan/phpstan-phpunit": "^0.12",
                "phpstan/phpstan-strict-rules": "^0.12",
                "phpunit/phpunit": "^8.0",
                "thecodingmachine/phpstan-safe-rule": "^1.0"
            },
            "type": "library",
            "extra": {
                "branch-alias": {
                    "v10.0": "10.0.x-dev",
                    "v9.0": "9.0.x-dev",
                    "v8.3": "8.3.x-dev"
                }
            },
            "autoload": {
                "psr-4": {
                    "OTPHP\\": "src/"
                }
            },
            "notification-url": "https://packagist.org/downloads/",
            "license": [
                "MIT"
            ],
            "authors": [
                {
                    "name": "Florent Morselli",
                    "homepage": "https://github.com/Spomky"
                },
                {
                    "name": "All contributors",
                    "homepage": "https://github.com/Spomky-Labs/otphp/contributors"
                }
            ],
            "description": "A PHP library for generating one time passwords according to RFC 4226 (HOTP Algorithm) and the RFC 6238 (TOTP Algorithm) and compatible with Google Authenticator",
            "homepage": "https://github.com/Spomky-Labs/otphp",
            "keywords": [
                "FreeOTP",
                "RFC 4226",
                "RFC 6238",
                "google authenticator",
                "hotp",
                "otp",
                "totp"
            ],
            "time": "2020-01-28T09:24:19+00:00"
        },
        {
            "name": "squizlabs/php_codesniffer",
            "version": "3.5.8",
            "source": {
                "type": "git",
                "url": "https://github.com/squizlabs/PHP_CodeSniffer.git",
                "reference": "9d583721a7157ee997f235f327de038e7ea6dac4"
            },
            "dist": {
                "type": "zip",
                "url": "https://api.github.com/repos/squizlabs/PHP_CodeSniffer/zipball/9d583721a7157ee997f235f327de038e7ea6dac4",
                "reference": "9d583721a7157ee997f235f327de038e7ea6dac4",
                "shasum": ""
            },
            "require": {
                "ext-simplexml": "*",
                "ext-tokenizer": "*",
                "ext-xmlwriter": "*",
                "php": ">=5.4.0"
            },
            "require-dev": {
                "phpunit/phpunit": "^4.0 || ^5.0 || ^6.0 || ^7.0"
            },
            "bin": [
                "bin/phpcs",
                "bin/phpcbf"
            ],
            "type": "library",
            "extra": {
                "branch-alias": {
                    "dev-master": "3.x-dev"
                }
            },
            "notification-url": "https://packagist.org/downloads/",
            "license": [
                "BSD-3-Clause"
            ],
            "authors": [
                {
                    "name": "Greg Sherwood",
                    "role": "lead"
                }
            ],
            "description": "PHP_CodeSniffer tokenizes PHP, JavaScript and CSS files and detects violations of a defined set of coding standards.",
            "homepage": "https://github.com/squizlabs/PHP_CodeSniffer",
            "keywords": [
                "phpcs",
                "standards"
            ],
            "time": "2020-10-23T02:01:07+00:00"
        },
        {
            "name": "symfony/config",
            "version": "v5.1.8",
            "source": {
                "type": "git",
                "url": "https://github.com/symfony/config.git",
                "reference": "11baeefa4c179d6908655a7b6be728f62367c193"
            },
            "dist": {
                "type": "zip",
                "url": "https://api.github.com/repos/symfony/config/zipball/11baeefa4c179d6908655a7b6be728f62367c193",
                "reference": "11baeefa4c179d6908655a7b6be728f62367c193",
                "shasum": ""
            },
            "require": {
                "php": ">=7.2.5",
                "symfony/deprecation-contracts": "^2.1",
                "symfony/filesystem": "^4.4|^5.0",
                "symfony/polyfill-ctype": "~1.8",
                "symfony/polyfill-php80": "^1.15"
            },
            "conflict": {
                "symfony/finder": "<4.4"
            },
            "require-dev": {
                "symfony/event-dispatcher": "^4.4|^5.0",
                "symfony/finder": "^4.4|^5.0",
                "symfony/messenger": "^4.4|^5.0",
                "symfony/service-contracts": "^1.1|^2",
                "symfony/yaml": "^4.4|^5.0"
            },
            "suggest": {
                "symfony/yaml": "To use the yaml reference dumper"
            },
            "type": "library",
            "autoload": {
                "psr-4": {
                    "Symfony\\Component\\Config\\": ""
                },
                "exclude-from-classmap": [
                    "/Tests/"
                ]
            },
            "notification-url": "https://packagist.org/downloads/",
            "license": [
                "MIT"
            ],
            "authors": [
                {
                    "name": "Fabien Potencier",
                    "email": "fabien@symfony.com"
                },
                {
                    "name": "Symfony Community",
                    "homepage": "https://symfony.com/contributors"
                }
            ],
            "description": "Symfony Config Component",
            "homepage": "https://symfony.com",
            "funding": [
                {
                    "url": "https://symfony.com/sponsor",
                    "type": "custom"
                },
                {
                    "url": "https://github.com/fabpot",
                    "type": "github"
                },
                {
                    "url": "https://tidelift.com/funding/github/packagist/symfony/symfony",
                    "type": "tidelift"
                }
            ],
            "time": "2020-10-24T12:01:57+00:00"
        },
        {
            "name": "symfony/dependency-injection",
            "version": "v5.1.8",
            "source": {
                "type": "git",
                "url": "https://github.com/symfony/dependency-injection.git",
                "reference": "829ca6bceaf68036a123a13a979f3c89289eae78"
            },
            "dist": {
                "type": "zip",
                "url": "https://api.github.com/repos/symfony/dependency-injection/zipball/829ca6bceaf68036a123a13a979f3c89289eae78",
                "reference": "829ca6bceaf68036a123a13a979f3c89289eae78",
                "shasum": ""
            },
            "require": {
                "php": ">=7.2.5",
                "psr/container": "^1.0",
                "symfony/deprecation-contracts": "^2.1",
                "symfony/polyfill-php80": "^1.15",
                "symfony/service-contracts": "^1.1.6|^2"
            },
            "conflict": {
                "symfony/config": "<5.1",
                "symfony/finder": "<4.4",
                "symfony/proxy-manager-bridge": "<4.4",
                "symfony/yaml": "<4.4"
            },
            "provide": {
                "psr/container-implementation": "1.0",
                "symfony/service-implementation": "1.0"
            },
            "require-dev": {
                "symfony/config": "^5.1",
                "symfony/expression-language": "^4.4|^5.0",
                "symfony/yaml": "^4.4|^5.0"
            },
            "suggest": {
                "symfony/config": "",
                "symfony/expression-language": "For using expressions in service container configuration",
                "symfony/finder": "For using double-star glob patterns or when GLOB_BRACE portability is required",
                "symfony/proxy-manager-bridge": "Generate service proxies to lazy load them",
                "symfony/yaml": ""
            },
            "type": "library",
            "autoload": {
                "psr-4": {
                    "Symfony\\Component\\DependencyInjection\\": ""
                },
                "exclude-from-classmap": [
                    "/Tests/"
                ]
            },
            "notification-url": "https://packagist.org/downloads/",
            "license": [
                "MIT"
            ],
            "authors": [
                {
                    "name": "Fabien Potencier",
                    "email": "fabien@symfony.com"
                },
                {
                    "name": "Symfony Community",
                    "homepage": "https://symfony.com/contributors"
                }
            ],
            "description": "Symfony DependencyInjection Component",
            "homepage": "https://symfony.com",
            "funding": [
                {
                    "url": "https://symfony.com/sponsor",
                    "type": "custom"
                },
                {
                    "url": "https://github.com/fabpot",
                    "type": "github"
                },
                {
                    "url": "https://tidelift.com/funding/github/packagist/symfony/symfony",
                    "type": "tidelift"
                }
            ],
            "time": "2020-10-27T10:11:13+00:00"
        },
        {
            "name": "symfony/deprecation-contracts",
            "version": "v2.2.0",
            "source": {
                "type": "git",
                "url": "https://github.com/symfony/deprecation-contracts.git",
                "reference": "5fa56b4074d1ae755beb55617ddafe6f5d78f665"
            },
            "dist": {
                "type": "zip",
                "url": "https://api.github.com/repos/symfony/deprecation-contracts/zipball/5fa56b4074d1ae755beb55617ddafe6f5d78f665",
                "reference": "5fa56b4074d1ae755beb55617ddafe6f5d78f665",
                "shasum": ""
            },
            "require": {
                "php": ">=7.1"
            },
            "type": "library",
            "extra": {
                "branch-alias": {
                    "dev-master": "2.2-dev"
                },
                "thanks": {
                    "name": "symfony/contracts",
                    "url": "https://github.com/symfony/contracts"
                }
            },
            "autoload": {
                "files": [
                    "function.php"
                ]
            },
            "notification-url": "https://packagist.org/downloads/",
            "license": [
                "MIT"
            ],
            "authors": [
                {
                    "name": "Nicolas Grekas",
                    "email": "p@tchwork.com"
                },
                {
                    "name": "Symfony Community",
                    "homepage": "https://symfony.com/contributors"
                }
            ],
            "description": "A generic function and convention to trigger deprecation notices",
            "homepage": "https://symfony.com",
            "funding": [
                {
                    "url": "https://symfony.com/sponsor",
                    "type": "custom"
                },
                {
                    "url": "https://github.com/fabpot",
                    "type": "github"
                },
                {
                    "url": "https://tidelift.com/funding/github/packagist/symfony/symfony",
                    "type": "tidelift"
                }
            ],
            "time": "2020-09-07T11:33:47+00:00"
        },
        {
            "name": "symfony/http-foundation",
            "version": "v5.1.8",
            "source": {
                "type": "git",
                "url": "https://github.com/symfony/http-foundation.git",
                "reference": "a2860ec970404b0233ab1e59e0568d3277d32b6f"
            },
            "dist": {
                "type": "zip",
                "url": "https://api.github.com/repos/symfony/http-foundation/zipball/a2860ec970404b0233ab1e59e0568d3277d32b6f",
                "reference": "a2860ec970404b0233ab1e59e0568d3277d32b6f",
                "shasum": ""
            },
            "require": {
                "php": ">=7.2.5",
                "symfony/deprecation-contracts": "^2.1",
                "symfony/polyfill-mbstring": "~1.1",
                "symfony/polyfill-php80": "^1.15"
            },
            "require-dev": {
                "predis/predis": "~1.0",
                "symfony/cache": "^4.4|^5.0",
                "symfony/expression-language": "^4.4|^5.0",
                "symfony/mime": "^4.4|^5.0"
            },
            "suggest": {
                "symfony/mime": "To use the file extension guesser"
            },
            "type": "library",
            "autoload": {
                "psr-4": {
                    "Symfony\\Component\\HttpFoundation\\": ""
                },
                "exclude-from-classmap": [
                    "/Tests/"
                ]
            },
            "notification-url": "https://packagist.org/downloads/",
            "license": [
                "MIT"
            ],
            "authors": [
                {
                    "name": "Fabien Potencier",
                    "email": "fabien@symfony.com"
                },
                {
                    "name": "Symfony Community",
                    "homepage": "https://symfony.com/contributors"
                }
            ],
            "description": "Symfony HttpFoundation Component",
            "homepage": "https://symfony.com",
            "funding": [
                {
                    "url": "https://symfony.com/sponsor",
                    "type": "custom"
                },
                {
                    "url": "https://github.com/fabpot",
                    "type": "github"
                },
                {
                    "url": "https://tidelift.com/funding/github/packagist/symfony/symfony",
                    "type": "tidelift"
                }
            ],
            "time": "2020-10-24T12:01:57+00:00"
        },
        {
            "name": "symfony/mime",
            "version": "v5.1.8",
            "source": {
                "type": "git",
                "url": "https://github.com/symfony/mime.git",
                "reference": "f5485a92c24d4bcfc2f3fc648744fb398482ff1b"
            },
            "dist": {
                "type": "zip",
                "url": "https://api.github.com/repos/symfony/mime/zipball/f5485a92c24d4bcfc2f3fc648744fb398482ff1b",
                "reference": "f5485a92c24d4bcfc2f3fc648744fb398482ff1b",
                "shasum": ""
            },
            "require": {
                "php": ">=7.2.5",
                "symfony/polyfill-intl-idn": "^1.10",
                "symfony/polyfill-mbstring": "^1.0",
                "symfony/polyfill-php80": "^1.15"
            },
            "conflict": {
                "symfony/mailer": "<4.4"
            },
            "require-dev": {
                "egulias/email-validator": "^2.1.10",
                "symfony/dependency-injection": "^4.4|^5.0"
            },
            "type": "library",
            "autoload": {
                "psr-4": {
                    "Symfony\\Component\\Mime\\": ""
                },
                "exclude-from-classmap": [
                    "/Tests/"
                ]
            },
            "notification-url": "https://packagist.org/downloads/",
            "license": [
                "MIT"
            ],
            "authors": [
                {
                    "name": "Fabien Potencier",
                    "email": "fabien@symfony.com"
                },
                {
                    "name": "Symfony Community",
                    "homepage": "https://symfony.com/contributors"
                }
            ],
            "description": "A library to manipulate MIME messages",
            "homepage": "https://symfony.com",
            "keywords": [
                "mime",
                "mime-type"
            ],
            "funding": [
                {
                    "url": "https://symfony.com/sponsor",
                    "type": "custom"
                },
                {
                    "url": "https://github.com/fabpot",
                    "type": "github"
                },
                {
                    "url": "https://tidelift.com/funding/github/packagist/symfony/symfony",
                    "type": "tidelift"
                }
            ],
            "time": "2020-10-24T12:01:57+00:00"
        },
        {
            "name": "symfony/options-resolver",
            "version": "v5.1.8",
            "source": {
                "type": "git",
                "url": "https://github.com/symfony/options-resolver.git",
                "reference": "c6a02905e4ffc7a1498e8ee019db2b477cd1cc02"
            },
            "dist": {
                "type": "zip",
                "url": "https://api.github.com/repos/symfony/options-resolver/zipball/c6a02905e4ffc7a1498e8ee019db2b477cd1cc02",
                "reference": "c6a02905e4ffc7a1498e8ee019db2b477cd1cc02",
                "shasum": ""
            },
            "require": {
                "php": ">=7.2.5",
                "symfony/deprecation-contracts": "^2.1",
                "symfony/polyfill-php80": "^1.15"
            },
            "type": "library",
            "autoload": {
                "psr-4": {
                    "Symfony\\Component\\OptionsResolver\\": ""
                },
                "exclude-from-classmap": [
                    "/Tests/"
                ]
            },
            "notification-url": "https://packagist.org/downloads/",
            "license": [
                "MIT"
            ],
            "authors": [
                {
                    "name": "Fabien Potencier",
                    "email": "fabien@symfony.com"
                },
                {
                    "name": "Symfony Community",
                    "homepage": "https://symfony.com/contributors"
                }
            ],
            "description": "Symfony OptionsResolver Component",
            "homepage": "https://symfony.com",
            "keywords": [
                "config",
                "configuration",
                "options"
            ],
            "funding": [
                {
                    "url": "https://symfony.com/sponsor",
                    "type": "custom"
                },
                {
                    "url": "https://github.com/fabpot",
                    "type": "github"
                },
                {
                    "url": "https://tidelift.com/funding/github/packagist/symfony/symfony",
                    "type": "tidelift"
                }
            ],
            "time": "2020-10-24T12:01:57+00:00"
        },
        {
            "name": "symfony/polyfill-php70",
            "version": "v1.20.0",
            "source": {
                "type": "git",
                "url": "https://github.com/symfony/polyfill-php70.git",
                "reference": "5f03a781d984aae42cebd18e7912fa80f02ee644"
            },
            "dist": {
                "type": "zip",
                "url": "https://api.github.com/repos/symfony/polyfill-php70/zipball/5f03a781d984aae42cebd18e7912fa80f02ee644",
                "reference": "5f03a781d984aae42cebd18e7912fa80f02ee644",
                "shasum": ""
            },
            "require": {
                "php": ">=7.1"
            },
            "type": "metapackage",
            "extra": {
                "branch-alias": {
                    "dev-main": "1.20-dev"
                },
                "thanks": {
                    "name": "symfony/polyfill",
                    "url": "https://github.com/symfony/polyfill"
                }
            },
            "notification-url": "https://packagist.org/downloads/",
            "license": [
                "MIT"
            ],
            "authors": [
                {
                    "name": "Nicolas Grekas",
                    "email": "p@tchwork.com"
                },
                {
                    "name": "Symfony Community",
                    "homepage": "https://symfony.com/contributors"
                }
            ],
            "description": "Symfony polyfill backporting some PHP 7.0+ features to lower PHP versions",
            "homepage": "https://symfony.com",
            "keywords": [
                "compatibility",
                "polyfill",
                "portable",
                "shim"
            ],
            "funding": [
                {
                    "url": "https://symfony.com/sponsor",
                    "type": "custom"
                },
                {
                    "url": "https://github.com/fabpot",
                    "type": "github"
                },
                {
                    "url": "https://tidelift.com/funding/github/packagist/symfony/symfony",
                    "type": "tidelift"
                }
            ],
            "time": "2020-10-23T14:02:19+00:00"
        },
        {
            "name": "symfony/stopwatch",
            "version": "v5.1.8",
            "source": {
                "type": "git",
                "url": "https://github.com/symfony/stopwatch.git",
                "reference": "3d9f57c89011f0266e6b1d469e5c0110513859d5"
            },
            "dist": {
                "type": "zip",
                "url": "https://api.github.com/repos/symfony/stopwatch/zipball/3d9f57c89011f0266e6b1d469e5c0110513859d5",
                "reference": "3d9f57c89011f0266e6b1d469e5c0110513859d5",
                "shasum": ""
            },
            "require": {
                "php": ">=7.2.5",
                "symfony/service-contracts": "^1.0|^2"
            },
            "type": "library",
            "autoload": {
                "psr-4": {
                    "Symfony\\Component\\Stopwatch\\": ""
                },
                "exclude-from-classmap": [
                    "/Tests/"
                ]
            },
            "notification-url": "https://packagist.org/downloads/",
            "license": [
                "MIT"
            ],
            "authors": [
                {
                    "name": "Fabien Potencier",
                    "email": "fabien@symfony.com"
                },
                {
                    "name": "Symfony Community",
                    "homepage": "https://symfony.com/contributors"
                }
            ],
            "description": "Symfony Stopwatch Component",
            "homepage": "https://symfony.com",
            "funding": [
                {
                    "url": "https://symfony.com/sponsor",
                    "type": "custom"
                },
                {
                    "url": "https://github.com/fabpot",
                    "type": "github"
                },
                {
                    "url": "https://tidelift.com/funding/github/packagist/symfony/symfony",
                    "type": "tidelift"
                }
            ],
            "time": "2020-10-24T12:01:57+00:00"
        },
        {
            "name": "symfony/yaml",
            "version": "v5.1.8",
            "source": {
                "type": "git",
                "url": "https://github.com/symfony/yaml.git",
                "reference": "f284e032c3cefefb9943792132251b79a6127ca6"
            },
            "dist": {
                "type": "zip",
                "url": "https://api.github.com/repos/symfony/yaml/zipball/f284e032c3cefefb9943792132251b79a6127ca6",
                "reference": "f284e032c3cefefb9943792132251b79a6127ca6",
                "shasum": ""
            },
            "require": {
                "php": ">=7.2.5",
                "symfony/deprecation-contracts": "^2.1",
                "symfony/polyfill-ctype": "~1.8"
            },
            "conflict": {
                "symfony/console": "<4.4"
            },
            "require-dev": {
                "symfony/console": "^4.4|^5.0"
            },
            "suggest": {
                "symfony/console": "For validating YAML files using the lint command"
            },
            "bin": [
                "Resources/bin/yaml-lint"
            ],
            "type": "library",
            "autoload": {
                "psr-4": {
                    "Symfony\\Component\\Yaml\\": ""
                },
                "exclude-from-classmap": [
                    "/Tests/"
                ]
            },
            "notification-url": "https://packagist.org/downloads/",
            "license": [
                "MIT"
            ],
            "authors": [
                {
                    "name": "Fabien Potencier",
                    "email": "fabien@symfony.com"
                },
                {
                    "name": "Symfony Community",
                    "homepage": "https://symfony.com/contributors"
                }
            ],
            "description": "Symfony Yaml Component",
            "homepage": "https://symfony.com",
            "funding": [
                {
                    "url": "https://symfony.com/sponsor",
                    "type": "custom"
                },
                {
                    "url": "https://github.com/fabpot",
                    "type": "github"
                },
                {
                    "url": "https://tidelift.com/funding/github/packagist/symfony/symfony",
                    "type": "tidelift"
                }
            ],
            "time": "2020-10-24T12:03:25+00:00"
        },
        {
            "name": "thecodingmachine/safe",
            "version": "v1.3.3",
            "source": {
                "type": "git",
                "url": "https://github.com/thecodingmachine/safe.git",
                "reference": "a8ab0876305a4cdaef31b2350fcb9811b5608dbc"
            },
            "dist": {
                "type": "zip",
                "url": "https://api.github.com/repos/thecodingmachine/safe/zipball/a8ab0876305a4cdaef31b2350fcb9811b5608dbc",
                "reference": "a8ab0876305a4cdaef31b2350fcb9811b5608dbc",
                "shasum": ""
            },
            "require": {
                "php": ">=7.2"
            },
            "require-dev": {
                "phpstan/phpstan": "^0.12",
                "squizlabs/php_codesniffer": "^3.2",
                "thecodingmachine/phpstan-strict-rules": "^0.12"
            },
            "type": "library",
            "extra": {
                "branch-alias": {
                    "dev-master": "0.1-dev"
                }
            },
            "autoload": {
                "psr-4": {
                    "Safe\\": [
                        "lib/",
                        "deprecated/",
                        "generated/"
                    ]
                },
                "files": [
                    "deprecated/apc.php",
                    "deprecated/libevent.php",
                    "deprecated/mssql.php",
                    "deprecated/stats.php",
                    "lib/special_cases.php",
                    "generated/apache.php",
                    "generated/apcu.php",
                    "generated/array.php",
                    "generated/bzip2.php",
                    "generated/calendar.php",
                    "generated/classobj.php",
                    "generated/com.php",
                    "generated/cubrid.php",
                    "generated/curl.php",
                    "generated/datetime.php",
                    "generated/dir.php",
                    "generated/eio.php",
                    "generated/errorfunc.php",
                    "generated/exec.php",
                    "generated/fileinfo.php",
                    "generated/filesystem.php",
                    "generated/filter.php",
                    "generated/fpm.php",
                    "generated/ftp.php",
                    "generated/funchand.php",
                    "generated/gmp.php",
                    "generated/gnupg.php",
                    "generated/hash.php",
                    "generated/ibase.php",
                    "generated/ibmDb2.php",
                    "generated/iconv.php",
                    "generated/image.php",
                    "generated/imap.php",
                    "generated/info.php",
                    "generated/ingres-ii.php",
                    "generated/inotify.php",
                    "generated/json.php",
                    "generated/ldap.php",
                    "generated/libxml.php",
                    "generated/lzf.php",
                    "generated/mailparse.php",
                    "generated/mbstring.php",
                    "generated/misc.php",
                    "generated/msql.php",
                    "generated/mysql.php",
                    "generated/mysqli.php",
                    "generated/mysqlndMs.php",
                    "generated/mysqlndQc.php",
                    "generated/network.php",
                    "generated/oci8.php",
                    "generated/opcache.php",
                    "generated/openssl.php",
                    "generated/outcontrol.php",
                    "generated/password.php",
                    "generated/pcntl.php",
                    "generated/pcre.php",
                    "generated/pdf.php",
                    "generated/pgsql.php",
                    "generated/posix.php",
                    "generated/ps.php",
                    "generated/pspell.php",
                    "generated/readline.php",
                    "generated/rpminfo.php",
                    "generated/rrd.php",
                    "generated/sem.php",
                    "generated/session.php",
                    "generated/shmop.php",
                    "generated/simplexml.php",
                    "generated/sockets.php",
                    "generated/sodium.php",
                    "generated/solr.php",
                    "generated/spl.php",
                    "generated/sqlsrv.php",
                    "generated/ssdeep.php",
                    "generated/ssh2.php",
                    "generated/stream.php",
                    "generated/strings.php",
                    "generated/swoole.php",
                    "generated/uodbc.php",
                    "generated/uopz.php",
                    "generated/url.php",
                    "generated/var.php",
                    "generated/xdiff.php",
                    "generated/xml.php",
                    "generated/xmlrpc.php",
                    "generated/yaml.php",
                    "generated/yaz.php",
                    "generated/zip.php",
                    "generated/zlib.php"
                ]
            },
            "notification-url": "https://packagist.org/downloads/",
            "license": [
                "MIT"
            ],
            "description": "PHP core functions that throw exceptions instead of returning FALSE on error",
            "time": "2020-10-28T17:51:34+00:00"
        },
        {
            "name": "theseer/fdomdocument",
            "version": "1.6.6",
            "source": {
                "type": "git",
                "url": "https://github.com/theseer/fDOMDocument.git",
                "reference": "6e8203e40a32a9c770bcb62fe37e68b948da6dca"
            },
            "dist": {
                "type": "zip",
                "url": "https://api.github.com/repos/theseer/fDOMDocument/zipball/6e8203e40a32a9c770bcb62fe37e68b948da6dca",
                "reference": "6e8203e40a32a9c770bcb62fe37e68b948da6dca",
                "shasum": ""
            },
            "require": {
                "ext-dom": "*",
                "lib-libxml": "*",
                "php": ">=5.3.3"
            },
            "type": "library",
            "autoload": {
                "classmap": [
                    "src/"
                ]
            },
            "notification-url": "https://packagist.org/downloads/",
            "license": [
                "BSD-3-Clause"
            ],
            "authors": [
                {
                    "name": "Arne Blankerts",
                    "email": "arne@blankerts.de",
                    "role": "lead"
                }
            ],
            "description": "The classes contained within this repository extend the standard DOM to use exceptions at all occasions of errors instead of PHP warnings or notices. They also add various custom methods and shortcuts for convenience and to simplify the usage of DOM.",
            "homepage": "https://github.com/theseer/fDOMDocument",
            "time": "2017-06-30T11:53:12+00:00"
        },
        {
            "name": "theseer/tokenizer",
            "version": "1.2.0",
            "source": {
                "type": "git",
                "url": "https://github.com/theseer/tokenizer.git",
                "reference": "75a63c33a8577608444246075ea0af0d052e452a"
            },
            "dist": {
                "type": "zip",
                "url": "https://api.github.com/repos/theseer/tokenizer/zipball/75a63c33a8577608444246075ea0af0d052e452a",
                "reference": "75a63c33a8577608444246075ea0af0d052e452a",
                "shasum": ""
            },
            "require": {
                "ext-dom": "*",
                "ext-tokenizer": "*",
                "ext-xmlwriter": "*",
                "php": "^7.2 || ^8.0"
            },
            "type": "library",
            "autoload": {
                "classmap": [
                    "src/"
                ]
            },
            "notification-url": "https://packagist.org/downloads/",
            "license": [
                "BSD-3-Clause"
            ],
            "authors": [
                {
                    "name": "Arne Blankerts",
                    "email": "arne@blankerts.de",
                    "role": "Developer"
                }
            ],
            "description": "A small library for converting tokenized PHP source code into XML and potentially other formats",
            "funding": [
                {
                    "url": "https://github.com/theseer",
                    "type": "github"
                }
            ],
            "time": "2020-07-12T23:59:07+00:00"
        },
        {
            "name": "vlucas/phpdotenv",
            "version": "v2.6.6",
            "source": {
                "type": "git",
                "url": "https://github.com/vlucas/phpdotenv.git",
                "reference": "e1d57f62db3db00d9139078cbedf262280701479"
            },
            "dist": {
                "type": "zip",
                "url": "https://api.github.com/repos/vlucas/phpdotenv/zipball/e1d57f62db3db00d9139078cbedf262280701479",
                "reference": "e1d57f62db3db00d9139078cbedf262280701479",
                "shasum": ""
            },
            "require": {
                "php": "^5.3.9 || ^7.0 || ^8.0",
                "symfony/polyfill-ctype": "^1.17"
            },
            "require-dev": {
                "ext-filter": "*",
                "ext-pcre": "*",
                "phpunit/phpunit": "^4.8.35 || ^5.7.27"
            },
            "suggest": {
                "ext-filter": "Required to use the boolean validator.",
                "ext-pcre": "Required to use most of the library."
            },
            "type": "library",
            "extra": {
                "branch-alias": {
                    "dev-master": "2.6-dev"
                }
            },
            "autoload": {
                "psr-4": {
                    "Dotenv\\": "src/"
                }
            },
            "notification-url": "https://packagist.org/downloads/",
            "license": [
                "BSD-3-Clause"
            ],
            "authors": [
                {
                    "name": "Graham Campbell",
                    "email": "graham@alt-three.com",
                    "homepage": "https://gjcampbell.co.uk/"
                },
                {
                    "name": "Vance Lucas",
                    "email": "vance@vancelucas.com",
                    "homepage": "https://vancelucas.com/"
                }
            ],
            "description": "Loads environment variables from `.env` to `getenv()`, `$_ENV` and `$_SERVER` automagically.",
            "keywords": [
                "dotenv",
                "env",
                "environment"
            ],
            "funding": [
                {
                    "url": "https://github.com/GrahamCampbell",
                    "type": "github"
                },
                {
                    "url": "https://tidelift.com/funding/github/packagist/vlucas/phpdotenv",
                    "type": "tidelift"
                }
            ],
            "time": "2020-07-14T17:54:18+00:00"
        },
        {
            "name": "webmozart/assert",
            "version": "1.9.1",
            "source": {
                "type": "git",
                "url": "https://github.com/webmozart/assert.git",
                "reference": "bafc69caeb4d49c39fd0779086c03a3738cbb389"
            },
            "dist": {
                "type": "zip",
                "url": "https://api.github.com/repos/webmozart/assert/zipball/bafc69caeb4d49c39fd0779086c03a3738cbb389",
                "reference": "bafc69caeb4d49c39fd0779086c03a3738cbb389",
                "shasum": ""
            },
            "require": {
                "php": "^5.3.3 || ^7.0 || ^8.0",
                "symfony/polyfill-ctype": "^1.8"
            },
            "conflict": {
                "phpstan/phpstan": "<0.12.20",
                "vimeo/psalm": "<3.9.1"
            },
            "require-dev": {
                "phpunit/phpunit": "^4.8.36 || ^7.5.13"
            },
            "type": "library",
            "autoload": {
                "psr-4": {
                    "Webmozart\\Assert\\": "src/"
                }
            },
            "notification-url": "https://packagist.org/downloads/",
            "license": [
                "MIT"
            ],
            "authors": [
                {
                    "name": "Bernhard Schussek",
                    "email": "bschussek@gmail.com"
                }
            ],
            "description": "Assertions to validate method input/output with nice error messages.",
            "keywords": [
                "assert",
                "check",
                "validate"
            ],
            "time": "2020-07-08T17:02:28+00:00"
        },
        {
            "name": "weew/helpers-array",
            "version": "v1.3.1",
            "source": {
                "type": "git",
                "url": "https://github.com/weew/helpers-array.git",
                "reference": "9bff63111f9765b4277750db8d276d92b3e16ed0"
            },
            "dist": {
                "type": "zip",
                "url": "https://api.github.com/repos/weew/helpers-array/zipball/9bff63111f9765b4277750db8d276d92b3e16ed0",
                "reference": "9bff63111f9765b4277750db8d276d92b3e16ed0",
                "shasum": ""
            },
            "require-dev": {
                "phpunit/phpunit": "^4.7",
                "satooshi/php-coveralls": "^0.6.1"
            },
            "type": "library",
            "autoload": {
                "files": [
                    "src/array.php"
                ]
            },
            "notification-url": "https://packagist.org/downloads/",
            "license": [
                "MIT"
            ],
            "authors": [
                {
                    "name": "Maxim Kott",
                    "email": "maximkott@gmail.com"
                }
            ],
            "description": "Useful collection of php array helpers.",
            "time": "2016-07-21T11:18:01+00:00"
        }
    ],
    "aliases": [],
    "minimum-stability": "stable",
    "stability-flags": [],
    "prefer-stable": true,
    "prefer-lowest": false,
    "platform": {
        "php": "~7.3.0||~7.4.0",
        "ext-bcmath": "*",
        "ext-ctype": "*",
        "ext-curl": "*",
        "ext-dom": "*",
        "ext-gd": "*",
        "ext-hash": "*",
        "ext-iconv": "*",
        "ext-intl": "*",
        "ext-mbstring": "*",
        "ext-openssl": "*",
        "ext-pdo_mysql": "*",
        "ext-simplexml": "*",
        "ext-soap": "*",
        "ext-xsl": "*",
        "ext-zip": "*",
        "lib-libxml": "*"
    },
    "platform-dev": []
}<|MERGE_RESOLUTION|>--- conflicted
+++ resolved
@@ -4,11 +4,7 @@
         "Read more about it at https://getcomposer.org/doc/01-basic-usage.md#installing-dependencies",
         "This file is @generated automatically"
     ],
-<<<<<<< HEAD
-    "content-hash": "fb29f31c703ab14e83bebb5a476eb4d4",
-=======
-    "content-hash": "50fd3418a729ef9b577d214fe6c9b0b1",
->>>>>>> f55f4117
+    "content-hash": "6f8a8f04907a7f0b90db309da87d9eb7",
     "packages": [
         {
             "name": "aws/aws-sdk-php",
@@ -12114,5 +12110,6 @@
         "ext-zip": "*",
         "lib-libxml": "*"
     },
-    "platform-dev": []
+    "platform-dev": [],
+    "plugin-api-version": "1.1.0"
 }