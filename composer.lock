{
    "_readme": [
        "This file locks the dependencies of your project to a known state",
        "Read more about it at https://getcomposer.org/doc/01-basic-usage.md#composer-lock-the-lock-file",
        "This file is @generated automatically"
    ],
<<<<<<< HEAD
    "hash": "142ae396d21392ace0d18d188c18e46a",
=======
    "hash": "48d1f783a81b94807bfebeda2ddc769f",
    "content-hash": "2b6794ef8b5f184c576be8846661703c",
>>>>>>> 44c48b12
    "packages": [
        {
            "name": "braintree/braintree_php",
            "version": "2.39.0",
            "source": {
                "type": "git",
                "url": "https://github.com/braintree/braintree_php.git",
                "reference": "11322fe8247ec6ba3e983cd6883d313f07791143"
            },
            "dist": {
                "type": "zip",
                "url": "https://api.github.com/repos/braintree/braintree_php/zipball/11322fe8247ec6ba3e983cd6883d313f07791143",
                "reference": "11322fe8247ec6ba3e983cd6883d313f07791143",
                "shasum": ""
            },
            "require": {
                "ext-curl": "*",
                "ext-dom": "*",
                "ext-hash": "*",
                "ext-openssl": "*",
                "ext-simplexml": "*",
                "ext-xmlwriter": "*",
                "php": ">=5.2.1"
            },
            "require-dev": {
                "phpunit/phpunit": "3.7.*"
            },
            "type": "library",
            "autoload": {
                "psr-0": {
                    "Braintree": "lib"
                }
            },
            "notification-url": "https://packagist.org/downloads/",
            "license": [
                "MIT"
            ],
            "authors": [
                {
                    "name": "Braintree",
                    "homepage": "http://www.braintreepayments.com"
                }
            ],
            "description": "Braintree PHP Client Library",
            "time": "2015-05-07 16:53:06"
        },
        {
            "name": "composer/composer",
            "version": "1.0.0-alpha10",
            "source": {
                "type": "git",
                "url": "https://github.com/composer/composer.git",
                "reference": "775f6cd5c633facf2e7b99611fdcaa900b58ddb7"
            },
            "dist": {
                "type": "zip",
                "url": "https://api.github.com/repos/composer/composer/zipball/775f6cd5c633facf2e7b99611fdcaa900b58ddb7",
                "reference": "775f6cd5c633facf2e7b99611fdcaa900b58ddb7",
                "shasum": ""
            },
            "require": {
                "justinrainbow/json-schema": "~1.4",
                "php": ">=5.3.2",
                "seld/jsonlint": "~1.0",
                "symfony/console": "~2.5",
                "symfony/finder": "~2.2",
                "symfony/process": "~2.1"
            },
            "require-dev": {
                "phpunit/phpunit": "~4.5"
            },
            "suggest": {
                "ext-openssl": "Enabling the openssl extension allows you to access https URLs for repositories and packages",
                "ext-zip": "Enabling the zip extension allows you to unzip archives, and allows gzip compression of all internet traffic"
            },
            "bin": [
                "bin/composer"
            ],
            "type": "library",
            "extra": {
                "branch-alias": {
                    "dev-master": "1.0-dev"
                }
            },
            "autoload": {
                "psr-0": {
                    "Composer": "src/"
                }
            },
            "notification-url": "https://packagist.org/downloads/",
            "license": [
                "MIT"
            ],
            "authors": [
                {
                    "name": "Nils Adermann",
                    "email": "naderman@naderman.de",
                    "homepage": "http://www.naderman.de"
                },
                {
                    "name": "Jordi Boggiano",
                    "email": "j.boggiano@seld.be",
                    "homepage": "http://seld.be"
                }
            ],
            "description": "Composer helps you declare, manage and install dependencies of PHP projects, ensuring you have the right stack everywhere.",
            "homepage": "http://getcomposer.org/",
            "keywords": [
                "autoload",
                "dependency",
                "package"
            ],
            "time": "2015-04-14 21:18:51"
        },
        {
            "name": "justinrainbow/json-schema",
            "version": "v1.6.0",
            "source": {
                "type": "git",
                "url": "https://github.com/justinrainbow/json-schema.git",
                "reference": "f9e27c3e202faf14fd581ef41355d83bb4b7eb7d"
            },
            "dist": {
                "type": "zip",
                "url": "https://api.github.com/repos/justinrainbow/json-schema/zipball/f9e27c3e202faf14fd581ef41355d83bb4b7eb7d",
                "reference": "f9e27c3e202faf14fd581ef41355d83bb4b7eb7d",
                "shasum": ""
            },
            "require": {
                "php": ">=5.3.2"
            },
            "require-dev": {
                "json-schema/json-schema-test-suite": "1.1.0",
                "phpdocumentor/phpdocumentor": "~2",
                "phpunit/phpunit": "~3.7"
            },
            "bin": [
                "bin/validate-json"
            ],
            "type": "library",
            "extra": {
                "branch-alias": {
                    "dev-master": "1.4.x-dev"
                }
            },
            "autoload": {
                "psr-4": {
                    "JsonSchema\\": "src/JsonSchema/"
                }
            },
            "notification-url": "https://packagist.org/downloads/",
            "license": [
                "BSD-3-Clause"
            ],
            "authors": [
                {
                    "name": "Bruno Prieto Reis",
                    "email": "bruno.p.reis@gmail.com"
                },
                {
                    "name": "Justin Rainbow",
                    "email": "justin.rainbow@gmail.com"
                },
                {
                    "name": "Igor Wiedler",
                    "email": "igor@wiedler.ch"
                },
                {
                    "name": "Robert Schönthal",
                    "email": "seroscho@googlemail.com"
                }
            ],
            "description": "A library to validate a json schema.",
            "homepage": "https://github.com/justinrainbow/json-schema",
            "keywords": [
                "json",
                "schema"
            ],
            "time": "2016-01-06 14:37:04"
        },
        {
            "name": "magento/composer",
            "version": "1.0.2",
            "dist": {
                "type": "zip",
                "url": "https://repo.magento.com/archives/magento/composer/magento-composer-1.0.2.0.zip",
                "reference": null,
                "shasum": "6bfdbff4c23aace1e6d14ab598c81c790375aba0"
            },
            "require": {
                "composer/composer": "1.0.0-alpha10",
                "php": "~5.5.0|~5.6.0|~7.0.0",
                "symfony/console": "~2.3 <2.7"
            },
            "require-dev": {
                "phpunit/phpunit": "4.1.0"
            },
            "type": "library",
            "autoload": {
                "psr-4": {
                    "Magento\\Composer\\": "src"
                }
            },
            "license": [
                "OSL-3.0",
                "AFL-3.0"
            ],
            "description": "Magento composer library helps to instantiate Composer application and run composer commands."
        },
        {
            "name": "magento/magento-composer-installer",
            "version": "0.1.5",
            "source": {
                "type": "git",
                "url": "https://github.com/magento/magento-composer-installer.git",
                "reference": "1b33917bfc3f4a0856276dcbe46ce35362f50fc3"
            },
            "dist": {
                "type": "zip",
                "url": "https://api.github.com/repos/magento/magento-composer-installer/zipball/1b33917bfc3f4a0856276dcbe46ce35362f50fc3",
                "reference": "1b33917bfc3f4a0856276dcbe46ce35362f50fc3",
                "shasum": ""
            },
            "require": {
                "composer-plugin-api": "^1.0"
            },
            "require-dev": {
                "composer/composer": "*@dev",
                "firegento/phpcs": "dev-patch-1",
                "mikey179/vfsstream": "*",
                "phpunit/phpunit": "*",
                "phpunit/phpunit-mock-objects": "dev-master",
                "squizlabs/php_codesniffer": "1.4.7",
                "symfony/process": "*"
            },
            "type": "composer-plugin",
            "extra": {
                "composer-command-registry": [
                    "MagentoHackathon\\Composer\\Magento\\Command\\DeployCommand"
                ],
                "class": "MagentoHackathon\\Composer\\Magento\\Plugin"
            },
            "autoload": {
                "psr-0": {
                    "MagentoHackathon\\Composer\\Magento": "src/"
                }
            },
            "notification-url": "https://packagist.org/downloads/",
            "license": [
                "OSL-3.0"
            ],
            "authors": [
                {
                    "name": "Vinai Kopp",
                    "email": "vinai@netzarbeiter.com"
                },
                {
                    "name": "Daniel Fahlke aka Flyingmana",
                    "email": "flyingmana@googlemail.com"
                },
                {
                    "name": "Jörg Weller",
                    "email": "weller@flagbit.de"
                },
                {
                    "name": "Karl Spies",
                    "email": "karl.spies@gmx.net"
                },
                {
                    "name": "Tobias Vogt",
                    "email": "tobi@webguys.de"
                },
                {
                    "name": "David Fuhr",
                    "email": "fuhr@flagbit.de"
                }
            ],
            "description": "Composer installer for Magento modules",
            "homepage": "https://github.com/magento/magento-composer-installer",
            "keywords": [
                "composer-installer",
                "magento"
            ],
            "time": "2015-09-14 19:59:55"
        },
        {
            "name": "magento/zendframework1",
            "version": "1.12.16",
            "source": {
                "type": "git",
                "url": "https://github.com/magento/zf1.git",
                "reference": "c9d607bfd9454bc18b9deff737ccd5d044e2ab10"
            },
            "dist": {
                "type": "zip",
                "url": "https://api.github.com/repos/magento/zf1/zipball/c9d607bfd9454bc18b9deff737ccd5d044e2ab10",
                "reference": "c9d607bfd9454bc18b9deff737ccd5d044e2ab10",
                "shasum": ""
            },
            "require": {
                "php": ">=5.2.11"
            },
            "require-dev": {
                "phpunit/dbunit": "1.3.*",
                "phpunit/phpunit": "3.7.*"
            },
            "type": "library",
            "extra": {
                "branch-alias": {
                    "dev-master": "1.12.x-dev"
                }
            },
            "autoload": {
                "psr-0": {
                    "Zend_": "library/"
                }
            },
            "notification-url": "https://packagist.org/downloads/",
            "include-path": [
                "library/"
            ],
            "license": [
                "BSD-3-Clause"
            ],
            "description": "Magento Zend Framework 1",
            "homepage": "http://framework.zend.com/",
            "keywords": [
                "ZF1",
                "framework"
            ],
            "time": "2015-10-29 14:34:55"
        },
        {
            "name": "monolog/monolog",
            "version": "1.16.0",
            "source": {
                "type": "git",
                "url": "https://github.com/Seldaek/monolog.git",
                "reference": "c0c0b4bee3aabce7182876b0d912ef2595563db7"
            },
            "dist": {
                "type": "zip",
                "url": "https://api.github.com/repos/Seldaek/monolog/zipball/c0c0b4bee3aabce7182876b0d912ef2595563db7",
                "reference": "c0c0b4bee3aabce7182876b0d912ef2595563db7",
                "shasum": ""
            },
            "require": {
                "php": ">=5.3.0",
                "psr/log": "~1.0"
            },
            "provide": {
                "psr/log-implementation": "1.0.0"
            },
            "require-dev": {
                "aws/aws-sdk-php": "^2.4.9",
                "doctrine/couchdb": "~1.0@dev",
                "graylog2/gelf-php": "~1.0",
                "php-console/php-console": "^3.1.3",
                "phpunit/phpunit": "~4.5",
                "phpunit/phpunit-mock-objects": "2.3.0",
                "raven/raven": "~0.8",
                "ruflin/elastica": ">=0.90 <3.0",
                "swiftmailer/swiftmailer": "~5.3",
                "videlalvaro/php-amqplib": "~2.4"
            },
            "suggest": {
                "aws/aws-sdk-php": "Allow sending log messages to AWS services like DynamoDB",
                "doctrine/couchdb": "Allow sending log messages to a CouchDB server",
                "ext-amqp": "Allow sending log messages to an AMQP server (1.0+ required)",
                "ext-mongo": "Allow sending log messages to a MongoDB server",
                "graylog2/gelf-php": "Allow sending log messages to a GrayLog2 server",
                "php-console/php-console": "Allow sending log messages to Google Chrome",
                "raven/raven": "Allow sending log messages to a Sentry server",
                "rollbar/rollbar": "Allow sending log messages to Rollbar",
                "ruflin/elastica": "Allow sending log messages to an Elastic Search server",
                "videlalvaro/php-amqplib": "Allow sending log messages to an AMQP server using php-amqplib"
            },
            "type": "library",
            "extra": {
                "branch-alias": {
                    "dev-master": "1.16.x-dev"
                }
            },
            "autoload": {
                "psr-4": {
                    "Monolog\\": "src/Monolog"
                }
            },
            "notification-url": "https://packagist.org/downloads/",
            "license": [
                "MIT"
            ],
            "authors": [
                {
                    "name": "Jordi Boggiano",
                    "email": "j.boggiano@seld.be",
                    "homepage": "http://seld.be"
                }
            ],
            "description": "Sends your logs to files, sockets, inboxes, databases and various web services",
            "homepage": "http://github.com/Seldaek/monolog",
            "keywords": [
                "log",
                "logging",
                "psr-3"
            ],
            "time": "2015-08-09 17:44:44"
        },
        {
            "name": "oyejorge/less.php",
            "version": "v1.7.0.3",
            "source": {
                "type": "git",
                "url": "https://github.com/oyejorge/less.php.git",
                "reference": "6e08ecb07e6f6d9170c23e8744c58fdd822ad0de"
            },
            "dist": {
                "type": "zip",
                "url": "https://api.github.com/repos/oyejorge/less.php/zipball/6e08ecb07e6f6d9170c23e8744c58fdd822ad0de",
                "reference": "6e08ecb07e6f6d9170c23e8744c58fdd822ad0de",
                "shasum": ""
            },
            "require": {
                "php": ">=5.2"
            },
            "bin": [
                "bin/lessc"
            ],
            "type": "library",
            "autoload": {
                "psr-0": {
                    "Less": "lib/"
                },
                "classmap": [
                    "lessc.inc.php"
                ]
            },
            "notification-url": "https://packagist.org/downloads/",
            "license": [
                "Apache-2.0"
            ],
            "authors": [
                {
                    "name": "Matt Agar",
                    "homepage": "https://github.com/agar"
                },
                {
                    "name": "Martin Jantošovič",
                    "homepage": "https://github.com/Mordred"
                },
                {
                    "name": "Josh Schmidt",
                    "homepage": "https://github.com/oyejorge"
                }
            ],
            "description": "PHP port of the Javascript version of LESS http://lesscss.org",
            "homepage": "http://lessphp.gpeasy.com",
            "keywords": [
                "css",
                "less",
                "less.js",
                "lesscss",
                "php",
                "stylesheet"
            ],
            "time": "2015-03-10 18:12:59"
        },
        {
            "name": "pelago/emogrifier",
            "version": "v0.1.1",
            "source": {
                "type": "git",
                "url": "https://github.com/jjriv/emogrifier.git",
                "reference": "ed72bcd6a3c7014862ff86d026193667a172fedf"
            },
            "dist": {
                "type": "zip",
                "url": "https://api.github.com/repos/jjriv/emogrifier/zipball/ed72bcd6a3c7014862ff86d026193667a172fedf",
                "reference": "ed72bcd6a3c7014862ff86d026193667a172fedf",
                "shasum": ""
            },
            "require": {
                "ext-mbstring": "*",
                "php": ">=5.4.0"
            },
            "require-dev": {
                "phpunit/phpunit": "~4.6.0",
                "squizlabs/php_codesniffer": "~2.3.0"
            },
            "type": "library",
            "autoload": {
                "psr-4": {
                    "Pelago\\": "Classes/"
                }
            },
            "notification-url": "https://packagist.org/downloads/",
            "license": [
                "MIT"
            ],
            "authors": [
                {
                    "name": "John Reeve",
                    "email": "jreeve@pelagodesign.com"
                },
                {
                    "name": "Cameron Brooks"
                },
                {
                    "name": "Jaime Prado"
                },
                {
                    "name": "Oliver Klee",
                    "email": "typo3-coding@oliverklee.de"
                },
                {
                    "name": "Roman Ožana",
                    "email": "ozana@omdesign.cz"
                }
            ],
            "description": "Converts CSS styles into inline style attributes in your HTML code",
            "homepage": "http://www.pelagodesign.com/sidecar/emogrifier/",
            "time": "2015-05-15 11:37:51"
        },
        {
            "name": "phpseclib/phpseclib",
            "version": "0.3.10",
            "source": {
                "type": "git",
                "url": "https://github.com/phpseclib/phpseclib.git",
                "reference": "d15bba1edcc7c89e09cc74c5d961317a8b947bf4"
            },
            "dist": {
                "type": "zip",
                "url": "https://api.github.com/repos/phpseclib/phpseclib/zipball/d15bba1edcc7c89e09cc74c5d961317a8b947bf4",
                "reference": "d15bba1edcc7c89e09cc74c5d961317a8b947bf4",
                "shasum": ""
            },
            "require": {
                "php": ">=5.0.0"
            },
            "require-dev": {
                "phing/phing": "~2.7",
                "phpunit/phpunit": "~4.0",
                "sami/sami": "~2.0",
                "squizlabs/php_codesniffer": "~1.5"
            },
            "suggest": {
                "ext-gmp": "Install the GMP (GNU Multiple Precision) extension in order to speed up arbitrary precision integer arithmetic operations.",
                "ext-mcrypt": "Install the Mcrypt extension in order to speed up a wide variety of cryptographic operations.",
                "pear-pear/PHP_Compat": "Install PHP_Compat to get phpseclib working on PHP < 4.3.3."
            },
            "type": "library",
            "extra": {
                "branch-alias": {
                    "dev-master": "0.3-dev"
                }
            },
            "autoload": {
                "psr-0": {
                    "Crypt": "phpseclib/",
                    "File": "phpseclib/",
                    "Math": "phpseclib/",
                    "Net": "phpseclib/",
                    "System": "phpseclib/"
                },
                "files": [
                    "phpseclib/Crypt/Random.php"
                ]
            },
            "notification-url": "https://packagist.org/downloads/",
            "include-path": [
                "phpseclib/"
            ],
            "license": [
                "MIT"
            ],
            "authors": [
                {
                    "name": "Jim Wigginton",
                    "email": "terrafrost@php.net",
                    "role": "Lead Developer"
                },
                {
                    "name": "Patrick Monnerat",
                    "email": "pm@datasphere.ch",
                    "role": "Developer"
                },
                {
                    "name": "Andreas Fischer",
                    "email": "bantu@phpbb.com",
                    "role": "Developer"
                },
                {
                    "name": "Hans-Jürgen Petrich",
                    "email": "petrich@tronic-media.com",
                    "role": "Developer"
                }
            ],
            "description": "PHP Secure Communications Library - Pure-PHP implementations of RSA, AES, SSH2, SFTP, X.509 etc.",
            "homepage": "http://phpseclib.sourceforge.net",
            "keywords": [
                "BigInteger",
                "aes",
                "asn.1",
                "asn1",
                "blowfish",
                "crypto",
                "cryptography",
                "encryption",
                "rsa",
                "security",
                "sftp",
                "signature",
                "signing",
                "ssh",
                "twofish",
                "x.509",
                "x509"
            ],
            "time": "2015-01-28 21:50:33"
        },
        {
            "name": "psr/log",
            "version": "1.0.0",
            "source": {
                "type": "git",
                "url": "https://github.com/php-fig/log.git",
                "reference": "fe0936ee26643249e916849d48e3a51d5f5e278b"
            },
            "dist": {
                "type": "zip",
                "url": "https://api.github.com/repos/php-fig/log/zipball/fe0936ee26643249e916849d48e3a51d5f5e278b",
                "reference": "fe0936ee26643249e916849d48e3a51d5f5e278b",
                "shasum": ""
            },
            "type": "library",
            "autoload": {
                "psr-0": {
                    "Psr\\Log\\": ""
                }
            },
            "notification-url": "https://packagist.org/downloads/",
            "license": [
                "MIT"
            ],
            "authors": [
                {
                    "name": "PHP-FIG",
                    "homepage": "http://www.php-fig.org/"
                }
            ],
            "description": "Common interface for logging libraries",
            "keywords": [
                "log",
                "psr",
                "psr-3"
            ],
            "time": "2012-12-21 11:40:51"
        },
        {
            "name": "seld/jsonlint",
            "version": "1.4.0",
            "source": {
                "type": "git",
                "url": "https://github.com/Seldaek/jsonlint.git",
                "reference": "66834d3e3566bb5798db7294619388786ae99394"
            },
            "dist": {
                "type": "zip",
                "url": "https://api.github.com/repos/Seldaek/jsonlint/zipball/66834d3e3566bb5798db7294619388786ae99394",
                "reference": "66834d3e3566bb5798db7294619388786ae99394",
                "shasum": ""
            },
            "require": {
                "php": "^5.3 || ^7.0"
            },
            "bin": [
                "bin/jsonlint"
            ],
            "type": "library",
            "autoload": {
                "psr-4": {
                    "Seld\\JsonLint\\": "src/Seld/JsonLint/"
                }
            },
            "notification-url": "https://packagist.org/downloads/",
            "license": [
                "MIT"
            ],
            "authors": [
                {
                    "name": "Jordi Boggiano",
                    "email": "j.boggiano@seld.be",
                    "homepage": "http://seld.be"
                }
            ],
            "description": "JSON Linter",
            "keywords": [
                "json",
                "linter",
                "parser",
                "validator"
            ],
            "time": "2015-11-21 02:21:41"
        },
        {
            "name": "symfony/console",
            "version": "v2.6.13",
            "target-dir": "Symfony/Component/Console",
            "source": {
                "type": "git",
                "url": "https://github.com/symfony/console.git",
                "reference": "0e5e18ae09d3f5c06367759be940e9ed3f568359"
            },
            "dist": {
                "type": "zip",
                "url": "https://api.github.com/repos/symfony/console/zipball/0e5e18ae09d3f5c06367759be940e9ed3f568359",
                "reference": "0e5e18ae09d3f5c06367759be940e9ed3f568359",
                "shasum": ""
            },
            "require": {
                "php": ">=5.3.3"
            },
            "require-dev": {
                "psr/log": "~1.0",
                "symfony/event-dispatcher": "~2.1",
                "symfony/phpunit-bridge": "~2.7",
                "symfony/process": "~2.1"
            },
            "suggest": {
                "psr/log": "For using the console logger",
                "symfony/event-dispatcher": "",
                "symfony/process": ""
            },
            "type": "library",
            "extra": {
                "branch-alias": {
                    "dev-master": "2.6-dev"
                }
            },
            "autoload": {
                "psr-0": {
                    "Symfony\\Component\\Console\\": ""
                }
            },
            "notification-url": "https://packagist.org/downloads/",
            "license": [
                "MIT"
            ],
            "authors": [
                {
                    "name": "Fabien Potencier",
                    "email": "fabien@symfony.com"
                },
                {
                    "name": "Symfony Community",
                    "homepage": "https://symfony.com/contributors"
                }
            ],
            "description": "Symfony Console Component",
            "homepage": "https://symfony.com",
            "time": "2015-07-26 09:08:40"
        },
        {
            "name": "symfony/event-dispatcher",
            "version": "v2.8.2",
            "source": {
                "type": "git",
                "url": "https://github.com/symfony/event-dispatcher.git",
                "reference": "ee278f7c851533e58ca307f66305ccb9188aceda"
            },
            "dist": {
                "type": "zip",
                "url": "https://api.github.com/repos/symfony/event-dispatcher/zipball/ee278f7c851533e58ca307f66305ccb9188aceda",
                "reference": "ee278f7c851533e58ca307f66305ccb9188aceda",
                "shasum": ""
            },
            "require": {
                "php": ">=5.3.9"
            },
            "require-dev": {
                "psr/log": "~1.0",
                "symfony/config": "~2.0,>=2.0.5|~3.0.0",
                "symfony/dependency-injection": "~2.6|~3.0.0",
                "symfony/expression-language": "~2.6|~3.0.0",
                "symfony/stopwatch": "~2.3|~3.0.0"
            },
            "suggest": {
                "symfony/dependency-injection": "",
                "symfony/http-kernel": ""
            },
            "type": "library",
            "extra": {
                "branch-alias": {
                    "dev-master": "2.8-dev"
                }
            },
            "autoload": {
                "psr-4": {
                    "Symfony\\Component\\EventDispatcher\\": ""
                },
                "exclude-from-classmap": [
                    "/Tests/"
                ]
            },
            "notification-url": "https://packagist.org/downloads/",
            "license": [
                "MIT"
            ],
            "authors": [
                {
                    "name": "Fabien Potencier",
                    "email": "fabien@symfony.com"
                },
                {
                    "name": "Symfony Community",
                    "homepage": "https://symfony.com/contributors"
                }
            ],
            "description": "Symfony EventDispatcher Component",
            "homepage": "https://symfony.com",
            "time": "2016-01-13 10:28:07"
        },
        {
            "name": "symfony/finder",
            "version": "v2.8.2",
            "source": {
                "type": "git",
                "url": "https://github.com/symfony/finder.git",
                "reference": "c90fabdd97e431ee19b6383999cf35334dff27da"
            },
            "dist": {
                "type": "zip",
                "url": "https://api.github.com/repos/symfony/finder/zipball/c90fabdd97e431ee19b6383999cf35334dff27da",
                "reference": "c90fabdd97e431ee19b6383999cf35334dff27da",
                "shasum": ""
            },
            "require": {
                "php": ">=5.3.9"
            },
            "type": "library",
            "extra": {
                "branch-alias": {
                    "dev-master": "2.8-dev"
                }
            },
            "autoload": {
                "psr-4": {
                    "Symfony\\Component\\Finder\\": ""
                },
                "exclude-from-classmap": [
                    "/Tests/"
                ]
            },
            "notification-url": "https://packagist.org/downloads/",
            "license": [
                "MIT"
            ],
            "authors": [
                {
                    "name": "Fabien Potencier",
                    "email": "fabien@symfony.com"
                },
                {
                    "name": "Symfony Community",
                    "homepage": "https://symfony.com/contributors"
                }
            ],
            "description": "Symfony Finder Component",
            "homepage": "https://symfony.com",
            "time": "2016-01-14 08:26:52"
        },
        {
            "name": "symfony/process",
            "version": "v2.8.2",
            "source": {
                "type": "git",
                "url": "https://github.com/symfony/process.git",
                "reference": "6f1979c3b0f4c22c77a8a8971afaa7dd07f082ac"
            },
            "dist": {
                "type": "zip",
                "url": "https://api.github.com/repos/symfony/process/zipball/6f1979c3b0f4c22c77a8a8971afaa7dd07f082ac",
                "reference": "6f1979c3b0f4c22c77a8a8971afaa7dd07f082ac",
                "shasum": ""
            },
            "require": {
                "php": ">=5.3.9"
            },
            "type": "library",
            "extra": {
                "branch-alias": {
                    "dev-master": "2.8-dev"
                }
            },
            "autoload": {
                "psr-4": {
                    "Symfony\\Component\\Process\\": ""
                },
                "exclude-from-classmap": [
                    "/Tests/"
                ]
            },
            "notification-url": "https://packagist.org/downloads/",
            "license": [
                "MIT"
            ],
            "authors": [
                {
                    "name": "Fabien Potencier",
                    "email": "fabien@symfony.com"
                },
                {
                    "name": "Symfony Community",
                    "homepage": "https://symfony.com/contributors"
                }
            ],
            "description": "Symfony Process Component",
            "homepage": "https://symfony.com",
            "time": "2016-01-06 09:59:23"
        },
        {
            "name": "tedivm/jshrink",
            "version": "v1.0.1",
            "source": {
                "type": "git",
                "url": "https://github.com/tedious/JShrink.git",
                "reference": "7575d9d96f113bc7c1c28ec8231ee086751a9078"
            },
            "dist": {
                "type": "zip",
                "url": "https://api.github.com/repos/tedious/JShrink/zipball/7575d9d96f113bc7c1c28ec8231ee086751a9078",
                "reference": "7575d9d96f113bc7c1c28ec8231ee086751a9078",
                "shasum": ""
            },
            "require": {
                "php": ">=5.3.0"
            },
            "require-dev": {
                "fabpot/php-cs-fixer": "0.4.0",
                "phpunit/phpunit": "4.0.*",
                "satooshi/php-coveralls": "dev-master"
            },
            "type": "library",
            "autoload": {
                "psr-0": {
                    "JShrink": "src/"
                }
            },
            "notification-url": "https://packagist.org/downloads/",
            "license": [
                "BSD-3-Clause"
            ],
            "authors": [
                {
                    "name": "Robert Hafner",
                    "email": "tedivm@tedivm.com"
                }
            ],
            "description": "Javascript Minifier built in PHP",
            "homepage": "http://github.com/tedious/JShrink",
            "keywords": [
                "javascript",
                "minifier"
            ],
            "time": "2014-11-11 03:54:14"
        },
        {
            "name": "tubalmartin/cssmin",
            "version": "v2.4.8-p4",
            "source": {
                "type": "git",
                "url": "https://github.com/tubalmartin/YUI-CSS-compressor-PHP-port.git",
                "reference": "fe84d71e8420243544c0ce3bd0f5d7c1936b0f90"
            },
            "dist": {
                "type": "zip",
                "url": "https://api.github.com/repos/tubalmartin/YUI-CSS-compressor-PHP-port/zipball/fe84d71e8420243544c0ce3bd0f5d7c1936b0f90",
                "reference": "fe84d71e8420243544c0ce3bd0f5d7c1936b0f90",
                "shasum": ""
            },
            "require": {
                "php": ">=5.0.0"
            },
            "type": "library",
            "autoload": {
                "classmap": [
                    "cssmin.php"
                ]
            },
            "notification-url": "https://packagist.org/downloads/",
            "license": [
                "BSD-3-Clause"
            ],
            "authors": [
                {
                    "name": "Túbal Martín",
                    "homepage": "http://tubalmartin.me/"
                }
            ],
            "description": "A PHP port of the YUI CSS compressor",
            "homepage": "https://github.com/tubalmartin/YUI-CSS-compressor-PHP-port",
            "keywords": [
                "compress",
                "compressor",
                "css",
                "minify",
                "yui"
            ],
            "time": "2014-09-22 08:08:50"
        },
        {
            "name": "zendframework/zend-code",
            "version": "2.4.9",
            "source": {
                "type": "git",
                "url": "https://github.com/zendframework/zend-code.git",
                "reference": "e3b32fa0fa358643aa6880b04944650981208c20"
            },
            "dist": {
                "type": "zip",
                "url": "https://api.github.com/repos/zendframework/zend-code/zipball/e3b32fa0fa358643aa6880b04944650981208c20",
                "reference": "e3b32fa0fa358643aa6880b04944650981208c20",
                "shasum": ""
            },
            "require": {
                "php": ">=5.3.23",
                "zendframework/zend-eventmanager": "self.version"
            },
            "require-dev": {
                "doctrine/common": ">=2.1",
                "fabpot/php-cs-fixer": "1.7.*",
                "phpunit/phpunit": "~4.0",
                "satooshi/php-coveralls": "dev-master",
                "zendframework/zend-stdlib": "self.version"
            },
            "suggest": {
                "doctrine/common": "Doctrine\\Common >=2.1 for annotation features",
                "zendframework/zend-stdlib": "Zend\\Stdlib component"
            },
            "type": "library",
            "extra": {
                "branch-alias": {
                    "dev-master": "2.4-dev",
                    "dev-develop": "2.5-dev"
                }
            },
            "autoload": {
                "psr-4": {
                    "Zend\\Code\\": "src/"
                }
            },
            "notification-url": "https://packagist.org/downloads/",
            "license": [
                "BSD-3-Clause"
            ],
            "description": "provides facilities to generate arbitrary code using an object oriented interface",
            "homepage": "https://github.com/zendframework/zend-code",
            "keywords": [
                "code",
                "zf2"
            ],
            "time": "2015-05-11 16:17:05"
        },
        {
            "name": "zendframework/zend-config",
            "version": "2.4.9",
            "source": {
                "type": "git",
                "url": "https://github.com/zendframework/zend-config.git",
                "reference": "6b879e54096b8e0d2290f7414c38f9a5947cb8ac"
            },
            "dist": {
                "type": "zip",
                "url": "https://api.github.com/repos/zendframework/zend-config/zipball/6b879e54096b8e0d2290f7414c38f9a5947cb8ac",
                "reference": "6b879e54096b8e0d2290f7414c38f9a5947cb8ac",
                "shasum": ""
            },
            "require": {
                "php": ">=5.3.23",
                "zendframework/zend-stdlib": "self.version"
            },
            "require-dev": {
                "fabpot/php-cs-fixer": "1.7.*",
                "phpunit/phpunit": "~4.0",
                "satooshi/php-coveralls": "dev-master",
                "zendframework/zend-filter": "self.version",
                "zendframework/zend-i18n": "self.version",
                "zendframework/zend-json": "self.version",
                "zendframework/zend-servicemanager": "self.version"
            },
            "suggest": {
                "zendframework/zend-filter": "Zend\\Filter component",
                "zendframework/zend-i18n": "Zend\\I18n component",
                "zendframework/zend-json": "Zend\\Json to use the Json reader or writer classes",
                "zendframework/zend-servicemanager": "Zend\\ServiceManager for use with the Config Factory to retrieve reader and writer instances"
            },
            "type": "library",
            "extra": {
                "branch-alias": {
                    "dev-master": "2.4-dev",
                    "dev-develop": "2.5-dev"
                }
            },
            "autoload": {
                "psr-4": {
                    "Zend\\Config\\": "src/"
                }
            },
            "notification-url": "https://packagist.org/downloads/",
            "license": [
                "BSD-3-Clause"
            ],
            "description": "provides a nested object property based user interface for accessing this configuration data within application code",
            "homepage": "https://github.com/zendframework/zend-config",
            "keywords": [
                "config",
                "zf2"
            ],
            "time": "2015-05-07 14:55:31"
        },
        {
            "name": "zendframework/zend-console",
            "version": "2.4.9",
            "source": {
                "type": "git",
                "url": "https://github.com/zendframework/zend-console.git",
                "reference": "92f9c51bdc42332e63914eec892364594a9b68c8"
            },
            "dist": {
                "type": "zip",
                "url": "https://api.github.com/repos/zendframework/zend-console/zipball/92f9c51bdc42332e63914eec892364594a9b68c8",
                "reference": "92f9c51bdc42332e63914eec892364594a9b68c8",
                "shasum": ""
            },
            "require": {
                "php": ">=5.3.23",
                "zendframework/zend-stdlib": "self.version"
            },
            "require-dev": {
                "fabpot/php-cs-fixer": "1.7.*",
                "phpunit/phpunit": "~4.0",
                "satooshi/php-coveralls": "dev-master"
            },
            "suggest": {
                "zendframework/zend-filter": "To support DefaultRouteMatcher usage",
                "zendframework/zend-validator": "To support DefaultRouteMatcher usage"
            },
            "type": "library",
            "extra": {
                "branch-alias": {
                    "dev-master": "2.4-dev",
                    "dev-develop": "2.5-dev"
                }
            },
            "autoload": {
                "psr-4": {
                    "Zend\\Console\\": "src/"
                }
            },
            "notification-url": "https://packagist.org/downloads/",
            "license": [
                "BSD-3-Clause"
            ],
            "homepage": "https://github.com/zendframework/zend-console",
            "keywords": [
                "console",
                "zf2"
            ],
            "time": "2015-05-07 14:55:31"
        },
        {
            "name": "zendframework/zend-crypt",
            "version": "2.4.9",
            "source": {
                "type": "git",
                "url": "https://github.com/zendframework/zend-crypt.git",
                "reference": "165ec063868884eb952f6bca258f464f7103b79f"
            },
            "dist": {
                "type": "zip",
                "url": "https://api.github.com/repos/zendframework/zend-crypt/zipball/165ec063868884eb952f6bca258f464f7103b79f",
                "reference": "165ec063868884eb952f6bca258f464f7103b79f",
                "shasum": ""
            },
            "require": {
                "php": ">=5.3.23",
                "zendframework/zend-math": "~2.4.0",
                "zendframework/zend-servicemanager": "~2.4.0",
                "zendframework/zend-stdlib": "~2.4.0"
            },
            "require-dev": {
                "fabpot/php-cs-fixer": "1.7.*",
                "phpunit/phpunit": "~4.0",
                "satooshi/php-coveralls": "dev-master",
                "zendframework/zend-config": "~2.4.0"
            },
            "suggest": {
                "ext-mcrypt": "Required for most features of Zend\\Crypt"
            },
            "type": "library",
            "extra": {
                "branch-alias": {
                    "dev-master": "2.4-dev",
                    "dev-develop": "2.5-dev"
                }
            },
            "autoload": {
                "psr-4": {
                    "Zend\\Crypt\\": "src/"
                }
            },
            "notification-url": "https://packagist.org/downloads/",
            "license": [
                "BSD-3-Clause"
            ],
            "homepage": "https://github.com/zendframework/zend-crypt",
            "keywords": [
                "crypt",
                "zf2"
            ],
            "time": "2015-11-23 16:33:27"
        },
        {
            "name": "zendframework/zend-di",
            "version": "2.4.9",
            "source": {
                "type": "git",
                "url": "https://github.com/zendframework/zend-di.git",
                "reference": "fb578aa1e1ce9fb2dccec920f113e7db4ad44297"
            },
            "dist": {
                "type": "zip",
                "url": "https://api.github.com/repos/zendframework/zend-di/zipball/fb578aa1e1ce9fb2dccec920f113e7db4ad44297",
                "reference": "fb578aa1e1ce9fb2dccec920f113e7db4ad44297",
                "shasum": ""
            },
            "require": {
                "php": ">=5.3.23",
                "zendframework/zend-code": "self.version",
                "zendframework/zend-stdlib": "self.version"
            },
            "require-dev": {
                "fabpot/php-cs-fixer": "1.7.*",
                "phpunit/phpunit": "~4.0",
                "satooshi/php-coveralls": "dev-master",
                "zendframework/zend-servicemanager": "self.version"
            },
            "suggest": {
                "zendframework/zend-servicemanager": "Zend\\ServiceManager component"
            },
            "type": "library",
            "extra": {
                "branch-alias": {
                    "dev-master": "2.4-dev",
                    "dev-develop": "2.5-dev"
                }
            },
            "autoload": {
                "psr-4": {
                    "Zend\\Di\\": "src/"
                }
            },
            "notification-url": "https://packagist.org/downloads/",
            "license": [
                "BSD-3-Clause"
            ],
            "homepage": "https://github.com/zendframework/zend-di",
            "keywords": [
                "di",
                "zf2"
            ],
            "time": "2015-05-07 14:55:31"
        },
        {
            "name": "zendframework/zend-escaper",
            "version": "2.4.9",
            "source": {
                "type": "git",
                "url": "https://github.com/zendframework/zend-escaper.git",
                "reference": "13f468ff824f3c83018b90aff892a1b3201383a9"
            },
            "dist": {
                "type": "zip",
                "url": "https://api.github.com/repos/zendframework/zend-escaper/zipball/13f468ff824f3c83018b90aff892a1b3201383a9",
                "reference": "13f468ff824f3c83018b90aff892a1b3201383a9",
                "shasum": ""
            },
            "require": {
                "php": ">=5.3.23"
            },
            "require-dev": {
                "fabpot/php-cs-fixer": "1.7.*",
                "phpunit/phpunit": "~4.0",
                "satooshi/php-coveralls": "dev-master"
            },
            "type": "library",
            "extra": {
                "branch-alias": {
                    "dev-master": "2.4-dev",
                    "dev-develop": "2.5-dev"
                }
            },
            "autoload": {
                "psr-4": {
                    "Zend\\Escaper\\": "src/"
                }
            },
            "notification-url": "https://packagist.org/downloads/",
            "license": [
                "BSD-3-Clause"
            ],
            "homepage": "https://github.com/zendframework/zend-escaper",
            "keywords": [
                "escaper",
                "zf2"
            ],
            "time": "2015-05-07 14:55:31"
        },
        {
            "name": "zendframework/zend-eventmanager",
            "version": "2.4.9",
            "source": {
                "type": "git",
                "url": "https://github.com/zendframework/zend-eventmanager.git",
                "reference": "c2c46a7a2809b74ceb66fd79f66d43f97e1747b4"
            },
            "dist": {
                "type": "zip",
                "url": "https://api.github.com/repos/zendframework/zend-eventmanager/zipball/c2c46a7a2809b74ceb66fd79f66d43f97e1747b4",
                "reference": "c2c46a7a2809b74ceb66fd79f66d43f97e1747b4",
                "shasum": ""
            },
            "require": {
                "php": ">=5.3.23",
                "zendframework/zend-stdlib": "self.version"
            },
            "require-dev": {
                "fabpot/php-cs-fixer": "1.7.*",
                "phpunit/phpunit": "~4.0",
                "satooshi/php-coveralls": "dev-master"
            },
            "type": "library",
            "extra": {
                "branch-alias": {
                    "dev-master": "2.4-dev",
                    "dev-develop": "2.5-dev"
                }
            },
            "autoload": {
                "psr-4": {
                    "Zend\\EventManager\\": "src/"
                }
            },
            "notification-url": "https://packagist.org/downloads/",
            "license": [
                "BSD-3-Clause"
            ],
            "homepage": "https://github.com/zendframework/zend-event-manager",
            "keywords": [
                "eventmanager",
                "zf2"
            ],
            "time": "2015-05-07 14:55:31"
        },
        {
            "name": "zendframework/zend-filter",
            "version": "2.4.9",
            "source": {
                "type": "git",
                "url": "https://github.com/zendframework/zend-filter.git",
                "reference": "a3711101850078b2aa69586c71897acaada2e9cb"
            },
            "dist": {
                "type": "zip",
                "url": "https://api.github.com/repos/zendframework/zend-filter/zipball/a3711101850078b2aa69586c71897acaada2e9cb",
                "reference": "a3711101850078b2aa69586c71897acaada2e9cb",
                "shasum": ""
            },
            "require": {
                "php": ">=5.3.23",
                "zendframework/zend-stdlib": "self.version"
            },
            "require-dev": {
                "fabpot/php-cs-fixer": "1.7.*",
                "phpunit/phpunit": "~4.0",
                "satooshi/php-coveralls": "dev-master",
                "zendframework/zend-crypt": "self.version",
                "zendframework/zend-servicemanager": "self.version",
                "zendframework/zend-uri": "self.version"
            },
            "suggest": {
                "zendframework/zend-crypt": "Zend\\Crypt component",
                "zendframework/zend-i18n": "Zend\\I18n component",
                "zendframework/zend-servicemanager": "Zend\\ServiceManager component",
                "zendframework/zend-uri": "Zend\\Uri component for UriNormalize filter"
            },
            "type": "library",
            "extra": {
                "branch-alias": {
                    "dev-master": "2.4-dev",
                    "dev-develop": "2.5-dev"
                }
            },
            "autoload": {
                "psr-4": {
                    "Zend\\Filter\\": "src/"
                }
            },
            "notification-url": "https://packagist.org/downloads/",
            "license": [
                "BSD-3-Clause"
            ],
            "description": "provides a set of commonly needed data filters",
            "homepage": "https://github.com/zendframework/zend-filter",
            "keywords": [
                "filter",
                "zf2"
            ],
            "time": "2015-05-07 14:55:31"
        },
        {
            "name": "zendframework/zend-form",
            "version": "2.4.9",
            "source": {
                "type": "git",
                "url": "https://github.com/zendframework/zend-form.git",
                "reference": "779ba5da3dc040c52e632ea340462af2306c7682"
            },
            "dist": {
                "type": "zip",
                "url": "https://api.github.com/repos/zendframework/zend-form/zipball/779ba5da3dc040c52e632ea340462af2306c7682",
                "reference": "779ba5da3dc040c52e632ea340462af2306c7682",
                "shasum": ""
            },
            "require": {
                "php": ">=5.3.23",
                "zendframework/zend-inputfilter": "~2.4.0",
                "zendframework/zend-stdlib": "~2.4.0"
            },
            "require-dev": {
                "fabpot/php-cs-fixer": "1.7.*",
                "ircmaxell/random-lib": "^1.1",
                "phpunit/phpunit": "~4.0",
                "satooshi/php-coveralls": "dev-master",
                "zendframework/zend-cache": "~2.4.0",
                "zendframework/zend-captcha": "~2.4.0",
                "zendframework/zend-code": "~2.4.0",
                "zendframework/zend-eventmanager": "~2.4.0",
                "zendframework/zend-filter": "~2.4.0",
                "zendframework/zend-i18n": "~2.4.0",
                "zendframework/zend-servicemanager": "~2.4.0",
                "zendframework/zend-session": "~2.4.0",
                "zendframework/zend-text": "~2.4.0",
                "zendframework/zend-validator": "~2.4.0",
                "zendframework/zend-view": "~2.4.0",
                "zendframework/zendservice-recaptcha": "~2.0"
            },
            "suggest": {
                "zendframework/zend-captcha": "Zend\\Captcha component",
                "zendframework/zend-code": "Zend\\Code component",
                "zendframework/zend-eventmanager": "Zend\\EventManager component",
                "zendframework/zend-filter": "Zend\\Filter component",
                "zendframework/zend-i18n": "Zend\\I18n component",
                "zendframework/zend-servicemanager": "Zend\\ServiceManager component",
                "zendframework/zend-validator": "Zend\\Validator component",
                "zendframework/zend-view": "Zend\\View component",
                "zendframework/zendservice-recaptcha": "ZendService\\ReCaptcha component"
            },
            "type": "library",
            "extra": {
                "branch-alias": {
                    "dev-master": "2.4-dev",
                    "dev-develop": "2.5-dev"
                }
            },
            "autoload": {
                "psr-4": {
                    "Zend\\Form\\": "src/"
                }
            },
            "notification-url": "https://packagist.org/downloads/",
            "license": [
                "BSD-3-Clause"
            ],
            "homepage": "https://github.com/zendframework/zend-form",
            "keywords": [
                "form",
                "zf2"
            ],
            "time": "2015-09-09 19:11:05"
        },
        {
            "name": "zendframework/zend-http",
            "version": "2.4.9",
            "source": {
                "type": "git",
                "url": "https://github.com/zendframework/zend-http.git",
                "reference": "0456267c3825f3c4b558460e0bffeb4c496e6fb8"
            },
            "dist": {
                "type": "zip",
                "url": "https://api.github.com/repos/zendframework/zend-http/zipball/0456267c3825f3c4b558460e0bffeb4c496e6fb8",
                "reference": "0456267c3825f3c4b558460e0bffeb4c496e6fb8",
                "shasum": ""
            },
            "require": {
                "php": ">=5.3.23",
                "zendframework/zend-loader": "~2.4.0",
                "zendframework/zend-stdlib": "~2.4.0",
                "zendframework/zend-uri": "~2.4.0",
                "zendframework/zend-validator": "~2.4.0"
            },
            "require-dev": {
                "fabpot/php-cs-fixer": "1.7.*",
                "phpunit/phpunit": "~4.0",
                "satooshi/php-coveralls": "dev-master",
                "zendframework/zend-config": "~2.4.0"
            },
            "type": "library",
            "extra": {
                "branch-alias": {
                    "dev-master": "2.4-dev",
                    "dev-develop": "2.5-dev"
                }
            },
            "autoload": {
                "psr-4": {
                    "Zend\\Http\\": "src/"
                }
            },
            "notification-url": "https://packagist.org/downloads/",
            "license": [
                "BSD-3-Clause"
            ],
            "description": "provides an easy interface for performing Hyper-Text Transfer Protocol (HTTP) requests",
            "homepage": "https://github.com/zendframework/zend-http",
            "keywords": [
                "http",
                "zf2"
            ],
            "time": "2015-09-14 16:11:20"
        },
        {
            "name": "zendframework/zend-i18n",
            "version": "2.4.9",
            "source": {
                "type": "git",
                "url": "https://github.com/zendframework/zend-i18n.git",
                "reference": "f26d6ae4be3f1ac98fbb3708aafae908c38f46c8"
            },
            "dist": {
                "type": "zip",
                "url": "https://api.github.com/repos/zendframework/zend-i18n/zipball/f26d6ae4be3f1ac98fbb3708aafae908c38f46c8",
                "reference": "f26d6ae4be3f1ac98fbb3708aafae908c38f46c8",
                "shasum": ""
            },
            "require": {
                "php": ">=5.3.23",
                "zendframework/zend-stdlib": "self.version"
            },
            "require-dev": {
                "fabpot/php-cs-fixer": "1.7.*",
                "phpunit/phpunit": "~4.0",
                "satooshi/php-coveralls": "dev-master",
                "zendframework/zend-cache": "self.version",
                "zendframework/zend-config": "self.version",
                "zendframework/zend-eventmanager": "self.version",
                "zendframework/zend-filter": "self.version",
                "zendframework/zend-servicemanager": "self.version",
                "zendframework/zend-validator": "self.version",
                "zendframework/zend-view": "self.version"
            },
            "suggest": {
                "ext-intl": "Required for most features of Zend\\I18n; included in default builds of PHP",
                "zendframework/zend-cache": "Zend\\Cache component",
                "zendframework/zend-config": "Zend\\Config component",
                "zendframework/zend-eventmanager": "You should install this package to use the events in the translator",
                "zendframework/zend-filter": "You should install this package to use the provided filters",
                "zendframework/zend-resources": "Translation resources",
                "zendframework/zend-servicemanager": "Zend\\ServiceManager component",
                "zendframework/zend-validator": "You should install this package to use the provided validators",
                "zendframework/zend-view": "You should install this package to use the provided view helpers"
            },
            "type": "library",
            "extra": {
                "branch-alias": {
                    "dev-master": "2.4-dev",
                    "dev-develop": "2.5-dev"
                }
            },
            "autoload": {
                "psr-4": {
                    "Zend\\I18n\\": "src/"
                }
            },
            "notification-url": "https://packagist.org/downloads/",
            "license": [
                "BSD-3-Clause"
            ],
            "homepage": "https://github.com/zendframework/zend-i18n",
            "keywords": [
                "i18n",
                "zf2"
            ],
            "time": "2015-05-07 14:55:31"
        },
        {
            "name": "zendframework/zend-inputfilter",
            "version": "2.4.9",
            "source": {
                "type": "git",
                "url": "https://github.com/zendframework/zend-inputfilter.git",
                "reference": "6305e9acf7da9f5481b5266cb6e0353a96c10a06"
            },
            "dist": {
                "type": "zip",
                "url": "https://api.github.com/repos/zendframework/zend-inputfilter/zipball/6305e9acf7da9f5481b5266cb6e0353a96c10a06",
                "reference": "6305e9acf7da9f5481b5266cb6e0353a96c10a06",
                "shasum": ""
            },
            "require": {
                "php": ">=5.3.23",
                "zendframework/zend-filter": "~2.4.0",
                "zendframework/zend-stdlib": "~2.4.0",
                "zendframework/zend-validator": "~2.4.8"
            },
            "require-dev": {
                "fabpot/php-cs-fixer": "1.7.*",
                "phpunit/phpunit": "^4.5",
                "zendframework/zend-servicemanager": "~2.4.0"
            },
            "suggest": {
                "zendframework/zend-servicemanager": "To support plugin manager support"
            },
            "type": "library",
            "extra": {
                "branch-alias": {
                    "dev-master": "2.4-dev",
                    "dev-develop": "2.5-dev"
                }
            },
            "autoload": {
                "psr-4": {
                    "Zend\\InputFilter\\": "src/"
                }
            },
            "notification-url": "https://packagist.org/downloads/",
            "license": [
                "BSD-3-Clause"
            ],
            "homepage": "https://github.com/zendframework/zend-inputfilter",
            "keywords": [
                "inputfilter",
                "zf2"
            ],
            "time": "2015-09-09 15:44:54"
        },
        {
            "name": "zendframework/zend-json",
            "version": "2.4.9",
            "source": {
                "type": "git",
                "url": "https://github.com/zendframework/zend-json.git",
                "reference": "1db4b878846520e619fbcdc7ce826c8563f8e839"
            },
            "dist": {
                "type": "zip",
                "url": "https://api.github.com/repos/zendframework/zend-json/zipball/1db4b878846520e619fbcdc7ce826c8563f8e839",
                "reference": "1db4b878846520e619fbcdc7ce826c8563f8e839",
                "shasum": ""
            },
            "require": {
                "php": ">=5.3.23",
                "zendframework/zend-stdlib": "self.version"
            },
            "require-dev": {
                "fabpot/php-cs-fixer": "1.7.*",
                "phpunit/phpunit": "~4.0",
                "satooshi/php-coveralls": "dev-master",
                "zendframework/zend-http": "self.version",
                "zendframework/zend-server": "self.version"
            },
            "suggest": {
                "zendframework/zend-http": "Zend\\Http component",
                "zendframework/zend-server": "Zend\\Server component",
                "zendframework/zendxml": "To support Zend\\Json\\Json::fromXml() usage"
            },
            "type": "library",
            "extra": {
                "branch-alias": {
                    "dev-master": "2.4-dev",
                    "dev-develop": "2.5-dev"
                }
            },
            "autoload": {
                "psr-4": {
                    "Zend\\Json\\": "src/"
                }
            },
            "notification-url": "https://packagist.org/downloads/",
            "license": [
                "BSD-3-Clause"
            ],
            "description": "provides convenience methods for serializing native PHP to JSON and decoding JSON to native PHP",
            "homepage": "https://github.com/zendframework/zend-json",
            "keywords": [
                "json",
                "zf2"
            ],
            "time": "2015-05-07 14:55:31"
        },
        {
            "name": "zendframework/zend-loader",
            "version": "2.4.9",
            "source": {
                "type": "git",
                "url": "https://github.com/zendframework/zend-loader.git",
                "reference": "5e62c44a4d23c4e09d35fcc2a3b109c944dbdc22"
            },
            "dist": {
                "type": "zip",
                "url": "https://api.github.com/repos/zendframework/zend-loader/zipball/5e62c44a4d23c4e09d35fcc2a3b109c944dbdc22",
                "reference": "5e62c44a4d23c4e09d35fcc2a3b109c944dbdc22",
                "shasum": ""
            },
            "require": {
                "php": ">=5.3.23"
            },
            "require-dev": {
                "fabpot/php-cs-fixer": "1.7.*",
                "phpunit/phpunit": "~4.0",
                "satooshi/php-coveralls": "dev-master"
            },
            "type": "library",
            "extra": {
                "branch-alias": {
                    "dev-master": "2.4-dev",
                    "dev-develop": "2.5-dev"
                }
            },
            "autoload": {
                "psr-4": {
                    "Zend\\Loader\\": "src/"
                }
            },
            "notification-url": "https://packagist.org/downloads/",
            "license": [
                "BSD-3-Clause"
            ],
            "homepage": "https://github.com/zendframework/zend-loader",
            "keywords": [
                "loader",
                "zf2"
            ],
            "time": "2015-05-07 14:55:31"
        },
        {
            "name": "zendframework/zend-log",
            "version": "2.4.9",
            "source": {
                "type": "git",
                "url": "https://github.com/zendframework/zend-log.git",
                "reference": "f6538f4b61cdacafa47c7cef26c5c0204f2d1eef"
            },
            "dist": {
                "type": "zip",
                "url": "https://api.github.com/repos/zendframework/zend-log/zipball/f6538f4b61cdacafa47c7cef26c5c0204f2d1eef",
                "reference": "f6538f4b61cdacafa47c7cef26c5c0204f2d1eef",
                "shasum": ""
            },
            "require": {
                "php": ">=5.3.23",
                "zendframework/zend-servicemanager": "self.version",
                "zendframework/zend-stdlib": "self.version"
            },
            "require-dev": {
                "fabpot/php-cs-fixer": "1.7.*",
                "phpunit/phpunit": "~4.0",
                "satooshi/php-coveralls": "dev-master",
                "zendframework/zend-console": "self.version",
                "zendframework/zend-db": "self.version",
                "zendframework/zend-escaper": "self.version",
                "zendframework/zend-mail": "self.version",
                "zendframework/zend-validator": "self.version"
            },
            "suggest": {
                "ext-mongo": "*",
                "zendframework/zend-console": "Zend\\Console component",
                "zendframework/zend-db": "Zend\\Db component",
                "zendframework/zend-escaper": "Zend\\Escaper component, for use in the XML formatter",
                "zendframework/zend-mail": "Zend\\Mail component",
                "zendframework/zend-validator": "Zend\\Validator component"
            },
            "type": "library",
            "extra": {
                "branch-alias": {
                    "dev-master": "2.4-dev",
                    "dev-develop": "2.5-dev"
                }
            },
            "autoload": {
                "psr-4": {
                    "Zend\\Log\\": "src/"
                }
            },
            "notification-url": "https://packagist.org/downloads/",
            "license": [
                "BSD-3-Clause"
            ],
            "description": "component for general purpose logging",
            "homepage": "https://github.com/zendframework/zend-log",
            "keywords": [
                "log",
                "logging",
                "zf2"
            ],
            "time": "2015-05-07 14:55:31"
        },
        {
            "name": "zendframework/zend-math",
            "version": "2.4.9",
            "source": {
                "type": "git",
                "url": "https://github.com/zendframework/zend-math.git",
                "reference": "1e7e803366fc7618a8668ce2403c932196174faa"
            },
            "dist": {
                "type": "zip",
                "url": "https://api.github.com/repos/zendframework/zend-math/zipball/1e7e803366fc7618a8668ce2403c932196174faa",
                "reference": "1e7e803366fc7618a8668ce2403c932196174faa",
                "shasum": ""
            },
            "require": {
                "php": ">=5.3.23"
            },
            "require-dev": {
                "fabpot/php-cs-fixer": "1.7.*",
                "phpunit/phpunit": "~4.0",
                "satooshi/php-coveralls": "dev-master"
            },
            "suggest": {
                "ext-bcmath": "If using the bcmath functionality",
                "ext-gmp": "If using the gmp functionality",
                "ircmaxell/random-lib": "Fallback random byte generator for Zend\\Math\\Rand if OpenSSL/Mcrypt extensions are unavailable",
                "zendframework/zend-servicemanager": ">= current version, if using the BigInteger::factory functionality"
            },
            "type": "library",
            "extra": {
                "branch-alias": {
                    "dev-master": "2.4-dev",
                    "dev-develop": "2.5-dev"
                }
            },
            "autoload": {
                "psr-4": {
                    "Zend\\Math\\": "src/"
                }
            },
            "notification-url": "https://packagist.org/downloads/",
            "license": [
                "BSD-3-Clause"
            ],
            "homepage": "https://github.com/zendframework/zend-math",
            "keywords": [
                "math",
                "zf2"
            ],
            "time": "2015-05-07 14:55:31"
        },
        {
            "name": "zendframework/zend-modulemanager",
            "version": "2.4.9",
            "source": {
                "type": "git",
                "url": "https://github.com/zendframework/zend-modulemanager.git",
                "reference": "49c0713c2b560dd434aa36b83df4c89f51f8dab4"
            },
            "dist": {
                "type": "zip",
                "url": "https://api.github.com/repos/zendframework/zend-modulemanager/zipball/49c0713c2b560dd434aa36b83df4c89f51f8dab4",
                "reference": "49c0713c2b560dd434aa36b83df4c89f51f8dab4",
                "shasum": ""
            },
            "require": {
                "php": ">=5.3.23",
                "zendframework/zend-eventmanager": "self.version",
                "zendframework/zend-stdlib": "self.version"
            },
            "require-dev": {
                "fabpot/php-cs-fixer": "1.7.*",
                "phpunit/phpunit": "~4.0",
                "satooshi/php-coveralls": "dev-master",
                "zendframework/zend-config": "self.version",
                "zendframework/zend-console": "self.version",
                "zendframework/zend-loader": "self.version",
                "zendframework/zend-servicemanager": "self.version"
            },
            "suggest": {
                "zendframework/zend-config": "Zend\\Config component",
                "zendframework/zend-console": "Zend\\Console component",
                "zendframework/zend-loader": "Zend\\Loader component",
                "zendframework/zend-mvc": "Zend\\Mvc component",
                "zendframework/zend-servicemanager": "Zend\\ServiceManager component"
            },
            "type": "library",
            "extra": {
                "branch-alias": {
                    "dev-master": "2.4-dev",
                    "dev-develop": "2.5-dev"
                }
            },
            "autoload": {
                "psr-4": {
                    "Zend\\ModuleManager\\": "src/"
                }
            },
            "notification-url": "https://packagist.org/downloads/",
            "license": [
                "BSD-3-Clause"
            ],
            "homepage": "https://github.com/zendframework/zend-module-manager",
            "keywords": [
                "modulemanager",
                "zf2"
            ],
            "time": "2015-05-07 14:55:31"
        },
        {
            "name": "zendframework/zend-mvc",
            "version": "2.4.9",
            "source": {
                "type": "git",
                "url": "https://github.com/zendframework/zend-mvc.git",
                "reference": "5ecf513a82fe9fdeee84919eee45e8098639df04"
            },
            "dist": {
                "type": "zip",
                "url": "https://api.github.com/repos/zendframework/zend-mvc/zipball/5ecf513a82fe9fdeee84919eee45e8098639df04",
                "reference": "5ecf513a82fe9fdeee84919eee45e8098639df04",
                "shasum": ""
            },
            "require": {
                "php": ">=5.3.23",
                "zendframework/zend-eventmanager": "~2.4.0",
                "zendframework/zend-form": "~2.4.8",
                "zendframework/zend-servicemanager": "~2.4.0",
                "zendframework/zend-stdlib": "~2.4.0"
            },
            "require-dev": {
                "fabpot/php-cs-fixer": "1.7.*",
                "phpunit/phpunit": "~4.0",
                "satooshi/php-coveralls": "dev-master",
                "zendframework/zend-authentication": "~2.4.0",
                "zendframework/zend-cache": "~2.4.0",
                "zendframework/zend-console": "~2.4.0",
                "zendframework/zend-di": "~2.4.0",
                "zendframework/zend-filter": "~2.4.0",
                "zendframework/zend-http": "~2.4.8",
                "zendframework/zend-i18n": "~2.4.0",
                "zendframework/zend-inputfilter": "~2.4.8",
                "zendframework/zend-json": "~2.4.0",
                "zendframework/zend-log": "~2.4.0",
                "zendframework/zend-modulemanager": "~2.4.0",
                "zendframework/zend-serializer": "~2.4.0",
                "zendframework/zend-session": "~2.4.0",
                "zendframework/zend-text": "~2.4.0",
                "zendframework/zend-uri": "~2.4.0",
                "zendframework/zend-validator": "~2.4.8",
                "zendframework/zend-version": "~2.4.0",
                "zendframework/zend-view": "~2.4.0"
            },
            "suggest": {
                "zendframework/zend-authentication": "Zend\\Authentication component for Identity plugin",
                "zendframework/zend-config": "Zend\\Config component",
                "zendframework/zend-console": "Zend\\Console component",
                "zendframework/zend-di": "Zend\\Di component",
                "zendframework/zend-filter": "Zend\\Filter component",
                "zendframework/zend-http": "Zend\\Http component",
                "zendframework/zend-i18n": "Zend\\I18n component for translatable segments",
                "zendframework/zend-inputfilter": "Zend\\Inputfilter component",
                "zendframework/zend-json": "Zend\\Json component",
                "zendframework/zend-log": "Zend\\Log component",
                "zendframework/zend-modulemanager": "Zend\\ModuleManager component",
                "zendframework/zend-serializer": "Zend\\Serializer component",
                "zendframework/zend-session": "Zend\\Session component for FlashMessenger, PRG, and FPRG plugins",
                "zendframework/zend-stdlib": "Zend\\Stdlib component",
                "zendframework/zend-text": "Zend\\Text component",
                "zendframework/zend-uri": "Zend\\Uri component",
                "zendframework/zend-validator": "Zend\\Validator component",
                "zendframework/zend-version": "Zend\\Version component",
                "zendframework/zend-view": "Zend\\View component"
            },
            "type": "library",
            "extra": {
                "branch-alias": {
                    "dev-master": "2.4-dev",
                    "dev-develop": "2.5-dev"
                }
            },
            "autoload": {
                "psr-4": {
                    "Zend\\Mvc\\": "src/"
                }
            },
            "notification-url": "https://packagist.org/downloads/",
            "license": [
                "BSD-3-Clause"
            ],
            "homepage": "https://github.com/zendframework/zend-mvc",
            "keywords": [
                "mvc",
                "zf2"
            ],
            "time": "2015-09-14 16:32:50"
        },
        {
            "name": "zendframework/zend-serializer",
            "version": "2.4.9",
            "source": {
                "type": "git",
                "url": "https://github.com/zendframework/zend-serializer.git",
                "reference": "31a0da5c09f54fe76bc4e145e348b0d3d277aaf0"
            },
            "dist": {
                "type": "zip",
                "url": "https://api.github.com/repos/zendframework/zend-serializer/zipball/31a0da5c09f54fe76bc4e145e348b0d3d277aaf0",
                "reference": "31a0da5c09f54fe76bc4e145e348b0d3d277aaf0",
                "shasum": ""
            },
            "require": {
                "php": ">=5.3.23",
                "zendframework/zend-json": "self.version",
                "zendframework/zend-math": "self.version",
                "zendframework/zend-stdlib": "self.version"
            },
            "require-dev": {
                "fabpot/php-cs-fixer": "1.7.*",
                "phpunit/phpunit": "~4.0",
                "satooshi/php-coveralls": "dev-master",
                "zendframework/zend-servicemanager": "self.version"
            },
            "suggest": {
                "zendframework/zend-servicemanager": "To support plugin manager support"
            },
            "type": "library",
            "extra": {
                "branch-alias": {
                    "dev-master": "2.4-dev",
                    "dev-develop": "2.5-dev"
                }
            },
            "autoload": {
                "psr-4": {
                    "Zend\\Serializer\\": "src/"
                }
            },
            "notification-url": "https://packagist.org/downloads/",
            "license": [
                "BSD-3-Clause"
            ],
            "description": "provides an adapter based interface to simply generate storable representation of PHP types by different facilities, and recover",
            "homepage": "https://github.com/zendframework/zend-serializer",
            "keywords": [
                "serializer",
                "zf2"
            ],
            "time": "2015-05-07 14:55:31"
        },
        {
            "name": "zendframework/zend-server",
            "version": "2.4.9",
            "source": {
                "type": "git",
                "url": "https://github.com/zendframework/zend-server.git",
                "reference": "dd6da0d3c304cb43d3ac0be2dc9c334372d3734c"
            },
            "dist": {
                "type": "zip",
                "url": "https://api.github.com/repos/zendframework/zend-server/zipball/dd6da0d3c304cb43d3ac0be2dc9c334372d3734c",
                "reference": "dd6da0d3c304cb43d3ac0be2dc9c334372d3734c",
                "shasum": ""
            },
            "require": {
                "php": ">=5.3.23",
                "zendframework/zend-code": "self.version",
                "zendframework/zend-stdlib": "self.version"
            },
            "require-dev": {
                "fabpot/php-cs-fixer": "1.7.*",
                "phpunit/phpunit": "~4.0",
                "satooshi/php-coveralls": "dev-master"
            },
            "type": "library",
            "extra": {
                "branch-alias": {
                    "dev-master": "2.4-dev",
                    "dev-develop": "2.5-dev"
                }
            },
            "autoload": {
                "psr-4": {
                    "Zend\\Server\\": "src/"
                }
            },
            "notification-url": "https://packagist.org/downloads/",
            "license": [
                "BSD-3-Clause"
            ],
            "homepage": "https://github.com/zendframework/zend-server",
            "keywords": [
                "server",
                "zf2"
            ],
            "time": "2015-05-07 14:55:31"
        },
        {
            "name": "zendframework/zend-servicemanager",
            "version": "2.4.9",
            "source": {
                "type": "git",
                "url": "https://github.com/zendframework/zend-servicemanager.git",
                "reference": "855294e12771b4295c26446b6ed2df2f1785f234"
            },
            "dist": {
                "type": "zip",
                "url": "https://api.github.com/repos/zendframework/zend-servicemanager/zipball/855294e12771b4295c26446b6ed2df2f1785f234",
                "reference": "855294e12771b4295c26446b6ed2df2f1785f234",
                "shasum": ""
            },
            "require": {
                "php": ">=5.3.23"
            },
            "require-dev": {
                "fabpot/php-cs-fixer": "1.7.*",
                "phpunit/phpunit": "~4.0",
                "satooshi/php-coveralls": "dev-master",
                "zendframework/zend-di": "self.version"
            },
            "suggest": {
                "ocramius/proxy-manager": "ProxyManager 0.5.* to handle lazy initialization of services",
                "zendframework/zend-di": "Zend\\Di component"
            },
            "type": "library",
            "extra": {
                "branch-alias": {
                    "dev-master": "2.4-dev",
                    "dev-develop": "2.5-dev"
                }
            },
            "autoload": {
                "psr-4": {
                    "Zend\\ServiceManager\\": "src/"
                }
            },
            "notification-url": "https://packagist.org/downloads/",
            "license": [
                "BSD-3-Clause"
            ],
            "homepage": "https://github.com/zendframework/zend-service-manager",
            "keywords": [
                "servicemanager",
                "zf2"
            ],
            "time": "2015-05-07 14:55:31"
        },
        {
            "name": "zendframework/zend-soap",
            "version": "2.4.9",
            "source": {
                "type": "git",
                "url": "https://github.com/zendframework/zend-soap.git",
                "reference": "743ab449c4d0d03cee21db743c5aed360be49d36"
            },
            "dist": {
                "type": "zip",
                "url": "https://api.github.com/repos/zendframework/zend-soap/zipball/743ab449c4d0d03cee21db743c5aed360be49d36",
                "reference": "743ab449c4d0d03cee21db743c5aed360be49d36",
                "shasum": ""
            },
            "require": {
                "php": ">=5.3.23",
                "zendframework/zend-server": "self.version",
                "zendframework/zend-stdlib": "self.version",
                "zendframework/zend-uri": "self.version"
            },
            "require-dev": {
                "fabpot/php-cs-fixer": "1.7.*",
                "phpunit/phpunit": "~4.0",
                "satooshi/php-coveralls": "dev-master",
                "zendframework/zend-http": "self.version"
            },
            "suggest": {
                "zendframework/zend-http": "Zend\\Http component"
            },
            "type": "library",
            "extra": {
                "branch-alias": {
                    "dev-master": "2.4-dev",
                    "dev-develop": "2.5-dev"
                }
            },
            "autoload": {
                "psr-4": {
                    "Zend\\Soap\\": "src/"
                }
            },
            "notification-url": "https://packagist.org/downloads/",
            "license": [
                "BSD-3-Clause"
            ],
            "homepage": "https://github.com/zendframework/zend-soap",
            "keywords": [
                "soap",
                "zf2"
            ],
            "time": "2015-05-07 14:55:31"
        },
        {
            "name": "zendframework/zend-stdlib",
            "version": "2.4.9",
            "source": {
                "type": "git",
                "url": "https://github.com/zendframework/zend-stdlib.git",
                "reference": "d8ecb629a72da9f91bd95c5af006384823560b42"
            },
            "dist": {
                "type": "zip",
                "url": "https://api.github.com/repos/zendframework/zend-stdlib/zipball/d8ecb629a72da9f91bd95c5af006384823560b42",
                "reference": "d8ecb629a72da9f91bd95c5af006384823560b42",
                "shasum": ""
            },
            "require": {
                "php": ">=5.3.23"
            },
            "require-dev": {
                "fabpot/php-cs-fixer": "1.7.*",
                "phpunit/phpunit": "~4.0",
                "satooshi/php-coveralls": "dev-master",
                "zendframework/zend-eventmanager": "self.version",
                "zendframework/zend-filter": "self.version",
                "zendframework/zend-serializer": "self.version",
                "zendframework/zend-servicemanager": "self.version"
            },
            "suggest": {
                "zendframework/zend-eventmanager": "To support aggregate hydrator usage",
                "zendframework/zend-filter": "To support naming strategy hydrator usage",
                "zendframework/zend-serializer": "Zend\\Serializer component",
                "zendframework/zend-servicemanager": "To support hydrator plugin manager usage"
            },
            "type": "library",
            "extra": {
                "branch-alias": {
                    "dev-master": "2.4-dev",
                    "dev-develop": "2.5-dev"
                }
            },
            "autoload": {
                "psr-4": {
                    "Zend\\Stdlib\\": "src/"
                }
            },
            "notification-url": "https://packagist.org/downloads/",
            "license": [
                "BSD-3-Clause"
            ],
            "homepage": "https://github.com/zendframework/zend-stdlib",
            "keywords": [
                "stdlib",
                "zf2"
            ],
            "time": "2015-07-21 13:55:46"
        },
        {
            "name": "zendframework/zend-text",
            "version": "2.4.9",
            "source": {
                "type": "git",
                "url": "https://github.com/zendframework/zend-text.git",
                "reference": "bd2393fa1f88b719be033a07fdff23f5fa745ad5"
            },
            "dist": {
                "type": "zip",
                "url": "https://api.github.com/repos/zendframework/zend-text/zipball/bd2393fa1f88b719be033a07fdff23f5fa745ad5",
                "reference": "bd2393fa1f88b719be033a07fdff23f5fa745ad5",
                "shasum": ""
            },
            "require": {
                "php": ">=5.3.23",
                "zendframework/zend-servicemanager": "self.version",
                "zendframework/zend-stdlib": "self.version"
            },
            "require-dev": {
                "fabpot/php-cs-fixer": "1.7.*",
                "phpunit/phpunit": "~4.0",
                "satooshi/php-coveralls": "dev-master"
            },
            "type": "library",
            "extra": {
                "branch-alias": {
                    "dev-master": "2.4-dev",
                    "dev-develop": "2.5-dev"
                }
            },
            "autoload": {
                "psr-4": {
                    "Zend\\Text\\": "src/"
                }
            },
            "notification-url": "https://packagist.org/downloads/",
            "license": [
                "BSD-3-Clause"
            ],
            "homepage": "https://github.com/zendframework/zend-text",
            "keywords": [
                "text",
                "zf2"
            ],
            "time": "2015-05-07 14:55:31"
        },
        {
            "name": "zendframework/zend-uri",
            "version": "2.4.9",
            "source": {
                "type": "git",
                "url": "https://github.com/zendframework/zend-uri.git",
                "reference": "33512866d20cc4bc54a0c1a6a0bdfcf5088939b3"
            },
            "dist": {
                "type": "zip",
                "url": "https://api.github.com/repos/zendframework/zend-uri/zipball/33512866d20cc4bc54a0c1a6a0bdfcf5088939b3",
                "reference": "33512866d20cc4bc54a0c1a6a0bdfcf5088939b3",
                "shasum": ""
            },
            "require": {
                "php": ">=5.3.23",
                "zendframework/zend-escaper": "~2.4.0",
                "zendframework/zend-validator": "~2.4.0"
            },
            "require-dev": {
                "fabpot/php-cs-fixer": "1.7.*",
                "phpunit/phpunit": "~4.0",
                "satooshi/php-coveralls": "dev-master"
            },
            "type": "library",
            "extra": {
                "branch-alias": {
                    "dev-master": "2.4-dev",
                    "dev-develop": "2.5-dev"
                }
            },
            "autoload": {
                "psr-4": {
                    "Zend\\Uri\\": "src/"
                }
            },
            "notification-url": "https://packagist.org/downloads/",
            "license": [
                "BSD-3-Clause"
            ],
            "description": "a component that aids in manipulating and validating » Uniform Resource Identifiers (URIs)",
            "homepage": "https://github.com/zendframework/zend-uri",
            "keywords": [
                "uri",
                "zf2"
            ],
            "time": "2015-09-14 16:17:10"
        },
        {
            "name": "zendframework/zend-validator",
            "version": "2.4.9",
            "source": {
                "type": "git",
                "url": "https://github.com/zendframework/zend-validator.git",
                "reference": "81415511fe729e6de19a61936313cef43c80d337"
            },
            "dist": {
                "type": "zip",
                "url": "https://api.github.com/repos/zendframework/zend-validator/zipball/81415511fe729e6de19a61936313cef43c80d337",
                "reference": "81415511fe729e6de19a61936313cef43c80d337",
                "shasum": ""
            },
            "require": {
                "php": ">=5.3.23",
                "zendframework/zend-stdlib": "~2.4.0"
            },
            "require-dev": {
                "fabpot/php-cs-fixer": "1.7.*",
                "phpunit/phpunit": "~4.0",
                "satooshi/php-coveralls": "dev-master",
                "zendframework/zend-config": "~2.4.0",
                "zendframework/zend-db": "~2.4.0",
                "zendframework/zend-filter": "~2.4.0",
                "zendframework/zend-i18n": "~2.4.0",
                "zendframework/zend-math": "~2.4.0",
                "zendframework/zend-servicemanager": "~2.4.0",
                "zendframework/zend-session": "~2.4.0",
                "zendframework/zend-uri": "~2.4.0"
            },
            "suggest": {
                "zendframework/zend-db": "Zend\\Db component",
                "zendframework/zend-filter": "Zend\\Filter component, required by the Digits validator",
                "zendframework/zend-i18n": "Zend\\I18n component to allow translation of validation error messages as well as to use the various Date validators",
                "zendframework/zend-math": "Zend\\Math component",
                "zendframework/zend-resources": "Translations of validator messages",
                "zendframework/zend-servicemanager": "Zend\\ServiceManager component to allow using the ValidatorPluginManager and validator chains",
                "zendframework/zend-session": "Zend\\Session component",
                "zendframework/zend-uri": "Zend\\Uri component, required by the Uri and Sitemap\\Loc validators"
            },
            "type": "library",
            "extra": {
                "branch-alias": {
                    "dev-master": "2.4-dev",
                    "dev-develop": "2.5-dev"
                }
            },
            "autoload": {
                "psr-4": {
                    "Zend\\Validator\\": "src/"
                }
            },
            "notification-url": "https://packagist.org/downloads/",
            "license": [
                "BSD-3-Clause"
            ],
            "description": "provides a set of commonly needed validators",
            "homepage": "https://github.com/zendframework/zend-validator",
            "keywords": [
                "validator",
                "zf2"
            ],
            "time": "2015-09-08 21:04:17"
        },
        {
            "name": "zendframework/zend-view",
            "version": "2.4.9",
            "source": {
                "type": "git",
                "url": "https://github.com/zendframework/zend-view.git",
                "reference": "d81da0d932a0e35f8cbc6f10d80c8b4ab54973ea"
            },
            "dist": {
                "type": "zip",
                "url": "https://api.github.com/repos/zendframework/zend-view/zipball/d81da0d932a0e35f8cbc6f10d80c8b4ab54973ea",
                "reference": "d81da0d932a0e35f8cbc6f10d80c8b4ab54973ea",
                "shasum": ""
            },
            "require": {
                "php": ">=5.3.23",
                "zendframework/zend-eventmanager": "self.version",
                "zendframework/zend-loader": "self.version",
                "zendframework/zend-stdlib": "self.version"
            },
            "require-dev": {
                "fabpot/php-cs-fixer": "1.7.*",
                "phpunit/phpunit": "~4.0",
                "satooshi/php-coveralls": "dev-master",
                "zendframework/zend-authentication": "self.version",
                "zendframework/zend-escaper": "self.version",
                "zendframework/zend-feed": "self.version",
                "zendframework/zend-filter": "self.version",
                "zendframework/zend-http": "self.version",
                "zendframework/zend-i18n": "self.version",
                "zendframework/zend-json": "self.version",
                "zendframework/zend-mvc": "self.version",
                "zendframework/zend-navigation": "self.version",
                "zendframework/zend-paginator": "self.version",
                "zendframework/zend-permissions-acl": "self.version",
                "zendframework/zend-servicemanager": "self.version",
                "zendframework/zend-uri": "self.version"
            },
            "suggest": {
                "zendframework/zend-authentication": "Zend\\Authentication component",
                "zendframework/zend-escaper": "Zend\\Escaper component",
                "zendframework/zend-feed": "Zend\\Feed component",
                "zendframework/zend-filter": "Zend\\Filter component",
                "zendframework/zend-http": "Zend\\Http component",
                "zendframework/zend-i18n": "Zend\\I18n component",
                "zendframework/zend-json": "Zend\\Json component",
                "zendframework/zend-mvc": "Zend\\Mvc component",
                "zendframework/zend-navigation": "Zend\\Navigation component",
                "zendframework/zend-paginator": "Zend\\Paginator component",
                "zendframework/zend-permissions-acl": "Zend\\Permissions\\Acl component",
                "zendframework/zend-servicemanager": "Zend\\ServiceManager component",
                "zendframework/zend-uri": "Zend\\Uri component"
            },
            "type": "library",
            "extra": {
                "branch-alias": {
                    "dev-master": "2.4-dev",
                    "dev-develop": "2.5-dev"
                }
            },
            "autoload": {
                "psr-4": {
                    "Zend\\View\\": "src/"
                }
            },
            "notification-url": "https://packagist.org/downloads/",
            "license": [
                "BSD-3-Clause"
            ],
            "description": "provides a system of helpers, output filters, and variable escaping",
            "homepage": "https://github.com/zendframework/zend-view",
            "keywords": [
                "view",
                "zf2"
            ],
            "time": "2015-06-16 15:22:37"
        }
    ],
    "packages-dev": [
        {
            "name": "doctrine/instantiator",
            "version": "1.0.5",
            "source": {
                "type": "git",
                "url": "https://github.com/doctrine/instantiator.git",
                "reference": "8e884e78f9f0eb1329e445619e04456e64d8051d"
            },
            "dist": {
                "type": "zip",
                "url": "https://api.github.com/repos/doctrine/instantiator/zipball/8e884e78f9f0eb1329e445619e04456e64d8051d",
                "reference": "8e884e78f9f0eb1329e445619e04456e64d8051d",
                "shasum": ""
            },
            "require": {
                "php": ">=5.3,<8.0-DEV"
            },
            "require-dev": {
                "athletic/athletic": "~0.1.8",
                "ext-pdo": "*",
                "ext-phar": "*",
                "phpunit/phpunit": "~4.0",
                "squizlabs/php_codesniffer": "~2.0"
            },
            "type": "library",
            "extra": {
                "branch-alias": {
                    "dev-master": "1.0.x-dev"
                }
            },
            "autoload": {
                "psr-4": {
                    "Doctrine\\Instantiator\\": "src/Doctrine/Instantiator/"
                }
            },
            "notification-url": "https://packagist.org/downloads/",
            "license": [
                "MIT"
            ],
            "authors": [
                {
                    "name": "Marco Pivetta",
                    "email": "ocramius@gmail.com",
                    "homepage": "http://ocramius.github.com/"
                }
            ],
            "description": "A small, lightweight utility to instantiate objects in PHP without invoking their constructors",
            "homepage": "https://github.com/doctrine/instantiator",
            "keywords": [
                "constructor",
                "instantiate"
            ],
            "time": "2015-06-14 21:17:01"
        },
        {
            "name": "fabpot/php-cs-fixer",
            "version": "v1.11",
            "source": {
                "type": "git",
                "url": "https://github.com/FriendsOfPHP/PHP-CS-Fixer.git",
                "reference": "bd3ec2c2b774e0e127ac2c737ec646d9cf2f9eef"
            },
            "dist": {
                "type": "zip",
                "url": "https://api.github.com/repos/FriendsOfPHP/PHP-CS-Fixer/zipball/bd3ec2c2b774e0e127ac2c737ec646d9cf2f9eef",
                "reference": "bd3ec2c2b774e0e127ac2c737ec646d9cf2f9eef",
                "shasum": ""
            },
            "require": {
                "ext-tokenizer": "*",
                "php": ">=5.3.6",
                "sebastian/diff": "~1.1",
                "symfony/console": "~2.3|~3.0",
                "symfony/event-dispatcher": "~2.1|~3.0",
                "symfony/filesystem": "~2.1|~3.0",
                "symfony/finder": "~2.1|~3.0",
                "symfony/process": "~2.3|~3.0",
                "symfony/stopwatch": "~2.5|~3.0"
            },
            "require-dev": {
                "satooshi/php-coveralls": "0.7.*@dev"
            },
            "bin": [
                "php-cs-fixer"
            ],
            "type": "application",
            "autoload": {
                "psr-4": {
                    "Symfony\\CS\\": "Symfony/CS/"
                }
            },
            "notification-url": "https://packagist.org/downloads/",
            "license": [
                "MIT"
            ],
            "authors": [
                {
                    "name": "Dariusz Rumiński",
                    "email": "dariusz.ruminski@gmail.com"
                },
                {
                    "name": "Fabien Potencier",
                    "email": "fabien@symfony.com"
                }
            ],
            "description": "A tool to automatically fix PHP code style",
            "time": "2015-12-01 22:34:33"
        },
        {
            "name": "league/climate",
            "version": "2.6.1",
            "source": {
                "type": "git",
                "url": "https://github.com/thephpleague/climate.git",
                "reference": "28851c909017424f61cc6a62089316313c645d1c"
            },
            "dist": {
                "type": "zip",
                "url": "https://api.github.com/repos/thephpleague/climate/zipball/28851c909017424f61cc6a62089316313c645d1c",
                "reference": "28851c909017424f61cc6a62089316313c645d1c",
                "shasum": ""
            },
            "require": {
                "php": ">=5.4.0"
            },
            "require-dev": {
                "mockery/mockery": "dev-master",
                "phpunit/phpunit": "4.1.*"
            },
            "type": "library",
            "autoload": {
                "psr-4": {
                    "League\\CLImate\\": "src/"
                }
            },
            "notification-url": "https://packagist.org/downloads/",
            "license": [
                "MIT"
            ],
            "authors": [
                {
                    "name": "Joe Tannenbaum",
                    "email": "hey@joe.codes",
                    "homepage": "http://joe.codes/",
                    "role": "Developer"
                }
            ],
            "description": "PHP's best friend for the terminal. CLImate allows you to easily output colored text, special formats, and more.",
            "keywords": [
                "cli",
                "colors",
                "command",
                "php",
                "terminal"
            ],
            "time": "2015-01-18 14:31:58"
        },
        {
            "name": "lusitanian/oauth",
            "version": "v0.7.0",
            "source": {
                "type": "git",
                "url": "https://github.com/Lusitanian/PHPoAuthLib.git",
                "reference": "a48f63ce1a636c86f901b9bdbdadcdbf473bb07b"
            },
            "dist": {
                "type": "zip",
                "url": "https://api.github.com/repos/Lusitanian/PHPoAuthLib/zipball/a48f63ce1a636c86f901b9bdbdadcdbf473bb07b",
                "reference": "a48f63ce1a636c86f901b9bdbdadcdbf473bb07b",
                "shasum": ""
            },
            "require": {
                "php": ">=5.3.0"
            },
            "require-dev": {
                "phpunit/phpunit": "3.7.*",
                "predis/predis": "0.8.*@dev",
                "squizlabs/php_codesniffer": "2.*",
                "symfony/http-foundation": "~2.1"
            },
            "suggest": {
                "ext-openssl": "Allows for usage of secure connections with the stream-based HTTP client.",
                "predis/predis": "Allows using the Redis storage backend.",
                "symfony/http-foundation": "Allows using the Symfony Session storage backend."
            },
            "type": "library",
            "extra": {
                "branch-alias": {
                    "dev-master": "0.1-dev"
                }
            },
            "autoload": {
                "psr-0": {
                    "OAuth": "src",
                    "OAuth\\Unit": "tests"
                }
            },
            "notification-url": "https://packagist.org/downloads/",
            "license": [
                "MIT"
            ],
            "authors": [
                {
                    "name": "David Desberg",
                    "email": "david@daviddesberg.com"
                },
                {
                    "name": "Elliot Chance",
                    "email": "elliotchance@gmail.com"
                },
                {
                    "name": "Pieter Hordijk",
                    "email": "info@pieterhordijk.com"
                }
            ],
            "description": "PHP 5.3+ oAuth 1/2 Library",
            "keywords": [
                "Authentication",
                "authorization",
                "oauth",
                "security"
            ],
            "time": "2015-10-07 00:20:04"
        },
        {
            "name": "pdepend/pdepend",
            "version": "2.2.2",
            "source": {
                "type": "git",
                "url": "https://github.com/pdepend/pdepend.git",
                "reference": "d3ae0d084d526cdc6c3f1b858fb7148de77b41c5"
            },
            "dist": {
                "type": "zip",
                "url": "https://api.github.com/repos/pdepend/pdepend/zipball/d3ae0d084d526cdc6c3f1b858fb7148de77b41c5",
                "reference": "d3ae0d084d526cdc6c3f1b858fb7148de77b41c5",
                "shasum": ""
            },
            "require": {
                "php": ">=5.3.7",
                "symfony/config": "^2.3.0",
                "symfony/dependency-injection": "^2.3.0",
                "symfony/filesystem": "^2.3.0"
            },
            "require-dev": {
                "phpunit/phpunit": "^4.0.0,<4.8",
                "squizlabs/php_codesniffer": "^2.0.0"
            },
            "bin": [
                "src/bin/pdepend"
            ],
            "type": "library",
            "autoload": {
                "psr-0": {
                    "PDepend\\": "src/main/php/"
                }
            },
            "notification-url": "https://packagist.org/downloads/",
            "license": [
                "BSD-3-Clause"
            ],
            "description": "Official version of pdepend to be handled with Composer",
            "time": "2015-10-16 08:49:58"
        },
        {
            "name": "phpmd/phpmd",
            "version": "2.3.2",
            "source": {
                "type": "git",
                "url": "https://github.com/phpmd/phpmd.git",
                "reference": "08b5bcd454a7148579b68931fc500d824afd3bb5"
            },
            "dist": {
                "type": "zip",
                "url": "https://api.github.com/repos/phpmd/phpmd/zipball/08b5bcd454a7148579b68931fc500d824afd3bb5",
                "reference": "08b5bcd454a7148579b68931fc500d824afd3bb5",
                "shasum": ""
            },
            "require": {
                "pdepend/pdepend": "~2.0",
                "php": ">=5.3.0"
            },
            "require-dev": {
                "phpunit/phpunit": "^4.0",
                "squizlabs/php_codesniffer": "^2.0"
            },
            "bin": [
                "src/bin/phpmd"
            ],
            "type": "project",
            "autoload": {
                "psr-0": {
                    "PHPMD\\": "src/main/php"
                }
            },
            "notification-url": "https://packagist.org/downloads/",
            "license": [
                "BSD-3-Clause"
            ],
            "authors": [
                {
                    "name": "Manuel Pichler",
                    "email": "github@manuel-pichler.de",
                    "homepage": "https://github.com/manuelpichler",
                    "role": "Project Founder"
                },
                {
                    "name": "Other contributors",
                    "homepage": "https://github.com/phpmd/phpmd/graphs/contributors",
                    "role": "Contributors"
                },
                {
                    "name": "Marc Würth",
                    "email": "ravage@bluewin.ch",
                    "homepage": "https://github.com/ravage84",
                    "role": "Project Maintainer"
                }
            ],
            "description": "PHPMD is a spin-off project of PHP Depend and aims to be a PHP equivalent of the well known Java tool PMD.",
            "homepage": "http://phpmd.org/",
            "keywords": [
                "mess detection",
                "mess detector",
                "pdepend",
                "phpmd",
                "pmd"
            ],
            "time": "2015-09-24 14:37:49"
        },
        {
            "name": "phpunit/php-code-coverage",
            "version": "2.2.4",
            "source": {
                "type": "git",
                "url": "https://github.com/sebastianbergmann/php-code-coverage.git",
                "reference": "eabf68b476ac7d0f73793aada060f1c1a9bf8979"
            },
            "dist": {
                "type": "zip",
                "url": "https://api.github.com/repos/sebastianbergmann/php-code-coverage/zipball/eabf68b476ac7d0f73793aada060f1c1a9bf8979",
                "reference": "eabf68b476ac7d0f73793aada060f1c1a9bf8979",
                "shasum": ""
            },
            "require": {
                "php": ">=5.3.3",
                "phpunit/php-file-iterator": "~1.3",
                "phpunit/php-text-template": "~1.2",
                "phpunit/php-token-stream": "~1.3",
                "sebastian/environment": "^1.3.2",
                "sebastian/version": "~1.0"
            },
            "require-dev": {
                "ext-xdebug": ">=2.1.4",
                "phpunit/phpunit": "~4"
            },
            "suggest": {
                "ext-dom": "*",
                "ext-xdebug": ">=2.2.1",
                "ext-xmlwriter": "*"
            },
            "type": "library",
            "extra": {
                "branch-alias": {
                    "dev-master": "2.2.x-dev"
                }
            },
            "autoload": {
                "classmap": [
                    "src/"
                ]
            },
            "notification-url": "https://packagist.org/downloads/",
            "license": [
                "BSD-3-Clause"
            ],
            "authors": [
                {
                    "name": "Sebastian Bergmann",
                    "email": "sb@sebastian-bergmann.de",
                    "role": "lead"
                }
            ],
            "description": "Library that provides collection, processing, and rendering functionality for PHP code coverage information.",
            "homepage": "https://github.com/sebastianbergmann/php-code-coverage",
            "keywords": [
                "coverage",
                "testing",
                "xunit"
            ],
            "time": "2015-10-06 15:47:00"
        },
        {
            "name": "phpunit/php-file-iterator",
            "version": "1.3.4",
            "source": {
                "type": "git",
                "url": "https://github.com/sebastianbergmann/php-file-iterator.git",
                "reference": "acd690379117b042d1c8af1fafd61bde001bf6bb"
            },
            "dist": {
                "type": "zip",
                "url": "https://api.github.com/repos/sebastianbergmann/php-file-iterator/zipball/acd690379117b042d1c8af1fafd61bde001bf6bb",
                "reference": "acd690379117b042d1c8af1fafd61bde001bf6bb",
                "shasum": ""
            },
            "require": {
                "php": ">=5.3.3"
            },
            "type": "library",
            "autoload": {
                "classmap": [
                    "File/"
                ]
            },
            "notification-url": "https://packagist.org/downloads/",
            "include-path": [
                ""
            ],
            "license": [
                "BSD-3-Clause"
            ],
            "authors": [
                {
                    "name": "Sebastian Bergmann",
                    "email": "sb@sebastian-bergmann.de",
                    "role": "lead"
                }
            ],
            "description": "FilterIterator implementation that filters files based on a list of suffixes.",
            "homepage": "https://github.com/sebastianbergmann/php-file-iterator/",
            "keywords": [
                "filesystem",
                "iterator"
            ],
            "time": "2013-10-10 15:34:57"
        },
        {
            "name": "phpunit/php-text-template",
            "version": "1.2.1",
            "source": {
                "type": "git",
                "url": "https://github.com/sebastianbergmann/php-text-template.git",
                "reference": "31f8b717e51d9a2afca6c9f046f5d69fc27c8686"
            },
            "dist": {
                "type": "zip",
                "url": "https://api.github.com/repos/sebastianbergmann/php-text-template/zipball/31f8b717e51d9a2afca6c9f046f5d69fc27c8686",
                "reference": "31f8b717e51d9a2afca6c9f046f5d69fc27c8686",
                "shasum": ""
            },
            "require": {
                "php": ">=5.3.3"
            },
            "type": "library",
            "autoload": {
                "classmap": [
                    "src/"
                ]
            },
            "notification-url": "https://packagist.org/downloads/",
            "license": [
                "BSD-3-Clause"
            ],
            "authors": [
                {
                    "name": "Sebastian Bergmann",
                    "email": "sebastian@phpunit.de",
                    "role": "lead"
                }
            ],
            "description": "Simple template engine.",
            "homepage": "https://github.com/sebastianbergmann/php-text-template/",
            "keywords": [
                "template"
            ],
            "time": "2015-06-21 13:50:34"
        },
        {
            "name": "phpunit/php-timer",
            "version": "1.0.7",
            "source": {
                "type": "git",
                "url": "https://github.com/sebastianbergmann/php-timer.git",
                "reference": "3e82f4e9fc92665fafd9157568e4dcb01d014e5b"
            },
            "dist": {
                "type": "zip",
                "url": "https://api.github.com/repos/sebastianbergmann/php-timer/zipball/3e82f4e9fc92665fafd9157568e4dcb01d014e5b",
                "reference": "3e82f4e9fc92665fafd9157568e4dcb01d014e5b",
                "shasum": ""
            },
            "require": {
                "php": ">=5.3.3"
            },
            "type": "library",
            "autoload": {
                "classmap": [
                    "src/"
                ]
            },
            "notification-url": "https://packagist.org/downloads/",
            "license": [
                "BSD-3-Clause"
            ],
            "authors": [
                {
                    "name": "Sebastian Bergmann",
                    "email": "sb@sebastian-bergmann.de",
                    "role": "lead"
                }
            ],
            "description": "Utility class for timing",
            "homepage": "https://github.com/sebastianbergmann/php-timer/",
            "keywords": [
                "timer"
            ],
            "time": "2015-06-21 08:01:12"
        },
        {
            "name": "phpunit/php-token-stream",
            "version": "1.4.8",
            "source": {
                "type": "git",
                "url": "https://github.com/sebastianbergmann/php-token-stream.git",
                "reference": "3144ae21711fb6cac0b1ab4cbe63b75ce3d4e8da"
            },
            "dist": {
                "type": "zip",
                "url": "https://api.github.com/repos/sebastianbergmann/php-token-stream/zipball/3144ae21711fb6cac0b1ab4cbe63b75ce3d4e8da",
                "reference": "3144ae21711fb6cac0b1ab4cbe63b75ce3d4e8da",
                "shasum": ""
            },
            "require": {
                "ext-tokenizer": "*",
                "php": ">=5.3.3"
            },
            "require-dev": {
                "phpunit/phpunit": "~4.2"
            },
            "type": "library",
            "extra": {
                "branch-alias": {
                    "dev-master": "1.4-dev"
                }
            },
            "autoload": {
                "classmap": [
                    "src/"
                ]
            },
            "notification-url": "https://packagist.org/downloads/",
            "license": [
                "BSD-3-Clause"
            ],
            "authors": [
                {
                    "name": "Sebastian Bergmann",
                    "email": "sebastian@phpunit.de"
                }
            ],
            "description": "Wrapper around PHP's tokenizer extension.",
            "homepage": "https://github.com/sebastianbergmann/php-token-stream/",
            "keywords": [
                "tokenizer"
            ],
            "time": "2015-09-15 10:49:45"
        },
        {
            "name": "phpunit/phpunit",
            "version": "4.1.0",
            "source": {
                "type": "git",
                "url": "https://github.com/sebastianbergmann/phpunit.git",
                "reference": "efb1b1334605594417a3bd466477772d06d460a8"
            },
            "dist": {
                "type": "zip",
                "url": "https://api.github.com/repos/sebastianbergmann/phpunit/zipball/efb1b1334605594417a3bd466477772d06d460a8",
                "reference": "efb1b1334605594417a3bd466477772d06d460a8",
                "shasum": ""
            },
            "require": {
                "ext-dom": "*",
                "ext-json": "*",
                "ext-pcre": "*",
                "ext-reflection": "*",
                "ext-spl": "*",
                "php": ">=5.3.3",
                "phpunit/php-code-coverage": "~2.0",
                "phpunit/php-file-iterator": "~1.3.1",
                "phpunit/php-text-template": "~1.2",
                "phpunit/php-timer": "~1.0.2",
                "phpunit/phpunit-mock-objects": "~2.1",
                "sebastian/comparator": "~1.0",
                "sebastian/diff": "~1.1",
                "sebastian/environment": "~1.0",
                "sebastian/exporter": "~1.0",
                "sebastian/version": "~1.0",
                "symfony/yaml": "~2.0"
            },
            "suggest": {
                "phpunit/php-invoker": "~1.1"
            },
            "bin": [
                "phpunit"
            ],
            "type": "library",
            "extra": {
                "branch-alias": {
                    "dev-master": "4.1.x-dev"
                }
            },
            "autoload": {
                "classmap": [
                    "src/"
                ]
            },
            "notification-url": "https://packagist.org/downloads/",
            "include-path": [
                "",
                "../../symfony/yaml/"
            ],
            "license": [
                "BSD-3-Clause"
            ],
            "authors": [
                {
                    "name": "Sebastian Bergmann",
                    "email": "sebastian@phpunit.de",
                    "role": "lead"
                }
            ],
            "description": "The PHP Unit Testing framework.",
            "homepage": "http://www.phpunit.de/",
            "keywords": [
                "phpunit",
                "testing",
                "xunit"
            ],
            "time": "2014-05-02 07:13:40"
        },
        {
            "name": "phpunit/phpunit-mock-objects",
            "version": "2.3.8",
            "source": {
                "type": "git",
                "url": "https://github.com/sebastianbergmann/phpunit-mock-objects.git",
                "reference": "ac8e7a3db35738d56ee9a76e78a4e03d97628983"
            },
            "dist": {
                "type": "zip",
                "url": "https://api.github.com/repos/sebastianbergmann/phpunit-mock-objects/zipball/ac8e7a3db35738d56ee9a76e78a4e03d97628983",
                "reference": "ac8e7a3db35738d56ee9a76e78a4e03d97628983",
                "shasum": ""
            },
            "require": {
                "doctrine/instantiator": "^1.0.2",
                "php": ">=5.3.3",
                "phpunit/php-text-template": "~1.2",
                "sebastian/exporter": "~1.2"
            },
            "require-dev": {
                "phpunit/phpunit": "~4.4"
            },
            "suggest": {
                "ext-soap": "*"
            },
            "type": "library",
            "extra": {
                "branch-alias": {
                    "dev-master": "2.3.x-dev"
                }
            },
            "autoload": {
                "classmap": [
                    "src/"
                ]
            },
            "notification-url": "https://packagist.org/downloads/",
            "license": [
                "BSD-3-Clause"
            ],
            "authors": [
                {
                    "name": "Sebastian Bergmann",
                    "email": "sb@sebastian-bergmann.de",
                    "role": "lead"
                }
            ],
            "description": "Mock Object library for PHPUnit",
            "homepage": "https://github.com/sebastianbergmann/phpunit-mock-objects/",
            "keywords": [
                "mock",
                "xunit"
            ],
            "time": "2015-10-02 06:51:40"
        },
        {
            "name": "sebastian/comparator",
            "version": "1.2.0",
            "source": {
                "type": "git",
                "url": "https://github.com/sebastianbergmann/comparator.git",
                "reference": "937efb279bd37a375bcadf584dec0726f84dbf22"
            },
            "dist": {
                "type": "zip",
                "url": "https://api.github.com/repos/sebastianbergmann/comparator/zipball/937efb279bd37a375bcadf584dec0726f84dbf22",
                "reference": "937efb279bd37a375bcadf584dec0726f84dbf22",
                "shasum": ""
            },
            "require": {
                "php": ">=5.3.3",
                "sebastian/diff": "~1.2",
                "sebastian/exporter": "~1.2"
            },
            "require-dev": {
                "phpunit/phpunit": "~4.4"
            },
            "type": "library",
            "extra": {
                "branch-alias": {
                    "dev-master": "1.2.x-dev"
                }
            },
            "autoload": {
                "classmap": [
                    "src/"
                ]
            },
            "notification-url": "https://packagist.org/downloads/",
            "license": [
                "BSD-3-Clause"
            ],
            "authors": [
                {
                    "name": "Jeff Welch",
                    "email": "whatthejeff@gmail.com"
                },
                {
                    "name": "Volker Dusch",
                    "email": "github@wallbash.com"
                },
                {
                    "name": "Bernhard Schussek",
                    "email": "bschussek@2bepublished.at"
                },
                {
                    "name": "Sebastian Bergmann",
                    "email": "sebastian@phpunit.de"
                }
            ],
            "description": "Provides the functionality to compare PHP values for equality",
            "homepage": "http://www.github.com/sebastianbergmann/comparator",
            "keywords": [
                "comparator",
                "compare",
                "equality"
            ],
            "time": "2015-07-26 15:48:44"
        },
        {
            "name": "sebastian/diff",
            "version": "1.4.1",
            "source": {
                "type": "git",
                "url": "https://github.com/sebastianbergmann/diff.git",
                "reference": "13edfd8706462032c2f52b4b862974dd46b71c9e"
            },
            "dist": {
                "type": "zip",
                "url": "https://api.github.com/repos/sebastianbergmann/diff/zipball/13edfd8706462032c2f52b4b862974dd46b71c9e",
                "reference": "13edfd8706462032c2f52b4b862974dd46b71c9e",
                "shasum": ""
            },
            "require": {
                "php": ">=5.3.3"
            },
            "require-dev": {
                "phpunit/phpunit": "~4.8"
            },
            "type": "library",
            "extra": {
                "branch-alias": {
                    "dev-master": "1.4-dev"
                }
            },
            "autoload": {
                "classmap": [
                    "src/"
                ]
            },
            "notification-url": "https://packagist.org/downloads/",
            "license": [
                "BSD-3-Clause"
            ],
            "authors": [
                {
                    "name": "Kore Nordmann",
                    "email": "mail@kore-nordmann.de"
                },
                {
                    "name": "Sebastian Bergmann",
                    "email": "sebastian@phpunit.de"
                }
            ],
            "description": "Diff implementation",
            "homepage": "https://github.com/sebastianbergmann/diff",
            "keywords": [
                "diff"
            ],
            "time": "2015-12-08 07:14:41"
        },
        {
            "name": "sebastian/environment",
            "version": "1.3.3",
            "source": {
                "type": "git",
                "url": "https://github.com/sebastianbergmann/environment.git",
                "reference": "6e7133793a8e5a5714a551a8324337374be209df"
            },
            "dist": {
                "type": "zip",
                "url": "https://api.github.com/repos/sebastianbergmann/environment/zipball/6e7133793a8e5a5714a551a8324337374be209df",
                "reference": "6e7133793a8e5a5714a551a8324337374be209df",
                "shasum": ""
            },
            "require": {
                "php": ">=5.3.3"
            },
            "require-dev": {
                "phpunit/phpunit": "~4.4"
            },
            "type": "library",
            "extra": {
                "branch-alias": {
                    "dev-master": "1.3.x-dev"
                }
            },
            "autoload": {
                "classmap": [
                    "src/"
                ]
            },
            "notification-url": "https://packagist.org/downloads/",
            "license": [
                "BSD-3-Clause"
            ],
            "authors": [
                {
                    "name": "Sebastian Bergmann",
                    "email": "sebastian@phpunit.de"
                }
            ],
            "description": "Provides functionality to handle HHVM/PHP environments",
            "homepage": "http://www.github.com/sebastianbergmann/environment",
            "keywords": [
                "Xdebug",
                "environment",
                "hhvm"
            ],
            "time": "2015-12-02 08:37:27"
        },
        {
            "name": "sebastian/exporter",
            "version": "1.2.1",
            "source": {
                "type": "git",
                "url": "https://github.com/sebastianbergmann/exporter.git",
                "reference": "7ae5513327cb536431847bcc0c10edba2701064e"
            },
            "dist": {
                "type": "zip",
                "url": "https://api.github.com/repos/sebastianbergmann/exporter/zipball/7ae5513327cb536431847bcc0c10edba2701064e",
                "reference": "7ae5513327cb536431847bcc0c10edba2701064e",
                "shasum": ""
            },
            "require": {
                "php": ">=5.3.3",
                "sebastian/recursion-context": "~1.0"
            },
            "require-dev": {
                "phpunit/phpunit": "~4.4"
            },
            "type": "library",
            "extra": {
                "branch-alias": {
                    "dev-master": "1.2.x-dev"
                }
            },
            "autoload": {
                "classmap": [
                    "src/"
                ]
            },
            "notification-url": "https://packagist.org/downloads/",
            "license": [
                "BSD-3-Clause"
            ],
            "authors": [
                {
                    "name": "Jeff Welch",
                    "email": "whatthejeff@gmail.com"
                },
                {
                    "name": "Volker Dusch",
                    "email": "github@wallbash.com"
                },
                {
                    "name": "Bernhard Schussek",
                    "email": "bschussek@2bepublished.at"
                },
                {
                    "name": "Sebastian Bergmann",
                    "email": "sebastian@phpunit.de"
                },
                {
                    "name": "Adam Harvey",
                    "email": "aharvey@php.net"
                }
            ],
            "description": "Provides the functionality to export PHP variables for visualization",
            "homepage": "http://www.github.com/sebastianbergmann/exporter",
            "keywords": [
                "export",
                "exporter"
            ],
            "time": "2015-06-21 07:55:53"
        },
        {
            "name": "sebastian/recursion-context",
            "version": "1.0.2",
            "source": {
                "type": "git",
                "url": "https://github.com/sebastianbergmann/recursion-context.git",
                "reference": "913401df809e99e4f47b27cdd781f4a258d58791"
            },
            "dist": {
                "type": "zip",
                "url": "https://api.github.com/repos/sebastianbergmann/recursion-context/zipball/913401df809e99e4f47b27cdd781f4a258d58791",
                "reference": "913401df809e99e4f47b27cdd781f4a258d58791",
                "shasum": ""
            },
            "require": {
                "php": ">=5.3.3"
            },
            "require-dev": {
                "phpunit/phpunit": "~4.4"
            },
            "type": "library",
            "extra": {
                "branch-alias": {
                    "dev-master": "1.0.x-dev"
                }
            },
            "autoload": {
                "classmap": [
                    "src/"
                ]
            },
            "notification-url": "https://packagist.org/downloads/",
            "license": [
                "BSD-3-Clause"
            ],
            "authors": [
                {
                    "name": "Jeff Welch",
                    "email": "whatthejeff@gmail.com"
                },
                {
                    "name": "Sebastian Bergmann",
                    "email": "sebastian@phpunit.de"
                },
                {
                    "name": "Adam Harvey",
                    "email": "aharvey@php.net"
                }
            ],
            "description": "Provides functionality to recursively process PHP variables",
            "homepage": "http://www.github.com/sebastianbergmann/recursion-context",
            "time": "2015-11-11 19:50:13"
        },
        {
            "name": "sebastian/version",
            "version": "1.0.6",
            "source": {
                "type": "git",
                "url": "https://github.com/sebastianbergmann/version.git",
                "reference": "58b3a85e7999757d6ad81c787a1fbf5ff6c628c6"
            },
            "dist": {
                "type": "zip",
                "url": "https://api.github.com/repos/sebastianbergmann/version/zipball/58b3a85e7999757d6ad81c787a1fbf5ff6c628c6",
                "reference": "58b3a85e7999757d6ad81c787a1fbf5ff6c628c6",
                "shasum": ""
            },
            "type": "library",
            "autoload": {
                "classmap": [
                    "src/"
                ]
            },
            "notification-url": "https://packagist.org/downloads/",
            "license": [
                "BSD-3-Clause"
            ],
            "authors": [
                {
                    "name": "Sebastian Bergmann",
                    "email": "sebastian@phpunit.de",
                    "role": "lead"
                }
            ],
            "description": "Library that helps with managing the version number of Git-hosted PHP projects",
            "homepage": "https://github.com/sebastianbergmann/version",
            "time": "2015-06-21 13:59:46"
        },
        {
            "name": "sjparkinson/static-review",
            "version": "4.1.1",
            "source": {
                "type": "git",
                "url": "https://github.com/sjparkinson/static-review.git",
                "reference": "493c3410cf146a12fca84209bad126c494e125f0"
            },
            "dist": {
                "type": "zip",
                "url": "https://api.github.com/repos/sjparkinson/static-review/zipball/493c3410cf146a12fca84209bad126c494e125f0",
                "reference": "493c3410cf146a12fca84209bad126c494e125f0",
                "shasum": ""
            },
            "require": {
                "league/climate": "~2.0",
                "php": ">=5.4.0",
                "symfony/console": "~2.0",
                "symfony/process": "~2.0"
            },
            "require-dev": {
                "mockery/mockery": "~0.9",
                "phpunit/phpunit": "~4.0",
                "sensiolabs/security-checker": "~2.0",
                "squizlabs/php_codesniffer": "~1.0"
            },
            "suggest": {
                "sensiolabs/security-checker": "Required for ComposerSecurityReview.",
                "squizlabs/php_codesniffer": "Required for PhpCodeSnifferReview."
            },
            "bin": [
                "bin/static-review.php"
            ],
            "type": "library",
            "autoload": {
                "psr-4": {
                    "StaticReview\\": "src/"
                }
            },
            "notification-url": "https://packagist.org/downloads/",
            "license": [
                "MIT"
            ],
            "authors": [
                {
                    "name": "Samuel Parkinson",
                    "email": "sam.james.parkinson@gmail.com",
                    "homepage": "http://samp.im"
                }
            ],
            "description": "An extendable framework for version control hooks.",
            "time": "2014-09-22 08:40:36"
        },
        {
            "name": "squizlabs/php_codesniffer",
            "version": "1.5.3",
            "source": {
                "type": "git",
                "url": "https://github.com/squizlabs/PHP_CodeSniffer.git",
                "reference": "396178ada8499ec492363587f037125bf7b07fcc"
            },
            "dist": {
                "type": "zip",
                "url": "https://api.github.com/repos/squizlabs/PHP_CodeSniffer/zipball/396178ada8499ec492363587f037125bf7b07fcc",
                "reference": "396178ada8499ec492363587f037125bf7b07fcc",
                "shasum": ""
            },
            "require": {
                "ext-tokenizer": "*",
                "php": ">=5.1.2"
            },
            "suggest": {
                "phpunit/php-timer": "dev-master"
            },
            "bin": [
                "scripts/phpcs"
            ],
            "type": "library",
            "extra": {
                "branch-alias": {
                    "dev-phpcs-fixer": "2.0.x-dev"
                }
            },
            "autoload": {
                "classmap": [
                    "CodeSniffer.php",
                    "CodeSniffer/CLI.php",
                    "CodeSniffer/Exception.php",
                    "CodeSniffer/File.php",
                    "CodeSniffer/Report.php",
                    "CodeSniffer/Reporting.php",
                    "CodeSniffer/Sniff.php",
                    "CodeSniffer/Tokens.php",
                    "CodeSniffer/Reports/",
                    "CodeSniffer/CommentParser/",
                    "CodeSniffer/Tokenizers/",
                    "CodeSniffer/DocGenerators/",
                    "CodeSniffer/Standards/AbstractPatternSniff.php",
                    "CodeSniffer/Standards/AbstractScopeSniff.php",
                    "CodeSniffer/Standards/AbstractVariableSniff.php",
                    "CodeSniffer/Standards/IncorrectPatternException.php",
                    "CodeSniffer/Standards/Generic/Sniffs/",
                    "CodeSniffer/Standards/MySource/Sniffs/",
                    "CodeSniffer/Standards/PEAR/Sniffs/",
                    "CodeSniffer/Standards/PSR1/Sniffs/",
                    "CodeSniffer/Standards/PSR2/Sniffs/",
                    "CodeSniffer/Standards/Squiz/Sniffs/",
                    "CodeSniffer/Standards/Zend/Sniffs/"
                ]
            },
            "notification-url": "https://packagist.org/downloads/",
            "license": [
                "BSD-3-Clause"
            ],
            "authors": [
                {
                    "name": "Greg Sherwood",
                    "role": "lead"
                }
            ],
            "description": "PHP_CodeSniffer tokenises PHP, JavaScript and CSS files and detects violations of a defined set of coding standards.",
            "homepage": "http://www.squizlabs.com/php-codesniffer",
            "keywords": [
                "phpcs",
                "standards"
            ],
            "time": "2014-05-01 03:07:07"
        },
        {
            "name": "symfony/config",
<<<<<<< HEAD
            "version": "v3.0.1",
            "source": {
                "type": "git",
                "url": "https://github.com/symfony/config.git",
                "reference": "58680a6516a457a6c65044fe33586c4a81fdff01"
            },
            "dist": {
                "type": "zip",
                "url": "https://api.github.com/repos/symfony/config/zipball/58680a6516a457a6c65044fe33586c4a81fdff01",
                "reference": "58680a6516a457a6c65044fe33586c4a81fdff01",
                "shasum": ""
            },
            "require": {
                "php": ">=5.5.9",
                "symfony/filesystem": "~2.8|~3.0"
=======
            "version": "v2.8.2",
            "source": {
                "type": "git",
                "url": "https://github.com/symfony/config.git",
                "reference": "41ee6c70758f40fa1dbf90d019ae0a66c4a09e74"
            },
            "dist": {
                "type": "zip",
                "url": "https://api.github.com/repos/symfony/config/zipball/41ee6c70758f40fa1dbf90d019ae0a66c4a09e74",
                "reference": "41ee6c70758f40fa1dbf90d019ae0a66c4a09e74",
                "shasum": ""
            },
            "require": {
                "php": ">=5.3.9",
                "symfony/filesystem": "~2.3|~3.0.0"
>>>>>>> 44c48b12
            },
            "type": "library",
            "extra": {
                "branch-alias": {
<<<<<<< HEAD
                    "dev-master": "3.0-dev"
=======
                    "dev-master": "2.8-dev"
>>>>>>> 44c48b12
                }
            },
            "autoload": {
                "psr-4": {
                    "Symfony\\Component\\Config\\": ""
                },
                "exclude-from-classmap": [
                    "/Tests/"
                ]
            },
            "notification-url": "https://packagist.org/downloads/",
            "license": [
                "MIT"
            ],
            "authors": [
                {
                    "name": "Fabien Potencier",
                    "email": "fabien@symfony.com"
                },
                {
                    "name": "Symfony Community",
                    "homepage": "https://symfony.com/contributors"
                }
            ],
            "description": "Symfony Config Component",
            "homepage": "https://symfony.com",
<<<<<<< HEAD
            "time": "2015-12-26 13:39:53"
        },
        {
            "name": "symfony/dependency-injection",
            "version": "v3.0.1",
            "source": {
                "type": "git",
                "url": "https://github.com/symfony/dependency-injection.git",
                "reference": "1256a2e57879ae561278c306d47977d1f73387b8"
            },
            "dist": {
                "type": "zip",
                "url": "https://api.github.com/repos/symfony/dependency-injection/zipball/1256a2e57879ae561278c306d47977d1f73387b8",
                "reference": "1256a2e57879ae561278c306d47977d1f73387b8",
=======
            "time": "2016-01-03 15:33:41"
        },
        {
            "name": "symfony/dependency-injection",
            "version": "v2.8.2",
            "source": {
                "type": "git",
                "url": "https://github.com/symfony/dependency-injection.git",
                "reference": "ba94a914e244e0d05f0aaef460d5558d5541d2b1"
            },
            "dist": {
                "type": "zip",
                "url": "https://api.github.com/repos/symfony/dependency-injection/zipball/ba94a914e244e0d05f0aaef460d5558d5541d2b1",
                "reference": "ba94a914e244e0d05f0aaef460d5558d5541d2b1",
>>>>>>> 44c48b12
                "shasum": ""
            },
            "require": {
                "php": ">=5.5.9"
            },
            "require-dev": {
<<<<<<< HEAD
                "symfony/config": "~2.8|~3.0",
                "symfony/expression-language": "~2.8|~3.0",
                "symfony/yaml": "~2.8|~3.0"
=======
                "symfony/config": "~2.2|~3.0.0",
                "symfony/expression-language": "~2.6|~3.0.0",
                "symfony/yaml": "~2.1|~3.0.0"
>>>>>>> 44c48b12
            },
            "suggest": {
                "symfony/config": "",
                "symfony/proxy-manager-bridge": "Generate service proxies to lazy load them",
                "symfony/yaml": ""
            },
            "type": "library",
            "extra": {
                "branch-alias": {
<<<<<<< HEAD
                    "dev-master": "3.0-dev"
=======
                    "dev-master": "2.8-dev"
>>>>>>> 44c48b12
                }
            },
            "autoload": {
                "psr-4": {
                    "Symfony\\Component\\DependencyInjection\\": ""
                },
                "exclude-from-classmap": [
                    "/Tests/"
                ]
            },
            "notification-url": "https://packagist.org/downloads/",
            "license": [
                "MIT"
            ],
            "authors": [
                {
                    "name": "Fabien Potencier",
                    "email": "fabien@symfony.com"
                },
                {
                    "name": "Symfony Community",
                    "homepage": "https://symfony.com/contributors"
                }
            ],
            "description": "Symfony DependencyInjection Component",
            "homepage": "https://symfony.com",
<<<<<<< HEAD
            "time": "2015-12-26 13:39:53"
        },
        {
            "name": "symfony/filesystem",
            "version": "v3.0.1",
            "source": {
                "type": "git",
                "url": "https://github.com/symfony/filesystem.git",
                "reference": "c2e59d11dccd135dc8f00ee97f34fe1de842e70c"
            },
            "dist": {
                "type": "zip",
                "url": "https://api.github.com/repos/symfony/filesystem/zipball/c2e59d11dccd135dc8f00ee97f34fe1de842e70c",
                "reference": "c2e59d11dccd135dc8f00ee97f34fe1de842e70c",
=======
            "time": "2016-01-12 17:46:01"
        },
        {
            "name": "symfony/filesystem",
            "version": "v2.8.2",
            "source": {
                "type": "git",
                "url": "https://github.com/symfony/filesystem.git",
                "reference": "637b64d0ee10f44ae98dbad651b1ecdf35a11e8c"
            },
            "dist": {
                "type": "zip",
                "url": "https://api.github.com/repos/symfony/filesystem/zipball/637b64d0ee10f44ae98dbad651b1ecdf35a11e8c",
                "reference": "637b64d0ee10f44ae98dbad651b1ecdf35a11e8c",
>>>>>>> 44c48b12
                "shasum": ""
            },
            "require": {
                "php": ">=5.5.9"
            },
            "type": "library",
            "extra": {
                "branch-alias": {
<<<<<<< HEAD
                    "dev-master": "3.0-dev"
=======
                    "dev-master": "2.8-dev"
>>>>>>> 44c48b12
                }
            },
            "autoload": {
                "psr-4": {
                    "Symfony\\Component\\Filesystem\\": ""
                },
                "exclude-from-classmap": [
                    "/Tests/"
                ]
            },
            "notification-url": "https://packagist.org/downloads/",
            "license": [
                "MIT"
            ],
            "authors": [
                {
                    "name": "Fabien Potencier",
                    "email": "fabien@symfony.com"
                },
                {
                    "name": "Symfony Community",
                    "homepage": "https://symfony.com/contributors"
                }
            ],
            "description": "Symfony Filesystem Component",
            "homepage": "https://symfony.com",
<<<<<<< HEAD
            "time": "2015-12-22 10:39:06"
=======
            "time": "2016-01-13 10:28:07"
>>>>>>> 44c48b12
        },
        {
            "name": "symfony/stopwatch",
            "version": "v3.0.1",
            "source": {
                "type": "git",
                "url": "https://github.com/symfony/stopwatch.git",
                "reference": "6aeac8907e3e1340a0033b0a9ec075f8e6524800"
            },
            "dist": {
                "type": "zip",
                "url": "https://api.github.com/repos/symfony/stopwatch/zipball/6aeac8907e3e1340a0033b0a9ec075f8e6524800",
                "reference": "6aeac8907e3e1340a0033b0a9ec075f8e6524800",
                "shasum": ""
            },
            "require": {
                "php": ">=5.5.9"
            },
            "type": "library",
            "extra": {
                "branch-alias": {
                    "dev-master": "3.0-dev"
                }
            },
            "autoload": {
                "psr-4": {
                    "Symfony\\Component\\Stopwatch\\": ""
                },
                "exclude-from-classmap": [
                    "/Tests/"
                ]
            },
            "notification-url": "https://packagist.org/downloads/",
            "license": [
                "MIT"
            ],
            "authors": [
                {
                    "name": "Fabien Potencier",
                    "email": "fabien@symfony.com"
                },
                {
                    "name": "Symfony Community",
                    "homepage": "https://symfony.com/contributors"
                }
            ],
            "description": "Symfony Stopwatch Component",
            "homepage": "https://symfony.com",
            "time": "2015-10-30 23:35:59"
        },
        {
            "name": "symfony/yaml",
            "version": "v2.8.2",
            "source": {
                "type": "git",
                "url": "https://github.com/symfony/yaml.git",
                "reference": "34c8a4b51e751e7ea869b8262f883d008a2b81b8"
            },
            "dist": {
                "type": "zip",
                "url": "https://api.github.com/repos/symfony/yaml/zipball/34c8a4b51e751e7ea869b8262f883d008a2b81b8",
                "reference": "34c8a4b51e751e7ea869b8262f883d008a2b81b8",
                "shasum": ""
            },
            "require": {
                "php": ">=5.3.9"
            },
            "type": "library",
            "extra": {
                "branch-alias": {
                    "dev-master": "2.8-dev"
                }
            },
            "autoload": {
                "psr-4": {
                    "Symfony\\Component\\Yaml\\": ""
                },
                "exclude-from-classmap": [
                    "/Tests/"
                ]
            },
            "notification-url": "https://packagist.org/downloads/",
            "license": [
                "MIT"
            ],
            "authors": [
                {
                    "name": "Fabien Potencier",
                    "email": "fabien@symfony.com"
                },
                {
                    "name": "Symfony Community",
                    "homepage": "https://symfony.com/contributors"
                }
            ],
            "description": "Symfony Yaml Component",
            "homepage": "https://symfony.com",
            "time": "2016-01-13 10:28:07"
        }
    ],
    "aliases": [],
    "minimum-stability": "alpha",
    "stability-flags": {
        "composer/composer": 15,
        "phpmd/phpmd": 0
    },
    "prefer-stable": true,
    "prefer-lowest": false,
    "platform": {
        "php": "~5.5.0|~5.6.0|~7.0.0",
        "lib-libxml": "*",
        "ext-ctype": "*",
        "ext-gd": "*",
        "ext-spl": "*",
        "ext-dom": "*",
        "ext-simplexml": "*",
        "ext-mcrypt": "*",
        "ext-hash": "*",
        "ext-curl": "*",
        "ext-iconv": "*",
        "ext-intl": "*",
        "ext-xsl": "*",
        "ext-mbstring": "*",
        "ext-openssl": "*",
        "ext-zip": "*"
    },
    "platform-dev": []
}<|MERGE_RESOLUTION|>--- conflicted
+++ resolved
@@ -4,12 +4,8 @@
         "Read more about it at https://getcomposer.org/doc/01-basic-usage.md#composer-lock-the-lock-file",
         "This file is @generated automatically"
     ],
-<<<<<<< HEAD
-    "hash": "142ae396d21392ace0d18d188c18e46a",
-=======
     "hash": "48d1f783a81b94807bfebeda2ddc769f",
     "content-hash": "2b6794ef8b5f184c576be8846661703c",
->>>>>>> 44c48b12
     "packages": [
         {
             "name": "braintree/braintree_php",
@@ -3669,23 +3665,6 @@
         },
         {
             "name": "symfony/config",
-<<<<<<< HEAD
-            "version": "v3.0.1",
-            "source": {
-                "type": "git",
-                "url": "https://github.com/symfony/config.git",
-                "reference": "58680a6516a457a6c65044fe33586c4a81fdff01"
-            },
-            "dist": {
-                "type": "zip",
-                "url": "https://api.github.com/repos/symfony/config/zipball/58680a6516a457a6c65044fe33586c4a81fdff01",
-                "reference": "58680a6516a457a6c65044fe33586c4a81fdff01",
-                "shasum": ""
-            },
-            "require": {
-                "php": ">=5.5.9",
-                "symfony/filesystem": "~2.8|~3.0"
-=======
             "version": "v2.8.2",
             "source": {
                 "type": "git",
@@ -3701,16 +3680,11 @@
             "require": {
                 "php": ">=5.3.9",
                 "symfony/filesystem": "~2.3|~3.0.0"
->>>>>>> 44c48b12
-            },
-            "type": "library",
-            "extra": {
-                "branch-alias": {
-<<<<<<< HEAD
-                    "dev-master": "3.0-dev"
-=======
+            },
+            "type": "library",
+            "extra": {
+                "branch-alias": {
                     "dev-master": "2.8-dev"
->>>>>>> 44c48b12
                 }
             },
             "autoload": {
@@ -3737,22 +3711,6 @@
             ],
             "description": "Symfony Config Component",
             "homepage": "https://symfony.com",
-<<<<<<< HEAD
-            "time": "2015-12-26 13:39:53"
-        },
-        {
-            "name": "symfony/dependency-injection",
-            "version": "v3.0.1",
-            "source": {
-                "type": "git",
-                "url": "https://github.com/symfony/dependency-injection.git",
-                "reference": "1256a2e57879ae561278c306d47977d1f73387b8"
-            },
-            "dist": {
-                "type": "zip",
-                "url": "https://api.github.com/repos/symfony/dependency-injection/zipball/1256a2e57879ae561278c306d47977d1f73387b8",
-                "reference": "1256a2e57879ae561278c306d47977d1f73387b8",
-=======
             "time": "2016-01-03 15:33:41"
         },
         {
@@ -3767,22 +3725,18 @@
                 "type": "zip",
                 "url": "https://api.github.com/repos/symfony/dependency-injection/zipball/ba94a914e244e0d05f0aaef460d5558d5541d2b1",
                 "reference": "ba94a914e244e0d05f0aaef460d5558d5541d2b1",
->>>>>>> 44c48b12
-                "shasum": ""
-            },
-            "require": {
-                "php": ">=5.5.9"
-            },
-            "require-dev": {
-<<<<<<< HEAD
-                "symfony/config": "~2.8|~3.0",
-                "symfony/expression-language": "~2.8|~3.0",
-                "symfony/yaml": "~2.8|~3.0"
-=======
+                "shasum": ""
+            },
+            "require": {
+                "php": ">=5.3.9"
+            },
+            "conflict": {
+                "symfony/expression-language": "<2.6"
+            },
+            "require-dev": {
                 "symfony/config": "~2.2|~3.0.0",
                 "symfony/expression-language": "~2.6|~3.0.0",
                 "symfony/yaml": "~2.1|~3.0.0"
->>>>>>> 44c48b12
             },
             "suggest": {
                 "symfony/config": "",
@@ -3792,11 +3746,7 @@
             "type": "library",
             "extra": {
                 "branch-alias": {
-<<<<<<< HEAD
-                    "dev-master": "3.0-dev"
-=======
                     "dev-master": "2.8-dev"
->>>>>>> 44c48b12
                 }
             },
             "autoload": {
@@ -3823,22 +3773,6 @@
             ],
             "description": "Symfony DependencyInjection Component",
             "homepage": "https://symfony.com",
-<<<<<<< HEAD
-            "time": "2015-12-26 13:39:53"
-        },
-        {
-            "name": "symfony/filesystem",
-            "version": "v3.0.1",
-            "source": {
-                "type": "git",
-                "url": "https://github.com/symfony/filesystem.git",
-                "reference": "c2e59d11dccd135dc8f00ee97f34fe1de842e70c"
-            },
-            "dist": {
-                "type": "zip",
-                "url": "https://api.github.com/repos/symfony/filesystem/zipball/c2e59d11dccd135dc8f00ee97f34fe1de842e70c",
-                "reference": "c2e59d11dccd135dc8f00ee97f34fe1de842e70c",
-=======
             "time": "2016-01-12 17:46:01"
         },
         {
@@ -3853,20 +3787,15 @@
                 "type": "zip",
                 "url": "https://api.github.com/repos/symfony/filesystem/zipball/637b64d0ee10f44ae98dbad651b1ecdf35a11e8c",
                 "reference": "637b64d0ee10f44ae98dbad651b1ecdf35a11e8c",
->>>>>>> 44c48b12
-                "shasum": ""
-            },
-            "require": {
-                "php": ">=5.5.9"
-            },
-            "type": "library",
-            "extra": {
-                "branch-alias": {
-<<<<<<< HEAD
-                    "dev-master": "3.0-dev"
-=======
+                "shasum": ""
+            },
+            "require": {
+                "php": ">=5.3.9"
+            },
+            "type": "library",
+            "extra": {
+                "branch-alias": {
                     "dev-master": "2.8-dev"
->>>>>>> 44c48b12
                 }
             },
             "autoload": {
@@ -3893,11 +3822,7 @@
             ],
             "description": "Symfony Filesystem Component",
             "homepage": "https://symfony.com",
-<<<<<<< HEAD
-            "time": "2015-12-22 10:39:06"
-=======
             "time": "2016-01-13 10:28:07"
->>>>>>> 44c48b12
         },
         {
             "name": "symfony/stopwatch",
