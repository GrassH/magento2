{
    "_readme": [
        "This file locks the dependencies of your project to a known state",
        "Read more about it at https://getcomposer.org/doc/01-basic-usage.md#installing-dependencies",
        "This file is @generated automatically"
    ],
    "content-hash": "c6a2d5b4febab41e29be75bf03c7a3b5",
    "packages": [
        {
            "name": "aws/aws-sdk-php",
<<<<<<< HEAD
            "version": "3.178.0",
            "source": {
                "type": "git",
                "url": "https://github.com/aws/aws-sdk-php.git",
                "reference": "214e3d98c54277cd8965f1cf307dce39631407bf"
            },
            "dist": {
                "type": "zip",
                "url": "https://api.github.com/repos/aws/aws-sdk-php/zipball/214e3d98c54277cd8965f1cf307dce39631407bf",
                "reference": "214e3d98c54277cd8965f1cf307dce39631407bf",
=======
            "version": "3.178.1",
            "source": {
                "type": "git",
                "url": "https://github.com/aws/aws-sdk-php.git",
                "reference": "45692b97e12a2eed540c0afd106f143aad15e622"
            },
            "dist": {
                "type": "zip",
                "url": "https://api.github.com/repos/aws/aws-sdk-php/zipball/45692b97e12a2eed540c0afd106f143aad15e622",
                "reference": "45692b97e12a2eed540c0afd106f143aad15e622",
>>>>>>> c46d9bfe
                "shasum": ""
            },
            "require": {
                "ext-json": "*",
                "ext-pcre": "*",
                "ext-simplexml": "*",
                "guzzlehttp/guzzle": "^5.3.3|^6.2.1|^7.0",
                "guzzlehttp/promises": "^1.4.0",
                "guzzlehttp/psr7": "^1.7.0",
                "mtdowling/jmespath.php": "^2.6",
                "php": ">=5.5"
            },
            "require-dev": {
                "andrewsville/php-token-reflection": "^1.4",
                "aws/aws-php-sns-message-validator": "~1.0",
                "behat/behat": "~3.0",
                "doctrine/cache": "~1.4",
                "ext-dom": "*",
                "ext-openssl": "*",
                "ext-pcntl": "*",
                "ext-sockets": "*",
                "nette/neon": "^2.3",
                "paragonie/random_compat": ">= 2",
                "phpunit/phpunit": "^4.8.35|^5.4.3",
                "psr/cache": "^1.0",
                "psr/simple-cache": "^1.0",
                "sebastian/comparator": "^1.2.3"
            },
            "suggest": {
                "aws/aws-php-sns-message-validator": "To validate incoming SNS notifications",
                "doctrine/cache": "To use the DoctrineCacheAdapter",
                "ext-curl": "To send requests using cURL",
                "ext-openssl": "Allows working with CloudFront private distributions and verifying received SNS messages",
                "ext-sockets": "To use client-side monitoring"
            },
            "type": "library",
            "extra": {
                "branch-alias": {
                    "dev-master": "3.0-dev"
                }
            },
            "autoload": {
                "psr-4": {
                    "Aws\\": "src/"
                },
                "files": [
                    "src/functions.php"
                ]
            },
            "notification-url": "https://packagist.org/downloads/",
            "license": [
                "Apache-2.0"
            ],
            "authors": [
                {
                    "name": "Amazon Web Services",
                    "homepage": "http://aws.amazon.com"
                }
            ],
            "description": "AWS SDK for PHP - Use Amazon Web Services in your PHP project",
            "homepage": "http://aws.amazon.com/sdkforphp",
            "keywords": [
                "amazon",
                "aws",
                "cloud",
                "dynamodb",
                "ec2",
                "glacier",
                "s3",
                "sdk"
            ],
<<<<<<< HEAD
            "time": "2021-04-08T18:13:16+00:00"
=======
            "time": "2021-04-09T18:13:02+00:00"
>>>>>>> c46d9bfe
        },
        {
            "name": "brick/math",
            "version": "0.9.2",
            "source": {
                "type": "git",
                "url": "https://github.com/brick/math.git",
                "reference": "dff976c2f3487d42c1db75a3b180e2b9f0e72ce0"
            },
            "dist": {
                "type": "zip",
                "url": "https://api.github.com/repos/brick/math/zipball/dff976c2f3487d42c1db75a3b180e2b9f0e72ce0",
                "reference": "dff976c2f3487d42c1db75a3b180e2b9f0e72ce0",
                "shasum": ""
            },
            "require": {
                "ext-json": "*",
                "php": "^7.1 || ^8.0"
            },
            "require-dev": {
                "php-coveralls/php-coveralls": "^2.2",
                "phpunit/phpunit": "^7.5.15 || ^8.5 || ^9.0",
                "vimeo/psalm": "4.3.2"
            },
            "type": "library",
            "autoload": {
                "psr-4": {
                    "Brick\\Math\\": "src/"
                }
            },
            "notification-url": "https://packagist.org/downloads/",
            "license": [
                "MIT"
            ],
            "description": "Arbitrary-precision arithmetic library",
            "keywords": [
                "Arbitrary-precision",
                "BigInteger",
                "BigRational",
                "arithmetic",
                "bigdecimal",
                "bignum",
                "brick",
                "math"
            ],
            "time": "2021-01-20T22:51:39+00:00"
        },
        {
            "name": "brick/varexporter",
            "version": "0.3.5",
            "source": {
                "type": "git",
                "url": "https://github.com/brick/varexporter.git",
                "reference": "05241f28dfcba2b51b11e2d750e296316ebbe518"
            },
            "dist": {
                "type": "zip",
                "url": "https://api.github.com/repos/brick/varexporter/zipball/05241f28dfcba2b51b11e2d750e296316ebbe518",
                "reference": "05241f28dfcba2b51b11e2d750e296316ebbe518",
                "shasum": ""
            },
            "require": {
                "nikic/php-parser": "^4.0",
                "php": "^7.2 || ^8.0"
            },
            "require-dev": {
                "php-coveralls/php-coveralls": "^2.2",
                "phpunit/phpunit": "^8.5 || ^9.0",
                "vimeo/psalm": "4.4.1"
            },
            "type": "library",
            "autoload": {
                "psr-4": {
                    "Brick\\VarExporter\\": "src/"
                }
            },
            "notification-url": "https://packagist.org/downloads/",
            "license": [
                "MIT"
            ],
            "description": "A powerful alternative to var_export(), which can export closures and objects without __set_state()",
            "keywords": [
                "var_export"
            ],
            "time": "2021-02-10T13:53:07+00:00"
        },
        {
            "name": "colinmollenhour/cache-backend-file",
            "version": "v1.4.5",
            "source": {
                "type": "git",
                "url": "https://github.com/colinmollenhour/Cm_Cache_Backend_File.git",
                "reference": "03c7d4c0f43b2de1b559a3527d18ff697d306544"
            },
            "dist": {
                "type": "zip",
                "url": "https://api.github.com/repos/colinmollenhour/Cm_Cache_Backend_File/zipball/03c7d4c0f43b2de1b559a3527d18ff697d306544",
                "reference": "03c7d4c0f43b2de1b559a3527d18ff697d306544",
                "shasum": ""
            },
            "type": "magento-module",
            "autoload": {
                "classmap": [
                    "File.php"
                ]
            },
            "notification-url": "https://packagist.org/downloads/",
            "license": [
                "BSD-3-Clause"
            ],
            "authors": [
                {
                    "name": "Colin Mollenhour"
                }
            ],
            "description": "The stock Zend_Cache_Backend_File backend has extremely poor performance for cleaning by tags making it become unusable as the number of cached items increases. This backend makes many changes resulting in a huge performance boost, especially for tag cleaning.",
            "homepage": "https://github.com/colinmollenhour/Cm_Cache_Backend_File",
            "time": "2019-04-18T21:54:31+00:00"
        },
        {
            "name": "colinmollenhour/cache-backend-redis",
            "version": "1.11.0",
            "source": {
                "type": "git",
                "url": "https://github.com/colinmollenhour/Cm_Cache_Backend_Redis.git",
                "reference": "389fb68de15660e39b055d149d31f3708b5d6cbc"
            },
            "dist": {
                "type": "zip",
                "url": "https://api.github.com/repos/colinmollenhour/Cm_Cache_Backend_Redis/zipball/389fb68de15660e39b055d149d31f3708b5d6cbc",
                "reference": "389fb68de15660e39b055d149d31f3708b5d6cbc",
                "shasum": ""
            },
            "require": {
                "magento-hackathon/magento-composer-installer": "*"
            },
            "type": "magento-module",
            "autoload": {
                "classmap": [
                    "Cm/Cache/Backend/Redis.php"
                ]
            },
            "notification-url": "https://packagist.org/downloads/",
            "license": [
                "BSD-3-Clause"
            ],
            "authors": [
                {
                    "name": "Colin Mollenhour"
                }
            ],
            "description": "Zend_Cache backend using Redis with full support for tags.",
            "homepage": "https://github.com/colinmollenhour/Cm_Cache_Backend_Redis",
            "time": "2019-03-03T04:04:49+00:00"
        },
        {
            "name": "colinmollenhour/credis",
            "version": "1.11.1",
            "source": {
                "type": "git",
                "url": "https://github.com/colinmollenhour/credis.git",
                "reference": "bd1da4698ab1918477f9e71e5ff0062b9a345008"
            },
            "dist": {
                "type": "zip",
                "url": "https://api.github.com/repos/colinmollenhour/credis/zipball/bd1da4698ab1918477f9e71e5ff0062b9a345008",
                "reference": "bd1da4698ab1918477f9e71e5ff0062b9a345008",
                "shasum": ""
            },
            "require": {
                "php": ">=5.4.0"
            },
            "type": "library",
            "autoload": {
                "classmap": [
                    "Client.php",
                    "Cluster.php",
                    "Sentinel.php",
                    "Module.php"
                ]
            },
            "notification-url": "https://packagist.org/downloads/",
            "license": [
                "MIT"
            ],
            "authors": [
                {
                    "name": "Colin Mollenhour",
                    "email": "colin@mollenhour.com"
                }
            ],
            "description": "Credis is a lightweight interface to the Redis key-value store which wraps the phpredis library when available for better performance.",
            "homepage": "https://github.com/colinmollenhour/credis",
            "time": "2019-11-26T18:09:45+00:00"
        },
        {
            "name": "colinmollenhour/php-redis-session-abstract",
            "version": "v1.4.4",
            "source": {
                "type": "git",
                "url": "https://github.com/colinmollenhour/php-redis-session-abstract.git",
                "reference": "8d684bbacac99450f2a9ddf6f56be296997e2959"
            },
            "dist": {
                "type": "zip",
                "url": "https://api.github.com/repos/colinmollenhour/php-redis-session-abstract/zipball/8d684bbacac99450f2a9ddf6f56be296997e2959",
                "reference": "8d684bbacac99450f2a9ddf6f56be296997e2959",
                "shasum": ""
            },
            "require": {
                "colinmollenhour/credis": "~1.6",
                "php": "^5.5 || ^7.0 || ^8.0"
            },
            "require-dev": {
                "phpunit/phpunit": "^9"
            },
            "type": "library",
            "autoload": {
                "psr-0": {
                    "Cm\\RedisSession\\": "src/"
                }
            },
            "notification-url": "https://packagist.org/downloads/",
            "license": [
                "BSD-3-Clause"
            ],
            "authors": [
                {
                    "name": "Colin Mollenhour"
                }
            ],
            "description": "A Redis-based session handler with optimistic locking",
            "homepage": "https://github.com/colinmollenhour/php-redis-session-abstract",
            "time": "2021-04-07T21:51:17+00:00"
        },
        {
            "name": "composer/ca-bundle",
            "version": "1.2.9",
            "source": {
                "type": "git",
                "url": "https://github.com/composer/ca-bundle.git",
                "reference": "78a0e288fdcebf92aa2318a8d3656168da6ac1a5"
            },
            "dist": {
                "type": "zip",
                "url": "https://api.github.com/repos/composer/ca-bundle/zipball/78a0e288fdcebf92aa2318a8d3656168da6ac1a5",
                "reference": "78a0e288fdcebf92aa2318a8d3656168da6ac1a5",
                "shasum": ""
            },
            "require": {
                "ext-openssl": "*",
                "ext-pcre": "*",
                "php": "^5.3.2 || ^7.0 || ^8.0"
            },
            "require-dev": {
                "phpstan/phpstan": "^0.12.55",
                "psr/log": "^1.0",
                "symfony/phpunit-bridge": "^4.2 || ^5",
                "symfony/process": "^2.5 || ^3.0 || ^4.0 || ^5.0"
            },
            "type": "library",
            "extra": {
                "branch-alias": {
                    "dev-main": "1.x-dev"
                }
            },
            "autoload": {
                "psr-4": {
                    "Composer\\CaBundle\\": "src"
                }
            },
            "notification-url": "https://packagist.org/downloads/",
            "license": [
                "MIT"
            ],
            "authors": [
                {
                    "name": "Jordi Boggiano",
                    "email": "j.boggiano@seld.be",
                    "homepage": "http://seld.be"
                }
            ],
            "description": "Lets you find a path to the system CA bundle, and includes a fallback to the Mozilla CA bundle.",
            "keywords": [
                "cabundle",
                "cacert",
                "certificate",
                "ssl",
                "tls"
            ],
            "time": "2021-01-12T12:10:35+00:00"
        },
        {
            "name": "composer/composer",
            "version": "1.10.21",
            "source": {
                "type": "git",
                "url": "https://github.com/composer/composer.git",
                "reference": "04021432f4a9cbd9351dd166b8c193f42c36a39c"
            },
            "dist": {
                "type": "zip",
                "url": "https://api.github.com/repos/composer/composer/zipball/04021432f4a9cbd9351dd166b8c193f42c36a39c",
                "reference": "04021432f4a9cbd9351dd166b8c193f42c36a39c",
                "shasum": ""
            },
            "require": {
                "composer/ca-bundle": "^1.0",
                "composer/semver": "^1.0",
                "composer/spdx-licenses": "^1.2",
                "composer/xdebug-handler": "^1.1",
                "justinrainbow/json-schema": "^5.2.10",
                "php": "^5.3.2 || ^7.0 || ^8.0",
                "psr/log": "^1.0",
                "seld/jsonlint": "^1.4",
                "seld/phar-utils": "^1.0",
                "symfony/console": "^2.7 || ^3.0 || ^4.0 || ^5.0",
                "symfony/filesystem": "^2.7 || ^3.0 || ^4.0 || ^5.0",
                "symfony/finder": "^2.7 || ^3.0 || ^4.0 || ^5.0",
                "symfony/process": "^2.7 || ^3.0 || ^4.0 || ^5.0"
            },
            "conflict": {
                "symfony/console": "2.8.38"
            },
            "require-dev": {
                "phpspec/prophecy": "^1.10",
                "symfony/phpunit-bridge": "^4.2"
            },
            "suggest": {
                "ext-openssl": "Enabling the openssl extension allows you to access https URLs for repositories and packages",
                "ext-zip": "Enabling the zip extension allows you to unzip archives",
                "ext-zlib": "Allow gzip compression of HTTP requests"
            },
            "bin": [
                "bin/composer"
            ],
            "type": "library",
            "extra": {
                "branch-alias": {
                    "dev-master": "1.10-dev"
                }
            },
            "autoload": {
                "psr-4": {
                    "Composer\\": "src/Composer"
                }
            },
            "notification-url": "https://packagist.org/downloads/",
            "license": [
                "MIT"
            ],
            "authors": [
                {
                    "name": "Nils Adermann",
                    "email": "naderman@naderman.de",
                    "homepage": "http://www.naderman.de"
                },
                {
                    "name": "Jordi Boggiano",
                    "email": "j.boggiano@seld.be",
                    "homepage": "http://seld.be"
                }
            ],
            "description": "Composer helps you declare, manage and install dependencies of PHP projects. It ensures you have the right stack everywhere.",
            "homepage": "https://getcomposer.org/",
            "keywords": [
                "autoload",
                "dependency",
                "package"
            ],
<<<<<<< HEAD
=======
            "funding": [
                {
                    "url": "https://packagist.com",
                    "type": "custom"
                },
                {
                    "url": "https://github.com/composer",
                    "type": "github"
                },
                {
                    "url": "https://tidelift.com/funding/github/packagist/composer/composer",
                    "type": "tidelift"
                }
            ],
>>>>>>> c46d9bfe
            "time": "2021-04-01T07:16:35+00:00"
        },
        {
            "name": "composer/semver",
            "version": "1.7.2",
            "source": {
                "type": "git",
                "url": "https://github.com/composer/semver.git",
                "reference": "647490bbcaf7fc4891c58f47b825eb99d19c377a"
            },
            "dist": {
                "type": "zip",
                "url": "https://api.github.com/repos/composer/semver/zipball/647490bbcaf7fc4891c58f47b825eb99d19c377a",
                "reference": "647490bbcaf7fc4891c58f47b825eb99d19c377a",
                "shasum": ""
            },
            "require": {
                "php": "^5.3.2 || ^7.0 || ^8.0"
            },
            "require-dev": {
                "phpunit/phpunit": "^4.5 || ^5.0.5"
            },
            "type": "library",
            "extra": {
                "branch-alias": {
                    "dev-master": "1.x-dev"
                }
            },
            "autoload": {
                "psr-4": {
                    "Composer\\Semver\\": "src"
                }
            },
            "notification-url": "https://packagist.org/downloads/",
            "license": [
                "MIT"
            ],
            "authors": [
                {
                    "name": "Nils Adermann",
                    "email": "naderman@naderman.de",
                    "homepage": "http://www.naderman.de"
                },
                {
                    "name": "Jordi Boggiano",
                    "email": "j.boggiano@seld.be",
                    "homepage": "http://seld.be"
                },
                {
                    "name": "Rob Bast",
                    "email": "rob.bast@gmail.com",
                    "homepage": "http://robbast.nl"
                }
            ],
            "description": "Semver library that offers utilities, version constraint parsing and validation.",
            "keywords": [
                "semantic",
                "semver",
                "validation",
                "versioning"
            ],
            "time": "2020-12-03T15:47:16+00:00"
        },
        {
            "name": "composer/spdx-licenses",
            "version": "1.5.5",
            "source": {
                "type": "git",
                "url": "https://github.com/composer/spdx-licenses.git",
                "reference": "de30328a7af8680efdc03e396aad24befd513200"
            },
            "dist": {
                "type": "zip",
                "url": "https://api.github.com/repos/composer/spdx-licenses/zipball/de30328a7af8680efdc03e396aad24befd513200",
                "reference": "de30328a7af8680efdc03e396aad24befd513200",
                "shasum": ""
            },
            "require": {
                "php": "^5.3.2 || ^7.0 || ^8.0"
            },
            "require-dev": {
                "phpunit/phpunit": "^4.8.35 || ^5.7 || 6.5 - 7"
            },
            "type": "library",
            "extra": {
                "branch-alias": {
                    "dev-main": "1.x-dev"
                }
            },
            "autoload": {
                "psr-4": {
                    "Composer\\Spdx\\": "src"
                }
            },
            "notification-url": "https://packagist.org/downloads/",
            "license": [
                "MIT"
            ],
            "authors": [
                {
                    "name": "Nils Adermann",
                    "email": "naderman@naderman.de",
                    "homepage": "http://www.naderman.de"
                },
                {
                    "name": "Jordi Boggiano",
                    "email": "j.boggiano@seld.be",
                    "homepage": "http://seld.be"
                },
                {
                    "name": "Rob Bast",
                    "email": "rob.bast@gmail.com",
                    "homepage": "http://robbast.nl"
                }
            ],
            "description": "SPDX licenses list and validation library.",
            "keywords": [
                "license",
                "spdx",
                "validator"
            ],
            "time": "2020-12-03T16:04:16+00:00"
        },
        {
            "name": "composer/xdebug-handler",
            "version": "1.4.6",
            "source": {
                "type": "git",
                "url": "https://github.com/composer/xdebug-handler.git",
                "reference": "f27e06cd9675801df441b3656569b328e04aa37c"
            },
            "dist": {
                "type": "zip",
                "url": "https://api.github.com/repos/composer/xdebug-handler/zipball/f27e06cd9675801df441b3656569b328e04aa37c",
                "reference": "f27e06cd9675801df441b3656569b328e04aa37c",
                "shasum": ""
            },
            "require": {
                "php": "^5.3.2 || ^7.0 || ^8.0",
                "psr/log": "^1.0"
            },
            "require-dev": {
                "phpstan/phpstan": "^0.12.55",
                "symfony/phpunit-bridge": "^4.2 || ^5"
            },
            "type": "library",
            "autoload": {
                "psr-4": {
                    "Composer\\XdebugHandler\\": "src"
                }
            },
            "notification-url": "https://packagist.org/downloads/",
            "license": [
                "MIT"
            ],
            "authors": [
                {
                    "name": "John Stevenson",
                    "email": "john-stevenson@blueyonder.co.uk"
                }
            ],
            "description": "Restarts a process without Xdebug.",
            "keywords": [
                "Xdebug",
                "performance"
            ],
            "time": "2021-03-25T17:01:18+00:00"
        },
        {
            "name": "container-interop/container-interop",
            "version": "1.2.0",
            "source": {
                "type": "git",
                "url": "https://github.com/container-interop/container-interop.git",
                "reference": "79cbf1341c22ec75643d841642dd5d6acd83bdb8"
            },
            "dist": {
                "type": "zip",
                "url": "https://api.github.com/repos/container-interop/container-interop/zipball/79cbf1341c22ec75643d841642dd5d6acd83bdb8",
                "reference": "79cbf1341c22ec75643d841642dd5d6acd83bdb8",
                "shasum": ""
            },
            "require": {
                "psr/container": "^1.0"
            },
            "type": "library",
            "autoload": {
                "psr-4": {
                    "Interop\\Container\\": "src/Interop/Container/"
                }
            },
            "notification-url": "https://packagist.org/downloads/",
            "license": [
                "MIT"
            ],
            "description": "Promoting the interoperability of container objects (DIC, SL, etc.)",
            "homepage": "https://github.com/container-interop/container-interop",
            "abandoned": "psr/container",
            "time": "2017-02-14T19:40:03+00:00"
        },
        {
            "name": "elasticsearch/elasticsearch",
            "version": "v7.11.0",
            "source": {
                "type": "git",
                "url": "https://github.com/elastic/elasticsearch-php.git",
                "reference": "277cd5e182827c59c23e146a836a30470c0f879d"
            },
            "dist": {
                "type": "zip",
                "url": "https://api.github.com/repos/elastic/elasticsearch-php/zipball/277cd5e182827c59c23e146a836a30470c0f879d",
                "reference": "277cd5e182827c59c23e146a836a30470c0f879d",
                "shasum": ""
            },
            "require": {
                "ext-json": ">=1.3.7",
                "ezimuel/ringphp": "^1.1.2",
                "php": "^7.1 || ^8.0",
                "psr/log": "~1.0"
            },
            "require-dev": {
                "cpliakas/git-wrapper": "~2.0 || ~3.0",
                "doctrine/inflector": "^1.3",
                "ext-yaml": "*",
                "ext-zip": "*",
                "mockery/mockery": "^1.2",
                "phpstan/phpstan": "^0.12",
                "phpunit/phpunit": "^7.5 || ^8.5 || ^9.3",
                "squizlabs/php_codesniffer": "^3.4",
                "symfony/finder": "~4.0",
                "symfony/yaml": "~4.0"
            },
            "suggest": {
                "ext-curl": "*",
                "monolog/monolog": "Allows for client-level logging and tracing"
            },
            "type": "library",
            "autoload": {
                "files": [
                    "src/autoload.php"
                ],
                "psr-4": {
                    "Elasticsearch\\": "src/Elasticsearch/"
                }
            },
            "notification-url": "https://packagist.org/downloads/",
            "license": [
                "Apache-2.0"
            ],
            "authors": [
                {
                    "name": "Zachary Tong"
                },
                {
                    "name": "Enrico Zimuel"
                }
            ],
            "description": "PHP Client for Elasticsearch",
            "keywords": [
                "client",
                "elasticsearch",
                "search"
            ],
            "time": "2021-02-11T11:04:51+00:00"
        },
        {
            "name": "ezimuel/guzzlestreams",
            "version": "3.0.1",
            "source": {
                "type": "git",
                "url": "https://github.com/ezimuel/guzzlestreams.git",
                "reference": "abe3791d231167f14eb80d413420d1eab91163a8"
            },
            "dist": {
                "type": "zip",
                "url": "https://api.github.com/repos/ezimuel/guzzlestreams/zipball/abe3791d231167f14eb80d413420d1eab91163a8",
                "reference": "abe3791d231167f14eb80d413420d1eab91163a8",
                "shasum": ""
            },
            "require": {
                "php": ">=5.4.0"
            },
            "require-dev": {
                "phpunit/phpunit": "~4.0"
            },
            "type": "library",
            "extra": {
                "branch-alias": {
                    "dev-master": "3.0-dev"
                }
            },
            "autoload": {
                "psr-4": {
                    "GuzzleHttp\\Stream\\": "src/"
                }
            },
            "notification-url": "https://packagist.org/downloads/",
            "license": [
                "MIT"
            ],
            "authors": [
                {
                    "name": "Michael Dowling",
                    "email": "mtdowling@gmail.com",
                    "homepage": "https://github.com/mtdowling"
                }
            ],
            "description": "Fork of guzzle/streams (abandoned) to be used with elasticsearch-php",
            "homepage": "http://guzzlephp.org/",
            "keywords": [
                "Guzzle",
                "stream"
            ],
            "time": "2020-02-14T23:11:50+00:00"
        },
        {
            "name": "ezimuel/ringphp",
            "version": "1.1.2",
            "source": {
                "type": "git",
                "url": "https://github.com/ezimuel/ringphp.git",
                "reference": "0b78f89d8e0bb9e380046c31adfa40347e9f663b"
            },
            "dist": {
                "type": "zip",
                "url": "https://api.github.com/repos/ezimuel/ringphp/zipball/0b78f89d8e0bb9e380046c31adfa40347e9f663b",
                "reference": "0b78f89d8e0bb9e380046c31adfa40347e9f663b",
                "shasum": ""
            },
            "require": {
                "ezimuel/guzzlestreams": "^3.0.1",
                "php": ">=5.4.0",
                "react/promise": "~2.0"
            },
            "require-dev": {
                "ext-curl": "*",
                "phpunit/phpunit": "~4.0"
            },
            "suggest": {
                "ext-curl": "Guzzle will use specific adapters if cURL is present"
            },
            "type": "library",
            "extra": {
                "branch-alias": {
                    "dev-master": "1.1-dev"
                }
            },
            "autoload": {
                "psr-4": {
                    "GuzzleHttp\\Ring\\": "src/"
                }
            },
            "notification-url": "https://packagist.org/downloads/",
            "license": [
                "MIT"
            ],
            "authors": [
                {
                    "name": "Michael Dowling",
                    "email": "mtdowling@gmail.com",
                    "homepage": "https://github.com/mtdowling"
                }
            ],
            "description": "Fork of guzzle/RingPHP (abandoned) to be used with elasticsearch-php",
            "time": "2020-02-14T23:51:21+00:00"
        },
        {
            "name": "fgrosse/phpasn1",
            "version": "v2.2.0",
            "source": {
                "type": "git",
                "url": "https://github.com/fgrosse/PHPASN1.git",
                "reference": "d1978f7abd580f3fc33561e7f71d4c12c7531fad"
            },
            "dist": {
                "type": "zip",
                "url": "https://api.github.com/repos/fgrosse/PHPASN1/zipball/d1978f7abd580f3fc33561e7f71d4c12c7531fad",
                "reference": "d1978f7abd580f3fc33561e7f71d4c12c7531fad",
                "shasum": ""
            },
            "require": {
                "php": ">=7.0.0"
            },
            "require-dev": {
                "phpunit/phpunit": "~6.3",
                "satooshi/php-coveralls": "~2.0"
            },
            "suggest": {
                "ext-bcmath": "BCmath is the fallback extension for big integer calculations",
                "ext-curl": "For loading OID information from the web if they have not bee defined statically",
                "ext-gmp": "GMP is the preferred extension for big integer calculations",
                "phpseclib/bcmath_compat": "BCmath polyfill for servers where neither GMP nor BCmath is available"
            },
            "type": "library",
            "extra": {
                "branch-alias": {
                    "dev-master": "2.0.x-dev"
                }
            },
            "autoload": {
                "psr-4": {
                    "FG\\": "lib/"
                }
            },
            "notification-url": "https://packagist.org/downloads/",
            "license": [
                "MIT"
            ],
            "authors": [
                {
                    "name": "Friedrich Große",
                    "email": "friedrich.grosse@gmail.com",
                    "homepage": "https://github.com/FGrosse",
                    "role": "Author"
                },
                {
                    "name": "All contributors",
                    "homepage": "https://github.com/FGrosse/PHPASN1/contributors"
                }
            ],
            "description": "A PHP Framework that allows you to encode and decode arbitrary ASN.1 structures using the ITU-T X.690 Encoding Rules.",
            "homepage": "https://github.com/FGrosse/PHPASN1",
            "keywords": [
                "DER",
                "asn.1",
                "asn1",
                "ber",
                "binary",
                "decoding",
                "encoding",
                "x.509",
                "x.690",
                "x509",
                "x690"
            ],
            "time": "2020-10-11T16:28:18+00:00"
        },
        {
            "name": "guzzlehttp/guzzle",
            "version": "6.5.5",
            "source": {
                "type": "git",
                "url": "https://github.com/guzzle/guzzle.git",
                "reference": "9d4290de1cfd701f38099ef7e183b64b4b7b0c5e"
            },
            "dist": {
                "type": "zip",
                "url": "https://api.github.com/repos/guzzle/guzzle/zipball/9d4290de1cfd701f38099ef7e183b64b4b7b0c5e",
                "reference": "9d4290de1cfd701f38099ef7e183b64b4b7b0c5e",
                "shasum": ""
            },
            "require": {
                "ext-json": "*",
                "guzzlehttp/promises": "^1.0",
                "guzzlehttp/psr7": "^1.6.1",
                "php": ">=5.5",
                "symfony/polyfill-intl-idn": "^1.17.0"
            },
            "require-dev": {
                "ext-curl": "*",
                "phpunit/phpunit": "^4.8.35 || ^5.7 || ^6.4 || ^7.0",
                "psr/log": "^1.1"
            },
            "suggest": {
                "psr/log": "Required for using the Log middleware"
            },
            "type": "library",
            "extra": {
                "branch-alias": {
                    "dev-master": "6.5-dev"
                }
            },
            "autoload": {
                "psr-4": {
                    "GuzzleHttp\\": "src/"
                },
                "files": [
                    "src/functions_include.php"
                ]
            },
            "notification-url": "https://packagist.org/downloads/",
            "license": [
                "MIT"
            ],
            "authors": [
                {
                    "name": "Michael Dowling",
                    "email": "mtdowling@gmail.com",
                    "homepage": "https://github.com/mtdowling"
                }
            ],
            "description": "Guzzle is a PHP HTTP client library",
            "homepage": "http://guzzlephp.org/",
            "keywords": [
                "client",
                "curl",
                "framework",
                "http",
                "http client",
                "rest",
                "web service"
            ],
            "time": "2020-06-16T21:01:06+00:00"
        },
        {
            "name": "guzzlehttp/promises",
            "version": "1.4.1",
            "source": {
                "type": "git",
                "url": "https://github.com/guzzle/promises.git",
                "reference": "8e7d04f1f6450fef59366c399cfad4b9383aa30d"
            },
            "dist": {
                "type": "zip",
                "url": "https://api.github.com/repos/guzzle/promises/zipball/8e7d04f1f6450fef59366c399cfad4b9383aa30d",
                "reference": "8e7d04f1f6450fef59366c399cfad4b9383aa30d",
                "shasum": ""
            },
            "require": {
                "php": ">=5.5"
            },
            "require-dev": {
                "symfony/phpunit-bridge": "^4.4 || ^5.1"
            },
            "type": "library",
            "extra": {
                "branch-alias": {
                    "dev-master": "1.4-dev"
                }
            },
            "autoload": {
                "psr-4": {
                    "GuzzleHttp\\Promise\\": "src/"
                },
                "files": [
                    "src/functions_include.php"
                ]
            },
            "notification-url": "https://packagist.org/downloads/",
            "license": [
                "MIT"
            ],
            "authors": [
                {
                    "name": "Michael Dowling",
                    "email": "mtdowling@gmail.com",
                    "homepage": "https://github.com/mtdowling"
                }
            ],
            "description": "Guzzle promises library",
            "keywords": [
                "promise"
            ],
            "time": "2021-03-07T09:25:29+00:00"
        },
        {
            "name": "guzzlehttp/psr7",
            "version": "1.8.1",
            "source": {
                "type": "git",
                "url": "https://github.com/guzzle/psr7.git",
                "reference": "35ea11d335fd638b5882ff1725228b3d35496ab1"
            },
            "dist": {
                "type": "zip",
                "url": "https://api.github.com/repos/guzzle/psr7/zipball/35ea11d335fd638b5882ff1725228b3d35496ab1",
                "reference": "35ea11d335fd638b5882ff1725228b3d35496ab1",
                "shasum": ""
            },
            "require": {
                "php": ">=5.4.0",
                "psr/http-message": "~1.0",
                "ralouphie/getallheaders": "^2.0.5 || ^3.0.0"
            },
            "provide": {
                "psr/http-message-implementation": "1.0"
            },
            "require-dev": {
                "ext-zlib": "*",
                "phpunit/phpunit": "~4.8.36 || ^5.7.27 || ^6.5.14 || ^7.5.20 || ^8.5.8 || ^9.3.10"
            },
            "suggest": {
                "laminas/laminas-httphandlerrunner": "Emit PSR-7 responses"
            },
            "type": "library",
            "extra": {
                "branch-alias": {
                    "dev-master": "1.7-dev"
                }
            },
            "autoload": {
                "psr-4": {
                    "GuzzleHttp\\Psr7\\": "src/"
                },
                "files": [
                    "src/functions_include.php"
                ]
            },
            "notification-url": "https://packagist.org/downloads/",
            "license": [
                "MIT"
            ],
            "authors": [
                {
                    "name": "Michael Dowling",
                    "email": "mtdowling@gmail.com",
                    "homepage": "https://github.com/mtdowling"
                },
                {
                    "name": "Tobias Schultze",
                    "homepage": "https://github.com/Tobion"
                }
            ],
            "description": "PSR-7 message implementation that also provides common utility methods",
            "keywords": [
                "http",
                "message",
                "psr-7",
                "request",
                "response",
                "stream",
                "uri",
                "url"
            ],
            "time": "2021-03-21T16:25:00+00:00"
        },
        {
            "name": "justinrainbow/json-schema",
            "version": "5.2.10",
            "source": {
                "type": "git",
                "url": "https://github.com/justinrainbow/json-schema.git",
                "reference": "2ba9c8c862ecd5510ed16c6340aa9f6eadb4f31b"
            },
            "dist": {
                "type": "zip",
                "url": "https://api.github.com/repos/justinrainbow/json-schema/zipball/2ba9c8c862ecd5510ed16c6340aa9f6eadb4f31b",
                "reference": "2ba9c8c862ecd5510ed16c6340aa9f6eadb4f31b",
                "shasum": ""
            },
            "require": {
                "php": ">=5.3.3"
            },
            "require-dev": {
                "friendsofphp/php-cs-fixer": "~2.2.20||~2.15.1",
                "json-schema/json-schema-test-suite": "1.2.0",
                "phpunit/phpunit": "^4.8.35"
            },
            "bin": [
                "bin/validate-json"
            ],
            "type": "library",
            "extra": {
                "branch-alias": {
                    "dev-master": "5.0.x-dev"
                }
            },
            "autoload": {
                "psr-4": {
                    "JsonSchema\\": "src/JsonSchema/"
                }
            },
            "notification-url": "https://packagist.org/downloads/",
            "license": [
                "MIT"
            ],
            "authors": [
                {
                    "name": "Bruno Prieto Reis",
                    "email": "bruno.p.reis@gmail.com"
                },
                {
                    "name": "Justin Rainbow",
                    "email": "justin.rainbow@gmail.com"
                },
                {
                    "name": "Igor Wiedler",
                    "email": "igor@wiedler.ch"
                },
                {
                    "name": "Robert Schönthal",
                    "email": "seroscho@googlemail.com"
                }
            ],
            "description": "A library to validate a json schema.",
            "homepage": "https://github.com/justinrainbow/json-schema",
            "keywords": [
                "json",
                "schema"
            ],
            "time": "2020-05-27T16:41:55+00:00"
        },
        {
            "name": "laminas/laminas-captcha",
            "version": "2.10.0",
            "source": {
                "type": "git",
                "url": "https://github.com/laminas/laminas-captcha.git",
                "reference": "9a0134e434cd792934ecca42cb66f316be7bba50"
            },
            "dist": {
                "type": "zip",
                "url": "https://api.github.com/repos/laminas/laminas-captcha/zipball/9a0134e434cd792934ecca42cb66f316be7bba50",
                "reference": "9a0134e434cd792934ecca42cb66f316be7bba50",
                "shasum": ""
            },
            "require": {
                "laminas/laminas-math": "^2.7 || ^3.0",
                "laminas/laminas-stdlib": "^3.3",
                "laminas/laminas-zendframework-bridge": "^1.1",
                "php": "^7.3 || ~8.0.0"
            },
            "replace": {
                "zendframework/zend-captcha": "^2.9.0"
            },
            "require-dev": {
                "laminas/laminas-coding-standard": "~2.1.4",
                "laminas/laminas-recaptcha": "^3.0",
                "laminas/laminas-session": "^2.10",
                "laminas/laminas-text": "^2.8",
                "laminas/laminas-validator": "^2.14",
                "phpunit/phpunit": "^9.4.3",
                "psalm/plugin-phpunit": "^0.15.1",
                "vimeo/psalm": "^4.6"
            },
            "suggest": {
                "laminas/laminas-i18n-resources": "Translations of captcha messages",
                "laminas/laminas-recaptcha": "Laminas\\ReCaptcha component",
                "laminas/laminas-session": "Laminas\\Session component",
                "laminas/laminas-text": "Laminas\\Text component",
                "laminas/laminas-validator": "Laminas\\Validator component"
            },
            "type": "library",
            "autoload": {
                "psr-4": {
                    "Laminas\\Captcha\\": "src/"
                }
            },
            "notification-url": "https://packagist.org/downloads/",
            "license": [
                "BSD-3-Clause"
            ],
            "description": "Generate and validate CAPTCHAs using Figlets, images, ReCaptcha, and more",
            "homepage": "https://laminas.dev",
            "keywords": [
                "captcha",
                "laminas"
            ],
            "time": "2021-03-17T16:42:11+00:00"
        },
        {
            "name": "laminas/laminas-code",
            "version": "3.5.1",
            "source": {
                "type": "git",
                "url": "https://github.com/laminas/laminas-code.git",
                "reference": "b549b70c0bb6e935d497f84f750c82653326ac77"
            },
            "dist": {
                "type": "zip",
                "url": "https://api.github.com/repos/laminas/laminas-code/zipball/b549b70c0bb6e935d497f84f750c82653326ac77",
                "reference": "b549b70c0bb6e935d497f84f750c82653326ac77",
                "shasum": ""
            },
            "require": {
                "laminas/laminas-eventmanager": "^3.3",
                "laminas/laminas-zendframework-bridge": "^1.1",
                "php": "^7.3 || ~8.0.0"
            },
            "conflict": {
                "phpspec/prophecy": "<1.9.0"
            },
            "replace": {
                "zendframework/zend-code": "^3.4.1"
            },
            "require-dev": {
                "doctrine/annotations": "^1.10.4",
                "ext-phar": "*",
                "laminas/laminas-coding-standard": "^1.0.0",
                "laminas/laminas-stdlib": "^3.3.0",
                "phpunit/phpunit": "^9.4.2"
            },
            "suggest": {
                "doctrine/annotations": "Doctrine\\Common\\Annotations >=1.0 for annotation features",
                "laminas/laminas-stdlib": "Laminas\\Stdlib component"
            },
            "type": "library",
            "autoload": {
                "psr-4": {
                    "Laminas\\Code\\": "src/"
                }
            },
            "notification-url": "https://packagist.org/downloads/",
            "license": [
                "BSD-3-Clause"
            ],
            "description": "Extensions to the PHP Reflection API, static code scanning, and code generation",
            "homepage": "https://laminas.dev",
            "keywords": [
                "code",
                "laminas"
            ],
            "time": "2020-11-30T20:16:31+00:00"
        },
        {
            "name": "laminas/laminas-config",
            "version": "3.5.0",
            "source": {
                "type": "git",
                "url": "https://github.com/laminas/laminas-config.git",
                "reference": "f91cd6fe79e82cbbcaa36485108a04e8ef1e679b"
            },
            "dist": {
                "type": "zip",
                "url": "https://api.github.com/repos/laminas/laminas-config/zipball/f91cd6fe79e82cbbcaa36485108a04e8ef1e679b",
                "reference": "f91cd6fe79e82cbbcaa36485108a04e8ef1e679b",
                "shasum": ""
            },
            "require": {
                "ext-json": "*",
                "laminas/laminas-stdlib": "^2.7.7 || ^3.1",
                "laminas/laminas-zendframework-bridge": "^1.0",
                "php": "^7.3 || ~8.0.0",
                "psr/container": "^1.0"
            },
            "conflict": {
                "container-interop/container-interop": "<1.2.0"
            },
            "replace": {
                "zendframework/zend-config": "^3.3.0"
            },
            "require-dev": {
                "laminas/laminas-coding-standard": "~1.0.0",
                "laminas/laminas-filter": "^2.7.2",
                "laminas/laminas-i18n": "^2.10.3",
                "laminas/laminas-servicemanager": "^3.4.1",
                "malukenho/docheader": "^0.1.6",
                "phpunit/phpunit": "^8.5.8"
            },
            "suggest": {
                "laminas/laminas-filter": "^2.7.2; install if you want to use the Filter processor",
                "laminas/laminas-i18n": "^2.7.4; install if you want to use the Translator processor",
                "laminas/laminas-servicemanager": "^2.7.8 || ^3.3; if you need an extensible plugin manager for use with the Config Factory"
            },
            "type": "library",
            "autoload": {
                "psr-4": {
                    "Laminas\\Config\\": "src/"
                }
            },
            "notification-url": "https://packagist.org/downloads/",
            "license": [
                "BSD-3-Clause"
            ],
            "description": "provides a nested object property based user interface for accessing this configuration data within application code",
            "homepage": "https://laminas.dev",
            "keywords": [
                "config",
                "laminas"
            ],
            "time": "2021-02-11T15:06:51+00:00"
        },
        {
            "name": "laminas/laminas-crypt",
            "version": "3.4.0",
            "source": {
                "type": "git",
                "url": "https://github.com/laminas/laminas-crypt.git",
                "reference": "a058eeb2fe57824b958ac56753faff790a649e18"
            },
            "dist": {
                "type": "zip",
                "url": "https://api.github.com/repos/laminas/laminas-crypt/zipball/a058eeb2fe57824b958ac56753faff790a649e18",
                "reference": "a058eeb2fe57824b958ac56753faff790a649e18",
                "shasum": ""
            },
            "require": {
                "container-interop/container-interop": "^1.2",
                "ext-mbstring": "*",
                "laminas/laminas-math": "^3.0",
                "laminas/laminas-stdlib": "^2.7.7 || ^3.1",
                "laminas/laminas-zendframework-bridge": "^1.0",
                "php": "^7.3 || ~8.0.0"
            },
            "replace": {
                "zendframework/zend-crypt": "^3.3.1"
            },
            "require-dev": {
                "laminas/laminas-coding-standard": "~1.0.0",
                "phpunit/phpunit": "^9.3"
            },
            "suggest": {
                "ext-openssl": "Required for most features of Laminas\\Crypt"
            },
            "type": "library",
            "autoload": {
                "psr-4": {
                    "Laminas\\Crypt\\": "src/"
                }
            },
            "notification-url": "https://packagist.org/downloads/",
            "license": [
                "BSD-3-Clause"
            ],
            "description": "Strong cryptography tools and password hashing",
            "homepage": "https://laminas.dev",
            "keywords": [
                "crypt",
                "laminas"
            ],
            "time": "2021-02-11T19:40:03+00:00"
        },
        {
            "name": "laminas/laminas-db",
            "version": "2.12.0",
            "source": {
                "type": "git",
                "url": "https://github.com/laminas/laminas-db.git",
                "reference": "80cbba4e749f9eb7d8036172acb9ad41e8b6923f"
            },
            "dist": {
                "type": "zip",
                "url": "https://api.github.com/repos/laminas/laminas-db/zipball/80cbba4e749f9eb7d8036172acb9ad41e8b6923f",
                "reference": "80cbba4e749f9eb7d8036172acb9ad41e8b6923f",
                "shasum": ""
            },
            "require": {
                "laminas/laminas-stdlib": "^3.3",
                "laminas/laminas-zendframework-bridge": "^1.0",
                "php": "^7.3 || ~8.0.0"
            },
            "replace": {
                "zendframework/zend-db": "^2.11.0"
            },
            "require-dev": {
                "laminas/laminas-coding-standard": "~1.0.0",
                "laminas/laminas-eventmanager": "^3.3",
                "laminas/laminas-hydrator": "^3.2 || ^4.0",
                "laminas/laminas-servicemanager": "^3.3",
                "phpspec/prophecy-phpunit": "^2.0",
                "phpunit/phpunit": "^9.3"
            },
            "suggest": {
                "laminas/laminas-eventmanager": "Laminas\\EventManager component",
                "laminas/laminas-hydrator": "(^3.2 || ^4.0) Laminas\\Hydrator component for using HydratingResultSets",
                "laminas/laminas-servicemanager": "Laminas\\ServiceManager component"
            },
            "type": "library",
            "extra": {
                "laminas": {
                    "component": "Laminas\\Db",
                    "config-provider": "Laminas\\Db\\ConfigProvider"
                }
            },
            "autoload": {
                "psr-4": {
                    "Laminas\\Db\\": "src/"
                }
            },
            "notification-url": "https://packagist.org/downloads/",
            "license": [
                "BSD-3-Clause"
            ],
            "description": "Database abstraction layer, SQL abstraction, result set abstraction, and RowDataGateway and TableDataGateway implementations",
            "homepage": "https://laminas.dev",
            "keywords": [
                "db",
                "laminas"
            ],
            "time": "2021-02-22T22:27:56+00:00"
        },
        {
            "name": "laminas/laminas-dependency-plugin",
            "version": "2.1.2",
            "source": {
                "type": "git",
                "url": "https://github.com/laminas/laminas-dependency-plugin.git",
                "reference": "c5b4bf87729d6f38c73ca8ed22a5d62ec641d075"
            },
            "dist": {
                "type": "zip",
                "url": "https://api.github.com/repos/laminas/laminas-dependency-plugin/zipball/c5b4bf87729d6f38c73ca8ed22a5d62ec641d075",
                "reference": "c5b4bf87729d6f38c73ca8ed22a5d62ec641d075",
                "shasum": ""
            },
            "require": {
                "composer-plugin-api": "^1.1 || ^2.0",
                "php": "^7.3 || ~8.0.0"
            },
            "require-dev": {
                "composer/composer": "^1.9 || ^2.0",
                "mikey179/vfsstream": "^1.6",
                "roave/security-advisories": "dev-master"
            },
            "type": "composer-plugin",
            "extra": {
                "class": "Laminas\\DependencyPlugin\\DependencyRewriterPluginDelegator"
            },
            "autoload": {
                "psr-4": {
                    "Laminas\\DependencyPlugin\\": "src/"
                }
            },
            "notification-url": "https://packagist.org/downloads/",
            "license": [
                "BSD-3-Clause"
            ],
            "description": "Replace zendframework and zfcampus packages with their Laminas Project equivalents.",
            "time": "2021-02-15T16:44:31+00:00"
        },
        {
            "name": "laminas/laminas-di",
            "version": "3.2.1",
            "source": {
                "type": "git",
                "url": "https://github.com/laminas/laminas-di.git",
                "reference": "feee971d50ea327a0cac987f5de313a988203b9f"
            },
            "dist": {
                "type": "zip",
                "url": "https://api.github.com/repos/laminas/laminas-di/zipball/feee971d50ea327a0cac987f5de313a988203b9f",
                "reference": "feee971d50ea327a0cac987f5de313a988203b9f",
                "shasum": ""
            },
            "require": {
                "laminas/laminas-stdlib": "^3.3",
                "laminas/laminas-zendframework-bridge": "^0.4.5 || ^1.0",
                "php": "^7.3 || ~8.0.0",
                "psr/container": "^1.0",
                "psr/log": "^1.0"
            },
            "conflict": {
                "laminas/laminas-servicemanager-di": "*",
                "phpspec/prophecy": "<1.9.0"
            },
            "replace": {
                "zendframework/zend-di": "^3.1.2"
            },
            "require-dev": {
                "container-interop/container-interop": "^1.2.0",
                "laminas/laminas-coding-standard": "^2",
                "laminas/laminas-servicemanager": "^3.4",
                "mikey179/vfsstream": "^1.6.7",
                "phpspec/prophecy-phpunit": "^2.0",
                "phpstan/phpstan": "^0.12.64",
                "phpunit/phpunit": "^9.3"
            },
            "suggest": {
                "laminas/laminas-servicemanager": "An IoC container without auto wiring capabilities"
            },
            "type": "library",
            "extra": {
                "laminas": {
                    "component": "Laminas\\Di",
                    "config-provider": "Laminas\\Di\\ConfigProvider"
                }
            },
            "autoload": {
                "psr-4": {
                    "Laminas\\Di\\": "src/"
                }
            },
            "notification-url": "https://packagist.org/downloads/",
            "license": [
                "BSD-3-Clause"
            ],
            "description": "Automated dependency injection for PSR-11 containers",
            "homepage": "https://laminas.dev",
            "keywords": [
                "PSR-11",
                "di",
                "laminas"
            ],
            "time": "2020-12-24T12:46:22+00:00"
        },
        {
            "name": "laminas/laminas-escaper",
            "version": "2.7.0",
            "source": {
                "type": "git",
                "url": "https://github.com/laminas/laminas-escaper.git",
                "reference": "5e04bc5ae5990b17159d79d331055e2c645e5cc5"
            },
            "dist": {
                "type": "zip",
                "url": "https://api.github.com/repos/laminas/laminas-escaper/zipball/5e04bc5ae5990b17159d79d331055e2c645e5cc5",
                "reference": "5e04bc5ae5990b17159d79d331055e2c645e5cc5",
                "shasum": ""
            },
            "require": {
                "laminas/laminas-zendframework-bridge": "^1.0",
                "php": "^7.3 || ~8.0.0"
            },
            "replace": {
                "zendframework/zend-escaper": "^2.6.1"
            },
            "require-dev": {
                "laminas/laminas-coding-standard": "~1.0.0",
                "phpunit/phpunit": "^9.3",
                "psalm/plugin-phpunit": "^0.12.2",
                "vimeo/psalm": "^3.16"
            },
            "suggest": {
                "ext-iconv": "*",
                "ext-mbstring": "*"
            },
            "type": "library",
            "autoload": {
                "psr-4": {
                    "Laminas\\Escaper\\": "src/"
                }
            },
            "notification-url": "https://packagist.org/downloads/",
            "license": [
                "BSD-3-Clause"
            ],
            "description": "Securely and safely escape HTML, HTML attributes, JavaScript, CSS, and URLs",
            "homepage": "https://laminas.dev",
            "keywords": [
                "escaper",
                "laminas"
            ],
            "time": "2020-11-17T21:26:43+00:00"
        },
        {
            "name": "laminas/laminas-eventmanager",
            "version": "3.3.1",
            "source": {
                "type": "git",
                "url": "https://github.com/laminas/laminas-eventmanager.git",
                "reference": "966c859b67867b179fde1eff0cd38df51472ce4a"
            },
            "dist": {
                "type": "zip",
                "url": "https://api.github.com/repos/laminas/laminas-eventmanager/zipball/966c859b67867b179fde1eff0cd38df51472ce4a",
                "reference": "966c859b67867b179fde1eff0cd38df51472ce4a",
                "shasum": ""
            },
            "require": {
                "laminas/laminas-zendframework-bridge": "^1.0",
                "php": "^7.3 || ^8.0"
            },
            "replace": {
                "zendframework/zend-eventmanager": "^3.2.1"
            },
            "require-dev": {
                "container-interop/container-interop": "^1.1",
                "laminas/laminas-coding-standard": "~1.0.0",
                "laminas/laminas-stdlib": "^2.7.3 || ^3.0",
                "phpbench/phpbench": "^0.17.1",
                "phpunit/phpunit": "^8.5.8"
            },
            "suggest": {
                "container-interop/container-interop": "^1.1, to use the lazy listeners feature",
                "laminas/laminas-stdlib": "^2.7.3 || ^3.0, to use the FilterChain feature"
            },
            "type": "library",
            "autoload": {
                "psr-4": {
                    "Laminas\\EventManager\\": "src/"
                }
            },
            "notification-url": "https://packagist.org/downloads/",
            "license": [
                "BSD-3-Clause"
            ],
            "description": "Trigger and listen to events within a PHP application",
            "homepage": "https://laminas.dev",
            "keywords": [
                "event",
                "eventmanager",
                "events",
                "laminas"
            ],
            "time": "2021-03-08T15:24:29+00:00"
        },
        {
            "name": "laminas/laminas-feed",
            "version": "2.14.1",
            "source": {
                "type": "git",
                "url": "https://github.com/laminas/laminas-feed.git",
                "reference": "463fdae515fba30633906098c258d3b2c733c15c"
            },
            "dist": {
                "type": "zip",
                "url": "https://api.github.com/repos/laminas/laminas-feed/zipball/463fdae515fba30633906098c258d3b2c733c15c",
                "reference": "463fdae515fba30633906098c258d3b2c733c15c",
                "shasum": ""
            },
            "require": {
                "ext-dom": "*",
                "ext-libxml": "*",
                "laminas/laminas-escaper": "^2.5.2",
                "laminas/laminas-stdlib": "^3.2.1",
                "laminas/laminas-zendframework-bridge": "^1.0",
                "php": "^7.3 || ~8.0.0"
            },
            "conflict": {
                "laminas/laminas-servicemanager": "<3.3"
            },
            "replace": {
                "zendframework/zend-feed": "^2.12.0"
            },
            "require-dev": {
                "laminas/laminas-cache": "^2.7.2",
                "laminas/laminas-coding-standard": "~1.0.0",
                "laminas/laminas-db": "^2.8.2",
                "laminas/laminas-http": "^2.7",
                "laminas/laminas-servicemanager": "^3.3",
                "laminas/laminas-validator": "^2.10.1",
                "phpunit/phpunit": "^9.3",
                "psalm/plugin-phpunit": "^0.13.0",
                "psr/http-message": "^1.0.1",
                "vimeo/psalm": "^4.1"
            },
            "suggest": {
                "laminas/laminas-cache": "Laminas\\Cache component, for optionally caching feeds between requests",
                "laminas/laminas-db": "Laminas\\Db component, for use with PubSubHubbub",
                "laminas/laminas-http": "Laminas\\Http for PubSubHubbub, and optionally for use with Laminas\\Feed\\Reader",
                "laminas/laminas-servicemanager": "Laminas\\ServiceManager component, for easily extending ExtensionManager implementations",
                "laminas/laminas-validator": "Laminas\\Validator component, for validating email addresses used in Atom feeds and entries when using the Writer subcomponent",
                "psr/http-message": "PSR-7 ^1.0.1, if you wish to use Laminas\\Feed\\Reader\\Http\\Psr7ResponseDecorator"
            },
            "type": "library",
            "autoload": {
                "psr-4": {
                    "Laminas\\Feed\\": "src/"
                }
            },
            "notification-url": "https://packagist.org/downloads/",
            "license": [
                "BSD-3-Clause"
            ],
            "description": "provides functionality for consuming RSS and Atom feeds",
            "homepage": "https://laminas.dev",
            "keywords": [
                "feed",
                "laminas"
            ],
            "time": "2021-04-01T19:26:09+00:00"
        },
        {
            "name": "laminas/laminas-filter",
            "version": "2.11.0",
            "source": {
                "type": "git",
                "url": "https://github.com/laminas/laminas-filter.git",
                "reference": "dd295a15f5c13d0c13d69ca0107190b1f2083d91"
            },
            "dist": {
                "type": "zip",
                "url": "https://api.github.com/repos/laminas/laminas-filter/zipball/dd295a15f5c13d0c13d69ca0107190b1f2083d91",
                "reference": "dd295a15f5c13d0c13d69ca0107190b1f2083d91",
                "shasum": ""
            },
            "require": {
                "laminas/laminas-stdlib": "^3.3",
                "laminas/laminas-zendframework-bridge": "^1.0",
                "php": "^7.3 || ~8.0.0"
            },
            "conflict": {
                "laminas/laminas-validator": "<2.10.1"
            },
            "replace": {
                "zendframework/zend-filter": "^2.9.2"
            },
            "require-dev": {
                "laminas/laminas-coding-standard": "~1.0.0",
                "laminas/laminas-crypt": "^3.2.1",
                "laminas/laminas-servicemanager": "^3.3",
                "laminas/laminas-uri": "^2.6",
                "pear/archive_tar": "^1.4.3",
                "phpspec/prophecy-phpunit": "^2.0",
                "phpunit/phpunit": "^9.3",
                "psalm/plugin-phpunit": "^0.15.1",
                "psr/http-factory": "^1.0",
                "vimeo/psalm": "^4.6"
            },
            "suggest": {
                "laminas/laminas-crypt": "Laminas\\Crypt component, for encryption filters",
                "laminas/laminas-i18n": "Laminas\\I18n component for filters depending on i18n functionality",
                "laminas/laminas-servicemanager": "Laminas\\ServiceManager component, for using the filter chain functionality",
                "laminas/laminas-uri": "Laminas\\Uri component, for the UriNormalize filter",
                "psr/http-factory-implementation": "psr/http-factory-implementation, for creating file upload instances when consuming PSR-7 in file upload filters"
            },
            "type": "library",
            "extra": {
                "laminas": {
                    "component": "Laminas\\Filter",
                    "config-provider": "Laminas\\Filter\\ConfigProvider"
                }
            },
            "autoload": {
                "psr-4": {
                    "Laminas\\Filter\\": "src/"
                }
            },
            "notification-url": "https://packagist.org/downloads/",
            "license": [
                "BSD-3-Clause"
            ],
            "description": "Programmatically filter and normalize data and files",
            "homepage": "https://laminas.dev",
            "keywords": [
                "filter",
                "laminas"
            ],
            "time": "2021-03-16T14:37:02+00:00"
        },
        {
            "name": "laminas/laminas-http",
            "version": "2.14.3",
            "source": {
                "type": "git",
                "url": "https://github.com/laminas/laminas-http.git",
                "reference": "bfaab8093e382274efed7fdc3ceb15f09ba352bb"
            },
            "dist": {
                "type": "zip",
                "url": "https://api.github.com/repos/laminas/laminas-http/zipball/bfaab8093e382274efed7fdc3ceb15f09ba352bb",
                "reference": "bfaab8093e382274efed7fdc3ceb15f09ba352bb",
                "shasum": ""
            },
            "require": {
                "laminas/laminas-loader": "^2.5.1",
                "laminas/laminas-stdlib": "^3.2.1",
                "laminas/laminas-uri": "^2.5.2",
                "laminas/laminas-validator": "^2.10.1",
                "laminas/laminas-zendframework-bridge": "^1.0",
                "php": "^7.3 || ~8.0.0"
            },
            "replace": {
                "zendframework/zend-http": "^2.11.2"
            },
            "require-dev": {
                "laminas/laminas-coding-standard": "~1.0.0",
                "laminas/laminas-config": "^3.1 || ^2.6",
                "phpunit/phpunit": "^9.3"
            },
            "suggest": {
                "paragonie/certainty": "For automated management of cacert.pem"
            },
            "type": "library",
            "autoload": {
                "psr-4": {
                    "Laminas\\Http\\": "src/"
                }
            },
            "notification-url": "https://packagist.org/downloads/",
            "license": [
                "BSD-3-Clause"
            ],
            "description": "Provides an easy interface for performing Hyper-Text Transfer Protocol (HTTP) requests",
            "homepage": "https://laminas.dev",
            "keywords": [
                "http",
                "http client",
                "laminas"
            ],
            "time": "2021-02-18T21:58:11+00:00"
        },
        {
            "name": "laminas/laminas-i18n",
            "version": "2.11.1",
            "source": {
                "type": "git",
                "url": "https://github.com/laminas/laminas-i18n.git",
                "reference": "5e85a8facc5534e856cc7f5b4326533eede84b8a"
            },
            "dist": {
                "type": "zip",
                "url": "https://api.github.com/repos/laminas/laminas-i18n/zipball/5e85a8facc5534e856cc7f5b4326533eede84b8a",
                "reference": "5e85a8facc5534e856cc7f5b4326533eede84b8a",
                "shasum": ""
            },
            "require": {
                "ext-intl": "*",
                "laminas/laminas-stdlib": "^2.7 || ^3.0",
                "laminas/laminas-zendframework-bridge": "^1.0",
                "php": "^7.3 || ~8.0.0"
            },
            "conflict": {
                "phpspec/prophecy": "<1.9.0"
            },
            "replace": {
                "zendframework/zend-i18n": "^2.10.1"
            },
            "require-dev": {
                "laminas/laminas-cache": "^2.6.1",
                "laminas/laminas-coding-standard": "~1.0.0",
                "laminas/laminas-config": "^2.6",
                "laminas/laminas-eventmanager": "^2.6.2 || ^3.0",
                "laminas/laminas-filter": "^2.6.1",
                "laminas/laminas-servicemanager": "^3.2.1",
                "laminas/laminas-validator": "^2.6",
                "laminas/laminas-view": "^2.6.3",
                "phpunit/phpunit": "^9.3"
            },
            "suggest": {
                "laminas/laminas-cache": "Laminas\\Cache component",
                "laminas/laminas-config": "Laminas\\Config component",
                "laminas/laminas-eventmanager": "You should install this package to use the events in the translator",
                "laminas/laminas-filter": "You should install this package to use the provided filters",
                "laminas/laminas-i18n-resources": "Translation resources",
                "laminas/laminas-servicemanager": "Laminas\\ServiceManager component",
                "laminas/laminas-validator": "You should install this package to use the provided validators",
                "laminas/laminas-view": "You should install this package to use the provided view helpers"
            },
            "type": "library",
            "extra": {
                "laminas": {
                    "component": "Laminas\\I18n",
                    "config-provider": "Laminas\\I18n\\ConfigProvider"
                }
            },
            "autoload": {
                "psr-4": {
                    "Laminas\\I18n\\": "src/"
                }
            },
            "notification-url": "https://packagist.org/downloads/",
            "license": [
                "BSD-3-Clause"
            ],
            "description": "Provide translations for your application, and filter and validate internationalized values",
            "homepage": "https://laminas.dev",
            "keywords": [
                "i18n",
                "laminas"
            ],
<<<<<<< HEAD
=======
            "funding": [
                {
                    "url": "https://funding.communitybridge.org/projects/laminas-project",
                    "type": "community_bridge"
                }
            ],
>>>>>>> c46d9bfe
            "time": "2021-04-07T21:10:50+00:00"
        },
        {
            "name": "laminas/laminas-json",
            "version": "3.2.0",
            "source": {
                "type": "git",
                "url": "https://github.com/laminas/laminas-json.git",
                "reference": "1e3b64d3b21dac0511e628ae8debc81002d14e3c"
            },
            "dist": {
                "type": "zip",
                "url": "https://api.github.com/repos/laminas/laminas-json/zipball/1e3b64d3b21dac0511e628ae8debc81002d14e3c",
                "reference": "1e3b64d3b21dac0511e628ae8debc81002d14e3c",
                "shasum": ""
            },
            "require": {
                "laminas/laminas-zendframework-bridge": "^1.0",
                "php": "^7.3 || ~8.0.0"
            },
            "replace": {
                "zendframework/zend-json": "^3.1.2"
            },
            "require-dev": {
                "laminas/laminas-coding-standard": "~1.0.0",
                "laminas/laminas-stdlib": "^2.7.7 || ^3.1",
                "phpunit/phpunit": "^9.3"
            },
            "suggest": {
                "laminas/laminas-json-server": "For implementing JSON-RPC servers",
                "laminas/laminas-xml2json": "For converting XML documents to JSON"
            },
            "type": "library",
            "autoload": {
                "psr-4": {
                    "Laminas\\Json\\": "src/"
                }
            },
            "notification-url": "https://packagist.org/downloads/",
            "license": [
                "BSD-3-Clause"
            ],
            "description": "provides convenience methods for serializing native PHP to JSON and decoding JSON to native PHP",
            "homepage": "https://laminas.dev",
            "keywords": [
                "json",
                "laminas"
            ],
            "time": "2021-02-12T15:38:10+00:00"
        },
        {
            "name": "laminas/laminas-loader",
            "version": "2.7.0",
            "source": {
                "type": "git",
                "url": "https://github.com/laminas/laminas-loader.git",
                "reference": "bcf8a566cb9925a2e7cc41a16db09235ec9fb616"
            },
            "dist": {
                "type": "zip",
                "url": "https://api.github.com/repos/laminas/laminas-loader/zipball/bcf8a566cb9925a2e7cc41a16db09235ec9fb616",
                "reference": "bcf8a566cb9925a2e7cc41a16db09235ec9fb616",
                "shasum": ""
            },
            "require": {
                "laminas/laminas-zendframework-bridge": "^1.0",
                "php": "^7.3 || ~8.0.0"
            },
            "replace": {
                "zendframework/zend-loader": "^2.6.1"
            },
            "require-dev": {
                "laminas/laminas-coding-standard": "~1.0.0",
                "phpunit/phpunit": "^9.3"
            },
            "type": "library",
            "autoload": {
                "psr-4": {
                    "Laminas\\Loader\\": "src/"
                }
            },
            "notification-url": "https://packagist.org/downloads/",
            "license": [
                "BSD-3-Clause"
            ],
            "description": "Autoloading and plugin loading strategies",
            "homepage": "https://laminas.dev",
            "keywords": [
                "laminas",
                "loader"
            ],
            "time": "2021-02-12T16:08:18+00:00"
        },
        {
            "name": "laminas/laminas-mail",
            "version": "2.14.0",
            "source": {
                "type": "git",
                "url": "https://github.com/laminas/laminas-mail.git",
                "reference": "542686aebf480c6902ad7f08b52498e94818bc0a"
            },
            "dist": {
                "type": "zip",
                "url": "https://api.github.com/repos/laminas/laminas-mail/zipball/542686aebf480c6902ad7f08b52498e94818bc0a",
                "reference": "542686aebf480c6902ad7f08b52498e94818bc0a",
                "shasum": ""
            },
            "require": {
                "ext-iconv": "*",
                "laminas/laminas-loader": "^2.5",
                "laminas/laminas-mime": "^2.5",
                "laminas/laminas-stdlib": "^2.7 || ^3.0",
                "laminas/laminas-validator": "^2.10.2",
                "laminas/laminas-zendframework-bridge": "^1.0",
                "php": "^7.3 || ~8.0.0",
                "symfony/polyfill-mbstring": "^1.12.0",
                "true/punycode": "^2.1"
            },
            "replace": {
                "zendframework/zend-mail": "^2.10.0"
            },
            "require-dev": {
                "laminas/laminas-coding-standard": "~1.0.0",
                "laminas/laminas-config": "^3.4",
                "laminas/laminas-crypt": "^2.6 || ^3.0",
                "laminas/laminas-servicemanager": "^3.2.1",
                "phpunit/phpunit": "^9.3"
            },
            "suggest": {
                "laminas/laminas-crypt": "Crammd5 support in SMTP Auth",
                "laminas/laminas-servicemanager": "^2.7.10 || ^3.3.1 when using SMTP to deliver messages"
            },
            "type": "library",
            "extra": {
                "laminas": {
                    "component": "Laminas\\Mail",
                    "config-provider": "Laminas\\Mail\\ConfigProvider"
                }
            },
            "autoload": {
                "psr-4": {
                    "Laminas\\Mail\\": "src/"
                }
            },
            "notification-url": "https://packagist.org/downloads/",
            "license": [
                "BSD-3-Clause"
            ],
            "description": "Provides generalized functionality to compose and send both text and MIME-compliant multipart e-mail messages",
            "homepage": "https://laminas.dev",
            "keywords": [
                "laminas",
                "mail"
            ],
            "time": "2021-03-17T12:41:50+00:00"
        },
        {
            "name": "laminas/laminas-math",
            "version": "3.3.2",
            "source": {
                "type": "git",
                "url": "https://github.com/laminas/laminas-math.git",
                "reference": "188456530923a449470963837c25560f1fdd8a60"
            },
            "dist": {
                "type": "zip",
                "url": "https://api.github.com/repos/laminas/laminas-math/zipball/188456530923a449470963837c25560f1fdd8a60",
                "reference": "188456530923a449470963837c25560f1fdd8a60",
                "shasum": ""
            },
            "require": {
                "ext-mbstring": "*",
                "laminas/laminas-zendframework-bridge": "^1.0",
                "php": "^7.3 || ~8.0.0"
            },
            "replace": {
                "zendframework/zend-math": "^3.2.0"
            },
            "require-dev": {
                "laminas/laminas-coding-standard": "~1.0.0",
                "phpunit/phpunit": "^9.3"
            },
            "suggest": {
                "ext-bcmath": "If using the bcmath functionality",
                "ext-gmp": "If using the gmp functionality"
            },
            "type": "library",
            "extra": {
                "branch-alias": {
                    "dev-master": "3.2.x-dev",
                    "dev-develop": "3.3.x-dev"
                }
            },
            "autoload": {
                "psr-4": {
                    "Laminas\\Math\\": "src/"
                }
            },
            "notification-url": "https://packagist.org/downloads/",
            "license": [
                "BSD-3-Clause"
            ],
            "description": "Create cryptographically secure pseudo-random numbers, and manage big integers",
            "homepage": "https://laminas.dev",
            "keywords": [
                "laminas",
                "math"
            ],
            "time": "2021-02-16T15:46:01+00:00"
        },
        {
            "name": "laminas/laminas-mime",
            "version": "2.8.0",
            "source": {
                "type": "git",
                "url": "https://github.com/laminas/laminas-mime.git",
                "reference": "9a59704f33106427a384d0ae421f96043174093a"
            },
            "dist": {
                "type": "zip",
                "url": "https://api.github.com/repos/laminas/laminas-mime/zipball/9a59704f33106427a384d0ae421f96043174093a",
                "reference": "9a59704f33106427a384d0ae421f96043174093a",
                "shasum": ""
            },
            "require": {
                "laminas/laminas-stdlib": "^2.7 || ^3.0",
                "laminas/laminas-zendframework-bridge": "^1.0",
                "php": "^7.3 || ~8.0.0"
            },
            "replace": {
                "zendframework/zend-mime": "^2.7.2"
            },
            "require-dev": {
                "laminas/laminas-coding-standard": "~1.0.0",
                "laminas/laminas-mail": "^2.6",
                "phpunit/phpunit": "^9.3"
            },
            "suggest": {
                "laminas/laminas-mail": "Laminas\\Mail component"
            },
            "type": "library",
            "autoload": {
                "psr-4": {
                    "Laminas\\Mime\\": "src/"
                }
            },
            "notification-url": "https://packagist.org/downloads/",
            "license": [
                "BSD-3-Clause"
            ],
            "description": "Create and parse MIME messages and parts",
            "homepage": "https://laminas.dev",
            "keywords": [
                "laminas",
                "mime"
            ],
            "time": "2021-02-16T17:40:06+00:00"
        },
        {
            "name": "laminas/laminas-modulemanager",
            "version": "2.10.1",
            "source": {
                "type": "git",
                "url": "https://github.com/laminas/laminas-modulemanager.git",
                "reference": "637aaaf2c85d13694b096e253e5884653f93bb92"
            },
            "dist": {
                "type": "zip",
                "url": "https://api.github.com/repos/laminas/laminas-modulemanager/zipball/637aaaf2c85d13694b096e253e5884653f93bb92",
                "reference": "637aaaf2c85d13694b096e253e5884653f93bb92",
                "shasum": ""
            },
            "require": {
                "brick/varexporter": "^0.3.2",
                "laminas/laminas-config": "^3.4",
                "laminas/laminas-eventmanager": "^3.3",
                "laminas/laminas-stdlib": "^3.3",
                "laminas/laminas-zendframework-bridge": "^1.1",
                "php": "^7.3 || ^8.0",
                "webimpress/safe-writer": "^1.0.2 || ^2.1"
            },
            "replace": {
                "zendframework/zend-modulemanager": "^2.8.4"
            },
            "require-dev": {
                "laminas/laminas-coding-standard": "~1.0.0",
                "laminas/laminas-console": "^2.8",
                "laminas/laminas-di": "^2.6.1",
                "laminas/laminas-loader": "^2.6.1",
                "laminas/laminas-mvc": "^3.1.1",
                "laminas/laminas-servicemanager": "^3.4.1",
                "phpunit/phpunit": "^9.3.7"
            },
            "suggest": {
                "laminas/laminas-console": "Laminas\\Console component",
                "laminas/laminas-loader": "Laminas\\Loader component if you are not using Composer autoloading for your modules",
                "laminas/laminas-mvc": "Laminas\\Mvc component",
                "laminas/laminas-servicemanager": "Laminas\\ServiceManager component"
            },
            "type": "library",
            "autoload": {
                "psr-4": {
                    "Laminas\\ModuleManager\\": "src/"
                }
            },
            "notification-url": "https://packagist.org/downloads/",
            "license": [
                "BSD-3-Clause"
            ],
            "description": "Modular application system for laminas-mvc applications",
            "homepage": "https://laminas.dev",
            "keywords": [
                "laminas",
                "modulemanager"
            ],
            "time": "2020-09-01T22:26:46+00:00"
        },
        {
            "name": "laminas/laminas-mvc",
            "version": "3.2.0",
            "source": {
                "type": "git",
                "url": "https://github.com/laminas/laminas-mvc.git",
                "reference": "88da7200cf8f5a970c35d91717a5c4db94981e5e"
            },
            "dist": {
                "type": "zip",
                "url": "https://api.github.com/repos/laminas/laminas-mvc/zipball/88da7200cf8f5a970c35d91717a5c4db94981e5e",
                "reference": "88da7200cf8f5a970c35d91717a5c4db94981e5e",
                "shasum": ""
            },
            "require": {
                "container-interop/container-interop": "^1.2",
                "laminas/laminas-eventmanager": "^3.2",
                "laminas/laminas-http": "^2.7",
                "laminas/laminas-modulemanager": "^2.8",
                "laminas/laminas-router": "^3.0.2",
                "laminas/laminas-servicemanager": "^3.3",
                "laminas/laminas-stdlib": "^3.2.1",
                "laminas/laminas-view": "^2.11.3",
                "laminas/laminas-zendframework-bridge": "^1.0",
                "php": "^7.3 || ~8.0.0"
            },
            "replace": {
                "zendframework/zend-mvc": "^3.1.1"
            },
            "require-dev": {
                "http-interop/http-middleware": "^0.4.1",
                "laminas/laminas-coding-standard": "^1.0.0",
                "laminas/laminas-json": "^2.6.1 || ^3.0",
                "laminas/laminas-psr7bridge": "^1.0",
                "laminas/laminas-stratigility": ">=2.0.1 <2.2",
                "phpspec/prophecy-phpunit": "^2.0",
                "phpunit/phpunit": "^9.4.2"
            },
            "suggest": {
                "laminas/laminas-json": "(^2.6.1 || ^3.0) To auto-deserialize JSON body content in AbstractRestfulController extensions, when json_decode is unavailable",
                "laminas/laminas-log": "^2.9.1  To provide log functionality via LogFilterManager, LogFormatterManager, and LogProcessorManager",
                "laminas/laminas-mvc-console": "laminas-mvc-console provides the ability to expose laminas-mvc as a console application",
                "laminas/laminas-mvc-i18n": "laminas-mvc-i18n provides integration with laminas-i18n, including a translation bridge and translatable route segments",
                "laminas/laminas-mvc-middleware": "To dispatch middleware in your laminas-mvc application",
                "laminas/laminas-mvc-plugin-fileprg": "To provide Post/Redirect/Get functionality around forms that container file uploads",
                "laminas/laminas-mvc-plugin-flashmessenger": "To provide flash messaging capabilities between requests",
                "laminas/laminas-mvc-plugin-identity": "To access the authenticated identity (per laminas-authentication) in controllers",
                "laminas/laminas-mvc-plugin-prg": "To provide Post/Redirect/Get functionality within controllers",
                "laminas/laminas-paginator": "^2.7 To provide pagination functionality via PaginatorPluginManager",
                "laminas/laminas-servicemanager-di": "laminas-servicemanager-di provides utilities for integrating laminas-di and laminas-servicemanager in your laminas-mvc application"
            },
            "type": "library",
            "autoload": {
                "psr-4": {
                    "Laminas\\Mvc\\": "src/"
                }
            },
            "notification-url": "https://packagist.org/downloads/",
            "license": [
                "BSD-3-Clause"
            ],
            "description": "Laminas's event-driven MVC layer, including MVC Applications, Controllers, and Plugins",
            "homepage": "https://laminas.dev",
            "keywords": [
                "laminas",
                "mvc"
            ],
            "time": "2020-12-14T21:54:40+00:00"
        },
        {
            "name": "laminas/laminas-router",
            "version": "3.4.4",
            "source": {
                "type": "git",
                "url": "https://github.com/laminas/laminas-router.git",
                "reference": "2a7068508af4de67d80ea292e0cc7c37563a33c6"
            },
            "dist": {
                "type": "zip",
                "url": "https://api.github.com/repos/laminas/laminas-router/zipball/2a7068508af4de67d80ea292e0cc7c37563a33c6",
                "reference": "2a7068508af4de67d80ea292e0cc7c37563a33c6",
                "shasum": ""
            },
            "require": {
                "container-interop/container-interop": "^1.2",
                "laminas/laminas-http": "^2.8.1",
                "laminas/laminas-servicemanager": "^2.7.8 || ^3.3",
                "laminas/laminas-stdlib": "^3.3",
                "laminas/laminas-zendframework-bridge": "^1.0",
                "php": "^7.3 || ~8.0.0"
            },
            "replace": {
                "zendframework/zend-router": "^3.3.0"
            },
            "require-dev": {
                "laminas/laminas-coding-standard": "~1.0.0",
                "laminas/laminas-i18n": "^2.7.4",
                "phpunit/phpunit": "^9.4"
            },
            "suggest": {
                "laminas/laminas-i18n": "^2.7.4, if defining translatable HTTP path segments"
            },
            "type": "library",
            "extra": {
                "laminas": {
                    "component": "Laminas\\Router",
                    "config-provider": "Laminas\\Router\\ConfigProvider"
                }
            },
            "autoload": {
                "psr-4": {
                    "Laminas\\Router\\": "src/"
                }
            },
            "notification-url": "https://packagist.org/downloads/",
            "license": [
                "BSD-3-Clause"
            ],
            "description": "Flexible routing system for HTTP and console applications",
            "homepage": "https://laminas.dev",
            "keywords": [
                "laminas",
                "routing"
            ],
            "time": "2020-12-16T22:10:51+00:00"
        },
        {
            "name": "laminas/laminas-server",
            "version": "2.9.2",
            "source": {
                "type": "git",
                "url": "https://github.com/laminas/laminas-server.git",
                "reference": "b91fd8aed71a6b45addc55eda4bb4c3adb21b698"
            },
            "dist": {
                "type": "zip",
                "url": "https://api.github.com/repos/laminas/laminas-server/zipball/b91fd8aed71a6b45addc55eda4bb4c3adb21b698",
                "reference": "b91fd8aed71a6b45addc55eda4bb4c3adb21b698",
                "shasum": ""
            },
            "require": {
                "laminas/laminas-code": "^2.5 || ^3.0",
                "laminas/laminas-stdlib": "^2.5 || ^3.0",
                "laminas/laminas-zendframework-bridge": "^1.0",
                "php": "^7.3 || ~8.0.0"
            },
            "replace": {
                "zendframework/zend-server": "^2.8.1"
            },
            "require-dev": {
                "laminas/laminas-coding-standard": "~1.0.0",
                "phpunit/phpunit": "^9.3",
                "psalm/plugin-phpunit": "^0.13.0",
                "vimeo/psalm": "^4.2"
            },
            "type": "library",
            "autoload": {
                "psr-4": {
                    "Laminas\\Server\\": "src/"
                }
            },
            "notification-url": "https://packagist.org/downloads/",
            "license": [
                "BSD-3-Clause"
            ],
            "description": "Create Reflection-based RPC servers",
            "homepage": "https://laminas.dev",
            "keywords": [
                "laminas",
                "server"
            ],
<<<<<<< HEAD
=======
            "funding": [
                {
                    "url": "https://funding.communitybridge.org/projects/laminas-project",
                    "type": "community_bridge"
                }
            ],
>>>>>>> c46d9bfe
            "time": "2021-04-08T13:10:08+00:00"
        },
        {
            "name": "laminas/laminas-servicemanager",
            "version": "3.6.4",
            "source": {
                "type": "git",
                "url": "https://github.com/laminas/laminas-servicemanager.git",
                "reference": "b1445e1a7077c21b0fad0974a1b7a11b9dbe0828"
            },
            "dist": {
                "type": "zip",
                "url": "https://api.github.com/repos/laminas/laminas-servicemanager/zipball/b1445e1a7077c21b0fad0974a1b7a11b9dbe0828",
                "reference": "b1445e1a7077c21b0fad0974a1b7a11b9dbe0828",
                "shasum": ""
            },
            "require": {
                "container-interop/container-interop": "^1.2",
                "laminas/laminas-stdlib": "^3.2.1",
                "laminas/laminas-zendframework-bridge": "^1.0",
                "php": "^7.3 || ~8.0.0",
                "psr/container": "^1.0"
            },
            "conflict": {
                "laminas/laminas-code": "<3.3.1",
                "zendframework/zend-code": "<3.3.1"
            },
            "provide": {
                "container-interop/container-interop-implementation": "^1.2",
                "psr/container-implementation": "^1.0"
            },
            "replace": {
                "zendframework/zend-servicemanager": "^3.4.0"
            },
            "require-dev": {
                "composer/package-versions-deprecated": "^1.0",
                "laminas/laminas-coding-standard": "~1.0.0",
                "laminas/laminas-container-config-test": "^0.3",
                "laminas/laminas-dependency-plugin": "^2.1",
                "mikey179/vfsstream": "^1.6.8",
                "ocramius/proxy-manager": "^2.2.3",
                "phpbench/phpbench": "^1.0.0-alpha3",
                "phpspec/prophecy-phpunit": "^2.0",
                "phpunit/phpunit": "^9.4"
            },
            "suggest": {
                "ocramius/proxy-manager": "ProxyManager ^2.1.1 to handle lazy initialization of services"
            },
            "bin": [
                "bin/generate-deps-for-config-factory",
                "bin/generate-factory-for-class"
            ],
            "type": "library",
            "autoload": {
                "psr-4": {
                    "Laminas\\ServiceManager\\": "src/"
                }
            },
            "notification-url": "https://packagist.org/downloads/",
            "license": [
                "BSD-3-Clause"
            ],
            "description": "Factory-Driven Dependency Injection Container",
            "homepage": "https://laminas.dev",
            "keywords": [
                "PSR-11",
                "dependency-injection",
                "di",
                "dic",
                "laminas",
                "service-manager",
                "servicemanager"
            ],
            "time": "2021-02-03T08:44:41+00:00"
        },
        {
            "name": "laminas/laminas-session",
            "version": "2.10.0",
            "source": {
                "type": "git",
                "url": "https://github.com/laminas/laminas-session.git",
                "reference": "921e6a9f807ee243a9a4f8a8a297929d0c2b50cd"
            },
            "dist": {
                "type": "zip",
                "url": "https://api.github.com/repos/laminas/laminas-session/zipball/921e6a9f807ee243a9a4f8a8a297929d0c2b50cd",
                "reference": "921e6a9f807ee243a9a4f8a8a297929d0c2b50cd",
                "shasum": ""
            },
            "require": {
                "laminas/laminas-eventmanager": "^3.0",
                "laminas/laminas-stdlib": "^3.2.1",
                "laminas/laminas-zendframework-bridge": "^1.0",
                "php": "^7.3 || ~8.0.0"
            },
            "replace": {
                "zendframework/zend-session": "^2.9.1"
            },
            "require-dev": {
                "container-interop/container-interop": "^1.1",
                "laminas/laminas-cache": "^2.6.1",
                "laminas/laminas-coding-standard": "~1.0.0",
                "laminas/laminas-db": "^2.7",
                "laminas/laminas-http": "^2.5.4",
                "laminas/laminas-servicemanager": "^3.0.3",
                "laminas/laminas-validator": "^2.6",
                "mongodb/mongodb": "^1.0.1",
                "php-mock/php-mock-phpunit": "^1.1.2 || ^2.0",
                "phpspec/prophecy-phpunit": "^2.0",
                "phpunit/phpunit": "^9.3"
            },
            "suggest": {
                "laminas/laminas-cache": "Laminas\\Cache component",
                "laminas/laminas-db": "Laminas\\Db component",
                "laminas/laminas-http": "Laminas\\Http component",
                "laminas/laminas-servicemanager": "Laminas\\ServiceManager component",
                "laminas/laminas-validator": "Laminas\\Validator component",
                "mongodb/mongodb": "If you want to use the MongoDB session save handler"
            },
            "type": "library",
            "extra": {
                "laminas": {
                    "component": "Laminas\\Session",
                    "config-provider": "Laminas\\Session\\ConfigProvider"
                }
            },
            "autoload": {
                "psr-4": {
                    "Laminas\\Session\\": "src/"
                }
            },
            "notification-url": "https://packagist.org/downloads/",
            "license": [
                "BSD-3-Clause"
            ],
            "description": "Object-oriented interface to PHP sessions and storage",
            "homepage": "https://laminas.dev",
            "keywords": [
                "laminas",
                "session"
            ],
            "time": "2020-10-31T15:33:31+00:00"
        },
        {
            "name": "laminas/laminas-soap",
            "version": "2.9.0",
            "source": {
                "type": "git",
                "url": "https://github.com/laminas/laminas-soap.git",
                "reference": "11672a79e9074fd8e4e7aedd75849902e7b45e23"
            },
            "dist": {
                "type": "zip",
                "url": "https://api.github.com/repos/laminas/laminas-soap/zipball/11672a79e9074fd8e4e7aedd75849902e7b45e23",
                "reference": "11672a79e9074fd8e4e7aedd75849902e7b45e23",
                "shasum": ""
            },
            "require": {
                "ext-dom": "*",
                "ext-soap": "*",
                "laminas/laminas-server": "^2.9",
                "laminas/laminas-stdlib": "^3.3",
                "laminas/laminas-uri": "^2.8",
                "laminas/laminas-zendframework-bridge": "^1.1.0",
                "php": "^7.3 || ~8.0.0"
            },
            "replace": {
                "zendframework/zend-soap": "^2.8.0"
            },
            "require-dev": {
                "laminas/laminas-coding-standard": "~1.0.0",
                "laminas/laminas-config": "^3.4",
                "laminas/laminas-http": "^2.14",
                "phpspec/prophecy-phpunit": "^2.0.1",
                "phpunit/phpunit": "^9.4.3"
            },
            "suggest": {
                "ext-curl": "Curl is required when .NET compatibility is required",
                "laminas/laminas-http": "Laminas\\Http component"
            },
            "type": "library",
            "autoload": {
                "psr-4": {
                    "Laminas\\Soap\\": "src/"
                }
            },
            "notification-url": "https://packagist.org/downloads/",
            "license": [
                "BSD-3-Clause"
            ],
            "homepage": "https://laminas.dev",
            "keywords": [
                "laminas",
                "soap"
            ],
            "time": "2021-02-17T18:59:03+00:00"
        },
        {
            "name": "laminas/laminas-stdlib",
            "version": "3.3.1",
            "source": {
                "type": "git",
                "url": "https://github.com/laminas/laminas-stdlib.git",
                "reference": "d81c7ffe602ed0e6ecb18691019111c0f4bf1efe"
            },
            "dist": {
                "type": "zip",
                "url": "https://api.github.com/repos/laminas/laminas-stdlib/zipball/d81c7ffe602ed0e6ecb18691019111c0f4bf1efe",
                "reference": "d81c7ffe602ed0e6ecb18691019111c0f4bf1efe",
                "shasum": ""
            },
            "require": {
                "laminas/laminas-zendframework-bridge": "^1.0",
                "php": "^7.3 || ^8.0"
            },
            "replace": {
                "zendframework/zend-stdlib": "^3.2.1"
            },
            "require-dev": {
                "laminas/laminas-coding-standard": "~1.0.0",
                "phpbench/phpbench": "^0.17.1",
                "phpunit/phpunit": "~9.3.7"
            },
            "type": "library",
            "autoload": {
                "psr-4": {
                    "Laminas\\Stdlib\\": "src/"
                }
            },
            "notification-url": "https://packagist.org/downloads/",
            "license": [
                "BSD-3-Clause"
            ],
            "description": "SPL extensions, array utilities, error handlers, and more",
            "homepage": "https://laminas.dev",
            "keywords": [
                "laminas",
                "stdlib"
            ],
            "time": "2020-11-19T20:18:59+00:00"
        },
        {
            "name": "laminas/laminas-text",
            "version": "2.8.1",
            "source": {
                "type": "git",
                "url": "https://github.com/laminas/laminas-text.git",
                "reference": "d696fa1fb3880b9b8f02c08be58685013b421608"
            },
            "dist": {
                "type": "zip",
                "url": "https://api.github.com/repos/laminas/laminas-text/zipball/d696fa1fb3880b9b8f02c08be58685013b421608",
                "reference": "d696fa1fb3880b9b8f02c08be58685013b421608",
                "shasum": ""
            },
            "require": {
                "laminas/laminas-servicemanager": "^3.4",
                "laminas/laminas-stdlib": "^3.1",
                "laminas/laminas-zendframework-bridge": "^1.0",
                "php": "^7.3 || ~8.0.0"
            },
            "replace": {
                "zendframework/zend-text": "^2.7.1"
            },
            "require-dev": {
                "laminas/laminas-coding-standard": "~1.0.0",
                "laminas/laminas-config": "^3.4",
                "phpunit/phpunit": "^9.3"
            },
            "type": "library",
            "autoload": {
                "psr-4": {
                    "Laminas\\Text\\": "src/"
                }
            },
            "notification-url": "https://packagist.org/downloads/",
            "license": [
                "BSD-3-Clause"
            ],
            "description": "Create FIGlets and text-based tables",
            "homepage": "https://laminas.dev",
            "keywords": [
                "laminas",
                "text"
            ],
            "time": "2021-02-17T21:24:58+00:00"
        },
        {
            "name": "laminas/laminas-uri",
            "version": "2.8.1",
            "source": {
                "type": "git",
                "url": "https://github.com/laminas/laminas-uri.git",
                "reference": "79bd4c614c8cf9a6ba715a49fca8061e84933d87"
            },
            "dist": {
                "type": "zip",
                "url": "https://api.github.com/repos/laminas/laminas-uri/zipball/79bd4c614c8cf9a6ba715a49fca8061e84933d87",
                "reference": "79bd4c614c8cf9a6ba715a49fca8061e84933d87",
                "shasum": ""
            },
            "require": {
                "laminas/laminas-escaper": "^2.5",
                "laminas/laminas-validator": "^2.10",
                "laminas/laminas-zendframework-bridge": "^1.0",
                "php": "^7.3 || ~8.0.0"
            },
            "replace": {
                "zendframework/zend-uri": "^2.7.1"
            },
            "require-dev": {
                "laminas/laminas-coding-standard": "^2.1",
                "phpunit/phpunit": "^9.3"
            },
            "type": "library",
            "autoload": {
                "psr-4": {
                    "Laminas\\Uri\\": "src/"
                }
            },
            "notification-url": "https://packagist.org/downloads/",
            "license": [
                "BSD-3-Clause"
            ],
            "description": "A component that aids in manipulating and validating » Uniform Resource Identifiers (URIs)",
            "homepage": "https://laminas.dev",
            "keywords": [
                "laminas",
                "uri"
            ],
            "time": "2021-02-17T21:53:05+00:00"
        },
        {
            "name": "laminas/laminas-validator",
            "version": "2.14.4",
            "source": {
                "type": "git",
                "url": "https://github.com/laminas/laminas-validator.git",
                "reference": "e370c4695db1c81e6dfad38d8c4dbdb37b23d776"
            },
            "dist": {
                "type": "zip",
                "url": "https://api.github.com/repos/laminas/laminas-validator/zipball/e370c4695db1c81e6dfad38d8c4dbdb37b23d776",
                "reference": "e370c4695db1c81e6dfad38d8c4dbdb37b23d776",
                "shasum": ""
            },
            "require": {
                "container-interop/container-interop": "^1.1",
                "laminas/laminas-stdlib": "^3.3",
                "laminas/laminas-zendframework-bridge": "^1.0",
                "php": "^7.3 || ~8.0.0"
            },
            "replace": {
                "zendframework/zend-validator": "^2.13.0"
            },
            "require-dev": {
                "laminas/laminas-cache": "^2.6.1",
                "laminas/laminas-coding-standard": "~1.0.0",
                "laminas/laminas-config": "^2.6",
                "laminas/laminas-db": "^2.7",
                "laminas/laminas-filter": "^2.6",
                "laminas/laminas-http": "^2.14.2",
                "laminas/laminas-i18n": "^2.6",
                "laminas/laminas-math": "^2.6",
                "laminas/laminas-servicemanager": "^2.7.11 || ^3.0.3",
                "laminas/laminas-session": "^2.8",
                "laminas/laminas-uri": "^2.7",
                "phpspec/prophecy-phpunit": "^2.0",
                "phpunit/phpunit": "^9.3",
                "psalm/plugin-phpunit": "^0.15.0",
                "psr/http-client": "^1.0",
                "psr/http-factory": "^1.0",
                "psr/http-message": "^1.0",
                "vimeo/psalm": "^4.3"
            },
            "suggest": {
                "laminas/laminas-db": "Laminas\\Db component, required by the (No)RecordExists validator",
                "laminas/laminas-filter": "Laminas\\Filter component, required by the Digits validator",
                "laminas/laminas-i18n": "Laminas\\I18n component to allow translation of validation error messages",
                "laminas/laminas-i18n-resources": "Translations of validator messages",
                "laminas/laminas-math": "Laminas\\Math component, required by the Csrf validator",
                "laminas/laminas-servicemanager": "Laminas\\ServiceManager component to allow using the ValidatorPluginManager and validator chains",
                "laminas/laminas-session": "Laminas\\Session component, ^2.8; required by the Csrf validator",
                "laminas/laminas-uri": "Laminas\\Uri component, required by the Uri and Sitemap\\Loc validators",
                "psr/http-message": "psr/http-message, required when validating PSR-7 UploadedFileInterface instances via the Upload and UploadFile validators"
            },
            "type": "library",
            "extra": {
                "laminas": {
                    "component": "Laminas\\Validator",
                    "config-provider": "Laminas\\Validator\\ConfigProvider"
                }
            },
            "autoload": {
                "psr-4": {
                    "Laminas\\Validator\\": "src/"
                }
            },
            "notification-url": "https://packagist.org/downloads/",
            "license": [
                "BSD-3-Clause"
            ],
            "description": "Validation classes for a wide range of domains, and the ability to chain validators to create complex validation criteria",
            "homepage": "https://laminas.dev",
            "keywords": [
                "laminas",
                "validator"
            ],
            "time": "2021-01-24T20:45:49+00:00"
        },
        {
            "name": "laminas/laminas-view",
            "version": "2.12.0",
            "source": {
                "type": "git",
                "url": "https://github.com/laminas/laminas-view.git",
                "reference": "3ef103da6887809f08ecf52f42c31a76c9bf08b1"
            },
            "dist": {
                "type": "zip",
                "url": "https://api.github.com/repos/laminas/laminas-view/zipball/3ef103da6887809f08ecf52f42c31a76c9bf08b1",
                "reference": "3ef103da6887809f08ecf52f42c31a76c9bf08b1",
                "shasum": ""
            },
            "require": {
                "laminas/laminas-eventmanager": "^3.0",
                "laminas/laminas-json": "^2.6.1 || ^3.0",
                "laminas/laminas-loader": "^2.5",
                "laminas/laminas-stdlib": "^3.2.1",
                "laminas/laminas-zendframework-bridge": "^1.0",
                "php": "^7.3 || ~8.0.0"
            },
            "conflict": {
                "laminas/laminas-servicemanager": "<3.3"
            },
            "replace": {
                "zendframework/zend-view": "^2.11.4"
            },
            "require-dev": {
                "laminas/laminas-authentication": "^2.5",
                "laminas/laminas-cache": "^2.6.1",
                "laminas/laminas-coding-standard": "~1.0.0",
                "laminas/laminas-config": "^2.6",
                "laminas/laminas-console": "^2.6",
                "laminas/laminas-escaper": "^2.5",
                "laminas/laminas-feed": "^2.7",
                "laminas/laminas-filter": "^2.6.1",
                "laminas/laminas-http": "^2.5.4",
                "laminas/laminas-i18n": "^2.6",
                "laminas/laminas-log": "^2.7",
                "laminas/laminas-modulemanager": "^2.7.1",
                "laminas/laminas-mvc": "^2.7.14 || ^3.0",
                "laminas/laminas-navigation": "^2.5",
                "laminas/laminas-paginator": "^2.5",
                "laminas/laminas-permissions-acl": "^2.6",
                "laminas/laminas-router": "^3.0.1",
                "laminas/laminas-serializer": "^2.6.1",
                "laminas/laminas-servicemanager": "^3.3",
                "laminas/laminas-session": "^2.8.1",
                "laminas/laminas-uri": "^2.5",
                "phpspec/prophecy": "^1.12",
                "phpspec/prophecy-phpunit": "^2.0",
                "phpunit/phpunit": "^9.3"
            },
            "suggest": {
                "laminas/laminas-authentication": "Laminas\\Authentication component",
                "laminas/laminas-escaper": "Laminas\\Escaper component",
                "laminas/laminas-feed": "Laminas\\Feed component",
                "laminas/laminas-filter": "Laminas\\Filter component",
                "laminas/laminas-http": "Laminas\\Http component",
                "laminas/laminas-i18n": "Laminas\\I18n component",
                "laminas/laminas-mvc": "Laminas\\Mvc component",
                "laminas/laminas-mvc-plugin-flashmessenger": "laminas-mvc-plugin-flashmessenger component, if you want to use the FlashMessenger view helper with laminas-mvc versions 3 and up",
                "laminas/laminas-navigation": "Laminas\\Navigation component",
                "laminas/laminas-paginator": "Laminas\\Paginator component",
                "laminas/laminas-permissions-acl": "Laminas\\Permissions\\Acl component",
                "laminas/laminas-servicemanager": "Laminas\\ServiceManager component",
                "laminas/laminas-uri": "Laminas\\Uri component"
            },
            "bin": [
                "bin/templatemap_generator.php"
            ],
            "type": "library",
            "autoload": {
                "psr-4": {
                    "Laminas\\View\\": "src/"
                }
            },
            "notification-url": "https://packagist.org/downloads/",
            "license": [
                "BSD-3-Clause"
            ],
            "description": "Flexible view layer supporting and providing multiple view layers, helpers, and more",
            "homepage": "https://laminas.dev",
            "keywords": [
                "laminas",
                "view"
            ],
            "time": "2021-01-01T14:07:41+00:00"
        },
        {
            "name": "laminas/laminas-zendframework-bridge",
            "version": "1.2.0",
            "source": {
                "type": "git",
                "url": "https://github.com/laminas/laminas-zendframework-bridge.git",
                "reference": "6cccbddfcfc742eb02158d6137ca5687d92cee32"
            },
            "dist": {
                "type": "zip",
                "url": "https://api.github.com/repos/laminas/laminas-zendframework-bridge/zipball/6cccbddfcfc742eb02158d6137ca5687d92cee32",
                "reference": "6cccbddfcfc742eb02158d6137ca5687d92cee32",
                "shasum": ""
            },
            "require": {
                "php": "^7.3 || ^8.0"
            },
            "require-dev": {
                "phpunit/phpunit": "^5.7 || ^6.5 || ^7.5 || ^8.1 || ^9.3",
                "psalm/plugin-phpunit": "^0.15.1",
                "squizlabs/php_codesniffer": "^3.5",
                "vimeo/psalm": "^4.6"
            },
            "type": "library",
            "extra": {
                "laminas": {
                    "module": "Laminas\\ZendFrameworkBridge"
                }
            },
            "autoload": {
                "files": [
                    "src/autoload.php"
                ],
                "psr-4": {
                    "Laminas\\ZendFrameworkBridge\\": "src//"
                }
            },
            "notification-url": "https://packagist.org/downloads/",
            "license": [
                "BSD-3-Clause"
            ],
            "description": "Alias legacy ZF class names to Laminas Project equivalents.",
            "keywords": [
                "ZendFramework",
                "autoloading",
                "laminas",
                "zf"
            ],
            "time": "2021-02-25T21:54:58+00:00"
        },
        {
            "name": "league/flysystem",
            "version": "2.0.4",
            "source": {
                "type": "git",
                "url": "https://github.com/thephpleague/flysystem.git",
                "reference": "7cbbb7222e8d8a34e71273d243dfcf383ed6779f"
            },
            "dist": {
                "type": "zip",
                "url": "https://api.github.com/repos/thephpleague/flysystem/zipball/7cbbb7222e8d8a34e71273d243dfcf383ed6779f",
                "reference": "7cbbb7222e8d8a34e71273d243dfcf383ed6779f",
                "shasum": ""
            },
            "require": {
                "ext-json": "*",
                "league/mime-type-detection": "^1.0.0",
                "php": "^7.2 || ^8.0"
            },
            "conflict": {
                "guzzlehttp/ringphp": "<1.1.1"
            },
            "require-dev": {
                "async-aws/s3": "^1.5",
                "async-aws/simple-s3": "^1.0",
                "aws/aws-sdk-php": "^3.132.4",
                "composer/semver": "^3.0",
                "ext-fileinfo": "*",
                "friendsofphp/php-cs-fixer": "^2.16",
                "google/cloud-storage": "^1.23",
                "phpseclib/phpseclib": "^2.0",
                "phpstan/phpstan": "^0.12.26",
                "phpunit/phpunit": "^8.5 || ^9.4"
            },
            "type": "library",
            "autoload": {
                "psr-4": {
                    "League\\Flysystem\\": "src"
                }
            },
            "notification-url": "https://packagist.org/downloads/",
            "license": [
                "MIT"
            ],
            "authors": [
                {
                    "name": "Frank de Jonge",
                    "email": "info@frankdejonge.nl"
                }
            ],
            "description": "File storage abstraction for PHP",
            "keywords": [
                "WebDAV",
                "aws",
                "cloud",
                "file",
                "files",
                "filesystem",
                "filesystems",
                "ftp",
                "s3",
                "sftp",
                "storage"
            ],
            "time": "2021-02-12T19:37:50+00:00"
        },
        {
            "name": "league/flysystem-aws-s3-v3",
            "version": "2.0.4",
            "source": {
                "type": "git",
                "url": "https://github.com/thephpleague/flysystem-aws-s3-v3.git",
                "reference": "c89931e9c4b294493234798564cc814ef478fbc6"
            },
            "dist": {
                "type": "zip",
                "url": "https://api.github.com/repos/thephpleague/flysystem-aws-s3-v3/zipball/c89931e9c4b294493234798564cc814ef478fbc6",
                "reference": "c89931e9c4b294493234798564cc814ef478fbc6",
                "shasum": ""
            },
            "require": {
                "aws/aws-sdk-php": "^3.132.4",
                "league/flysystem": "^2.0.0",
                "league/mime-type-detection": "^1.0.0",
                "php": "^7.2 || ^8.0"
            },
            "conflict": {
                "guzzlehttp/ringphp": "<1.1.1"
            },
            "type": "library",
            "autoload": {
                "psr-4": {
                    "League\\Flysystem\\AwsS3V3\\": ""
                }
            },
            "notification-url": "https://packagist.org/downloads/",
            "license": [
                "MIT"
            ],
            "authors": [
                {
                    "name": "Frank de Jonge",
                    "email": "info@frankdejonge.nl"
                }
            ],
            "description": "AWS S3 filesystem adapter for Flysystem.",
            "keywords": [
                "Flysystem",
                "aws",
                "file",
                "files",
                "filesystem",
                "s3",
                "storage"
            ],
            "time": "2021-02-09T21:10:56+00:00"
        },
        {
            "name": "league/mime-type-detection",
            "version": "1.7.0",
            "source": {
                "type": "git",
                "url": "https://github.com/thephpleague/mime-type-detection.git",
                "reference": "3b9dff8aaf7323590c1d2e443db701eb1f9aa0d3"
            },
            "dist": {
                "type": "zip",
                "url": "https://api.github.com/repos/thephpleague/mime-type-detection/zipball/3b9dff8aaf7323590c1d2e443db701eb1f9aa0d3",
                "reference": "3b9dff8aaf7323590c1d2e443db701eb1f9aa0d3",
                "shasum": ""
            },
            "require": {
                "ext-fileinfo": "*",
                "php": "^7.2 || ^8.0"
            },
            "require-dev": {
                "friendsofphp/php-cs-fixer": "^2.18",
                "phpstan/phpstan": "^0.12.68",
                "phpunit/phpunit": "^8.5.8 || ^9.3"
            },
            "type": "library",
            "autoload": {
                "psr-4": {
                    "League\\MimeTypeDetection\\": "src"
                }
            },
            "notification-url": "https://packagist.org/downloads/",
            "license": [
                "MIT"
            ],
            "authors": [
                {
                    "name": "Frank de Jonge",
                    "email": "info@frankdejonge.nl"
                }
            ],
            "description": "Mime-type detection for Flysystem",
            "time": "2021-01-18T20:58:21+00:00"
        },
        {
            "name": "magento/composer",
            "version": "1.6.0",
            "source": {
                "type": "git",
                "url": "https://github.com/magento/composer.git",
                "reference": "fcc66f535d631788f2ba160ff547357086d9b2c9"
            },
            "dist": {
                "type": "zip",
                "url": "https://api.github.com/repos/magento/composer/zipball/fcc66f535d631788f2ba160ff547357086d9b2c9",
                "reference": "fcc66f535d631788f2ba160ff547357086d9b2c9",
                "shasum": ""
            },
            "require": {
                "composer/composer": "^1.9",
                "php": "~7.3.0||~7.4.0",
                "symfony/console": "~4.4.0"
            },
            "require-dev": {
                "phpunit/phpunit": "^9"
            },
            "type": "library",
            "autoload": {
                "psr-4": {
                    "Magento\\Composer\\": "src"
                }
            },
            "notification-url": "https://packagist.org/downloads/",
            "license": [
                "OSL-3.0",
                "AFL-3.0"
            ],
            "description": "Magento composer library helps to instantiate Composer application and run composer commands.",
            "time": "2020-06-15T17:52:31+00:00"
        },
        {
            "name": "magento/magento-composer-installer",
            "version": "0.2.1",
            "source": {
                "type": "git",
                "url": "https://github.com/magento/magento-composer-installer.git",
                "reference": "b9f929f718ef93ed61b6410bad85d40c37fd5ed3"
            },
            "dist": {
                "type": "zip",
                "url": "https://api.github.com/repos/magento/magento-composer-installer/zipball/b9f929f718ef93ed61b6410bad85d40c37fd5ed3",
                "reference": "b9f929f718ef93ed61b6410bad85d40c37fd5ed3",
                "shasum": ""
            },
            "require": {
                "composer-plugin-api": "^1.1 || ^2.0",
                "composer/composer": "^1.9 || ^2.0"
            },
            "replace": {
                "magento-hackathon/magento-composer-installer": "*"
            },
            "require-dev": {
                "firegento/phpcs": "~1.1.0",
                "mikey179/vfsstream": "*",
                "phpunit/phpunit": "*",
                "phpunit/phpunit-mock-objects": "dev-master",
                "squizlabs/php_codesniffer": "1.4.7",
                "symfony/process": "*"
            },
            "type": "composer-plugin",
            "extra": {
                "composer-command-registry": [
                    "MagentoHackathon\\Composer\\Magento\\Command\\DeployCommand"
                ],
                "class": "MagentoHackathon\\Composer\\Magento\\Plugin"
            },
            "autoload": {
                "psr-0": {
                    "MagentoHackathon\\Composer\\Magento": "src/"
                }
            },
            "notification-url": "https://packagist.org/downloads/",
            "license": [
                "OSL-3.0"
            ],
            "authors": [
                {
                    "name": "Daniel Fahlke aka Flyingmana",
                    "email": "flyingmana@googlemail.com"
                },
                {
                    "name": "Jörg Weller",
                    "email": "weller@flagbit.de"
                },
                {
                    "name": "Karl Spies",
                    "email": "karl.spies@gmx.net"
                },
                {
                    "name": "Tobias Vogt",
                    "email": "tobi@webguys.de"
                },
                {
                    "name": "David Fuhr",
                    "email": "fuhr@flagbit.de"
                },
                {
                    "name": "Vinai Kopp",
                    "email": "vinai@netzarbeiter.com"
                }
            ],
            "description": "Composer installer for Magento modules",
            "homepage": "https://github.com/magento/magento-composer-installer",
            "keywords": [
                "composer-installer",
                "magento"
            ],
            "time": "2021-03-04T20:05:10+00:00"
        },
        {
            "name": "magento/zendframework1",
            "version": "1.14.5",
            "source": {
                "type": "git",
                "url": "https://github.com/magento/zf1.git",
                "reference": "6ad81500d33f085ca2391f2b59e37bd34203b29b"
            },
            "dist": {
                "type": "zip",
                "url": "https://api.github.com/repos/magento/zf1/zipball/6ad81500d33f085ca2391f2b59e37bd34203b29b",
                "reference": "6ad81500d33f085ca2391f2b59e37bd34203b29b",
                "shasum": ""
            },
            "require": {
                "php": ">=5.2.11"
            },
            "require-dev": {
                "phpunit/dbunit": "1.3.*",
                "phpunit/phpunit": "3.7.*"
            },
            "type": "library",
            "extra": {
                "branch-alias": {
                    "dev-master": "1.12.x-dev"
                }
            },
            "autoload": {
                "psr-0": {
                    "Zend_": "library/"
                }
            },
            "notification-url": "https://packagist.org/downloads/",
            "include-path": [
                "library/"
            ],
            "license": [
                "BSD-3-Clause"
            ],
            "description": "Magento Zend Framework 1",
            "homepage": "http://framework.zend.com/",
            "keywords": [
                "ZF1",
                "framework"
            ],
            "time": "2020-12-02T21:12:59+00:00"
        },
        {
            "name": "monolog/monolog",
            "version": "1.26.0",
            "source": {
                "type": "git",
                "url": "https://github.com/Seldaek/monolog.git",
                "reference": "2209ddd84e7ef1256b7af205d0717fb62cfc9c33"
            },
            "dist": {
                "type": "zip",
                "url": "https://api.github.com/repos/Seldaek/monolog/zipball/2209ddd84e7ef1256b7af205d0717fb62cfc9c33",
                "reference": "2209ddd84e7ef1256b7af205d0717fb62cfc9c33",
                "shasum": ""
            },
            "require": {
                "php": ">=5.3.0",
                "psr/log": "~1.0"
            },
            "provide": {
                "psr/log-implementation": "1.0.0"
            },
            "require-dev": {
                "aws/aws-sdk-php": "^2.4.9 || ^3.0",
                "doctrine/couchdb": "~1.0@dev",
                "graylog2/gelf-php": "~1.0",
                "php-amqplib/php-amqplib": "~2.4",
                "php-console/php-console": "^3.1.3",
                "phpstan/phpstan": "^0.12.59",
                "phpunit/phpunit": "~4.5",
                "ruflin/elastica": ">=0.90 <3.0",
                "sentry/sentry": "^0.13",
                "swiftmailer/swiftmailer": "^5.3|^6.0"
            },
            "suggest": {
                "aws/aws-sdk-php": "Allow sending log messages to AWS services like DynamoDB",
                "doctrine/couchdb": "Allow sending log messages to a CouchDB server",
                "ext-amqp": "Allow sending log messages to an AMQP server (1.0+ required)",
                "ext-mongo": "Allow sending log messages to a MongoDB server",
                "graylog2/gelf-php": "Allow sending log messages to a GrayLog2 server",
                "mongodb/mongodb": "Allow sending log messages to a MongoDB server via PHP Driver",
                "php-amqplib/php-amqplib": "Allow sending log messages to an AMQP server using php-amqplib",
                "php-console/php-console": "Allow sending log messages to Google Chrome",
                "rollbar/rollbar": "Allow sending log messages to Rollbar",
                "ruflin/elastica": "Allow sending log messages to an Elastic Search server",
                "sentry/sentry": "Allow sending log messages to a Sentry server"
            },
            "type": "library",
            "autoload": {
                "psr-4": {
                    "Monolog\\": "src/Monolog"
                }
            },
            "notification-url": "https://packagist.org/downloads/",
            "license": [
                "MIT"
            ],
            "authors": [
                {
                    "name": "Jordi Boggiano",
                    "email": "j.boggiano@seld.be",
                    "homepage": "http://seld.be"
                }
            ],
            "description": "Sends your logs to files, sockets, inboxes, databases and various web services",
            "homepage": "http://github.com/Seldaek/monolog",
            "keywords": [
                "log",
                "logging",
                "psr-3"
            ],
            "time": "2020-12-14T12:56:38+00:00"
        },
        {
            "name": "mtdowling/jmespath.php",
            "version": "2.6.0",
            "source": {
                "type": "git",
                "url": "https://github.com/jmespath/jmespath.php.git",
                "reference": "42dae2cbd13154083ca6d70099692fef8ca84bfb"
            },
            "dist": {
                "type": "zip",
                "url": "https://api.github.com/repos/jmespath/jmespath.php/zipball/42dae2cbd13154083ca6d70099692fef8ca84bfb",
                "reference": "42dae2cbd13154083ca6d70099692fef8ca84bfb",
                "shasum": ""
            },
            "require": {
                "php": "^5.4 || ^7.0 || ^8.0",
                "symfony/polyfill-mbstring": "^1.17"
            },
            "require-dev": {
                "composer/xdebug-handler": "^1.4",
                "phpunit/phpunit": "^4.8.36 || ^7.5.15"
            },
            "bin": [
                "bin/jp.php"
            ],
            "type": "library",
            "extra": {
                "branch-alias": {
                    "dev-master": "2.6-dev"
                }
            },
            "autoload": {
                "psr-4": {
                    "JmesPath\\": "src/"
                },
                "files": [
                    "src/JmesPath.php"
                ]
            },
            "notification-url": "https://packagist.org/downloads/",
            "license": [
                "MIT"
            ],
            "authors": [
                {
                    "name": "Michael Dowling",
                    "email": "mtdowling@gmail.com",
                    "homepage": "https://github.com/mtdowling"
                }
            ],
            "description": "Declaratively specify how to extract elements from a JSON document",
            "keywords": [
                "json",
                "jsonpath"
            ],
            "time": "2020-07-31T21:01:56+00:00"
        },
        {
            "name": "nikic/php-parser",
            "version": "v4.4.0",
            "source": {
                "type": "git",
                "url": "https://github.com/nikic/PHP-Parser.git",
                "reference": "bd43ec7152eaaab3bd8c6d0aa95ceeb1df8ee120"
            },
            "dist": {
                "type": "zip",
                "url": "https://api.github.com/repos/nikic/PHP-Parser/zipball/bd43ec7152eaaab3bd8c6d0aa95ceeb1df8ee120",
                "reference": "bd43ec7152eaaab3bd8c6d0aa95ceeb1df8ee120",
                "shasum": ""
            },
            "require": {
                "ext-tokenizer": "*",
                "php": ">=7.0"
            },
            "require-dev": {
                "ircmaxell/php-yacc": "0.0.5",
                "phpunit/phpunit": "^6.5 || ^7.0 || ^8.0"
            },
            "bin": [
                "bin/php-parse"
            ],
            "type": "library",
            "extra": {
                "branch-alias": {
                    "dev-master": "4.3-dev"
                }
            },
            "autoload": {
                "psr-4": {
                    "PhpParser\\": "lib/PhpParser"
                }
            },
            "notification-url": "https://packagist.org/downloads/",
            "license": [
                "BSD-3-Clause"
            ],
            "authors": [
                {
                    "name": "Nikita Popov"
                }
            ],
            "description": "A PHP parser written in PHP",
            "keywords": [
                "parser",
                "php"
            ],
            "time": "2020-04-10T16:34:50+00:00"
        },
        {
            "name": "paragonie/random_compat",
            "version": "v9.99.99",
            "source": {
                "type": "git",
                "url": "https://github.com/paragonie/random_compat.git",
                "reference": "84b4dfb120c6f9b4ff7b3685f9b8f1aa365a0c95"
            },
            "dist": {
                "type": "zip",
                "url": "https://api.github.com/repos/paragonie/random_compat/zipball/84b4dfb120c6f9b4ff7b3685f9b8f1aa365a0c95",
                "reference": "84b4dfb120c6f9b4ff7b3685f9b8f1aa365a0c95",
                "shasum": ""
            },
            "require": {
                "php": "^7"
            },
            "require-dev": {
                "phpunit/phpunit": "4.*|5.*",
                "vimeo/psalm": "^1"
            },
            "suggest": {
                "ext-libsodium": "Provides a modern crypto API that can be used to generate random bytes."
            },
            "type": "library",
            "notification-url": "https://packagist.org/downloads/",
            "license": [
                "MIT"
            ],
            "authors": [
                {
                    "name": "Paragon Initiative Enterprises",
                    "email": "security@paragonie.com",
                    "homepage": "https://paragonie.com"
                }
            ],
            "description": "PHP 5.x polyfill for random_bytes() and random_int() from PHP 7",
            "keywords": [
                "csprng",
                "polyfill",
                "pseudorandom",
                "random"
            ],
            "time": "2018-07-02T15:55:56+00:00"
        },
        {
            "name": "paragonie/sodium_compat",
            "version": "v1.14.0",
            "source": {
                "type": "git",
                "url": "https://github.com/paragonie/sodium_compat.git",
                "reference": "a1cfe0b21faf9c0b61ac0c6188c4af7fd6fd0db3"
            },
            "dist": {
                "type": "zip",
                "url": "https://api.github.com/repos/paragonie/sodium_compat/zipball/a1cfe0b21faf9c0b61ac0c6188c4af7fd6fd0db3",
                "reference": "a1cfe0b21faf9c0b61ac0c6188c4af7fd6fd0db3",
                "shasum": ""
            },
            "require": {
                "paragonie/random_compat": ">=1",
                "php": "^5.2.4|^5.3|^5.4|^5.5|^5.6|^7|^8"
            },
            "require-dev": {
                "phpunit/phpunit": "^3|^4|^5|^6|^7|^8|^9"
            },
            "suggest": {
                "ext-libsodium": "PHP < 7.0: Better performance, password hashing (Argon2i), secure memory management (memzero), and better security.",
                "ext-sodium": "PHP >= 7.0: Better performance, password hashing (Argon2i), secure memory management (memzero), and better security."
            },
            "type": "library",
            "autoload": {
                "files": [
                    "autoload.php"
                ]
            },
            "notification-url": "https://packagist.org/downloads/",
            "license": [
                "ISC"
            ],
            "authors": [
                {
                    "name": "Paragon Initiative Enterprises",
                    "email": "security@paragonie.com"
                },
                {
                    "name": "Frank Denis",
                    "email": "jedisct1@pureftpd.org"
                }
            ],
            "description": "Pure PHP implementation of libsodium; uses the PHP extension if it exists",
            "keywords": [
                "Authentication",
                "BLAKE2b",
                "ChaCha20",
                "ChaCha20-Poly1305",
                "Chapoly",
                "Curve25519",
                "Ed25519",
                "EdDSA",
                "Edwards-curve Digital Signature Algorithm",
                "Elliptic Curve Diffie-Hellman",
                "Poly1305",
                "Pure-PHP cryptography",
                "RFC 7748",
                "RFC 8032",
                "Salpoly",
                "Salsa20",
                "X25519",
                "XChaCha20-Poly1305",
                "XSalsa20-Poly1305",
                "Xchacha20",
                "Xsalsa20",
                "aead",
                "cryptography",
                "ecdh",
                "elliptic curve",
                "elliptic curve cryptography",
                "encryption",
                "libsodium",
                "php",
                "public-key cryptography",
                "secret-key cryptography",
                "side-channel resistant"
            ],
            "time": "2020-12-03T16:26:19+00:00"
        },
        {
            "name": "pelago/emogrifier",
            "version": "v5.0.1",
            "source": {
                "type": "git",
                "url": "https://github.com/MyIntervals/emogrifier.git",
                "reference": "37595a9bb62c3c25969bdd9e8d7dd24c3ac62bc9"
            },
            "dist": {
                "type": "zip",
                "url": "https://api.github.com/repos/MyIntervals/emogrifier/zipball/37595a9bb62c3c25969bdd9e8d7dd24c3ac62bc9",
                "reference": "37595a9bb62c3c25969bdd9e8d7dd24c3ac62bc9",
                "shasum": ""
            },
            "require": {
                "ext-dom": "*",
                "ext-libxml": "*",
                "php": "~7.1.0 || ~7.2.0 || ~7.3.0 || ~7.4.0 || ~8.0.0",
                "symfony/css-selector": "^3.4.32 || ^4.4 || ^5.1"
            },
            "require-dev": {
                "php-parallel-lint/php-parallel-lint": "^1.2.0",
                "rawr/cross-data-providers": "^2.3.0",
                "slevomat/coding-standard": "^6.4.1",
                "squizlabs/php_codesniffer": "^3.5.8"
            },
            "type": "library",
            "extra": {
                "branch-alias": {
                    "dev-main": "6.0.x-dev"
                }
            },
            "autoload": {
                "psr-4": {
                    "Pelago\\Emogrifier\\": "src/"
                }
            },
            "notification-url": "https://packagist.org/downloads/",
            "license": [
                "MIT"
            ],
            "authors": [
                {
                    "name": "Oliver Klee",
                    "email": "github@oliverklee.de"
                },
                {
                    "name": "Zoli Szabó",
                    "email": "zoli.szabo+github@gmail.com"
                },
                {
                    "name": "John Reeve",
                    "email": "jreeve@pelagodesign.com"
                },
                {
                    "name": "Jake Hotson",
                    "email": "jake@qzdesign.co.uk"
                },
                {
                    "name": "Cameron Brooks"
                },
                {
                    "name": "Jaime Prado"
                }
            ],
            "description": "Converts CSS styles into inline style attributes in your HTML code",
            "homepage": "https://www.myintervals.com/emogrifier.php",
            "keywords": [
                "css",
                "email",
                "pre-processing"
            ],
            "time": "2021-04-06T08:18:22+00:00"
        },
        {
            "name": "php-amqplib/php-amqplib",
            "version": "v2.10.1",
            "source": {
                "type": "git",
                "url": "https://github.com/php-amqplib/php-amqplib.git",
                "reference": "6e2b2501e021e994fb64429e5a78118f83b5c200"
            },
            "dist": {
                "type": "zip",
                "url": "https://api.github.com/repos/php-amqplib/php-amqplib/zipball/6e2b2501e021e994fb64429e5a78118f83b5c200",
                "reference": "6e2b2501e021e994fb64429e5a78118f83b5c200",
                "shasum": ""
            },
            "require": {
                "ext-bcmath": "*",
                "ext-sockets": "*",
                "php": ">=5.6"
            },
            "replace": {
                "videlalvaro/php-amqplib": "self.version"
            },
            "require-dev": {
                "ext-curl": "*",
                "nategood/httpful": "^0.2.20",
                "phpunit/phpunit": "^5.7|^6.5|^7.0",
                "squizlabs/php_codesniffer": "^2.5"
            },
            "type": "library",
            "extra": {
                "branch-alias": {
                    "dev-master": "2.10-dev"
                }
            },
            "autoload": {
                "psr-4": {
                    "PhpAmqpLib\\": "PhpAmqpLib/"
                }
            },
            "notification-url": "https://packagist.org/downloads/",
            "license": [
                "LGPL-2.1-or-later"
            ],
            "authors": [
                {
                    "name": "Alvaro Videla",
                    "role": "Original Maintainer"
                },
                {
                    "name": "John Kelly",
                    "email": "johnmkelly86@gmail.com",
                    "role": "Maintainer"
                },
                {
                    "name": "Raúl Araya",
                    "email": "nubeiro@gmail.com",
                    "role": "Maintainer"
                },
                {
                    "name": "Luke Bakken",
                    "email": "luke@bakken.io",
                    "role": "Maintainer"
                }
            ],
            "description": "Formerly videlalvaro/php-amqplib.  This library is a pure PHP implementation of the AMQP protocol. It's been tested against RabbitMQ.",
            "homepage": "https://github.com/php-amqplib/php-amqplib/",
            "keywords": [
                "message",
                "queue",
                "rabbitmq"
            ],
            "time": "2019-10-10T13:23:40+00:00"
        },
        {
            "name": "phpseclib/mcrypt_compat",
            "version": "1.0.8",
            "source": {
                "type": "git",
                "url": "https://github.com/phpseclib/mcrypt_compat.git",
                "reference": "f74c7b1897b62f08f268184b8bb98d9d9ab723b0"
            },
            "dist": {
                "type": "zip",
                "url": "https://api.github.com/repos/phpseclib/mcrypt_compat/zipball/f74c7b1897b62f08f268184b8bb98d9d9ab723b0",
                "reference": "f74c7b1897b62f08f268184b8bb98d9d9ab723b0",
                "shasum": ""
            },
            "require": {
                "php": ">=5.3.3",
                "phpseclib/phpseclib": ">=2.0.11 <3.0.0"
            },
            "require-dev": {
                "phpunit/phpunit": "^4.8.35|^5.7|^6.0"
            },
            "suggest": {
                "ext-openssl": "Will enable faster cryptographic operations"
            },
            "type": "library",
            "autoload": {
                "files": [
                    "lib/mcrypt.php"
                ]
            },
            "notification-url": "https://packagist.org/downloads/",
            "license": [
                "MIT"
            ],
            "authors": [
                {
                    "name": "Jim Wigginton",
                    "email": "terrafrost@php.net",
                    "homepage": "http://phpseclib.sourceforge.net"
                }
            ],
            "description": "PHP 7.1 polyfill for the mcrypt extension from PHP <= 7.0",
            "keywords": [
                "cryptograpy",
                "encryption",
                "mcrypt"
            ],
            "time": "2018-08-22T03:11:43+00:00"
        },
        {
            "name": "phpseclib/phpseclib",
            "version": "2.0.31",
            "source": {
                "type": "git",
                "url": "https://github.com/phpseclib/phpseclib.git",
                "reference": "233a920cb38636a43b18d428f9a8db1f0a1a08f4"
            },
            "dist": {
                "type": "zip",
                "url": "https://api.github.com/repos/phpseclib/phpseclib/zipball/233a920cb38636a43b18d428f9a8db1f0a1a08f4",
                "reference": "233a920cb38636a43b18d428f9a8db1f0a1a08f4",
                "shasum": ""
            },
            "require": {
                "php": ">=5.3.3"
            },
            "require-dev": {
                "phing/phing": "~2.7",
                "phpunit/phpunit": "^4.8.35|^5.7|^6.0|^9.4",
                "squizlabs/php_codesniffer": "~2.0"
            },
            "suggest": {
                "ext-gmp": "Install the GMP (GNU Multiple Precision) extension in order to speed up arbitrary precision integer arithmetic operations.",
                "ext-libsodium": "SSH2/SFTP can make use of some algorithms provided by the libsodium-php extension.",
                "ext-mcrypt": "Install the Mcrypt extension in order to speed up a few other cryptographic operations.",
                "ext-openssl": "Install the OpenSSL extension in order to speed up a wide variety of cryptographic operations."
            },
            "type": "library",
            "autoload": {
                "files": [
                    "phpseclib/bootstrap.php"
                ],
                "psr-4": {
                    "phpseclib\\": "phpseclib/"
                }
            },
            "notification-url": "https://packagist.org/downloads/",
            "license": [
                "MIT"
            ],
            "authors": [
                {
                    "name": "Jim Wigginton",
                    "email": "terrafrost@php.net",
                    "role": "Lead Developer"
                },
                {
                    "name": "Patrick Monnerat",
                    "email": "pm@datasphere.ch",
                    "role": "Developer"
                },
                {
                    "name": "Andreas Fischer",
                    "email": "bantu@phpbb.com",
                    "role": "Developer"
                },
                {
                    "name": "Hans-Jürgen Petrich",
                    "email": "petrich@tronic-media.com",
                    "role": "Developer"
                },
                {
                    "name": "Graham Campbell",
                    "email": "graham@alt-three.com",
                    "role": "Developer"
                }
            ],
            "description": "PHP Secure Communications Library - Pure-PHP implementations of RSA, AES, SSH2, SFTP, X.509 etc.",
            "homepage": "http://phpseclib.sourceforge.net",
            "keywords": [
                "BigInteger",
                "aes",
                "asn.1",
                "asn1",
                "blowfish",
                "crypto",
                "cryptography",
                "encryption",
                "rsa",
                "security",
                "sftp",
                "signature",
                "signing",
                "ssh",
                "twofish",
                "x.509",
                "x509"
            ],
<<<<<<< HEAD
            "time": "2021-04-06T13:56:45+00:00"
=======
            "funding": [
                {
                    "url": "https://github.com/terrafrost",
                    "type": "github"
                },
                {
                    "url": "https://www.patreon.com/phpseclib",
                    "type": "patreon"
                },
                {
                    "url": "https://tidelift.com/funding/github/packagist/phpseclib/phpseclib",
                    "type": "tidelift"
                }
            ],
            "time": "2021-04-06T13:56:45+00:00"
        },
        {
            "name": "psr/cache",
            "version": "1.0.1",
            "source": {
                "type": "git",
                "url": "https://github.com/php-fig/cache.git",
                "reference": "d11b50ad223250cf17b86e38383413f5a6764bf8"
            },
            "dist": {
                "type": "zip",
                "url": "https://api.github.com/repos/php-fig/cache/zipball/d11b50ad223250cf17b86e38383413f5a6764bf8",
                "reference": "d11b50ad223250cf17b86e38383413f5a6764bf8",
                "shasum": ""
            },
            "require": {
                "php": ">=5.3.0"
            },
            "type": "library",
            "extra": {
                "branch-alias": {
                    "dev-master": "1.0.x-dev"
                }
            },
            "autoload": {
                "psr-4": {
                    "Psr\\Cache\\": "src/"
                }
            },
            "notification-url": "https://packagist.org/downloads/",
            "license": [
                "MIT"
            ],
            "authors": [
                {
                    "name": "PHP-FIG",
                    "homepage": "http://www.php-fig.org/"
                }
            ],
            "description": "Common interface for caching libraries",
            "keywords": [
                "cache",
                "psr",
                "psr-6"
            ],
            "time": "2016-08-06T20:24:11+00:00"
>>>>>>> c46d9bfe
        },
        {
            "name": "psr/container",
            "version": "1.1.1",
            "source": {
                "type": "git",
                "url": "https://github.com/php-fig/container.git",
                "reference": "8622567409010282b7aeebe4bb841fe98b58dcaf"
            },
            "dist": {
                "type": "zip",
                "url": "https://api.github.com/repos/php-fig/container/zipball/8622567409010282b7aeebe4bb841fe98b58dcaf",
                "reference": "8622567409010282b7aeebe4bb841fe98b58dcaf",
                "shasum": ""
            },
            "require": {
                "php": ">=7.2.0"
            },
            "type": "library",
            "autoload": {
                "psr-4": {
                    "Psr\\Container\\": "src/"
                }
            },
            "notification-url": "https://packagist.org/downloads/",
            "license": [
                "MIT"
            ],
            "authors": [
                {
                    "name": "PHP-FIG",
                    "homepage": "https://www.php-fig.org/"
                }
            ],
            "description": "Common Container Interface (PHP FIG PSR-11)",
            "homepage": "https://github.com/php-fig/container",
            "keywords": [
                "PSR-11",
                "container",
                "container-interface",
                "container-interop",
                "psr"
            ],
            "time": "2021-03-05T17:36:06+00:00"
        },
        {
            "name": "psr/event-dispatcher",
            "version": "1.0.0",
            "source": {
                "type": "git",
                "url": "https://github.com/php-fig/event-dispatcher.git",
                "reference": "dbefd12671e8a14ec7f180cab83036ed26714bb0"
            },
            "dist": {
                "type": "zip",
                "url": "https://api.github.com/repos/php-fig/event-dispatcher/zipball/dbefd12671e8a14ec7f180cab83036ed26714bb0",
                "reference": "dbefd12671e8a14ec7f180cab83036ed26714bb0",
                "shasum": ""
            },
            "require": {
                "php": ">=7.2.0"
            },
            "type": "library",
            "extra": {
                "branch-alias": {
                    "dev-master": "1.0.x-dev"
                }
            },
            "autoload": {
                "psr-4": {
                    "Psr\\EventDispatcher\\": "src/"
                }
            },
            "notification-url": "https://packagist.org/downloads/",
            "license": [
                "MIT"
            ],
            "authors": [
                {
                    "name": "PHP-FIG",
                    "homepage": "http://www.php-fig.org/"
                }
            ],
            "description": "Standard interfaces for event handling.",
            "keywords": [
                "events",
                "psr",
                "psr-14"
            ],
            "time": "2019-01-08T18:20:26+00:00"
        },
        {
            "name": "psr/http-client",
            "version": "1.0.1",
            "source": {
                "type": "git",
                "url": "https://github.com/php-fig/http-client.git",
                "reference": "2dfb5f6c5eff0e91e20e913f8c5452ed95b86621"
            },
            "dist": {
                "type": "zip",
                "url": "https://api.github.com/repos/php-fig/http-client/zipball/2dfb5f6c5eff0e91e20e913f8c5452ed95b86621",
                "reference": "2dfb5f6c5eff0e91e20e913f8c5452ed95b86621",
                "shasum": ""
            },
            "require": {
                "php": "^7.0 || ^8.0",
                "psr/http-message": "^1.0"
            },
            "type": "library",
            "extra": {
                "branch-alias": {
                    "dev-master": "1.0.x-dev"
                }
            },
            "autoload": {
                "psr-4": {
                    "Psr\\Http\\Client\\": "src/"
                }
            },
            "notification-url": "https://packagist.org/downloads/",
            "license": [
                "MIT"
            ],
            "authors": [
                {
                    "name": "PHP-FIG",
                    "homepage": "http://www.php-fig.org/"
                }
            ],
            "description": "Common interface for HTTP clients",
            "homepage": "https://github.com/php-fig/http-client",
            "keywords": [
                "http",
                "http-client",
                "psr",
                "psr-18"
            ],
            "time": "2020-06-29T06:28:15+00:00"
        },
        {
            "name": "psr/http-factory",
            "version": "1.0.1",
            "source": {
                "type": "git",
                "url": "https://github.com/php-fig/http-factory.git",
                "reference": "12ac7fcd07e5b077433f5f2bee95b3a771bf61be"
            },
            "dist": {
                "type": "zip",
                "url": "https://api.github.com/repos/php-fig/http-factory/zipball/12ac7fcd07e5b077433f5f2bee95b3a771bf61be",
                "reference": "12ac7fcd07e5b077433f5f2bee95b3a771bf61be",
                "shasum": ""
            },
            "require": {
                "php": ">=7.0.0",
                "psr/http-message": "^1.0"
            },
            "type": "library",
            "extra": {
                "branch-alias": {
                    "dev-master": "1.0.x-dev"
                }
            },
            "autoload": {
                "psr-4": {
                    "Psr\\Http\\Message\\": "src/"
                }
            },
            "notification-url": "https://packagist.org/downloads/",
            "license": [
                "MIT"
            ],
            "authors": [
                {
                    "name": "PHP-FIG",
                    "homepage": "http://www.php-fig.org/"
                }
            ],
            "description": "Common interfaces for PSR-7 HTTP message factories",
            "keywords": [
                "factory",
                "http",
                "message",
                "psr",
                "psr-17",
                "psr-7",
                "request",
                "response"
            ],
            "time": "2019-04-30T12:38:16+00:00"
        },
        {
            "name": "psr/http-message",
            "version": "1.0.1",
            "source": {
                "type": "git",
                "url": "https://github.com/php-fig/http-message.git",
                "reference": "f6561bf28d520154e4b0ec72be95418abe6d9363"
            },
            "dist": {
                "type": "zip",
                "url": "https://api.github.com/repos/php-fig/http-message/zipball/f6561bf28d520154e4b0ec72be95418abe6d9363",
                "reference": "f6561bf28d520154e4b0ec72be95418abe6d9363",
                "shasum": ""
            },
            "require": {
                "php": ">=5.3.0"
            },
            "type": "library",
            "extra": {
                "branch-alias": {
                    "dev-master": "1.0.x-dev"
                }
            },
            "autoload": {
                "psr-4": {
                    "Psr\\Http\\Message\\": "src/"
                }
            },
            "notification-url": "https://packagist.org/downloads/",
            "license": [
                "MIT"
            ],
            "authors": [
                {
                    "name": "PHP-FIG",
                    "homepage": "http://www.php-fig.org/"
                }
            ],
            "description": "Common interface for HTTP messages",
            "homepage": "https://github.com/php-fig/http-message",
            "keywords": [
                "http",
                "http-message",
                "psr",
                "psr-7",
                "request",
                "response"
            ],
            "time": "2016-08-06T14:39:51+00:00"
        },
        {
            "name": "psr/log",
            "version": "1.1.3",
            "source": {
                "type": "git",
                "url": "https://github.com/php-fig/log.git",
                "reference": "0f73288fd15629204f9d42b7055f72dacbe811fc"
            },
            "dist": {
                "type": "zip",
                "url": "https://api.github.com/repos/php-fig/log/zipball/0f73288fd15629204f9d42b7055f72dacbe811fc",
                "reference": "0f73288fd15629204f9d42b7055f72dacbe811fc",
                "shasum": ""
            },
            "require": {
                "php": ">=5.3.0"
            },
            "type": "library",
            "extra": {
                "branch-alias": {
                    "dev-master": "1.1.x-dev"
                }
            },
            "autoload": {
                "psr-4": {
                    "Psr\\Log\\": "Psr/Log/"
                }
            },
            "notification-url": "https://packagist.org/downloads/",
            "license": [
                "MIT"
            ],
            "authors": [
                {
                    "name": "PHP-FIG",
                    "homepage": "http://www.php-fig.org/"
                }
            ],
            "description": "Common interface for logging libraries",
            "homepage": "https://github.com/php-fig/log",
            "keywords": [
                "log",
                "psr",
                "psr-3"
            ],
            "time": "2020-03-23T09:12:05+00:00"
        },
        {
            "name": "ralouphie/getallheaders",
            "version": "3.0.3",
            "source": {
                "type": "git",
                "url": "https://github.com/ralouphie/getallheaders.git",
                "reference": "120b605dfeb996808c31b6477290a714d356e822"
            },
            "dist": {
                "type": "zip",
                "url": "https://api.github.com/repos/ralouphie/getallheaders/zipball/120b605dfeb996808c31b6477290a714d356e822",
                "reference": "120b605dfeb996808c31b6477290a714d356e822",
                "shasum": ""
            },
            "require": {
                "php": ">=5.6"
            },
            "require-dev": {
                "php-coveralls/php-coveralls": "^2.1",
                "phpunit/phpunit": "^5 || ^6.5"
            },
            "type": "library",
            "autoload": {
                "files": [
                    "src/getallheaders.php"
                ]
            },
            "notification-url": "https://packagist.org/downloads/",
            "license": [
                "MIT"
            ],
            "authors": [
                {
                    "name": "Ralph Khattar",
                    "email": "ralph.khattar@gmail.com"
                }
            ],
            "description": "A polyfill for getallheaders.",
            "time": "2019-03-08T08:55:37+00:00"
        },
        {
            "name": "ramsey/uuid",
            "version": "3.8.0",
            "source": {
                "type": "git",
                "url": "https://github.com/ramsey/uuid.git",
                "reference": "d09ea80159c1929d75b3f9c60504d613aeb4a1e3"
            },
            "dist": {
                "type": "zip",
                "url": "https://api.github.com/repos/ramsey/uuid/zipball/d09ea80159c1929d75b3f9c60504d613aeb4a1e3",
                "reference": "d09ea80159c1929d75b3f9c60504d613aeb4a1e3",
                "shasum": ""
            },
            "require": {
                "paragonie/random_compat": "^1.0|^2.0|9.99.99",
                "php": "^5.4 || ^7.0",
                "symfony/polyfill-ctype": "^1.8"
            },
            "replace": {
                "rhumsaa/uuid": "self.version"
            },
            "require-dev": {
                "codeception/aspect-mock": "^1.0 | ~2.0.0",
                "doctrine/annotations": "~1.2.0",
                "goaop/framework": "1.0.0-alpha.2 | ^1.0 | ~2.1.0",
                "ircmaxell/random-lib": "^1.1",
                "jakub-onderka/php-parallel-lint": "^0.9.0",
                "mockery/mockery": "^0.9.9",
                "moontoast/math": "^1.1",
                "php-mock/php-mock-phpunit": "^0.3|^1.1",
                "phpunit/phpunit": "^4.7|^5.0|^6.5",
                "squizlabs/php_codesniffer": "^2.3"
            },
            "suggest": {
                "ext-ctype": "Provides support for PHP Ctype functions",
                "ext-libsodium": "Provides the PECL libsodium extension for use with the SodiumRandomGenerator",
                "ext-uuid": "Provides the PECL UUID extension for use with the PeclUuidTimeGenerator and PeclUuidRandomGenerator",
                "ircmaxell/random-lib": "Provides RandomLib for use with the RandomLibAdapter",
                "moontoast/math": "Provides support for converting UUID to 128-bit integer (in string form).",
                "ramsey/uuid-console": "A console application for generating UUIDs with ramsey/uuid",
                "ramsey/uuid-doctrine": "Allows the use of Ramsey\\Uuid\\Uuid as Doctrine field type."
            },
            "type": "library",
            "extra": {
                "branch-alias": {
                    "dev-master": "3.x-dev"
                }
            },
            "autoload": {
                "psr-4": {
                    "Ramsey\\Uuid\\": "src/"
                }
            },
            "notification-url": "https://packagist.org/downloads/",
            "license": [
                "MIT"
            ],
            "authors": [
                {
                    "name": "Ben Ramsey",
                    "email": "ben@benramsey.com",
                    "homepage": "https://benramsey.com"
                },
                {
                    "name": "Marijn Huizendveld",
                    "email": "marijn.huizendveld@gmail.com"
                },
                {
                    "name": "Thibaud Fabre",
                    "email": "thibaud@aztech.io"
                }
            ],
            "description": "Formerly rhumsaa/uuid. A PHP 5.4+ library for generating RFC 4122 version 1, 3, 4, and 5 universally unique identifiers (UUID).",
            "homepage": "https://github.com/ramsey/uuid",
            "keywords": [
                "guid",
                "identifier",
                "uuid"
            ],
            "time": "2018-07-19T23:38:55+00:00"
        },
        {
            "name": "react/promise",
            "version": "v2.8.0",
            "source": {
                "type": "git",
                "url": "https://github.com/reactphp/promise.git",
                "reference": "f3cff96a19736714524ca0dd1d4130de73dbbbc4"
            },
            "dist": {
                "type": "zip",
                "url": "https://api.github.com/repos/reactphp/promise/zipball/f3cff96a19736714524ca0dd1d4130de73dbbbc4",
                "reference": "f3cff96a19736714524ca0dd1d4130de73dbbbc4",
                "shasum": ""
            },
            "require": {
                "php": ">=5.4.0"
            },
            "require-dev": {
                "phpunit/phpunit": "^7.0 || ^6.5 || ^5.7 || ^4.8.36"
            },
            "type": "library",
            "autoload": {
                "psr-4": {
                    "React\\Promise\\": "src/"
                },
                "files": [
                    "src/functions_include.php"
                ]
            },
            "notification-url": "https://packagist.org/downloads/",
            "license": [
                "MIT"
            ],
            "authors": [
                {
                    "name": "Jan Sorgalla",
                    "email": "jsorgalla@gmail.com"
                }
            ],
            "description": "A lightweight implementation of CommonJS Promises/A for PHP",
            "keywords": [
                "promise",
                "promises"
            ],
            "time": "2020-05-12T15:16:56+00:00"
        },
        {
            "name": "seld/jsonlint",
            "version": "1.8.3",
            "source": {
                "type": "git",
                "url": "https://github.com/Seldaek/jsonlint.git",
                "reference": "9ad6ce79c342fbd44df10ea95511a1b24dee5b57"
            },
            "dist": {
                "type": "zip",
                "url": "https://api.github.com/repos/Seldaek/jsonlint/zipball/9ad6ce79c342fbd44df10ea95511a1b24dee5b57",
                "reference": "9ad6ce79c342fbd44df10ea95511a1b24dee5b57",
                "shasum": ""
            },
            "require": {
                "php": "^5.3 || ^7.0 || ^8.0"
            },
            "require-dev": {
                "phpunit/phpunit": "^4.8.35 || ^5.7 || ^6.0"
            },
            "bin": [
                "bin/jsonlint"
            ],
            "type": "library",
            "autoload": {
                "psr-4": {
                    "Seld\\JsonLint\\": "src/Seld/JsonLint/"
                }
            },
            "notification-url": "https://packagist.org/downloads/",
            "license": [
                "MIT"
            ],
            "authors": [
                {
                    "name": "Jordi Boggiano",
                    "email": "j.boggiano@seld.be",
                    "homepage": "http://seld.be"
                }
            ],
            "description": "JSON Linter",
            "keywords": [
                "json",
                "linter",
                "parser",
                "validator"
            ],
            "time": "2020-11-11T09:19:24+00:00"
        },
        {
            "name": "seld/phar-utils",
            "version": "1.1.1",
            "source": {
                "type": "git",
                "url": "https://github.com/Seldaek/phar-utils.git",
                "reference": "8674b1d84ffb47cc59a101f5d5a3b61e87d23796"
            },
            "dist": {
                "type": "zip",
                "url": "https://api.github.com/repos/Seldaek/phar-utils/zipball/8674b1d84ffb47cc59a101f5d5a3b61e87d23796",
                "reference": "8674b1d84ffb47cc59a101f5d5a3b61e87d23796",
                "shasum": ""
            },
            "require": {
                "php": ">=5.3"
            },
            "type": "library",
            "extra": {
                "branch-alias": {
                    "dev-master": "1.x-dev"
                }
            },
            "autoload": {
                "psr-4": {
                    "Seld\\PharUtils\\": "src/"
                }
            },
            "notification-url": "https://packagist.org/downloads/",
            "license": [
                "MIT"
            ],
            "authors": [
                {
                    "name": "Jordi Boggiano",
                    "email": "j.boggiano@seld.be"
                }
            ],
            "description": "PHAR file format utilities, for when PHP phars you up",
            "keywords": [
                "phar"
            ],
            "time": "2020-07-07T18:42:57+00:00"
        },
        {
            "name": "spomky-labs/aes-key-wrap",
            "version": "v6.0.0",
            "source": {
                "type": "git",
                "url": "https://github.com/Spomky-Labs/aes-key-wrap.git",
                "reference": "97388255a37ad6fb1ed332d07e61fa2b7bb62e0d"
            },
            "dist": {
                "type": "zip",
                "url": "https://api.github.com/repos/Spomky-Labs/aes-key-wrap/zipball/97388255a37ad6fb1ed332d07e61fa2b7bb62e0d",
                "reference": "97388255a37ad6fb1ed332d07e61fa2b7bb62e0d",
                "shasum": ""
            },
            "require": {
                "ext-mbstring": "*",
                "lib-openssl": "*",
                "php": ">=7.2",
                "thecodingmachine/safe": "^1.1"
            },
            "require-dev": {
                "php-coveralls/php-coveralls": "^2.0",
                "phpstan/phpstan": "^0.12",
                "phpstan/phpstan-beberlei-assert": "^0.12",
                "phpstan/phpstan-deprecation-rules": "^0.12",
                "phpstan/phpstan-phpunit": "^0.12",
                "phpstan/phpstan-strict-rules": "^0.12",
                "phpunit/phpunit": "^7.0|^8.0|^9.0",
                "thecodingmachine/phpstan-safe-rule": "^1.0"
            },
            "type": "library",
            "extra": {
                "branch-alias": {
                    "dev-master": "5.0.x-dev"
                }
            },
            "autoload": {
                "psr-4": {
                    "AESKW\\": "src/"
                }
            },
            "notification-url": "https://packagist.org/downloads/",
            "license": [
                "MIT"
            ],
            "authors": [
                {
                    "name": "Florent Morselli",
                    "homepage": "https://github.com/Spomky-Labs/aes-key-wrap/contributors"
                }
            ],
            "description": "AES Key Wrap for PHP.",
            "homepage": "https://github.com/Spomky-Labs/aes-key-wrap",
            "keywords": [
                "A128KW",
                "A192KW",
                "A256KW",
                "RFC3394",
                "RFC5649",
                "aes",
                "key",
                "padding",
                "wrap"
            ],
            "time": "2020-08-01T14:07:55+00:00"
        },
        {
            "name": "spomky-labs/base64url",
            "version": "v2.0.4",
            "source": {
                "type": "git",
                "url": "https://github.com/Spomky-Labs/base64url.git",
                "reference": "7752ce931ec285da4ed1f4c5aa27e45e097be61d"
            },
            "dist": {
                "type": "zip",
                "url": "https://api.github.com/repos/Spomky-Labs/base64url/zipball/7752ce931ec285da4ed1f4c5aa27e45e097be61d",
                "reference": "7752ce931ec285da4ed1f4c5aa27e45e097be61d",
                "shasum": ""
            },
            "require": {
                "php": ">=7.1"
            },
            "require-dev": {
                "phpstan/extension-installer": "^1.0",
                "phpstan/phpstan": "^0.11|^0.12",
                "phpstan/phpstan-beberlei-assert": "^0.11|^0.12",
                "phpstan/phpstan-deprecation-rules": "^0.11|^0.12",
                "phpstan/phpstan-phpunit": "^0.11|^0.12",
                "phpstan/phpstan-strict-rules": "^0.11|^0.12"
            },
            "type": "library",
            "autoload": {
                "psr-4": {
                    "Base64Url\\": "src/"
                }
            },
            "notification-url": "https://packagist.org/downloads/",
            "license": [
                "MIT"
            ],
            "authors": [
                {
                    "name": "Florent Morselli",
                    "homepage": "https://github.com/Spomky-Labs/base64url/contributors"
                }
            ],
            "description": "Base 64 URL Safe Encoding/Decoding PHP Library",
            "homepage": "https://github.com/Spomky-Labs/base64url",
            "keywords": [
                "base64",
                "rfc4648",
                "safe",
                "url"
            ],
            "time": "2020-11-03T09:10:25+00:00"
        },
        {
            "name": "symfony/config",
            "version": "v5.2.4",
            "source": {
                "type": "git",
                "url": "https://github.com/symfony/config.git",
                "reference": "212d54675bf203ff8aef7d8cee8eecfb72f4a263"
            },
            "dist": {
                "type": "zip",
                "url": "https://api.github.com/repos/symfony/config/zipball/212d54675bf203ff8aef7d8cee8eecfb72f4a263",
                "reference": "212d54675bf203ff8aef7d8cee8eecfb72f4a263",
                "shasum": ""
            },
            "require": {
                "php": ">=7.2.5",
                "symfony/deprecation-contracts": "^2.1",
                "symfony/filesystem": "^4.4|^5.0",
                "symfony/polyfill-ctype": "~1.8",
                "symfony/polyfill-php80": "^1.15"
            },
            "conflict": {
                "symfony/finder": "<4.4"
            },
            "require-dev": {
                "symfony/event-dispatcher": "^4.4|^5.0",
                "symfony/finder": "^4.4|^5.0",
                "symfony/messenger": "^4.4|^5.0",
                "symfony/service-contracts": "^1.1|^2",
                "symfony/yaml": "^4.4|^5.0"
            },
            "suggest": {
                "symfony/yaml": "To use the yaml reference dumper"
            },
            "type": "library",
            "autoload": {
                "psr-4": {
                    "Symfony\\Component\\Config\\": ""
                },
                "exclude-from-classmap": [
                    "/Tests/"
                ]
            },
            "notification-url": "https://packagist.org/downloads/",
            "license": [
                "MIT"
            ],
            "authors": [
                {
                    "name": "Fabien Potencier",
                    "email": "fabien@symfony.com"
                },
                {
                    "name": "Symfony Community",
                    "homepage": "https://symfony.com/contributors"
                }
            ],
            "description": "Helps you find, load, combine, autofill and validate configuration values of any kind",
            "homepage": "https://symfony.com",
            "time": "2021-02-23T23:58:19+00:00"
        },
        {
            "name": "symfony/console",
            "version": "v4.4.21",
            "source": {
                "type": "git",
                "url": "https://github.com/symfony/console.git",
                "reference": "1ba4560dbbb9fcf5ae28b61f71f49c678086cf23"
            },
            "dist": {
                "type": "zip",
                "url": "https://api.github.com/repos/symfony/console/zipball/1ba4560dbbb9fcf5ae28b61f71f49c678086cf23",
                "reference": "1ba4560dbbb9fcf5ae28b61f71f49c678086cf23",
                "shasum": ""
            },
            "require": {
                "php": ">=7.1.3",
                "symfony/polyfill-mbstring": "~1.0",
                "symfony/polyfill-php73": "^1.8",
                "symfony/polyfill-php80": "^1.15",
                "symfony/service-contracts": "^1.1|^2"
            },
            "conflict": {
                "symfony/dependency-injection": "<3.4",
                "symfony/event-dispatcher": "<4.3|>=5",
                "symfony/lock": "<4.4",
                "symfony/process": "<3.3"
            },
            "provide": {
                "psr/log-implementation": "1.0"
            },
            "require-dev": {
                "psr/log": "~1.0",
                "symfony/config": "^3.4|^4.0|^5.0",
                "symfony/dependency-injection": "^3.4|^4.0|^5.0",
                "symfony/event-dispatcher": "^4.3",
                "symfony/lock": "^4.4|^5.0",
                "symfony/process": "^3.4|^4.0|^5.0",
                "symfony/var-dumper": "^4.3|^5.0"
            },
            "suggest": {
                "psr/log": "For using the console logger",
                "symfony/event-dispatcher": "",
                "symfony/lock": "",
                "symfony/process": ""
            },
            "type": "library",
            "autoload": {
                "psr-4": {
                    "Symfony\\Component\\Console\\": ""
                },
                "exclude-from-classmap": [
                    "/Tests/"
                ]
            },
            "notification-url": "https://packagist.org/downloads/",
            "license": [
                "MIT"
            ],
            "authors": [
                {
                    "name": "Fabien Potencier",
                    "email": "fabien@symfony.com"
                },
                {
                    "name": "Symfony Community",
                    "homepage": "https://symfony.com/contributors"
                }
            ],
            "description": "Eases the creation of beautiful and testable command line interfaces",
            "homepage": "https://symfony.com",
            "time": "2021-03-26T09:23:24+00:00"
        },
        {
            "name": "symfony/css-selector",
            "version": "v5.2.4",
            "source": {
                "type": "git",
                "url": "https://github.com/symfony/css-selector.git",
                "reference": "f65f217b3314504a1ec99c2d6ef69016bb13490f"
            },
            "dist": {
                "type": "zip",
                "url": "https://api.github.com/repos/symfony/css-selector/zipball/f65f217b3314504a1ec99c2d6ef69016bb13490f",
                "reference": "f65f217b3314504a1ec99c2d6ef69016bb13490f",
                "shasum": ""
            },
            "require": {
                "php": ">=7.2.5"
            },
            "type": "library",
            "autoload": {
                "psr-4": {
                    "Symfony\\Component\\CssSelector\\": ""
                },
                "exclude-from-classmap": [
                    "/Tests/"
                ]
            },
            "notification-url": "https://packagist.org/downloads/",
            "license": [
                "MIT"
            ],
            "authors": [
                {
                    "name": "Fabien Potencier",
                    "email": "fabien@symfony.com"
                },
                {
                    "name": "Jean-François Simon",
                    "email": "jeanfrancois.simon@sensiolabs.com"
                },
                {
                    "name": "Symfony Community",
                    "homepage": "https://symfony.com/contributors"
                }
            ],
            "description": "Converts CSS selectors to XPath expressions",
            "homepage": "https://symfony.com",
            "time": "2021-01-27T10:01:46+00:00"
        },
        {
            "name": "symfony/debug",
            "version": "v4.4.20",
            "source": {
                "type": "git",
                "url": "https://github.com/symfony/debug.git",
                "reference": "157bbec4fd773bae53c5483c50951a5530a2cc16"
            },
            "dist": {
                "type": "zip",
                "url": "https://api.github.com/repos/symfony/debug/zipball/157bbec4fd773bae53c5483c50951a5530a2cc16",
                "reference": "157bbec4fd773bae53c5483c50951a5530a2cc16",
                "shasum": ""
            },
            "require": {
                "php": ">=7.1.3",
                "psr/log": "~1.0",
                "symfony/polyfill-php80": "^1.15"
            },
            "conflict": {
                "symfony/http-kernel": "<3.4"
            },
            "require-dev": {
                "symfony/http-kernel": "^3.4|^4.0|^5.0"
            },
            "type": "library",
            "autoload": {
                "psr-4": {
                    "Symfony\\Component\\Debug\\": ""
                },
                "exclude-from-classmap": [
                    "/Tests/"
                ]
            },
            "notification-url": "https://packagist.org/downloads/",
            "license": [
                "MIT"
            ],
            "authors": [
                {
                    "name": "Fabien Potencier",
                    "email": "fabien@symfony.com"
                },
                {
                    "name": "Symfony Community",
                    "homepage": "https://symfony.com/contributors"
                }
            ],
            "description": "Provides tools to ease debugging PHP code",
            "homepage": "https://symfony.com",
            "time": "2021-01-28T16:54:48+00:00"
        },
        {
            "name": "symfony/dependency-injection",
            "version": "v5.2.6",
            "source": {
                "type": "git",
                "url": "https://github.com/symfony/dependency-injection.git",
                "reference": "1e66194bed2a69fa395d26bf1067e5e34483afac"
            },
            "dist": {
                "type": "zip",
                "url": "https://api.github.com/repos/symfony/dependency-injection/zipball/1e66194bed2a69fa395d26bf1067e5e34483afac",
                "reference": "1e66194bed2a69fa395d26bf1067e5e34483afac",
                "shasum": ""
            },
            "require": {
                "php": ">=7.2.5",
                "psr/container": "^1.0",
                "symfony/deprecation-contracts": "^2.1",
                "symfony/polyfill-php80": "^1.15",
                "symfony/service-contracts": "^1.1.6|^2"
            },
            "conflict": {
                "symfony/config": "<5.1",
                "symfony/finder": "<4.4",
                "symfony/proxy-manager-bridge": "<4.4",
                "symfony/yaml": "<4.4"
            },
            "provide": {
                "psr/container-implementation": "1.0",
                "symfony/service-implementation": "1.0|2.0"
            },
            "require-dev": {
                "symfony/config": "^5.1",
                "symfony/expression-language": "^4.4|^5.0",
                "symfony/yaml": "^4.4|^5.0"
            },
            "suggest": {
                "symfony/config": "",
                "symfony/expression-language": "For using expressions in service container configuration",
                "symfony/finder": "For using double-star glob patterns or when GLOB_BRACE portability is required",
                "symfony/proxy-manager-bridge": "Generate service proxies to lazy load them",
                "symfony/yaml": ""
            },
            "type": "library",
            "autoload": {
                "psr-4": {
                    "Symfony\\Component\\DependencyInjection\\": ""
                },
                "exclude-from-classmap": [
                    "/Tests/"
                ]
            },
            "notification-url": "https://packagist.org/downloads/",
            "license": [
                "MIT"
            ],
            "authors": [
                {
                    "name": "Fabien Potencier",
                    "email": "fabien@symfony.com"
                },
                {
                    "name": "Symfony Community",
                    "homepage": "https://symfony.com/contributors"
                }
            ],
            "description": "Allows you to standardize and centralize the way objects are constructed in your application",
            "homepage": "https://symfony.com",
            "time": "2021-03-22T11:10:24+00:00"
        },
        {
            "name": "symfony/deprecation-contracts",
            "version": "v2.2.0",
            "source": {
                "type": "git",
                "url": "https://github.com/symfony/deprecation-contracts.git",
                "reference": "5fa56b4074d1ae755beb55617ddafe6f5d78f665"
            },
            "dist": {
                "type": "zip",
                "url": "https://api.github.com/repos/symfony/deprecation-contracts/zipball/5fa56b4074d1ae755beb55617ddafe6f5d78f665",
                "reference": "5fa56b4074d1ae755beb55617ddafe6f5d78f665",
                "shasum": ""
            },
            "require": {
                "php": ">=7.1"
            },
            "type": "library",
            "extra": {
                "branch-alias": {
                    "dev-master": "2.2-dev"
                },
                "thanks": {
                    "name": "symfony/contracts",
                    "url": "https://github.com/symfony/contracts"
                }
            },
            "autoload": {
                "files": [
                    "function.php"
                ]
            },
            "notification-url": "https://packagist.org/downloads/",
            "license": [
                "MIT"
            ],
            "authors": [
                {
                    "name": "Nicolas Grekas",
                    "email": "p@tchwork.com"
                },
                {
                    "name": "Symfony Community",
                    "homepage": "https://symfony.com/contributors"
                }
            ],
            "description": "A generic function and convention to trigger deprecation notices",
            "homepage": "https://symfony.com",
            "time": "2020-09-07T11:33:47+00:00"
        },
        {
            "name": "symfony/error-handler",
            "version": "v4.4.21",
            "source": {
                "type": "git",
                "url": "https://github.com/symfony/error-handler.git",
                "reference": "48e81a375525872e788c2418430f54150d935810"
            },
            "dist": {
                "type": "zip",
                "url": "https://api.github.com/repos/symfony/error-handler/zipball/48e81a375525872e788c2418430f54150d935810",
                "reference": "48e81a375525872e788c2418430f54150d935810",
                "shasum": ""
            },
            "require": {
                "php": ">=7.1.3",
                "psr/log": "~1.0",
                "symfony/debug": "^4.4.5",
                "symfony/polyfill-php80": "^1.15",
                "symfony/var-dumper": "^4.4|^5.0"
            },
            "require-dev": {
                "symfony/http-kernel": "^4.4|^5.0",
                "symfony/serializer": "^4.4|^5.0"
            },
            "type": "library",
            "autoload": {
                "psr-4": {
                    "Symfony\\Component\\ErrorHandler\\": ""
                },
                "exclude-from-classmap": [
                    "/Tests/"
                ]
            },
            "notification-url": "https://packagist.org/downloads/",
            "license": [
                "MIT"
            ],
            "authors": [
                {
                    "name": "Fabien Potencier",
                    "email": "fabien@symfony.com"
                },
                {
                    "name": "Symfony Community",
                    "homepage": "https://symfony.com/contributors"
                }
            ],
            "description": "Provides tools to manage errors and ease debugging PHP code",
            "homepage": "https://symfony.com",
            "time": "2021-03-08T10:28:40+00:00"
        },
        {
            "name": "symfony/event-dispatcher",
            "version": "v4.4.20",
            "source": {
                "type": "git",
                "url": "https://github.com/symfony/event-dispatcher.git",
                "reference": "c352647244bd376bf7d31efbd5401f13f50dad0c"
            },
            "dist": {
                "type": "zip",
                "url": "https://api.github.com/repos/symfony/event-dispatcher/zipball/c352647244bd376bf7d31efbd5401f13f50dad0c",
                "reference": "c352647244bd376bf7d31efbd5401f13f50dad0c",
                "shasum": ""
            },
            "require": {
                "php": ">=7.1.3",
                "symfony/event-dispatcher-contracts": "^1.1"
            },
            "conflict": {
                "symfony/dependency-injection": "<3.4"
            },
            "provide": {
                "psr/event-dispatcher-implementation": "1.0",
                "symfony/event-dispatcher-implementation": "1.1"
            },
            "require-dev": {
                "psr/log": "~1.0",
                "symfony/config": "^3.4|^4.0|^5.0",
                "symfony/dependency-injection": "^3.4|^4.0|^5.0",
                "symfony/error-handler": "~3.4|~4.4",
                "symfony/expression-language": "^3.4|^4.0|^5.0",
                "symfony/http-foundation": "^3.4|^4.0|^5.0",
                "symfony/service-contracts": "^1.1|^2",
                "symfony/stopwatch": "^3.4|^4.0|^5.0"
            },
            "suggest": {
                "symfony/dependency-injection": "",
                "symfony/http-kernel": ""
            },
            "type": "library",
            "autoload": {
                "psr-4": {
                    "Symfony\\Component\\EventDispatcher\\": ""
                },
                "exclude-from-classmap": [
                    "/Tests/"
                ]
            },
            "notification-url": "https://packagist.org/downloads/",
            "license": [
                "MIT"
            ],
            "authors": [
                {
                    "name": "Fabien Potencier",
                    "email": "fabien@symfony.com"
                },
                {
                    "name": "Symfony Community",
                    "homepage": "https://symfony.com/contributors"
                }
            ],
            "description": "Provides tools that allow your application components to communicate with each other by dispatching events and listening to them",
            "homepage": "https://symfony.com",
            "time": "2021-01-27T09:09:26+00:00"
        },
        {
            "name": "symfony/event-dispatcher-contracts",
            "version": "v1.1.9",
            "source": {
                "type": "git",
                "url": "https://github.com/symfony/event-dispatcher-contracts.git",
                "reference": "84e23fdcd2517bf37aecbd16967e83f0caee25a7"
            },
            "dist": {
                "type": "zip",
                "url": "https://api.github.com/repos/symfony/event-dispatcher-contracts/zipball/84e23fdcd2517bf37aecbd16967e83f0caee25a7",
                "reference": "84e23fdcd2517bf37aecbd16967e83f0caee25a7",
                "shasum": ""
            },
            "require": {
                "php": ">=7.1.3"
            },
            "suggest": {
                "psr/event-dispatcher": "",
                "symfony/event-dispatcher-implementation": ""
            },
            "type": "library",
            "extra": {
                "branch-alias": {
                    "dev-master": "1.1-dev"
                },
                "thanks": {
                    "name": "symfony/contracts",
                    "url": "https://github.com/symfony/contracts"
                }
            },
            "autoload": {
                "psr-4": {
                    "Symfony\\Contracts\\EventDispatcher\\": ""
                }
            },
            "notification-url": "https://packagist.org/downloads/",
            "license": [
                "MIT"
            ],
            "authors": [
                {
                    "name": "Nicolas Grekas",
                    "email": "p@tchwork.com"
                },
                {
                    "name": "Symfony Community",
                    "homepage": "https://symfony.com/contributors"
                }
            ],
            "description": "Generic abstractions related to dispatching event",
            "homepage": "https://symfony.com",
            "keywords": [
                "abstractions",
                "contracts",
                "decoupling",
                "interfaces",
                "interoperability",
                "standards"
            ],
            "time": "2020-07-06T13:19:58+00:00"
        },
        {
            "name": "symfony/filesystem",
            "version": "v5.2.6",
            "source": {
                "type": "git",
                "url": "https://github.com/symfony/filesystem.git",
                "reference": "8c86a82f51658188119e62cff0a050a12d09836f"
            },
            "dist": {
                "type": "zip",
                "url": "https://api.github.com/repos/symfony/filesystem/zipball/8c86a82f51658188119e62cff0a050a12d09836f",
                "reference": "8c86a82f51658188119e62cff0a050a12d09836f",
                "shasum": ""
            },
            "require": {
                "php": ">=7.2.5",
                "symfony/polyfill-ctype": "~1.8"
            },
            "type": "library",
            "autoload": {
                "psr-4": {
                    "Symfony\\Component\\Filesystem\\": ""
                },
                "exclude-from-classmap": [
                    "/Tests/"
                ]
            },
            "notification-url": "https://packagist.org/downloads/",
            "license": [
                "MIT"
            ],
            "authors": [
                {
                    "name": "Fabien Potencier",
                    "email": "fabien@symfony.com"
                },
                {
                    "name": "Symfony Community",
                    "homepage": "https://symfony.com/contributors"
                }
            ],
            "description": "Provides basic utilities for the filesystem",
            "homepage": "https://symfony.com",
            "time": "2021-03-28T14:30:26+00:00"
        },
        {
            "name": "symfony/finder",
            "version": "v5.2.4",
            "source": {
                "type": "git",
                "url": "https://github.com/symfony/finder.git",
                "reference": "0d639a0943822626290d169965804f79400e6a04"
            },
            "dist": {
                "type": "zip",
                "url": "https://api.github.com/repos/symfony/finder/zipball/0d639a0943822626290d169965804f79400e6a04",
                "reference": "0d639a0943822626290d169965804f79400e6a04",
                "shasum": ""
            },
            "require": {
                "php": ">=7.2.5"
            },
            "type": "library",
            "autoload": {
                "psr-4": {
                    "Symfony\\Component\\Finder\\": ""
                },
                "exclude-from-classmap": [
                    "/Tests/"
                ]
            },
            "notification-url": "https://packagist.org/downloads/",
            "license": [
                "MIT"
            ],
            "authors": [
                {
                    "name": "Fabien Potencier",
                    "email": "fabien@symfony.com"
                },
                {
                    "name": "Symfony Community",
                    "homepage": "https://symfony.com/contributors"
                }
            ],
            "description": "Finds files and directories via an intuitive fluent interface",
            "homepage": "https://symfony.com",
            "time": "2021-02-15T18:55:04+00:00"
        },
        {
            "name": "symfony/http-client-contracts",
            "version": "v2.3.1",
            "source": {
                "type": "git",
                "url": "https://github.com/symfony/http-client-contracts.git",
                "reference": "41db680a15018f9c1d4b23516059633ce280ca33"
            },
            "dist": {
                "type": "zip",
                "url": "https://api.github.com/repos/symfony/http-client-contracts/zipball/41db680a15018f9c1d4b23516059633ce280ca33",
                "reference": "41db680a15018f9c1d4b23516059633ce280ca33",
                "shasum": ""
            },
            "require": {
                "php": ">=7.2.5"
            },
            "suggest": {
                "symfony/http-client-implementation": ""
            },
            "type": "library",
            "extra": {
                "branch-version": "2.3",
                "branch-alias": {
                    "dev-main": "2.3-dev"
                },
                "thanks": {
                    "name": "symfony/contracts",
                    "url": "https://github.com/symfony/contracts"
                }
            },
            "autoload": {
                "psr-4": {
                    "Symfony\\Contracts\\HttpClient\\": ""
                }
            },
            "notification-url": "https://packagist.org/downloads/",
            "license": [
                "MIT"
            ],
            "authors": [
                {
                    "name": "Nicolas Grekas",
                    "email": "p@tchwork.com"
                },
                {
                    "name": "Symfony Community",
                    "homepage": "https://symfony.com/contributors"
                }
            ],
            "description": "Generic abstractions related to HTTP clients",
            "homepage": "https://symfony.com",
            "keywords": [
                "abstractions",
                "contracts",
                "decoupling",
                "interfaces",
                "interoperability",
                "standards"
            ],
            "time": "2020-10-14T17:08:19+00:00"
        },
        {
            "name": "symfony/http-foundation",
            "version": "v5.2.4",
            "source": {
                "type": "git",
                "url": "https://github.com/symfony/http-foundation.git",
                "reference": "54499baea7f7418bce7b5ec92770fd0799e8e9bf"
            },
            "dist": {
                "type": "zip",
                "url": "https://api.github.com/repos/symfony/http-foundation/zipball/54499baea7f7418bce7b5ec92770fd0799e8e9bf",
                "reference": "54499baea7f7418bce7b5ec92770fd0799e8e9bf",
                "shasum": ""
            },
            "require": {
                "php": ">=7.2.5",
                "symfony/deprecation-contracts": "^2.1",
                "symfony/polyfill-mbstring": "~1.1",
                "symfony/polyfill-php80": "^1.15"
            },
            "require-dev": {
                "predis/predis": "~1.0",
                "symfony/cache": "^4.4|^5.0",
                "symfony/expression-language": "^4.4|^5.0",
                "symfony/mime": "^4.4|^5.0"
            },
            "suggest": {
                "symfony/mime": "To use the file extension guesser"
            },
            "type": "library",
            "autoload": {
                "psr-4": {
                    "Symfony\\Component\\HttpFoundation\\": ""
                },
                "exclude-from-classmap": [
                    "/Tests/"
                ]
            },
            "notification-url": "https://packagist.org/downloads/",
            "license": [
                "MIT"
            ],
            "authors": [
                {
                    "name": "Fabien Potencier",
                    "email": "fabien@symfony.com"
                },
                {
                    "name": "Symfony Community",
                    "homepage": "https://symfony.com/contributors"
                }
            ],
            "description": "Defines an object-oriented layer for the HTTP specification",
            "homepage": "https://symfony.com",
            "time": "2021-02-25T17:16:57+00:00"
        },
        {
            "name": "symfony/http-kernel",
            "version": "v4.4.21",
            "source": {
                "type": "git",
                "url": "https://github.com/symfony/http-kernel.git",
                "reference": "0248214120d00c5f44f1cd5d9ad65f0b38459333"
            },
            "dist": {
                "type": "zip",
                "url": "https://api.github.com/repos/symfony/http-kernel/zipball/0248214120d00c5f44f1cd5d9ad65f0b38459333",
                "reference": "0248214120d00c5f44f1cd5d9ad65f0b38459333",
                "shasum": ""
            },
            "require": {
                "php": ">=7.1.3",
                "psr/log": "~1.0",
                "symfony/error-handler": "^4.4",
                "symfony/event-dispatcher": "^4.4",
                "symfony/http-client-contracts": "^1.1|^2",
                "symfony/http-foundation": "^4.4|^5.0",
                "symfony/polyfill-ctype": "^1.8",
                "symfony/polyfill-php73": "^1.9",
                "symfony/polyfill-php80": "^1.15"
            },
            "conflict": {
                "symfony/browser-kit": "<4.3",
                "symfony/config": "<3.4",
                "symfony/console": ">=5",
                "symfony/dependency-injection": "<4.3",
                "symfony/translation": "<4.2",
                "twig/twig": "<1.43|<2.13,>=2"
            },
            "provide": {
                "psr/log-implementation": "1.0"
            },
            "require-dev": {
                "psr/cache": "^1.0|^2.0|^3.0",
                "symfony/browser-kit": "^4.3|^5.0",
                "symfony/config": "^3.4|^4.0|^5.0",
                "symfony/console": "^3.4|^4.0",
                "symfony/css-selector": "^3.4|^4.0|^5.0",
                "symfony/dependency-injection": "^4.3|^5.0",
                "symfony/dom-crawler": "^3.4|^4.0|^5.0",
                "symfony/expression-language": "^3.4|^4.0|^5.0",
                "symfony/finder": "^3.4|^4.0|^5.0",
                "symfony/process": "^3.4|^4.0|^5.0",
                "symfony/routing": "^3.4|^4.0|^5.0",
                "symfony/stopwatch": "^3.4|^4.0|^5.0",
                "symfony/templating": "^3.4|^4.0|^5.0",
                "symfony/translation": "^4.2|^5.0",
                "symfony/translation-contracts": "^1.1|^2",
                "twig/twig": "^1.43|^2.13|^3.0.4"
            },
            "suggest": {
                "symfony/browser-kit": "",
                "symfony/config": "",
                "symfony/console": "",
                "symfony/dependency-injection": ""
            },
            "type": "library",
            "autoload": {
                "psr-4": {
                    "Symfony\\Component\\HttpKernel\\": ""
                },
                "exclude-from-classmap": [
                    "/Tests/"
                ]
            },
            "notification-url": "https://packagist.org/downloads/",
            "license": [
                "MIT"
            ],
            "authors": [
                {
                    "name": "Fabien Potencier",
                    "email": "fabien@symfony.com"
                },
                {
                    "name": "Symfony Community",
                    "homepage": "https://symfony.com/contributors"
                }
            ],
            "description": "Provides a structured process for converting a Request into a Response",
            "homepage": "https://symfony.com",
            "time": "2021-03-29T05:11:04+00:00"
        },
        {
            "name": "symfony/polyfill-ctype",
            "version": "v1.22.1",
            "source": {
                "type": "git",
                "url": "https://github.com/symfony/polyfill-ctype.git",
                "reference": "c6c942b1ac76c82448322025e084cadc56048b4e"
            },
            "dist": {
                "type": "zip",
                "url": "https://api.github.com/repos/symfony/polyfill-ctype/zipball/c6c942b1ac76c82448322025e084cadc56048b4e",
                "reference": "c6c942b1ac76c82448322025e084cadc56048b4e",
                "shasum": ""
            },
            "require": {
                "php": ">=7.1"
            },
            "suggest": {
                "ext-ctype": "For best performance"
            },
            "type": "library",
            "extra": {
                "branch-alias": {
                    "dev-main": "1.22-dev"
                },
                "thanks": {
                    "name": "symfony/polyfill",
                    "url": "https://github.com/symfony/polyfill"
                }
            },
            "autoload": {
                "psr-4": {
                    "Symfony\\Polyfill\\Ctype\\": ""
                },
                "files": [
                    "bootstrap.php"
                ]
            },
            "notification-url": "https://packagist.org/downloads/",
            "license": [
                "MIT"
            ],
            "authors": [
                {
                    "name": "Gert de Pagter",
                    "email": "BackEndTea@gmail.com"
                },
                {
                    "name": "Symfony Community",
                    "homepage": "https://symfony.com/contributors"
                }
            ],
            "description": "Symfony polyfill for ctype functions",
            "homepage": "https://symfony.com",
            "keywords": [
                "compatibility",
                "ctype",
                "polyfill",
                "portable"
            ],
            "time": "2021-01-07T16:49:33+00:00"
        },
        {
            "name": "symfony/polyfill-intl-idn",
            "version": "v1.22.1",
            "source": {
                "type": "git",
                "url": "https://github.com/symfony/polyfill-intl-idn.git",
                "reference": "2d63434d922daf7da8dd863e7907e67ee3031483"
            },
            "dist": {
                "type": "zip",
                "url": "https://api.github.com/repos/symfony/polyfill-intl-idn/zipball/2d63434d922daf7da8dd863e7907e67ee3031483",
                "reference": "2d63434d922daf7da8dd863e7907e67ee3031483",
                "shasum": ""
            },
            "require": {
                "php": ">=7.1",
                "symfony/polyfill-intl-normalizer": "^1.10",
                "symfony/polyfill-php72": "^1.10"
            },
            "suggest": {
                "ext-intl": "For best performance"
            },
            "type": "library",
            "extra": {
                "branch-alias": {
                    "dev-main": "1.22-dev"
                },
                "thanks": {
                    "name": "symfony/polyfill",
                    "url": "https://github.com/symfony/polyfill"
                }
            },
            "autoload": {
                "psr-4": {
                    "Symfony\\Polyfill\\Intl\\Idn\\": ""
                },
                "files": [
                    "bootstrap.php"
                ]
            },
            "notification-url": "https://packagist.org/downloads/",
            "license": [
                "MIT"
            ],
            "authors": [
                {
                    "name": "Laurent Bassin",
                    "email": "laurent@bassin.info"
                },
                {
                    "name": "Trevor Rowbotham",
                    "email": "trevor.rowbotham@pm.me"
                },
                {
                    "name": "Symfony Community",
                    "homepage": "https://symfony.com/contributors"
                }
            ],
            "description": "Symfony polyfill for intl's idn_to_ascii and idn_to_utf8 functions",
            "homepage": "https://symfony.com",
            "keywords": [
                "compatibility",
                "idn",
                "intl",
                "polyfill",
                "portable",
                "shim"
            ],
            "time": "2021-01-22T09:19:47+00:00"
        },
        {
            "name": "symfony/polyfill-intl-normalizer",
            "version": "v1.22.1",
            "source": {
                "type": "git",
                "url": "https://github.com/symfony/polyfill-intl-normalizer.git",
                "reference": "43a0283138253ed1d48d352ab6d0bdb3f809f248"
            },
            "dist": {
                "type": "zip",
                "url": "https://api.github.com/repos/symfony/polyfill-intl-normalizer/zipball/43a0283138253ed1d48d352ab6d0bdb3f809f248",
                "reference": "43a0283138253ed1d48d352ab6d0bdb3f809f248",
                "shasum": ""
            },
            "require": {
                "php": ">=7.1"
            },
            "suggest": {
                "ext-intl": "For best performance"
            },
            "type": "library",
            "extra": {
                "branch-alias": {
                    "dev-main": "1.22-dev"
                },
                "thanks": {
                    "name": "symfony/polyfill",
                    "url": "https://github.com/symfony/polyfill"
                }
            },
            "autoload": {
                "psr-4": {
                    "Symfony\\Polyfill\\Intl\\Normalizer\\": ""
                },
                "files": [
                    "bootstrap.php"
                ],
                "classmap": [
                    "Resources/stubs"
                ]
            },
            "notification-url": "https://packagist.org/downloads/",
            "license": [
                "MIT"
            ],
            "authors": [
                {
                    "name": "Nicolas Grekas",
                    "email": "p@tchwork.com"
                },
                {
                    "name": "Symfony Community",
                    "homepage": "https://symfony.com/contributors"
                }
            ],
            "description": "Symfony polyfill for intl's Normalizer class and related functions",
            "homepage": "https://symfony.com",
            "keywords": [
                "compatibility",
                "intl",
                "normalizer",
                "polyfill",
                "portable",
                "shim"
            ],
            "time": "2021-01-22T09:19:47+00:00"
        },
        {
            "name": "symfony/polyfill-mbstring",
            "version": "v1.22.1",
            "source": {
                "type": "git",
                "url": "https://github.com/symfony/polyfill-mbstring.git",
                "reference": "5232de97ee3b75b0360528dae24e73db49566ab1"
            },
            "dist": {
                "type": "zip",
                "url": "https://api.github.com/repos/symfony/polyfill-mbstring/zipball/5232de97ee3b75b0360528dae24e73db49566ab1",
                "reference": "5232de97ee3b75b0360528dae24e73db49566ab1",
                "shasum": ""
            },
            "require": {
                "php": ">=7.1"
            },
            "suggest": {
                "ext-mbstring": "For best performance"
            },
            "type": "library",
            "extra": {
                "branch-alias": {
                    "dev-main": "1.22-dev"
                },
                "thanks": {
                    "name": "symfony/polyfill",
                    "url": "https://github.com/symfony/polyfill"
                }
            },
            "autoload": {
                "psr-4": {
                    "Symfony\\Polyfill\\Mbstring\\": ""
                },
                "files": [
                    "bootstrap.php"
                ]
            },
            "notification-url": "https://packagist.org/downloads/",
            "license": [
                "MIT"
            ],
            "authors": [
                {
                    "name": "Nicolas Grekas",
                    "email": "p@tchwork.com"
                },
                {
                    "name": "Symfony Community",
                    "homepage": "https://symfony.com/contributors"
                }
            ],
            "description": "Symfony polyfill for the Mbstring extension",
            "homepage": "https://symfony.com",
            "keywords": [
                "compatibility",
                "mbstring",
                "polyfill",
                "portable",
                "shim"
            ],
            "time": "2021-01-22T09:19:47+00:00"
        },
        {
            "name": "symfony/polyfill-php72",
            "version": "v1.22.1",
            "source": {
                "type": "git",
                "url": "https://github.com/symfony/polyfill-php72.git",
                "reference": "cc6e6f9b39fe8075b3dabfbaf5b5f645ae1340c9"
            },
            "dist": {
                "type": "zip",
                "url": "https://api.github.com/repos/symfony/polyfill-php72/zipball/cc6e6f9b39fe8075b3dabfbaf5b5f645ae1340c9",
                "reference": "cc6e6f9b39fe8075b3dabfbaf5b5f645ae1340c9",
                "shasum": ""
            },
            "require": {
                "php": ">=7.1"
            },
            "type": "library",
            "extra": {
                "branch-alias": {
                    "dev-main": "1.22-dev"
                },
                "thanks": {
                    "name": "symfony/polyfill",
                    "url": "https://github.com/symfony/polyfill"
                }
            },
            "autoload": {
                "psr-4": {
                    "Symfony\\Polyfill\\Php72\\": ""
                },
                "files": [
                    "bootstrap.php"
                ]
            },
            "notification-url": "https://packagist.org/downloads/",
            "license": [
                "MIT"
            ],
            "authors": [
                {
                    "name": "Nicolas Grekas",
                    "email": "p@tchwork.com"
                },
                {
                    "name": "Symfony Community",
                    "homepage": "https://symfony.com/contributors"
                }
            ],
            "description": "Symfony polyfill backporting some PHP 7.2+ features to lower PHP versions",
            "homepage": "https://symfony.com",
            "keywords": [
                "compatibility",
                "polyfill",
                "portable",
                "shim"
            ],
            "time": "2021-01-07T16:49:33+00:00"
        },
        {
            "name": "symfony/polyfill-php73",
            "version": "v1.22.1",
            "source": {
                "type": "git",
                "url": "https://github.com/symfony/polyfill-php73.git",
                "reference": "a678b42e92f86eca04b7fa4c0f6f19d097fb69e2"
            },
            "dist": {
                "type": "zip",
                "url": "https://api.github.com/repos/symfony/polyfill-php73/zipball/a678b42e92f86eca04b7fa4c0f6f19d097fb69e2",
                "reference": "a678b42e92f86eca04b7fa4c0f6f19d097fb69e2",
                "shasum": ""
            },
            "require": {
                "php": ">=7.1"
            },
            "type": "library",
            "extra": {
                "branch-alias": {
                    "dev-main": "1.22-dev"
                },
                "thanks": {
                    "name": "symfony/polyfill",
                    "url": "https://github.com/symfony/polyfill"
                }
            },
            "autoload": {
                "psr-4": {
                    "Symfony\\Polyfill\\Php73\\": ""
                },
                "files": [
                    "bootstrap.php"
                ],
                "classmap": [
                    "Resources/stubs"
                ]
            },
            "notification-url": "https://packagist.org/downloads/",
            "license": [
                "MIT"
            ],
            "authors": [
                {
                    "name": "Nicolas Grekas",
                    "email": "p@tchwork.com"
                },
                {
                    "name": "Symfony Community",
                    "homepage": "https://symfony.com/contributors"
                }
            ],
            "description": "Symfony polyfill backporting some PHP 7.3+ features to lower PHP versions",
            "homepage": "https://symfony.com",
            "keywords": [
                "compatibility",
                "polyfill",
                "portable",
                "shim"
            ],
            "time": "2021-01-07T16:49:33+00:00"
        },
        {
            "name": "symfony/polyfill-php80",
            "version": "v1.22.1",
            "source": {
                "type": "git",
                "url": "https://github.com/symfony/polyfill-php80.git",
                "reference": "dc3063ba22c2a1fd2f45ed856374d79114998f91"
            },
            "dist": {
                "type": "zip",
                "url": "https://api.github.com/repos/symfony/polyfill-php80/zipball/dc3063ba22c2a1fd2f45ed856374d79114998f91",
                "reference": "dc3063ba22c2a1fd2f45ed856374d79114998f91",
                "shasum": ""
            },
            "require": {
                "php": ">=7.1"
            },
            "type": "library",
            "extra": {
                "branch-alias": {
                    "dev-main": "1.22-dev"
                },
                "thanks": {
                    "name": "symfony/polyfill",
                    "url": "https://github.com/symfony/polyfill"
                }
            },
            "autoload": {
                "psr-4": {
                    "Symfony\\Polyfill\\Php80\\": ""
                },
                "files": [
                    "bootstrap.php"
                ],
                "classmap": [
                    "Resources/stubs"
                ]
            },
            "notification-url": "https://packagist.org/downloads/",
            "license": [
                "MIT"
            ],
            "authors": [
                {
                    "name": "Ion Bazan",
                    "email": "ion.bazan@gmail.com"
                },
                {
                    "name": "Nicolas Grekas",
                    "email": "p@tchwork.com"
                },
                {
                    "name": "Symfony Community",
                    "homepage": "https://symfony.com/contributors"
                }
            ],
            "description": "Symfony polyfill backporting some PHP 8.0+ features to lower PHP versions",
            "homepage": "https://symfony.com",
            "keywords": [
                "compatibility",
                "polyfill",
                "portable",
                "shim"
            ],
            "time": "2021-01-07T16:49:33+00:00"
        },
        {
            "name": "symfony/process",
            "version": "v4.4.20",
            "source": {
                "type": "git",
                "url": "https://github.com/symfony/process.git",
                "reference": "7e950b6366d4da90292c2e7fa820b3c1842b965a"
            },
            "dist": {
                "type": "zip",
                "url": "https://api.github.com/repos/symfony/process/zipball/7e950b6366d4da90292c2e7fa820b3c1842b965a",
                "reference": "7e950b6366d4da90292c2e7fa820b3c1842b965a",
                "shasum": ""
            },
            "require": {
                "php": ">=7.1.3"
            },
            "type": "library",
            "autoload": {
                "psr-4": {
                    "Symfony\\Component\\Process\\": ""
                },
                "exclude-from-classmap": [
                    "/Tests/"
                ]
            },
            "notification-url": "https://packagist.org/downloads/",
            "license": [
                "MIT"
            ],
            "authors": [
                {
                    "name": "Fabien Potencier",
                    "email": "fabien@symfony.com"
                },
                {
                    "name": "Symfony Community",
                    "homepage": "https://symfony.com/contributors"
                }
            ],
            "description": "Executes commands in sub-processes",
            "homepage": "https://symfony.com",
            "time": "2021-01-27T09:09:26+00:00"
        },
        {
            "name": "symfony/service-contracts",
            "version": "v2.2.0",
            "source": {
                "type": "git",
                "url": "https://github.com/symfony/service-contracts.git",
                "reference": "d15da7ba4957ffb8f1747218be9e1a121fd298a1"
            },
            "dist": {
                "type": "zip",
                "url": "https://api.github.com/repos/symfony/service-contracts/zipball/d15da7ba4957ffb8f1747218be9e1a121fd298a1",
                "reference": "d15da7ba4957ffb8f1747218be9e1a121fd298a1",
                "shasum": ""
            },
            "require": {
                "php": ">=7.2.5",
                "psr/container": "^1.0"
            },
            "suggest": {
                "symfony/service-implementation": ""
            },
            "type": "library",
            "extra": {
                "branch-alias": {
                    "dev-master": "2.2-dev"
                },
                "thanks": {
                    "name": "symfony/contracts",
                    "url": "https://github.com/symfony/contracts"
                }
            },
            "autoload": {
                "psr-4": {
                    "Symfony\\Contracts\\Service\\": ""
                }
            },
            "notification-url": "https://packagist.org/downloads/",
            "license": [
                "MIT"
            ],
            "authors": [
                {
                    "name": "Nicolas Grekas",
                    "email": "p@tchwork.com"
                },
                {
                    "name": "Symfony Community",
                    "homepage": "https://symfony.com/contributors"
                }
            ],
            "description": "Generic abstractions related to writing services",
            "homepage": "https://symfony.com",
            "keywords": [
                "abstractions",
                "contracts",
                "decoupling",
                "interfaces",
                "interoperability",
                "standards"
            ],
            "time": "2020-09-07T11:33:47+00:00"
        },
        {
            "name": "symfony/var-dumper",
            "version": "v5.2.6",
            "source": {
                "type": "git",
                "url": "https://github.com/symfony/var-dumper.git",
                "reference": "89412a68ea2e675b4e44f260a5666729f77f668e"
            },
            "dist": {
                "type": "zip",
                "url": "https://api.github.com/repos/symfony/var-dumper/zipball/89412a68ea2e675b4e44f260a5666729f77f668e",
                "reference": "89412a68ea2e675b4e44f260a5666729f77f668e",
                "shasum": ""
            },
            "require": {
                "php": ">=7.2.5",
                "symfony/polyfill-mbstring": "~1.0",
                "symfony/polyfill-php80": "^1.15"
            },
            "conflict": {
                "phpunit/phpunit": "<5.4.3",
                "symfony/console": "<4.4"
            },
            "require-dev": {
                "ext-iconv": "*",
                "symfony/console": "^4.4|^5.0",
                "symfony/process": "^4.4|^5.0",
                "twig/twig": "^2.13|^3.0.4"
            },
            "suggest": {
                "ext-iconv": "To convert non-UTF-8 strings to UTF-8 (or symfony/polyfill-iconv in case ext-iconv cannot be used).",
                "ext-intl": "To show region name in time zone dump",
                "symfony/console": "To use the ServerDumpCommand and/or the bin/var-dump-server script"
            },
            "bin": [
                "Resources/bin/var-dump-server"
            ],
            "type": "library",
            "autoload": {
                "files": [
                    "Resources/functions/dump.php"
                ],
                "psr-4": {
                    "Symfony\\Component\\VarDumper\\": ""
                },
                "exclude-from-classmap": [
                    "/Tests/"
                ]
            },
            "notification-url": "https://packagist.org/downloads/",
            "license": [
                "MIT"
            ],
            "authors": [
                {
                    "name": "Nicolas Grekas",
                    "email": "p@tchwork.com"
                },
                {
                    "name": "Symfony Community",
                    "homepage": "https://symfony.com/contributors"
                }
            ],
            "description": "Provides mechanisms for walking through any arbitrary PHP variable",
            "homepage": "https://symfony.com",
            "keywords": [
                "debug",
                "dump"
            ],
            "time": "2021-03-28T09:42:18+00:00"
        },
        {
            "name": "tedivm/jshrink",
            "version": "v1.4.0",
            "source": {
                "type": "git",
                "url": "https://github.com/tedious/JShrink.git",
                "reference": "0513ba1407b1f235518a939455855e6952a48bbc"
            },
            "dist": {
                "type": "zip",
                "url": "https://api.github.com/repos/tedious/JShrink/zipball/0513ba1407b1f235518a939455855e6952a48bbc",
                "reference": "0513ba1407b1f235518a939455855e6952a48bbc",
                "shasum": ""
            },
            "require": {
                "php": "^5.6|^7.0|^8.0"
            },
            "require-dev": {
                "friendsofphp/php-cs-fixer": "^2.8",
                "php-coveralls/php-coveralls": "^1.1.0",
                "phpunit/phpunit": "^6"
            },
            "type": "library",
            "autoload": {
                "psr-0": {
                    "JShrink": "src/"
                }
            },
            "notification-url": "https://packagist.org/downloads/",
            "license": [
                "BSD-3-Clause"
            ],
            "authors": [
                {
                    "name": "Robert Hafner",
                    "email": "tedivm@tedivm.com"
                }
            ],
            "description": "Javascript Minifier built in PHP",
            "homepage": "http://github.com/tedious/JShrink",
            "keywords": [
                "javascript",
                "minifier"
            ],
            "time": "2020-11-30T18:10:21+00:00"
        },
        {
            "name": "thecodingmachine/safe",
            "version": "v1.3.3",
            "source": {
                "type": "git",
                "url": "https://github.com/thecodingmachine/safe.git",
                "reference": "a8ab0876305a4cdaef31b2350fcb9811b5608dbc"
            },
            "dist": {
                "type": "zip",
                "url": "https://api.github.com/repos/thecodingmachine/safe/zipball/a8ab0876305a4cdaef31b2350fcb9811b5608dbc",
                "reference": "a8ab0876305a4cdaef31b2350fcb9811b5608dbc",
                "shasum": ""
            },
            "require": {
                "php": ">=7.2"
            },
            "require-dev": {
                "phpstan/phpstan": "^0.12",
                "squizlabs/php_codesniffer": "^3.2",
                "thecodingmachine/phpstan-strict-rules": "^0.12"
            },
            "type": "library",
            "extra": {
                "branch-alias": {
                    "dev-master": "0.1-dev"
                }
            },
            "autoload": {
                "psr-4": {
                    "Safe\\": [
                        "lib/",
                        "deprecated/",
                        "generated/"
                    ]
                },
                "files": [
                    "deprecated/apc.php",
                    "deprecated/libevent.php",
                    "deprecated/mssql.php",
                    "deprecated/stats.php",
                    "lib/special_cases.php",
                    "generated/apache.php",
                    "generated/apcu.php",
                    "generated/array.php",
                    "generated/bzip2.php",
                    "generated/calendar.php",
                    "generated/classobj.php",
                    "generated/com.php",
                    "generated/cubrid.php",
                    "generated/curl.php",
                    "generated/datetime.php",
                    "generated/dir.php",
                    "generated/eio.php",
                    "generated/errorfunc.php",
                    "generated/exec.php",
                    "generated/fileinfo.php",
                    "generated/filesystem.php",
                    "generated/filter.php",
                    "generated/fpm.php",
                    "generated/ftp.php",
                    "generated/funchand.php",
                    "generated/gmp.php",
                    "generated/gnupg.php",
                    "generated/hash.php",
                    "generated/ibase.php",
                    "generated/ibmDb2.php",
                    "generated/iconv.php",
                    "generated/image.php",
                    "generated/imap.php",
                    "generated/info.php",
                    "generated/ingres-ii.php",
                    "generated/inotify.php",
                    "generated/json.php",
                    "generated/ldap.php",
                    "generated/libxml.php",
                    "generated/lzf.php",
                    "generated/mailparse.php",
                    "generated/mbstring.php",
                    "generated/misc.php",
                    "generated/msql.php",
                    "generated/mysql.php",
                    "generated/mysqli.php",
                    "generated/mysqlndMs.php",
                    "generated/mysqlndQc.php",
                    "generated/network.php",
                    "generated/oci8.php",
                    "generated/opcache.php",
                    "generated/openssl.php",
                    "generated/outcontrol.php",
                    "generated/password.php",
                    "generated/pcntl.php",
                    "generated/pcre.php",
                    "generated/pdf.php",
                    "generated/pgsql.php",
                    "generated/posix.php",
                    "generated/ps.php",
                    "generated/pspell.php",
                    "generated/readline.php",
                    "generated/rpminfo.php",
                    "generated/rrd.php",
                    "generated/sem.php",
                    "generated/session.php",
                    "generated/shmop.php",
                    "generated/simplexml.php",
                    "generated/sockets.php",
                    "generated/sodium.php",
                    "generated/solr.php",
                    "generated/spl.php",
                    "generated/sqlsrv.php",
                    "generated/ssdeep.php",
                    "generated/ssh2.php",
                    "generated/stream.php",
                    "generated/strings.php",
                    "generated/swoole.php",
                    "generated/uodbc.php",
                    "generated/uopz.php",
                    "generated/url.php",
                    "generated/var.php",
                    "generated/xdiff.php",
                    "generated/xml.php",
                    "generated/xmlrpc.php",
                    "generated/yaml.php",
                    "generated/yaz.php",
                    "generated/zip.php",
                    "generated/zlib.php"
                ]
            },
            "notification-url": "https://packagist.org/downloads/",
            "license": [
                "MIT"
            ],
            "description": "PHP core functions that throw exceptions instead of returning FALSE on error",
            "time": "2020-10-28T17:51:34+00:00"
        },
        {
            "name": "true/punycode",
            "version": "v2.1.1",
            "source": {
                "type": "git",
                "url": "https://github.com/true/php-punycode.git",
                "reference": "a4d0c11a36dd7f4e7cd7096076cab6d3378a071e"
            },
            "dist": {
                "type": "zip",
                "url": "https://api.github.com/repos/true/php-punycode/zipball/a4d0c11a36dd7f4e7cd7096076cab6d3378a071e",
                "reference": "a4d0c11a36dd7f4e7cd7096076cab6d3378a071e",
                "shasum": ""
            },
            "require": {
                "php": ">=5.3.0",
                "symfony/polyfill-mbstring": "^1.3"
            },
            "require-dev": {
                "phpunit/phpunit": "~4.7",
                "squizlabs/php_codesniffer": "~2.0"
            },
            "type": "library",
            "autoload": {
                "psr-4": {
                    "TrueBV\\": "src/"
                }
            },
            "notification-url": "https://packagist.org/downloads/",
            "license": [
                "MIT"
            ],
            "authors": [
                {
                    "name": "Renan Gonçalves",
                    "email": "renan.saddam@gmail.com"
                }
            ],
            "description": "A Bootstring encoding of Unicode for Internationalized Domain Names in Applications (IDNA)",
            "homepage": "https://github.com/true/php-punycode",
            "keywords": [
                "idna",
                "punycode"
            ],
            "time": "2016-11-16T10:37:54+00:00"
        },
        {
            "name": "tubalmartin/cssmin",
            "version": "v4.1.1",
            "source": {
                "type": "git",
                "url": "https://github.com/tubalmartin/YUI-CSS-compressor-PHP-port.git",
                "reference": "3cbf557f4079d83a06f9c3ff9b957c022d7805cf"
            },
            "dist": {
                "type": "zip",
                "url": "https://api.github.com/repos/tubalmartin/YUI-CSS-compressor-PHP-port/zipball/3cbf557f4079d83a06f9c3ff9b957c022d7805cf",
                "reference": "3cbf557f4079d83a06f9c3ff9b957c022d7805cf",
                "shasum": ""
            },
            "require": {
                "ext-pcre": "*",
                "php": ">=5.3.2"
            },
            "require-dev": {
                "cogpowered/finediff": "0.3.*",
                "phpunit/phpunit": "4.8.*"
            },
            "bin": [
                "cssmin"
            ],
            "type": "library",
            "autoload": {
                "psr-4": {
                    "tubalmartin\\CssMin\\": "src"
                }
            },
            "notification-url": "https://packagist.org/downloads/",
            "license": [
                "BSD-3-Clause"
            ],
            "authors": [
                {
                    "name": "Túbal Martín",
                    "homepage": "http://tubalmartin.me/"
                }
            ],
            "description": "A PHP port of the YUI CSS compressor",
            "homepage": "https://github.com/tubalmartin/YUI-CSS-compressor-PHP-port",
            "keywords": [
                "compress",
                "compressor",
                "css",
                "cssmin",
                "minify",
                "yui"
            ],
            "time": "2018-01-15T15:26:51+00:00"
        },
        {
            "name": "web-token/jwt-framework",
            "version": "v2.2.10",
            "source": {
                "type": "git",
                "url": "https://github.com/web-token/jwt-framework.git",
                "reference": "49e48633d8cdd7da993c4a94f66dd3ebceda16a5"
            },
            "dist": {
                "type": "zip",
                "url": "https://api.github.com/repos/web-token/jwt-framework/zipball/49e48633d8cdd7da993c4a94f66dd3ebceda16a5",
                "reference": "49e48633d8cdd7da993c4a94f66dd3ebceda16a5",
                "shasum": ""
            },
            "require": {
                "brick/math": "^0.8.17|^0.9",
                "ext-json": "*",
                "ext-mbstring": "*",
                "ext-openssl": "*",
                "ext-sodium": "*",
                "fgrosse/phpasn1": "^2.0",
                "php": ">=7.2",
                "psr/event-dispatcher": "^1.0",
                "psr/http-client": "^1.0",
                "psr/http-factory": "^1.0",
                "spomky-labs/aes-key-wrap": "^5.0|^6.0",
                "spomky-labs/base64url": "^1.0|^2.0",
                "symfony/config": "^4.2|^5.0",
                "symfony/console": "^4.2|^5.0",
                "symfony/dependency-injection": "^4.2|^5.0",
                "symfony/event-dispatcher": "^4.2|^5.0",
                "symfony/http-kernel": "^4.2|^5.0",
                "symfony/polyfill-mbstring": "^1.12"
            },
            "conflict": {
                "spomky-labs/jose": "*"
            },
            "replace": {
                "web-token/encryption-pack": "self.version",
                "web-token/jwt-bundle": "self.version",
                "web-token/jwt-checker": "self.version",
                "web-token/jwt-console": "self.version",
                "web-token/jwt-core": "self.version",
                "web-token/jwt-easy": "self.version",
                "web-token/jwt-encryption": "self.version",
                "web-token/jwt-encryption-algorithm-aescbc": "self.version",
                "web-token/jwt-encryption-algorithm-aesgcm": "self.version",
                "web-token/jwt-encryption-algorithm-aesgcmkw": "self.version",
                "web-token/jwt-encryption-algorithm-aeskw": "self.version",
                "web-token/jwt-encryption-algorithm-dir": "self.version",
                "web-token/jwt-encryption-algorithm-ecdh-es": "self.version",
                "web-token/jwt-encryption-algorithm-experimental": "self.version",
                "web-token/jwt-encryption-algorithm-pbes2": "self.version",
                "web-token/jwt-encryption-algorithm-rsa": "self.version",
                "web-token/jwt-key-mgmt": "self.version",
                "web-token/jwt-nested-token": "self.version",
                "web-token/jwt-signature": "self.version",
                "web-token/jwt-signature-algorithm-ecdsa": "self.version",
                "web-token/jwt-signature-algorithm-eddsa": "self.version",
                "web-token/jwt-signature-algorithm-experimental": "self.version",
                "web-token/jwt-signature-algorithm-hmac": "self.version",
                "web-token/jwt-signature-algorithm-none": "self.version",
                "web-token/jwt-signature-algorithm-rsa": "self.version",
                "web-token/jwt-util-ecc": "self.version",
                "web-token/signature-pack": "self.version"
            },
            "require-dev": {
                "bjeavons/zxcvbn-php": "^1.0",
                "blackfire/php-sdk": "^1.14",
                "ext-curl": "*",
                "ext-gmp": "*",
                "friendsofphp/php-cs-fixer": "^2.16",
                "infection/infection": "^0.15|^0.16|^0.17|^0.18|^0.19|^0.20",
                "matthiasnoback/symfony-config-test": "^3.1|^4.0",
                "nyholm/psr7": "^1.3",
                "php-coveralls/php-coveralls": "^2.0",
                "php-http/mock-client": "^1.0",
                "phpstan/phpstan": "^0.12",
                "phpstan/phpstan-deprecation-rules": "^0.12",
                "phpstan/phpstan-phpunit": "^0.12",
                "phpstan/phpstan-strict-rules": "^0.12",
                "phpunit/phpunit": "^8.0|^9.0",
                "symfony/browser-kit": "^4.2|^5.0",
                "symfony/finder": "^4.2|^5.0",
                "symfony/framework-bundle": "^4.2|^5.0",
                "symfony/http-client": "^5.2",
                "symfony/phpunit-bridge": "^4.2|^5.0",
                "symfony/serializer": "^4.2|^5.0",
                "symfony/var-dumper": "^4.2|^5.0"
            },
            "suggest": {
                "bjeavons/zxcvbn-php": "Adds key quality check for oct keys.",
                "ext-sodium": "Sodium is required for OKP key creation, EdDSA signature algorithm and ECDH-ES key encryption with OKP keys",
                "php-http/httplug": "To enable JKU/X5U support.",
                "php-http/httplug-bundle": "To enable JKU/X5U support.",
                "php-http/message-factory": "To enable JKU/X5U support.",
                "symfony/serializer": "Use the Symfony serializer to serialize/unserialize JWS and JWE tokens.",
                "symfony/var-dumper": "Used to show data on the debug toolbar."
            },
            "type": "symfony-bundle",
            "autoload": {
                "psr-4": {
                    "Jose\\": "src/",
                    "Jose\\Component\\Signature\\Algorithm\\": [
                        "src/SignatureAlgorithm/ECDSA",
                        "src/SignatureAlgorithm/EdDSA",
                        "src/SignatureAlgorithm/HMAC",
                        "src/SignatureAlgorithm/None",
                        "src/SignatureAlgorithm/RSA",
                        "src/SignatureAlgorithm/Experimental"
                    ],
                    "Jose\\Component\\Core\\Util\\Ecc\\": [
                        "src/Ecc"
                    ],
                    "Jose\\Component\\Encryption\\Algorithm\\": [
                        "src/EncryptionAlgorithm/Experimental"
                    ],
                    "Jose\\Component\\Encryption\\Algorithm\\KeyEncryption\\": [
                        "src/EncryptionAlgorithm/KeyEncryption/AESGCMKW",
                        "src/EncryptionAlgorithm/KeyEncryption/AESKW",
                        "src/EncryptionAlgorithm/KeyEncryption/Direct",
                        "src/EncryptionAlgorithm/KeyEncryption/ECDHES",
                        "src/EncryptionAlgorithm/KeyEncryption/PBES2",
                        "src/EncryptionAlgorithm/KeyEncryption/RSA"
                    ],
                    "Jose\\Component\\Encryption\\Algorithm\\ContentEncryption\\": [
                        "src/EncryptionAlgorithm/ContentEncryption/AESGCM",
                        "src/EncryptionAlgorithm/ContentEncryption/AESCBC"
                    ]
                }
            },
            "notification-url": "https://packagist.org/downloads/",
            "license": [
                "MIT"
            ],
            "authors": [
                {
                    "name": "Florent Morselli",
                    "homepage": "https://github.com/Spomky"
                },
                {
                    "name": "All contributors",
                    "homepage": "https://github.com/web-token/jwt-framework/contributors"
                }
            ],
            "description": "JSON Object Signing and Encryption library for PHP and Symfony Bundle.",
            "homepage": "https://github.com/web-token/jwt-framework",
            "keywords": [
                "JOSE",
                "JWE",
                "JWK",
                "JWKSet",
                "JWS",
                "Jot",
                "RFC7515",
                "RFC7516",
                "RFC7517",
                "RFC7518",
                "RFC7519",
                "RFC7520",
                "bundle",
                "jwa",
                "jwt",
                "symfony"
            ],
            "time": "2021-03-24T14:00:05+00:00"
        },
        {
            "name": "webimpress/safe-writer",
            "version": "2.1.0",
            "source": {
                "type": "git",
                "url": "https://github.com/webimpress/safe-writer.git",
                "reference": "5cfafdec5873c389036f14bf832a5efc9390dcdd"
            },
            "dist": {
                "type": "zip",
                "url": "https://api.github.com/repos/webimpress/safe-writer/zipball/5cfafdec5873c389036f14bf832a5efc9390dcdd",
                "reference": "5cfafdec5873c389036f14bf832a5efc9390dcdd",
                "shasum": ""
            },
            "require": {
                "php": "^7.2 || ^8.0"
            },
            "require-dev": {
                "phpunit/phpunit": "^8.5.8 || ^9.3.7",
                "vimeo/psalm": "^3.14.2",
                "webimpress/coding-standard": "^1.1.5"
            },
            "type": "library",
            "extra": {
                "branch-alias": {
                    "dev-master": "2.1.x-dev",
                    "dev-develop": "2.2.x-dev",
                    "dev-release-1.0": "1.0.x-dev"
                }
            },
            "autoload": {
                "psr-4": {
                    "Webimpress\\SafeWriter\\": "src/"
                }
            },
            "notification-url": "https://packagist.org/downloads/",
            "license": [
                "BSD-2-Clause"
            ],
            "description": "Tool to write files safely, to avoid race conditions",
            "keywords": [
                "concurrent write",
                "file writer",
                "race condition",
                "safe writer",
                "webimpress"
            ],
            "time": "2020-08-25T07:21:11+00:00"
        },
        {
            "name": "webonyx/graphql-php",
            "version": "v0.13.9",
            "source": {
                "type": "git",
                "url": "https://github.com/webonyx/graphql-php.git",
                "reference": "d9a94fddcad0a35d4bced212b8a44ad1bc59bdf3"
            },
            "dist": {
                "type": "zip",
                "url": "https://api.github.com/repos/webonyx/graphql-php/zipball/d9a94fddcad0a35d4bced212b8a44ad1bc59bdf3",
                "reference": "d9a94fddcad0a35d4bced212b8a44ad1bc59bdf3",
                "shasum": ""
            },
            "require": {
                "ext-json": "*",
                "ext-mbstring": "*",
                "php": "^7.1||^8.0"
            },
            "require-dev": {
                "doctrine/coding-standard": "^6.0",
                "phpbench/phpbench": "^0.14.0",
                "phpstan/phpstan": "^0.11.4",
                "phpstan/phpstan-phpunit": "^0.11.0",
                "phpstan/phpstan-strict-rules": "^0.11.0",
                "phpunit/phpcov": "^5.0",
                "phpunit/phpunit": "^7.2",
                "psr/http-message": "^1.0",
                "react/promise": "2.*"
            },
            "suggest": {
                "psr/http-message": "To use standard GraphQL server",
                "react/promise": "To leverage async resolving on React PHP platform"
            },
            "type": "library",
            "autoload": {
                "psr-4": {
                    "GraphQL\\": "src/"
                }
            },
            "notification-url": "https://packagist.org/downloads/",
            "license": [
                "MIT"
            ],
            "description": "A PHP port of GraphQL reference implementation",
            "homepage": "https://github.com/webonyx/graphql-php",
            "keywords": [
                "api",
                "graphql"
            ],
            "time": "2020-07-02T05:49:25+00:00"
        },
        {
            "name": "wikimedia/less.php",
            "version": "v3.1.0",
            "source": {
                "type": "git",
                "url": "https://github.com/wikimedia/less.php.git",
                "reference": "a486d78b9bd16b72f237fc6093aa56d69ce8bd13"
            },
            "dist": {
                "type": "zip",
                "url": "https://api.github.com/repos/wikimedia/less.php/zipball/a486d78b9bd16b72f237fc6093aa56d69ce8bd13",
                "reference": "a486d78b9bd16b72f237fc6093aa56d69ce8bd13",
                "shasum": ""
            },
            "require": {
                "php": ">=7.2.9"
            },
            "require-dev": {
                "mediawiki/mediawiki-codesniffer": "34.0.0",
                "mediawiki/minus-x": "1.0.0",
                "php-parallel-lint/php-console-highlighter": "0.5.0",
                "php-parallel-lint/php-parallel-lint": "1.2.0",
                "phpunit/phpunit": "^8.5"
            },
            "bin": [
                "bin/lessc"
            ],
            "type": "library",
            "autoload": {
                "psr-0": {
                    "Less": "lib/"
                },
                "classmap": [
                    "lessc.inc.php"
                ]
            },
            "notification-url": "https://packagist.org/downloads/",
            "license": [
                "Apache-2.0"
            ],
            "authors": [
                {
                    "name": "Josh Schmidt",
                    "homepage": "https://github.com/oyejorge"
                },
                {
                    "name": "Matt Agar",
                    "homepage": "https://github.com/agar"
                },
                {
                    "name": "Martin Jantošovič",
                    "homepage": "https://github.com/Mordred"
                }
            ],
            "description": "PHP port of the Javascript version of LESS http://lesscss.org (Originally maintained by Josh Schmidt)",
            "keywords": [
                "css",
                "less",
                "less.js",
                "lesscss",
                "php",
                "stylesheet"
            ],
            "time": "2020-12-11T19:33:31+00:00"
        }
    ],
    "packages-dev": [
        {
            "name": "allure-framework/allure-codeception",
            "version": "1.4.4",
            "source": {
                "type": "git",
                "url": "https://github.com/allure-framework/allure-codeception.git",
                "reference": "a69800eeef83007ced9502a3349ff72f5fb6b4e2"
            },
            "dist": {
                "type": "zip",
                "url": "https://api.github.com/repos/allure-framework/allure-codeception/zipball/a69800eeef83007ced9502a3349ff72f5fb6b4e2",
                "reference": "a69800eeef83007ced9502a3349ff72f5fb6b4e2",
                "shasum": ""
            },
            "require": {
                "allure-framework/allure-php-api": "~1.1.8",
                "codeception/codeception": "^2.3|^3.0|^4.0",
                "php": ">=5.6",
                "symfony/filesystem": ">=2.6",
                "symfony/finder": ">=2.6"
            },
            "type": "library",
            "autoload": {
                "psr-0": {
                    "Yandex": "src/"
                }
            },
            "notification-url": "https://packagist.org/downloads/",
            "license": [
                "Apache-2.0"
            ],
            "authors": [
                {
                    "name": "Ivan Krutov",
                    "email": "vania-pooh@yandex-team.ru",
                    "role": "Developer"
                }
            ],
            "description": "A Codeception adapter for Allure report.",
            "homepage": "http://allure.qatools.ru/",
            "keywords": [
                "allure",
                "attachments",
                "cases",
                "codeception",
                "report",
                "steps",
                "testing"
            ],
            "time": "2020-09-09T10:51:33+00:00"
        },
        {
            "name": "allure-framework/allure-php-api",
            "version": "1.1.8",
            "source": {
                "type": "git",
                "url": "https://github.com/allure-framework/allure-php-commons.git",
                "reference": "5ae2deac1c7e1b992cfa572167370de45bdd346d"
            },
            "dist": {
                "type": "zip",
                "url": "https://api.github.com/repos/allure-framework/allure-php-commons/zipball/5ae2deac1c7e1b992cfa572167370de45bdd346d",
                "reference": "5ae2deac1c7e1b992cfa572167370de45bdd346d",
                "shasum": ""
            },
            "require": {
                "jms/serializer": "^0.16 || ^1.0",
                "php": ">=5.4.0",
                "ramsey/uuid": "^3.0",
                "symfony/http-foundation": "^2.0 || ^3.0 || ^4.0 || ^5.0"
            },
            "require-dev": {
                "phpunit/phpunit": "^4.0.0"
            },
            "type": "library",
            "autoload": {
                "psr-0": {
                    "Yandex": [
                        "src/",
                        "test/"
                    ]
                }
            },
            "notification-url": "https://packagist.org/downloads/",
            "license": [
                "Apache-2.0"
            ],
            "authors": [
                {
                    "name": "Ivan Krutov",
                    "email": "vania-pooh@yandex-team.ru",
                    "role": "Developer"
                }
            ],
            "description": "PHP API for Allure adapter",
            "homepage": "http://allure.qatools.ru/",
            "keywords": [
                "allure",
                "api",
                "php",
                "report"
            ],
            "time": "2020-03-13T10:47:35+00:00"
        },
        {
            "name": "allure-framework/allure-phpunit",
            "version": "1.2.4",
            "source": {
                "type": "git",
                "url": "https://github.com/allure-framework/allure-phpunit.git",
                "reference": "9399629c6eed79da4be18fd22adf83ef36c2d2e0"
            },
            "dist": {
                "type": "zip",
                "url": "https://api.github.com/repos/allure-framework/allure-phpunit/zipball/9399629c6eed79da4be18fd22adf83ef36c2d2e0",
                "reference": "9399629c6eed79da4be18fd22adf83ef36c2d2e0",
                "shasum": ""
            },
            "require": {
                "allure-framework/allure-php-api": "~1.1.0",
                "mikey179/vfsstream": "1.*",
                "php": ">=7.1.0",
                "phpunit/phpunit": ">=7.0.0"
            },
            "type": "library",
            "autoload": {
                "psr-0": {
                    "Yandex": "src/"
                }
            },
            "notification-url": "https://packagist.org/downloads/",
            "license": [
                "Apache-2.0"
            ],
            "authors": [
                {
                    "name": "Ivan Krutov",
                    "email": "vania-pooh@yandex-team.ru",
                    "role": "Developer"
                }
            ],
            "description": "A PHPUnit adapter for Allure report.",
            "homepage": "http://allure.qatools.ru/",
            "keywords": [
                "allure",
                "attachments",
                "cases",
                "phpunit",
                "report",
                "steps",
                "testing"
            ],
            "time": "2018-10-25T12:03:54+00:00"
        },
        {
            "name": "beberlei/assert",
            "version": "v3.3.0",
            "source": {
                "type": "git",
                "url": "https://github.com/beberlei/assert.git",
                "reference": "5367e3895976b49704ae671f75bc5f0ba1b986ab"
            },
            "dist": {
                "type": "zip",
                "url": "https://api.github.com/repos/beberlei/assert/zipball/5367e3895976b49704ae671f75bc5f0ba1b986ab",
                "reference": "5367e3895976b49704ae671f75bc5f0ba1b986ab",
                "shasum": ""
            },
            "require": {
                "ext-ctype": "*",
                "ext-intl": "*",
                "ext-json": "*",
                "ext-mbstring": "*",
                "ext-simplexml": "*",
                "php": "^7.0 || ^8.0"
            },
            "require-dev": {
                "friendsofphp/php-cs-fixer": "*",
                "phpstan/phpstan": "*",
                "phpunit/phpunit": ">=6.0.0",
                "yoast/phpunit-polyfills": "^0.1.0"
            },
            "type": "library",
            "autoload": {
                "psr-4": {
                    "Assert\\": "lib/Assert"
                },
                "files": [
                    "lib/Assert/functions.php"
                ]
            },
            "notification-url": "https://packagist.org/downloads/",
            "license": [
                "BSD-2-Clause"
            ],
            "authors": [
                {
                    "name": "Benjamin Eberlei",
                    "email": "kontakt@beberlei.de",
                    "role": "Lead Developer"
                },
                {
                    "name": "Richard Quadling",
                    "email": "rquadling@gmail.com",
                    "role": "Collaborator"
                }
            ],
            "description": "Thin assertion library for input validation in business models.",
            "keywords": [
                "assert",
                "assertion",
                "validation"
            ],
            "time": "2020-11-13T20:02:54+00:00"
        },
        {
            "name": "behat/gherkin",
            "version": "v4.8.0",
            "source": {
                "type": "git",
                "url": "https://github.com/Behat/Gherkin.git",
                "reference": "2391482cd003dfdc36b679b27e9f5326bd656acd"
            },
            "dist": {
                "type": "zip",
                "url": "https://api.github.com/repos/Behat/Gherkin/zipball/2391482cd003dfdc36b679b27e9f5326bd656acd",
                "reference": "2391482cd003dfdc36b679b27e9f5326bd656acd",
                "shasum": ""
            },
            "require": {
                "php": "~7.2|~8.0"
            },
            "require-dev": {
                "cucumber/cucumber": "dev-gherkin-16.0.0",
                "phpunit/phpunit": "~8|~9",
                "symfony/phpunit-bridge": "~3|~4|~5",
                "symfony/yaml": "~3|~4|~5"
            },
            "suggest": {
                "symfony/yaml": "If you want to parse features, represented in YAML files"
            },
            "type": "library",
            "extra": {
                "branch-alias": {
                    "dev-master": "4.4-dev"
                }
            },
            "autoload": {
                "psr-0": {
                    "Behat\\Gherkin": "src/"
                }
            },
            "notification-url": "https://packagist.org/downloads/",
            "license": [
                "MIT"
            ],
            "authors": [
                {
                    "name": "Konstantin Kudryashov",
                    "email": "ever.zet@gmail.com",
                    "homepage": "http://everzet.com"
                }
            ],
            "description": "Gherkin DSL parser for PHP",
            "homepage": "http://behat.org/",
            "keywords": [
                "BDD",
                "Behat",
                "Cucumber",
                "DSL",
                "gherkin",
                "parser"
            ],
            "time": "2021-02-04T12:44:21+00:00"
        },
        {
            "name": "codeception/codeception",
            "version": "4.1.20",
            "source": {
                "type": "git",
                "url": "https://github.com/Codeception/Codeception.git",
                "reference": "d8b16e13e1781dbc3a7ae8292117d520c89a9c5a"
            },
            "dist": {
                "type": "zip",
                "url": "https://api.github.com/repos/Codeception/Codeception/zipball/d8b16e13e1781dbc3a7ae8292117d520c89a9c5a",
                "reference": "d8b16e13e1781dbc3a7ae8292117d520c89a9c5a",
                "shasum": ""
            },
            "require": {
                "behat/gherkin": "^4.4.0",
                "codeception/lib-asserts": "^1.0",
                "codeception/phpunit-wrapper": ">6.0.15 <6.1.0 | ^6.6.1 | ^7.7.1 | ^8.1.1 | ^9.0",
                "codeception/stub": "^2.0 | ^3.0",
                "ext-curl": "*",
                "ext-json": "*",
                "ext-mbstring": "*",
                "guzzlehttp/psr7": "~1.4",
                "php": ">=5.6.0 <9.0",
                "symfony/console": ">=2.7 <6.0",
                "symfony/css-selector": ">=2.7 <6.0",
                "symfony/event-dispatcher": ">=2.7 <6.0",
                "symfony/finder": ">=2.7 <6.0",
                "symfony/yaml": ">=2.7 <6.0"
            },
            "require-dev": {
                "codeception/module-asserts": "*@dev",
                "codeception/module-cli": "*@dev",
                "codeception/module-db": "*@dev",
                "codeception/module-filesystem": "*@dev",
                "codeception/module-phpbrowser": "*@dev",
                "codeception/specify": "~0.3",
                "codeception/util-universalframework": "*@dev",
                "monolog/monolog": "~1.8",
                "squizlabs/php_codesniffer": "~2.0",
                "symfony/process": ">=2.7 <6.0",
                "vlucas/phpdotenv": "^2.0 | ^3.0 | ^4.0 | ^5.0"
            },
            "suggest": {
                "codeception/specify": "BDD-style code blocks",
                "codeception/verify": "BDD-style assertions",
                "hoa/console": "For interactive console functionality",
                "stecman/symfony-console-completion": "For BASH autocompletion",
                "symfony/phpunit-bridge": "For phpunit-bridge support"
            },
            "bin": [
                "codecept"
            ],
            "type": "library",
            "extra": {
                "branch-alias": []
            },
            "autoload": {
                "psr-4": {
                    "Codeception\\": "src/Codeception",
                    "Codeception\\Extension\\": "ext"
                }
            },
            "notification-url": "https://packagist.org/downloads/",
            "license": [
                "MIT"
            ],
            "authors": [
                {
                    "name": "Michael Bodnarchuk",
                    "email": "davert@mail.ua",
                    "homepage": "http://codegyre.com"
                }
            ],
            "description": "BDD-style testing framework",
            "homepage": "http://codeception.com/",
            "keywords": [
                "BDD",
                "TDD",
                "acceptance testing",
                "functional testing",
                "unit testing"
            ],
<<<<<<< HEAD
=======
            "funding": [
                {
                    "url": "https://opencollective.com/codeception",
                    "type": "open_collective"
                }
            ],
>>>>>>> c46d9bfe
            "time": "2021-04-02T16:41:51+00:00"
        },
        {
            "name": "codeception/lib-asserts",
            "version": "1.13.2",
            "source": {
                "type": "git",
                "url": "https://github.com/Codeception/lib-asserts.git",
                "reference": "184231d5eab66bc69afd6b9429344d80c67a33b6"
            },
            "dist": {
                "type": "zip",
                "url": "https://api.github.com/repos/Codeception/lib-asserts/zipball/184231d5eab66bc69afd6b9429344d80c67a33b6",
                "reference": "184231d5eab66bc69afd6b9429344d80c67a33b6",
                "shasum": ""
            },
            "require": {
                "codeception/phpunit-wrapper": ">6.0.15 <6.1.0 | ^6.6.1 | ^7.7.1 | ^8.0.3 | ^9.0",
                "ext-dom": "*",
                "php": ">=5.6.0 <9.0"
            },
            "type": "library",
            "autoload": {
                "classmap": [
                    "src/"
                ]
            },
            "notification-url": "https://packagist.org/downloads/",
            "license": [
                "MIT"
            ],
            "authors": [
                {
                    "name": "Michael Bodnarchuk",
                    "email": "davert@mail.ua",
                    "homepage": "http://codegyre.com"
                },
                {
                    "name": "Gintautas Miselis"
                },
                {
                    "name": "Gustavo Nieves",
                    "homepage": "https://medium.com/@ganieves"
                }
            ],
            "description": "Assertion methods used by Codeception core and Asserts module",
            "homepage": "https://codeception.com/",
            "keywords": [
                "codeception"
            ],
            "time": "2020-10-21T16:26:20+00:00"
        },
        {
            "name": "codeception/module-asserts",
            "version": "1.3.1",
            "source": {
                "type": "git",
                "url": "https://github.com/Codeception/module-asserts.git",
                "reference": "59374f2fef0cabb9e8ddb53277e85cdca74328de"
            },
            "dist": {
                "type": "zip",
                "url": "https://api.github.com/repos/Codeception/module-asserts/zipball/59374f2fef0cabb9e8ddb53277e85cdca74328de",
                "reference": "59374f2fef0cabb9e8ddb53277e85cdca74328de",
                "shasum": ""
            },
            "require": {
                "codeception/codeception": "*@dev",
                "codeception/lib-asserts": "^1.13.1",
                "php": ">=5.6.0 <9.0"
            },
            "conflict": {
                "codeception/codeception": "<4.0"
            },
            "type": "library",
            "autoload": {
                "classmap": [
                    "src/"
                ]
            },
            "notification-url": "https://packagist.org/downloads/",
            "license": [
                "MIT"
            ],
            "authors": [
                {
                    "name": "Michael Bodnarchuk"
                },
                {
                    "name": "Gintautas Miselis"
                },
                {
                    "name": "Gustavo Nieves",
                    "homepage": "https://medium.com/@ganieves"
                }
            ],
            "description": "Codeception module containing various assertions",
            "homepage": "https://codeception.com/",
            "keywords": [
                "assertions",
                "asserts",
                "codeception"
            ],
            "time": "2020-10-21T16:48:15+00:00"
        },
        {
            "name": "codeception/module-sequence",
            "version": "1.0.1",
            "source": {
                "type": "git",
                "url": "https://github.com/Codeception/module-sequence.git",
                "reference": "b75be26681ae90824cde8f8df785981f293667e1"
            },
            "dist": {
                "type": "zip",
                "url": "https://api.github.com/repos/Codeception/module-sequence/zipball/b75be26681ae90824cde8f8df785981f293667e1",
                "reference": "b75be26681ae90824cde8f8df785981f293667e1",
                "shasum": ""
            },
            "require": {
                "codeception/codeception": "^4.0",
                "php": ">=5.6.0 <9.0"
            },
            "type": "library",
            "autoload": {
                "classmap": [
                    "src/"
                ]
            },
            "notification-url": "https://packagist.org/downloads/",
            "license": [
                "MIT"
            ],
            "authors": [
                {
                    "name": "Michael Bodnarchuk"
                }
            ],
            "description": "Sequence module for Codeception",
            "homepage": "http://codeception.com/",
            "keywords": [
                "codeception"
            ],
            "time": "2020-10-31T18:36:26+00:00"
        },
        {
            "name": "codeception/module-webdriver",
            "version": "1.2.0",
            "source": {
                "type": "git",
                "url": "https://github.com/Codeception/module-webdriver.git",
                "reference": "63ea08880a44df809bdfbca08597e1b68cee9f87"
            },
            "dist": {
                "type": "zip",
                "url": "https://api.github.com/repos/Codeception/module-webdriver/zipball/63ea08880a44df809bdfbca08597e1b68cee9f87",
                "reference": "63ea08880a44df809bdfbca08597e1b68cee9f87",
                "shasum": ""
            },
            "require": {
                "codeception/codeception": "^4.0",
                "php": ">=5.6.0 <9.0",
                "php-webdriver/webdriver": "^1.8.0"
            },
            "suggest": {
                "codeception/phpbuiltinserver": "Start and stop PHP built-in web server for your tests"
            },
            "type": "library",
            "autoload": {
                "classmap": [
                    "src/"
                ]
            },
            "notification-url": "https://packagist.org/downloads/",
            "license": [
                "MIT"
            ],
            "authors": [
                {
                    "name": "Michael Bodnarchuk"
                },
                {
                    "name": "Gintautas Miselis"
                },
                {
                    "name": "Zaahid Bateson"
                }
            ],
            "description": "WebDriver module for Codeception",
            "homepage": "http://codeception.com/",
            "keywords": [
                "acceptance-testing",
                "browser-testing",
                "codeception"
            ],
            "time": "2021-01-17T19:23:20+00:00"
        },
        {
            "name": "codeception/phpunit-wrapper",
            "version": "9.0.6",
            "source": {
                "type": "git",
                "url": "https://github.com/Codeception/phpunit-wrapper.git",
                "reference": "b0c06abb3181eedca690170f7ed0fd26a70bfacc"
            },
            "dist": {
                "type": "zip",
                "url": "https://api.github.com/repos/Codeception/phpunit-wrapper/zipball/b0c06abb3181eedca690170f7ed0fd26a70bfacc",
                "reference": "b0c06abb3181eedca690170f7ed0fd26a70bfacc",
                "shasum": ""
            },
            "require": {
                "php": ">=7.2",
                "phpunit/phpunit": "^9.0"
            },
            "require-dev": {
                "codeception/specify": "*",
                "consolidation/robo": "^3.0.0-alpha3",
                "vlucas/phpdotenv": "^3.0"
            },
            "type": "library",
            "autoload": {
                "psr-4": {
                    "Codeception\\PHPUnit\\": "src/"
                }
            },
            "notification-url": "https://packagist.org/downloads/",
            "license": [
                "MIT"
            ],
            "authors": [
                {
                    "name": "Davert",
                    "email": "davert.php@resend.cc"
                },
                {
                    "name": "Naktibalda"
                }
            ],
            "description": "PHPUnit classes used by Codeception",
            "time": "2020-12-28T13:59:47+00:00"
        },
        {
            "name": "codeception/stub",
            "version": "3.7.0",
            "source": {
                "type": "git",
                "url": "https://github.com/Codeception/Stub.git",
                "reference": "468dd5fe659f131fc997f5196aad87512f9b1304"
            },
            "dist": {
                "type": "zip",
                "url": "https://api.github.com/repos/Codeception/Stub/zipball/468dd5fe659f131fc997f5196aad87512f9b1304",
                "reference": "468dd5fe659f131fc997f5196aad87512f9b1304",
                "shasum": ""
            },
            "require": {
                "phpunit/phpunit": "^8.4 | ^9.0"
            },
            "type": "library",
            "autoload": {
                "psr-4": {
                    "Codeception\\": "src/"
                }
            },
            "notification-url": "https://packagist.org/downloads/",
            "license": [
                "MIT"
            ],
            "description": "Flexible Stub wrapper for PHPUnit's Mock Builder",
            "time": "2020-07-03T15:54:43+00:00"
        },
        {
            "name": "csharpru/vault-php",
            "version": "4.2.0",
            "source": {
                "type": "git",
                "url": "https://github.com/CSharpRU/vault-php.git",
                "reference": "de812a9667a1111c4f4d4080b2c9166692ee9efe"
            },
            "dist": {
                "type": "zip",
                "url": "https://api.github.com/repos/CSharpRU/vault-php/zipball/de812a9667a1111c4f4d4080b2c9166692ee9efe",
                "reference": "de812a9667a1111c4f4d4080b2c9166692ee9efe",
                "shasum": ""
            },
            "require": {
                "ext-json": "*",
                "php": "^7.2",
                "psr/cache": "^1.0",
                "psr/http-client": "^1.0",
                "psr/http-factory": "^1.0",
                "psr/log": "^1.0",
                "weew/helpers-array": "^1.3"
            },
            "require-dev": {
                "alextartan/guzzle-psr18-adapter": "^1.2",
                "cache/array-adapter": "^1.0",
                "codeception/codeception": "^2.2",
                "laminas/laminas-diactoros": "^2.3",
                "php-vcr/php-vcr": "dev-issues/289 as 1.4.5"
            },
            "suggest": {
                "cache/array-adapter": "For usage with CachedClient class"
            },
            "type": "library",
            "autoload": {
                "psr-4": {
                    "Vault\\": "src/"
                }
            },
            "notification-url": "https://packagist.org/downloads/",
            "license": [
                "MIT"
            ],
            "authors": [
                {
                    "name": "Yaroslav Lukyanov",
                    "email": "c_sharp@mail.ru"
                }
            ],
            "description": "Best Vault client for PHP that you can find",
            "time": "2020-11-27T09:07:28+00:00"
        },
        {
            "name": "csharpru/vault-php-guzzle6-transport",
            "version": "2.0.4",
            "source": {
                "type": "git",
                "url": "https://github.com/CSharpRU/vault-php-guzzle6-transport.git",
                "reference": "33c392120ac9f253b62b034e0e8ffbbdb3513bd8"
            },
            "dist": {
                "type": "zip",
                "url": "https://api.github.com/repos/CSharpRU/vault-php-guzzle6-transport/zipball/33c392120ac9f253b62b034e0e8ffbbdb3513bd8",
                "reference": "33c392120ac9f253b62b034e0e8ffbbdb3513bd8",
                "shasum": ""
            },
            "require": {
                "guzzlehttp/guzzle": "~6.2",
                "guzzlehttp/promises": "^1.3",
                "guzzlehttp/psr7": "^1.4"
            },
            "type": "library",
            "autoload": {
                "psr-4": {
                    "VaultTransports\\": "src/"
                }
            },
            "notification-url": "https://packagist.org/downloads/",
            "license": [
                "MIT"
            ],
            "authors": [
                {
                    "name": "Yaroslav Lukyanov",
                    "email": "c_sharp@mail.ru"
                }
            ],
            "description": "Guzzle6 transport for Vault PHP client",
            "time": "2019-03-10T06:17:37+00:00"
        },
        {
            "name": "dealerdirect/phpcodesniffer-composer-installer",
            "version": "v0.7.1",
            "source": {
                "type": "git",
                "url": "https://github.com/Dealerdirect/phpcodesniffer-composer-installer.git",
                "reference": "fe390591e0241955f22eb9ba327d137e501c771c"
            },
            "dist": {
                "type": "zip",
                "url": "https://api.github.com/repos/Dealerdirect/phpcodesniffer-composer-installer/zipball/fe390591e0241955f22eb9ba327d137e501c771c",
                "reference": "fe390591e0241955f22eb9ba327d137e501c771c",
                "shasum": ""
            },
            "require": {
                "composer-plugin-api": "^1.0 || ^2.0",
                "php": ">=5.3",
                "squizlabs/php_codesniffer": "^2.0 || ^3.0 || ^4.0"
            },
            "require-dev": {
                "composer/composer": "*",
                "phpcompatibility/php-compatibility": "^9.0",
                "sensiolabs/security-checker": "^4.1.0"
            },
            "type": "composer-plugin",
            "extra": {
                "class": "Dealerdirect\\Composer\\Plugin\\Installers\\PHPCodeSniffer\\Plugin"
            },
            "autoload": {
                "psr-4": {
                    "Dealerdirect\\Composer\\Plugin\\Installers\\PHPCodeSniffer\\": "src/"
                }
            },
            "notification-url": "https://packagist.org/downloads/",
            "license": [
                "MIT"
            ],
            "authors": [
                {
                    "name": "Franck Nijhof",
                    "email": "franck.nijhof@dealerdirect.com",
                    "homepage": "http://www.frenck.nl",
                    "role": "Developer / IT Manager"
                }
            ],
            "description": "PHP_CodeSniffer Standards Composer Installer Plugin",
            "homepage": "http://www.dealerdirect.com",
            "keywords": [
                "PHPCodeSniffer",
                "PHP_CodeSniffer",
                "code quality",
                "codesniffer",
                "composer",
                "installer",
                "phpcs",
                "plugin",
                "qa",
                "quality",
                "standard",
                "standards",
                "style guide",
                "stylecheck",
                "tests"
            ],
            "time": "2020-12-07T18:04:37+00:00"
        },
        {
            "name": "doctrine/annotations",
            "version": "1.12.1",
            "source": {
                "type": "git",
                "url": "https://github.com/doctrine/annotations.git",
                "reference": "b17c5014ef81d212ac539f07a1001832df1b6d3b"
            },
            "dist": {
                "type": "zip",
                "url": "https://api.github.com/repos/doctrine/annotations/zipball/b17c5014ef81d212ac539f07a1001832df1b6d3b",
                "reference": "b17c5014ef81d212ac539f07a1001832df1b6d3b",
                "shasum": ""
            },
            "require": {
                "doctrine/lexer": "1.*",
                "ext-tokenizer": "*",
                "php": "^7.1 || ^8.0"
            },
            "require-dev": {
                "doctrine/cache": "1.*",
                "doctrine/coding-standard": "^6.0 || ^8.1",
                "phpstan/phpstan": "^0.12.20",
                "phpunit/phpunit": "^7.5 || ^9.1.5"
            },
            "type": "library",
            "autoload": {
                "psr-4": {
                    "Doctrine\\Common\\Annotations\\": "lib/Doctrine/Common/Annotations"
                }
            },
            "notification-url": "https://packagist.org/downloads/",
            "license": [
                "MIT"
            ],
            "authors": [
                {
                    "name": "Guilherme Blanco",
                    "email": "guilhermeblanco@gmail.com"
                },
                {
                    "name": "Roman Borschel",
                    "email": "roman@code-factory.org"
                },
                {
                    "name": "Benjamin Eberlei",
                    "email": "kontakt@beberlei.de"
                },
                {
                    "name": "Jonathan Wage",
                    "email": "jonwage@gmail.com"
                },
                {
                    "name": "Johannes Schmitt",
                    "email": "schmittjoh@gmail.com"
                }
            ],
            "description": "Docblock Annotations Parser",
            "homepage": "https://www.doctrine-project.org/projects/annotations.html",
            "keywords": [
                "annotations",
                "docblock",
                "parser"
            ],
            "time": "2021-02-21T21:00:45+00:00"
        },
        {
            "name": "doctrine/instantiator",
            "version": "1.4.0",
            "source": {
                "type": "git",
                "url": "https://github.com/doctrine/instantiator.git",
                "reference": "d56bf6102915de5702778fe20f2de3b2fe570b5b"
            },
            "dist": {
                "type": "zip",
                "url": "https://api.github.com/repos/doctrine/instantiator/zipball/d56bf6102915de5702778fe20f2de3b2fe570b5b",
                "reference": "d56bf6102915de5702778fe20f2de3b2fe570b5b",
                "shasum": ""
            },
            "require": {
                "php": "^7.1 || ^8.0"
            },
            "require-dev": {
                "doctrine/coding-standard": "^8.0",
                "ext-pdo": "*",
                "ext-phar": "*",
                "phpbench/phpbench": "^0.13 || 1.0.0-alpha2",
                "phpstan/phpstan": "^0.12",
                "phpstan/phpstan-phpunit": "^0.12",
                "phpunit/phpunit": "^7.0 || ^8.0 || ^9.0"
            },
            "type": "library",
            "autoload": {
                "psr-4": {
                    "Doctrine\\Instantiator\\": "src/Doctrine/Instantiator/"
                }
            },
            "notification-url": "https://packagist.org/downloads/",
            "license": [
                "MIT"
            ],
            "authors": [
                {
                    "name": "Marco Pivetta",
                    "email": "ocramius@gmail.com",
                    "homepage": "https://ocramius.github.io/"
                }
            ],
            "description": "A small, lightweight utility to instantiate objects in PHP without invoking their constructors",
            "homepage": "https://www.doctrine-project.org/projects/instantiator.html",
            "keywords": [
                "constructor",
                "instantiate"
            ],
            "time": "2020-11-10T18:47:58+00:00"
        },
        {
            "name": "doctrine/lexer",
            "version": "1.2.1",
            "source": {
                "type": "git",
                "url": "https://github.com/doctrine/lexer.git",
                "reference": "e864bbf5904cb8f5bb334f99209b48018522f042"
            },
            "dist": {
                "type": "zip",
                "url": "https://api.github.com/repos/doctrine/lexer/zipball/e864bbf5904cb8f5bb334f99209b48018522f042",
                "reference": "e864bbf5904cb8f5bb334f99209b48018522f042",
                "shasum": ""
            },
            "require": {
                "php": "^7.2 || ^8.0"
            },
            "require-dev": {
                "doctrine/coding-standard": "^6.0",
                "phpstan/phpstan": "^0.11.8",
                "phpunit/phpunit": "^8.2"
            },
            "type": "library",
            "extra": {
                "branch-alias": {
                    "dev-master": "1.2.x-dev"
                }
            },
            "autoload": {
                "psr-4": {
                    "Doctrine\\Common\\Lexer\\": "lib/Doctrine/Common/Lexer"
                }
            },
            "notification-url": "https://packagist.org/downloads/",
            "license": [
                "MIT"
            ],
            "authors": [
                {
                    "name": "Guilherme Blanco",
                    "email": "guilhermeblanco@gmail.com"
                },
                {
                    "name": "Roman Borschel",
                    "email": "roman@code-factory.org"
                },
                {
                    "name": "Johannes Schmitt",
                    "email": "schmittjoh@gmail.com"
                }
            ],
            "description": "PHP Doctrine Lexer parser library that can be used in Top-Down, Recursive Descent Parsers.",
            "homepage": "https://www.doctrine-project.org/projects/lexer.html",
            "keywords": [
                "annotations",
                "docblock",
                "lexer",
                "parser",
                "php"
            ],
            "funding": [
                {
                    "url": "https://www.doctrine-project.org/sponsorship.html",
                    "type": "custom"
                },
                {
                    "url": "https://www.patreon.com/phpdoctrine",
                    "type": "patreon"
                },
                {
                    "url": "https://tidelift.com/funding/github/packagist/doctrine%2Flexer",
                    "type": "tidelift"
                }
            ],
            "time": "2020-05-25T17:44:05+00:00"
        },
        {
            "name": "friendsofphp/php-cs-fixer",
            "version": "v2.18.5",
            "source": {
                "type": "git",
                "url": "https://github.com/FriendsOfPHP/PHP-CS-Fixer.git",
                "reference": "e0f6d05c8b157f50029ca6c65c19ed2694f475bf"
            },
            "dist": {
                "type": "zip",
                "url": "https://api.github.com/repos/FriendsOfPHP/PHP-CS-Fixer/zipball/e0f6d05c8b157f50029ca6c65c19ed2694f475bf",
                "reference": "e0f6d05c8b157f50029ca6c65c19ed2694f475bf",
                "shasum": ""
            },
            "require": {
                "composer/semver": "^1.4 || ^2.0 || ^3.0",
                "composer/xdebug-handler": "^1.2",
                "doctrine/annotations": "^1.2",
                "ext-json": "*",
                "ext-tokenizer": "*",
                "php": "^5.6 || ^7.0 || ^8.0",
                "php-cs-fixer/diff": "^1.3",
                "symfony/console": "^3.4.43 || ^4.1.6 || ^5.0",
                "symfony/event-dispatcher": "^3.0 || ^4.0 || ^5.0",
                "symfony/filesystem": "^3.0 || ^4.0 || ^5.0",
                "symfony/finder": "^3.0 || ^4.0 || ^5.0",
                "symfony/options-resolver": "^3.0 || ^4.0 || ^5.0",
                "symfony/polyfill-php70": "^1.0",
                "symfony/polyfill-php72": "^1.4",
                "symfony/process": "^3.0 || ^4.0 || ^5.0",
                "symfony/stopwatch": "^3.0 || ^4.0 || ^5.0"
            },
            "require-dev": {
                "justinrainbow/json-schema": "^5.0",
                "keradus/cli-executor": "^1.4",
                "mikey179/vfsstream": "^1.6",
                "php-coveralls/php-coveralls": "^2.4.2",
                "php-cs-fixer/accessible-object": "^1.0",
                "php-cs-fixer/phpunit-constraint-isidenticalstring": "^1.2",
                "php-cs-fixer/phpunit-constraint-xmlmatchesxsd": "^1.2.1",
                "phpspec/prophecy-phpunit": "^1.1 || ^2.0",
                "phpunit/phpunit": "^5.7.27 || ^6.5.14 || ^7.5.20 || ^8.5.13 || ^9.5",
                "phpunitgoodpractices/polyfill": "^1.5",
                "phpunitgoodpractices/traits": "^1.9.1",
                "sanmai/phpunit-legacy-adapter": "^6.4 || ^8.2.1",
                "symfony/phpunit-bridge": "^5.2.1",
                "symfony/yaml": "^3.0 || ^4.0 || ^5.0"
            },
            "suggest": {
                "ext-dom": "For handling output formats in XML",
                "ext-mbstring": "For handling non-UTF8 characters.",
                "php-cs-fixer/phpunit-constraint-isidenticalstring": "For IsIdenticalString constraint.",
                "php-cs-fixer/phpunit-constraint-xmlmatchesxsd": "For XmlMatchesXsd constraint.",
                "symfony/polyfill-mbstring": "When enabling `ext-mbstring` is not possible."
            },
            "bin": [
                "php-cs-fixer"
            ],
            "type": "application",
            "autoload": {
                "psr-4": {
                    "PhpCsFixer\\": "src/"
                },
                "classmap": [
                    "tests/Test/AbstractFixerTestCase.php",
                    "tests/Test/AbstractIntegrationCaseFactory.php",
                    "tests/Test/AbstractIntegrationTestCase.php",
                    "tests/Test/Assert/AssertTokensTrait.php",
                    "tests/Test/IntegrationCase.php",
                    "tests/Test/IntegrationCaseFactory.php",
                    "tests/Test/IntegrationCaseFactoryInterface.php",
                    "tests/Test/InternalIntegrationCaseFactory.php",
                    "tests/Test/IsIdenticalConstraint.php",
                    "tests/Test/TokensWithObservedTransformers.php",
                    "tests/TestCase.php"
                ]
            },
            "notification-url": "https://packagist.org/downloads/",
            "license": [
                "MIT"
            ],
            "authors": [
                {
                    "name": "Fabien Potencier",
                    "email": "fabien@symfony.com"
                },
                {
                    "name": "Dariusz Rumiński",
                    "email": "dariusz.ruminski@gmail.com"
                }
            ],
            "description": "A tool to automatically fix PHP code style",
            "time": "2021-04-06T18:37:33+00:00"
        },
        {
            "name": "hoa/consistency",
            "version": "1.17.05.02",
            "source": {
                "type": "git",
                "url": "https://github.com/hoaproject/Consistency.git",
                "reference": "fd7d0adc82410507f332516faf655b6ed22e4c2f"
            },
            "dist": {
                "type": "zip",
                "url": "https://api.github.com/repos/hoaproject/Consistency/zipball/fd7d0adc82410507f332516faf655b6ed22e4c2f",
                "reference": "fd7d0adc82410507f332516faf655b6ed22e4c2f",
                "shasum": ""
            },
            "require": {
                "hoa/exception": "~1.0",
                "php": ">=5.5.0"
            },
            "require-dev": {
                "hoa/stream": "~1.0",
                "hoa/test": "~2.0"
            },
            "type": "library",
            "extra": {
                "branch-alias": {
                    "dev-master": "1.x-dev"
                }
            },
            "autoload": {
                "psr-4": {
                    "Hoa\\Consistency\\": "."
                },
                "files": [
                    "Prelude.php"
                ]
            },
            "notification-url": "https://packagist.org/downloads/",
            "license": [
                "BSD-3-Clause"
            ],
            "authors": [
                {
                    "name": "Ivan Enderlin",
                    "email": "ivan.enderlin@hoa-project.net"
                },
                {
                    "name": "Hoa community",
                    "homepage": "https://hoa-project.net/"
                }
            ],
            "description": "The Hoa\\Consistency library.",
            "homepage": "https://hoa-project.net/",
            "keywords": [
                "autoloader",
                "callable",
                "consistency",
                "entity",
                "flex",
                "keyword",
                "library"
            ],
            "time": "2017-05-02T12:18:12+00:00"
        },
        {
            "name": "hoa/console",
            "version": "3.17.05.02",
            "source": {
                "type": "git",
                "url": "https://github.com/hoaproject/Console.git",
                "reference": "e231fd3ea70e6d773576ae78de0bdc1daf331a66"
            },
            "dist": {
                "type": "zip",
                "url": "https://api.github.com/repos/hoaproject/Console/zipball/e231fd3ea70e6d773576ae78de0bdc1daf331a66",
                "reference": "e231fd3ea70e6d773576ae78de0bdc1daf331a66",
                "shasum": ""
            },
            "require": {
                "hoa/consistency": "~1.0",
                "hoa/event": "~1.0",
                "hoa/exception": "~1.0",
                "hoa/file": "~1.0",
                "hoa/protocol": "~1.0",
                "hoa/stream": "~1.0",
                "hoa/ustring": "~4.0"
            },
            "require-dev": {
                "hoa/test": "~2.0"
            },
            "suggest": {
                "ext-pcntl": "To enable hoa://Event/Console/Window:resize.",
                "hoa/dispatcher": "To use the console kit.",
                "hoa/router": "To use the console kit."
            },
            "type": "library",
            "extra": {
                "branch-alias": {
                    "dev-master": "3.x-dev"
                }
            },
            "autoload": {
                "psr-4": {
                    "Hoa\\Console\\": "."
                }
            },
            "notification-url": "https://packagist.org/downloads/",
            "license": [
                "BSD-3-Clause"
            ],
            "authors": [
                {
                    "name": "Ivan Enderlin",
                    "email": "ivan.enderlin@hoa-project.net"
                },
                {
                    "name": "Hoa community",
                    "homepage": "https://hoa-project.net/"
                }
            ],
            "description": "The Hoa\\Console library.",
            "homepage": "https://hoa-project.net/",
            "keywords": [
                "autocompletion",
                "chrome",
                "cli",
                "console",
                "cursor",
                "getoption",
                "library",
                "option",
                "parser",
                "processus",
                "readline",
                "terminfo",
                "tput",
                "window"
            ],
            "time": "2017-05-02T12:26:19+00:00"
        },
        {
            "name": "hoa/event",
            "version": "1.17.01.13",
            "source": {
                "type": "git",
                "url": "https://github.com/hoaproject/Event.git",
                "reference": "6c0060dced212ffa3af0e34bb46624f990b29c54"
            },
            "dist": {
                "type": "zip",
                "url": "https://api.github.com/repos/hoaproject/Event/zipball/6c0060dced212ffa3af0e34bb46624f990b29c54",
                "reference": "6c0060dced212ffa3af0e34bb46624f990b29c54",
                "shasum": ""
            },
            "require": {
                "hoa/consistency": "~1.0",
                "hoa/exception": "~1.0"
            },
            "require-dev": {
                "hoa/test": "~2.0"
            },
            "type": "library",
            "extra": {
                "branch-alias": {
                    "dev-master": "1.x-dev"
                }
            },
            "autoload": {
                "psr-4": {
                    "Hoa\\Event\\": "."
                }
            },
            "notification-url": "https://packagist.org/downloads/",
            "license": [
                "BSD-3-Clause"
            ],
            "authors": [
                {
                    "name": "Ivan Enderlin",
                    "email": "ivan.enderlin@hoa-project.net"
                },
                {
                    "name": "Hoa community",
                    "homepage": "https://hoa-project.net/"
                }
            ],
            "description": "The Hoa\\Event library.",
            "homepage": "https://hoa-project.net/",
            "keywords": [
                "event",
                "library",
                "listener",
                "observer"
            ],
            "time": "2017-01-13T15:30:50+00:00"
        },
        {
            "name": "hoa/exception",
            "version": "1.17.01.16",
            "source": {
                "type": "git",
                "url": "https://github.com/hoaproject/Exception.git",
                "reference": "091727d46420a3d7468ef0595651488bfc3a458f"
            },
            "dist": {
                "type": "zip",
                "url": "https://api.github.com/repos/hoaproject/Exception/zipball/091727d46420a3d7468ef0595651488bfc3a458f",
                "reference": "091727d46420a3d7468ef0595651488bfc3a458f",
                "shasum": ""
            },
            "require": {
                "hoa/consistency": "~1.0",
                "hoa/event": "~1.0"
            },
            "require-dev": {
                "hoa/test": "~2.0"
            },
            "type": "library",
            "extra": {
                "branch-alias": {
                    "dev-master": "1.x-dev"
                }
            },
            "autoload": {
                "psr-4": {
                    "Hoa\\Exception\\": "."
                }
            },
            "notification-url": "https://packagist.org/downloads/",
            "license": [
                "BSD-3-Clause"
            ],
            "authors": [
                {
                    "name": "Ivan Enderlin",
                    "email": "ivan.enderlin@hoa-project.net"
                },
                {
                    "name": "Hoa community",
                    "homepage": "https://hoa-project.net/"
                }
            ],
            "description": "The Hoa\\Exception library.",
            "homepage": "https://hoa-project.net/",
            "keywords": [
                "exception",
                "library"
            ],
            "time": "2017-01-16T07:53:27+00:00"
        },
        {
            "name": "hoa/file",
            "version": "1.17.07.11",
            "source": {
                "type": "git",
                "url": "https://github.com/hoaproject/File.git",
                "reference": "35cb979b779bc54918d2f9a4e02ed6c7a1fa67ca"
            },
            "dist": {
                "type": "zip",
                "url": "https://api.github.com/repos/hoaproject/File/zipball/35cb979b779bc54918d2f9a4e02ed6c7a1fa67ca",
                "reference": "35cb979b779bc54918d2f9a4e02ed6c7a1fa67ca",
                "shasum": ""
            },
            "require": {
                "hoa/consistency": "~1.0",
                "hoa/event": "~1.0",
                "hoa/exception": "~1.0",
                "hoa/iterator": "~2.0",
                "hoa/stream": "~1.0"
            },
            "require-dev": {
                "hoa/test": "~2.0"
            },
            "type": "library",
            "extra": {
                "branch-alias": {
                    "dev-master": "1.x-dev"
                }
            },
            "autoload": {
                "psr-4": {
                    "Hoa\\File\\": "."
                }
            },
            "notification-url": "https://packagist.org/downloads/",
            "license": [
                "BSD-3-Clause"
            ],
            "authors": [
                {
                    "name": "Ivan Enderlin",
                    "email": "ivan.enderlin@hoa-project.net"
                },
                {
                    "name": "Hoa community",
                    "homepage": "https://hoa-project.net/"
                }
            ],
            "description": "The Hoa\\File library.",
            "homepage": "https://hoa-project.net/",
            "keywords": [
                "Socket",
                "directory",
                "file",
                "finder",
                "library",
                "link",
                "temporary"
            ],
            "time": "2017-07-11T07:42:15+00:00"
        },
        {
            "name": "hoa/iterator",
            "version": "2.17.01.10",
            "source": {
                "type": "git",
                "url": "https://github.com/hoaproject/Iterator.git",
                "reference": "d1120ba09cb4ccd049c86d10058ab94af245f0cc"
            },
            "dist": {
                "type": "zip",
                "url": "https://api.github.com/repos/hoaproject/Iterator/zipball/d1120ba09cb4ccd049c86d10058ab94af245f0cc",
                "reference": "d1120ba09cb4ccd049c86d10058ab94af245f0cc",
                "shasum": ""
            },
            "require": {
                "hoa/consistency": "~1.0",
                "hoa/exception": "~1.0"
            },
            "require-dev": {
                "hoa/test": "~2.0"
            },
            "type": "library",
            "extra": {
                "branch-alias": {
                    "dev-master": "2.x-dev"
                }
            },
            "autoload": {
                "psr-4": {
                    "Hoa\\Iterator\\": "."
                }
            },
            "notification-url": "https://packagist.org/downloads/",
            "license": [
                "BSD-3-Clause"
            ],
            "authors": [
                {
                    "name": "Ivan Enderlin",
                    "email": "ivan.enderlin@hoa-project.net"
                },
                {
                    "name": "Hoa community",
                    "homepage": "https://hoa-project.net/"
                }
            ],
            "description": "The Hoa\\Iterator library.",
            "homepage": "https://hoa-project.net/",
            "keywords": [
                "iterator",
                "library"
            ],
            "time": "2017-01-10T10:34:47+00:00"
        },
        {
            "name": "hoa/protocol",
            "version": "1.17.01.14",
            "source": {
                "type": "git",
                "url": "https://github.com/hoaproject/Protocol.git",
                "reference": "5c2cf972151c45f373230da170ea015deecf19e2"
            },
            "dist": {
                "type": "zip",
                "url": "https://api.github.com/repos/hoaproject/Protocol/zipball/5c2cf972151c45f373230da170ea015deecf19e2",
                "reference": "5c2cf972151c45f373230da170ea015deecf19e2",
                "shasum": ""
            },
            "require": {
                "hoa/consistency": "~1.0",
                "hoa/exception": "~1.0"
            },
            "require-dev": {
                "hoa/test": "~2.0"
            },
            "type": "library",
            "extra": {
                "branch-alias": {
                    "dev-master": "1.x-dev"
                }
            },
            "autoload": {
                "psr-4": {
                    "Hoa\\Protocol\\": "."
                },
                "files": [
                    "Wrapper.php"
                ]
            },
            "notification-url": "https://packagist.org/downloads/",
            "license": [
                "BSD-3-Clause"
            ],
            "authors": [
                {
                    "name": "Ivan Enderlin",
                    "email": "ivan.enderlin@hoa-project.net"
                },
                {
                    "name": "Hoa community",
                    "homepage": "https://hoa-project.net/"
                }
            ],
            "description": "The Hoa\\Protocol library.",
            "homepage": "https://hoa-project.net/",
            "keywords": [
                "library",
                "protocol",
                "resource",
                "stream",
                "wrapper"
            ],
            "time": "2017-01-14T12:26:10+00:00"
        },
        {
            "name": "hoa/stream",
            "version": "1.17.02.21",
            "source": {
                "type": "git",
                "url": "https://github.com/hoaproject/Stream.git",
                "reference": "3293cfffca2de10525df51436adf88a559151d82"
            },
            "dist": {
                "type": "zip",
                "url": "https://api.github.com/repos/hoaproject/Stream/zipball/3293cfffca2de10525df51436adf88a559151d82",
                "reference": "3293cfffca2de10525df51436adf88a559151d82",
                "shasum": ""
            },
            "require": {
                "hoa/consistency": "~1.0",
                "hoa/event": "~1.0",
                "hoa/exception": "~1.0",
                "hoa/protocol": "~1.0"
            },
            "require-dev": {
                "hoa/test": "~2.0"
            },
            "type": "library",
            "extra": {
                "branch-alias": {
                    "dev-master": "1.x-dev"
                }
            },
            "autoload": {
                "psr-4": {
                    "Hoa\\Stream\\": "."
                }
            },
            "notification-url": "https://packagist.org/downloads/",
            "license": [
                "BSD-3-Clause"
            ],
            "authors": [
                {
                    "name": "Ivan Enderlin",
                    "email": "ivan.enderlin@hoa-project.net"
                },
                {
                    "name": "Hoa community",
                    "homepage": "https://hoa-project.net/"
                }
            ],
            "description": "The Hoa\\Stream library.",
            "homepage": "https://hoa-project.net/",
            "keywords": [
                "Context",
                "bucket",
                "composite",
                "filter",
                "in",
                "library",
                "out",
                "protocol",
                "stream",
                "wrapper"
            ],
            "time": "2017-02-21T16:01:06+00:00"
        },
        {
            "name": "hoa/ustring",
            "version": "4.17.01.16",
            "source": {
                "type": "git",
                "url": "https://github.com/hoaproject/Ustring.git",
                "reference": "e6326e2739178799b1fe3fdd92029f9517fa17a0"
            },
            "dist": {
                "type": "zip",
                "url": "https://api.github.com/repos/hoaproject/Ustring/zipball/e6326e2739178799b1fe3fdd92029f9517fa17a0",
                "reference": "e6326e2739178799b1fe3fdd92029f9517fa17a0",
                "shasum": ""
            },
            "require": {
                "hoa/consistency": "~1.0",
                "hoa/exception": "~1.0"
            },
            "require-dev": {
                "hoa/test": "~2.0"
            },
            "suggest": {
                "ext-iconv": "ext/iconv must be present (or a third implementation) to use Hoa\\Ustring::transcode().",
                "ext-intl": "To get a better Hoa\\Ustring::toAscii() and Hoa\\Ustring::compareTo()."
            },
            "type": "library",
            "extra": {
                "branch-alias": {
                    "dev-master": "4.x-dev"
                }
            },
            "autoload": {
                "psr-4": {
                    "Hoa\\Ustring\\": "."
                }
            },
            "notification-url": "https://packagist.org/downloads/",
            "license": [
                "BSD-3-Clause"
            ],
            "authors": [
                {
                    "name": "Ivan Enderlin",
                    "email": "ivan.enderlin@hoa-project.net"
                },
                {
                    "name": "Hoa community",
                    "homepage": "https://hoa-project.net/"
                }
            ],
            "description": "The Hoa\\Ustring library.",
            "homepage": "https://hoa-project.net/",
            "keywords": [
                "library",
                "search",
                "string",
                "unicode"
            ],
            "time": "2017-01-16T07:08:25+00:00"
        },
        {
            "name": "jms/metadata",
            "version": "1.7.0",
            "source": {
                "type": "git",
                "url": "https://github.com/schmittjoh/metadata.git",
                "reference": "e5854ab1aa643623dc64adde718a8eec32b957a8"
            },
            "dist": {
                "type": "zip",
                "url": "https://api.github.com/repos/schmittjoh/metadata/zipball/e5854ab1aa643623dc64adde718a8eec32b957a8",
                "reference": "e5854ab1aa643623dc64adde718a8eec32b957a8",
                "shasum": ""
            },
            "require": {
                "php": ">=5.3.0"
            },
            "require-dev": {
                "doctrine/cache": "~1.0",
                "symfony/cache": "~3.1"
            },
            "type": "library",
            "extra": {
                "branch-alias": {
                    "dev-master": "1.5.x-dev"
                }
            },
            "autoload": {
                "psr-0": {
                    "Metadata\\": "src/"
                }
            },
            "notification-url": "https://packagist.org/downloads/",
            "license": [
                "MIT"
            ],
            "authors": [
                {
                    "name": "Asmir Mustafic",
                    "email": "goetas@gmail.com"
                },
                {
                    "name": "Johannes M. Schmitt",
                    "email": "schmittjoh@gmail.com"
                }
            ],
            "description": "Class/method/property metadata management in PHP",
            "keywords": [
                "annotations",
                "metadata",
                "xml",
                "yaml"
            ],
            "time": "2018-10-26T12:40:10+00:00"
        },
        {
            "name": "jms/parser-lib",
            "version": "1.0.0",
            "source": {
                "type": "git",
                "url": "https://github.com/schmittjoh/parser-lib.git",
                "reference": "c509473bc1b4866415627af0e1c6cc8ac97fa51d"
            },
            "dist": {
                "type": "zip",
                "url": "https://api.github.com/repos/schmittjoh/parser-lib/zipball/c509473bc1b4866415627af0e1c6cc8ac97fa51d",
                "reference": "c509473bc1b4866415627af0e1c6cc8ac97fa51d",
                "shasum": ""
            },
            "require": {
                "phpoption/phpoption": ">=0.9,<2.0-dev"
            },
            "type": "library",
            "extra": {
                "branch-alias": {
                    "dev-master": "1.0-dev"
                }
            },
            "autoload": {
                "psr-0": {
                    "JMS\\": "src/"
                }
            },
            "notification-url": "https://packagist.org/downloads/",
            "license": [
                "Apache2"
            ],
            "description": "A library for easily creating recursive-descent parsers.",
            "time": "2012-11-18T18:08:43+00:00"
        },
        {
            "name": "jms/serializer",
            "version": "1.14.1",
            "source": {
                "type": "git",
                "url": "https://github.com/schmittjoh/serializer.git",
                "reference": "ba908d278fff27ec01fb4349f372634ffcd697c0"
            },
            "dist": {
                "type": "zip",
                "url": "https://api.github.com/repos/schmittjoh/serializer/zipball/ba908d278fff27ec01fb4349f372634ffcd697c0",
                "reference": "ba908d278fff27ec01fb4349f372634ffcd697c0",
                "shasum": ""
            },
            "require": {
                "doctrine/annotations": "^1.0",
                "doctrine/instantiator": "^1.0.3",
                "jms/metadata": "^1.3",
                "jms/parser-lib": "1.*",
                "php": "^5.5|^7.0",
                "phpcollection/phpcollection": "~0.1",
                "phpoption/phpoption": "^1.1"
            },
            "conflict": {
                "twig/twig": "<1.12"
            },
            "require-dev": {
                "doctrine/orm": "~2.1",
                "doctrine/phpcr-odm": "^1.3|^2.0",
                "ext-pdo_sqlite": "*",
                "jackalope/jackalope-doctrine-dbal": "^1.1.5",
                "phpunit/phpunit": "^4.8|^5.0",
                "propel/propel1": "~1.7",
                "psr/container": "^1.0",
                "symfony/dependency-injection": "^2.7|^3.3|^4.0",
                "symfony/expression-language": "^2.6|^3.0",
                "symfony/filesystem": "^2.1",
                "symfony/form": "~2.1|^3.0",
                "symfony/translation": "^2.1|^3.0",
                "symfony/validator": "^2.2|^3.0",
                "symfony/yaml": "^2.1|^3.0",
                "twig/twig": "~1.12|~2.0"
            },
            "suggest": {
                "doctrine/cache": "Required if you like to use cache functionality.",
                "doctrine/collections": "Required if you like to use doctrine collection types as ArrayCollection.",
                "symfony/yaml": "Required if you'd like to serialize data to YAML format."
            },
            "type": "library",
            "extra": {
                "branch-alias": {
                    "dev-1.x": "1.14-dev"
                }
            },
            "autoload": {
                "psr-0": {
                    "JMS\\Serializer": "src/"
                }
            },
            "notification-url": "https://packagist.org/downloads/",
            "license": [
                "MIT"
            ],
            "authors": [
                {
                    "name": "Johannes M. Schmitt",
                    "email": "schmittjoh@gmail.com"
                },
                {
                    "name": "Asmir Mustafic",
                    "email": "goetas@gmail.com"
                }
            ],
            "description": "Library for (de-)serializing data of any complexity; supports XML, JSON, and YAML.",
            "homepage": "http://jmsyst.com/libs/serializer",
            "keywords": [
                "deserialization",
                "jaxb",
                "json",
                "serialization",
                "xml"
            ],
            "time": "2020-02-22T20:59:37+00:00"
        },
        {
            "name": "lusitanian/oauth",
            "version": "v0.8.11",
            "source": {
                "type": "git",
                "url": "https://github.com/Lusitanian/PHPoAuthLib.git",
                "reference": "fc11a53db4b66da555a6a11fce294f574a8374f9"
            },
            "dist": {
                "type": "zip",
                "url": "https://api.github.com/repos/Lusitanian/PHPoAuthLib/zipball/fc11a53db4b66da555a6a11fce294f574a8374f9",
                "reference": "fc11a53db4b66da555a6a11fce294f574a8374f9",
                "shasum": ""
            },
            "require": {
                "php": ">=5.3.0"
            },
            "require-dev": {
                "phpunit/phpunit": "3.7.*",
                "predis/predis": "0.8.*@dev",
                "squizlabs/php_codesniffer": "2.*",
                "symfony/http-foundation": "~2.1"
            },
            "suggest": {
                "ext-openssl": "Allows for usage of secure connections with the stream-based HTTP client.",
                "predis/predis": "Allows using the Redis storage backend.",
                "symfony/http-foundation": "Allows using the Symfony Session storage backend."
            },
            "type": "library",
            "extra": {
                "branch-alias": {
                    "dev-master": "0.1-dev"
                }
            },
            "autoload": {
                "psr-0": {
                    "OAuth": "src",
                    "OAuth\\Unit": "tests"
                }
            },
            "notification-url": "https://packagist.org/downloads/",
            "license": [
                "MIT"
            ],
            "authors": [
                {
                    "name": "David Desberg",
                    "email": "david@daviddesberg.com"
                },
                {
                    "name": "Elliot Chance",
                    "email": "elliotchance@gmail.com"
                },
                {
                    "name": "Pieter Hordijk",
                    "email": "info@pieterhordijk.com"
                }
            ],
            "description": "PHP 5.3+ oAuth 1/2 Library",
            "keywords": [
                "Authentication",
                "authorization",
                "oauth",
                "security"
            ],
            "time": "2018-02-14T22:37:14+00:00"
        },
        {
            "name": "magento/magento-coding-standard",
            "version": "6",
            "source": {
                "type": "git",
                "url": "https://github.com/magento/magento-coding-standard.git",
                "reference": "efc9084db3d1bd145b92d6b8a2e9cb0faec54fa7"
            },
            "dist": {
                "type": "zip",
                "url": "https://api.github.com/repos/magento/magento-coding-standard/zipball/efc9084db3d1bd145b92d6b8a2e9cb0faec54fa7",
                "reference": "efc9084db3d1bd145b92d6b8a2e9cb0faec54fa7",
                "shasum": ""
            },
            "require": {
                "php": ">=5.6.0",
                "squizlabs/php_codesniffer": "^3.5",
                "webonyx/graphql-php": ">=0.12.6 <1.0"
            },
            "require-dev": {
                "phpunit/phpunit": "^4.0 || ^5.0 || ^6.0 || ^7.0"
            },
            "type": "phpcodesniffer-standard",
            "autoload": {
                "classmap": [
                    "PHP_CodeSniffer/Tokenizers/"
                ],
                "psr-4": {
                    "Magento2\\": "Magento2/"
                }
            },
            "notification-url": "https://packagist.org/downloads/",
            "license": [
                "OSL-3.0",
                "AFL-3.0"
            ],
            "description": "A set of Magento specific PHP CodeSniffer rules.",
            "time": "2020-12-03T14:41:54+00:00"
        },
        {
            "name": "magento/magento2-functional-testing-framework",
            "version": "3.5.0",
            "source": {
                "type": "git",
                "url": "https://github.com/magento/magento2-functional-testing-framework.git",
                "reference": "4cb2b5bc50c9d1277c647fac0b83f00cb8580be1"
            },
            "dist": {
                "type": "zip",
                "url": "https://api.github.com/repos/magento/magento2-functional-testing-framework/zipball/4cb2b5bc50c9d1277c647fac0b83f00cb8580be1",
                "reference": "4cb2b5bc50c9d1277c647fac0b83f00cb8580be1",
                "shasum": ""
            },
            "require": {
                "allure-framework/allure-codeception": "~1.4.0",
                "aws/aws-sdk-php": "^3.132",
                "codeception/codeception": "~4.1.4",
                "codeception/module-asserts": "^1.1",
                "codeception/module-sequence": "^1.0",
                "codeception/module-webdriver": "^1.0",
                "composer/composer": "^1.9||^2.0",
                "csharpru/vault-php": "^4.1.0",
                "csharpru/vault-php-guzzle6-transport": "^2.0",
                "ext-curl": "*",
                "ext-dom": "*",
                "ext-intl": "*",
                "ext-json": "*",
                "ext-openssl": "*",
                "hoa/console": "~3.0",
                "monolog/monolog": "^1.17",
                "mustache/mustache": "~2.5",
                "nikic/php-parser": "~4.4.0",
                "php": "^7.3",
                "php-webdriver/webdriver": "^1.8.0",
                "spomky-labs/otphp": "^10.0",
                "symfony/console": "^4.4",
                "symfony/finder": "^5.0",
                "symfony/http-foundation": "^5.0",
                "symfony/mime": "^5.0",
                "symfony/process": "^4.4",
                "vlucas/phpdotenv": "^2.4",
                "weew/helpers-array": "^1.3"
            },
            "replace": {
                "facebook/webdriver": "^1.7.1"
            },
            "require-dev": {
                "brainmaestro/composer-git-hooks": "^2.3.1",
                "codacy/coverage": "^1.4",
                "codeception/aspect-mock": "^3.0",
                "doctrine/cache": "<1.7.0",
                "goaop/framework": "~2.3.4",
                "php-coveralls/php-coveralls": "^1.0",
                "phpmd/phpmd": "^2.8.0",
                "phpunit/phpunit": "^9.0",
                "rregeer/phpunit-coverage-check": "^0.1.4",
                "sebastian/phpcpd": "~6.0.0",
                "squizlabs/php_codesniffer": "~3.5.4",
                "symfony/stopwatch": "~3.4.6"
            },
            "bin": [
                "bin/mftf"
            ],
            "type": "library",
            "extra": {
                "hooks": {
                    "pre-push": "bin/all-checks"
                }
            },
            "autoload": {
                "files": [
                    "src/Magento/FunctionalTestingFramework/_bootstrap.php"
                ],
                "psr-4": {
                    "Magento\\FunctionalTestingFramework\\": "src/Magento/FunctionalTestingFramework",
                    "MFTF\\": "dev/tests/functional/tests/MFTF"
                }
            },
            "notification-url": "https://packagist.org/downloads/",
            "license": [
                "AGPL-3.0"
            ],
            "description": "Magento2 Functional Testing Framework",
            "keywords": [
                "automation",
                "functional",
                "magento",
                "testing"
            ],
            "time": "2021-04-06T17:58:00+00:00"
        },
        {
            "name": "mikey179/vfsstream",
            "version": "v1.6.8",
            "source": {
                "type": "git",
                "url": "https://github.com/bovigo/vfsStream.git",
                "reference": "231c73783ebb7dd9ec77916c10037eff5a2b6efe"
            },
            "dist": {
                "type": "zip",
                "url": "https://api.github.com/repos/bovigo/vfsStream/zipball/231c73783ebb7dd9ec77916c10037eff5a2b6efe",
                "reference": "231c73783ebb7dd9ec77916c10037eff5a2b6efe",
                "shasum": ""
            },
            "require": {
                "php": ">=5.3.0"
            },
            "require-dev": {
                "phpunit/phpunit": "^4.5|^5.0"
            },
            "type": "library",
            "extra": {
                "branch-alias": {
                    "dev-master": "1.6.x-dev"
                }
            },
            "autoload": {
                "psr-0": {
                    "org\\bovigo\\vfs\\": "src/main/php"
                }
            },
            "notification-url": "https://packagist.org/downloads/",
            "license": [
                "BSD-3-Clause"
            ],
            "authors": [
                {
                    "name": "Frank Kleine",
                    "homepage": "http://frankkleine.de/",
                    "role": "Developer"
                }
            ],
            "description": "Virtual file system to mock the real file system in unit tests.",
            "homepage": "http://vfs.bovigo.org/",
            "time": "2019-10-30T15:31:00+00:00"
        },
        {
            "name": "mustache/mustache",
            "version": "v2.13.0",
            "source": {
                "type": "git",
                "url": "https://github.com/bobthecow/mustache.php.git",
                "reference": "e95c5a008c23d3151d59ea72484d4f72049ab7f4"
            },
            "dist": {
                "type": "zip",
                "url": "https://api.github.com/repos/bobthecow/mustache.php/zipball/e95c5a008c23d3151d59ea72484d4f72049ab7f4",
                "reference": "e95c5a008c23d3151d59ea72484d4f72049ab7f4",
                "shasum": ""
            },
            "require": {
                "php": ">=5.2.4"
            },
            "require-dev": {
                "friendsofphp/php-cs-fixer": "~1.11",
                "phpunit/phpunit": "~3.7|~4.0|~5.0"
            },
            "type": "library",
            "autoload": {
                "psr-0": {
                    "Mustache": "src/"
                }
            },
            "notification-url": "https://packagist.org/downloads/",
            "license": [
                "MIT"
            ],
            "authors": [
                {
                    "name": "Justin Hileman",
                    "email": "justin@justinhileman.info",
                    "homepage": "http://justinhileman.com"
                }
            ],
            "description": "A Mustache implementation in PHP.",
            "homepage": "https://github.com/bobthecow/mustache.php",
            "keywords": [
                "mustache",
                "templating"
            ],
            "time": "2019-11-23T21:40:31+00:00"
        },
        {
            "name": "myclabs/deep-copy",
            "version": "1.10.2",
            "source": {
                "type": "git",
                "url": "https://github.com/myclabs/DeepCopy.git",
                "reference": "776f831124e9c62e1a2c601ecc52e776d8bb7220"
            },
            "dist": {
                "type": "zip",
                "url": "https://api.github.com/repos/myclabs/DeepCopy/zipball/776f831124e9c62e1a2c601ecc52e776d8bb7220",
                "reference": "776f831124e9c62e1a2c601ecc52e776d8bb7220",
                "shasum": ""
            },
            "require": {
                "php": "^7.1 || ^8.0"
            },
            "replace": {
                "myclabs/deep-copy": "self.version"
            },
            "require-dev": {
                "doctrine/collections": "^1.0",
                "doctrine/common": "^2.6",
                "phpunit/phpunit": "^7.1"
            },
            "type": "library",
            "autoload": {
                "psr-4": {
                    "DeepCopy\\": "src/DeepCopy/"
                },
                "files": [
                    "src/DeepCopy/deep_copy.php"
                ]
            },
            "notification-url": "https://packagist.org/downloads/",
            "license": [
                "MIT"
            ],
            "description": "Create deep copies (clones) of your objects",
            "keywords": [
                "clone",
                "copy",
                "duplicate",
                "object",
                "object graph"
            ],
            "time": "2020-11-13T09:40:50+00:00"
        },
        {
            "name": "paragonie/constant_time_encoding",
            "version": "v2.4.0",
            "source": {
                "type": "git",
                "url": "https://github.com/paragonie/constant_time_encoding.git",
                "reference": "f34c2b11eb9d2c9318e13540a1dbc2a3afbd939c"
            },
            "dist": {
                "type": "zip",
                "url": "https://api.github.com/repos/paragonie/constant_time_encoding/zipball/f34c2b11eb9d2c9318e13540a1dbc2a3afbd939c",
                "reference": "f34c2b11eb9d2c9318e13540a1dbc2a3afbd939c",
                "shasum": ""
            },
            "require": {
                "php": "^7|^8"
            },
            "require-dev": {
                "phpunit/phpunit": "^6|^7|^8|^9",
                "vimeo/psalm": "^1|^2|^3|^4"
            },
            "type": "library",
            "autoload": {
                "psr-4": {
                    "ParagonIE\\ConstantTime\\": "src/"
                }
            },
            "notification-url": "https://packagist.org/downloads/",
            "license": [
                "MIT"
            ],
            "authors": [
                {
                    "name": "Paragon Initiative Enterprises",
                    "email": "security@paragonie.com",
                    "homepage": "https://paragonie.com",
                    "role": "Maintainer"
                },
                {
                    "name": "Steve 'Sc00bz' Thomas",
                    "email": "steve@tobtu.com",
                    "homepage": "https://www.tobtu.com",
                    "role": "Original Developer"
                }
            ],
            "description": "Constant-time Implementations of RFC 4648 Encoding (Base-64, Base-32, Base-16)",
            "keywords": [
                "base16",
                "base32",
                "base32_decode",
                "base32_encode",
                "base64",
                "base64_decode",
                "base64_encode",
                "bin2hex",
                "encoding",
                "hex",
                "hex2bin",
                "rfc4648"
            ],
            "time": "2020-12-06T15:14:20+00:00"
        },
        {
            "name": "pdepend/pdepend",
            "version": "2.7.1",
            "source": {
                "type": "git",
                "url": "https://github.com/pdepend/pdepend.git",
                "reference": "daba1cf0a6edaf172fa02a17807ae29f4c1c7471"
            },
            "dist": {
                "type": "zip",
                "url": "https://api.github.com/repos/pdepend/pdepend/zipball/daba1cf0a6edaf172fa02a17807ae29f4c1c7471",
                "reference": "daba1cf0a6edaf172fa02a17807ae29f4c1c7471",
                "shasum": ""
            },
            "require": {
                "php": ">=5.3.7",
                "symfony/config": "^2.3.0|^3|^4|^5",
                "symfony/dependency-injection": "^2.3.0|^3|^4|^5",
                "symfony/filesystem": "^2.3.0|^3|^4|^5"
            },
            "require-dev": {
                "easy-doc/easy-doc": "0.0.0 || ^1.2.3",
                "gregwar/rst": "^1.0",
                "phpunit/phpunit": "^4.8.35|^5.7",
                "squizlabs/php_codesniffer": "^2.0.0"
            },
            "bin": [
                "src/bin/pdepend"
            ],
            "type": "library",
            "extra": {
                "branch-alias": {
                    "dev-master": "2.x-dev"
                }
            },
            "autoload": {
                "psr-4": {
                    "PDepend\\": "src/main/php/PDepend"
                }
            },
            "notification-url": "https://packagist.org/downloads/",
            "license": [
                "BSD-3-Clause"
            ],
            "description": "Official version of pdepend to be handled with Composer",
            "time": "2020-02-08T12:06:13+00:00"
        },
        {
            "name": "phar-io/manifest",
            "version": "1.0.3",
            "source": {
                "type": "git",
                "url": "https://github.com/phar-io/manifest.git",
                "reference": "7761fcacf03b4d4f16e7ccb606d4879ca431fcf4"
            },
            "dist": {
                "type": "zip",
                "url": "https://api.github.com/repos/phar-io/manifest/zipball/7761fcacf03b4d4f16e7ccb606d4879ca431fcf4",
                "reference": "7761fcacf03b4d4f16e7ccb606d4879ca431fcf4",
                "shasum": ""
            },
            "require": {
                "ext-dom": "*",
                "ext-phar": "*",
                "phar-io/version": "^2.0",
                "php": "^5.6 || ^7.0"
            },
            "type": "library",
            "extra": {
                "branch-alias": {
                    "dev-master": "1.0.x-dev"
                }
            },
            "autoload": {
                "classmap": [
                    "src/"
                ]
            },
            "notification-url": "https://packagist.org/downloads/",
            "license": [
                "BSD-3-Clause"
            ],
            "authors": [
                {
                    "name": "Arne Blankerts",
                    "email": "arne@blankerts.de",
                    "role": "Developer"
                },
                {
                    "name": "Sebastian Heuer",
                    "email": "sebastian@phpeople.de",
                    "role": "Developer"
                },
                {
                    "name": "Sebastian Bergmann",
                    "email": "sebastian@phpunit.de",
                    "role": "Developer"
                }
            ],
            "description": "Component for reading phar.io manifest information from a PHP Archive (PHAR)",
            "time": "2018-07-08T19:23:20+00:00"
        },
        {
            "name": "phar-io/version",
            "version": "2.0.1",
            "source": {
                "type": "git",
                "url": "https://github.com/phar-io/version.git",
                "reference": "45a2ec53a73c70ce41d55cedef9063630abaf1b6"
            },
            "dist": {
                "type": "zip",
                "url": "https://api.github.com/repos/phar-io/version/zipball/45a2ec53a73c70ce41d55cedef9063630abaf1b6",
                "reference": "45a2ec53a73c70ce41d55cedef9063630abaf1b6",
                "shasum": ""
            },
            "require": {
                "php": "^5.6 || ^7.0"
            },
            "type": "library",
            "autoload": {
                "classmap": [
                    "src/"
                ]
            },
            "notification-url": "https://packagist.org/downloads/",
            "license": [
                "BSD-3-Clause"
            ],
            "authors": [
                {
                    "name": "Arne Blankerts",
                    "email": "arne@blankerts.de",
                    "role": "Developer"
                },
                {
                    "name": "Sebastian Heuer",
                    "email": "sebastian@phpeople.de",
                    "role": "Developer"
                },
                {
                    "name": "Sebastian Bergmann",
                    "email": "sebastian@phpunit.de",
                    "role": "Developer"
                }
            ],
            "description": "Library for handling version information and constraints",
            "time": "2018-07-08T19:19:57+00:00"
        },
        {
            "name": "php-cs-fixer/diff",
            "version": "v1.3.1",
            "source": {
                "type": "git",
                "url": "https://github.com/PHP-CS-Fixer/diff.git",
                "reference": "dbd31aeb251639ac0b9e7e29405c1441907f5759"
            },
            "dist": {
                "type": "zip",
                "url": "https://api.github.com/repos/PHP-CS-Fixer/diff/zipball/dbd31aeb251639ac0b9e7e29405c1441907f5759",
                "reference": "dbd31aeb251639ac0b9e7e29405c1441907f5759",
                "shasum": ""
            },
            "require": {
                "php": "^5.6 || ^7.0 || ^8.0"
            },
            "require-dev": {
                "phpunit/phpunit": "^5.7.23 || ^6.4.3 || ^7.0",
                "symfony/process": "^3.3"
            },
            "type": "library",
            "autoload": {
                "classmap": [
                    "src/"
                ]
            },
            "notification-url": "https://packagist.org/downloads/",
            "license": [
                "BSD-3-Clause"
            ],
            "authors": [
                {
                    "name": "Sebastian Bergmann",
                    "email": "sebastian@phpunit.de"
                },
                {
                    "name": "Kore Nordmann",
                    "email": "mail@kore-nordmann.de"
                },
                {
                    "name": "SpacePossum"
                }
            ],
            "description": "sebastian/diff v2 backport support for PHP5.6",
            "homepage": "https://github.com/PHP-CS-Fixer",
            "keywords": [
                "diff"
            ],
            "time": "2020-10-14T08:39:05+00:00"
        },
        {
            "name": "php-webdriver/webdriver",
            "version": "1.8.2",
            "source": {
                "type": "git",
                "url": "https://github.com/php-webdriver/php-webdriver.git",
                "reference": "3308a70be084d6d7fd1ee5787b4c2e6eb4b70aab"
            },
            "dist": {
                "type": "zip",
                "url": "https://api.github.com/repos/php-webdriver/php-webdriver/zipball/3308a70be084d6d7fd1ee5787b4c2e6eb4b70aab",
                "reference": "3308a70be084d6d7fd1ee5787b4c2e6eb4b70aab",
                "shasum": ""
            },
            "require": {
                "ext-curl": "*",
                "ext-json": "*",
                "ext-zip": "*",
                "php": "^5.6 || ~7.0",
                "symfony/polyfill-mbstring": "^1.12",
                "symfony/process": "^2.8 || ^3.1 || ^4.0 || ^5.0"
            },
            "require-dev": {
                "friendsofphp/php-cs-fixer": "^2.0",
                "jakub-onderka/php-parallel-lint": "^1.0",
                "php-coveralls/php-coveralls": "^2.0",
                "php-mock/php-mock-phpunit": "^1.1",
                "phpunit/phpunit": "^5.7",
                "sebastian/environment": "^1.3.4 || ^2.0 || ^3.0",
                "sminnee/phpunit-mock-objects": "^3.4",
                "squizlabs/php_codesniffer": "^3.5",
                "symfony/var-dumper": "^3.3 || ^4.0 || ^5.0"
            },
            "suggest": {
                "ext-SimpleXML": "For Firefox profile creation"
            },
            "type": "library",
            "extra": {
                "branch-alias": {
                    "dev-master": "1.8.x-dev"
                }
            },
            "autoload": {
                "psr-4": {
                    "Facebook\\WebDriver\\": "lib/"
                },
                "files": [
                    "lib/Exception/TimeoutException.php"
                ]
            },
            "notification-url": "https://packagist.org/downloads/",
            "license": [
                "MIT"
            ],
            "description": "A PHP client for Selenium WebDriver. Previously facebook/webdriver.",
            "homepage": "https://github.com/php-webdriver/php-webdriver",
            "keywords": [
                "Chromedriver",
                "geckodriver",
                "php",
                "selenium",
                "webdriver"
            ],
            "time": "2020-03-04T14:40:12+00:00"
        },
        {
            "name": "phpcollection/phpcollection",
            "version": "0.5.0",
            "source": {
                "type": "git",
                "url": "https://github.com/schmittjoh/php-collection.git",
                "reference": "f2bcff45c0da7c27991bbc1f90f47c4b7fb434a6"
            },
            "dist": {
                "type": "zip",
                "url": "https://api.github.com/repos/schmittjoh/php-collection/zipball/f2bcff45c0da7c27991bbc1f90f47c4b7fb434a6",
                "reference": "f2bcff45c0da7c27991bbc1f90f47c4b7fb434a6",
                "shasum": ""
            },
            "require": {
                "phpoption/phpoption": "1.*"
            },
            "type": "library",
            "extra": {
                "branch-alias": {
                    "dev-master": "0.4-dev"
                }
            },
            "autoload": {
                "psr-0": {
                    "PhpCollection": "src/"
                }
            },
            "notification-url": "https://packagist.org/downloads/",
            "license": [
                "Apache2"
            ],
            "authors": [
                {
                    "name": "Johannes M. Schmitt",
                    "email": "schmittjoh@gmail.com"
                }
            ],
            "description": "General-Purpose Collection Library for PHP",
            "keywords": [
                "collection",
                "list",
                "map",
                "sequence",
                "set"
            ],
            "time": "2015-05-17T12:39:23+00:00"
        },
        {
            "name": "phpcompatibility/php-compatibility",
            "version": "9.3.5",
            "source": {
                "type": "git",
                "url": "https://github.com/PHPCompatibility/PHPCompatibility.git",
                "reference": "9fb324479acf6f39452e0655d2429cc0d3914243"
            },
            "dist": {
                "type": "zip",
                "url": "https://api.github.com/repos/PHPCompatibility/PHPCompatibility/zipball/9fb324479acf6f39452e0655d2429cc0d3914243",
                "reference": "9fb324479acf6f39452e0655d2429cc0d3914243",
                "shasum": ""
            },
            "require": {
                "php": ">=5.3",
                "squizlabs/php_codesniffer": "^2.3 || ^3.0.2"
            },
            "conflict": {
                "squizlabs/php_codesniffer": "2.6.2"
            },
            "require-dev": {
                "phpunit/phpunit": "~4.5 || ^5.0 || ^6.0 || ^7.0"
            },
            "suggest": {
                "dealerdirect/phpcodesniffer-composer-installer": "^0.5 || This Composer plugin will sort out the PHPCS 'installed_paths' automatically.",
                "roave/security-advisories": "dev-master || Helps prevent installing dependencies with known security issues."
            },
            "type": "phpcodesniffer-standard",
            "notification-url": "https://packagist.org/downloads/",
            "license": [
                "LGPL-3.0-or-later"
            ],
            "authors": [
                {
                    "name": "Wim Godden",
                    "homepage": "https://github.com/wimg",
                    "role": "lead"
                },
                {
                    "name": "Juliette Reinders Folmer",
                    "homepage": "https://github.com/jrfnl",
                    "role": "lead"
                },
                {
                    "name": "Contributors",
                    "homepage": "https://github.com/PHPCompatibility/PHPCompatibility/graphs/contributors"
                }
            ],
            "description": "A set of sniffs for PHP_CodeSniffer that checks for PHP cross-version compatibility.",
            "homepage": "http://techblog.wimgodden.be/tag/codesniffer/",
            "keywords": [
                "compatibility",
                "phpcs",
                "standards"
            ],
            "time": "2019-12-27T09:44:58+00:00"
        },
        {
            "name": "phpdocumentor/reflection-common",
            "version": "2.2.0",
            "source": {
                "type": "git",
                "url": "https://github.com/phpDocumentor/ReflectionCommon.git",
                "reference": "1d01c49d4ed62f25aa84a747ad35d5a16924662b"
            },
            "dist": {
                "type": "zip",
                "url": "https://api.github.com/repos/phpDocumentor/ReflectionCommon/zipball/1d01c49d4ed62f25aa84a747ad35d5a16924662b",
                "reference": "1d01c49d4ed62f25aa84a747ad35d5a16924662b",
                "shasum": ""
            },
            "require": {
                "php": "^7.2 || ^8.0"
            },
            "type": "library",
            "extra": {
                "branch-alias": {
                    "dev-2.x": "2.x-dev"
                }
            },
            "autoload": {
                "psr-4": {
                    "phpDocumentor\\Reflection\\": "src/"
                }
            },
            "notification-url": "https://packagist.org/downloads/",
            "license": [
                "MIT"
            ],
            "authors": [
                {
                    "name": "Jaap van Otterdijk",
                    "email": "opensource@ijaap.nl"
                }
            ],
            "description": "Common reflection classes used by phpdocumentor to reflect the code structure",
            "homepage": "http://www.phpdoc.org",
            "keywords": [
                "FQSEN",
                "phpDocumentor",
                "phpdoc",
                "reflection",
                "static analysis"
            ],
            "time": "2020-06-27T09:03:43+00:00"
        },
        {
            "name": "phpdocumentor/reflection-docblock",
            "version": "5.2.2",
            "source": {
                "type": "git",
                "url": "https://github.com/phpDocumentor/ReflectionDocBlock.git",
                "reference": "069a785b2141f5bcf49f3e353548dc1cce6df556"
            },
            "dist": {
                "type": "zip",
                "url": "https://api.github.com/repos/phpDocumentor/ReflectionDocBlock/zipball/069a785b2141f5bcf49f3e353548dc1cce6df556",
                "reference": "069a785b2141f5bcf49f3e353548dc1cce6df556",
                "shasum": ""
            },
            "require": {
                "ext-filter": "*",
                "php": "^7.2 || ^8.0",
                "phpdocumentor/reflection-common": "^2.2",
                "phpdocumentor/type-resolver": "^1.3",
                "webmozart/assert": "^1.9.1"
            },
            "require-dev": {
                "mockery/mockery": "~1.3.2"
            },
            "type": "library",
            "extra": {
                "branch-alias": {
                    "dev-master": "5.x-dev"
                }
            },
            "autoload": {
                "psr-4": {
                    "phpDocumentor\\Reflection\\": "src"
                }
            },
            "notification-url": "https://packagist.org/downloads/",
            "license": [
                "MIT"
            ],
            "authors": [
                {
                    "name": "Mike van Riel",
                    "email": "me@mikevanriel.com"
                },
                {
                    "name": "Jaap van Otterdijk",
                    "email": "account@ijaap.nl"
                }
            ],
            "description": "With this component, a library can provide support for annotations via DocBlocks or otherwise retrieve information that is embedded in a DocBlock.",
            "time": "2020-09-03T19:13:55+00:00"
        },
        {
            "name": "phpdocumentor/type-resolver",
            "version": "1.4.0",
            "source": {
                "type": "git",
                "url": "https://github.com/phpDocumentor/TypeResolver.git",
                "reference": "6a467b8989322d92aa1c8bf2bebcc6e5c2ba55c0"
            },
            "dist": {
                "type": "zip",
                "url": "https://api.github.com/repos/phpDocumentor/TypeResolver/zipball/6a467b8989322d92aa1c8bf2bebcc6e5c2ba55c0",
                "reference": "6a467b8989322d92aa1c8bf2bebcc6e5c2ba55c0",
                "shasum": ""
            },
            "require": {
                "php": "^7.2 || ^8.0",
                "phpdocumentor/reflection-common": "^2.0"
            },
            "require-dev": {
                "ext-tokenizer": "*"
            },
            "type": "library",
            "extra": {
                "branch-alias": {
                    "dev-1.x": "1.x-dev"
                }
            },
            "autoload": {
                "psr-4": {
                    "phpDocumentor\\Reflection\\": "src"
                }
            },
            "notification-url": "https://packagist.org/downloads/",
            "license": [
                "MIT"
            ],
            "authors": [
                {
                    "name": "Mike van Riel",
                    "email": "me@mikevanriel.com"
                }
            ],
            "description": "A PSR-5 based resolver of Class names, Types and Structural Element Names",
            "time": "2020-09-17T18:55:26+00:00"
        },
        {
            "name": "phpmd/phpmd",
            "version": "2.9.1",
            "source": {
                "type": "git",
                "url": "https://github.com/phpmd/phpmd.git",
                "reference": "ce10831d4ddc2686c1348a98069771dd314534a8"
            },
            "dist": {
                "type": "zip",
                "url": "https://api.github.com/repos/phpmd/phpmd/zipball/ce10831d4ddc2686c1348a98069771dd314534a8",
                "reference": "ce10831d4ddc2686c1348a98069771dd314534a8",
                "shasum": ""
            },
            "require": {
                "composer/xdebug-handler": "^1.0",
                "ext-xml": "*",
                "pdepend/pdepend": "^2.7.1",
                "php": ">=5.3.9"
            },
            "require-dev": {
                "easy-doc/easy-doc": "0.0.0 || ^1.3.2",
                "ext-json": "*",
                "ext-simplexml": "*",
                "gregwar/rst": "^1.0",
                "mikey179/vfsstream": "^1.6.4",
                "phpunit/phpunit": "^4.8.36 || ^5.7.27",
                "squizlabs/php_codesniffer": "^2.0"
            },
            "bin": [
                "src/bin/phpmd"
            ],
            "type": "library",
            "autoload": {
                "psr-0": {
                    "PHPMD\\": "src/main/php"
                }
            },
            "notification-url": "https://packagist.org/downloads/",
            "license": [
                "BSD-3-Clause"
            ],
            "authors": [
                {
                    "name": "Manuel Pichler",
                    "email": "github@manuel-pichler.de",
                    "homepage": "https://github.com/manuelpichler",
                    "role": "Project Founder"
                },
                {
                    "name": "Marc Würth",
                    "email": "ravage@bluewin.ch",
                    "homepage": "https://github.com/ravage84",
                    "role": "Project Maintainer"
                },
                {
                    "name": "Other contributors",
                    "homepage": "https://github.com/phpmd/phpmd/graphs/contributors",
                    "role": "Contributors"
                }
            ],
            "description": "PHPMD is a spin-off project of PHP Depend and aims to be a PHP equivalent of the well known Java tool PMD.",
            "homepage": "https://phpmd.org/",
            "keywords": [
                "mess detection",
                "mess detector",
                "pdepend",
                "phpmd",
                "pmd"
            ],
            "time": "2020-09-23T22:06:32+00:00"
        },
        {
            "name": "phpoption/phpoption",
            "version": "1.7.5",
            "source": {
                "type": "git",
                "url": "https://github.com/schmittjoh/php-option.git",
                "reference": "994ecccd8f3283ecf5ac33254543eb0ac946d525"
            },
            "dist": {
                "type": "zip",
                "url": "https://api.github.com/repos/schmittjoh/php-option/zipball/994ecccd8f3283ecf5ac33254543eb0ac946d525",
                "reference": "994ecccd8f3283ecf5ac33254543eb0ac946d525",
                "shasum": ""
            },
            "require": {
                "php": "^5.5.9 || ^7.0 || ^8.0"
            },
            "require-dev": {
                "bamarni/composer-bin-plugin": "^1.4.1",
                "phpunit/phpunit": "^4.8.35 || ^5.7.27 || ^6.5.6 || ^7.0 || ^8.0 || ^9.0"
            },
            "type": "library",
            "extra": {
                "branch-alias": {
                    "dev-master": "1.7-dev"
                }
            },
            "autoload": {
                "psr-4": {
                    "PhpOption\\": "src/PhpOption/"
                }
            },
            "notification-url": "https://packagist.org/downloads/",
            "license": [
                "Apache-2.0"
            ],
            "authors": [
                {
                    "name": "Johannes M. Schmitt",
                    "email": "schmittjoh@gmail.com"
                },
                {
                    "name": "Graham Campbell",
                    "email": "graham@alt-three.com"
                }
            ],
            "description": "Option Type for PHP",
            "keywords": [
                "language",
                "option",
                "php",
                "type"
            ],
            "time": "2020-07-20T17:29:33+00:00"
        },
        {
            "name": "phpspec/prophecy",
            "version": "1.13.0",
            "source": {
                "type": "git",
                "url": "https://github.com/phpspec/prophecy.git",
                "reference": "be1996ed8adc35c3fd795488a653f4b518be70ea"
            },
            "dist": {
                "type": "zip",
                "url": "https://api.github.com/repos/phpspec/prophecy/zipball/be1996ed8adc35c3fd795488a653f4b518be70ea",
                "reference": "be1996ed8adc35c3fd795488a653f4b518be70ea",
                "shasum": ""
            },
            "require": {
                "doctrine/instantiator": "^1.2",
                "php": "^7.2 || ~8.0, <8.1",
                "phpdocumentor/reflection-docblock": "^5.2",
                "sebastian/comparator": "^3.0 || ^4.0",
                "sebastian/recursion-context": "^3.0 || ^4.0"
            },
            "require-dev": {
                "phpspec/phpspec": "^6.0",
                "phpunit/phpunit": "^8.0 || ^9.0"
            },
            "type": "library",
            "extra": {
                "branch-alias": {
                    "dev-master": "1.11.x-dev"
                }
            },
            "autoload": {
                "psr-4": {
                    "Prophecy\\": "src/Prophecy"
                }
            },
            "notification-url": "https://packagist.org/downloads/",
            "license": [
                "MIT"
            ],
            "authors": [
                {
                    "name": "Konstantin Kudryashov",
                    "email": "ever.zet@gmail.com",
                    "homepage": "http://everzet.com"
                },
                {
                    "name": "Marcello Duarte",
                    "email": "marcello.duarte@gmail.com"
                }
            ],
            "description": "Highly opinionated mocking framework for PHP 5.3+",
            "homepage": "https://github.com/phpspec/prophecy",
            "keywords": [
                "Double",
                "Dummy",
                "fake",
                "mock",
                "spy",
                "stub"
            ],
            "time": "2021-03-17T13:42:18+00:00"
        },
        {
            "name": "phpstan/phpstan",
            "version": "0.12.83",
            "source": {
                "type": "git",
                "url": "https://github.com/phpstan/phpstan.git",
                "reference": "4a967cec6efb46b500dd6d768657336a3ffe699f"
            },
            "dist": {
                "type": "zip",
                "url": "https://api.github.com/repos/phpstan/phpstan/zipball/4a967cec6efb46b500dd6d768657336a3ffe699f",
                "reference": "4a967cec6efb46b500dd6d768657336a3ffe699f",
                "shasum": ""
            },
            "require": {
                "php": "^7.1|^8.0"
            },
            "conflict": {
                "phpstan/phpstan-shim": "*"
            },
            "bin": [
                "phpstan",
                "phpstan.phar"
            ],
            "type": "library",
            "extra": {
                "branch-alias": {
                    "dev-master": "0.12-dev"
                }
            },
            "autoload": {
                "files": [
                    "bootstrap.php"
                ]
            },
            "notification-url": "https://packagist.org/downloads/",
            "license": [
                "MIT"
            ],
            "description": "PHPStan - PHP Static Analysis Tool",
            "time": "2021-04-03T15:35:45+00:00"
        },
        {
            "name": "phpunit/php-code-coverage",
            "version": "8.0.2",
            "source": {
                "type": "git",
                "url": "https://github.com/sebastianbergmann/php-code-coverage.git",
                "reference": "ca6647ffddd2add025ab3f21644a441d7c146cdc"
            },
            "dist": {
                "type": "zip",
                "url": "https://api.github.com/repos/sebastianbergmann/php-code-coverage/zipball/ca6647ffddd2add025ab3f21644a441d7c146cdc",
                "reference": "ca6647ffddd2add025ab3f21644a441d7c146cdc",
                "shasum": ""
            },
            "require": {
                "ext-dom": "*",
                "ext-xmlwriter": "*",
                "php": "^7.3",
                "phpunit/php-file-iterator": "^3.0",
                "phpunit/php-text-template": "^2.0",
                "phpunit/php-token-stream": "^4.0",
                "sebastian/code-unit-reverse-lookup": "^2.0",
                "sebastian/environment": "^5.0",
                "sebastian/version": "^3.0",
                "theseer/tokenizer": "^1.1.3"
            },
            "require-dev": {
                "phpunit/phpunit": "^9.0"
            },
            "suggest": {
                "ext-pcov": "*",
                "ext-xdebug": "*"
            },
            "type": "library",
            "extra": {
                "branch-alias": {
                    "dev-master": "8.0-dev"
                }
            },
            "autoload": {
                "classmap": [
                    "src/"
                ]
            },
            "notification-url": "https://packagist.org/downloads/",
            "license": [
                "BSD-3-Clause"
            ],
            "authors": [
                {
                    "name": "Sebastian Bergmann",
                    "email": "sebastian@phpunit.de",
                    "role": "lead"
                }
            ],
            "description": "Library that provides collection, processing, and rendering functionality for PHP code coverage information.",
            "homepage": "https://github.com/sebastianbergmann/php-code-coverage",
            "keywords": [
                "coverage",
                "testing",
                "xunit"
            ],
            "time": "2020-05-23T08:02:54+00:00"
        },
        {
            "name": "phpunit/php-file-iterator",
            "version": "3.0.5",
            "source": {
                "type": "git",
                "url": "https://github.com/sebastianbergmann/php-file-iterator.git",
                "reference": "aa4be8575f26070b100fccb67faabb28f21f66f8"
            },
            "dist": {
                "type": "zip",
                "url": "https://api.github.com/repos/sebastianbergmann/php-file-iterator/zipball/aa4be8575f26070b100fccb67faabb28f21f66f8",
                "reference": "aa4be8575f26070b100fccb67faabb28f21f66f8",
                "shasum": ""
            },
            "require": {
                "php": ">=7.3"
            },
            "require-dev": {
                "phpunit/phpunit": "^9.3"
            },
            "type": "library",
            "extra": {
                "branch-alias": {
                    "dev-master": "3.0-dev"
                }
            },
            "autoload": {
                "classmap": [
                    "src/"
                ]
            },
            "notification-url": "https://packagist.org/downloads/",
            "license": [
                "BSD-3-Clause"
            ],
            "authors": [
                {
                    "name": "Sebastian Bergmann",
                    "email": "sebastian@phpunit.de",
                    "role": "lead"
                }
            ],
            "description": "FilterIterator implementation that filters files based on a list of suffixes.",
            "homepage": "https://github.com/sebastianbergmann/php-file-iterator/",
            "keywords": [
                "filesystem",
                "iterator"
            ],
            "time": "2020-09-28T05:57:25+00:00"
        },
        {
            "name": "phpunit/php-invoker",
            "version": "3.1.1",
            "source": {
                "type": "git",
                "url": "https://github.com/sebastianbergmann/php-invoker.git",
                "reference": "5a10147d0aaf65b58940a0b72f71c9ac0423cc67"
            },
            "dist": {
                "type": "zip",
                "url": "https://api.github.com/repos/sebastianbergmann/php-invoker/zipball/5a10147d0aaf65b58940a0b72f71c9ac0423cc67",
                "reference": "5a10147d0aaf65b58940a0b72f71c9ac0423cc67",
                "shasum": ""
            },
            "require": {
                "php": ">=7.3"
            },
            "require-dev": {
                "ext-pcntl": "*",
                "phpunit/phpunit": "^9.3"
            },
            "suggest": {
                "ext-pcntl": "*"
            },
            "type": "library",
            "extra": {
                "branch-alias": {
                    "dev-master": "3.1-dev"
                }
            },
            "autoload": {
                "classmap": [
                    "src/"
                ]
            },
            "notification-url": "https://packagist.org/downloads/",
            "license": [
                "BSD-3-Clause"
            ],
            "authors": [
                {
                    "name": "Sebastian Bergmann",
                    "email": "sebastian@phpunit.de",
                    "role": "lead"
                }
            ],
            "description": "Invoke callables with a timeout",
            "homepage": "https://github.com/sebastianbergmann/php-invoker/",
            "keywords": [
                "process"
            ],
            "time": "2020-09-28T05:58:55+00:00"
        },
        {
            "name": "phpunit/php-text-template",
            "version": "2.0.4",
            "source": {
                "type": "git",
                "url": "https://github.com/sebastianbergmann/php-text-template.git",
                "reference": "5da5f67fc95621df9ff4c4e5a84d6a8a2acf7c28"
            },
            "dist": {
                "type": "zip",
                "url": "https://api.github.com/repos/sebastianbergmann/php-text-template/zipball/5da5f67fc95621df9ff4c4e5a84d6a8a2acf7c28",
                "reference": "5da5f67fc95621df9ff4c4e5a84d6a8a2acf7c28",
                "shasum": ""
            },
            "require": {
                "php": ">=7.3"
            },
            "require-dev": {
                "phpunit/phpunit": "^9.3"
            },
            "type": "library",
            "extra": {
                "branch-alias": {
                    "dev-master": "2.0-dev"
                }
            },
            "autoload": {
                "classmap": [
                    "src/"
                ]
            },
            "notification-url": "https://packagist.org/downloads/",
            "license": [
                "BSD-3-Clause"
            ],
            "authors": [
                {
                    "name": "Sebastian Bergmann",
                    "email": "sebastian@phpunit.de",
                    "role": "lead"
                }
            ],
            "description": "Simple template engine.",
            "homepage": "https://github.com/sebastianbergmann/php-text-template/",
            "keywords": [
                "template"
            ],
            "time": "2020-10-26T05:33:50+00:00"
        },
        {
            "name": "phpunit/php-timer",
            "version": "3.1.4",
            "source": {
                "type": "git",
                "url": "https://github.com/sebastianbergmann/php-timer.git",
                "reference": "dc9368fae6ef2ffa57eba80a7410bcef81df6258"
            },
            "dist": {
                "type": "zip",
                "url": "https://api.github.com/repos/sebastianbergmann/php-timer/zipball/dc9368fae6ef2ffa57eba80a7410bcef81df6258",
                "reference": "dc9368fae6ef2ffa57eba80a7410bcef81df6258",
                "shasum": ""
            },
            "require": {
                "php": "^7.3"
            },
            "require-dev": {
                "phpunit/phpunit": "^9.0"
            },
            "type": "library",
            "extra": {
                "branch-alias": {
                    "dev-master": "3.1-dev"
                }
            },
            "autoload": {
                "classmap": [
                    "src/"
                ]
            },
            "notification-url": "https://packagist.org/downloads/",
            "license": [
                "BSD-3-Clause"
            ],
            "authors": [
                {
                    "name": "Sebastian Bergmann",
                    "email": "sebastian@phpunit.de",
                    "role": "lead"
                }
            ],
            "description": "Utility class for timing",
            "homepage": "https://github.com/sebastianbergmann/php-timer/",
            "keywords": [
                "timer"
            ],
            "funding": [
                {
                    "url": "https://github.com/sebastianbergmann",
                    "type": "github"
                }
            ],
            "time": "2020-04-20T06:00:37+00:00"
        },
        {
            "name": "phpunit/php-token-stream",
            "version": "4.0.4",
            "source": {
                "type": "git",
                "url": "https://github.com/sebastianbergmann/php-token-stream.git",
                "reference": "a853a0e183b9db7eed023d7933a858fa1c8d25a3"
            },
            "dist": {
                "type": "zip",
                "url": "https://api.github.com/repos/sebastianbergmann/php-token-stream/zipball/a853a0e183b9db7eed023d7933a858fa1c8d25a3",
                "reference": "a853a0e183b9db7eed023d7933a858fa1c8d25a3",
                "shasum": ""
            },
            "require": {
                "ext-tokenizer": "*",
                "php": "^7.3 || ^8.0"
            },
            "require-dev": {
                "phpunit/phpunit": "^9.0"
            },
            "type": "library",
            "extra": {
                "branch-alias": {
                    "dev-master": "4.0-dev"
                }
            },
            "autoload": {
                "classmap": [
                    "src/"
                ]
            },
            "notification-url": "https://packagist.org/downloads/",
            "license": [
                "BSD-3-Clause"
            ],
            "authors": [
                {
                    "name": "Sebastian Bergmann",
                    "email": "sebastian@phpunit.de"
                }
            ],
            "description": "Wrapper around PHP's tokenizer extension.",
            "homepage": "https://github.com/sebastianbergmann/php-token-stream/",
            "keywords": [
                "tokenizer"
            ],
            "abandoned": true,
            "time": "2020-08-04T08:28:15+00:00"
        },
        {
            "name": "phpunit/phpunit",
            "version": "9.1.5",
            "source": {
                "type": "git",
                "url": "https://github.com/sebastianbergmann/phpunit.git",
                "reference": "1b570cd7edbe136055bf5f651857dc8af6b829d2"
            },
            "dist": {
                "type": "zip",
                "url": "https://api.github.com/repos/sebastianbergmann/phpunit/zipball/1b570cd7edbe136055bf5f651857dc8af6b829d2",
                "reference": "1b570cd7edbe136055bf5f651857dc8af6b829d2",
                "shasum": ""
            },
            "require": {
                "doctrine/instantiator": "^1.2.0",
                "ext-dom": "*",
                "ext-json": "*",
                "ext-libxml": "*",
                "ext-mbstring": "*",
                "ext-xml": "*",
                "ext-xmlwriter": "*",
                "myclabs/deep-copy": "^1.9.1",
                "phar-io/manifest": "^1.0.3",
                "phar-io/version": "^2.0.1",
                "php": "^7.3",
                "phpspec/prophecy": "^1.8.1",
                "phpunit/php-code-coverage": "^8.0.1",
                "phpunit/php-file-iterator": "^3.0",
                "phpunit/php-invoker": "^3.0",
                "phpunit/php-text-template": "^2.0",
                "phpunit/php-timer": "^3.1.4",
                "sebastian/code-unit": "^1.0.2",
                "sebastian/comparator": "^4.0",
                "sebastian/diff": "^4.0",
                "sebastian/environment": "^5.0.1",
                "sebastian/exporter": "^4.0",
                "sebastian/global-state": "^4.0",
                "sebastian/object-enumerator": "^4.0",
                "sebastian/resource-operations": "^3.0",
                "sebastian/type": "^2.0",
                "sebastian/version": "^3.0"
            },
            "require-dev": {
                "ext-pdo": "*",
                "phpspec/prophecy-phpunit": "^2.0"
            },
            "suggest": {
                "ext-soap": "*",
                "ext-xdebug": "*"
            },
            "bin": [
                "phpunit"
            ],
            "type": "library",
            "extra": {
                "branch-alias": {
                    "dev-master": "9.1-dev"
                }
            },
            "autoload": {
                "classmap": [
                    "src/"
                ],
                "files": [
                    "src/Framework/Assert/Functions.php"
                ]
            },
            "notification-url": "https://packagist.org/downloads/",
            "license": [
                "BSD-3-Clause"
            ],
            "authors": [
                {
                    "name": "Sebastian Bergmann",
                    "email": "sebastian@phpunit.de",
                    "role": "lead"
                }
            ],
            "description": "The PHP Unit Testing framework.",
            "homepage": "https://phpunit.de/",
            "keywords": [
                "phpunit",
                "testing",
                "xunit"
            ],
            "funding": [
                {
                    "url": "https://phpunit.de/donate.html",
                    "type": "custom"
                },
                {
                    "url": "https://github.com/sebastianbergmann",
                    "type": "github"
                }
            ],
            "time": "2020-05-22T13:54:05+00:00"
        },
        {
            "name": "psr/cache",
            "version": "1.0.1",
            "source": {
                "type": "git",
                "url": "https://github.com/php-fig/cache.git",
                "reference": "d11b50ad223250cf17b86e38383413f5a6764bf8"
            },
            "dist": {
                "type": "zip",
                "url": "https://api.github.com/repos/php-fig/cache/zipball/d11b50ad223250cf17b86e38383413f5a6764bf8",
                "reference": "d11b50ad223250cf17b86e38383413f5a6764bf8",
                "shasum": ""
            },
            "require": {
                "php": ">=5.3.0"
            },
            "type": "library",
            "extra": {
                "branch-alias": {
                    "dev-master": "1.0.x-dev"
                }
            },
            "autoload": {
                "psr-4": {
                    "Psr\\Cache\\": "src/"
                }
            },
            "notification-url": "https://packagist.org/downloads/",
            "license": [
                "MIT"
            ],
            "authors": [
                {
                    "name": "PHP-FIG",
                    "homepage": "http://www.php-fig.org/"
                }
            ],
            "description": "Common interface for caching libraries",
            "keywords": [
                "cache",
                "psr",
                "psr-6"
            ],
            "time": "2016-08-06T20:24:11+00:00"
        },
        {
            "name": "sebastian/code-unit",
            "version": "1.0.8",
            "source": {
                "type": "git",
                "url": "https://github.com/sebastianbergmann/code-unit.git",
                "reference": "1fc9f64c0927627ef78ba436c9b17d967e68e120"
            },
            "dist": {
                "type": "zip",
                "url": "https://api.github.com/repos/sebastianbergmann/code-unit/zipball/1fc9f64c0927627ef78ba436c9b17d967e68e120",
                "reference": "1fc9f64c0927627ef78ba436c9b17d967e68e120",
                "shasum": ""
            },
            "require": {
                "php": ">=7.3"
            },
            "require-dev": {
                "phpunit/phpunit": "^9.3"
            },
            "type": "library",
            "extra": {
                "branch-alias": {
                    "dev-master": "1.0-dev"
                }
            },
            "autoload": {
                "classmap": [
                    "src/"
                ]
            },
            "notification-url": "https://packagist.org/downloads/",
            "license": [
                "BSD-3-Clause"
            ],
            "authors": [
                {
                    "name": "Sebastian Bergmann",
                    "email": "sebastian@phpunit.de",
                    "role": "lead"
                }
            ],
            "description": "Collection of value objects that represent the PHP code units",
            "homepage": "https://github.com/sebastianbergmann/code-unit",
            "time": "2020-10-26T13:08:54+00:00"
        },
        {
            "name": "sebastian/code-unit-reverse-lookup",
            "version": "2.0.3",
            "source": {
                "type": "git",
                "url": "https://github.com/sebastianbergmann/code-unit-reverse-lookup.git",
                "reference": "ac91f01ccec49fb77bdc6fd1e548bc70f7faa3e5"
            },
            "dist": {
                "type": "zip",
                "url": "https://api.github.com/repos/sebastianbergmann/code-unit-reverse-lookup/zipball/ac91f01ccec49fb77bdc6fd1e548bc70f7faa3e5",
                "reference": "ac91f01ccec49fb77bdc6fd1e548bc70f7faa3e5",
                "shasum": ""
            },
            "require": {
                "php": ">=7.3"
            },
            "require-dev": {
                "phpunit/phpunit": "^9.3"
            },
            "type": "library",
            "extra": {
                "branch-alias": {
                    "dev-master": "2.0-dev"
                }
            },
            "autoload": {
                "classmap": [
                    "src/"
                ]
            },
            "notification-url": "https://packagist.org/downloads/",
            "license": [
                "BSD-3-Clause"
            ],
            "authors": [
                {
                    "name": "Sebastian Bergmann",
                    "email": "sebastian@phpunit.de"
                }
            ],
            "description": "Looks up which function or method a line of code belongs to",
            "homepage": "https://github.com/sebastianbergmann/code-unit-reverse-lookup/",
            "time": "2020-09-28T05:30:19+00:00"
        },
        {
            "name": "sebastian/comparator",
            "version": "4.0.6",
            "source": {
                "type": "git",
                "url": "https://github.com/sebastianbergmann/comparator.git",
                "reference": "55f4261989e546dc112258c7a75935a81a7ce382"
            },
            "dist": {
                "type": "zip",
                "url": "https://api.github.com/repos/sebastianbergmann/comparator/zipball/55f4261989e546dc112258c7a75935a81a7ce382",
                "reference": "55f4261989e546dc112258c7a75935a81a7ce382",
                "shasum": ""
            },
            "require": {
                "php": ">=7.3",
                "sebastian/diff": "^4.0",
                "sebastian/exporter": "^4.0"
            },
            "require-dev": {
                "phpunit/phpunit": "^9.3"
            },
            "type": "library",
            "extra": {
                "branch-alias": {
                    "dev-master": "4.0-dev"
                }
            },
            "autoload": {
                "classmap": [
                    "src/"
                ]
            },
            "notification-url": "https://packagist.org/downloads/",
            "license": [
                "BSD-3-Clause"
            ],
            "authors": [
                {
                    "name": "Sebastian Bergmann",
                    "email": "sebastian@phpunit.de"
                },
                {
                    "name": "Jeff Welch",
                    "email": "whatthejeff@gmail.com"
                },
                {
                    "name": "Volker Dusch",
                    "email": "github@wallbash.com"
                },
                {
                    "name": "Bernhard Schussek",
                    "email": "bschussek@2bepublished.at"
                }
            ],
            "description": "Provides the functionality to compare PHP values for equality",
            "homepage": "https://github.com/sebastianbergmann/comparator",
            "keywords": [
                "comparator",
                "compare",
                "equality"
            ],
            "time": "2020-10-26T15:49:45+00:00"
        },
        {
            "name": "sebastian/diff",
            "version": "4.0.4",
            "source": {
                "type": "git",
                "url": "https://github.com/sebastianbergmann/diff.git",
                "reference": "3461e3fccc7cfdfc2720be910d3bd73c69be590d"
            },
            "dist": {
                "type": "zip",
                "url": "https://api.github.com/repos/sebastianbergmann/diff/zipball/3461e3fccc7cfdfc2720be910d3bd73c69be590d",
                "reference": "3461e3fccc7cfdfc2720be910d3bd73c69be590d",
                "shasum": ""
            },
            "require": {
                "php": ">=7.3"
            },
            "require-dev": {
                "phpunit/phpunit": "^9.3",
                "symfony/process": "^4.2 || ^5"
            },
            "type": "library",
            "extra": {
                "branch-alias": {
                    "dev-master": "4.0-dev"
                }
            },
            "autoload": {
                "classmap": [
                    "src/"
                ]
            },
            "notification-url": "https://packagist.org/downloads/",
            "license": [
                "BSD-3-Clause"
            ],
            "authors": [
                {
                    "name": "Sebastian Bergmann",
                    "email": "sebastian@phpunit.de"
                },
                {
                    "name": "Kore Nordmann",
                    "email": "mail@kore-nordmann.de"
                }
            ],
            "description": "Diff implementation",
            "homepage": "https://github.com/sebastianbergmann/diff",
            "keywords": [
                "diff",
                "udiff",
                "unidiff",
                "unified diff"
            ],
            "time": "2020-10-26T13:10:38+00:00"
        },
        {
            "name": "sebastian/environment",
            "version": "5.1.3",
            "source": {
                "type": "git",
                "url": "https://github.com/sebastianbergmann/environment.git",
                "reference": "388b6ced16caa751030f6a69e588299fa09200ac"
            },
            "dist": {
                "type": "zip",
                "url": "https://api.github.com/repos/sebastianbergmann/environment/zipball/388b6ced16caa751030f6a69e588299fa09200ac",
                "reference": "388b6ced16caa751030f6a69e588299fa09200ac",
                "shasum": ""
            },
            "require": {
                "php": ">=7.3"
            },
            "require-dev": {
                "phpunit/phpunit": "^9.3"
            },
            "suggest": {
                "ext-posix": "*"
            },
            "type": "library",
            "extra": {
                "branch-alias": {
                    "dev-master": "5.1-dev"
                }
            },
            "autoload": {
                "classmap": [
                    "src/"
                ]
            },
            "notification-url": "https://packagist.org/downloads/",
            "license": [
                "BSD-3-Clause"
            ],
            "authors": [
                {
                    "name": "Sebastian Bergmann",
                    "email": "sebastian@phpunit.de"
                }
            ],
            "description": "Provides functionality to handle HHVM/PHP environments",
            "homepage": "http://www.github.com/sebastianbergmann/environment",
            "keywords": [
                "Xdebug",
                "environment",
                "hhvm"
            ],
            "time": "2020-09-28T05:52:38+00:00"
        },
        {
            "name": "sebastian/exporter",
            "version": "4.0.3",
            "source": {
                "type": "git",
                "url": "https://github.com/sebastianbergmann/exporter.git",
                "reference": "d89cc98761b8cb5a1a235a6b703ae50d34080e65"
            },
            "dist": {
                "type": "zip",
                "url": "https://api.github.com/repos/sebastianbergmann/exporter/zipball/d89cc98761b8cb5a1a235a6b703ae50d34080e65",
                "reference": "d89cc98761b8cb5a1a235a6b703ae50d34080e65",
                "shasum": ""
            },
            "require": {
                "php": ">=7.3",
                "sebastian/recursion-context": "^4.0"
            },
            "require-dev": {
                "ext-mbstring": "*",
                "phpunit/phpunit": "^9.3"
            },
            "type": "library",
            "extra": {
                "branch-alias": {
                    "dev-master": "4.0-dev"
                }
            },
            "autoload": {
                "classmap": [
                    "src/"
                ]
            },
            "notification-url": "https://packagist.org/downloads/",
            "license": [
                "BSD-3-Clause"
            ],
            "authors": [
                {
                    "name": "Sebastian Bergmann",
                    "email": "sebastian@phpunit.de"
                },
                {
                    "name": "Jeff Welch",
                    "email": "whatthejeff@gmail.com"
                },
                {
                    "name": "Volker Dusch",
                    "email": "github@wallbash.com"
                },
                {
                    "name": "Adam Harvey",
                    "email": "aharvey@php.net"
                },
                {
                    "name": "Bernhard Schussek",
                    "email": "bschussek@gmail.com"
                }
            ],
            "description": "Provides the functionality to export PHP variables for visualization",
            "homepage": "http://www.github.com/sebastianbergmann/exporter",
            "keywords": [
                "export",
                "exporter"
            ],
            "time": "2020-09-28T05:24:23+00:00"
        },
        {
            "name": "sebastian/finder-facade",
            "version": "2.0.0",
            "source": {
                "type": "git",
                "url": "https://github.com/sebastianbergmann/finder-facade.git",
                "reference": "9d3e74b845a2ce50e19b25b5f0c2718e153bee6c"
            },
            "dist": {
                "type": "zip",
                "url": "https://api.github.com/repos/sebastianbergmann/finder-facade/zipball/9d3e74b845a2ce50e19b25b5f0c2718e153bee6c",
                "reference": "9d3e74b845a2ce50e19b25b5f0c2718e153bee6c",
                "shasum": ""
            },
            "require": {
                "ext-ctype": "*",
                "php": "^7.3",
                "symfony/finder": "^4.1|^5.0",
                "theseer/fdomdocument": "^1.6"
            },
            "type": "library",
            "extra": {
                "branch-alias": {
                    "dev-master": "2.0-dev"
                }
            },
            "autoload": {
                "classmap": [
                    "src/"
                ]
            },
            "notification-url": "https://packagist.org/downloads/",
            "license": [
                "BSD-3-Clause"
            ],
            "authors": [
                {
                    "name": "Sebastian Bergmann",
                    "email": "sebastian@phpunit.de",
                    "role": "lead"
                }
            ],
            "description": "FinderFacade is a convenience wrapper for Symfony's Finder component.",
            "homepage": "https://github.com/sebastianbergmann/finder-facade",
            "abandoned": true,
            "time": "2020-02-08T06:07:58+00:00"
        },
        {
            "name": "sebastian/global-state",
            "version": "4.0.0",
            "source": {
                "type": "git",
                "url": "https://github.com/sebastianbergmann/global-state.git",
                "reference": "bdb1e7c79e592b8c82cb1699be3c8743119b8a72"
            },
            "dist": {
                "type": "zip",
                "url": "https://api.github.com/repos/sebastianbergmann/global-state/zipball/bdb1e7c79e592b8c82cb1699be3c8743119b8a72",
                "reference": "bdb1e7c79e592b8c82cb1699be3c8743119b8a72",
                "shasum": ""
            },
            "require": {
                "php": "^7.3",
                "sebastian/object-reflector": "^2.0",
                "sebastian/recursion-context": "^4.0"
            },
            "require-dev": {
                "ext-dom": "*",
                "phpunit/phpunit": "^9.0"
            },
            "suggest": {
                "ext-uopz": "*"
            },
            "type": "library",
            "extra": {
                "branch-alias": {
                    "dev-master": "4.0-dev"
                }
            },
            "autoload": {
                "classmap": [
                    "src/"
                ]
            },
            "notification-url": "https://packagist.org/downloads/",
            "license": [
                "BSD-3-Clause"
            ],
            "authors": [
                {
                    "name": "Sebastian Bergmann",
                    "email": "sebastian@phpunit.de"
                }
            ],
            "description": "Snapshotting of global state",
            "homepage": "http://www.github.com/sebastianbergmann/global-state",
            "keywords": [
                "global state"
            ],
            "time": "2020-02-07T06:11:37+00:00"
        },
        {
            "name": "sebastian/object-enumerator",
            "version": "4.0.4",
            "source": {
                "type": "git",
                "url": "https://github.com/sebastianbergmann/object-enumerator.git",
                "reference": "5c9eeac41b290a3712d88851518825ad78f45c71"
            },
            "dist": {
                "type": "zip",
                "url": "https://api.github.com/repos/sebastianbergmann/object-enumerator/zipball/5c9eeac41b290a3712d88851518825ad78f45c71",
                "reference": "5c9eeac41b290a3712d88851518825ad78f45c71",
                "shasum": ""
            },
            "require": {
                "php": ">=7.3",
                "sebastian/object-reflector": "^2.0",
                "sebastian/recursion-context": "^4.0"
            },
            "require-dev": {
                "phpunit/phpunit": "^9.3"
            },
            "type": "library",
            "extra": {
                "branch-alias": {
                    "dev-master": "4.0-dev"
                }
            },
            "autoload": {
                "classmap": [
                    "src/"
                ]
            },
            "notification-url": "https://packagist.org/downloads/",
            "license": [
                "BSD-3-Clause"
            ],
            "authors": [
                {
                    "name": "Sebastian Bergmann",
                    "email": "sebastian@phpunit.de"
                }
            ],
            "description": "Traverses array structures and object graphs to enumerate all referenced objects",
            "homepage": "https://github.com/sebastianbergmann/object-enumerator/",
            "time": "2020-10-26T13:12:34+00:00"
        },
        {
            "name": "sebastian/object-reflector",
            "version": "2.0.4",
            "source": {
                "type": "git",
                "url": "https://github.com/sebastianbergmann/object-reflector.git",
                "reference": "b4f479ebdbf63ac605d183ece17d8d7fe49c15c7"
            },
            "dist": {
                "type": "zip",
                "url": "https://api.github.com/repos/sebastianbergmann/object-reflector/zipball/b4f479ebdbf63ac605d183ece17d8d7fe49c15c7",
                "reference": "b4f479ebdbf63ac605d183ece17d8d7fe49c15c7",
                "shasum": ""
            },
            "require": {
                "php": ">=7.3"
            },
            "require-dev": {
                "phpunit/phpunit": "^9.3"
            },
            "type": "library",
            "extra": {
                "branch-alias": {
                    "dev-master": "2.0-dev"
                }
            },
            "autoload": {
                "classmap": [
                    "src/"
                ]
            },
            "notification-url": "https://packagist.org/downloads/",
            "license": [
                "BSD-3-Clause"
            ],
            "authors": [
                {
                    "name": "Sebastian Bergmann",
                    "email": "sebastian@phpunit.de"
                }
            ],
            "description": "Allows reflection of object attributes, including inherited and non-public ones",
            "homepage": "https://github.com/sebastianbergmann/object-reflector/",
            "time": "2020-10-26T13:14:26+00:00"
        },
        {
            "name": "sebastian/phpcpd",
            "version": "5.0.2",
            "source": {
                "type": "git",
                "url": "https://github.com/sebastianbergmann/phpcpd.git",
                "reference": "8724382966b1861df4e12db915eaed2165e10bf3"
            },
            "dist": {
                "type": "zip",
                "url": "https://api.github.com/repos/sebastianbergmann/phpcpd/zipball/8724382966b1861df4e12db915eaed2165e10bf3",
                "reference": "8724382966b1861df4e12db915eaed2165e10bf3",
                "shasum": ""
            },
            "require": {
                "ext-dom": "*",
                "php": "^7.3",
                "phpunit/php-timer": "^3.0",
                "sebastian/finder-facade": "^2.0",
                "sebastian/version": "^3.0",
                "symfony/console": "^4.0|^5.0"
            },
            "bin": [
                "phpcpd"
            ],
            "type": "library",
            "extra": {
                "branch-alias": {
                    "dev-master": "5.0-dev"
                }
            },
            "autoload": {
                "classmap": [
                    "src/"
                ]
            },
            "notification-url": "https://packagist.org/downloads/",
            "license": [
                "BSD-3-Clause"
            ],
            "authors": [
                {
                    "name": "Sebastian Bergmann",
                    "email": "sebastian@phpunit.de",
                    "role": "lead"
                }
            ],
            "description": "Copy/Paste Detector (CPD) for PHP code.",
            "homepage": "https://github.com/sebastianbergmann/phpcpd",
            "time": "2020-02-22T06:03:17+00:00"
        },
        {
            "name": "sebastian/recursion-context",
            "version": "4.0.4",
            "source": {
                "type": "git",
                "url": "https://github.com/sebastianbergmann/recursion-context.git",
                "reference": "cd9d8cf3c5804de4341c283ed787f099f5506172"
            },
            "dist": {
                "type": "zip",
                "url": "https://api.github.com/repos/sebastianbergmann/recursion-context/zipball/cd9d8cf3c5804de4341c283ed787f099f5506172",
                "reference": "cd9d8cf3c5804de4341c283ed787f099f5506172",
                "shasum": ""
            },
            "require": {
                "php": ">=7.3"
            },
            "require-dev": {
                "phpunit/phpunit": "^9.3"
            },
            "type": "library",
            "extra": {
                "branch-alias": {
                    "dev-master": "4.0-dev"
                }
            },
            "autoload": {
                "classmap": [
                    "src/"
                ]
            },
            "notification-url": "https://packagist.org/downloads/",
            "license": [
                "BSD-3-Clause"
            ],
            "authors": [
                {
                    "name": "Sebastian Bergmann",
                    "email": "sebastian@phpunit.de"
                },
                {
                    "name": "Jeff Welch",
                    "email": "whatthejeff@gmail.com"
                },
                {
                    "name": "Adam Harvey",
                    "email": "aharvey@php.net"
                }
            ],
            "description": "Provides functionality to recursively process PHP variables",
            "homepage": "http://www.github.com/sebastianbergmann/recursion-context",
            "time": "2020-10-26T13:17:30+00:00"
        },
        {
            "name": "sebastian/resource-operations",
            "version": "3.0.3",
            "source": {
                "type": "git",
                "url": "https://github.com/sebastianbergmann/resource-operations.git",
                "reference": "0f4443cb3a1d92ce809899753bc0d5d5a8dd19a8"
            },
            "dist": {
                "type": "zip",
                "url": "https://api.github.com/repos/sebastianbergmann/resource-operations/zipball/0f4443cb3a1d92ce809899753bc0d5d5a8dd19a8",
                "reference": "0f4443cb3a1d92ce809899753bc0d5d5a8dd19a8",
                "shasum": ""
            },
            "require": {
                "php": ">=7.3"
            },
            "require-dev": {
                "phpunit/phpunit": "^9.0"
            },
            "type": "library",
            "extra": {
                "branch-alias": {
                    "dev-master": "3.0-dev"
                }
            },
            "autoload": {
                "classmap": [
                    "src/"
                ]
            },
            "notification-url": "https://packagist.org/downloads/",
            "license": [
                "BSD-3-Clause"
            ],
            "authors": [
                {
                    "name": "Sebastian Bergmann",
                    "email": "sebastian@phpunit.de"
                }
            ],
            "description": "Provides a list of PHP built-in functions that operate on resources",
            "homepage": "https://www.github.com/sebastianbergmann/resource-operations",
            "time": "2020-09-28T06:45:17+00:00"
        },
        {
            "name": "sebastian/type",
            "version": "2.3.1",
            "source": {
                "type": "git",
                "url": "https://github.com/sebastianbergmann/type.git",
                "reference": "81cd61ab7bbf2de744aba0ea61fae32f721df3d2"
            },
            "dist": {
                "type": "zip",
                "url": "https://api.github.com/repos/sebastianbergmann/type/zipball/81cd61ab7bbf2de744aba0ea61fae32f721df3d2",
                "reference": "81cd61ab7bbf2de744aba0ea61fae32f721df3d2",
                "shasum": ""
            },
            "require": {
                "php": ">=7.3"
            },
            "require-dev": {
                "phpunit/phpunit": "^9.3"
            },
            "type": "library",
            "extra": {
                "branch-alias": {
                    "dev-master": "2.3-dev"
                }
            },
            "autoload": {
                "classmap": [
                    "src/"
                ]
            },
            "notification-url": "https://packagist.org/downloads/",
            "license": [
                "BSD-3-Clause"
            ],
            "authors": [
                {
                    "name": "Sebastian Bergmann",
                    "email": "sebastian@phpunit.de",
                    "role": "lead"
                }
            ],
            "description": "Collection of value objects that represent the types of the PHP type system",
            "homepage": "https://github.com/sebastianbergmann/type",
            "time": "2020-10-26T13:18:59+00:00"
        },
        {
            "name": "sebastian/version",
            "version": "3.0.2",
            "source": {
                "type": "git",
                "url": "https://github.com/sebastianbergmann/version.git",
                "reference": "c6c1022351a901512170118436c764e473f6de8c"
            },
            "dist": {
                "type": "zip",
                "url": "https://api.github.com/repos/sebastianbergmann/version/zipball/c6c1022351a901512170118436c764e473f6de8c",
                "reference": "c6c1022351a901512170118436c764e473f6de8c",
                "shasum": ""
            },
            "require": {
                "php": ">=7.3"
            },
            "type": "library",
            "extra": {
                "branch-alias": {
                    "dev-master": "3.0-dev"
                }
            },
            "autoload": {
                "classmap": [
                    "src/"
                ]
            },
            "notification-url": "https://packagist.org/downloads/",
            "license": [
                "BSD-3-Clause"
            ],
            "authors": [
                {
                    "name": "Sebastian Bergmann",
                    "email": "sebastian@phpunit.de",
                    "role": "lead"
                }
            ],
            "description": "Library that helps with managing the version number of Git-hosted PHP projects",
            "homepage": "https://github.com/sebastianbergmann/version",
            "time": "2020-09-28T06:39:44+00:00"
        },
        {
            "name": "spomky-labs/otphp",
            "version": "v10.0.1",
            "source": {
                "type": "git",
                "url": "https://github.com/Spomky-Labs/otphp.git",
                "reference": "f44cce5a9db4b8da410215d992110482c931232f"
            },
            "dist": {
                "type": "zip",
                "url": "https://api.github.com/repos/Spomky-Labs/otphp/zipball/f44cce5a9db4b8da410215d992110482c931232f",
                "reference": "f44cce5a9db4b8da410215d992110482c931232f",
                "shasum": ""
            },
            "require": {
                "beberlei/assert": "^3.0",
                "ext-mbstring": "*",
                "paragonie/constant_time_encoding": "^2.0",
                "php": "^7.2|^8.0",
                "thecodingmachine/safe": "^0.1.14|^1.0"
            },
            "require-dev": {
                "php-coveralls/php-coveralls": "^2.0",
                "phpstan/phpstan": "^0.12",
                "phpstan/phpstan-beberlei-assert": "^0.12",
                "phpstan/phpstan-deprecation-rules": "^0.12",
                "phpstan/phpstan-phpunit": "^0.12",
                "phpstan/phpstan-strict-rules": "^0.12",
                "phpunit/phpunit": "^8.0",
                "thecodingmachine/phpstan-safe-rule": "^1.0"
            },
            "type": "library",
            "extra": {
                "branch-alias": {
                    "v10.0": "10.0.x-dev",
                    "v9.0": "9.0.x-dev",
                    "v8.3": "8.3.x-dev"
                }
            },
            "autoload": {
                "psr-4": {
                    "OTPHP\\": "src/"
                }
            },
            "notification-url": "https://packagist.org/downloads/",
            "license": [
                "MIT"
            ],
            "authors": [
                {
                    "name": "Florent Morselli",
                    "homepage": "https://github.com/Spomky"
                },
                {
                    "name": "All contributors",
                    "homepage": "https://github.com/Spomky-Labs/otphp/contributors"
                }
            ],
            "description": "A PHP library for generating one time passwords according to RFC 4226 (HOTP Algorithm) and the RFC 6238 (TOTP Algorithm) and compatible with Google Authenticator",
            "homepage": "https://github.com/Spomky-Labs/otphp",
            "keywords": [
                "FreeOTP",
                "RFC 4226",
                "RFC 6238",
                "google authenticator",
                "hotp",
                "otp",
                "totp"
            ],
            "time": "2020-01-28T09:24:19+00:00"
        },
        {
            "name": "squizlabs/php_codesniffer",
            "version": "3.5.8",
            "source": {
                "type": "git",
                "url": "https://github.com/squizlabs/PHP_CodeSniffer.git",
                "reference": "9d583721a7157ee997f235f327de038e7ea6dac4"
            },
            "dist": {
                "type": "zip",
                "url": "https://api.github.com/repos/squizlabs/PHP_CodeSniffer/zipball/9d583721a7157ee997f235f327de038e7ea6dac4",
                "reference": "9d583721a7157ee997f235f327de038e7ea6dac4",
                "shasum": ""
            },
            "require": {
                "ext-simplexml": "*",
                "ext-tokenizer": "*",
                "ext-xmlwriter": "*",
                "php": ">=5.4.0"
            },
            "require-dev": {
                "phpunit/phpunit": "^4.0 || ^5.0 || ^6.0 || ^7.0"
            },
            "bin": [
                "bin/phpcs",
                "bin/phpcbf"
            ],
            "type": "library",
            "extra": {
                "branch-alias": {
                    "dev-master": "3.x-dev"
                }
            },
            "notification-url": "https://packagist.org/downloads/",
            "license": [
                "BSD-3-Clause"
            ],
            "authors": [
                {
                    "name": "Greg Sherwood",
                    "role": "lead"
                }
            ],
            "description": "PHP_CodeSniffer tokenizes PHP, JavaScript and CSS files and detects violations of a defined set of coding standards.",
            "homepage": "https://github.com/squizlabs/PHP_CodeSniffer",
            "keywords": [
                "phpcs",
                "standards"
            ],
            "time": "2020-10-23T02:01:07+00:00"
        },
        {
            "name": "symfony/mime",
            "version": "v5.2.6",
            "source": {
                "type": "git",
                "url": "https://github.com/symfony/mime.git",
                "reference": "1b2092244374cbe48ae733673f2ca0818b37197b"
            },
            "dist": {
                "type": "zip",
                "url": "https://api.github.com/repos/symfony/mime/zipball/1b2092244374cbe48ae733673f2ca0818b37197b",
                "reference": "1b2092244374cbe48ae733673f2ca0818b37197b",
                "shasum": ""
            },
            "require": {
                "php": ">=7.2.5",
                "symfony/deprecation-contracts": "^2.1",
                "symfony/polyfill-intl-idn": "^1.10",
                "symfony/polyfill-mbstring": "^1.0",
                "symfony/polyfill-php80": "^1.15"
            },
            "conflict": {
                "egulias/email-validator": "~3.0.0",
                "phpdocumentor/reflection-docblock": "<3.2.2",
                "phpdocumentor/type-resolver": "<1.4.0",
                "symfony/mailer": "<4.4"
            },
            "require-dev": {
                "egulias/email-validator": "^2.1.10|^3.1",
                "phpdocumentor/reflection-docblock": "^3.0|^4.0|^5.0",
                "symfony/dependency-injection": "^4.4|^5.0",
                "symfony/property-access": "^4.4|^5.1",
                "symfony/property-info": "^4.4|^5.1",
                "symfony/serializer": "^5.2"
            },
            "type": "library",
            "autoload": {
                "psr-4": {
                    "Symfony\\Component\\Mime\\": ""
                },
                "exclude-from-classmap": [
                    "/Tests/"
                ]
            },
            "notification-url": "https://packagist.org/downloads/",
            "license": [
                "MIT"
            ],
            "authors": [
                {
                    "name": "Fabien Potencier",
                    "email": "fabien@symfony.com"
                },
                {
                    "name": "Symfony Community",
                    "homepage": "https://symfony.com/contributors"
                }
            ],
            "description": "Allows manipulating MIME messages",
            "homepage": "https://symfony.com",
            "keywords": [
                "mime",
                "mime-type"
            ],
            "time": "2021-03-12T13:18:39+00:00"
        },
        {
            "name": "symfony/options-resolver",
            "version": "v5.2.4",
            "source": {
                "type": "git",
                "url": "https://github.com/symfony/options-resolver.git",
                "reference": "5d0f633f9bbfcf7ec642a2b5037268e61b0a62ce"
            },
            "dist": {
                "type": "zip",
                "url": "https://api.github.com/repos/symfony/options-resolver/zipball/5d0f633f9bbfcf7ec642a2b5037268e61b0a62ce",
                "reference": "5d0f633f9bbfcf7ec642a2b5037268e61b0a62ce",
                "shasum": ""
            },
            "require": {
                "php": ">=7.2.5",
                "symfony/deprecation-contracts": "^2.1",
                "symfony/polyfill-php73": "~1.0",
                "symfony/polyfill-php80": "^1.15"
            },
            "type": "library",
            "autoload": {
                "psr-4": {
                    "Symfony\\Component\\OptionsResolver\\": ""
                },
                "exclude-from-classmap": [
                    "/Tests/"
                ]
            },
            "notification-url": "https://packagist.org/downloads/",
            "license": [
                "MIT"
            ],
            "authors": [
                {
                    "name": "Fabien Potencier",
                    "email": "fabien@symfony.com"
                },
                {
                    "name": "Symfony Community",
                    "homepage": "https://symfony.com/contributors"
                }
            ],
            "description": "Provides an improved replacement for the array_replace PHP function",
            "homepage": "https://symfony.com",
            "keywords": [
                "config",
                "configuration",
                "options"
            ],
            "time": "2021-01-27T12:56:27+00:00"
        },
        {
            "name": "symfony/polyfill-php70",
            "version": "v1.20.0",
            "source": {
                "type": "git",
                "url": "https://github.com/symfony/polyfill-php70.git",
                "reference": "5f03a781d984aae42cebd18e7912fa80f02ee644"
            },
            "dist": {
                "type": "zip",
                "url": "https://api.github.com/repos/symfony/polyfill-php70/zipball/5f03a781d984aae42cebd18e7912fa80f02ee644",
                "reference": "5f03a781d984aae42cebd18e7912fa80f02ee644",
                "shasum": ""
            },
            "require": {
                "php": ">=7.1"
            },
            "type": "metapackage",
            "extra": {
                "branch-alias": {
                    "dev-main": "1.20-dev"
                },
                "thanks": {
                    "name": "symfony/polyfill",
                    "url": "https://github.com/symfony/polyfill"
                }
            },
            "notification-url": "https://packagist.org/downloads/",
            "license": [
                "MIT"
            ],
            "authors": [
                {
                    "name": "Nicolas Grekas",
                    "email": "p@tchwork.com"
                },
                {
                    "name": "Symfony Community",
                    "homepage": "https://symfony.com/contributors"
                }
            ],
            "description": "Symfony polyfill backporting some PHP 7.0+ features to lower PHP versions",
            "homepage": "https://symfony.com",
            "keywords": [
                "compatibility",
                "polyfill",
                "portable",
                "shim"
            ],
            "time": "2020-10-23T14:02:19+00:00"
        },
        {
            "name": "symfony/stopwatch",
            "version": "v5.2.4",
            "source": {
                "type": "git",
                "url": "https://github.com/symfony/stopwatch.git",
                "reference": "b12274acfab9d9850c52583d136a24398cdf1a0c"
            },
            "dist": {
                "type": "zip",
                "url": "https://api.github.com/repos/symfony/stopwatch/zipball/b12274acfab9d9850c52583d136a24398cdf1a0c",
                "reference": "b12274acfab9d9850c52583d136a24398cdf1a0c",
                "shasum": ""
            },
            "require": {
                "php": ">=7.2.5",
                "symfony/service-contracts": "^1.0|^2"
            },
            "type": "library",
            "autoload": {
                "psr-4": {
                    "Symfony\\Component\\Stopwatch\\": ""
                },
                "exclude-from-classmap": [
                    "/Tests/"
                ]
            },
            "notification-url": "https://packagist.org/downloads/",
            "license": [
                "MIT"
            ],
            "authors": [
                {
                    "name": "Fabien Potencier",
                    "email": "fabien@symfony.com"
                },
                {
                    "name": "Symfony Community",
                    "homepage": "https://symfony.com/contributors"
                }
            ],
            "description": "Provides a way to profile code",
            "homepage": "https://symfony.com",
            "time": "2021-01-27T10:15:41+00:00"
        },
        {
            "name": "symfony/yaml",
            "version": "v5.2.5",
            "source": {
                "type": "git",
                "url": "https://github.com/symfony/yaml.git",
                "reference": "298a08ddda623485208506fcee08817807a251dd"
            },
            "dist": {
                "type": "zip",
                "url": "https://api.github.com/repos/symfony/yaml/zipball/298a08ddda623485208506fcee08817807a251dd",
                "reference": "298a08ddda623485208506fcee08817807a251dd",
                "shasum": ""
            },
            "require": {
                "php": ">=7.2.5",
                "symfony/deprecation-contracts": "^2.1",
                "symfony/polyfill-ctype": "~1.8"
            },
            "conflict": {
                "symfony/console": "<4.4"
            },
            "require-dev": {
                "symfony/console": "^4.4|^5.0"
            },
            "suggest": {
                "symfony/console": "For validating YAML files using the lint command"
            },
            "bin": [
                "Resources/bin/yaml-lint"
            ],
            "type": "library",
            "autoload": {
                "psr-4": {
                    "Symfony\\Component\\Yaml\\": ""
                },
                "exclude-from-classmap": [
                    "/Tests/"
                ]
            },
            "notification-url": "https://packagist.org/downloads/",
            "license": [
                "MIT"
            ],
            "authors": [
                {
                    "name": "Fabien Potencier",
                    "email": "fabien@symfony.com"
                },
                {
                    "name": "Symfony Community",
                    "homepage": "https://symfony.com/contributors"
                }
            ],
            "description": "Loads and dumps YAML files",
            "homepage": "https://symfony.com",
            "time": "2021-03-06T07:59:01+00:00"
        },
        {
            "name": "theseer/fdomdocument",
            "version": "1.6.6",
            "source": {
                "type": "git",
                "url": "https://github.com/theseer/fDOMDocument.git",
                "reference": "6e8203e40a32a9c770bcb62fe37e68b948da6dca"
            },
            "dist": {
                "type": "zip",
                "url": "https://api.github.com/repos/theseer/fDOMDocument/zipball/6e8203e40a32a9c770bcb62fe37e68b948da6dca",
                "reference": "6e8203e40a32a9c770bcb62fe37e68b948da6dca",
                "shasum": ""
            },
            "require": {
                "ext-dom": "*",
                "lib-libxml": "*",
                "php": ">=5.3.3"
            },
            "type": "library",
            "autoload": {
                "classmap": [
                    "src/"
                ]
            },
            "notification-url": "https://packagist.org/downloads/",
            "license": [
                "BSD-3-Clause"
            ],
            "authors": [
                {
                    "name": "Arne Blankerts",
                    "email": "arne@blankerts.de",
                    "role": "lead"
                }
            ],
            "description": "The classes contained within this repository extend the standard DOM to use exceptions at all occasions of errors instead of PHP warnings or notices. They also add various custom methods and shortcuts for convenience and to simplify the usage of DOM.",
            "homepage": "https://github.com/theseer/fDOMDocument",
            "time": "2017-06-30T11:53:12+00:00"
        },
        {
            "name": "theseer/tokenizer",
            "version": "1.2.0",
            "source": {
                "type": "git",
                "url": "https://github.com/theseer/tokenizer.git",
                "reference": "75a63c33a8577608444246075ea0af0d052e452a"
            },
            "dist": {
                "type": "zip",
                "url": "https://api.github.com/repos/theseer/tokenizer/zipball/75a63c33a8577608444246075ea0af0d052e452a",
                "reference": "75a63c33a8577608444246075ea0af0d052e452a",
                "shasum": ""
            },
            "require": {
                "ext-dom": "*",
                "ext-tokenizer": "*",
                "ext-xmlwriter": "*",
                "php": "^7.2 || ^8.0"
            },
            "type": "library",
            "autoload": {
                "classmap": [
                    "src/"
                ]
            },
            "notification-url": "https://packagist.org/downloads/",
            "license": [
                "BSD-3-Clause"
            ],
            "authors": [
                {
                    "name": "Arne Blankerts",
                    "email": "arne@blankerts.de",
                    "role": "Developer"
                }
            ],
            "description": "A small library for converting tokenized PHP source code into XML and potentially other formats",
            "time": "2020-07-12T23:59:07+00:00"
        },
        {
            "name": "vlucas/phpdotenv",
            "version": "v2.6.7",
            "source": {
                "type": "git",
                "url": "https://github.com/vlucas/phpdotenv.git",
                "reference": "b786088918a884258c9e3e27405c6a4cf2ee246e"
            },
            "dist": {
                "type": "zip",
                "url": "https://api.github.com/repos/vlucas/phpdotenv/zipball/b786088918a884258c9e3e27405c6a4cf2ee246e",
                "reference": "b786088918a884258c9e3e27405c6a4cf2ee246e",
                "shasum": ""
            },
            "require": {
                "php": "^5.3.9 || ^7.0 || ^8.0",
                "symfony/polyfill-ctype": "^1.17"
            },
            "require-dev": {
                "ext-filter": "*",
                "ext-pcre": "*",
                "phpunit/phpunit": "^4.8.36 || ^5.7.27 || ^6.5.14 || ^7.5.20"
            },
            "suggest": {
                "ext-filter": "Required to use the boolean validator.",
                "ext-pcre": "Required to use most of the library."
            },
            "type": "library",
            "extra": {
                "branch-alias": {
                    "dev-master": "2.6-dev"
                }
            },
            "autoload": {
                "psr-4": {
                    "Dotenv\\": "src/"
                }
            },
            "notification-url": "https://packagist.org/downloads/",
            "license": [
                "BSD-3-Clause"
            ],
            "authors": [
                {
                    "name": "Graham Campbell",
                    "email": "graham@alt-three.com",
                    "homepage": "https://gjcampbell.co.uk/"
                },
                {
                    "name": "Vance Lucas",
                    "email": "vance@vancelucas.com",
                    "homepage": "https://vancelucas.com/"
                }
            ],
            "description": "Loads environment variables from `.env` to `getenv()`, `$_ENV` and `$_SERVER` automagically.",
            "keywords": [
                "dotenv",
                "env",
                "environment"
            ],
            "time": "2021-01-20T14:39:13+00:00"
        },
        {
            "name": "webmozart/assert",
            "version": "1.10.0",
            "source": {
                "type": "git",
                "url": "https://github.com/webmozarts/assert.git",
                "reference": "6964c76c7804814a842473e0c8fd15bab0f18e25"
            },
            "dist": {
                "type": "zip",
                "url": "https://api.github.com/repos/webmozarts/assert/zipball/6964c76c7804814a842473e0c8fd15bab0f18e25",
                "reference": "6964c76c7804814a842473e0c8fd15bab0f18e25",
                "shasum": ""
            },
            "require": {
                "php": "^7.2 || ^8.0",
                "symfony/polyfill-ctype": "^1.8"
            },
            "conflict": {
                "phpstan/phpstan": "<0.12.20",
                "vimeo/psalm": "<4.6.1 || 4.6.2"
            },
            "require-dev": {
                "phpunit/phpunit": "^8.5.13"
            },
            "type": "library",
            "extra": {
                "branch-alias": {
                    "dev-master": "1.10-dev"
                }
            },
            "autoload": {
                "psr-4": {
                    "Webmozart\\Assert\\": "src/"
                }
            },
            "notification-url": "https://packagist.org/downloads/",
            "license": [
                "MIT"
            ],
            "authors": [
                {
                    "name": "Bernhard Schussek",
                    "email": "bschussek@gmail.com"
                }
            ],
            "description": "Assertions to validate method input/output with nice error messages.",
            "keywords": [
                "assert",
                "check",
                "validate"
            ],
            "time": "2021-03-09T10:59:23+00:00"
        },
        {
            "name": "weew/helpers-array",
            "version": "v1.3.1",
            "source": {
                "type": "git",
                "url": "https://github.com/weew/helpers-array.git",
                "reference": "9bff63111f9765b4277750db8d276d92b3e16ed0"
            },
            "dist": {
                "type": "zip",
                "url": "https://api.github.com/repos/weew/helpers-array/zipball/9bff63111f9765b4277750db8d276d92b3e16ed0",
                "reference": "9bff63111f9765b4277750db8d276d92b3e16ed0",
                "shasum": ""
            },
            "require-dev": {
                "phpunit/phpunit": "^4.7",
                "satooshi/php-coveralls": "^0.6.1"
            },
            "type": "library",
            "autoload": {
                "files": [
                    "src/array.php"
                ]
            },
            "notification-url": "https://packagist.org/downloads/",
            "license": [
                "MIT"
            ],
            "authors": [
                {
                    "name": "Maxim Kott",
                    "email": "maximkott@gmail.com"
                }
            ],
            "description": "Useful collection of php array helpers.",
            "time": "2016-07-21T11:18:01+00:00"
        }
    ],
    "aliases": [],
    "minimum-stability": "stable",
    "stability-flags": [],
    "prefer-stable": true,
    "prefer-lowest": false,
    "platform": {
        "php": "~7.3.0||~7.4.0",
        "ext-bcmath": "*",
        "ext-ctype": "*",
        "ext-curl": "*",
        "ext-dom": "*",
        "ext-gd": "*",
        "ext-hash": "*",
        "ext-iconv": "*",
        "ext-intl": "*",
        "ext-mbstring": "*",
        "ext-openssl": "*",
        "ext-pdo_mysql": "*",
        "ext-simplexml": "*",
        "ext-soap": "*",
        "ext-xsl": "*",
        "ext-zip": "*",
        "lib-libxml": "*"
    },
    "platform-dev": []
}<|MERGE_RESOLUTION|>--- conflicted
+++ resolved
@@ -8,18 +8,6 @@
     "packages": [
         {
             "name": "aws/aws-sdk-php",
-<<<<<<< HEAD
-            "version": "3.178.0",
-            "source": {
-                "type": "git",
-                "url": "https://github.com/aws/aws-sdk-php.git",
-                "reference": "214e3d98c54277cd8965f1cf307dce39631407bf"
-            },
-            "dist": {
-                "type": "zip",
-                "url": "https://api.github.com/repos/aws/aws-sdk-php/zipball/214e3d98c54277cd8965f1cf307dce39631407bf",
-                "reference": "214e3d98c54277cd8965f1cf307dce39631407bf",
-=======
             "version": "3.178.1",
             "source": {
                 "type": "git",
@@ -30,7 +18,6 @@
                 "type": "zip",
                 "url": "https://api.github.com/repos/aws/aws-sdk-php/zipball/45692b97e12a2eed540c0afd106f143aad15e622",
                 "reference": "45692b97e12a2eed540c0afd106f143aad15e622",
->>>>>>> c46d9bfe
                 "shasum": ""
             },
             "require": {
@@ -102,11 +89,7 @@
                 "s3",
                 "sdk"
             ],
-<<<<<<< HEAD
-            "time": "2021-04-08T18:13:16+00:00"
-=======
             "time": "2021-04-09T18:13:02+00:00"
->>>>>>> c46d9bfe
         },
         {
             "name": "brick/math",
@@ -477,23 +460,6 @@
                 "dependency",
                 "package"
             ],
-<<<<<<< HEAD
-=======
-            "funding": [
-                {
-                    "url": "https://packagist.com",
-                    "type": "custom"
-                },
-                {
-                    "url": "https://github.com/composer",
-                    "type": "github"
-                },
-                {
-                    "url": "https://tidelift.com/funding/github/packagist/composer/composer",
-                    "type": "tidelift"
-                }
-            ],
->>>>>>> c46d9bfe
             "time": "2021-04-01T07:16:35+00:00"
         },
         {
@@ -1925,15 +1891,6 @@
                 "i18n",
                 "laminas"
             ],
-<<<<<<< HEAD
-=======
-            "funding": [
-                {
-                    "url": "https://funding.communitybridge.org/projects/laminas-project",
-                    "type": "community_bridge"
-                }
-            ],
->>>>>>> c46d9bfe
             "time": "2021-04-07T21:10:50+00:00"
         },
         {
@@ -2422,15 +2379,6 @@
                 "laminas",
                 "server"
             ],
-<<<<<<< HEAD
-=======
-            "funding": [
-                {
-                    "url": "https://funding.communitybridge.org/projects/laminas-project",
-                    "type": "community_bridge"
-                }
-            ],
->>>>>>> c46d9bfe
             "time": "2021-04-08T13:10:08+00:00"
         },
         {
@@ -2983,16 +2931,16 @@
         },
         {
             "name": "league/flysystem",
-            "version": "2.0.4",
+            "version": "2.0.5",
             "source": {
                 "type": "git",
                 "url": "https://github.com/thephpleague/flysystem.git",
-                "reference": "7cbbb7222e8d8a34e71273d243dfcf383ed6779f"
-            },
-            "dist": {
-                "type": "zip",
-                "url": "https://api.github.com/repos/thephpleague/flysystem/zipball/7cbbb7222e8d8a34e71273d243dfcf383ed6779f",
-                "reference": "7cbbb7222e8d8a34e71273d243dfcf383ed6779f",
+                "reference": "27ea64cc9d61ae7b6a5f04bebf062d89dd18e8f7"
+            },
+            "dist": {
+                "type": "zip",
+                "url": "https://api.github.com/repos/thephpleague/flysystem/zipball/27ea64cc9d61ae7b6a5f04bebf062d89dd18e8f7",
+                "reference": "27ea64cc9d61ae7b6a5f04bebf062d89dd18e8f7",
                 "shasum": ""
             },
             "require": {
@@ -3045,20 +2993,20 @@
                 "sftp",
                 "storage"
             ],
-            "time": "2021-02-12T19:37:50+00:00"
+            "time": "2021-04-11T15:03:35+00:00"
         },
         {
             "name": "league/flysystem-aws-s3-v3",
-            "version": "2.0.4",
+            "version": "2.0.5",
             "source": {
                 "type": "git",
                 "url": "https://github.com/thephpleague/flysystem-aws-s3-v3.git",
-                "reference": "c89931e9c4b294493234798564cc814ef478fbc6"
-            },
-            "dist": {
-                "type": "zip",
-                "url": "https://api.github.com/repos/thephpleague/flysystem-aws-s3-v3/zipball/c89931e9c4b294493234798564cc814ef478fbc6",
-                "reference": "c89931e9c4b294493234798564cc814ef478fbc6",
+                "reference": "43b4cea4fc0d80378d947c306df96a749cdded35"
+            },
+            "dist": {
+                "type": "zip",
+                "url": "https://api.github.com/repos/thephpleague/flysystem-aws-s3-v3/zipball/43b4cea4fc0d80378d947c306df96a749cdded35",
+                "reference": "43b4cea4fc0d80378d947c306df96a749cdded35",
                 "shasum": ""
             },
             "require": {
@@ -3096,7 +3044,7 @@
                 "s3",
                 "storage"
             ],
-            "time": "2021-02-09T21:10:56+00:00"
+            "time": "2021-04-11T09:05:38+00:00"
         },
         {
             "name": "league/mime-type-detection",
@@ -3895,71 +3843,7 @@
                 "x.509",
                 "x509"
             ],
-<<<<<<< HEAD
             "time": "2021-04-06T13:56:45+00:00"
-=======
-            "funding": [
-                {
-                    "url": "https://github.com/terrafrost",
-                    "type": "github"
-                },
-                {
-                    "url": "https://www.patreon.com/phpseclib",
-                    "type": "patreon"
-                },
-                {
-                    "url": "https://tidelift.com/funding/github/packagist/phpseclib/phpseclib",
-                    "type": "tidelift"
-                }
-            ],
-            "time": "2021-04-06T13:56:45+00:00"
-        },
-        {
-            "name": "psr/cache",
-            "version": "1.0.1",
-            "source": {
-                "type": "git",
-                "url": "https://github.com/php-fig/cache.git",
-                "reference": "d11b50ad223250cf17b86e38383413f5a6764bf8"
-            },
-            "dist": {
-                "type": "zip",
-                "url": "https://api.github.com/repos/php-fig/cache/zipball/d11b50ad223250cf17b86e38383413f5a6764bf8",
-                "reference": "d11b50ad223250cf17b86e38383413f5a6764bf8",
-                "shasum": ""
-            },
-            "require": {
-                "php": ">=5.3.0"
-            },
-            "type": "library",
-            "extra": {
-                "branch-alias": {
-                    "dev-master": "1.0.x-dev"
-                }
-            },
-            "autoload": {
-                "psr-4": {
-                    "Psr\\Cache\\": "src/"
-                }
-            },
-            "notification-url": "https://packagist.org/downloads/",
-            "license": [
-                "MIT"
-            ],
-            "authors": [
-                {
-                    "name": "PHP-FIG",
-                    "homepage": "http://www.php-fig.org/"
-                }
-            ],
-            "description": "Common interface for caching libraries",
-            "keywords": [
-                "cache",
-                "psr",
-                "psr-6"
-            ],
-            "time": "2016-08-06T20:24:11+00:00"
->>>>>>> c46d9bfe
         },
         {
             "name": "psr/container",
@@ -7053,15 +6937,6 @@
                 "functional testing",
                 "unit testing"
             ],
-<<<<<<< HEAD
-=======
-            "funding": [
-                {
-                    "url": "https://opencollective.com/codeception",
-                    "type": "open_collective"
-                }
-            ],
->>>>>>> c46d9bfe
             "time": "2021-04-02T16:41:51+00:00"
         },
         {
@@ -7666,20 +7541,6 @@
                 "lexer",
                 "parser",
                 "php"
-            ],
-            "funding": [
-                {
-                    "url": "https://www.doctrine-project.org/sponsorship.html",
-                    "type": "custom"
-                },
-                {
-                    "url": "https://www.patreon.com/phpdoctrine",
-                    "type": "patreon"
-                },
-                {
-                    "url": "https://tidelift.com/funding/github/packagist/doctrine%2Flexer",
-                    "type": "tidelift"
-                }
             ],
             "time": "2020-05-25T17:44:05+00:00"
         },
@@ -9912,12 +9773,6 @@
             "keywords": [
                 "timer"
             ],
-            "funding": [
-                {
-                    "url": "https://github.com/sebastianbergmann",
-                    "type": "github"
-                }
-            ],
             "time": "2020-04-20T06:00:37+00:00"
         },
         {
@@ -10055,16 +9910,6 @@
                 "phpunit",
                 "testing",
                 "xunit"
-            ],
-            "funding": [
-                {
-                    "url": "https://phpunit.de/donate.html",
-                    "type": "custom"
-                },
-                {
-                    "url": "https://github.com/sebastianbergmann",
-                    "type": "github"
-                }
             ],
             "time": "2020-05-22T13:54:05+00:00"
         },
