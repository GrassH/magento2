{
    "_readme": [
        "This file locks the dependencies of your project to a known state",
        "Read more about it at https://getcomposer.org/doc/01-basic-usage.md#composer-lock-the-lock-file",
        "This file is @generated automatically"
    ],
    "hash": "d3d2c9eb16a2d7e6dcf795ad9a43f40e",
    "packages": [
        {
            "name": "braintree/braintree_php",
            "version": "2.39.0",
            "source": {
                "type": "git",
                "url": "https://github.com/braintree/braintree_php.git",
                "reference": "11322fe8247ec6ba3e983cd6883d313f07791143"
            },
            "dist": {
                "type": "zip",
                "url": "https://api.github.com/repos/braintree/braintree_php/zipball/11322fe8247ec6ba3e983cd6883d313f07791143",
                "reference": "11322fe8247ec6ba3e983cd6883d313f07791143",
                "shasum": ""
            },
            "require": {
                "ext-curl": "*",
                "ext-dom": "*",
                "ext-hash": "*",
                "ext-openssl": "*",
                "ext-simplexml": "*",
                "ext-xmlwriter": "*",
                "php": ">=5.2.1"
            },
            "require-dev": {
                "phpunit/phpunit": "3.7.*"
            },
            "type": "library",
            "autoload": {
                "psr-0": {
                    "Braintree": "lib"
                }
            },
            "notification-url": "https://packagist.org/downloads/",
            "license": [
                "MIT"
            ],
            "authors": [
                {
                    "name": "Braintree",
                    "homepage": "https://www.braintreepayments.com"
                }
            ],
            "description": "Braintree PHP Client Library",
            "time": "2015-05-07 16:53:06"
        },
        {
            "name": "composer/composer",
            "version": "1.0.0-alpha10",
            "source": {
                "type": "git",
                "url": "https://github.com/composer/composer.git",
                "reference": "775f6cd5c633facf2e7b99611fdcaa900b58ddb7"
            },
            "dist": {
                "type": "zip",
                "url": "https://api.github.com/repos/composer/composer/zipball/775f6cd5c633facf2e7b99611fdcaa900b58ddb7",
                "reference": "775f6cd5c633facf2e7b99611fdcaa900b58ddb7",
                "shasum": ""
            },
            "require": {
                "justinrainbow/json-schema": "~1.4",
                "php": ">=5.3.2",
                "seld/jsonlint": "~1.0",
                "symfony/console": "~2.5",
                "symfony/finder": "~2.2",
                "symfony/process": "~2.1"
            },
            "require-dev": {
                "phpunit/phpunit": "~4.5"
            },
            "suggest": {
                "ext-openssl": "Enabling the openssl extension allows you to access https URLs for repositories and packages",
                "ext-zip": "Enabling the zip extension allows you to unzip archives, and allows gzip compression of all internet traffic"
            },
            "bin": [
                "bin/composer"
            ],
            "type": "library",
            "extra": {
                "branch-alias": {
                    "dev-master": "1.0-dev"
                }
            },
            "autoload": {
                "psr-0": {
                    "Composer": "src/"
                }
            },
            "notification-url": "https://packagist.org/downloads/",
            "license": [
                "MIT"
            ],
            "authors": [
                {
                    "name": "Nils Adermann",
                    "email": "naderman@naderman.de",
                    "homepage": "https://www.naderman.de"
                },
                {
                    "name": "Jordi Boggiano",
                    "email": "j.boggiano@seld.be",
                    "homepage": "https://seld.be"
                }
            ],
            "description": "Composer helps you declare, manage and install dependencies of PHP projects, ensuring you have the right stack everywhere.",
            "homepage": "https://getcomposer.org/",
            "keywords": [
                "autoload",
                "dependency",
                "package"
            ],
            "time": "2015-04-14 21:18:51"
        },
        {
            "name": "justinrainbow/json-schema",
            "version": "1.4.4",
            "source": {
                "type": "git",
                "url": "https://github.com/justinrainbow/json-schema.git",
                "reference": "8dc9b9d85ab639ca60ab4608b34c1279d6ae7bce"
            },
            "dist": {
                "type": "zip",
                "url": "https://api.github.com/repos/justinrainbow/json-schema/zipball/8dc9b9d85ab639ca60ab4608b34c1279d6ae7bce",
                "reference": "8dc9b9d85ab639ca60ab4608b34c1279d6ae7bce",
                "shasum": ""
            },
            "require": {
                "php": ">=5.3.2"
            },
            "require-dev": {
                "json-schema/json-schema-test-suite": "1.1.0",
                "phpdocumentor/phpdocumentor": "~2",
                "phpunit/phpunit": "~3.7"
            },
            "bin": [
                "bin/validate-json"
            ],
            "type": "library",
            "extra": {
                "branch-alias": {
                    "dev-master": "1.4.x-dev"
                }
            },
            "autoload": {
                "psr-0": {
                    "JsonSchema": "src/"
                }
            },
            "notification-url": "https://packagist.org/downloads/",
            "license": [
                "BSD-3-Clause"
            ],
            "authors": [
                {
                    "name": "Bruno Prieto Reis",
                    "email": "bruno.p.reis@gmail.com"
                },
                {
                    "name": "Justin Rainbow",
                    "email": "justin.rainbow@gmail.com"
                },
                {
                    "name": "Igor Wiedler",
                    "email": "igor@wiedler.ch"
                },
                {
                    "name": "Robert Schönthal",
                    "email": "seroscho@googlemail.com"
                }
            ],
            "description": "A library to validate a json schema.",
            "homepage": "https://github.com/justinrainbow/json-schema",
            "keywords": [
                "json",
                "schema"
            ],
            "time": "2015-07-14 16:29:50"
        },
        {
            "name": "magento/magento-composer-installer",
            "version": "0.1.4",
            "source": {
                "type": "git",
                "url": "https://github.com/magento/magento-composer-installer.git",
                "reference": "7f03451f71e55d52c2bb07325d56a4e6df322f30"
            },
            "dist": {
                "type": "zip",
                "url": "https://api.github.com/repos/magento/magento-composer-installer/zipball/7f03451f71e55d52c2bb07325d56a4e6df322f30",
                "reference": "7f03451f71e55d52c2bb07325d56a4e6df322f30",
                "shasum": ""
            },
            "require": {
                "composer-plugin-api": "1.0.0"
            },
            "require-dev": {
                "composer/composer": "*@dev",
                "firegento/phpcs": "dev-patch-1",
                "mikey179/vfsstream": "*",
                "phpunit/phpunit": "*",
                "phpunit/phpunit-mock-objects": "dev-master",
                "squizlabs/php_codesniffer": "1.4.7",
                "symfony/process": "*"
            },
            "type": "composer-plugin",
            "extra": {
                "composer-command-registry": [
                    "MagentoHackathon\\Composer\\Magento\\Command\\DeployCommand"
                ],
                "class": "MagentoHackathon\\Composer\\Magento\\Plugin"
            },
            "autoload": {
                "psr-0": {
                    "MagentoHackathon\\Composer\\Magento": "src/"
                }
            },
            "notification-url": "https://packagist.org/downloads/",
            "license": [
                "OSL-3.0"
            ],
            "authors": [
                {
                    "name": "Vinai Kopp",
                    "email": "vinai@netzarbeiter.com"
                },
                {
                    "name": "Daniel Fahlke aka Flyingmana",
                    "email": "flyingmana@googlemail.com"
                },
                {
                    "name": "Jörg Weller",
                    "email": "weller@flagbit.de"
                },
                {
                    "name": "Karl Spies",
                    "email": "karl.spies@gmx.net"
                },
                {
                    "name": "Tobias Vogt",
                    "email": "tobi@webguys.de"
                },
                {
                    "name": "David Fuhr",
                    "email": "fuhr@flagbit.de"
                }
            ],
            "description": "Composer installer for Magento modules",
            "homepage": "https://github.com/magento/magento-composer-installer",
            "keywords": [
                "composer-installer",
                "magento"
            ],
            "time": "2015-03-05 21:40:30"
        },
        {
            "name": "magento/zendframework1",
            "version": "1.12.13",
            "source": {
                "type": "git",
                "url": "https://github.com/magento/zf1.git",
                "reference": "07ce4e9fba448f4aa48acbb1605c68897dac595f"
            },
            "dist": {
                "type": "zip",
                "url": "https://api.github.com/repos/magento/zf1/zipball/07ce4e9fba448f4aa48acbb1605c68897dac595f",
                "reference": "07ce4e9fba448f4aa48acbb1605c68897dac595f",
                "shasum": ""
            },
            "require": {
                "php": ">=5.2.11"
            },
            "require-dev": {
                "phpunit/dbunit": "1.3.*",
                "phpunit/phpunit": "3.7.*"
            },
            "type": "library",
            "extra": {
                "branch-alias": {
                    "dev-master": "1.12.x-dev"
                }
            },
            "autoload": {
                "psr-0": {
                    "Zend_": "library/"
                }
            },
            "notification-url": "https://packagist.org/downloads/",
            "include-path": [
                "library/"
            ],
            "license": [
                "BSD-3-Clause"
            ],
            "description": "Magento Zend Framework 1",
            "homepage": "https://framework.zend.com/",
            "keywords": [
                "ZF1",
                "framework"
            ],
            "time": "2015-06-02 08:04:41"
        },
        {
            "name": "monolog/monolog",
            "version": "1.11.0",
            "source": {
                "type": "git",
                "url": "https://github.com/Seldaek/monolog.git",
                "reference": "ec3961874c43840e96da3a8a1ed20d8c73d7e5aa"
            },
            "dist": {
                "type": "zip",
                "url": "https://api.github.com/repos/Seldaek/monolog/zipball/ec3961874c43840e96da3a8a1ed20d8c73d7e5aa",
                "reference": "ec3961874c43840e96da3a8a1ed20d8c73d7e5aa",
                "shasum": ""
            },
            "require": {
                "php": ">=5.3.0",
                "psr/log": "~1.0"
            },
            "provide": {
                "psr/log-implementation": "1.0.0"
            },
            "require-dev": {
                "aws/aws-sdk-php": "~2.4, >2.4.8",
                "doctrine/couchdb": "~1.0@dev",
                "graylog2/gelf-php": "~1.0",
                "phpunit/phpunit": "~3.7.0",
                "raven/raven": "~0.5",
                "ruflin/elastica": "0.90.*",
                "videlalvaro/php-amqplib": "~2.4"
            },
            "suggest": {
                "aws/aws-sdk-php": "Allow sending log messages to AWS services like DynamoDB",
                "doctrine/couchdb": "Allow sending log messages to a CouchDB server",
                "ext-amqp": "Allow sending log messages to an AMQP server (1.0+ required)",
                "ext-mongo": "Allow sending log messages to a MongoDB server",
                "graylog2/gelf-php": "Allow sending log messages to a GrayLog2 server",
                "raven/raven": "Allow sending log messages to a Sentry server",
                "rollbar/rollbar": "Allow sending log messages to Rollbar",
                "ruflin/elastica": "Allow sending log messages to an Elastic Search server",
                "videlalvaro/php-amqplib": "Allow sending log messages to an AMQP server using php-amqplib"
            },
            "type": "library",
            "extra": {
                "branch-alias": {
                    "dev-master": "1.11.x-dev"
                }
            },
            "autoload": {
                "psr-4": {
                    "Monolog\\": "src/Monolog"
                }
            },
            "notification-url": "https://packagist.org/downloads/",
            "license": [
                "MIT"
            ],
            "authors": [
                {
                    "name": "Jordi Boggiano",
                    "email": "j.boggiano@seld.be",
                    "homepage": "https://seld.be"
                }
            ],
            "description": "Sends your logs to files, sockets, inboxes, databases and various web services",
            "homepage": "https://github.com/Seldaek/monolog",
            "keywords": [
                "log",
                "logging",
                "psr-3"
            ],
            "time": "2014-09-30 13:30:58"
        },
        {
            "name": "oyejorge/less.php",
            "version": "v1.7.0.3",
            "source": {
                "type": "git",
                "url": "https://github.com/oyejorge/less.php.git",
                "reference": "6e08ecb07e6f6d9170c23e8744c58fdd822ad0de"
            },
            "dist": {
                "type": "zip",
                "url": "https://api.github.com/repos/oyejorge/less.php/zipball/6e08ecb07e6f6d9170c23e8744c58fdd822ad0de",
                "reference": "6e08ecb07e6f6d9170c23e8744c58fdd822ad0de",
                "shasum": ""
            },
            "require": {
                "php": ">=5.2"
            },
            "bin": [
                "bin/lessc"
            ],
            "type": "library",
            "autoload": {
                "psr-0": {
                    "Less": "lib/"
                },
                "classmap": [
                    "lessc.inc.php"
                ]
            },
            "notification-url": "https://packagist.org/downloads/",
            "license": [
                "Apache-2.0"
            ],
            "authors": [
                {
                    "name": "Matt Agar",
                    "homepage": "https://github.com/agar"
                },
                {
                    "name": "Martin Jantošovič",
                    "homepage": "https://github.com/Mordred"
                },
                {
                    "name": "Josh Schmidt",
                    "homepage": "https://github.com/oyejorge"
                }
            ],
            "description": "PHP port of the Javascript version of LESS https://lesscss.org",
            "homepage": "https://lessphp.gpeasy.com",
            "keywords": [
                "css",
                "less",
                "less.js",
                "lesscss",
                "php",
                "stylesheet"
            ],
            "time": "2015-03-10 18:12:59"
        },
        {
            "name": "pelago/emogrifier",
            "version": "v0.1.1",
            "source": {
                "type": "git",
                "url": "https://github.com/jjriv/emogrifier.git",
                "reference": "ed72bcd6a3c7014862ff86d026193667a172fedf"
            },
            "dist": {
                "type": "zip",
                "url": "https://api.github.com/repos/jjriv/emogrifier/zipball/ed72bcd6a3c7014862ff86d026193667a172fedf",
                "reference": "ed72bcd6a3c7014862ff86d026193667a172fedf",
                "shasum": ""
            },
            "require": {
                "ext-mbstring": "*",
                "php": ">=5.4.0"
            },
            "require-dev": {
                "phpunit/phpunit": "~4.6.0",
                "squizlabs/php_codesniffer": "~2.3.0"
            },
            "type": "library",
            "autoload": {
                "psr-4": {
                    "Pelago\\": "Classes/"
                }
            },
            "notification-url": "https://packagist.org/downloads/",
            "license": [
                "MIT"
            ],
            "authors": [
                {
                    "name": "John Reeve",
                    "email": "jreeve@pelagodesign.com"
                },
                {
                    "name": "Cameron Brooks"
                },
                {
                    "name": "Jaime Prado"
                },
                {
                    "name": "Oliver Klee",
                    "email": "typo3-coding@oliverklee.de"
                },
                {
                    "name": "Roman Ožana",
                    "email": "ozana@omdesign.cz"
                }
            ],
            "description": "Converts CSS styles into inline style attributes in your HTML code",
            "homepage": "https://www.pelagodesign.com/sidecar/emogrifier/",
            "time": "2015-05-15 11:37:51"
        },
        {
            "name": "psr/log",
            "version": "1.0.0",
            "source": {
                "type": "git",
                "url": "https://github.com/php-fig/log.git",
                "reference": "fe0936ee26643249e916849d48e3a51d5f5e278b"
            },
            "dist": {
                "type": "zip",
                "url": "https://api.github.com/repos/php-fig/log/zipball/fe0936ee26643249e916849d48e3a51d5f5e278b",
                "reference": "fe0936ee26643249e916849d48e3a51d5f5e278b",
                "shasum": ""
            },
            "type": "library",
            "autoload": {
                "psr-0": {
                    "Psr\\Log\\": ""
                }
            },
            "notification-url": "https://packagist.org/downloads/",
            "license": [
                "MIT"
            ],
            "authors": [
                {
                    "name": "PHP-FIG",
                    "homepage": "https://www.php-fig.org/"
                }
            ],
            "description": "Common interface for logging libraries",
            "keywords": [
                "log",
                "psr",
                "psr-3"
            ],
            "time": "2012-12-21 11:40:51"
        },
        {
            "name": "seld/jsonlint",
            "version": "1.3.1",
            "source": {
                "type": "git",
                "url": "https://github.com/Seldaek/jsonlint.git",
                "reference": "863ae85c6d3ef60ca49cb12bd051c4a0648c40c4"
            },
            "dist": {
                "type": "zip",
                "url": "https://api.github.com/repos/Seldaek/jsonlint/zipball/863ae85c6d3ef60ca49cb12bd051c4a0648c40c4",
                "reference": "863ae85c6d3ef60ca49cb12bd051c4a0648c40c4",
                "shasum": ""
            },
            "require": {
                "php": ">=5.3.0"
            },
            "bin": [
                "bin/jsonlint"
            ],
            "type": "library",
            "autoload": {
                "psr-4": {
                    "Seld\\JsonLint\\": "src/Seld/JsonLint/"
                }
            },
            "notification-url": "https://packagist.org/downloads/",
            "license": [
                "MIT"
            ],
            "authors": [
                {
                    "name": "Jordi Boggiano",
                    "email": "j.boggiano@seld.be",
                    "homepage": "https://seld.be"
                }
            ],
            "description": "JSON Linter",
            "keywords": [
                "json",
                "linter",
                "parser",
                "validator"
            ],
            "time": "2015-01-04 21:18:15"
        },
        {
            "name": "symfony/console",
            "version": "v2.6.11",
            "target-dir": "Symfony/Component/Console",
            "source": {
                "type": "git",
                "url": "https://github.com/symfony/Console.git",
                "reference": "0e5e18ae09d3f5c06367759be940e9ed3f568359"
            },
            "dist": {
                "type": "zip",
                "url": "https://api.github.com/repos/symfony/Console/zipball/0e5e18ae09d3f5c06367759be940e9ed3f568359",
                "reference": "0e5e18ae09d3f5c06367759be940e9ed3f568359",
                "shasum": ""
            },
            "require": {
                "php": ">=5.3.3"
            },
            "require-dev": {
                "psr/log": "~1.0",
                "symfony/event-dispatcher": "~2.1",
                "symfony/phpunit-bridge": "~2.7",
                "symfony/process": "~2.1"
            },
            "suggest": {
                "psr/log": "For using the console logger",
                "symfony/event-dispatcher": "",
                "symfony/process": ""
            },
            "type": "library",
            "extra": {
                "branch-alias": {
                    "dev-master": "2.6-dev"
                }
            },
            "autoload": {
                "psr-0": {
                    "Symfony\\Component\\Console\\": ""
                }
            },
            "notification-url": "https://packagist.org/downloads/",
            "license": [
                "MIT"
            ],
            "authors": [
                {
                    "name": "Fabien Potencier",
                    "email": "fabien@symfony.com"
                },
                {
                    "name": "Symfony Community",
                    "homepage": "https://symfony.com/contributors"
                }
            ],
            "description": "Symfony Console Component",
            "homepage": "https://symfony.com",
            "time": "2015-07-26 09:08:40"
        },
        {
            "name": "symfony/finder",
            "version": "v2.7.3",
            "source": {
                "type": "git",
                "url": "https://github.com/symfony/Finder.git",
                "reference": "ae0f363277485094edc04c9f3cbe595b183b78e4"
            },
            "dist": {
                "type": "zip",
                "url": "https://api.github.com/repos/symfony/Finder/zipball/ae0f363277485094edc04c9f3cbe595b183b78e4",
                "reference": "ae0f363277485094edc04c9f3cbe595b183b78e4",
                "shasum": ""
            },
            "require": {
                "php": ">=5.3.9"
            },
            "require-dev": {
                "symfony/phpunit-bridge": "~2.7"
            },
            "type": "library",
            "extra": {
                "branch-alias": {
                    "dev-master": "2.7-dev"
                }
            },
            "autoload": {
                "psr-4": {
                    "Symfony\\Component\\Finder\\": ""
                }
            },
            "notification-url": "https://packagist.org/downloads/",
            "license": [
                "MIT"
            ],
            "authors": [
                {
                    "name": "Fabien Potencier",
                    "email": "fabien@symfony.com"
                },
                {
                    "name": "Symfony Community",
                    "homepage": "https://symfony.com/contributors"
                }
            ],
            "description": "Symfony Finder Component",
            "homepage": "https://symfony.com",
            "time": "2015-07-09 16:07:40"
        },
        {
            "name": "symfony/process",
            "version": "v2.7.3",
            "source": {
                "type": "git",
                "url": "https://github.com/symfony/Process.git",
                "reference": "48aeb0e48600321c272955132d7606ab0a49adb3"
            },
            "dist": {
                "type": "zip",
                "url": "https://api.github.com/repos/symfony/Process/zipball/48aeb0e48600321c272955132d7606ab0a49adb3",
                "reference": "48aeb0e48600321c272955132d7606ab0a49adb3",
                "shasum": ""
            },
            "require": {
                "php": ">=5.3.9"
            },
            "require-dev": {
                "symfony/phpunit-bridge": "~2.7"
            },
            "type": "library",
            "extra": {
                "branch-alias": {
                    "dev-master": "2.7-dev"
                }
            },
            "autoload": {
                "psr-4": {
                    "Symfony\\Component\\Process\\": ""
                }
            },
            "notification-url": "https://packagist.org/downloads/",
            "license": [
                "MIT"
            ],
            "authors": [
                {
                    "name": "Fabien Potencier",
                    "email": "fabien@symfony.com"
                },
                {
                    "name": "Symfony Community",
                    "homepage": "https://symfony.com/contributors"
                }
            ],
            "description": "Symfony Process Component",
            "homepage": "https://symfony.com",
            "time": "2015-07-01 11:25:50"
        },
        {
            "name": "tedivm/jshrink",
            "version": "v1.0.1",
            "source": {
                "type": "git",
                "url": "https://github.com/tedious/JShrink.git",
                "reference": "7575d9d96f113bc7c1c28ec8231ee086751a9078"
            },
            "dist": {
                "type": "zip",
                "url": "https://api.github.com/repos/tedious/JShrink/zipball/7575d9d96f113bc7c1c28ec8231ee086751a9078",
                "reference": "7575d9d96f113bc7c1c28ec8231ee086751a9078",
                "shasum": ""
            },
            "require": {
                "php": ">=5.3.0"
            },
            "require-dev": {
                "fabpot/php-cs-fixer": "0.4.0",
                "phpunit/phpunit": "4.0.*",
                "satooshi/php-coveralls": "dev-master"
            },
            "type": "library",
            "autoload": {
                "psr-0": {
                    "JShrink": "src/"
                }
            },
            "notification-url": "https://packagist.org/downloads/",
            "license": [
                "BSD-3-Clause"
            ],
            "authors": [
                {
                    "name": "Robert Hafner",
                    "email": "tedivm@tedivm.com"
                }
            ],
            "description": "Javascript Minifier built in PHP",
            "homepage": "https://github.com/tedious/JShrink",
            "keywords": [
                "javascript",
                "minifier"
            ],
            "time": "2014-11-11 03:54:14"
        },
        {
            "name": "tubalmartin/cssmin",
            "version": "v2.4.8-p4",
            "source": {
                "type": "git",
                "url": "https://github.com/tubalmartin/YUI-CSS-compressor-PHP-port.git",
                "reference": "fe84d71e8420243544c0ce3bd0f5d7c1936b0f90"
            },
            "dist": {
                "type": "zip",
                "url": "https://api.github.com/repos/tubalmartin/YUI-CSS-compressor-PHP-port/zipball/fe84d71e8420243544c0ce3bd0f5d7c1936b0f90",
                "reference": "fe84d71e8420243544c0ce3bd0f5d7c1936b0f90",
                "shasum": ""
            },
            "require": {
                "php": ">=5.0.0"
            },
            "type": "library",
            "autoload": {
                "classmap": [
                    "cssmin.php"
                ]
            },
            "notification-url": "https://packagist.org/downloads/",
            "license": [
                "BSD-3-Clause"
            ],
            "authors": [
                {
                    "name": "Túbal Martín",
                    "homepage": "https://tubalmartin.me/"
                }
            ],
            "description": "A PHP port of the YUI CSS compressor",
            "homepage": "https://github.com/tubalmartin/YUI-CSS-compressor-PHP-port",
            "keywords": [
                "compress",
                "compressor",
                "css",
                "minify",
                "yui"
            ],
            "time": "2014-09-22 08:08:50"
        },
        {
            "name": "zendframework/zend-code",
            "version": "2.4.0",
            "source": {
                "type": "git",
                "url": "https://github.com/zendframework/zend-code.git",
                "reference": "0ed94f842ba60cdc900c46a61bdbd7ac95a3e140"
            },
            "dist": {
                "type": "zip",
                "url": "https://api.github.com/repos/zendframework/zend-code/zipball/0ed94f842ba60cdc900c46a61bdbd7ac95a3e140",
                "reference": "0ed94f842ba60cdc900c46a61bdbd7ac95a3e140",
                "shasum": ""
            },
            "require": {
                "php": ">=5.3.23",
                "zendframework/zend-eventmanager": "self.version"
            },
            "require-dev": {
                "doctrine/common": ">=2.1",
                "fabpot/php-cs-fixer": "1.7.*",
                "phpunit/phpunit": "~4.0",
                "satooshi/php-coveralls": "dev-master",
                "zendframework/zend-stdlib": "self.version"
            },
            "suggest": {
                "doctrine/common": "Doctrine\\Common >=2.1 for annotation features",
                "zendframework/zend-stdlib": "Zend\\Stdlib component"
            },
            "type": "library",
            "extra": {
                "branch-alias": {
                    "dev-master": "2.3-dev",
                    "dev-develop": "2.4-dev"
                }
            },
            "autoload": {
                "psr-4": {
                    "Zend\\Code\\": "src/"
                }
            },
            "notification-url": "https://packagist.org/downloads/",
            "license": [
                "BSD-3-Clause"
            ],
            "description": "provides facilities to generate arbitrary code using an object oriented interface",
            "homepage": "https://github.com/zendframework/zend-code",
            "keywords": [
                "code",
                "zf2"
            ],
            "time": "2015-03-31 15:39:14"
        },
        {
            "name": "zendframework/zend-config",
            "version": "2.4.0",
            "source": {
                "type": "git",
                "url": "https://github.com/zendframework/zend-config.git",
                "reference": "95f3a4b3fa85d49e6f060183122de4596fa6d29d"
            },
            "dist": {
                "type": "zip",
                "url": "https://api.github.com/repos/zendframework/zend-config/zipball/95f3a4b3fa85d49e6f060183122de4596fa6d29d",
                "reference": "95f3a4b3fa85d49e6f060183122de4596fa6d29d",
                "shasum": ""
            },
            "require": {
                "php": ">=5.3.23",
                "zendframework/zend-stdlib": "self.version"
            },
            "require-dev": {
                "fabpot/php-cs-fixer": "1.7.*",
                "phpunit/phpunit": "~4.0",
                "satooshi/php-coveralls": "dev-master",
                "zendframework/zend-filter": "self.version",
                "zendframework/zend-i18n": "self.version",
                "zendframework/zend-json": "self.version",
                "zendframework/zend-servicemanager": "self.version"
            },
            "suggest": {
                "zendframework/zend-filter": "Zend\\Filter component",
                "zendframework/zend-i18n": "Zend\\I18n component",
                "zendframework/zend-json": "Zend\\Json to use the Json reader or writer classes",
                "zendframework/zend-servicemanager": "Zend\\ServiceManager for use with the Config Factory to retrieve reader and writer instances"
            },
            "type": "library",
            "extra": {
                "branch-alias": {
                    "dev-master": "2.3-dev",
                    "dev-develop": "2.4-dev"
                }
            },
            "autoload": {
                "psr-4": {
                    "Zend\\Config\\": "src/"
                }
            },
            "notification-url": "https://packagist.org/downloads/",
            "license": [
                "BSD-3-Clause"
            ],
            "description": "provides a nested object property based user interface for accessing this configuration data within application code",
            "homepage": "https://github.com/zendframework/zend-config",
            "keywords": [
                "config",
                "zf2"
            ],
            "time": "2015-03-25 20:55:48"
        },
        {
            "name": "zendframework/zend-console",
            "version": "2.4.0",
            "source": {
                "type": "git",
                "url": "https://github.com/zendframework/zend-console.git",
                "reference": "54823d9ba6f8ce39046384ee5a043b5b3d5f56d7"
            },
            "dist": {
                "type": "zip",
                "url": "https://api.github.com/repos/zendframework/zend-console/zipball/54823d9ba6f8ce39046384ee5a043b5b3d5f56d7",
                "reference": "54823d9ba6f8ce39046384ee5a043b5b3d5f56d7",
                "shasum": ""
            },
            "require": {
                "php": ">=5.3.23",
                "zendframework/zend-stdlib": "self.version"
            },
            "require-dev": {
                "fabpot/php-cs-fixer": "1.7.*",
                "phpunit/phpunit": "~4.0",
                "satooshi/php-coveralls": "dev-master"
            },
            "suggest": {
                "zendframework/zend-filter": "To support DefaultRouteMatcher usage",
                "zendframework/zend-validator": "To support DefaultRouteMatcher usage"
            },
            "type": "library",
            "extra": {
                "branch-alias": {
                    "dev-master": "2.3-dev",
                    "dev-develop": "2.4-dev"
                }
            },
            "autoload": {
                "psr-4": {
                    "Zend\\Console\\": "src/"
                }
            },
            "notification-url": "https://packagist.org/downloads/",
            "license": [
                "BSD-3-Clause"
            ],
            "homepage": "https://github.com/zendframework/zend-console",
            "keywords": [
                "console",
                "zf2"
            ],
            "time": "2015-03-25 20:55:48"
        },
        {
            "name": "zendframework/zend-crypt",
            "version": "2.4.0",
            "source": {
                "type": "git",
                "url": "https://github.com/zendframework/zend-crypt.git",
                "reference": "425b7c12f2a322ad74039f8e122e0a2695bf9787"
            },
            "dist": {
                "type": "zip",
                "url": "https://api.github.com/repos/zendframework/zend-crypt/zipball/425b7c12f2a322ad74039f8e122e0a2695bf9787",
                "reference": "425b7c12f2a322ad74039f8e122e0a2695bf9787",
                "shasum": ""
            },
            "require": {
                "php": ">=5.3.23",
                "zendframework/zend-math": "self.version",
                "zendframework/zend-servicemanager": "self.version",
                "zendframework/zend-stdlib": "self.version"
            },
            "require-dev": {
                "fabpot/php-cs-fixer": "1.7.*",
                "phpunit/phpunit": "~4.0",
                "satooshi/php-coveralls": "dev-master"
            },
            "suggest": {
                "ext-mcrypt": "Required for most features of Zend\\Crypt"
            },
            "type": "library",
            "extra": {
                "branch-alias": {
                    "dev-master": "2.3-dev",
                    "dev-develop": "2.4-dev"
                }
            },
            "autoload": {
                "psr-4": {
                    "Zend\\Crypt\\": "src/"
                }
            },
            "notification-url": "https://packagist.org/downloads/",
            "license": [
                "BSD-3-Clause"
            ],
            "homepage": "https://github.com/zendframework/zend-crypt",
            "keywords": [
                "crypt",
                "zf2"
            ],
            "time": "2015-03-25 20:55:48"
        },
        {
            "name": "zendframework/zend-di",
            "version": "2.4.0",
            "source": {
                "type": "git",
                "url": "https://github.com/zendframework/zend-di.git",
                "reference": "b9f8de081adecf71a003a569e9ba76c0a4c00bf2"
            },
            "dist": {
                "type": "zip",
                "url": "https://api.github.com/repos/zendframework/zend-di/zipball/b9f8de081adecf71a003a569e9ba76c0a4c00bf2",
                "reference": "b9f8de081adecf71a003a569e9ba76c0a4c00bf2",
                "shasum": ""
            },
            "require": {
                "php": ">=5.3.23",
                "zendframework/zend-code": "self.version",
                "zendframework/zend-stdlib": "self.version"
            },
            "require-dev": {
                "fabpot/php-cs-fixer": "1.7.*",
                "phpunit/phpunit": "~4.0",
                "satooshi/php-coveralls": "dev-master",
                "zendframework/zend-servicemanager": "self.version"
            },
            "suggest": {
                "zendframework/zend-servicemanager": "Zend\\ServiceManager component"
            },
            "type": "library",
            "extra": {
                "branch-alias": {
                    "dev-master": "2.3-dev",
                    "dev-develop": "2.4-dev"
                }
            },
            "autoload": {
                "psr-4": {
                    "Zend\\Di\\": "src/"
                }
            },
            "notification-url": "https://packagist.org/downloads/",
            "license": [
                "BSD-3-Clause"
            ],
            "homepage": "https://github.com/zendframework/zend-di",
            "keywords": [
                "di",
                "zf2"
            ],
            "time": "2015-03-25 20:55:48"
        },
        {
            "name": "zendframework/zend-escaper",
            "version": "2.4.0",
            "source": {
                "type": "git",
                "url": "https://github.com/zendframework/zend-escaper.git",
                "reference": "15e5769e4fcdb4bf07ebd76500810e7070e23a97"
            },
            "dist": {
                "type": "zip",
                "url": "https://api.github.com/repos/zendframework/zend-escaper/zipball/15e5769e4fcdb4bf07ebd76500810e7070e23a97",
                "reference": "15e5769e4fcdb4bf07ebd76500810e7070e23a97",
                "shasum": ""
            },
            "require": {
                "php": ">=5.3.23"
            },
            "require-dev": {
                "fabpot/php-cs-fixer": "1.7.*",
                "phpunit/phpunit": "~4.0",
                "satooshi/php-coveralls": "dev-master"
            },
            "type": "library",
            "extra": {
                "branch-alias": {
                    "dev-master": "2.3-dev",
                    "dev-develop": "2.4-dev"
                }
            },
            "autoload": {
                "psr-4": {
                    "Zend\\Escaper\\": "src/"
                }
            },
            "notification-url": "https://packagist.org/downloads/",
            "license": [
                "BSD-3-Clause"
            ],
            "homepage": "https://github.com/zendframework/zend-escaper",
            "keywords": [
                "escaper",
                "zf2"
            ],
            "time": "2015-03-23 18:29:14"
        },
        {
            "name": "zendframework/zend-eventmanager",
            "version": "2.4.0",
            "source": {
                "type": "git",
                "url": "https://github.com/zendframework/zend-eventmanager.git",
                "reference": "58d21c95c7005a527262fd536499195f104e83f9"
            },
            "dist": {
                "type": "zip",
                "url": "https://api.github.com/repos/zendframework/zend-eventmanager/zipball/58d21c95c7005a527262fd536499195f104e83f9",
                "reference": "58d21c95c7005a527262fd536499195f104e83f9",
                "shasum": ""
            },
            "require": {
                "php": ">=5.3.23",
                "zendframework/zend-stdlib": "self.version"
            },
            "require-dev": {
                "fabpot/php-cs-fixer": "1.7.*",
                "phpunit/phpunit": "~4.0",
                "satooshi/php-coveralls": "dev-master"
            },
            "type": "library",
            "extra": {
                "branch-alias": {
                    "dev-master": "2.3-dev",
                    "dev-develop": "2.4-dev"
                }
            },
            "autoload": {
                "psr-4": {
                    "Zend\\EventManager\\": "src/"
                }
            },
            "notification-url": "https://packagist.org/downloads/",
            "license": [
                "BSD-3-Clause"
            ],
            "homepage": "https://github.com/zendframework/zend-event-manager",
            "keywords": [
                "eventmanager",
                "zf2"
            ],
            "time": "2015-03-23 18:29:14"
        },
        {
            "name": "zendframework/zend-filter",
            "version": "2.4.0",
            "source": {
                "type": "git",
                "url": "https://github.com/zendframework/zend-filter.git",
                "reference": "6d8aed2da81b62a04747346c4370562cdbe34595"
            },
            "dist": {
                "type": "zip",
                "url": "https://api.github.com/repos/zendframework/zend-filter/zipball/6d8aed2da81b62a04747346c4370562cdbe34595",
                "reference": "6d8aed2da81b62a04747346c4370562cdbe34595",
                "shasum": ""
            },
            "require": {
                "php": ">=5.3.23",
                "zendframework/zend-stdlib": "self.version"
            },
            "require-dev": {
                "fabpot/php-cs-fixer": "1.7.*",
                "phpunit/phpunit": "~4.0",
                "satooshi/php-coveralls": "dev-master",
                "zendframework/zend-crypt": "self.version",
                "zendframework/zend-servicemanager": "self.version",
                "zendframework/zend-uri": "self.version"
            },
            "suggest": {
                "zendframework/zend-crypt": "Zend\\Crypt component",
                "zendframework/zend-i18n": "Zend\\I18n component",
                "zendframework/zend-servicemanager": "Zend\\ServiceManager component",
                "zendframework/zend-uri": "Zend\\Uri component for UriNormalize filter"
            },
            "type": "library",
            "extra": {
                "branch-alias": {
                    "dev-master": "2.3-dev",
                    "dev-develop": "2.4-dev"
                }
            },
            "autoload": {
                "psr-4": {
                    "Zend\\Filter\\": "src/"
                }
            },
            "notification-url": "https://packagist.org/downloads/",
            "license": [
                "BSD-3-Clause"
            ],
            "description": "provides a set of commonly needed data filters",
            "homepage": "https://github.com/zendframework/zend-filter",
            "keywords": [
                "filter",
                "zf2"
            ],
            "time": "2015-03-25 20:55:48"
        },
        {
            "name": "zendframework/zend-form",
            "version": "2.4.0",
            "source": {
                "type": "git",
                "url": "https://github.com/zendframework/zend-form.git",
                "reference": "bca0db55718355d25c2c10fdd41a83561f1c94b3"
            },
            "dist": {
                "type": "zip",
                "url": "https://api.github.com/repos/zendframework/zend-form/zipball/bca0db55718355d25c2c10fdd41a83561f1c94b3",
                "reference": "bca0db55718355d25c2c10fdd41a83561f1c94b3",
                "shasum": ""
            },
            "require": {
                "php": ">=5.3.23",
                "zendframework/zend-inputfilter": "self.version",
                "zendframework/zend-stdlib": "self.version"
            },
            "require-dev": {
                "fabpot/php-cs-fixer": "1.7.*",
                "phpunit/phpunit": "~4.0",
                "satooshi/php-coveralls": "dev-master",
                "zendframework/zend-captcha": "self.version",
                "zendframework/zend-code": "self.version",
                "zendframework/zend-eventmanager": "self.version",
                "zendframework/zend-filter": "self.version",
                "zendframework/zend-i18n": "self.version",
                "zendframework/zend-servicemanager": "self.version",
                "zendframework/zend-validator": "self.version",
                "zendframework/zend-view": "self.version",
                "zendframework/zendservice-recaptcha": "*"
            },
            "suggest": {
                "zendframework/zend-captcha": "Zend\\Captcha component",
                "zendframework/zend-code": "Zend\\Code component",
                "zendframework/zend-eventmanager": "Zend\\EventManager component",
                "zendframework/zend-filter": "Zend\\Filter component",
                "zendframework/zend-i18n": "Zend\\I18n component",
                "zendframework/zend-servicemanager": "Zend\\ServiceManager component",
                "zendframework/zend-validator": "Zend\\Validator component",
                "zendframework/zend-view": "Zend\\View component",
                "zendframework/zendservice-recaptcha": "ZendService\\ReCaptcha component"
            },
            "type": "library",
            "extra": {
                "branch-alias": {
                    "dev-master": "2.3-dev",
                    "dev-develop": "2.4-dev"
                }
            },
            "autoload": {
                "psr-4": {
                    "Zend\\Form\\": "src/"
                }
            },
            "notification-url": "https://packagist.org/downloads/",
            "license": [
                "BSD-3-Clause"
            ],
            "homepage": "https://github.com/zendframework/zend-form",
            "keywords": [
                "form",
                "zf2"
            ],
            "time": "2015-03-28 20:29:18"
        },
        {
            "name": "zendframework/zend-https",
            "version": "2.4.0",
            "source": {
                "type": "git",
                "url": "https://github.com/zendframework/zend-https.git",
                "reference": "9c6047a0bdb3094d3ea07a215ff929cc47de4deb"
            },
            "dist": {
                "type": "zip",
                "url": "https://api.github.com/repos/zendframework/zend-https/zipball/9c6047a0bdb3094d3ea07a215ff929cc47de4deb",
                "reference": "9c6047a0bdb3094d3ea07a215ff929cc47de4deb",
                "shasum": ""
            },
            "require": {
                "php": ">=5.3.23",
                "zendframework/zend-loader": "self.version",
                "zendframework/zend-stdlib": "self.version",
                "zendframework/zend-uri": "self.version",
                "zendframework/zend-validator": "self.version"
            },
            "require-dev": {
                "fabpot/php-cs-fixer": "1.7.*",
                "phpunit/phpunit": "~4.0",
                "satooshi/php-coveralls": "dev-master"
            },
            "type": "library",
            "extra": {
                "branch-alias": {
                    "dev-master": "2.3-dev",
                    "dev-develop": "2.4-dev"
                }
            },
            "autoload": {
                "psr-4": {
                    "Zend\\https\\": "src/"
                }
            },
            "notification-url": "https://packagist.org/downloads/",
            "license": [
                "BSD-3-Clause"
            ],
            "description": "provides an easy interface for performing Hyper-Text Transfer Protocol (https) requests",
            "homepage": "https://github.com/zendframework/zend-https",
            "keywords": [
                "https",
                "zf2"
            ],
            "time": "2015-03-27 15:46:30"
        },
        {
            "name": "zendframework/zend-i18n",
            "version": "2.4.0",
            "source": {
                "type": "git",
                "url": "https://github.com/zendframework/zend-i18n.git",
                "reference": "9aebc5287373a802540d75fe5508417f866c2e52"
            },
            "dist": {
                "type": "zip",
                "url": "https://api.github.com/repos/zendframework/zend-i18n/zipball/9aebc5287373a802540d75fe5508417f866c2e52",
                "reference": "9aebc5287373a802540d75fe5508417f866c2e52",
                "shasum": ""
            },
            "require": {
                "php": ">=5.3.23",
                "zendframework/zend-stdlib": "self.version"
            },
            "require-dev": {
                "fabpot/php-cs-fixer": "1.7.*",
                "phpunit/phpunit": "~4.0",
                "satooshi/php-coveralls": "dev-master",
                "zendframework/zend-cache": "self.version",
                "zendframework/zend-config": "self.version",
                "zendframework/zend-eventmanager": "self.version",
                "zendframework/zend-filter": "self.version",
                "zendframework/zend-servicemanager": "self.version",
                "zendframework/zend-validator": "self.version",
                "zendframework/zend-view": "self.version"
            },
            "suggest": {
                "ext-intl": "Required for most features of Zend\\I18n; included in default builds of PHP",
                "zendframework/zend-cache": "Zend\\Cache component",
                "zendframework/zend-config": "Zend\\Config component",
                "zendframework/zend-eventmanager": "You should install this package to use the events in the translator",
                "zendframework/zend-filter": "You should install this package to use the provided filters",
                "zendframework/zend-resources": "Translation resources",
                "zendframework/zend-servicemanager": "Zend\\ServiceManager component",
                "zendframework/zend-validator": "You should install this package to use the provided validators",
                "zendframework/zend-view": "You should install this package to use the provided view helpers"
            },
            "type": "library",
            "extra": {
                "branch-alias": {
                    "dev-master": "2.3-dev",
                    "dev-develop": "2.4-dev"
                }
            },
            "autoload": {
                "psr-4": {
                    "Zend\\I18n\\": "src/"
                }
            },
            "notification-url": "https://packagist.org/downloads/",
            "license": [
                "BSD-3-Clause"
            ],
            "homepage": "https://github.com/zendframework/zend-i18n",
            "keywords": [
                "i18n",
                "zf2"
            ],
            "time": "2015-03-25 20:55:48"
        },
        {
            "name": "zendframework/zend-inputfilter",
            "version": "2.4.0",
            "source": {
                "type": "git",
                "url": "https://github.com/zendframework/zend-inputfilter.git",
                "reference": "4b1398f3635fae3cc5e873c5bb067274f3d10a93"
            },
            "dist": {
                "type": "zip",
                "url": "https://api.github.com/repos/zendframework/zend-inputfilter/zipball/4b1398f3635fae3cc5e873c5bb067274f3d10a93",
                "reference": "4b1398f3635fae3cc5e873c5bb067274f3d10a93",
                "shasum": ""
            },
            "require": {
                "php": ">=5.3.23",
                "zendframework/zend-filter": "self.version",
                "zendframework/zend-stdlib": "self.version",
                "zendframework/zend-validator": "self.version"
            },
            "require-dev": {
                "fabpot/php-cs-fixer": "1.7.*",
                "phpunit/phpunit": "~4.0",
                "satooshi/php-coveralls": "dev-master",
                "zendframework/zend-servicemanager": "self.version"
            },
            "suggest": {
                "zendframework/zend-servicemanager": "To support plugin manager support"
            },
            "type": "library",
            "extra": {
                "branch-alias": {
                    "dev-master": "2.3-dev",
                    "dev-develop": "2.4-dev"
                }
            },
            "autoload": {
                "psr-4": {
                    "Zend\\InputFilter\\": "src/"
                }
            },
            "notification-url": "https://packagist.org/downloads/",
            "license": [
                "BSD-3-Clause"
            ],
            "homepage": "https://github.com/zendframework/zend-input-filter",
            "keywords": [
                "inputfilter",
                "zf2"
            ],
            "time": "2015-03-23 18:29:14"
        },
        {
            "name": "zendframework/zend-json",
            "version": "2.4.0",
            "source": {
                "type": "git",
                "url": "https://github.com/zendframework/zend-json.git",
                "reference": "2d845e151c1b9a237cf1899ac31e17fb10bd1e3f"
            },
            "dist": {
                "type": "zip",
                "url": "https://api.github.com/repos/zendframework/zend-json/zipball/2d845e151c1b9a237cf1899ac31e17fb10bd1e3f",
                "reference": "2d845e151c1b9a237cf1899ac31e17fb10bd1e3f",
                "shasum": ""
            },
            "require": {
                "php": ">=5.3.23",
                "zendframework/zend-stdlib": "self.version"
            },
            "require-dev": {
                "fabpot/php-cs-fixer": "1.7.*",
                "phpunit/phpunit": "~4.0",
                "satooshi/php-coveralls": "dev-master",
                "zendframework/zend-https": "self.version",
                "zendframework/zend-server": "self.version"
            },
            "suggest": {
                "zendframework/zend-https": "Zend\\https component",
                "zendframework/zend-server": "Zend\\Server component",
                "zendframework/zendxml": "To support Zend\\Json\\Json::fromXml() usage"
            },
            "type": "library",
            "extra": {
                "branch-alias": {
                    "dev-master": "2.3-dev",
                    "dev-develop": "2.4-dev"
                }
            },
            "autoload": {
                "psr-4": {
                    "Zend\\Json\\": "src/"
                }
            },
            "notification-url": "https://packagist.org/downloads/",
            "license": [
                "BSD-3-Clause"
            ],
            "description": "provides convenience methods for serializing native PHP to JSON and decoding JSON to native PHP",
            "homepage": "https://github.com/zendframework/zend-json",
            "keywords": [
                "json",
                "zf2"
            ],
            "time": "2015-03-25 20:55:48"
        },
        {
            "name": "zendframework/zend-loader",
            "version": "2.4.0",
            "source": {
                "type": "git",
                "url": "https://github.com/zendframework/zend-loader.git",
                "reference": "65de2c7a56f8eee633c6bf1cfab73e45648880d4"
            },
            "dist": {
                "type": "zip",
                "url": "https://api.github.com/repos/zendframework/zend-loader/zipball/65de2c7a56f8eee633c6bf1cfab73e45648880d4",
                "reference": "65de2c7a56f8eee633c6bf1cfab73e45648880d4",
                "shasum": ""
            },
            "require": {
                "php": ">=5.3.23"
            },
            "require-dev": {
                "fabpot/php-cs-fixer": "1.7.*",
                "phpunit/phpunit": "~4.0",
                "satooshi/php-coveralls": "dev-master"
            },
            "type": "library",
            "extra": {
                "branch-alias": {
                    "dev-master": "2.3-dev",
                    "dev-develop": "2.4-dev"
                }
            },
            "autoload": {
                "psr-4": {
                    "Zend\\Loader\\": "src/"
                }
            },
            "notification-url": "https://packagist.org/downloads/",
            "license": [
                "BSD-3-Clause"
            ],
            "homepage": "https://github.com/zendframework/zend-loader",
            "keywords": [
                "loader",
                "zf2"
            ],
            "time": "2015-03-23 18:29:14"
        },
        {
            "name": "zendframework/zend-log",
            "version": "2.4.0",
            "source": {
                "type": "git",
                "url": "https://github.com/zendframework/zend-log.git",
                "reference": "002e3c810cad7e31e51c9895e9e3cb6fbd312cdd"
            },
            "dist": {
                "type": "zip",
                "url": "https://api.github.com/repos/zendframework/zend-log/zipball/002e3c810cad7e31e51c9895e9e3cb6fbd312cdd",
                "reference": "002e3c810cad7e31e51c9895e9e3cb6fbd312cdd",
                "shasum": ""
            },
            "require": {
                "php": ">=5.3.23",
                "zendframework/zend-servicemanager": "self.version",
                "zendframework/zend-stdlib": "self.version"
            },
            "require-dev": {
                "fabpot/php-cs-fixer": "1.7.*",
                "phpunit/phpunit": "~4.0",
                "satooshi/php-coveralls": "dev-master",
                "zendframework/zend-console": "self.version",
                "zendframework/zend-db": "self.version",
                "zendframework/zend-escaper": "self.version",
                "zendframework/zend-mail": "self.version",
                "zendframework/zend-validator": "self.version"
            },
            "suggest": {
                "ext-mongo": "*",
                "zendframework/zend-console": "Zend\\Console component",
                "zendframework/zend-db": "Zend\\Db component",
                "zendframework/zend-escaper": "Zend\\Escaper component, for use in the XML formatter",
                "zendframework/zend-mail": "Zend\\Mail component",
                "zendframework/zend-validator": "Zend\\Validator component"
            },
            "type": "library",
            "extra": {
                "branch-alias": {
                    "dev-master": "2.3-dev",
                    "dev-develop": "2.4-dev"
                }
            },
            "autoload": {
                "psr-4": {
                    "Zend\\Log\\": "src/"
                }
            },
            "notification-url": "https://packagist.org/downloads/",
            "license": [
                "BSD-3-Clause"
            ],
            "description": "component for general purpose logging",
            "homepage": "https://github.com/zendframework/zend-log",
            "keywords": [
                "log",
                "logging",
                "zf2"
            ],
            "time": "2015-03-25 20:55:48"
        },
        {
            "name": "zendframework/zend-math",
            "version": "2.4.0",
            "source": {
                "type": "git",
                "url": "https://github.com/zendframework/zend-math.git",
                "reference": "f41fe4acfd809c14f2a802d1aa45dec8fcd2cc73"
            },
            "dist": {
                "type": "zip",
                "url": "https://api.github.com/repos/zendframework/zend-math/zipball/f41fe4acfd809c14f2a802d1aa45dec8fcd2cc73",
                "reference": "f41fe4acfd809c14f2a802d1aa45dec8fcd2cc73",
                "shasum": ""
            },
            "require": {
                "php": ">=5.3.23"
            },
            "require-dev": {
                "fabpot/php-cs-fixer": "1.7.*",
                "phpunit/phpunit": "~4.0",
                "satooshi/php-coveralls": "dev-master"
            },
            "suggest": {
                "ext-bcmath": "If using the bcmath functionality",
                "ext-gmp": "If using the gmp functionality",
                "ircmaxell/random-lib": "Fallback random byte generator for Zend\\Math\\Rand if OpenSSL/Mcrypt extensions are unavailable",
                "zendframework/zend-servicemanager": ">= current version, if using the BigInteger::factory functionality"
            },
            "type": "library",
            "extra": {
                "branch-alias": {
                    "dev-master": "2.3-dev",
                    "dev-develop": "2.4-dev"
                }
            },
            "autoload": {
                "psr-4": {
                    "Zend\\Math\\": "src/"
                }
            },
            "notification-url": "https://packagist.org/downloads/",
            "license": [
                "BSD-3-Clause"
            ],
            "homepage": "https://github.com/zendframework/zend-math",
            "keywords": [
                "math",
                "zf2"
            ],
            "time": "2015-03-23 18:29:14"
        },
        {
            "name": "zendframework/zend-modulemanager",
            "version": "2.4.0",
            "source": {
                "type": "git",
                "url": "https://github.com/zendframework/zend-modulemanager.git",
                "reference": "af7ae3cd29a1efb73cc66ae1081e606039d5c20f"
            },
            "dist": {
                "type": "zip",
                "url": "https://api.github.com/repos/zendframework/zend-modulemanager/zipball/af7ae3cd29a1efb73cc66ae1081e606039d5c20f",
                "reference": "af7ae3cd29a1efb73cc66ae1081e606039d5c20f",
                "shasum": ""
            },
            "require": {
                "php": ">=5.3.23",
                "zendframework/zend-eventmanager": "self.version",
                "zendframework/zend-stdlib": "self.version"
            },
            "require-dev": {
                "fabpot/php-cs-fixer": "1.7.*",
                "phpunit/phpunit": "~4.0",
                "satooshi/php-coveralls": "dev-master",
                "zendframework/zend-config": "self.version",
                "zendframework/zend-console": "self.version",
                "zendframework/zend-loader": "self.version",
                "zendframework/zend-servicemanager": "self.version"
            },
            "suggest": {
                "zendframework/zend-config": "Zend\\Config component",
                "zendframework/zend-console": "Zend\\Console component",
                "zendframework/zend-loader": "Zend\\Loader component",
                "zendframework/zend-mvc": "Zend\\Mvc component",
                "zendframework/zend-servicemanager": "Zend\\ServiceManager component"
            },
            "type": "library",
            "extra": {
                "branch-alias": {
                    "dev-master": "2.3-dev",
                    "dev-develop": "2.4-dev"
                }
            },
            "autoload": {
                "psr-4": {
                    "Zend\\ModuleManager\\": "src/"
                }
            },
            "notification-url": "https://packagist.org/downloads/",
            "license": [
                "BSD-3-Clause"
            ],
            "homepage": "https://github.com/zendframework/zend-module-manager",
            "keywords": [
                "modulemanager",
                "zf2"
            ],
            "time": "2015-03-23 18:29:14"
        },
        {
            "name": "zendframework/zend-mvc",
            "version": "2.4.0",
            "source": {
                "type": "git",
                "url": "https://github.com/zendframework/zend-mvc.git",
                "reference": "0b4a4a829b30be510a3f215c4ff00c703ee8b431"
            },
            "dist": {
                "type": "zip",
                "url": "https://api.github.com/repos/zendframework/zend-mvc/zipball/0b4a4a829b30be510a3f215c4ff00c703ee8b431",
                "reference": "0b4a4a829b30be510a3f215c4ff00c703ee8b431",
                "shasum": ""
            },
            "require": {
                "php": ">=5.3.23",
                "zendframework/zend-eventmanager": "self.version",
                "zendframework/zend-form": "self.version",
                "zendframework/zend-servicemanager": "self.version",
                "zendframework/zend-stdlib": "self.version"
            },
            "require-dev": {
                "fabpot/php-cs-fixer": "1.7.*",
                "phpunit/phpunit": "~4.0",
                "satooshi/php-coveralls": "dev-master",
                "zendframework/zend-authentication": "self.version",
                "zendframework/zend-console": "self.version",
                "zendframework/zend-di": "self.version",
                "zendframework/zend-filter": "self.version",
                "zendframework/zend-https": "self.version",
                "zendframework/zend-i18n": "self.version",
                "zendframework/zend-inputfilter": "self.version",
                "zendframework/zend-json": "self.version",
                "zendframework/zend-log": "self.version",
                "zendframework/zend-modulemanager": "self.version",
                "zendframework/zend-serializer": "self.version",
                "zendframework/zend-session": "self.version",
                "zendframework/zend-text": "self.version",
                "zendframework/zend-uri": "self.version",
                "zendframework/zend-validator": "self.version",
                "zendframework/zend-version": "self.version",
                "zendframework/zend-view": "self.version"
            },
            "suggest": {
                "zendframework/zend-authentication": "Zend\\Authentication component for Identity plugin",
                "zendframework/zend-config": "Zend\\Config component",
                "zendframework/zend-console": "Zend\\Console component",
                "zendframework/zend-di": "Zend\\Di component",
                "zendframework/zend-filter": "Zend\\Filter component",
                "zendframework/zend-https": "Zend\\https component",
                "zendframework/zend-i18n": "Zend\\I18n component for translatable segments",
                "zendframework/zend-inputfilter": "Zend\\Inputfilter component",
                "zendframework/zend-json": "Zend\\Json component",
                "zendframework/zend-log": "Zend\\Log component",
                "zendframework/zend-modulemanager": "Zend\\ModuleManager component",
                "zendframework/zend-serializer": "Zend\\Serializer component",
                "zendframework/zend-session": "Zend\\Session component for FlashMessenger, PRG, and FPRG plugins",
                "zendframework/zend-stdlib": "Zend\\Stdlib component",
                "zendframework/zend-text": "Zend\\Text component",
                "zendframework/zend-uri": "Zend\\Uri component",
                "zendframework/zend-validator": "Zend\\Validator component",
                "zendframework/zend-version": "Zend\\Version component",
                "zendframework/zend-view": "Zend\\View component"
            },
            "type": "library",
            "extra": {
                "branch-alias": {
                    "dev-master": "2.3-dev",
                    "dev-develop": "2.4-dev"
                }
            },
            "autoload": {
                "psr-4": {
                    "Zend\\Mvc\\": "src/"
                }
            },
            "notification-url": "https://packagist.org/downloads/",
            "license": [
                "BSD-3-Clause"
            ],
            "homepage": "https://github.com/zendframework/zend-mvc",
            "keywords": [
                "mvc",
                "zf2"
            ],
            "time": "2015-03-26 18:55:14"
        },
        {
            "name": "zendframework/zend-serializer",
            "version": "2.4.0",
            "source": {
                "type": "git",
                "url": "https://github.com/zendframework/zend-serializer.git",
                "reference": "3c531789a9882a5deb721356a7bd2642b65d4b09"
            },
            "dist": {
                "type": "zip",
                "url": "https://api.github.com/repos/zendframework/zend-serializer/zipball/3c531789a9882a5deb721356a7bd2642b65d4b09",
                "reference": "3c531789a9882a5deb721356a7bd2642b65d4b09",
                "shasum": ""
            },
            "require": {
                "php": ">=5.3.23",
                "zendframework/zend-json": "self.version",
                "zendframework/zend-math": "self.version",
                "zendframework/zend-stdlib": "self.version"
            },
            "require-dev": {
                "fabpot/php-cs-fixer": "1.7.*",
                "phpunit/phpunit": "~4.0",
                "satooshi/php-coveralls": "dev-master",
                "zendframework/zend-servicemanager": "self.version"
            },
            "suggest": {
                "zendframework/zend-servicemanager": "To support plugin manager support"
            },
            "type": "library",
            "extra": {
                "branch-alias": {
                    "dev-master": "2.3-dev",
                    "dev-develop": "2.4-dev"
                }
            },
            "autoload": {
                "psr-4": {
                    "Zend\\Serializer\\": "src/"
                }
            },
            "notification-url": "https://packagist.org/downloads/",
            "license": [
                "BSD-3-Clause"
            ],
            "description": "provides an adapter based interface to simply generate storable representation of PHP types by different facilities, and recover",
            "homepage": "https://github.com/zendframework/zend-serializer",
            "keywords": [
                "serializer",
                "zf2"
            ],
            "time": "2015-03-25 20:55:48"
        },
        {
            "name": "zendframework/zend-server",
            "version": "2.4.0",
            "source": {
                "type": "git",
                "url": "https://github.com/zendframework/zend-server.git",
                "reference": "d11ff0bd529d202022823d4accf5983cbd50fc49"
            },
            "dist": {
                "type": "zip",
                "url": "https://api.github.com/repos/zendframework/zend-server/zipball/d11ff0bd529d202022823d4accf5983cbd50fc49",
                "reference": "d11ff0bd529d202022823d4accf5983cbd50fc49",
                "shasum": ""
            },
            "require": {
                "php": ">=5.3.23",
                "zendframework/zend-code": "self.version",
                "zendframework/zend-stdlib": "self.version"
            },
            "require-dev": {
                "fabpot/php-cs-fixer": "1.7.*",
                "phpunit/phpunit": "~4.0",
                "satooshi/php-coveralls": "dev-master"
            },
            "type": "library",
            "extra": {
                "branch-alias": {
                    "dev-master": "2.3-dev",
                    "dev-develop": "2.4-dev"
                }
            },
            "autoload": {
                "psr-4": {
                    "Zend\\Server\\": "src/"
                }
            },
            "notification-url": "https://packagist.org/downloads/",
            "license": [
                "BSD-3-Clause"
            ],
            "homepage": "https://github.com/zendframework/zend-server",
            "keywords": [
                "server",
                "zf2"
            ],
            "time": "2015-03-25 20:55:48"
        },
        {
            "name": "zendframework/zend-servicemanager",
            "version": "2.4.0",
            "source": {
                "type": "git",
                "url": "https://github.com/zendframework/zend-servicemanager.git",
                "reference": "57cf99fa5ac08c05a135a8d0d676c52a5e450083"
            },
            "dist": {
                "type": "zip",
                "url": "https://api.github.com/repos/zendframework/zend-servicemanager/zipball/57cf99fa5ac08c05a135a8d0d676c52a5e450083",
                "reference": "57cf99fa5ac08c05a135a8d0d676c52a5e450083",
                "shasum": ""
            },
            "require": {
                "php": ">=5.3.23"
            },
            "require-dev": {
                "fabpot/php-cs-fixer": "1.7.*",
                "phpunit/phpunit": "~4.0",
                "satooshi/php-coveralls": "dev-master",
                "zendframework/zend-di": "self.version"
            },
            "suggest": {
                "ocramius/proxy-manager": "ProxyManager 0.5.* to handle lazy initialization of services",
                "zendframework/zend-di": "Zend\\Di component"
            },
            "type": "library",
            "extra": {
                "branch-alias": {
                    "dev-master": "2.3-dev",
                    "dev-develop": "2.4-dev"
                }
            },
            "autoload": {
                "psr-4": {
                    "Zend\\ServiceManager\\": "src/"
                }
            },
            "notification-url": "https://packagist.org/downloads/",
            "license": [
                "BSD-3-Clause"
            ],
            "homepage": "https://github.com/zendframework/zend-service-manager",
            "keywords": [
                "servicemanager",
                "zf2"
            ],
            "time": "2015-03-23 18:29:14"
        },
        {
            "name": "zendframework/zend-soap",
            "version": "2.4.0",
            "source": {
                "type": "git",
                "url": "https://github.com/zendframework/zend-soap.git",
                "reference": "a599463aba97ce247faf3fb443e3c7858b46449b"
            },
            "dist": {
                "type": "zip",
                "url": "https://api.github.com/repos/zendframework/zend-soap/zipball/a599463aba97ce247faf3fb443e3c7858b46449b",
                "reference": "a599463aba97ce247faf3fb443e3c7858b46449b",
                "shasum": ""
            },
            "require": {
                "php": ">=5.3.23",
                "zendframework/zend-server": "self.version",
                "zendframework/zend-stdlib": "self.version",
                "zendframework/zend-uri": "self.version"
            },
            "require-dev": {
                "fabpot/php-cs-fixer": "1.7.*",
                "phpunit/phpunit": "~4.0",
                "satooshi/php-coveralls": "dev-master",
                "zendframework/zend-https": "self.version"
            },
            "suggest": {
                "zendframework/zend-https": "Zend\\https component"
            },
            "type": "library",
            "extra": {
                "branch-alias": {
                    "dev-master": "2.3-dev",
                    "dev-develop": "2.4-dev"
                }
            },
            "autoload": {
                "psr-4": {
                    "Zend\\Soap\\": "src/"
                }
            },
            "notification-url": "https://packagist.org/downloads/",
            "license": [
                "BSD-3-Clause"
            ],
            "homepage": "https://github.com/zendframework/zend-soap",
            "keywords": [
                "soap",
                "zf2"
            ],
            "time": "2015-03-25 20:55:48"
        },
        {
            "name": "zendframework/zend-stdlib",
            "version": "2.4.0",
            "source": {
                "type": "git",
                "url": "https://github.com/zendframework/zend-stdlib.git",
                "reference": "cf05c5ba75606e47ffee91cedc72778da46f74c3"
            },
            "dist": {
                "type": "zip",
                "url": "https://api.github.com/repos/zendframework/zend-stdlib/zipball/cf05c5ba75606e47ffee91cedc72778da46f74c3",
                "reference": "cf05c5ba75606e47ffee91cedc72778da46f74c3",
                "shasum": ""
            },
            "require": {
                "php": ">=5.3.23"
            },
            "require-dev": {
                "fabpot/php-cs-fixer": "1.7.*",
                "phpunit/phpunit": "~4.0",
                "satooshi/php-coveralls": "dev-master",
                "zendframework/zend-eventmanager": "self.version",
                "zendframework/zend-filter": "self.version",
                "zendframework/zend-serializer": "self.version",
                "zendframework/zend-servicemanager": "self.version"
            },
            "suggest": {
                "zendframework/zend-eventmanager": "To support aggregate hydrator usage",
                "zendframework/zend-filter": "To support naming strategy hydrator usage",
                "zendframework/zend-serializer": "Zend\\Serializer component",
                "zendframework/zend-servicemanager": "To support hydrator plugin manager usage"
            },
            "type": "library",
            "extra": {
                "branch-alias": {
                    "dev-master": "2.3-dev",
                    "dev-develop": "2.4-dev"
                }
            },
            "autoload": {
                "psr-4": {
                    "Zend\\Stdlib\\": "src/"
                }
            },
            "notification-url": "https://packagist.org/downloads/",
            "license": [
                "BSD-3-Clause"
            ],
            "homepage": "https://github.com/zendframework/zend-stdlib",
            "keywords": [
                "stdlib",
                "zf2"
            ],
            "time": "2015-03-25 20:55:48"
        },
        {
            "name": "zendframework/zend-text",
            "version": "2.4.0",
            "source": {
                "type": "git",
                "url": "https://github.com/zendframework/zend-text.git",
                "reference": "d962ea25647b20527f3ca34ae225bbc885dabfc7"
            },
            "dist": {
                "type": "zip",
                "url": "https://api.github.com/repos/zendframework/zend-text/zipball/d962ea25647b20527f3ca34ae225bbc885dabfc7",
                "reference": "d962ea25647b20527f3ca34ae225bbc885dabfc7",
                "shasum": ""
            },
            "require": {
                "php": ">=5.3.23",
                "zendframework/zend-servicemanager": "self.version",
                "zendframework/zend-stdlib": "self.version"
            },
            "require-dev": {
                "fabpot/php-cs-fixer": "1.7.*",
                "phpunit/phpunit": "~4.0",
                "satooshi/php-coveralls": "dev-master"
            },
            "type": "library",
            "extra": {
                "branch-alias": {
                    "dev-master": "2.3-dev",
                    "dev-develop": "2.4-dev"
                }
            },
            "autoload": {
                "psr-4": {
                    "Zend\\Text\\": "src/"
                }
            },
            "notification-url": "https://packagist.org/downloads/",
            "license": [
                "BSD-3-Clause"
            ],
            "homepage": "https://github.com/zendframework/zend-text",
            "keywords": [
                "text",
                "zf2"
            ],
            "time": "2015-03-25 20:55:48"
        },
        {
            "name": "zendframework/zend-uri",
            "version": "2.4.0",
            "source": {
                "type": "git",
                "url": "https://github.com/zendframework/zend-uri.git",
                "reference": "bd9e625639415376f6a82551c73328448d7bc7d1"
            },
            "dist": {
                "type": "zip",
                "url": "https://api.github.com/repos/zendframework/zend-uri/zipball/bd9e625639415376f6a82551c73328448d7bc7d1",
                "reference": "bd9e625639415376f6a82551c73328448d7bc7d1",
                "shasum": ""
            },
            "require": {
                "php": ">=5.3.23",
                "zendframework/zend-escaper": "self.version",
                "zendframework/zend-validator": "self.version"
            },
            "require-dev": {
                "fabpot/php-cs-fixer": "1.7.*",
                "phpunit/phpunit": "~4.0",
                "satooshi/php-coveralls": "dev-master"
            },
            "type": "library",
            "extra": {
                "branch-alias": {
                    "dev-master": "2.3-dev",
                    "dev-develop": "2.4-dev"
                }
            },
            "autoload": {
                "psr-4": {
                    "Zend\\Uri\\": "src/"
                }
            },
            "notification-url": "https://packagist.org/downloads/",
            "license": [
                "BSD-3-Clause"
            ],
            "description": "a component that aids in manipulating and validating » Uniform Resource Identifiers (URIs)",
            "homepage": "https://github.com/zendframework/zend-uri",
            "keywords": [
                "uri",
                "zf2"
            ],
            "time": "2015-03-25 20:55:48"
        },
        {
            "name": "zendframework/zend-validator",
            "version": "2.4.0",
            "source": {
                "type": "git",
                "url": "https://github.com/zendframework/zend-validator.git",
                "reference": "45fac2545a0f2eb66d71cb7966feee481e7c475f"
            },
            "dist": {
                "type": "zip",
                "url": "https://api.github.com/repos/zendframework/zend-validator/zipball/45fac2545a0f2eb66d71cb7966feee481e7c475f",
                "reference": "45fac2545a0f2eb66d71cb7966feee481e7c475f",
                "shasum": ""
            },
            "require": {
                "php": ">=5.3.23",
                "zendframework/zend-stdlib": "self.version"
            },
            "require-dev": {
                "fabpot/php-cs-fixer": "1.7.*",
                "phpunit/phpunit": "~4.0",
                "satooshi/php-coveralls": "dev-master",
                "zendframework/zend-db": "self.version",
                "zendframework/zend-filter": "self.version",
                "zendframework/zend-i18n": "self.version",
                "zendframework/zend-math": "self.version",
                "zendframework/zend-servicemanager": "self.version",
                "zendframework/zend-session": "self.version",
                "zendframework/zend-uri": "self.version"
            },
            "suggest": {
                "zendframework/zend-db": "Zend\\Db component",
                "zendframework/zend-filter": "Zend\\Filter component, required by the Digits validator",
                "zendframework/zend-i18n": "Zend\\I18n component to allow translation of validation error messages as well as to use the various Date validators",
                "zendframework/zend-math": "Zend\\Math component",
                "zendframework/zend-resources": "Translations of validator messages",
                "zendframework/zend-servicemanager": "Zend\\ServiceManager component to allow using the ValidatorPluginManager and validator chains",
                "zendframework/zend-session": "Zend\\Session component",
                "zendframework/zend-uri": "Zend\\Uri component, required by the Uri and Sitemap\\Loc validators"
            },
            "type": "library",
            "extra": {
                "branch-alias": {
                    "dev-master": "2.3-dev",
                    "dev-develop": "2.4-dev"
                }
            },
            "autoload": {
                "psr-4": {
                    "Zend\\Validator\\": "src/"
                }
            },
            "notification-url": "https://packagist.org/downloads/",
            "license": [
                "BSD-3-Clause"
            ],
            "description": "provides a set of commonly needed validators",
            "homepage": "https://github.com/zendframework/zend-validator",
            "keywords": [
                "validator",
                "zf2"
            ],
            "time": "2015-03-25 20:55:48"
        },
        {
            "name": "zendframework/zend-view",
            "version": "2.4.0",
            "source": {
                "type": "git",
                "url": "https://github.com/zendframework/zend-view.git",
                "reference": "37beb1ad46e530f627b4b6c3716efd728e976ba9"
            },
            "dist": {
                "type": "zip",
                "url": "https://api.github.com/repos/zendframework/zend-view/zipball/37beb1ad46e530f627b4b6c3716efd728e976ba9",
                "reference": "37beb1ad46e530f627b4b6c3716efd728e976ba9",
                "shasum": ""
            },
            "require": {
                "php": ">=5.3.23",
                "zendframework/zend-eventmanager": "self.version",
                "zendframework/zend-loader": "self.version",
                "zendframework/zend-stdlib": "self.version"
            },
            "require-dev": {
                "fabpot/php-cs-fixer": "1.7.*",
                "phpunit/phpunit": "~4.0",
                "satooshi/php-coveralls": "dev-master",
                "zendframework/zend-authentication": "self.version",
                "zendframework/zend-escaper": "self.version",
                "zendframework/zend-feed": "self.version",
                "zendframework/zend-filter": "self.version",
                "zendframework/zend-https": "self.version",
                "zendframework/zend-i18n": "self.version",
                "zendframework/zend-json": "self.version",
                "zendframework/zend-mvc": "self.version",
                "zendframework/zend-navigation": "self.version",
                "zendframework/zend-paginator": "self.version",
                "zendframework/zend-permissions-acl": "self.version",
                "zendframework/zend-servicemanager": "self.version",
                "zendframework/zend-uri": "self.version"
            },
            "suggest": {
                "zendframework/zend-authentication": "Zend\\Authentication component",
                "zendframework/zend-escaper": "Zend\\Escaper component",
                "zendframework/zend-feed": "Zend\\Feed component",
                "zendframework/zend-filter": "Zend\\Filter component",
                "zendframework/zend-https": "Zend\\https component",
                "zendframework/zend-i18n": "Zend\\I18n component",
                "zendframework/zend-json": "Zend\\Json component",
                "zendframework/zend-mvc": "Zend\\Mvc component",
                "zendframework/zend-navigation": "Zend\\Navigation component",
                "zendframework/zend-paginator": "Zend\\Paginator component",
                "zendframework/zend-permissions-acl": "Zend\\Permissions\\Acl component",
                "zendframework/zend-servicemanager": "Zend\\ServiceManager component",
                "zendframework/zend-uri": "Zend\\Uri component"
            },
            "type": "library",
            "extra": {
                "branch-alias": {
                    "dev-master": "2.3-dev",
                    "dev-develop": "2.4-dev"
                }
            },
            "autoload": {
                "psr-4": {
                    "Zend\\View\\": "src/"
                }
            },
            "notification-url": "https://packagist.org/downloads/",
            "license": [
                "BSD-3-Clause"
            ],
            "description": "provides a system of helpers, output filters, and variable escaping",
            "homepage": "https://github.com/zendframework/zend-view",
            "keywords": [
                "view",
                "zf2"
            ],
            "time": "2015-03-25 20:55:48"
        }
    ],
    "packages-dev": [
        {
            "name": "doctrine/instantiator",
            "version": "1.0.5",
            "source": {
                "type": "git",
                "url": "https://github.com/doctrine/instantiator.git",
                "reference": "8e884e78f9f0eb1329e445619e04456e64d8051d"
            },
            "dist": {
                "type": "zip",
                "url": "https://api.github.com/repos/doctrine/instantiator/zipball/8e884e78f9f0eb1329e445619e04456e64d8051d",
                "reference": "8e884e78f9f0eb1329e445619e04456e64d8051d",
                "shasum": ""
            },
            "require": {
                "php": ">=5.3,<8.0-DEV"
            },
            "require-dev": {
                "athletic/athletic": "~0.1.8",
                "ext-pdo": "*",
                "ext-phar": "*",
                "phpunit/phpunit": "~4.0",
                "squizlabs/php_codesniffer": "~2.0"
            },
            "type": "library",
            "extra": {
                "branch-alias": {
                    "dev-master": "1.0.x-dev"
                }
            },
            "autoload": {
                "psr-4": {
                    "Doctrine\\Instantiator\\": "src/Doctrine/Instantiator/"
                }
            },
            "notification-url": "https://packagist.org/downloads/",
            "license": [
                "MIT"
            ],
            "authors": [
                {
                    "name": "Marco Pivetta",
                    "email": "ocramius@gmail.com",
                    "homepage": "https://ocramius.github.com/"
                }
            ],
            "description": "A small, lightweight utility to instantiate objects in PHP without invoking their constructors",
            "homepage": "https://github.com/doctrine/instantiator",
            "keywords": [
                "constructor",
                "instantiate"
            ],
            "time": "2015-06-14 21:17:01"
        },
        {
            "name": "fabpot/php-cs-fixer",
            "version": "v1.10",
            "source": {
                "type": "git",
                "url": "https://github.com/FriendsOfPHP/PHP-CS-Fixer.git",
                "reference": "8e21b4fb32c4618a425817d9f0daf3d57a9808d1"
            },
            "dist": {
                "type": "zip",
                "url": "https://api.github.com/repos/FriendsOfPHP/PHP-CS-Fixer/zipball/8e21b4fb32c4618a425817d9f0daf3d57a9808d1",
                "reference": "8e21b4fb32c4618a425817d9f0daf3d57a9808d1",
                "shasum": ""
            },
            "require": {
                "ext-tokenizer": "*",
                "php": ">=5.3.6",
                "sebastian/diff": "~1.1",
                "symfony/console": "~2.3",
                "symfony/event-dispatcher": "~2.1",
                "symfony/filesystem": "~2.1",
                "symfony/finder": "~2.1",
                "symfony/process": "~2.3",
                "symfony/stopwatch": "~2.5"
            },
            "require-dev": {
                "satooshi/php-coveralls": "0.7.*@dev"
            },
            "bin": [
                "php-cs-fixer"
            ],
            "type": "application",
            "autoload": {
                "psr-4": {
                    "Symfony\\CS\\": "Symfony/CS/"
                }
            },
            "notification-url": "https://packagist.org/downloads/",
            "license": [
                "MIT"
            ],
            "authors": [
                {
                    "name": "Dariusz Rumiński",
                    "email": "dariusz.ruminski@gmail.com"
                },
                {
                    "name": "Fabien Potencier",
                    "email": "fabien@symfony.com"
                }
            ],
            "description": "A tool to automatically fix PHP code style",
            "time": "2015-07-27 20:56:10"
        },
        {
            "name": "league/climate",
            "version": "2.6.1",
            "source": {
                "type": "git",
                "url": "https://github.com/thephpleague/climate.git",
                "reference": "28851c909017424f61cc6a62089316313c645d1c"
            },
            "dist": {
                "type": "zip",
                "url": "https://api.github.com/repos/thephpleague/climate/zipball/28851c909017424f61cc6a62089316313c645d1c",
                "reference": "28851c909017424f61cc6a62089316313c645d1c",
                "shasum": ""
            },
            "require": {
                "php": ">=5.4.0"
            },
            "require-dev": {
                "mockery/mockery": "dev-master",
                "phpunit/phpunit": "4.1.*"
            },
            "type": "library",
            "autoload": {
                "psr-4": {
                    "League\\CLImate\\": "src/"
                }
            },
            "notification-url": "https://packagist.org/downloads/",
            "license": [
                "MIT"
            ],
            "authors": [
                {
                    "name": "Joe Tannenbaum",
                    "email": "hey@joe.codes",
                    "homepage": "https://joe.codes/",
                    "role": "Developer"
                }
            ],
            "description": "PHP's best friend for the terminal. CLImate allows you to easily output colored text, special formats, and more.",
            "keywords": [
                "cli",
                "colors",
                "command",
                "php",
                "terminal"
            ],
            "time": "2015-01-18 14:31:58"
        },
        {
            "name": "lusitanian/oauth",
            "version": "v0.3.5",
            "source": {
                "type": "git",
                "url": "https://github.com/Lusitanian/PHPoAuthLib.git",
                "reference": "ac5a1cd5a4519143728dce2213936eea302edf8a"
            },
            "dist": {
                "type": "zip",
                "url": "https://api.github.com/repos/Lusitanian/PHPoAuthLib/zipball/ac5a1cd5a4519143728dce2213936eea302edf8a",
                "reference": "ac5a1cd5a4519143728dce2213936eea302edf8a",
                "shasum": ""
            },
            "require": {
                "php": ">=5.3.0"
            },
            "require-dev": {
                "phpunit/phpunit": "3.7.*",
                "predis/predis": "0.8.*@dev",
                "symfony/https-foundation": "~2.1"
            },
            "suggest": {
                "ext-openssl": "Allows for usage of secure connections with the stream-based https client.",
                "predis/predis": "Allows using the Redis storage backend.",
                "symfony/https-foundation": "Allows using the Symfony Session storage backend."
            },
            "type": "library",
            "extra": {
                "branch-alias": {
                    "dev-master": "0.1-dev"
                }
            },
            "autoload": {
                "psr-0": {
                    "OAuth": "src",
                    "OAuth\\Unit": "tests"
                }
            },
            "notification-url": "https://packagist.org/downloads/",
            "license": [
                "MIT"
            ],
            "authors": [
                {
                    "name": "David Desberg",
                    "email": "david@daviddesberg.com"
                },
                {
                    "name": "Pieter Hordijk",
                    "email": "info@pieterhordijk.com"
                }
            ],
            "description": "PHP 5.3+ oAuth 1/2 Library",
            "keywords": [
                "Authentication",
                "authorization",
                "oauth",
                "security"
            ],
            "time": "2014-09-05 15:19:58"
        },
        {
            "name": "pdepend/pdepend",
            "version": "2.0.6",
            "source": {
                "type": "git",
                "url": "https://github.com/pdepend/pdepend.git",
                "reference": "a15ffcbfbcc4570d4a733ca7b76e9cac0a56c3f4"
            },
            "dist": {
                "type": "zip",
                "url": "https://api.github.com/repos/pdepend/pdepend/zipball/a15ffcbfbcc4570d4a733ca7b76e9cac0a56c3f4",
                "reference": "a15ffcbfbcc4570d4a733ca7b76e9cac0a56c3f4",
                "shasum": ""
            },
            "require": {
                "symfony/config": ">=2.4",
                "symfony/dependency-injection": ">=2.4",
                "symfony/filesystem": ">=2.4"
            },
            "require-dev": {
                "phpunit/phpunit": "4.*@stable",
                "squizlabs/php_codesniffer": "@stable"
            },
            "bin": [
                "src/bin/pdepend"
            ],
            "type": "library",
            "autoload": {
                "psr-0": {
                    "PDepend\\": "src/main/php/"
                }
            },
            "notification-url": "https://packagist.org/downloads/",
            "license": [
                "BSD-3-Clause"
            ],
            "description": "Official version of pdepend to be handled with Composer",
            "time": "2015-03-02 08:06:43"
        },
        {
            "name": "phpmd/phpmd",
            "version": "2.2.3",
            "source": {
                "type": "git",
                "url": "https://github.com/phpmd/phpmd.git",
                "reference": "5eeb5a4d39c8304910b33ae49f8813905346cc35"
            },
            "dist": {
                "type": "zip",
                "url": "https://api.github.com/repos/phpmd/phpmd/zipball/5eeb5a4d39c8304910b33ae49f8813905346cc35",
                "reference": "5eeb5a4d39c8304910b33ae49f8813905346cc35",
                "shasum": ""
            },
            "require": {
                "pdepend/pdepend": "~2.0",
                "php": ">=5.3.0",
                "symfony/config": ">=2.4",
                "symfony/dependency-injection": ">=2.4",
                "symfony/filesystem": ">=2.4"
            },
            "require-dev": {
                "phpunit/phpunit": "*",
                "squizlabs/php_codesniffer": "*"
            },
            "bin": [
                "src/bin/phpmd"
            ],
            "type": "project",
            "autoload": {
                "psr-0": {
                    "PHPMD\\": "src/main/php"
                }
            },
            "notification-url": "https://packagist.org/downloads/",
            "license": [
                "BSD-3-Clause"
            ],
            "authors": [
                {
                    "name": "Manuel Pichler",
                    "email": "github@manuel-pichler.de",
                    "homepage": "https://github.com/manuelpichler",
                    "role": "Project founder"
                },
                {
                    "name": "Other contributors",
                    "homepage": "https://github.com/phpmd/phpmd/graphs/contributors",
                    "role": "Contributors"
                }
            ],
            "description": "PHPMD is a spin-off project of PHP Depend and aims to be a PHP equivalent of the well known Java tool PMD.",
            "homepage": "https://phpmd.org/",
            "keywords": [
                "mess detection",
                "mess detector",
                "pdepend",
                "phpmd",
                "pmd"
            ],
            "time": "2015-05-27 18:16:57"
        },
        {
            "name": "phpunit/php-code-coverage",
<<<<<<< HEAD
            "version": "2.2.1",
            "source": {
                "type": "git",
                "url": "https://github.com/sebastianbergmann/php-code-coverage.git",
                "reference": "6526d9bdb56e2af1e8950114d42391044d18cfa7"
            },
            "dist": {
                "type": "zip",
                "url": "https://api.github.com/repos/sebastianbergmann/php-code-coverage/zipball/6526d9bdb56e2af1e8950114d42391044d18cfa7",
                "reference": "6526d9bdb56e2af1e8950114d42391044d18cfa7",
=======
            "version": "2.1.9",
            "source": {
                "type": "git",
                "url": "https://github.com/sebastianbergmann/php-code-coverage.git",
                "reference": "5bd48b86cd282da411bb80baac1398ce3fefac41"
            },
            "dist": {
                "type": "zip",
                "url": "https://api.github.com/repos/sebastianbergmann/php-code-coverage/zipball/5bd48b86cd282da411bb80baac1398ce3fefac41",
                "reference": "5bd48b86cd282da411bb80baac1398ce3fefac41",
>>>>>>> 7e44c42d
                "shasum": ""
            },
            "require": {
                "php": ">=5.3.3",
                "phpunit/php-file-iterator": "~1.3",
                "phpunit/php-text-template": "~1.2",
                "phpunit/php-token-stream": "~1.3",
                "sebastian/environment": "~1.3.1",
                "sebastian/version": "~1.0"
            },
            "require-dev": {
                "ext-xdebug": ">=2.1.4",
                "phpunit/phpunit": "~4"
            },
            "suggest": {
                "ext-dom": "*",
                "ext-xdebug": ">=2.2.1",
                "ext-xmlwriter": "*"
            },
            "type": "library",
            "extra": {
                "branch-alias": {
                    "dev-master": "2.2.x-dev"
                }
            },
            "autoload": {
                "classmap": [
                    "src/"
                ]
            },
            "notification-url": "https://packagist.org/downloads/",
            "license": [
                "BSD-3-Clause"
            ],
            "authors": [
                {
                    "name": "Sebastian Bergmann",
                    "email": "sb@sebastian-bergmann.de",
                    "role": "lead"
                }
            ],
            "description": "Library that provides collection, processing, and rendering functionality for PHP code coverage information.",
            "homepage": "https://github.com/sebastianbergmann/php-code-coverage",
            "keywords": [
                "coverage",
                "testing",
                "xunit"
            ],
<<<<<<< HEAD
            "time": "2015-08-02 04:45:08"
=======
            "time": "2015-07-26 12:54:47"
>>>>>>> 7e44c42d
        },
        {
            "name": "phpunit/php-file-iterator",
            "version": "1.3.4",
            "source": {
                "type": "git",
                "url": "https://github.com/sebastianbergmann/php-file-iterator.git",
                "reference": "acd690379117b042d1c8af1fafd61bde001bf6bb"
            },
            "dist": {
                "type": "zip",
                "url": "https://api.github.com/repos/sebastianbergmann/php-file-iterator/zipball/acd690379117b042d1c8af1fafd61bde001bf6bb",
                "reference": "acd690379117b042d1c8af1fafd61bde001bf6bb",
                "shasum": ""
            },
            "require": {
                "php": ">=5.3.3"
            },
            "type": "library",
            "autoload": {
                "classmap": [
                    "File/"
                ]
            },
            "notification-url": "https://packagist.org/downloads/",
            "include-path": [
                ""
            ],
            "license": [
                "BSD-3-Clause"
            ],
            "authors": [
                {
                    "name": "Sebastian Bergmann",
                    "email": "sb@sebastian-bergmann.de",
                    "role": "lead"
                }
            ],
            "description": "FilterIterator implementation that filters files based on a list of suffixes.",
            "homepage": "https://github.com/sebastianbergmann/php-file-iterator/",
            "keywords": [
                "filesystem",
                "iterator"
            ],
            "time": "2013-10-10 15:34:57"
        },
        {
            "name": "phpunit/php-text-template",
            "version": "1.2.1",
            "source": {
                "type": "git",
                "url": "https://github.com/sebastianbergmann/php-text-template.git",
                "reference": "31f8b717e51d9a2afca6c9f046f5d69fc27c8686"
            },
            "dist": {
                "type": "zip",
                "url": "https://api.github.com/repos/sebastianbergmann/php-text-template/zipball/31f8b717e51d9a2afca6c9f046f5d69fc27c8686",
                "reference": "31f8b717e51d9a2afca6c9f046f5d69fc27c8686",
                "shasum": ""
            },
            "require": {
                "php": ">=5.3.3"
            },
            "type": "library",
            "autoload": {
                "classmap": [
                    "src/"
                ]
            },
            "notification-url": "https://packagist.org/downloads/",
            "license": [
                "BSD-3-Clause"
            ],
            "authors": [
                {
                    "name": "Sebastian Bergmann",
                    "email": "sebastian@phpunit.de",
                    "role": "lead"
                }
            ],
            "description": "Simple template engine.",
            "homepage": "https://github.com/sebastianbergmann/php-text-template/",
            "keywords": [
                "template"
            ],
            "time": "2015-06-21 13:50:34"
        },
        {
            "name": "phpunit/php-timer",
            "version": "1.0.7",
            "source": {
                "type": "git",
                "url": "https://github.com/sebastianbergmann/php-timer.git",
                "reference": "3e82f4e9fc92665fafd9157568e4dcb01d014e5b"
            },
            "dist": {
                "type": "zip",
                "url": "https://api.github.com/repos/sebastianbergmann/php-timer/zipball/3e82f4e9fc92665fafd9157568e4dcb01d014e5b",
                "reference": "3e82f4e9fc92665fafd9157568e4dcb01d014e5b",
                "shasum": ""
            },
            "require": {
                "php": ">=5.3.3"
            },
            "type": "library",
            "autoload": {
                "classmap": [
                    "src/"
                ]
            },
            "notification-url": "https://packagist.org/downloads/",
            "license": [
                "BSD-3-Clause"
            ],
            "authors": [
                {
                    "name": "Sebastian Bergmann",
                    "email": "sb@sebastian-bergmann.de",
                    "role": "lead"
                }
            ],
            "description": "Utility class for timing",
            "homepage": "https://github.com/sebastianbergmann/php-timer/",
            "keywords": [
                "timer"
            ],
            "time": "2015-06-21 08:01:12"
        },
        {
            "name": "phpunit/php-token-stream",
            "version": "1.4.3",
            "source": {
                "type": "git",
                "url": "https://github.com/sebastianbergmann/php-token-stream.git",
                "reference": "7a9b0969488c3c54fd62b4d504b3ec758fd005d9"
            },
            "dist": {
                "type": "zip",
                "url": "https://api.github.com/repos/sebastianbergmann/php-token-stream/zipball/7a9b0969488c3c54fd62b4d504b3ec758fd005d9",
                "reference": "7a9b0969488c3c54fd62b4d504b3ec758fd005d9",
                "shasum": ""
            },
            "require": {
                "ext-tokenizer": "*",
                "php": ">=5.3.3"
            },
            "require-dev": {
                "phpunit/phpunit": "~4.2"
            },
            "type": "library",
            "extra": {
                "branch-alias": {
                    "dev-master": "1.4-dev"
                }
            },
            "autoload": {
                "classmap": [
                    "src/"
                ]
            },
            "notification-url": "https://packagist.org/downloads/",
            "license": [
                "BSD-3-Clause"
            ],
            "authors": [
                {
                    "name": "Sebastian Bergmann",
                    "email": "sebastian@phpunit.de"
                }
            ],
            "description": "Wrapper around PHP's tokenizer extension.",
            "homepage": "https://github.com/sebastianbergmann/php-token-stream/",
            "keywords": [
                "tokenizer"
            ],
            "time": "2015-06-19 03:43:16"
        },
        {
            "name": "phpunit/phpunit",
            "version": "4.1.0",
            "source": {
                "type": "git",
                "url": "https://github.com/sebastianbergmann/phpunit.git",
                "reference": "efb1b1334605594417a3bd466477772d06d460a8"
            },
            "dist": {
                "type": "zip",
                "url": "https://api.github.com/repos/sebastianbergmann/phpunit/zipball/efb1b1334605594417a3bd466477772d06d460a8",
                "reference": "efb1b1334605594417a3bd466477772d06d460a8",
                "shasum": ""
            },
            "require": {
                "ext-dom": "*",
                "ext-json": "*",
                "ext-pcre": "*",
                "ext-reflection": "*",
                "ext-spl": "*",
                "php": ">=5.3.3",
                "phpunit/php-code-coverage": "~2.0",
                "phpunit/php-file-iterator": "~1.3.1",
                "phpunit/php-text-template": "~1.2",
                "phpunit/php-timer": "~1.0.2",
                "phpunit/phpunit-mock-objects": "~2.1",
                "sebastian/comparator": "~1.0",
                "sebastian/diff": "~1.1",
                "sebastian/environment": "~1.0",
                "sebastian/exporter": "~1.0",
                "sebastian/version": "~1.0",
                "symfony/yaml": "~2.0"
            },
            "suggest": {
                "phpunit/php-invoker": "~1.1"
            },
            "bin": [
                "phpunit"
            ],
            "type": "library",
            "extra": {
                "branch-alias": {
                    "dev-master": "4.1.x-dev"
                }
            },
            "autoload": {
                "classmap": [
                    "src/"
                ]
            },
            "notification-url": "https://packagist.org/downloads/",
            "include-path": [
                "",
                "../../symfony/yaml/"
            ],
            "license": [
                "BSD-3-Clause"
            ],
            "authors": [
                {
                    "name": "Sebastian Bergmann",
                    "email": "sebastian@phpunit.de",
                    "role": "lead"
                }
            ],
            "description": "The PHP Unit Testing framework.",
            "homepage": "https://www.phpunit.de/",
            "keywords": [
                "phpunit",
                "testing",
                "xunit"
            ],
            "time": "2014-05-02 07:13:40"
        },
        {
            "name": "phpunit/phpunit-mock-objects",
            "version": "2.3.6",
            "source": {
                "type": "git",
                "url": "https://github.com/sebastianbergmann/phpunit-mock-objects.git",
                "reference": "18dfbcb81d05e2296c0bcddd4db96cade75e6f42"
            },
            "dist": {
                "type": "zip",
                "url": "https://api.github.com/repos/sebastianbergmann/phpunit-mock-objects/zipball/18dfbcb81d05e2296c0bcddd4db96cade75e6f42",
                "reference": "18dfbcb81d05e2296c0bcddd4db96cade75e6f42",
                "shasum": ""
            },
            "require": {
                "doctrine/instantiator": "~1.0,>=1.0.2",
                "php": ">=5.3.3",
                "phpunit/php-text-template": "~1.2",
                "sebastian/exporter": "~1.2"
            },
            "require-dev": {
                "phpunit/phpunit": "~4.4"
            },
            "suggest": {
                "ext-soap": "*"
            },
            "type": "library",
            "extra": {
                "branch-alias": {
                    "dev-master": "2.3.x-dev"
                }
            },
            "autoload": {
                "classmap": [
                    "src/"
                ]
            },
            "notification-url": "https://packagist.org/downloads/",
            "license": [
                "BSD-3-Clause"
            ],
            "authors": [
                {
                    "name": "Sebastian Bergmann",
                    "email": "sb@sebastian-bergmann.de",
                    "role": "lead"
                }
            ],
            "description": "Mock Object library for PHPUnit",
            "homepage": "https://github.com/sebastianbergmann/phpunit-mock-objects/",
            "keywords": [
                "mock",
                "xunit"
            ],
            "time": "2015-07-10 06:54:24"
        },
        {
            "name": "sebastian/comparator",
            "version": "1.2.0",
            "source": {
                "type": "git",
                "url": "https://github.com/sebastianbergmann/comparator.git",
                "reference": "937efb279bd37a375bcadf584dec0726f84dbf22"
            },
            "dist": {
                "type": "zip",
                "url": "https://api.github.com/repos/sebastianbergmann/comparator/zipball/937efb279bd37a375bcadf584dec0726f84dbf22",
                "reference": "937efb279bd37a375bcadf584dec0726f84dbf22",
                "shasum": ""
            },
            "require": {
                "php": ">=5.3.3",
                "sebastian/diff": "~1.2",
                "sebastian/exporter": "~1.2"
            },
            "require-dev": {
                "phpunit/phpunit": "~4.4"
            },
            "type": "library",
            "extra": {
                "branch-alias": {
                    "dev-master": "1.2.x-dev"
                }
            },
            "autoload": {
                "classmap": [
                    "src/"
                ]
            },
            "notification-url": "https://packagist.org/downloads/",
            "license": [
                "BSD-3-Clause"
            ],
            "authors": [
                {
                    "name": "Jeff Welch",
                    "email": "whatthejeff@gmail.com"
                },
                {
                    "name": "Volker Dusch",
                    "email": "github@wallbash.com"
                },
                {
                    "name": "Bernhard Schussek",
                    "email": "bschussek@2bepublished.at"
                },
                {
                    "name": "Sebastian Bergmann",
                    "email": "sebastian@phpunit.de"
                }
            ],
            "description": "Provides the functionality to compare PHP values for equality",
            "homepage": "https://www.github.com/sebastianbergmann/comparator",
            "keywords": [
                "comparator",
                "compare",
                "equality"
            ],
            "time": "2015-07-26 15:48:44"
        },
        {
            "name": "sebastian/diff",
            "version": "1.3.0",
            "source": {
                "type": "git",
                "url": "https://github.com/sebastianbergmann/diff.git",
                "reference": "863df9687835c62aa423a22412d26fa2ebde3fd3"
            },
            "dist": {
                "type": "zip",
                "url": "https://api.github.com/repos/sebastianbergmann/diff/zipball/863df9687835c62aa423a22412d26fa2ebde3fd3",
                "reference": "863df9687835c62aa423a22412d26fa2ebde3fd3",
                "shasum": ""
            },
            "require": {
                "php": ">=5.3.3"
            },
            "require-dev": {
                "phpunit/phpunit": "~4.2"
            },
            "type": "library",
            "extra": {
                "branch-alias": {
                    "dev-master": "1.3-dev"
                }
            },
            "autoload": {
                "classmap": [
                    "src/"
                ]
            },
            "notification-url": "https://packagist.org/downloads/",
            "license": [
                "BSD-3-Clause"
            ],
            "authors": [
                {
                    "name": "Kore Nordmann",
                    "email": "mail@kore-nordmann.de"
                },
                {
                    "name": "Sebastian Bergmann",
                    "email": "sebastian@phpunit.de"
                }
            ],
            "description": "Diff implementation",
            "homepage": "https://www.github.com/sebastianbergmann/diff",
            "keywords": [
                "diff"
            ],
            "time": "2015-02-22 15:13:53"
        },
        {
            "name": "sebastian/environment",
<<<<<<< HEAD
            "version": "1.3.2",
            "source": {
                "type": "git",
                "url": "https://github.com/sebastianbergmann/environment.git",
                "reference": "6324c907ce7a52478eeeaede764f48733ef5ae44"
            },
            "dist": {
                "type": "zip",
                "url": "https://api.github.com/repos/sebastianbergmann/environment/zipball/6324c907ce7a52478eeeaede764f48733ef5ae44",
                "reference": "6324c907ce7a52478eeeaede764f48733ef5ae44",
=======
            "version": "1.3.0",
            "source": {
                "type": "git",
                "url": "https://github.com/sebastianbergmann/environment.git",
                "reference": "4fe0a44cddd8cc19583a024bdc7374eb2fef0b87"
            },
            "dist": {
                "type": "zip",
                "url": "https://api.github.com/repos/sebastianbergmann/environment/zipball/4fe0a44cddd8cc19583a024bdc7374eb2fef0b87",
                "reference": "4fe0a44cddd8cc19583a024bdc7374eb2fef0b87",
>>>>>>> 7e44c42d
                "shasum": ""
            },
            "require": {
                "php": ">=5.3.3"
            },
            "require-dev": {
                "phpunit/phpunit": "~4.4"
            },
            "type": "library",
            "extra": {
                "branch-alias": {
                    "dev-master": "1.3.x-dev"
                }
            },
            "autoload": {
                "classmap": [
                    "src/"
                ]
            },
            "notification-url": "https://packagist.org/downloads/",
            "license": [
                "BSD-3-Clause"
            ],
            "authors": [
                {
                    "name": "Sebastian Bergmann",
                    "email": "sebastian@phpunit.de"
                }
            ],
            "description": "Provides functionality to handle HHVM/PHP environments",
            "homepage": "https://www.github.com/sebastianbergmann/environment",
            "keywords": [
                "Xdebug",
                "environment",
                "hhvm"
            ],
<<<<<<< HEAD
            "time": "2015-08-03 06:14:51"
=======
            "time": "2015-07-26 06:42:57"
>>>>>>> 7e44c42d
        },
        {
            "name": "sebastian/exporter",
            "version": "1.2.1",
            "source": {
                "type": "git",
                "url": "https://github.com/sebastianbergmann/exporter.git",
                "reference": "7ae5513327cb536431847bcc0c10edba2701064e"
            },
            "dist": {
                "type": "zip",
                "url": "https://api.github.com/repos/sebastianbergmann/exporter/zipball/7ae5513327cb536431847bcc0c10edba2701064e",
                "reference": "7ae5513327cb536431847bcc0c10edba2701064e",
                "shasum": ""
            },
            "require": {
                "php": ">=5.3.3",
                "sebastian/recursion-context": "~1.0"
            },
            "require-dev": {
                "phpunit/phpunit": "~4.4"
            },
            "type": "library",
            "extra": {
                "branch-alias": {
                    "dev-master": "1.2.x-dev"
                }
            },
            "autoload": {
                "classmap": [
                    "src/"
                ]
            },
            "notification-url": "https://packagist.org/downloads/",
            "license": [
                "BSD-3-Clause"
            ],
            "authors": [
                {
                    "name": "Jeff Welch",
                    "email": "whatthejeff@gmail.com"
                },
                {
                    "name": "Volker Dusch",
                    "email": "github@wallbash.com"
                },
                {
                    "name": "Bernhard Schussek",
                    "email": "bschussek@2bepublished.at"
                },
                {
                    "name": "Sebastian Bergmann",
                    "email": "sebastian@phpunit.de"
                },
                {
                    "name": "Adam Harvey",
                    "email": "aharvey@php.net"
                }
            ],
            "description": "Provides the functionality to export PHP variables for visualization",
            "homepage": "https://www.github.com/sebastianbergmann/exporter",
            "keywords": [
                "export",
                "exporter"
            ],
            "time": "2015-06-21 07:55:53"
        },
        {
            "name": "sebastian/recursion-context",
            "version": "1.0.1",
            "source": {
                "type": "git",
                "url": "https://github.com/sebastianbergmann/recursion-context.git",
                "reference": "994d4a811bafe801fb06dccbee797863ba2792ba"
            },
            "dist": {
                "type": "zip",
                "url": "https://api.github.com/repos/sebastianbergmann/recursion-context/zipball/994d4a811bafe801fb06dccbee797863ba2792ba",
                "reference": "994d4a811bafe801fb06dccbee797863ba2792ba",
                "shasum": ""
            },
            "require": {
                "php": ">=5.3.3"
            },
            "require-dev": {
                "phpunit/phpunit": "~4.4"
            },
            "type": "library",
            "extra": {
                "branch-alias": {
                    "dev-master": "1.0.x-dev"
                }
            },
            "autoload": {
                "classmap": [
                    "src/"
                ]
            },
            "notification-url": "https://packagist.org/downloads/",
            "license": [
                "BSD-3-Clause"
            ],
            "authors": [
                {
                    "name": "Jeff Welch",
                    "email": "whatthejeff@gmail.com"
                },
                {
                    "name": "Sebastian Bergmann",
                    "email": "sebastian@phpunit.de"
                },
                {
                    "name": "Adam Harvey",
                    "email": "aharvey@php.net"
                }
            ],
            "description": "Provides functionality to recursively process PHP variables",
<<<<<<< HEAD
            "homepage": "http://www.github.com/sebastianbergmann/recursion-context",
=======
            "homepage": "https://www.github.com/sebastianbergmann/recursion-context",
>>>>>>> 7e44c42d
            "time": "2015-06-21 08:04:50"
        },
        {
            "name": "sebastian/version",
            "version": "1.0.6",
            "source": {
                "type": "git",
                "url": "https://github.com/sebastianbergmann/version.git",
                "reference": "58b3a85e7999757d6ad81c787a1fbf5ff6c628c6"
            },
            "dist": {
                "type": "zip",
                "url": "https://api.github.com/repos/sebastianbergmann/version/zipball/58b3a85e7999757d6ad81c787a1fbf5ff6c628c6",
                "reference": "58b3a85e7999757d6ad81c787a1fbf5ff6c628c6",
                "shasum": ""
            },
            "type": "library",
            "autoload": {
                "classmap": [
                    "src/"
                ]
            },
            "notification-url": "https://packagist.org/downloads/",
            "license": [
                "BSD-3-Clause"
            ],
            "authors": [
                {
                    "name": "Sebastian Bergmann",
                    "email": "sebastian@phpunit.de",
                    "role": "lead"
                }
            ],
            "description": "Library that helps with managing the version number of Git-hosted PHP projects",
            "homepage": "https://github.com/sebastianbergmann/version",
            "time": "2015-06-21 13:59:46"
        },
        {
            "name": "sjparkinson/static-review",
            "version": "4.1.1",
            "source": {
                "type": "git",
                "url": "https://github.com/sjparkinson/static-review.git",
                "reference": "493c3410cf146a12fca84209bad126c494e125f0"
            },
            "dist": {
                "type": "zip",
                "url": "https://api.github.com/repos/sjparkinson/static-review/zipball/493c3410cf146a12fca84209bad126c494e125f0",
                "reference": "493c3410cf146a12fca84209bad126c494e125f0",
                "shasum": ""
            },
            "require": {
                "league/climate": "~2.0",
                "php": ">=5.4.0",
                "symfony/console": "~2.0",
                "symfony/process": "~2.0"
            },
            "require-dev": {
                "mockery/mockery": "~0.9",
                "phpunit/phpunit": "~4.0",
                "sensiolabs/security-checker": "~2.0",
                "squizlabs/php_codesniffer": "~1.0"
            },
            "suggest": {
                "sensiolabs/security-checker": "Required for ComposerSecurityReview.",
                "squizlabs/php_codesniffer": "Required for PhpCodeSnifferReview."
            },
            "bin": [
                "bin/static-review.php"
            ],
            "type": "library",
            "autoload": {
                "psr-4": {
                    "StaticReview\\": "src/"
                }
            },
            "notification-url": "https://packagist.org/downloads/",
            "license": [
                "MIT"
            ],
            "authors": [
                {
                    "name": "Samuel Parkinson",
                    "email": "sam.james.parkinson@gmail.com",
                    "homepage": "https://samp.im"
                }
            ],
            "description": "An extendable framework for version control hooks.",
            "time": "2014-09-22 08:40:36"
        },
        {
            "name": "squizlabs/php_codesniffer",
            "version": "1.5.3",
            "source": {
                "type": "git",
                "url": "https://github.com/squizlabs/PHP_CodeSniffer.git",
                "reference": "396178ada8499ec492363587f037125bf7b07fcc"
            },
            "dist": {
                "type": "zip",
                "url": "https://api.github.com/repos/squizlabs/PHP_CodeSniffer/zipball/396178ada8499ec492363587f037125bf7b07fcc",
                "reference": "396178ada8499ec492363587f037125bf7b07fcc",
                "shasum": ""
            },
            "require": {
                "ext-tokenizer": "*",
                "php": ">=5.1.2"
            },
            "suggest": {
                "phpunit/php-timer": "dev-master"
            },
            "bin": [
                "scripts/phpcs"
            ],
            "type": "library",
            "extra": {
                "branch-alias": {
                    "dev-phpcs-fixer": "2.0.x-dev"
                }
            },
            "autoload": {
                "classmap": [
                    "CodeSniffer.php",
                    "CodeSniffer/CLI.php",
                    "CodeSniffer/Exception.php",
                    "CodeSniffer/File.php",
                    "CodeSniffer/Report.php",
                    "CodeSniffer/Reporting.php",
                    "CodeSniffer/Sniff.php",
                    "CodeSniffer/Tokens.php",
                    "CodeSniffer/Reports/",
                    "CodeSniffer/CommentParser/",
                    "CodeSniffer/Tokenizers/",
                    "CodeSniffer/DocGenerators/",
                    "CodeSniffer/Standards/AbstractPatternSniff.php",
                    "CodeSniffer/Standards/AbstractScopeSniff.php",
                    "CodeSniffer/Standards/AbstractVariableSniff.php",
                    "CodeSniffer/Standards/IncorrectPatternException.php",
                    "CodeSniffer/Standards/Generic/Sniffs/",
                    "CodeSniffer/Standards/MySource/Sniffs/",
                    "CodeSniffer/Standards/PEAR/Sniffs/",
                    "CodeSniffer/Standards/PSR1/Sniffs/",
                    "CodeSniffer/Standards/PSR2/Sniffs/",
                    "CodeSniffer/Standards/Squiz/Sniffs/",
                    "CodeSniffer/Standards/Zend/Sniffs/"
                ]
            },
            "notification-url": "https://packagist.org/downloads/",
            "license": [
                "BSD-3-Clause"
            ],
            "authors": [
                {
                    "name": "Greg Sherwood",
                    "role": "lead"
                }
            ],
            "description": "PHP_CodeSniffer tokenises PHP, JavaScript and CSS files and detects violations of a defined set of coding standards.",
            "homepage": "https://www.squizlabs.com/php-codesniffer",
            "keywords": [
                "phpcs",
                "standards"
            ],
            "time": "2014-05-01 03:07:07"
        },
        {
            "name": "symfony/config",
            "version": "v2.7.3",
            "source": {
                "type": "git",
                "url": "https://github.com/symfony/Config.git",
                "reference": "6c905bbed1e728226de656e4c07d620dfe9e80d9"
            },
            "dist": {
                "type": "zip",
                "url": "https://api.github.com/repos/symfony/Config/zipball/6c905bbed1e728226de656e4c07d620dfe9e80d9",
                "reference": "6c905bbed1e728226de656e4c07d620dfe9e80d9",
                "shasum": ""
            },
            "require": {
                "php": ">=5.3.9",
                "symfony/filesystem": "~2.3"
            },
            "require-dev": {
                "symfony/phpunit-bridge": "~2.7"
            },
            "type": "library",
            "extra": {
                "branch-alias": {
                    "dev-master": "2.7-dev"
                }
            },
            "autoload": {
                "psr-4": {
                    "Symfony\\Component\\Config\\": ""
                }
            },
            "notification-url": "https://packagist.org/downloads/",
            "license": [
                "MIT"
            ],
            "authors": [
                {
                    "name": "Fabien Potencier",
                    "email": "fabien@symfony.com"
                },
                {
                    "name": "Symfony Community",
                    "homepage": "https://symfony.com/contributors"
                }
            ],
            "description": "Symfony Config Component",
            "homepage": "https://symfony.com",
            "time": "2015-07-09 16:07:40"
        },
        {
            "name": "symfony/dependency-injection",
            "version": "v2.7.3",
            "source": {
                "type": "git",
                "url": "https://github.com/symfony/DependencyInjection.git",
                "reference": "851e3ffe8a366b1590bdaf3df2c1395f2d27d8a6"
            },
            "dist": {
                "type": "zip",
                "url": "https://api.github.com/repos/symfony/DependencyInjection/zipball/851e3ffe8a366b1590bdaf3df2c1395f2d27d8a6",
                "reference": "851e3ffe8a366b1590bdaf3df2c1395f2d27d8a6",
                "shasum": ""
            },
            "require": {
                "php": ">=5.3.9"
            },
            "conflict": {
                "symfony/expression-language": "<2.6"
            },
            "require-dev": {
                "symfony/config": "~2.2",
                "symfony/expression-language": "~2.6",
                "symfony/phpunit-bridge": "~2.7",
                "symfony/yaml": "~2.1"
            },
            "suggest": {
                "symfony/config": "",
                "symfony/proxy-manager-bridge": "Generate service proxies to lazy load them",
                "symfony/yaml": ""
            },
            "type": "library",
            "extra": {
                "branch-alias": {
                    "dev-master": "2.7-dev"
                }
            },
            "autoload": {
                "psr-4": {
                    "Symfony\\Component\\DependencyInjection\\": ""
                }
            },
            "notification-url": "https://packagist.org/downloads/",
            "license": [
                "MIT"
            ],
            "authors": [
                {
                    "name": "Fabien Potencier",
                    "email": "fabien@symfony.com"
                },
                {
                    "name": "Symfony Community",
                    "homepage": "https://symfony.com/contributors"
                }
            ],
            "description": "Symfony DependencyInjection Component",
            "homepage": "https://symfony.com",
            "time": "2015-07-28 14:07:07"
        },
        {
            "name": "symfony/event-dispatcher",
            "version": "v2.7.3",
            "source": {
                "type": "git",
                "url": "https://github.com/symfony/EventDispatcher.git",
                "reference": "9310b5f9a87ec2ea75d20fec0b0017c77c66dac3"
            },
            "dist": {
                "type": "zip",
                "url": "https://api.github.com/repos/symfony/EventDispatcher/zipball/9310b5f9a87ec2ea75d20fec0b0017c77c66dac3",
                "reference": "9310b5f9a87ec2ea75d20fec0b0017c77c66dac3",
                "shasum": ""
            },
            "require": {
                "php": ">=5.3.9"
            },
            "require-dev": {
                "psr/log": "~1.0",
                "symfony/config": "~2.0,>=2.0.5",
                "symfony/dependency-injection": "~2.6",
                "symfony/expression-language": "~2.6",
                "symfony/phpunit-bridge": "~2.7",
                "symfony/stopwatch": "~2.3"
            },
            "suggest": {
                "symfony/dependency-injection": "",
                "symfony/https-kernel": ""
            },
            "type": "library",
            "extra": {
                "branch-alias": {
                    "dev-master": "2.7-dev"
                }
            },
            "autoload": {
                "psr-4": {
                    "Symfony\\Component\\EventDispatcher\\": ""
                }
            },
            "notification-url": "https://packagist.org/downloads/",
            "license": [
                "MIT"
            ],
            "authors": [
                {
                    "name": "Fabien Potencier",
                    "email": "fabien@symfony.com"
                },
                {
                    "name": "Symfony Community",
                    "homepage": "https://symfony.com/contributors"
                }
            ],
            "description": "Symfony EventDispatcher Component",
            "homepage": "https://symfony.com",
            "time": "2015-06-18 19:21:56"
        },
        {
            "name": "symfony/filesystem",
            "version": "v2.7.3",
            "source": {
                "type": "git",
                "url": "https://github.com/symfony/Filesystem.git",
                "reference": "2d7b2ddaf3f548f4292df49a99d19c853d43f0b8"
            },
            "dist": {
                "type": "zip",
                "url": "https://api.github.com/repos/symfony/Filesystem/zipball/2d7b2ddaf3f548f4292df49a99d19c853d43f0b8",
                "reference": "2d7b2ddaf3f548f4292df49a99d19c853d43f0b8",
                "shasum": ""
            },
            "require": {
                "php": ">=5.3.9"
            },
            "require-dev": {
                "symfony/phpunit-bridge": "~2.7"
            },
            "type": "library",
            "extra": {
                "branch-alias": {
                    "dev-master": "2.7-dev"
                }
            },
            "autoload": {
                "psr-4": {
                    "Symfony\\Component\\Filesystem\\": ""
                }
            },
            "notification-url": "https://packagist.org/downloads/",
            "license": [
                "MIT"
            ],
            "authors": [
                {
                    "name": "Fabien Potencier",
                    "email": "fabien@symfony.com"
                },
                {
                    "name": "Symfony Community",
                    "homepage": "https://symfony.com/contributors"
                }
            ],
            "description": "Symfony Filesystem Component",
            "homepage": "https://symfony.com",
            "time": "2015-07-09 16:07:40"
        },
        {
            "name": "symfony/stopwatch",
            "version": "v2.7.3",
            "source": {
                "type": "git",
                "url": "https://github.com/symfony/Stopwatch.git",
                "reference": "b07a866719bbac5294c67773340f97b871733310"
            },
            "dist": {
                "type": "zip",
                "url": "https://api.github.com/repos/symfony/Stopwatch/zipball/b07a866719bbac5294c67773340f97b871733310",
                "reference": "b07a866719bbac5294c67773340f97b871733310",
                "shasum": ""
            },
            "require": {
                "php": ">=5.3.9"
            },
            "require-dev": {
                "symfony/phpunit-bridge": "~2.7"
            },
            "type": "library",
            "extra": {
                "branch-alias": {
                    "dev-master": "2.7-dev"
                }
            },
            "autoload": {
                "psr-4": {
                    "Symfony\\Component\\Stopwatch\\": ""
                }
            },
            "notification-url": "https://packagist.org/downloads/",
            "license": [
                "MIT"
            ],
            "authors": [
                {
                    "name": "Fabien Potencier",
                    "email": "fabien@symfony.com"
                },
                {
                    "name": "Symfony Community",
                    "homepage": "https://symfony.com/contributors"
                }
            ],
            "description": "Symfony Stopwatch Component",
            "homepage": "https://symfony.com",
            "time": "2015-07-01 18:23:16"
        },
        {
            "name": "symfony/yaml",
            "version": "v2.7.3",
            "source": {
                "type": "git",
                "url": "https://github.com/symfony/Yaml.git",
                "reference": "71340e996171474a53f3d29111d046be4ad8a0ff"
            },
            "dist": {
                "type": "zip",
                "url": "https://api.github.com/repos/symfony/Yaml/zipball/71340e996171474a53f3d29111d046be4ad8a0ff",
                "reference": "71340e996171474a53f3d29111d046be4ad8a0ff",
                "shasum": ""
            },
            "require": {
                "php": ">=5.3.9"
            },
            "require-dev": {
                "symfony/phpunit-bridge": "~2.7"
            },
            "type": "library",
            "extra": {
                "branch-alias": {
                    "dev-master": "2.7-dev"
                }
            },
            "autoload": {
                "psr-4": {
                    "Symfony\\Component\\Yaml\\": ""
                }
            },
            "notification-url": "https://packagist.org/downloads/",
            "license": [
                "MIT"
            ],
            "authors": [
                {
                    "name": "Fabien Potencier",
                    "email": "fabien@symfony.com"
                },
                {
                    "name": "Symfony Community",
                    "homepage": "https://symfony.com/contributors"
                }
            ],
            "description": "Symfony Yaml Component",
            "homepage": "https://symfony.com",
            "time": "2015-07-28 14:07:07"
        }
    ],
    "aliases": [],
    "minimum-stability": "alpha",
    "stability-flags": {
        "composer/composer": 15,
        "phpmd/phpmd": 0
    },
    "prefer-stable": true,
    "prefer-lowest": false,
    "platform": {
        "php": "~5.5.0|~5.6.0"
    },
    "platform-dev": {
        "lib-libxml": "*",
        "ext-ctype": "*",
        "ext-gd": "*",
        "ext-spl": "*",
        "ext-dom": "*",
        "ext-simplexml": "*",
        "ext-mcrypt": "*",
        "ext-hash": "*",
        "ext-curl": "*",
        "ext-iconv": "*",
        "ext-intl": "*",
        "ext-xsl": "*",
        "ext-mbstring": "*"
    }
}<|MERGE_RESOLUTION|>--- conflicted
+++ resolved
@@ -4,7 +4,7 @@
         "Read more about it at https://getcomposer.org/doc/01-basic-usage.md#composer-lock-the-lock-file",
         "This file is @generated automatically"
     ],
-    "hash": "d3d2c9eb16a2d7e6dcf795ad9a43f40e",
+    "hash": "2213824594a29c1311ab731de9678212",
     "packages": [
         {
             "name": "braintree/braintree_php",
@@ -45,7 +45,7 @@
             "authors": [
                 {
                     "name": "Braintree",
-                    "homepage": "https://www.braintreepayments.com"
+                    "homepage": "http://www.braintreepayments.com"
                 }
             ],
             "description": "Braintree PHP Client Library",
@@ -102,16 +102,16 @@
                 {
                     "name": "Nils Adermann",
                     "email": "naderman@naderman.de",
-                    "homepage": "https://www.naderman.de"
+                    "homepage": "http://www.naderman.de"
                 },
                 {
                     "name": "Jordi Boggiano",
                     "email": "j.boggiano@seld.be",
-                    "homepage": "https://seld.be"
+                    "homepage": "http://seld.be"
                 }
             ],
             "description": "Composer helps you declare, manage and install dependencies of PHP projects, ensuring you have the right stack everywhere.",
-            "homepage": "https://getcomposer.org/",
+            "homepage": "http://getcomposer.org/",
             "keywords": [
                 "autoload",
                 "dependency",
@@ -301,7 +301,7 @@
                 "BSD-3-Clause"
             ],
             "description": "Magento Zend Framework 1",
-            "homepage": "https://framework.zend.com/",
+            "homepage": "http://framework.zend.com/",
             "keywords": [
                 "ZF1",
                 "framework"
@@ -368,11 +368,11 @@
                 {
                     "name": "Jordi Boggiano",
                     "email": "j.boggiano@seld.be",
-                    "homepage": "https://seld.be"
+                    "homepage": "http://seld.be"
                 }
             ],
             "description": "Sends your logs to files, sockets, inboxes, databases and various web services",
-            "homepage": "https://github.com/Seldaek/monolog",
+            "homepage": "http://github.com/Seldaek/monolog",
             "keywords": [
                 "log",
                 "logging",
@@ -427,8 +427,8 @@
                     "homepage": "https://github.com/oyejorge"
                 }
             ],
-            "description": "PHP port of the Javascript version of LESS https://lesscss.org",
-            "homepage": "https://lessphp.gpeasy.com",
+            "description": "PHP port of the Javascript version of LESS http://lesscss.org",
+            "homepage": "http://lessphp.gpeasy.com",
             "keywords": [
                 "css",
                 "less",
@@ -492,7 +492,7 @@
                 }
             ],
             "description": "Converts CSS styles into inline style attributes in your HTML code",
-            "homepage": "https://www.pelagodesign.com/sidecar/emogrifier/",
+            "homepage": "http://www.pelagodesign.com/sidecar/emogrifier/",
             "time": "2015-05-15 11:37:51"
         },
         {
@@ -522,7 +522,7 @@
             "authors": [
                 {
                     "name": "PHP-FIG",
-                    "homepage": "https://www.php-fig.org/"
+                    "homepage": "http://www.php-fig.org/"
                 }
             ],
             "description": "Common interface for logging libraries",
@@ -567,7 +567,7 @@
                 {
                     "name": "Jordi Boggiano",
                     "email": "j.boggiano@seld.be",
-                    "homepage": "https://seld.be"
+                    "homepage": "http://seld.be"
                 }
             ],
             "description": "JSON Linter",
@@ -774,7 +774,7 @@
                 }
             ],
             "description": "Javascript Minifier built in PHP",
-            "homepage": "https://github.com/tedious/JShrink",
+            "homepage": "http://github.com/tedious/JShrink",
             "keywords": [
                 "javascript",
                 "minifier"
@@ -811,7 +811,7 @@
             "authors": [
                 {
                     "name": "Túbal Martín",
-                    "homepage": "https://tubalmartin.me/"
+                    "homepage": "http://tubalmartin.me/"
                 }
             ],
             "description": "A PHP port of the YUI CSS compressor",
@@ -1302,16 +1302,16 @@
             "time": "2015-03-28 20:29:18"
         },
         {
-            "name": "zendframework/zend-https",
+            "name": "zendframework/zend-http",
             "version": "2.4.0",
             "source": {
                 "type": "git",
-                "url": "https://github.com/zendframework/zend-https.git",
+                "url": "https://github.com/zendframework/zend-http.git",
                 "reference": "9c6047a0bdb3094d3ea07a215ff929cc47de4deb"
             },
             "dist": {
                 "type": "zip",
-                "url": "https://api.github.com/repos/zendframework/zend-https/zipball/9c6047a0bdb3094d3ea07a215ff929cc47de4deb",
+                "url": "https://api.github.com/repos/zendframework/zend-http/zipball/9c6047a0bdb3094d3ea07a215ff929cc47de4deb",
                 "reference": "9c6047a0bdb3094d3ea07a215ff929cc47de4deb",
                 "shasum": ""
             },
@@ -1336,17 +1336,17 @@
             },
             "autoload": {
                 "psr-4": {
-                    "Zend\\https\\": "src/"
-                }
-            },
-            "notification-url": "https://packagist.org/downloads/",
-            "license": [
-                "BSD-3-Clause"
-            ],
-            "description": "provides an easy interface for performing Hyper-Text Transfer Protocol (https) requests",
-            "homepage": "https://github.com/zendframework/zend-https",
-            "keywords": [
-                "https",
+                    "Zend\\Http\\": "src/"
+                }
+            },
+            "notification-url": "https://packagist.org/downloads/",
+            "license": [
+                "BSD-3-Clause"
+            ],
+            "description": "provides an easy interface for performing Hyper-Text Transfer Protocol (HTTP) requests",
+            "homepage": "https://github.com/zendframework/zend-http",
+            "keywords": [
+                "http",
                 "zf2"
             ],
             "time": "2015-03-27 15:46:30"
@@ -1489,11 +1489,11 @@
                 "fabpot/php-cs-fixer": "1.7.*",
                 "phpunit/phpunit": "~4.0",
                 "satooshi/php-coveralls": "dev-master",
-                "zendframework/zend-https": "self.version",
+                "zendframework/zend-http": "self.version",
                 "zendframework/zend-server": "self.version"
             },
             "suggest": {
-                "zendframework/zend-https": "Zend\\https component",
+                "zendframework/zend-http": "Zend\\Http component",
                 "zendframework/zend-server": "Zend\\Server component",
                 "zendframework/zendxml": "To support Zend\\Json\\Json::fromXml() usage"
             },
@@ -1766,7 +1766,7 @@
                 "zendframework/zend-console": "self.version",
                 "zendframework/zend-di": "self.version",
                 "zendframework/zend-filter": "self.version",
-                "zendframework/zend-https": "self.version",
+                "zendframework/zend-http": "self.version",
                 "zendframework/zend-i18n": "self.version",
                 "zendframework/zend-inputfilter": "self.version",
                 "zendframework/zend-json": "self.version",
@@ -1786,7 +1786,7 @@
                 "zendframework/zend-console": "Zend\\Console component",
                 "zendframework/zend-di": "Zend\\Di component",
                 "zendframework/zend-filter": "Zend\\Filter component",
-                "zendframework/zend-https": "Zend\\https component",
+                "zendframework/zend-http": "Zend\\Http component",
                 "zendframework/zend-i18n": "Zend\\I18n component for translatable segments",
                 "zendframework/zend-inputfilter": "Zend\\Inputfilter component",
                 "zendframework/zend-json": "Zend\\Json component",
@@ -1998,10 +1998,10 @@
                 "fabpot/php-cs-fixer": "1.7.*",
                 "phpunit/phpunit": "~4.0",
                 "satooshi/php-coveralls": "dev-master",
-                "zendframework/zend-https": "self.version"
+                "zendframework/zend-http": "self.version"
             },
             "suggest": {
-                "zendframework/zend-https": "Zend\\https component"
+                "zendframework/zend-http": "Zend\\Http component"
             },
             "type": "library",
             "extra": {
@@ -2268,7 +2268,7 @@
                 "zendframework/zend-escaper": "self.version",
                 "zendframework/zend-feed": "self.version",
                 "zendframework/zend-filter": "self.version",
-                "zendframework/zend-https": "self.version",
+                "zendframework/zend-http": "self.version",
                 "zendframework/zend-i18n": "self.version",
                 "zendframework/zend-json": "self.version",
                 "zendframework/zend-mvc": "self.version",
@@ -2283,7 +2283,7 @@
                 "zendframework/zend-escaper": "Zend\\Escaper component",
                 "zendframework/zend-feed": "Zend\\Feed component",
                 "zendframework/zend-filter": "Zend\\Filter component",
-                "zendframework/zend-https": "Zend\\https component",
+                "zendframework/zend-http": "Zend\\Http component",
                 "zendframework/zend-i18n": "Zend\\I18n component",
                 "zendframework/zend-json": "Zend\\Json component",
                 "zendframework/zend-mvc": "Zend\\Mvc component",
@@ -2362,7 +2362,7 @@
                 {
                     "name": "Marco Pivetta",
                     "email": "ocramius@gmail.com",
-                    "homepage": "https://ocramius.github.com/"
+                    "homepage": "http://ocramius.github.com/"
                 }
             ],
             "description": "A small, lightweight utility to instantiate objects in PHP without invoking their constructors",
@@ -2462,7 +2462,7 @@
                 {
                     "name": "Joe Tannenbaum",
                     "email": "hey@joe.codes",
-                    "homepage": "https://joe.codes/",
+                    "homepage": "http://joe.codes/",
                     "role": "Developer"
                 }
             ],
@@ -2496,12 +2496,12 @@
             "require-dev": {
                 "phpunit/phpunit": "3.7.*",
                 "predis/predis": "0.8.*@dev",
-                "symfony/https-foundation": "~2.1"
+                "symfony/http-foundation": "~2.1"
             },
             "suggest": {
-                "ext-openssl": "Allows for usage of secure connections with the stream-based https client.",
+                "ext-openssl": "Allows for usage of secure connections with the stream-based HTTP client.",
                 "predis/predis": "Allows using the Redis storage backend.",
-                "symfony/https-foundation": "Allows using the Symfony Session storage backend."
+                "symfony/http-foundation": "Allows using the Symfony Session storage backend."
             },
             "type": "library",
             "extra": {
@@ -2629,7 +2629,7 @@
                 }
             ],
             "description": "PHPMD is a spin-off project of PHP Depend and aims to be a PHP equivalent of the well known Java tool PMD.",
-            "homepage": "https://phpmd.org/",
+            "homepage": "http://phpmd.org/",
             "keywords": [
                 "mess detection",
                 "mess detector",
@@ -2641,7 +2641,6 @@
         },
         {
             "name": "phpunit/php-code-coverage",
-<<<<<<< HEAD
             "version": "2.2.1",
             "source": {
                 "type": "git",
@@ -2652,18 +2651,6 @@
                 "type": "zip",
                 "url": "https://api.github.com/repos/sebastianbergmann/php-code-coverage/zipball/6526d9bdb56e2af1e8950114d42391044d18cfa7",
                 "reference": "6526d9bdb56e2af1e8950114d42391044d18cfa7",
-=======
-            "version": "2.1.9",
-            "source": {
-                "type": "git",
-                "url": "https://github.com/sebastianbergmann/php-code-coverage.git",
-                "reference": "5bd48b86cd282da411bb80baac1398ce3fefac41"
-            },
-            "dist": {
-                "type": "zip",
-                "url": "https://api.github.com/repos/sebastianbergmann/php-code-coverage/zipball/5bd48b86cd282da411bb80baac1398ce3fefac41",
-                "reference": "5bd48b86cd282da411bb80baac1398ce3fefac41",
->>>>>>> 7e44c42d
                 "shasum": ""
             },
             "require": {
@@ -2712,11 +2699,7 @@
                 "testing",
                 "xunit"
             ],
-<<<<<<< HEAD
             "time": "2015-08-02 04:45:08"
-=======
-            "time": "2015-07-26 12:54:47"
->>>>>>> 7e44c42d
         },
         {
             "name": "phpunit/php-file-iterator",
@@ -2960,7 +2943,7 @@
                 }
             ],
             "description": "The PHP Unit Testing framework.",
-            "homepage": "https://www.phpunit.de/",
+            "homepage": "http://www.phpunit.de/",
             "keywords": [
                 "phpunit",
                 "testing",
@@ -3080,7 +3063,7 @@
                 }
             ],
             "description": "Provides the functionality to compare PHP values for equality",
-            "homepage": "https://www.github.com/sebastianbergmann/comparator",
+            "homepage": "http://www.github.com/sebastianbergmann/comparator",
             "keywords": [
                 "comparator",
                 "compare",
@@ -3134,7 +3117,7 @@
                 }
             ],
             "description": "Diff implementation",
-            "homepage": "https://www.github.com/sebastianbergmann/diff",
+            "homepage": "http://www.github.com/sebastianbergmann/diff",
             "keywords": [
                 "diff"
             ],
@@ -3142,7 +3125,6 @@
         },
         {
             "name": "sebastian/environment",
-<<<<<<< HEAD
             "version": "1.3.2",
             "source": {
                 "type": "git",
@@ -3153,18 +3135,6 @@
                 "type": "zip",
                 "url": "https://api.github.com/repos/sebastianbergmann/environment/zipball/6324c907ce7a52478eeeaede764f48733ef5ae44",
                 "reference": "6324c907ce7a52478eeeaede764f48733ef5ae44",
-=======
-            "version": "1.3.0",
-            "source": {
-                "type": "git",
-                "url": "https://github.com/sebastianbergmann/environment.git",
-                "reference": "4fe0a44cddd8cc19583a024bdc7374eb2fef0b87"
-            },
-            "dist": {
-                "type": "zip",
-                "url": "https://api.github.com/repos/sebastianbergmann/environment/zipball/4fe0a44cddd8cc19583a024bdc7374eb2fef0b87",
-                "reference": "4fe0a44cddd8cc19583a024bdc7374eb2fef0b87",
->>>>>>> 7e44c42d
                 "shasum": ""
             },
             "require": {
@@ -3195,17 +3165,13 @@
                 }
             ],
             "description": "Provides functionality to handle HHVM/PHP environments",
-            "homepage": "https://www.github.com/sebastianbergmann/environment",
+            "homepage": "http://www.github.com/sebastianbergmann/environment",
             "keywords": [
                 "Xdebug",
                 "environment",
                 "hhvm"
             ],
-<<<<<<< HEAD
             "time": "2015-08-03 06:14:51"
-=======
-            "time": "2015-07-26 06:42:57"
->>>>>>> 7e44c42d
         },
         {
             "name": "sebastian/exporter",
@@ -3266,7 +3232,7 @@
                 }
             ],
             "description": "Provides the functionality to export PHP variables for visualization",
-            "homepage": "https://www.github.com/sebastianbergmann/exporter",
+            "homepage": "http://www.github.com/sebastianbergmann/exporter",
             "keywords": [
                 "export",
                 "exporter"
@@ -3323,11 +3289,7 @@
                 }
             ],
             "description": "Provides functionality to recursively process PHP variables",
-<<<<<<< HEAD
             "homepage": "http://www.github.com/sebastianbergmann/recursion-context",
-=======
-            "homepage": "https://www.github.com/sebastianbergmann/recursion-context",
->>>>>>> 7e44c42d
             "time": "2015-06-21 08:04:50"
         },
         {
@@ -3412,7 +3374,7 @@
                 {
                     "name": "Samuel Parkinson",
                     "email": "sam.james.parkinson@gmail.com",
-                    "homepage": "https://samp.im"
+                    "homepage": "http://samp.im"
                 }
             ],
             "description": "An extendable framework for version control hooks.",
@@ -3486,7 +3448,7 @@
                 }
             ],
             "description": "PHP_CodeSniffer tokenises PHP, JavaScript and CSS files and detects violations of a defined set of coding standards.",
-            "homepage": "https://www.squizlabs.com/php-codesniffer",
+            "homepage": "http://www.squizlabs.com/php-codesniffer",
             "keywords": [
                 "phpcs",
                 "standards"
@@ -3630,7 +3592,7 @@
             },
             "suggest": {
                 "symfony/dependency-injection": "",
-                "symfony/https-kernel": ""
+                "symfony/http-kernel": ""
             },
             "type": "library",
             "extra": {
