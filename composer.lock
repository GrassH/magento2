--- conflicted
+++ resolved
@@ -4,11 +4,7 @@
         "Read more about it at https://getcomposer.org/doc/01-basic-usage.md#composer-lock-the-lock-file",
         "This file is @generated automatically"
     ],
-<<<<<<< HEAD
-    "content-hash": "5031d06b320f5b165591f804a501ce03",
-=======
-    "content-hash": "9c974a4dc44a905551ec95b54a4d82f2",
->>>>>>> b18ce4a7
+    "content-hash": "6206f691f045589bbf11b8417f01ef69",
     "packages": [
         {
             "name": "braintree/braintree_php",
@@ -55,11 +51,7 @@
                 }
             ],
             "description": "Braintree PHP Client Library",
-<<<<<<< HEAD
             "time": "2018-02-08T23:03:34+00:00"
-=======
-            "time": "2017-02-16T19:59:04+00:00"
->>>>>>> b18ce4a7
         },
         {
             "name": "colinmollenhour/cache-backend-file",
@@ -92,11 +84,7 @@
             ],
             "description": "The stock Zend_Cache_Backend_File backend has extremely poor performance for cleaning by tags making it become unusable as the number of cached items increases. This backend makes many changes resulting in a huge performance boost, especially for tag cleaning.",
             "homepage": "https://github.com/colinmollenhour/Cm_Cache_Backend_File",
-<<<<<<< HEAD
             "time": "2018-04-05T15:28:43+00:00"
-=======
-            "time": "2016-05-02T16:24:47+00:00"
->>>>>>> b18ce4a7
         },
         {
             "name": "colinmollenhour/cache-backend-redis",
@@ -132,11 +120,7 @@
             ],
             "description": "Zend_Cache backend using Redis with full support for tags.",
             "homepage": "https://github.com/colinmollenhour/Cm_Cache_Backend_Redis",
-<<<<<<< HEAD
             "time": "2017-10-05T20:50:44+00:00"
-=======
-            "time": "2017-03-25T04:54:24+00:00"
->>>>>>> b18ce4a7
         },
         {
             "name": "colinmollenhour/credis",
@@ -176,11 +160,7 @@
             ],
             "description": "Credis is a lightweight interface to the Redis key-value store which wraps the phpredis library when available for better performance.",
             "homepage": "https://github.com/colinmollenhour/credis",
-<<<<<<< HEAD
             "time": "2017-10-05T20:28:58+00:00"
-=======
-            "time": "2017-07-05T15:32:38+00:00"
->>>>>>> b18ce4a7
         },
         {
             "name": "colinmollenhour/php-redis-session-abstract",
@@ -350,11 +330,7 @@
                 "dependency",
                 "package"
             ],
-<<<<<<< HEAD
             "time": "2018-01-31T15:28:18+00:00"
-=======
-            "time": "2017-03-10T08:29:45+00:00"
->>>>>>> b18ce4a7
         },
         {
             "name": "composer/semver",
@@ -766,11 +742,7 @@
                 "AFL-3.0"
             ],
             "description": "Magento composer library helps to instantiate Composer application and run composer commands.",
-<<<<<<< HEAD
             "time": "2018-03-26T16:19:52+00:00"
-=======
-            "time": "2017-04-24T09:57:02+00:00"
->>>>>>> b18ce4a7
         },
         {
             "name": "magento/magento-composer-installer",
@@ -902,15 +874,11 @@
                 "framework",
                 "zf1"
             ],
-<<<<<<< HEAD
             "support": {
                 "source": "https://github.com/magento-engcom/zf1-php-7.2-support/tree/master",
                 "issues": "https://github.com/magento-engcom/zf1-php-7.2-support/issues"
             },
             "time": "2018-04-06T17:12:22+00:00"
-=======
-            "time": "2017-06-21T14:56:23+00:00"
->>>>>>> b18ce4a7
         },
         {
             "name": "monolog/monolog",
@@ -1238,7 +1206,6 @@
                 "queue",
                 "rabbitmq"
             ],
-<<<<<<< HEAD
             "time": "2018-02-11T19:28:00+00:00"
         },
         {
@@ -1289,9 +1256,6 @@
                 "mcrypt"
             ],
             "time": "2018-01-13T23:07:52+00:00"
-=======
-            "time": "2015-08-11T12:30:09+00:00"
->>>>>>> b18ce4a7
         },
         {
             "name": "phpseclib/phpseclib",
@@ -1559,11 +1523,7 @@
                 "identifier",
                 "uuid"
             ],
-<<<<<<< HEAD
             "time": "2018-01-20T00:28:24+00:00"
-=======
-            "time": "2017-03-26T20:37:53+00:00"
->>>>>>> b18ce4a7
         },
         {
             "name": "react/promise",
@@ -1818,68 +1778,7 @@
             ],
             "description": "Symfony Console Component",
             "homepage": "https://symfony.com",
-<<<<<<< HEAD
             "time": "2018-04-03T05:24:00+00:00"
-=======
-            "time": "2018-04-03T05:20:27+00:00"
-        },
-        {
-            "name": "symfony/debug",
-            "version": "v3.0.9",
-            "source": {
-                "type": "git",
-                "url": "https://github.com/symfony/debug.git",
-                "reference": "697c527acd9ea1b2d3efac34d9806bf255278b0a"
-            },
-            "dist": {
-                "type": "zip",
-                "url": "https://api.github.com/repos/symfony/debug/zipball/697c527acd9ea1b2d3efac34d9806bf255278b0a",
-                "reference": "697c527acd9ea1b2d3efac34d9806bf255278b0a",
-                "shasum": ""
-            },
-            "require": {
-                "php": ">=5.5.9",
-                "psr/log": "~1.0"
-            },
-            "conflict": {
-                "symfony/http-kernel": ">=2.3,<2.3.24|~2.4.0|>=2.5,<2.5.9|>=2.6,<2.6.2"
-            },
-            "require-dev": {
-                "symfony/class-loader": "~2.8|~3.0",
-                "symfony/http-kernel": "~2.8|~3.0"
-            },
-            "type": "library",
-            "extra": {
-                "branch-alias": {
-                    "dev-master": "3.0-dev"
-                }
-            },
-            "autoload": {
-                "psr-4": {
-                    "Symfony\\Component\\Debug\\": ""
-                },
-                "exclude-from-classmap": [
-                    "/Tests/"
-                ]
-            },
-            "notification-url": "https://packagist.org/downloads/",
-            "license": [
-                "MIT"
-            ],
-            "authors": [
-                {
-                    "name": "Fabien Potencier",
-                    "email": "fabien@symfony.com"
-                },
-                {
-                    "name": "Symfony Community",
-                    "homepage": "https://symfony.com/contributors"
-                }
-            ],
-            "description": "Symfony Debug Component",
-            "homepage": "https://symfony.com",
-            "time": "2016-07-30T07:22:48+00:00"
->>>>>>> b18ce4a7
         },
         {
             "name": "symfony/event-dispatcher",
@@ -1942,11 +1841,7 @@
             ],
             "description": "Symfony EventDispatcher Component",
             "homepage": "https://symfony.com",
-<<<<<<< HEAD
             "time": "2018-04-06T07:35:43+00:00"
-=======
-            "time": "2018-04-06T07:35:03+00:00"
->>>>>>> b18ce4a7
         },
         {
             "name": "symfony/filesystem",
@@ -1995,11 +1890,7 @@
             ],
             "description": "Symfony Filesystem Component",
             "homepage": "https://symfony.com",
-<<<<<<< HEAD
             "time": "2018-02-22T10:50:29+00:00"
-=======
-            "time": "2017-07-11T07:17:58+00:00"
->>>>>>> b18ce4a7
         },
         {
             "name": "symfony/finder",
@@ -2048,11 +1939,7 @@
             ],
             "description": "Symfony Finder Component",
             "homepage": "https://symfony.com",
-<<<<<<< HEAD
             "time": "2018-04-04T05:10:37+00:00"
-=======
-            "time": "2017-06-01T21:01:25+00:00"
->>>>>>> b18ce4a7
         },
         {
             "name": "symfony/polyfill-mbstring",
@@ -2160,11 +2047,7 @@
             ],
             "description": "Symfony Process Component",
             "homepage": "https://symfony.com",
-<<<<<<< HEAD
             "time": "2018-04-03T05:24:00+00:00"
-=======
-            "time": "2018-04-03T05:20:27+00:00"
->>>>>>> b18ce4a7
         },
         {
             "name": "tedivm/jshrink",
@@ -2210,11 +2093,7 @@
                 "javascript",
                 "minifier"
             ],
-<<<<<<< HEAD
             "time": "2017-12-08T00:59:56+00:00"
-=======
-            "time": "2015-07-04T07:35:09+00:00"
->>>>>>> b18ce4a7
         },
         {
             "name": "tubalmartin/cssmin",
@@ -2267,11 +2146,7 @@
                 "minify",
                 "yui"
             ],
-<<<<<<< HEAD
             "time": "2018-01-15T15:26:51+00:00"
-=======
-            "time": "2017-05-16T13:45:26+00:00"
->>>>>>> b18ce4a7
         },
         {
             "name": "webonyx/graphql-php",
@@ -2428,11 +2303,7 @@
                 "code",
                 "zf2"
             ],
-<<<<<<< HEAD
             "time": "2017-10-20T15:21:32+00:00"
-=======
-            "time": "2016-10-24T13:23:32+00:00"
->>>>>>> b18ce4a7
         },
         {
             "name": "zendframework/zend-config",
@@ -2649,11 +2520,7 @@
                 "db",
                 "zf"
             ],
-<<<<<<< HEAD
             "time": "2018-04-09T13:21:36+00:00"
-=======
-            "time": "2017-12-11T14:57:52+00:00"
->>>>>>> b18ce4a7
         },
         {
             "name": "zendframework/zend-di",
@@ -3324,16 +3191,16 @@
         },
         {
             "name": "zendframework/zend-log",
-            "version": "2.9.2",
+            "version": "2.10.0",
             "source": {
                 "type": "git",
                 "url": "https://github.com/zendframework/zend-log.git",
-                "reference": "bf7489578d092d6ff7508117d1d920a4764fbd6a"
-            },
-            "dist": {
-                "type": "zip",
-                "url": "https://api.github.com/repos/zendframework/zend-log/zipball/bf7489578d092d6ff7508117d1d920a4764fbd6a",
-                "reference": "bf7489578d092d6ff7508117d1d920a4764fbd6a",
+                "reference": "9cec3b092acb39963659c2f32441cccc56b3f430"
+            },
+            "dist": {
+                "type": "zip",
+                "url": "https://api.github.com/repos/zendframework/zend-log/zipball/9cec3b092acb39963659c2f32441cccc56b3f430",
+                "reference": "9cec3b092acb39963659c2f32441cccc56b3f430",
                 "shasum": ""
             },
             "require": {
@@ -3353,7 +3220,7 @@
                 "zendframework/zend-escaper": "^2.5",
                 "zendframework/zend-filter": "^2.5",
                 "zendframework/zend-mail": "^2.6.1",
-                "zendframework/zend-validator": "^2.6"
+                "zendframework/zend-validator": "^2.10.1"
             },
             "suggest": {
                 "ext-mongo": "mongo extension to use Mongo writer",
@@ -3367,8 +3234,8 @@
             "type": "library",
             "extra": {
                 "branch-alias": {
-                    "dev-master": "2.9-dev",
-                    "dev-develop": "2.10-dev"
+                    "dev-master": "2.10.x-dev",
+                    "dev-develop": "2.11.x-dev"
                 },
                 "zf": {
                     "component": "Zend\\Log",
@@ -3391,7 +3258,7 @@
                 "logging",
                 "zf2"
             ],
-            "time": "2017-05-17T16:03:26+00:00"
+            "time": "2018-04-09T21:59:51+00:00"
         },
         {
             "name": "zendframework/zend-mail",
@@ -3453,11 +3320,7 @@
                 "mail",
                 "zf2"
             ],
-<<<<<<< HEAD
             "time": "2018-03-01T18:57:00+00:00"
-=======
-            "time": "2017-06-08T20:03:58+00:00"
->>>>>>> b18ce4a7
         },
         {
             "name": "zendframework/zend-math",
@@ -4091,32 +3954,32 @@
         },
         {
             "name": "zendframework/zend-uri",
-            "version": "2.5.2",
+            "version": "2.6.0",
             "source": {
                 "type": "git",
                 "url": "https://github.com/zendframework/zend-uri.git",
-                "reference": "0bf717a239432b1a1675ae314f7c4acd742749ed"
-            },
-            "dist": {
-                "type": "zip",
-                "url": "https://api.github.com/repos/zendframework/zend-uri/zipball/0bf717a239432b1a1675ae314f7c4acd742749ed",
-                "reference": "0bf717a239432b1a1675ae314f7c4acd742749ed",
-                "shasum": ""
-            },
-            "require": {
-                "php": "^5.5 || ^7.0",
+                "reference": "fb998b9487ea8c5f4aaac0e536190709bdd5353b"
+            },
+            "dist": {
+                "type": "zip",
+                "url": "https://api.github.com/repos/zendframework/zend-uri/zipball/fb998b9487ea8c5f4aaac0e536190709bdd5353b",
+                "reference": "fb998b9487ea8c5f4aaac0e536190709bdd5353b",
+                "shasum": ""
+            },
+            "require": {
+                "php": "^5.6 || ^7.0",
                 "zendframework/zend-escaper": "^2.5",
                 "zendframework/zend-validator": "^2.5"
             },
             "require-dev": {
-                "fabpot/php-cs-fixer": "1.7.*",
-                "phpunit/phpunit": "~4.0"
-            },
-            "type": "library",
-            "extra": {
-                "branch-alias": {
-                    "dev-master": "2.5-dev",
-                    "dev-develop": "2.6-dev"
+                "phpunit/phpunit": "^6.2.1 || ^5.7.15",
+                "zendframework/zend-coding-standard": "~1.0.0"
+            },
+            "type": "library",
+            "extra": {
+                "branch-alias": {
+                    "dev-master": "2.6.x-dev",
+                    "dev-develop": "2.7.x-dev"
                 }
             },
             "autoload": {
@@ -4134,7 +3997,7 @@
                 "uri",
                 "zf2"
             ],
-            "time": "2016-02-17T22:38:51+00:00"
+            "time": "2018-04-10T17:08:10+00:00"
         },
         {
             "name": "zendframework/zend-validator",
@@ -4416,11 +4279,7 @@
                 "constructor",
                 "instantiate"
             ],
-<<<<<<< HEAD
             "time": "2017-07-22T11:58:36+00:00"
-=======
-            "time": "2015-06-14T21:17:01+00:00"
->>>>>>> b18ce4a7
         },
         {
             "name": "doctrine/lexer",
@@ -4468,7 +4327,6 @@
                     "email": "schmittjoh@gmail.com"
                 }
             ],
-<<<<<<< HEAD
             "description": "Base library for a lexer that can be used in Top-Down, Recursive Descent Parsers.",
             "homepage": "http://www.doctrine-project.org",
             "keywords": [
@@ -4476,10 +4334,6 @@
                 "parser"
             ],
             "time": "2014-09-09T13:34:57+00:00"
-=======
-            "description": "A tool to automatically fix PHP code style",
-            "time": "2017-03-31T12:59:38+00:00"
->>>>>>> b18ce4a7
         },
         {
             "name": "friendsofphp/php-cs-fixer",
@@ -4565,18 +4419,8 @@
                     "email": "fabien@symfony.com"
                 }
             ],
-<<<<<<< HEAD
             "description": "A tool to automatically fix PHP code style",
             "time": "2018-03-20T18:07:08+00:00"
-=======
-            "description": "A compatibility library for the proposed simplified password hashing algorithm: https://wiki.php.net/rfc/password_hash",
-            "homepage": "https://github.com/ircmaxell/password_compat",
-            "keywords": [
-                "hashing",
-                "password"
-            ],
-            "time": "2014-11-20T16:49:30+00:00"
->>>>>>> b18ce4a7
         },
         {
             "name": "lusitanian/oauth",
@@ -4728,11 +4572,7 @@
                 "BSD-3-Clause"
             ],
             "description": "Official version of pdepend to be handled with Composer",
-<<<<<<< HEAD
             "time": "2017-12-13T13:21:38+00:00"
-=======
-            "time": "2017-01-19T14:23:36+00:00"
->>>>>>> b18ce4a7
         },
         {
             "name": "phar-io/manifest",
@@ -4835,7 +4675,6 @@
             ],
             "description": "Library for handling version information and constraints",
             "time": "2017-03-05T17:38:23+00:00"
-<<<<<<< HEAD
         },
         {
             "name": "php-cs-fixer/diff",
@@ -4887,8 +4726,6 @@
                 "diff"
             ],
             "time": "2018-02-15T16:58:55+00:00"
-=======
->>>>>>> b18ce4a7
         },
         {
             "name": "phpdocumentor/reflection-common",
@@ -6071,11 +5908,7 @@
             ],
             "description": "Copy/Paste Detector (CPD) for PHP code.",
             "homepage": "https://github.com/sebastianbergmann/phpcpd",
-<<<<<<< HEAD
             "time": "2017-11-16T08:49:28+00:00"
-=======
-            "time": "2016-04-17T19:32:49+00:00"
->>>>>>> b18ce4a7
         },
         {
             "name": "sebastian/recursion-context",
@@ -6264,11 +6097,7 @@
                 "phpcs",
                 "standards"
             ],
-<<<<<<< HEAD
             "time": "2017-12-19T21:44:46+00:00"
-=======
-            "time": "2017-06-14T01:23:49+00:00"
->>>>>>> b18ce4a7
         },
         {
             "name": "symfony/config",
@@ -6330,11 +6159,7 @@
             ],
             "description": "Symfony Config Component",
             "homepage": "https://symfony.com",
-<<<<<<< HEAD
             "time": "2018-03-19T22:35:49+00:00"
-=======
-            "time": "2017-07-19T07:37:29+00:00"
->>>>>>> b18ce4a7
         },
         {
             "name": "symfony/dependency-injection",
@@ -6405,26 +6230,78 @@
             ],
             "description": "Symfony DependencyInjection Component",
             "homepage": "https://symfony.com",
-<<<<<<< HEAD
             "time": "2018-04-02T09:52:41+00:00"
-=======
-            "time": "2017-07-28T15:27:31+00:00"
-        },
-        {
-            "name": "symfony/polyfill-php54",
+        },
+        {
+            "name": "symfony/options-resolver",
+            "version": "v4.0.8",
+            "source": {
+                "type": "git",
+                "url": "https://github.com/symfony/options-resolver.git",
+                "reference": "371532a2cfe932f7a3766dd4c45364566def1dd0"
+            },
+            "dist": {
+                "type": "zip",
+                "url": "https://api.github.com/repos/symfony/options-resolver/zipball/371532a2cfe932f7a3766dd4c45364566def1dd0",
+                "reference": "371532a2cfe932f7a3766dd4c45364566def1dd0",
+                "shasum": ""
+            },
+            "require": {
+                "php": "^7.1.3"
+            },
+            "type": "library",
+            "extra": {
+                "branch-alias": {
+                    "dev-master": "4.0-dev"
+                }
+            },
+            "autoload": {
+                "psr-4": {
+                    "Symfony\\Component\\OptionsResolver\\": ""
+                },
+                "exclude-from-classmap": [
+                    "/Tests/"
+                ]
+            },
+            "notification-url": "https://packagist.org/downloads/",
+            "license": [
+                "MIT"
+            ],
+            "authors": [
+                {
+                    "name": "Fabien Potencier",
+                    "email": "fabien@symfony.com"
+                },
+                {
+                    "name": "Symfony Community",
+                    "homepage": "https://symfony.com/contributors"
+                }
+            ],
+            "description": "Symfony OptionsResolver Component",
+            "homepage": "https://symfony.com",
+            "keywords": [
+                "config",
+                "configuration",
+                "options"
+            ],
+            "time": "2018-01-18T22:19:33+00:00"
+        },
+        {
+            "name": "symfony/polyfill-php70",
             "version": "v1.7.0",
             "source": {
                 "type": "git",
-                "url": "https://github.com/symfony/polyfill-php54.git",
-                "reference": "84e2b616c197ef400c6d0556a0606cee7c9e21d5"
-            },
-            "dist": {
-                "type": "zip",
-                "url": "https://api.github.com/repos/symfony/polyfill-php54/zipball/84e2b616c197ef400c6d0556a0606cee7c9e21d5",
-                "reference": "84e2b616c197ef400c6d0556a0606cee7c9e21d5",
-                "shasum": ""
-            },
-            "require": {
+                "url": "https://github.com/symfony/polyfill-php70.git",
+                "reference": "3532bfcd8f933a7816f3a0a59682fc404776600f"
+            },
+            "dist": {
+                "type": "zip",
+                "url": "https://api.github.com/repos/symfony/polyfill-php70/zipball/3532bfcd8f933a7816f3a0a59682fc404776600f",
+                "reference": "3532bfcd8f933a7816f3a0a59682fc404776600f",
+                "shasum": ""
+            },
+            "require": {
+                "paragonie/random_compat": "~1.0|~2.0",
                 "php": ">=5.3.3"
             },
             "type": "library",
@@ -6435,7 +6312,7 @@
             },
             "autoload": {
                 "psr-4": {
-                    "Symfony\\Polyfill\\Php54\\": ""
+                    "Symfony\\Polyfill\\Php70\\": ""
                 },
                 "files": [
                     "bootstrap.php"
@@ -6458,7 +6335,7 @@
                     "homepage": "https://symfony.com/contributors"
                 }
             ],
-            "description": "Symfony polyfill backporting some PHP 5.4+ features to lower PHP versions",
+            "description": "Symfony polyfill backporting some PHP 7.0+ features to lower PHP versions",
             "homepage": "https://symfony.com",
             "keywords": [
                 "compatibility",
@@ -6467,37 +6344,36 @@
                 "shim"
             ],
             "time": "2018-01-30T19:27:44+00:00"
->>>>>>> b18ce4a7
-        },
-        {
-            "name": "symfony/options-resolver",
-            "version": "v4.0.8",
-            "source": {
-                "type": "git",
-                "url": "https://github.com/symfony/options-resolver.git",
-                "reference": "371532a2cfe932f7a3766dd4c45364566def1dd0"
-            },
-            "dist": {
-                "type": "zip",
-                "url": "https://api.github.com/repos/symfony/options-resolver/zipball/371532a2cfe932f7a3766dd4c45364566def1dd0",
-                "reference": "371532a2cfe932f7a3766dd4c45364566def1dd0",
-                "shasum": ""
-            },
-            "require": {
-                "php": "^7.1.3"
-            },
-            "type": "library",
-            "extra": {
-                "branch-alias": {
-                    "dev-master": "4.0-dev"
-                }
-            },
-            "autoload": {
-                "psr-4": {
-                    "Symfony\\Component\\OptionsResolver\\": ""
-                },
-                "exclude-from-classmap": [
-                    "/Tests/"
+        },
+        {
+            "name": "symfony/polyfill-php72",
+            "version": "v1.7.0",
+            "source": {
+                "type": "git",
+                "url": "https://github.com/symfony/polyfill-php72.git",
+                "reference": "8eca20c8a369e069d4f4c2ac9895144112867422"
+            },
+            "dist": {
+                "type": "zip",
+                "url": "https://api.github.com/repos/symfony/polyfill-php72/zipball/8eca20c8a369e069d4f4c2ac9895144112867422",
+                "reference": "8eca20c8a369e069d4f4c2ac9895144112867422",
+                "shasum": ""
+            },
+            "require": {
+                "php": ">=5.3.3"
+            },
+            "type": "library",
+            "extra": {
+                "branch-alias": {
+                    "dev-master": "1.7-dev"
+                }
+            },
+            "autoload": {
+                "psr-4": {
+                    "Symfony\\Polyfill\\Php72\\": ""
+                },
+                "files": [
+                    "bootstrap.php"
                 ]
             },
             "notification-url": "https://packagist.org/downloads/",
@@ -6506,77 +6382,15 @@
             ],
             "authors": [
                 {
-                    "name": "Fabien Potencier",
-                    "email": "fabien@symfony.com"
+                    "name": "Nicolas Grekas",
+                    "email": "p@tchwork.com"
                 },
                 {
                     "name": "Symfony Community",
                     "homepage": "https://symfony.com/contributors"
                 }
             ],
-            "description": "Symfony OptionsResolver Component",
-            "homepage": "https://symfony.com",
-            "keywords": [
-                "config",
-                "configuration",
-                "options"
-            ],
-<<<<<<< HEAD
-            "time": "2018-01-18T22:19:33+00:00"
-=======
-            "time": "2018-01-30T19:27:44+00:00"
->>>>>>> b18ce4a7
-        },
-        {
-            "name": "symfony/polyfill-php70",
-            "version": "v1.7.0",
-            "source": {
-                "type": "git",
-                "url": "https://github.com/symfony/polyfill-php70.git",
-                "reference": "3532bfcd8f933a7816f3a0a59682fc404776600f"
-            },
-            "dist": {
-                "type": "zip",
-                "url": "https://api.github.com/repos/symfony/polyfill-php70/zipball/3532bfcd8f933a7816f3a0a59682fc404776600f",
-                "reference": "3532bfcd8f933a7816f3a0a59682fc404776600f",
-                "shasum": ""
-            },
-            "require": {
-                "paragonie/random_compat": "~1.0|~2.0",
-                "php": ">=5.3.3"
-            },
-            "type": "library",
-            "extra": {
-                "branch-alias": {
-                    "dev-master": "1.7-dev"
-                }
-            },
-            "autoload": {
-                "psr-4": {
-                    "Symfony\\Polyfill\\Php70\\": ""
-                },
-                "files": [
-                    "bootstrap.php"
-                ],
-                "classmap": [
-                    "Resources/stubs"
-                ]
-            },
-            "notification-url": "https://packagist.org/downloads/",
-            "license": [
-                "MIT"
-            ],
-            "authors": [
-                {
-                    "name": "Nicolas Grekas",
-                    "email": "p@tchwork.com"
-                },
-                {
-                    "name": "Symfony Community",
-                    "homepage": "https://symfony.com/contributors"
-                }
-            ],
-            "description": "Symfony polyfill backporting some PHP 7.0+ features to lower PHP versions",
+            "description": "Symfony polyfill backporting some PHP 7.2+ features to lower PHP versions",
             "homepage": "https://symfony.com",
             "keywords": [
                 "compatibility",
@@ -6584,113 +6398,7 @@
                 "portable",
                 "shim"
             ],
-            "time": "2018-01-30T19:27:44+00:00"
-        },
-        {
-            "name": "symfony/polyfill-php72",
-            "version": "v1.7.0",
-            "source": {
-                "type": "git",
-                "url": "https://github.com/symfony/polyfill-php72.git",
-                "reference": "8eca20c8a369e069d4f4c2ac9895144112867422"
-            },
-            "dist": {
-                "type": "zip",
-                "url": "https://api.github.com/repos/symfony/polyfill-php72/zipball/8eca20c8a369e069d4f4c2ac9895144112867422",
-                "reference": "8eca20c8a369e069d4f4c2ac9895144112867422",
-                "shasum": ""
-            },
-            "require": {
-                "php": ">=5.3.3"
-            },
-            "type": "library",
-            "extra": {
-                "branch-alias": {
-                    "dev-master": "1.7-dev"
-                }
-            },
-            "autoload": {
-                "psr-4": {
-                    "Symfony\\Polyfill\\Php72\\": ""
-                },
-                "files": [
-                    "bootstrap.php"
-                ]
-            },
-            "notification-url": "https://packagist.org/downloads/",
-            "license": [
-                "MIT"
-            ],
-            "authors": [
-                {
-                    "name": "Nicolas Grekas",
-                    "email": "p@tchwork.com"
-                },
-                {
-                    "name": "Symfony Community",
-                    "homepage": "https://symfony.com/contributors"
-                }
-            ],
-            "description": "Symfony polyfill backporting some PHP 7.2+ features to lower PHP versions",
-            "homepage": "https://symfony.com",
-            "keywords": [
-                "compatibility",
-                "polyfill",
-                "portable",
-                "shim"
-            ],
             "time": "2018-01-31T17:43:24+00:00"
-<<<<<<< HEAD
-=======
-        },
-        {
-            "name": "symfony/polyfill-xml",
-            "version": "v1.7.0",
-            "source": {
-                "type": "git",
-                "url": "https://github.com/symfony/polyfill-xml.git",
-                "reference": "fcdfb6e64d21848ee65b6d5d0bc75fcb703b0c83"
-            },
-            "dist": {
-                "type": "zip",
-                "url": "https://api.github.com/repos/symfony/polyfill-xml/zipball/fcdfb6e64d21848ee65b6d5d0bc75fcb703b0c83",
-                "reference": "fcdfb6e64d21848ee65b6d5d0bc75fcb703b0c83",
-                "shasum": ""
-            },
-            "require": {
-                "php": ">=5.3.3",
-                "symfony/polyfill-php72": "~1.4"
-            },
-            "type": "metapackage",
-            "extra": {
-                "branch-alias": {
-                    "dev-master": "1.7-dev"
-                }
-            },
-            "notification-url": "https://packagist.org/downloads/",
-            "license": [
-                "MIT"
-            ],
-            "authors": [
-                {
-                    "name": "Nicolas Grekas",
-                    "email": "p@tchwork.com"
-                },
-                {
-                    "name": "Symfony Community",
-                    "homepage": "https://symfony.com/contributors"
-                }
-            ],
-            "description": "Symfony polyfill for xml's utf8_encode and utf8_decode functions",
-            "homepage": "https://symfony.com",
-            "keywords": [
-                "compatibility",
-                "polyfill",
-                "portable",
-                "shim"
-            ],
-            "time": "2018-01-30T19:27:44+00:00"
->>>>>>> b18ce4a7
         },
         {
             "name": "symfony/stopwatch",
@@ -6739,11 +6447,7 @@
             ],
             "description": "Symfony Stopwatch Component",
             "homepage": "https://symfony.com",
-<<<<<<< HEAD
             "time": "2018-02-19T16:50:22+00:00"
-=======
-            "time": "2017-04-12T14:14:56+00:00"
->>>>>>> b18ce4a7
         },
         {
             "name": "theseer/fdomdocument",
