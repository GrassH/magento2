--- conflicted
+++ resolved
@@ -4,11 +4,7 @@
         "Read more about it at https://getcomposer.org/doc/01-basic-usage.md#installing-dependencies",
         "This file is @generated automatically"
     ],
-<<<<<<< HEAD
-    "content-hash": "02069f162167ee438dcef6b3fb141707",
-=======
-    "content-hash": "1be51b51fccf9e5f2f2c1942cc3d8e35",
->>>>>>> bce847d3
+    "content-hash": "84697de5cc19e39e480943f1333aef0a",
     "packages": [
         {
             "name": "braintree/braintree_php",
