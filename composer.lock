{
    "_readme": [
        "This file locks the dependencies of your project to a known state",
        "Read more about it at http://getcomposer.org/doc/01-basic-usage.md#composer-lock-the-lock-file",
        "This file is @generated automatically"
    ],
<<<<<<< HEAD
    "hash": "6e34884beffe18918bcd1d91035b76a6",
=======
    "hash": "7cc42e8c7b9da8cd656e48f6d8b0d6f4",
>>>>>>> baadf057
    "packages": [
        {
            "name": "composer/composer",
            "version": "1.0.0-alpha8",
            "source": {
                "type": "git",
                "url": "https://github.com/composer/composer.git",
                "reference": "1eb1df44a97fb2daca1bb8b007f3bee012f0aa46"
            },
            "dist": {
                "type": "zip",
                "url": "https://api.github.com/repos/composer/composer/zipball/1eb1df44a97fb2daca1bb8b007f3bee012f0aa46",
                "reference": "1eb1df44a97fb2daca1bb8b007f3bee012f0aa46",
                "shasum": ""
            },
            "require": {
                "justinrainbow/json-schema": "1.1.*",
                "php": ">=5.3.2",
                "seld/jsonlint": "1.*",
                "symfony/console": "~2.3",
                "symfony/finder": "~2.2",
                "symfony/process": "~2.1"
            },
            "require-dev": {
                "phpunit/phpunit": "~3.7.10"
            },
            "suggest": {
                "ext-openssl": "Enabling the openssl extension allows you to access https URLs for repositories and packages",
                "ext-zip": "Enabling the zip extension allows you to unzip archives, and allows gzip compression of all internet traffic"
            },
            "bin": [
                "bin/composer"
            ],
            "type": "library",
            "extra": {
                "branch-alias": {
                    "dev-master": "1.0-dev"
                }
            },
            "autoload": {
                "psr-0": {
                    "Composer": "src/"
                }
            },
            "notification-url": "https://packagist.org/downloads/",
            "license": [
                "MIT"
            ],
            "authors": [
                {
                    "name": "Jordi Boggiano",
                    "email": "j.boggiano@seld.be",
                    "homepage": "http://seld.be",
                    "role": "Developer"
                },
                {
                    "name": "Nils Adermann",
                    "email": "naderman@naderman.de",
                    "homepage": "http://www.naderman.de",
                    "role": "Developer"
                }
            ],
            "description": "Dependency Manager",
            "homepage": "http://getcomposer.org/",
            "keywords": [
                "autoload",
                "dependency",
                "package"
            ],
            "time": "2014-01-06 18:39:59"
        },
        {
            "name": "justinrainbow/json-schema",
            "version": "1.1.0",
            "source": {
                "type": "git",
                "url": "https://github.com/justinrainbow/json-schema.git",
                "reference": "05ff6d8d79fe3ad190b0663d80d3f9deee79416c"
            },
            "dist": {
                "type": "zip",
                "url": "https://api.github.com/repos/justinrainbow/json-schema/zipball/05ff6d8d79fe3ad190b0663d80d3f9deee79416c",
                "reference": "05ff6d8d79fe3ad190b0663d80d3f9deee79416c",
                "shasum": ""
            },
            "require": {
                "php": ">=5.3.0"
            },
            "type": "library",
            "autoload": {
                "psr-0": {
                    "JsonSchema": "src/"
                }
            },
            "notification-url": "https://packagist.org/downloads/",
            "license": [
                "NewBSD"
            ],
            "authors": [
                {
                    "name": "Igor Wiedler",
                    "email": "igor@wiedler.ch",
                    "homepage": "http://wiedler.ch/igor/"
                },
                {
                    "name": "Bruno Prieto Reis",
                    "email": "bruno.p.reis@gmail.com"
                },
                {
                    "name": "Justin Rainbow",
                    "email": "justin.rainbow@gmail.com"
                },
                {
                    "name": "Robert Schönthal",
                    "email": "robert.schoenthal@gmail.com",
                    "homepage": "http://digitalkaoz.net"
                }
            ],
            "description": "A library to validate a json schema.",
            "homepage": "https://github.com/justinrainbow/json-schema",
            "keywords": [
                "json",
                "schema"
            ],
            "time": "2012-01-03 00:33:17"
        },
        {
            "name": "magento/zendframework1",
            "version": "1.12.10",
            "source": {
                "type": "git",
                "url": "https://github.com/magento/zf1.git",
                "reference": "d1e5cd8c9f83229bcdd9bb485c3ce25259c77884"
            },
            "dist": {
                "type": "zip",
                "url": "https://api.github.com/repos/magento/zf1/zipball/d1e5cd8c9f83229bcdd9bb485c3ce25259c77884",
                "reference": "d1e5cd8c9f83229bcdd9bb485c3ce25259c77884",
                "shasum": ""
            },
            "require": {
                "php": ">=5.2.11"
            },
            "require-dev": {
                "phpunit/dbunit": "1.3.*",
                "phpunit/phpunit": "3.7.*"
            },
            "type": "library",
            "extra": {
                "branch-alias": {
                    "dev-master": "1.12.x-dev"
                }
            },
            "autoload": {
                "psr-0": {
                    "Zend_": "library/"
                }
            },
            "notification-url": "https://packagist.org/downloads/",
            "include-path": [
                "library/"
            ],
            "license": [
                "BSD-3-Clause"
            ],
            "description": "Magento Zend Framework 1",
            "homepage": "http://framework.zend.com/",
            "keywords": [
                "ZF1",
                "framework"
            ],
            "time": "2015-02-06 17:25:45"
        },
        {
            "name": "monolog/monolog",
            "version": "1.11.0",
            "source": {
                "type": "git",
                "url": "https://github.com/Seldaek/monolog.git",
                "reference": "ec3961874c43840e96da3a8a1ed20d8c73d7e5aa"
            },
            "dist": {
                "type": "zip",
                "url": "https://api.github.com/repos/Seldaek/monolog/zipball/ec3961874c43840e96da3a8a1ed20d8c73d7e5aa",
                "reference": "ec3961874c43840e96da3a8a1ed20d8c73d7e5aa",
                "shasum": ""
            },
            "require": {
                "php": ">=5.3.0",
                "psr/log": "~1.0"
            },
            "provide": {
                "psr/log-implementation": "1.0.0"
            },
            "require-dev": {
                "aws/aws-sdk-php": "~2.4, >2.4.8",
                "doctrine/couchdb": "~1.0@dev",
                "graylog2/gelf-php": "~1.0",
                "phpunit/phpunit": "~3.7.0",
                "raven/raven": "~0.5",
                "ruflin/elastica": "0.90.*",
                "videlalvaro/php-amqplib": "~2.4"
            },
            "suggest": {
                "aws/aws-sdk-php": "Allow sending log messages to AWS services like DynamoDB",
                "doctrine/couchdb": "Allow sending log messages to a CouchDB server",
                "ext-amqp": "Allow sending log messages to an AMQP server (1.0+ required)",
                "ext-mongo": "Allow sending log messages to a MongoDB server",
                "graylog2/gelf-php": "Allow sending log messages to a GrayLog2 server",
                "raven/raven": "Allow sending log messages to a Sentry server",
                "rollbar/rollbar": "Allow sending log messages to Rollbar",
                "ruflin/elastica": "Allow sending log messages to an Elastic Search server",
                "videlalvaro/php-amqplib": "Allow sending log messages to an AMQP server using php-amqplib"
            },
            "type": "library",
            "extra": {
                "branch-alias": {
                    "dev-master": "1.11.x-dev"
                }
            },
            "autoload": {
                "psr-4": {
                    "Monolog\\": "src/Monolog"
                }
            },
            "notification-url": "https://packagist.org/downloads/",
            "license": [
                "MIT"
            ],
            "authors": [
                {
                    "name": "Jordi Boggiano",
                    "email": "j.boggiano@seld.be",
                    "homepage": "http://seld.be"
                }
            ],
            "description": "Sends your logs to files, sockets, inboxes, databases and various web services",
            "homepage": "http://github.com/Seldaek/monolog",
            "keywords": [
                "log",
                "logging",
                "psr-3"
            ],
            "time": "2014-09-30 13:30:58"
        },
        {
            "name": "psr/log",
            "version": "1.0.0",
            "source": {
                "type": "git",
                "url": "https://github.com/php-fig/log.git",
                "reference": "fe0936ee26643249e916849d48e3a51d5f5e278b"
            },
            "dist": {
                "type": "zip",
                "url": "https://api.github.com/repos/php-fig/log/zipball/fe0936ee26643249e916849d48e3a51d5f5e278b",
                "reference": "fe0936ee26643249e916849d48e3a51d5f5e278b",
                "shasum": ""
            },
            "type": "library",
            "autoload": {
                "psr-0": {
                    "Psr\\Log\\": ""
                }
            },
            "notification-url": "https://packagist.org/downloads/",
            "license": [
                "MIT"
            ],
            "authors": [
                {
                    "name": "PHP-FIG",
                    "homepage": "http://www.php-fig.org/"
                }
            ],
            "description": "Common interface for logging libraries",
            "keywords": [
                "log",
                "psr",
                "psr-3"
            ],
            "time": "2012-12-21 11:40:51"
        },
        {
            "name": "seld/jsonlint",
            "version": "1.3.1",
            "source": {
                "type": "git",
                "url": "https://github.com/Seldaek/jsonlint.git",
                "reference": "863ae85c6d3ef60ca49cb12bd051c4a0648c40c4"
            },
            "dist": {
                "type": "zip",
                "url": "https://api.github.com/repos/Seldaek/jsonlint/zipball/863ae85c6d3ef60ca49cb12bd051c4a0648c40c4",
                "reference": "863ae85c6d3ef60ca49cb12bd051c4a0648c40c4",
                "shasum": ""
            },
            "require": {
                "php": ">=5.3.0"
            },
            "bin": [
                "bin/jsonlint"
            ],
            "type": "library",
            "autoload": {
                "psr-4": {
                    "Seld\\JsonLint\\": "src/Seld/JsonLint/"
                }
            },
            "notification-url": "https://packagist.org/downloads/",
            "license": [
                "MIT"
            ],
            "authors": [
                {
                    "name": "Jordi Boggiano",
                    "email": "j.boggiano@seld.be",
                    "homepage": "http://seld.be"
                }
            ],
            "description": "JSON Linter",
            "keywords": [
                "json",
                "linter",
                "parser",
                "validator"
            ],
            "time": "2015-01-04 21:18:15"
        },
        {
            "name": "symfony/console",
            "version": "v2.6.4",
            "target-dir": "Symfony/Component/Console",
            "source": {
                "type": "git",
                "url": "https://github.com/symfony/Console.git",
                "reference": "e44154bfe3e41e8267d7a3794cd9da9a51cfac34"
            },
            "dist": {
                "type": "zip",
                "url": "https://api.github.com/repos/symfony/Console/zipball/e44154bfe3e41e8267d7a3794cd9da9a51cfac34",
                "reference": "e44154bfe3e41e8267d7a3794cd9da9a51cfac34",
                "shasum": ""
            },
            "require": {
                "php": ">=5.3.3"
            },
            "require-dev": {
                "psr/log": "~1.0",
                "symfony/event-dispatcher": "~2.1",
                "symfony/process": "~2.1"
            },
            "suggest": {
                "psr/log": "For using the console logger",
                "symfony/event-dispatcher": "",
                "symfony/process": ""
            },
            "type": "library",
            "extra": {
                "branch-alias": {
                    "dev-master": "2.6-dev"
                }
            },
            "autoload": {
                "psr-0": {
                    "Symfony\\Component\\Console\\": ""
                }
            },
            "notification-url": "https://packagist.org/downloads/",
            "license": [
                "MIT"
            ],
            "authors": [
                {
                    "name": "Symfony Community",
                    "homepage": "http://symfony.com/contributors"
                },
                {
                    "name": "Fabien Potencier",
                    "email": "fabien@symfony.com"
                }
            ],
            "description": "Symfony Console Component",
            "homepage": "http://symfony.com",
            "time": "2015-01-25 04:39:26"
        },
        {
            "name": "symfony/finder",
            "version": "v2.6.4",
            "target-dir": "Symfony/Component/Finder",
            "source": {
                "type": "git",
                "url": "https://github.com/symfony/Finder.git",
                "reference": "16513333bca64186c01609961a2bb1b95b5e1355"
            },
            "dist": {
                "type": "zip",
                "url": "https://api.github.com/repos/symfony/Finder/zipball/16513333bca64186c01609961a2bb1b95b5e1355",
                "reference": "16513333bca64186c01609961a2bb1b95b5e1355",
                "shasum": ""
            },
            "require": {
                "php": ">=5.3.3"
            },
            "type": "library",
            "extra": {
                "branch-alias": {
                    "dev-master": "2.6-dev"
                }
            },
            "autoload": {
                "psr-0": {
                    "Symfony\\Component\\Finder\\": ""
                }
            },
            "notification-url": "https://packagist.org/downloads/",
            "license": [
                "MIT"
            ],
            "authors": [
                {
                    "name": "Symfony Community",
                    "homepage": "http://symfony.com/contributors"
                },
                {
                    "name": "Fabien Potencier",
                    "email": "fabien@symfony.com"
                }
            ],
            "description": "Symfony Finder Component",
            "homepage": "http://symfony.com",
            "time": "2015-01-03 08:01:59"
        },
        {
            "name": "symfony/process",
            "version": "v2.6.4",
            "target-dir": "Symfony/Component/Process",
            "source": {
                "type": "git",
                "url": "https://github.com/symfony/Process.git",
                "reference": "ecfc23e89d9967999fa5f60a1e9af7384396e9ae"
            },
            "dist": {
                "type": "zip",
                "url": "https://api.github.com/repos/symfony/Process/zipball/ecfc23e89d9967999fa5f60a1e9af7384396e9ae",
                "reference": "ecfc23e89d9967999fa5f60a1e9af7384396e9ae",
                "shasum": ""
            },
            "require": {
                "php": ">=5.3.3"
            },
            "type": "library",
            "extra": {
                "branch-alias": {
                    "dev-master": "2.6-dev"
                }
            },
            "autoload": {
                "psr-0": {
                    "Symfony\\Component\\Process\\": ""
                }
            },
            "notification-url": "https://packagist.org/downloads/",
            "license": [
                "MIT"
            ],
            "authors": [
                {
                    "name": "Symfony Community",
                    "homepage": "http://symfony.com/contributors"
                },
                {
                    "name": "Fabien Potencier",
                    "email": "fabien@symfony.com"
                }
            ],
            "description": "Symfony Process Component",
            "homepage": "http://symfony.com",
            "time": "2015-01-25 04:39:26"
        },
        {
            "name": "tubalmartin/cssmin",
            "version": "v2.4.8-p4",
            "source": {
                "type": "git",
                "url": "https://github.com/tubalmartin/YUI-CSS-compressor-PHP-port.git",
                "reference": "fe84d71e8420243544c0ce3bd0f5d7c1936b0f90"
            },
            "dist": {
                "type": "zip",
                "url": "https://api.github.com/repos/tubalmartin/YUI-CSS-compressor-PHP-port/zipball/fe84d71e8420243544c0ce3bd0f5d7c1936b0f90",
                "reference": "fe84d71e8420243544c0ce3bd0f5d7c1936b0f90",
                "shasum": ""
            },
            "require": {
                "php": ">=5.0.0"
            },
            "type": "library",
            "autoload": {
                "classmap": [
                    "cssmin.php"
                ]
            },
            "notification-url": "https://packagist.org/downloads/",
            "license": [
                "BSD-3-Clause"
            ],
            "authors": [
                {
                    "name": "Túbal Martín",
                    "homepage": "http://tubalmartin.me/"
                }
            ],
            "description": "A PHP port of the YUI CSS compressor",
            "homepage": "https://github.com/tubalmartin/YUI-CSS-compressor-PHP-port",
            "keywords": [
                "compress",
                "compressor",
                "css",
                "minify",
                "yui"
            ],
            "time": "2014-09-22 08:08:50"
        },
        {
            "name": "zendframework/zend-code",
            "version": "2.3.1",
            "target-dir": "Zend/Code",
            "source": {
                "type": "git",
                "url": "https://github.com/zendframework/Component_ZendCode.git",
                "reference": "3e7cc92f946c23fb28959457fa0608c5eba29ed8"
            },
            "dist": {
                "type": "zip",
                "url": "https://api.github.com/repos/zendframework/Component_ZendCode/zipball/3e7cc92f946c23fb28959457fa0608c5eba29ed8",
                "reference": "3e7cc92f946c23fb28959457fa0608c5eba29ed8",
                "shasum": ""
            },
            "require": {
                "php": ">=5.3.23",
                "zendframework/zend-eventmanager": "self.version"
            },
            "require-dev": {
                "doctrine/common": ">=2.1",
                "zendframework/zend-stdlib": "self.version"
            },
            "suggest": {
                "doctrine/common": "Doctrine\\Common >=2.1 for annotation features",
                "zendframework/zend-stdlib": "Zend\\Stdlib component"
            },
            "type": "library",
            "extra": {
                "branch-alias": {
                    "dev-master": "2.3-dev",
                    "dev-develop": "2.4-dev"
                }
            },
            "autoload": {
                "psr-0": {
                    "Zend\\Code\\": ""
                }
            },
            "notification-url": "https://packagist.org/downloads/",
            "license": [
                "BSD-3-Clause"
            ],
            "description": "provides facilities to generate arbitrary code using an object oriented interface",
            "keywords": [
                "code",
                "zf2"
            ],
            "time": "2014-04-15 15:28:49"
        },
        {
            "name": "zendframework/zend-config",
            "version": "2.3.1",
            "target-dir": "Zend/Config",
            "source": {
                "type": "git",
                "url": "https://github.com/zendframework/Component_ZendConfig.git",
                "reference": "61b81c6ea60c1947e13b4effbfffcd9bb59c2180"
            },
            "dist": {
                "type": "zip",
                "url": "https://api.github.com/repos/zendframework/Component_ZendConfig/zipball/61b81c6ea60c1947e13b4effbfffcd9bb59c2180",
                "reference": "61b81c6ea60c1947e13b4effbfffcd9bb59c2180",
                "shasum": ""
            },
            "require": {
                "php": ">=5.3.23",
                "zendframework/zend-stdlib": "self.version"
            },
            "require-dev": {
                "zendframework/zend-filter": "self.version",
                "zendframework/zend-i18n": "self.version",
                "zendframework/zend-json": "self.version",
                "zendframework/zend-servicemanager": "self.version"
            },
            "suggest": {
                "zendframework/zend-filter": "Zend\\Filter component",
                "zendframework/zend-i18n": "Zend\\I18n component",
                "zendframework/zend-json": "Zend\\Json to use the Json reader or writer classes",
                "zendframework/zend-servicemanager": "Zend\\ServiceManager for use with the Config Factory to retrieve reader and writer instances"
            },
            "type": "library",
            "extra": {
                "branch-alias": {
                    "dev-master": "2.3-dev",
                    "dev-develop": "2.4-dev"
                }
            },
            "autoload": {
                "psr-0": {
                    "Zend\\Config\\": ""
                }
            },
            "notification-url": "https://packagist.org/downloads/",
            "license": [
                "BSD-3-Clause"
            ],
            "description": "provides a nested object property based user interface for accessing this configuration data within application code",
            "keywords": [
                "config",
                "zf2"
            ],
            "time": "2014-04-15 15:29:04"
        },
        {
            "name": "zendframework/zend-console",
            "version": "2.3.1",
            "target-dir": "Zend/Console",
            "source": {
                "type": "git",
                "url": "https://github.com/zendframework/Component_ZendConsole.git",
                "reference": "6720a94d30272eefe10bef4801cc41a027530b1c"
            },
            "dist": {
                "type": "zip",
                "url": "https://api.github.com/repos/zendframework/Component_ZendConsole/zipball/6720a94d30272eefe10bef4801cc41a027530b1c",
                "reference": "6720a94d30272eefe10bef4801cc41a027530b1c",
                "shasum": ""
            },
            "require": {
                "php": ">=5.3.23",
                "zendframework/zend-stdlib": "self.version"
            },
            "type": "library",
            "extra": {
                "branch-alias": {
                    "dev-master": "2.3-dev",
                    "dev-develop": "2.4-dev"
                }
            },
            "autoload": {
                "psr-0": {
                    "Zend\\Console\\": ""
                }
            },
            "notification-url": "https://packagist.org/downloads/",
            "license": [
                "BSD-3-Clause"
            ],
            "keywords": [
                "console",
                "zf2"
            ],
            "time": "2014-04-15 15:29:14"
        },
        {
            "name": "zendframework/zend-di",
            "version": "2.3.1",
            "target-dir": "Zend/Di",
            "source": {
                "type": "git",
                "url": "https://github.com/zendframework/Component_ZendDi.git",
                "reference": "45450000c83937a73a261a32480637b4198f4cea"
            },
            "dist": {
                "type": "zip",
                "url": "https://api.github.com/repos/zendframework/Component_ZendDi/zipball/45450000c83937a73a261a32480637b4198f4cea",
                "reference": "45450000c83937a73a261a32480637b4198f4cea",
                "shasum": ""
            },
            "require": {
                "php": ">=5.3.23",
                "zendframework/zend-code": "self.version",
                "zendframework/zend-stdlib": "self.version"
            },
            "require-dev": {
                "zendframework/zend-servicemanager": "self.version"
            },
            "suggest": {
                "zendframework/zend-servicemanager": "Zend\\ServiceManager component"
            },
            "type": "library",
            "extra": {
                "branch-alias": {
                    "dev-master": "2.3-dev",
                    "dev-develop": "2.4-dev"
                }
            },
            "autoload": {
                "psr-0": {
                    "Zend\\Di\\": ""
                }
            },
            "notification-url": "https://packagist.org/downloads/",
            "license": [
                "BSD-3-Clause"
            ],
            "keywords": [
                "di",
                "zf2"
            ],
            "time": "2014-04-15 15:29:10"
        },
        {
            "name": "zendframework/zend-escaper",
            "version": "2.3.1",
            "target-dir": "Zend/Escaper",
            "source": {
                "type": "git",
                "url": "https://github.com/zendframework/Component_ZendEscaper.git",
                "reference": "dddee2104337bbf3522f9ef591c361a40aabf7cc"
            },
            "dist": {
                "type": "zip",
                "url": "https://api.github.com/repos/zendframework/Component_ZendEscaper/zipball/dddee2104337bbf3522f9ef591c361a40aabf7cc",
                "reference": "dddee2104337bbf3522f9ef591c361a40aabf7cc",
                "shasum": ""
            },
            "require": {
                "php": ">=5.3.23"
            },
            "type": "library",
            "extra": {
                "branch-alias": {
                    "dev-master": "2.3-dev",
                    "dev-develop": "2.4-dev"
                }
            },
            "autoload": {
                "psr-0": {
                    "Zend\\Escaper\\": ""
                }
            },
            "notification-url": "https://packagist.org/downloads/",
            "license": [
                "BSD-3-Clause"
            ],
            "keywords": [
                "escaper",
                "zf2"
            ],
            "time": "2014-04-15 15:29:16"
        },
        {
            "name": "zendframework/zend-eventmanager",
            "version": "2.3.1",
            "target-dir": "Zend/EventManager",
            "source": {
                "type": "git",
                "url": "https://github.com/zendframework/Component_ZendEventManager.git",
                "reference": "957faa0580c40ef6bf6cf3e87a36d594042fe133"
            },
            "dist": {
                "type": "zip",
                "url": "https://api.github.com/repos/zendframework/Component_ZendEventManager/zipball/957faa0580c40ef6bf6cf3e87a36d594042fe133",
                "reference": "957faa0580c40ef6bf6cf3e87a36d594042fe133",
                "shasum": ""
            },
            "require": {
                "php": ">=5.3.23",
                "zendframework/zend-stdlib": "self.version"
            },
            "type": "library",
            "extra": {
                "branch-alias": {
                    "dev-master": "2.3-dev",
                    "dev-develop": "2.4-dev"
                }
            },
            "autoload": {
                "psr-0": {
                    "Zend\\EventManager\\": ""
                }
            },
            "notification-url": "https://packagist.org/downloads/",
            "license": [
                "BSD-3-Clause"
            ],
            "keywords": [
                "eventmanager",
                "zf2"
            ],
            "time": "2014-04-15 14:47:18"
        },
        {
            "name": "zendframework/zend-filter",
            "version": "2.3.1",
            "target-dir": "Zend/Filter",
            "source": {
                "type": "git",
                "url": "https://github.com/zendframework/Component_ZendFilter.git",
                "reference": "1889b7aa499beccadac770780a73e1a40e0f8a53"
            },
            "dist": {
                "type": "zip",
                "url": "https://api.github.com/repos/zendframework/Component_ZendFilter/zipball/1889b7aa499beccadac770780a73e1a40e0f8a53",
                "reference": "1889b7aa499beccadac770780a73e1a40e0f8a53",
                "shasum": ""
            },
            "require": {
                "php": ">=5.3.23",
                "zendframework/zend-stdlib": "self.version"
            },
            "require-dev": {
                "zendframework/zend-crypt": "self.version",
                "zendframework/zend-servicemanager": "self.version",
                "zendframework/zend-uri": "self.version"
            },
            "suggest": {
                "zendframework/zend-crypt": "Zend\\Crypt component",
                "zendframework/zend-i18n": "Zend\\I18n component",
                "zendframework/zend-servicemanager": "Zend\\ServiceManager component",
                "zendframework/zend-uri": "Zend\\Uri component for UriNormalize filter"
            },
            "type": "library",
            "extra": {
                "branch-alias": {
                    "dev-master": "2.3-dev",
                    "dev-develop": "2.4-dev"
                }
            },
            "autoload": {
                "psr-0": {
                    "Zend\\Filter\\": ""
                }
            },
            "notification-url": "https://packagist.org/downloads/",
            "license": [
                "BSD-3-Clause"
            ],
            "description": "provides a set of commonly needed data filters",
            "keywords": [
                "filter",
                "zf2"
            ],
            "time": "2014-04-15 15:28:47"
        },
        {
            "name": "zendframework/zend-form",
            "version": "2.3.1",
            "target-dir": "Zend/Form",
            "source": {
                "type": "git",
                "url": "https://github.com/zendframework/Component_ZendForm.git",
                "reference": "2e91090e63f865c1c0b8c21157d4eaffad341f59"
            },
            "dist": {
                "type": "zip",
                "url": "https://api.github.com/repos/zendframework/Component_ZendForm/zipball/2e91090e63f865c1c0b8c21157d4eaffad341f59",
                "reference": "2e91090e63f865c1c0b8c21157d4eaffad341f59",
                "shasum": ""
            },
            "require": {
                "php": ">=5.3.23",
                "zendframework/zend-inputfilter": "self.version",
                "zendframework/zend-stdlib": "self.version"
            },
            "require-dev": {
                "zendframework/zend-captcha": "self.version",
                "zendframework/zend-code": "self.version",
                "zendframework/zend-eventmanager": "self.version",
                "zendframework/zend-filter": "self.version",
                "zendframework/zend-i18n": "self.version",
                "zendframework/zend-servicemanager": "self.version",
                "zendframework/zend-validator": "self.version",
                "zendframework/zend-view": "self.version",
                "zendframework/zendservice-recaptcha": "*"
            },
            "suggest": {
                "zendframework/zend-captcha": "Zend\\Captcha component",
                "zendframework/zend-code": "Zend\\Code component",
                "zendframework/zend-eventmanager": "Zend\\EventManager component",
                "zendframework/zend-filter": "Zend\\Filter component",
                "zendframework/zend-i18n": "Zend\\I18n component",
                "zendframework/zend-servicemanager": "Zend\\ServiceManager component",
                "zendframework/zend-validator": "Zend\\Validator component",
                "zendframework/zend-view": "Zend\\View component",
                "zendframework/zendservice-recaptcha": "ZendService\\ReCaptcha component"
            },
            "type": "library",
            "extra": {
                "branch-alias": {
                    "dev-master": "2.3-dev",
                    "dev-develop": "2.4-dev"
                }
            },
            "autoload": {
                "psr-0": {
                    "Zend\\Form\\": ""
                }
            },
            "notification-url": "https://packagist.org/downloads/",
            "license": [
                "BSD-3-Clause"
            ],
            "keywords": [
                "form",
                "zf2"
            ],
            "time": "2014-04-15 15:29:02"
        },
        {
            "name": "zendframework/zend-http",
            "version": "2.3.1",
            "target-dir": "Zend/Http",
            "source": {
                "type": "git",
                "url": "https://github.com/zendframework/Component_ZendHttp.git",
                "reference": "b13fc4c30c39364409ef68a9f9b5975765a3ff5a"
            },
            "dist": {
                "type": "zip",
                "url": "https://api.github.com/repos/zendframework/Component_ZendHttp/zipball/b13fc4c30c39364409ef68a9f9b5975765a3ff5a",
                "reference": "b13fc4c30c39364409ef68a9f9b5975765a3ff5a",
                "shasum": ""
            },
            "require": {
                "php": ">=5.3.23",
                "zendframework/zend-loader": "self.version",
                "zendframework/zend-stdlib": "self.version",
                "zendframework/zend-uri": "self.version",
                "zendframework/zend-validator": "self.version"
            },
            "type": "library",
            "extra": {
                "branch-alias": {
                    "dev-master": "2.3-dev",
                    "dev-develop": "2.4-dev"
                }
            },
            "autoload": {
                "psr-0": {
                    "Zend\\Http\\": ""
                }
            },
            "notification-url": "https://packagist.org/downloads/",
            "license": [
                "BSD-3-Clause"
            ],
            "description": "provides an easy interface for performing Hyper-Text Transfer Protocol (HTTP) requests",
            "keywords": [
                "http",
                "zf2"
            ],
            "time": "2014-04-15 14:47:18"
        },
        {
            "name": "zendframework/zend-inputfilter",
            "version": "2.3.1",
            "target-dir": "Zend/InputFilter",
            "source": {
                "type": "git",
                "url": "https://github.com/zendframework/Component_ZendInputFilter.git",
                "reference": "a45d2180c819f9ff9e74be1bf4c5c8dd1d9649e9"
            },
            "dist": {
                "type": "zip",
                "url": "https://api.github.com/repos/zendframework/Component_ZendInputFilter/zipball/a45d2180c819f9ff9e74be1bf4c5c8dd1d9649e9",
                "reference": "a45d2180c819f9ff9e74be1bf4c5c8dd1d9649e9",
                "shasum": ""
            },
            "require": {
                "php": ">=5.3.23",
                "zendframework/zend-filter": "self.version",
                "zendframework/zend-stdlib": "self.version",
                "zendframework/zend-validator": "self.version"
            },
            "require-dev": {
                "zendframework/zend-servicemanager": "self.version"
            },
            "suggest": {
                "zendframework/zend-servicemanager": "To support plugin manager support"
            },
            "type": "library",
            "extra": {
                "branch-alias": {
                    "dev-master": "2.3-dev",
                    "dev-develop": "2.4-dev"
                }
            },
            "autoload": {
                "psr-0": {
                    "Zend\\InputFilter\\": ""
                }
            },
            "notification-url": "https://packagist.org/downloads/",
            "license": [
                "BSD-3-Clause"
            ],
            "keywords": [
                "inputfilter",
                "zf2"
            ],
            "time": "2014-04-15 14:47:18"
        },
        {
            "name": "zendframework/zend-json",
            "version": "2.3.1",
            "target-dir": "Zend/Json",
            "source": {
                "type": "git",
                "url": "https://github.com/zendframework/Component_ZendJson.git",
                "reference": "eb281da42d3f5bba5acb664359029b6fa7c62e28"
            },
            "dist": {
                "type": "zip",
                "url": "https://api.github.com/repos/zendframework/Component_ZendJson/zipball/eb281da42d3f5bba5acb664359029b6fa7c62e28",
                "reference": "eb281da42d3f5bba5acb664359029b6fa7c62e28",
                "shasum": ""
            },
            "require": {
                "php": ">=5.3.23",
                "zendframework/zend-stdlib": "self.version"
            },
            "require-dev": {
                "zendframework/zend-http": "self.version",
                "zendframework/zend-server": "self.version"
            },
            "suggest": {
                "zendframework/zend-http": "Zend\\Http component",
                "zendframework/zend-server": "Zend\\Server component"
            },
            "type": "library",
            "extra": {
                "branch-alias": {
                    "dev-master": "2.3-dev",
                    "dev-develop": "2.4-dev"
                }
            },
            "autoload": {
                "psr-0": {
                    "Zend\\Json\\": ""
                }
            },
            "notification-url": "https://packagist.org/downloads/",
            "license": [
                "BSD-3-Clause"
            ],
            "description": "provides convenience methods for serializing native PHP to JSON and decoding JSON to native PHP",
            "keywords": [
                "json",
                "zf2"
            ],
            "time": "2014-04-15 14:47:18"
        },
        {
            "name": "zendframework/zend-loader",
            "version": "2.3.1",
            "target-dir": "Zend/Loader",
            "source": {
                "type": "git",
                "url": "https://github.com/zendframework/Component_ZendLoader.git",
                "reference": "37abb23b0b2608584673f8388d1563a1fd604f09"
            },
            "dist": {
                "type": "zip",
                "url": "https://api.github.com/repos/zendframework/Component_ZendLoader/zipball/37abb23b0b2608584673f8388d1563a1fd604f09",
                "reference": "37abb23b0b2608584673f8388d1563a1fd604f09",
                "shasum": ""
            },
            "require": {
                "php": ">=5.3.23"
            },
            "type": "library",
            "extra": {
                "branch-alias": {
                    "dev-master": "2.3-dev",
                    "dev-develop": "2.4-dev"
                }
            },
            "autoload": {
                "psr-0": {
                    "Zend\\Loader\\": ""
                }
            },
            "notification-url": "https://packagist.org/downloads/",
            "license": [
                "BSD-3-Clause"
            ],
            "keywords": [
                "loader",
                "zf2"
            ],
            "time": "2014-04-15 15:28:53"
        },
        {
            "name": "zendframework/zend-log",
            "version": "2.3.1",
            "target-dir": "Zend/Log",
            "source": {
                "type": "git",
                "url": "https://github.com/zendframework/Component_ZendLog.git",
                "reference": "606ef20717a935afec1400f54bd1b03faf859c47"
            },
            "dist": {
                "type": "zip",
                "url": "https://api.github.com/repos/zendframework/Component_ZendLog/zipball/606ef20717a935afec1400f54bd1b03faf859c47",
                "reference": "606ef20717a935afec1400f54bd1b03faf859c47",
                "shasum": ""
            },
            "require": {
                "php": ">=5.3.23",
                "zendframework/zend-servicemanager": "self.version",
                "zendframework/zend-stdlib": "self.version"
            },
            "require-dev": {
                "zendframework/zend-console": "self.version",
                "zendframework/zend-db": "self.version",
                "zendframework/zend-escaper": "self.version",
                "zendframework/zend-mail": "self.version",
                "zendframework/zend-validator": "self.version"
            },
            "suggest": {
                "ext-mongo": "*",
                "zendframework/zend-console": "Zend\\Console component",
                "zendframework/zend-db": "Zend\\Db component",
                "zendframework/zend-escaper": "Zend\\Escaper component, for use in the XML formatter",
                "zendframework/zend-mail": "Zend\\Mail component",
                "zendframework/zend-validator": "Zend\\Validator component"
            },
            "type": "library",
            "extra": {
                "branch-alias": {
                    "dev-master": "2.3-dev",
                    "dev-develop": "2.4-dev"
                }
            },
            "autoload": {
                "psr-0": {
                    "Zend\\Log\\": ""
                }
            },
            "notification-url": "https://packagist.org/downloads/",
            "license": [
                "BSD-3-Clause"
            ],
            "description": "component for general purpose logging",
            "keywords": [
                "log",
                "logging",
                "zf2"
            ],
            "time": "2014-04-15 15:28:45"
        },
        {
            "name": "zendframework/zend-math",
            "version": "2.3.1",
            "target-dir": "Zend/Math",
            "source": {
                "type": "git",
                "url": "https://github.com/zendframework/Component_ZendMath.git",
                "reference": "be6de5ba3d47e3f9a6732badea8bc724c49d0552"
            },
            "dist": {
                "type": "zip",
                "url": "https://api.github.com/repos/zendframework/Component_ZendMath/zipball/be6de5ba3d47e3f9a6732badea8bc724c49d0552",
                "reference": "be6de5ba3d47e3f9a6732badea8bc724c49d0552",
                "shasum": ""
            },
            "require": {
                "php": ">=5.3.23"
            },
            "suggest": {
                "ext-bcmath": "If using the bcmath functionality",
                "ext-gmp": "If using the gmp functionality",
                "ircmaxell/random-lib": "Fallback random byte generator for Zend\\Math\\Rand if OpenSSL/Mcrypt extensions are unavailable",
                "zendframework/zend-servicemanager": ">= current version, if using the BigInteger::factory functionality"
            },
            "type": "library",
            "extra": {
                "branch-alias": {
                    "dev-master": "2.3-dev",
                    "dev-develop": "2.4-dev"
                }
            },
            "autoload": {
                "psr-0": {
                    "Zend\\Math\\": ""
                }
            },
            "notification-url": "https://packagist.org/downloads/",
            "license": [
                "BSD-3-Clause"
            ],
            "keywords": [
                "math",
                "zf2"
            ],
            "time": "2014-04-15 15:29:09"
        },
        {
            "name": "zendframework/zend-modulemanager",
            "version": "2.3.1",
            "target-dir": "Zend/ModuleManager",
            "source": {
                "type": "git",
                "url": "https://github.com/zendframework/Component_ZendModuleManager.git",
                "reference": "bfff608492fdfea1f2b815285e0ed8b467a99c9f"
            },
            "dist": {
                "type": "zip",
                "url": "https://api.github.com/repos/zendframework/Component_ZendModuleManager/zipball/bfff608492fdfea1f2b815285e0ed8b467a99c9f",
                "reference": "bfff608492fdfea1f2b815285e0ed8b467a99c9f",
                "shasum": ""
            },
            "require": {
                "php": ">=5.3.23",
                "zendframework/zend-eventmanager": "self.version",
                "zendframework/zend-stdlib": "self.version"
            },
            "require-dev": {
                "zendframework/zend-config": "self.version",
                "zendframework/zend-console": "self.version",
                "zendframework/zend-loader": "self.version",
                "zendframework/zend-mvc": "self.version",
                "zendframework/zend-servicemanager": "self.version"
            },
            "suggest": {
                "zendframework/zend-config": "Zend\\Config component",
                "zendframework/zend-console": "Zend\\Console component",
                "zendframework/zend-loader": "Zend\\Loader component",
                "zendframework/zend-mvc": "Zend\\Mvc component",
                "zendframework/zend-servicemanager": "Zend\\ServiceManager component"
            },
            "type": "library",
            "extra": {
                "branch-alias": {
                    "dev-master": "2.3-dev",
                    "dev-develop": "2.4-dev"
                }
            },
            "autoload": {
                "psr-0": {
                    "Zend\\ModuleManager\\": ""
                }
            },
            "notification-url": "https://packagist.org/downloads/",
            "license": [
                "BSD-3-Clause"
            ],
            "keywords": [
                "modulemanager",
                "zf2"
            ],
            "time": "2014-04-15 15:28:50"
        },
        {
            "name": "zendframework/zend-mvc",
            "version": "2.3.1",
            "target-dir": "Zend/Mvc",
            "source": {
                "type": "git",
                "url": "https://github.com/zendframework/Component_ZendMvc.git",
                "reference": "d7708af7028aa6c42255fe2d9ece53f0e5d76e2c"
            },
            "dist": {
                "type": "zip",
                "url": "https://api.github.com/repos/zendframework/Component_ZendMvc/zipball/d7708af7028aa6c42255fe2d9ece53f0e5d76e2c",
                "reference": "d7708af7028aa6c42255fe2d9ece53f0e5d76e2c",
                "shasum": ""
            },
            "require": {
                "php": ">=5.3.23",
                "zendframework/zend-eventmanager": "self.version",
                "zendframework/zend-servicemanager": "self.version",
                "zendframework/zend-stdlib": "self.version"
            },
            "require-dev": {
                "zendframework/zend-authentication": "self.version",
                "zendframework/zend-console": "self.version",
                "zendframework/zend-di": "self.version",
                "zendframework/zend-filter": "self.version",
                "zendframework/zend-form": "self.version",
                "zendframework/zend-http": "self.version",
                "zendframework/zend-i18n": "self.version",
                "zendframework/zend-inputfilter": "self.version",
                "zendframework/zend-json": "self.version",
                "zendframework/zend-log": "self.version",
                "zendframework/zend-modulemanager": "self.version",
                "zendframework/zend-serializer": "self.version",
                "zendframework/zend-session": "self.version",
                "zendframework/zend-text": "self.version",
                "zendframework/zend-uri": "self.version",
                "zendframework/zend-validator": "self.version",
                "zendframework/zend-version": "self.version",
                "zendframework/zend-view": "self.version"
            },
            "suggest": {
                "zendframework/zend-authentication": "Zend\\Authentication component for Identity plugin",
                "zendframework/zend-config": "Zend\\Config component",
                "zendframework/zend-console": "Zend\\Console component",
                "zendframework/zend-di": "Zend\\Di component",
                "zendframework/zend-filter": "Zend\\Filter component",
                "zendframework/zend-form": "Zend\\Form component",
                "zendframework/zend-http": "Zend\\Http component",
                "zendframework/zend-i18n": "Zend\\I18n component for translatable segments",
                "zendframework/zend-inputfilter": "Zend\\Inputfilter component",
                "zendframework/zend-json": "Zend\\Json component",
                "zendframework/zend-log": "Zend\\Log component",
                "zendframework/zend-modulemanager": "Zend\\ModuleManager component",
                "zendframework/zend-serializer": "Zend\\Serializer component",
                "zendframework/zend-session": "Zend\\Session component for FlashMessenger, PRG, and FPRG plugins",
                "zendframework/zend-stdlib": "Zend\\Stdlib component",
                "zendframework/zend-text": "Zend\\Text component",
                "zendframework/zend-uri": "Zend\\Uri component",
                "zendframework/zend-validator": "Zend\\Validator component",
                "zendframework/zend-version": "Zend\\Version component",
                "zendframework/zend-view": "Zend\\View component"
            },
            "type": "library",
            "extra": {
                "branch-alias": {
                    "dev-master": "2.3-dev",
                    "dev-develop": "2.4-dev"
                }
            },
            "autoload": {
                "psr-0": {
                    "Zend\\Mvc\\": ""
                }
            },
            "notification-url": "https://packagist.org/downloads/",
            "license": [
                "BSD-3-Clause"
            ],
            "keywords": [
                "mvc",
                "zf2"
            ],
            "time": "2014-04-15 15:29:05"
        },
        {
            "name": "zendframework/zend-serializer",
            "version": "2.3.1",
            "target-dir": "Zend/Serializer",
            "source": {
                "type": "git",
                "url": "https://github.com/zendframework/Component_ZendSerializer.git",
                "reference": "3187aa2a9c9713932f84006700f922ee1253328d"
            },
            "dist": {
                "type": "zip",
                "url": "https://api.github.com/repos/zendframework/Component_ZendSerializer/zipball/3187aa2a9c9713932f84006700f922ee1253328d",
                "reference": "3187aa2a9c9713932f84006700f922ee1253328d",
                "shasum": ""
            },
            "require": {
                "php": ">=5.3.23",
                "zendframework/zend-json": "self.version",
                "zendframework/zend-math": "self.version",
                "zendframework/zend-stdlib": "self.version"
            },
            "require-dev": {
                "zendframework/zend-servicemanager": "self.version"
            },
            "suggest": {
                "zendframework/zend-servicemanager": "To support plugin manager support"
            },
            "type": "library",
            "extra": {
                "branch-alias": {
                    "dev-master": "2.3-dev",
                    "dev-develop": "2.4-dev"
                }
            },
            "autoload": {
                "psr-0": {
                    "Zend\\Serializer\\": ""
                }
            },
            "notification-url": "https://packagist.org/downloads/",
            "license": [
                "BSD-3-Clause"
            ],
            "description": "provides an adapter based interface to simply generate storable representation of PHP types by different facilities, and recover",
            "keywords": [
                "serializer",
                "zf2"
            ],
            "time": "2014-04-15 15:29:03"
        },
        {
            "name": "zendframework/zend-server",
            "version": "2.3.1",
            "target-dir": "Zend/Server",
            "source": {
                "type": "git",
                "url": "https://github.com/zendframework/Component_ZendServer.git",
                "reference": "b491a401b1710785b5dbf69e77ee2f13764fb0ff"
            },
            "dist": {
                "type": "zip",
                "url": "https://api.github.com/repos/zendframework/Component_ZendServer/zipball/b491a401b1710785b5dbf69e77ee2f13764fb0ff",
                "reference": "b491a401b1710785b5dbf69e77ee2f13764fb0ff",
                "shasum": ""
            },
            "require": {
                "php": ">=5.3.23",
                "zendframework/zend-code": "self.version",
                "zendframework/zend-stdlib": "self.version"
            },
            "type": "library",
            "extra": {
                "branch-alias": {
                    "dev-master": "2.3-dev",
                    "dev-develop": "2.4-dev"
                }
            },
            "autoload": {
                "psr-0": {
                    "Zend\\Server\\": ""
                }
            },
            "notification-url": "https://packagist.org/downloads/",
            "license": [
                "BSD-3-Clause"
            ],
            "keywords": [
                "server",
                "zf2"
            ],
            "time": "2014-04-15 14:47:18"
        },
        {
            "name": "zendframework/zend-servicemanager",
            "version": "2.3.1",
            "target-dir": "Zend/ServiceManager",
            "source": {
                "type": "git",
                "url": "https://github.com/zendframework/Component_ZendServiceManager.git",
                "reference": "652ab6e142b7afd1eede8f0f33b47d2599786c84"
            },
            "dist": {
                "type": "zip",
                "url": "https://api.github.com/repos/zendframework/Component_ZendServiceManager/zipball/652ab6e142b7afd1eede8f0f33b47d2599786c84",
                "reference": "652ab6e142b7afd1eede8f0f33b47d2599786c84",
                "shasum": ""
            },
            "require": {
                "php": ">=5.3.23"
            },
            "require-dev": {
                "zendframework/zend-di": "self.version"
            },
            "suggest": {
                "zendframework/zend-di": "Zend\\Di component"
            },
            "type": "library",
            "extra": {
                "branch-alias": {
                    "dev-master": "2.3-dev",
                    "dev-develop": "2.4-dev"
                }
            },
            "autoload": {
                "psr-0": {
                    "Zend\\ServiceManager\\": ""
                }
            },
            "notification-url": "https://packagist.org/downloads/",
            "license": [
                "BSD-3-Clause"
            ],
            "keywords": [
                "servicemanager",
                "zf2"
            ],
            "time": "2014-04-15 15:28:43"
        },
        {
            "name": "zendframework/zend-soap",
            "version": "2.3.1",
            "target-dir": "Zend/Soap",
            "source": {
                "type": "git",
                "url": "https://github.com/zendframework/Component_ZendSoap.git",
                "reference": "29b7dfe2b2d1fcf219557ff8821506a55510a53d"
            },
            "dist": {
                "type": "zip",
                "url": "https://api.github.com/repos/zendframework/Component_ZendSoap/zipball/29b7dfe2b2d1fcf219557ff8821506a55510a53d",
                "reference": "29b7dfe2b2d1fcf219557ff8821506a55510a53d",
                "shasum": ""
            },
            "require": {
                "php": ">=5.3.23",
                "zendframework/zend-server": "self.version",
                "zendframework/zend-stdlib": "self.version",
                "zendframework/zend-uri": "self.version"
            },
            "require-dev": {
                "zendframework/zend-http": "self.version"
            },
            "suggest": {
                "zendframework/zend-http": "Zend\\Http component"
            },
            "type": "library",
            "extra": {
                "branch-alias": {
                    "dev-master": "2.3-dev",
                    "dev-develop": "2.4-dev"
                }
            },
            "autoload": {
                "psr-0": {
                    "Zend\\Soap\\": ""
                }
            },
            "notification-url": "https://packagist.org/downloads/",
            "license": [
                "BSD-3-Clause"
            ],
            "keywords": [
                "soap",
                "zf2"
            ],
            "time": "2014-04-15 14:47:18"
        },
        {
            "name": "zendframework/zend-stdlib",
            "version": "2.3.1",
            "target-dir": "Zend/Stdlib",
            "source": {
                "type": "git",
                "url": "https://github.com/zendframework/Component_ZendStdlib.git",
                "reference": "c1f4830018b5d4f034d32fa01a9e17ea176f56f6"
            },
            "dist": {
                "type": "zip",
                "url": "https://api.github.com/repos/zendframework/Component_ZendStdlib/zipball/c1f4830018b5d4f034d32fa01a9e17ea176f56f6",
                "reference": "c1f4830018b5d4f034d32fa01a9e17ea176f56f6",
                "shasum": ""
            },
            "require": {
                "php": ">=5.3.23"
            },
            "require-dev": {
                "zendframework/zend-eventmanager": "self.version",
                "zendframework/zend-serializer": "self.version",
                "zendframework/zend-servicemanager": "self.version"
            },
            "suggest": {
                "zendframework/zend-eventmanager": "To support aggregate hydrator usage",
                "zendframework/zend-serializer": "Zend\\Serializer component",
                "zendframework/zend-servicemanager": "To support hydrator plugin manager usage"
            },
            "type": "library",
            "extra": {
                "branch-alias": {
                    "dev-master": "2.3-dev",
                    "dev-develop": "2.4-dev"
                }
            },
            "autoload": {
                "psr-0": {
                    "Zend\\Stdlib\\": ""
                }
            },
            "notification-url": "https://packagist.org/downloads/",
            "license": [
                "BSD-3-Clause"
            ],
            "keywords": [
                "stdlib",
                "zf2"
            ],
            "time": "2014-04-15 15:28:48"
        },
        {
            "name": "zendframework/zend-text",
            "version": "2.3.1",
            "target-dir": "Zend/Text",
            "source": {
                "type": "git",
                "url": "https://github.com/zendframework/Component_ZendText.git",
                "reference": "74215098b67b89e61ed8d1bf82c4fe79fa311885"
            },
            "dist": {
                "type": "zip",
                "url": "https://api.github.com/repos/zendframework/Component_ZendText/zipball/74215098b67b89e61ed8d1bf82c4fe79fa311885",
                "reference": "74215098b67b89e61ed8d1bf82c4fe79fa311885",
                "shasum": ""
            },
            "require": {
                "php": ">=5.3.23",
                "zendframework/zend-servicemanager": "self.version",
                "zendframework/zend-stdlib": "self.version"
            },
            "type": "library",
            "extra": {
                "branch-alias": {
                    "dev-master": "2.3-dev",
                    "dev-develop": "2.4-dev"
                }
            },
            "autoload": {
                "psr-0": {
                    "Zend\\Text\\": ""
                }
            },
            "notification-url": "https://packagist.org/downloads/",
            "license": [
                "BSD-3-Clause"
            ],
            "keywords": [
                "text",
                "zf2"
            ],
            "time": "2014-04-15 15:29:13"
        },
        {
            "name": "zendframework/zend-uri",
            "version": "2.3.1",
            "target-dir": "Zend/Uri",
            "source": {
                "type": "git",
                "url": "https://github.com/zendframework/Component_ZendUri.git",
                "reference": "cf120804a7ef1b906979b110c6f34c8592a7c36b"
            },
            "dist": {
                "type": "zip",
                "url": "https://api.github.com/repos/zendframework/Component_ZendUri/zipball/cf120804a7ef1b906979b110c6f34c8592a7c36b",
                "reference": "cf120804a7ef1b906979b110c6f34c8592a7c36b",
                "shasum": ""
            },
            "require": {
                "php": ">=5.3.23",
                "zendframework/zend-escaper": "self.version",
                "zendframework/zend-validator": "self.version"
            },
            "type": "library",
            "extra": {
                "branch-alias": {
                    "dev-master": "2.3-dev",
                    "dev-develop": "2.4-dev"
                }
            },
            "autoload": {
                "psr-0": {
                    "Zend\\Uri\\": ""
                }
            },
            "notification-url": "https://packagist.org/downloads/",
            "license": [
                "BSD-3-Clause"
            ],
            "description": "a component that aids in manipulating and validating » Uniform Resource Identifiers (URIs)",
            "keywords": [
                "uri",
                "zf2"
            ],
            "time": "2014-04-15 14:47:18"
        },
        {
            "name": "zendframework/zend-validator",
            "version": "2.3.1",
            "target-dir": "Zend/Validator",
            "source": {
                "type": "git",
                "url": "https://github.com/zendframework/Component_ZendValidator.git",
                "reference": "ac9848e54c6c75de81ee7a82c3187cd25a898990"
            },
            "dist": {
                "type": "zip",
                "url": "https://api.github.com/repos/zendframework/Component_ZendValidator/zipball/ac9848e54c6c75de81ee7a82c3187cd25a898990",
                "reference": "ac9848e54c6c75de81ee7a82c3187cd25a898990",
                "shasum": ""
            },
            "require": {
                "php": ">=5.3.23",
                "zendframework/zend-stdlib": "self.version"
            },
            "require-dev": {
                "zendframework/zend-db": "self.version",
                "zendframework/zend-filter": "self.version",
                "zendframework/zend-i18n": "self.version",
                "zendframework/zend-math": "self.version",
                "zendframework/zend-servicemanager": "self.version",
                "zendframework/zend-session": "self.version",
                "zendframework/zend-uri": "self.version"
            },
            "suggest": {
                "zendframework/zend-db": "Zend\\Db component",
                "zendframework/zend-filter": "Zend\\Filter component, required by the Digits validator",
                "zendframework/zend-i18n": "Zend\\I18n component to allow translation of validation error messages as well as to use the various Date validators",
                "zendframework/zend-math": "Zend\\Math component",
                "zendframework/zend-resources": "Translations of validator messages",
                "zendframework/zend-servicemanager": "Zend\\ServiceManager component to allow using the ValidatorPluginManager and validator chains",
                "zendframework/zend-session": "Zend\\Session component",
                "zendframework/zend-uri": "Zend\\Uri component, required by the Uri and Sitemap\\Loc validators"
            },
            "type": "library",
            "extra": {
                "branch-alias": {
                    "dev-master": "2.3-dev",
                    "dev-develop": "2.4-dev"
                }
            },
            "autoload": {
                "psr-0": {
                    "Zend\\Validator\\": ""
                }
            },
            "notification-url": "https://packagist.org/downloads/",
            "license": [
                "BSD-3-Clause"
            ],
            "description": "provides a set of commonly needed validators",
            "keywords": [
                "validator",
                "zf2"
            ],
            "time": "2014-04-15 15:28:42"
        },
        {
            "name": "zendframework/zend-view",
            "version": "2.3.1",
            "target-dir": "Zend/View",
            "source": {
                "type": "git",
                "url": "https://github.com/zendframework/Component_ZendView.git",
                "reference": "71b6c73d4ba2f5908fe64b2a554064b22443e327"
            },
            "dist": {
                "type": "zip",
                "url": "https://api.github.com/repos/zendframework/Component_ZendView/zipball/71b6c73d4ba2f5908fe64b2a554064b22443e327",
                "reference": "71b6c73d4ba2f5908fe64b2a554064b22443e327",
                "shasum": ""
            },
            "require": {
                "php": ">=5.3.23",
                "zendframework/zend-eventmanager": "self.version",
                "zendframework/zend-loader": "self.version",
                "zendframework/zend-stdlib": "self.version"
            },
            "require-dev": {
                "zendframework/zend-authentication": "self.version",
                "zendframework/zend-escaper": "self.version",
                "zendframework/zend-feed": "self.version",
                "zendframework/zend-filter": "self.version",
                "zendframework/zend-http": "self.version",
                "zendframework/zend-i18n": "self.version",
                "zendframework/zend-json": "self.version",
                "zendframework/zend-mvc": "self.version",
                "zendframework/zend-navigation": "self.version",
                "zendframework/zend-paginator": "self.version",
                "zendframework/zend-permissions-acl": "self.version",
                "zendframework/zend-servicemanager": "self.version",
                "zendframework/zend-uri": "self.version"
            },
            "suggest": {
                "zendframework/zend-authentication": "Zend\\Authentication component",
                "zendframework/zend-escaper": "Zend\\Escaper component",
                "zendframework/zend-feed": "Zend\\Feed component",
                "zendframework/zend-filter": "Zend\\Filter component",
                "zendframework/zend-http": "Zend\\Http component",
                "zendframework/zend-i18n": "Zend\\I18n component",
                "zendframework/zend-json": "Zend\\Json component",
                "zendframework/zend-mvc": "Zend\\Mvc component",
                "zendframework/zend-navigation": "Zend\\Navigation component",
                "zendframework/zend-paginator": "Zend\\Paginator component",
                "zendframework/zend-permissions-acl": "Zend\\Permissions\\Acl component",
                "zendframework/zend-servicemanager": "Zend\\ServiceManager component",
                "zendframework/zend-uri": "Zend\\Uri component"
            },
            "type": "library",
            "extra": {
                "branch-alias": {
                    "dev-master": "2.3-dev",
                    "dev-develop": "2.4-dev"
                }
            },
            "autoload": {
                "psr-0": {
                    "Zend\\View\\": ""
                }
            },
            "notification-url": "https://packagist.org/downloads/",
            "license": [
                "BSD-3-Clause"
            ],
            "description": "provides a system of helpers, output filters, and variable escaping",
            "keywords": [
                "view",
                "zf2"
            ],
            "time": "2014-04-15 15:28:55"
        }
    ],
    "packages-dev": [
        {
            "name": "doctrine/instantiator",
            "version": "1.0.4",
            "source": {
                "type": "git",
                "url": "https://github.com/doctrine/instantiator.git",
                "reference": "f976e5de371104877ebc89bd8fecb0019ed9c119"
            },
            "dist": {
                "type": "zip",
                "url": "https://api.github.com/repos/doctrine/instantiator/zipball/f976e5de371104877ebc89bd8fecb0019ed9c119",
                "reference": "f976e5de371104877ebc89bd8fecb0019ed9c119",
                "shasum": ""
            },
            "require": {
                "php": ">=5.3,<8.0-DEV"
            },
            "require-dev": {
                "athletic/athletic": "~0.1.8",
                "ext-pdo": "*",
                "ext-phar": "*",
                "phpunit/phpunit": "~4.0",
                "squizlabs/php_codesniffer": "2.0.*@ALPHA"
            },
            "type": "library",
            "extra": {
                "branch-alias": {
                    "dev-master": "1.0.x-dev"
                }
            },
            "autoload": {
                "psr-0": {
                    "Doctrine\\Instantiator\\": "src"
                }
            },
            "notification-url": "https://packagist.org/downloads/",
            "license": [
                "MIT"
            ],
            "authors": [
                {
                    "name": "Marco Pivetta",
                    "email": "ocramius@gmail.com",
                    "homepage": "http://ocramius.github.com/"
                }
            ],
            "description": "A small, lightweight utility to instantiate objects in PHP without invoking their constructors",
            "homepage": "https://github.com/doctrine/instantiator",
            "keywords": [
                "constructor",
                "instantiate"
            ],
            "time": "2014-10-13 12:58:55"
        },
        {
            "name": "fabpot/php-cs-fixer",
            "version": "v1.4.2",
            "source": {
                "type": "git",
                "url": "https://github.com/FriendsOfPHP/PHP-CS-Fixer.git",
                "reference": "3af00cf237289a406e7307e18e7ab0d92cf57038"
            },
            "dist": {
                "type": "zip",
                "url": "https://api.github.com/repos/FriendsOfPHP/PHP-CS-Fixer/zipball/3af00cf237289a406e7307e18e7ab0d92cf57038",
                "reference": "3af00cf237289a406e7307e18e7ab0d92cf57038",
                "shasum": ""
            },
            "require": {
                "php": ">=5.3.6",
                "sebastian/diff": "~1.1",
                "symfony/console": "~2.1",
                "symfony/event-dispatcher": "~2.1",
                "symfony/filesystem": "~2.1",
                "symfony/finder": "~2.1",
                "symfony/process": "~2.3",
                "symfony/stopwatch": "~2.5"
            },
            "require-dev": {
                "satooshi/php-coveralls": "0.7.*@dev"
            },
            "bin": [
                "php-cs-fixer"
            ],
            "type": "application",
            "autoload": {
                "psr-4": {
                    "Symfony\\CS\\": "Symfony/CS/"
                }
            },
            "notification-url": "https://packagist.org/downloads/",
            "license": [
                "MIT"
            ],
            "authors": [
                {
                    "name": "Dariusz Rumiński",
                    "email": "dariusz.ruminski@gmail.com"
                },
                {
                    "name": "Fabien Potencier",
                    "email": "fabien@symfony.com"
                }
            ],
            "description": "A script to automatically fix Symfony Coding Standard",
            "time": "2015-02-03 21:20:51"
        },
        {
            "name": "league/climate",
            "version": "2.6.1",
            "source": {
                "type": "git",
                "url": "https://github.com/thephpleague/climate.git",
                "reference": "28851c909017424f61cc6a62089316313c645d1c"
            },
            "dist": {
                "type": "zip",
                "url": "https://api.github.com/repos/thephpleague/climate/zipball/28851c909017424f61cc6a62089316313c645d1c",
                "reference": "28851c909017424f61cc6a62089316313c645d1c",
                "shasum": ""
            },
            "require": {
                "php": ">=5.4.0"
            },
            "require-dev": {
                "mockery/mockery": "dev-master",
                "phpunit/phpunit": "4.1.*"
            },
            "type": "library",
            "autoload": {
                "psr-4": {
                    "League\\CLImate\\": "src/"
                }
            },
            "notification-url": "https://packagist.org/downloads/",
            "license": [
                "MIT"
            ],
            "authors": [
                {
                    "name": "Joe Tannenbaum",
                    "email": "hey@joe.codes",
                    "homepage": "http://joe.codes/",
                    "role": "Developer"
                }
            ],
            "description": "PHP's best friend for the terminal. CLImate allows you to easily output colored text, special formats, and more.",
            "keywords": [
                "cli",
                "colors",
                "command",
                "php",
                "terminal"
            ],
            "time": "2015-01-18 14:31:58"
        },
        {
            "name": "lusitanian/oauth",
            "version": "v0.3.5",
            "source": {
                "type": "git",
                "url": "https://github.com/Lusitanian/PHPoAuthLib.git",
                "reference": "ac5a1cd5a4519143728dce2213936eea302edf8a"
            },
            "dist": {
                "type": "zip",
                "url": "https://api.github.com/repos/Lusitanian/PHPoAuthLib/zipball/ac5a1cd5a4519143728dce2213936eea302edf8a",
                "reference": "ac5a1cd5a4519143728dce2213936eea302edf8a",
                "shasum": ""
            },
            "require": {
                "php": ">=5.3.0"
            },
            "require-dev": {
                "phpunit/phpunit": "3.7.*",
                "predis/predis": "0.8.*@dev",
                "symfony/http-foundation": "~2.1"
            },
            "suggest": {
                "ext-openssl": "Allows for usage of secure connections with the stream-based HTTP client.",
                "predis/predis": "Allows using the Redis storage backend.",
                "symfony/http-foundation": "Allows using the Symfony Session storage backend."
            },
            "type": "library",
            "extra": {
                "branch-alias": {
                    "dev-master": "0.1-dev"
                }
            },
            "autoload": {
                "psr-0": {
                    "OAuth": "src",
                    "OAuth\\Unit": "tests"
                }
            },
            "notification-url": "https://packagist.org/downloads/",
            "license": [
                "MIT"
            ],
            "authors": [
                {
                    "name": "David Desberg",
                    "email": "david@daviddesberg.com"
                },
                {
                    "name": "Pieter Hordijk",
                    "email": "info@pieterhordijk.com"
                }
            ],
            "description": "PHP 5.3+ oAuth 1/2 Library",
            "keywords": [
                "Authentication",
                "authorization",
                "oauth",
                "security"
            ],
            "time": "2014-09-05 15:19:58"
        },
        {
            "name": "pdepend/pdepend",
            "version": "2.0.4",
            "source": {
                "type": "git",
                "url": "https://github.com/pdepend/pdepend.git",
                "reference": "1b0acf162da4f30237987e61e177a57f78e3d87e"
            },
            "dist": {
                "type": "zip",
                "url": "https://api.github.com/repos/pdepend/pdepend/zipball/1b0acf162da4f30237987e61e177a57f78e3d87e",
                "reference": "1b0acf162da4f30237987e61e177a57f78e3d87e",
                "shasum": ""
            },
            "require": {
                "symfony/config": ">=2.4",
                "symfony/dependency-injection": ">=2.4",
                "symfony/filesystem": ">=2.4"
            },
            "require-dev": {
                "phpunit/phpunit": "4.*@stable",
                "squizlabs/php_codesniffer": "@stable"
            },
            "bin": [
                "src/bin/pdepend"
            ],
            "type": "library",
            "autoload": {
                "psr-0": {
                    "PDepend\\": "src/main/php/"
                }
            },
            "notification-url": "https://packagist.org/downloads/",
            "license": [
                "BSD-3-Clause"
            ],
            "description": "Official version of pdepend to be handled with Composer",
            "time": "2014-12-04 12:38:39"
        },
        {
            "name": "phpmd/phpmd",
            "version": "2.2.0",
            "source": {
                "type": "git",
                "url": "https://github.com/phpmd/phpmd.git",
                "reference": "580e6ca75b472a844389ab8df7a0b412901d0d91"
            },
            "dist": {
                "type": "zip",
                "url": "https://api.github.com/repos/phpmd/phpmd/zipball/580e6ca75b472a844389ab8df7a0b412901d0d91",
                "reference": "580e6ca75b472a844389ab8df7a0b412901d0d91",
                "shasum": ""
            },
            "require": {
                "pdepend/pdepend": "2.0.*",
                "php": ">=5.3.0",
                "symfony/config": ">=2.4",
                "symfony/dependency-injection": ">=2.4",
                "symfony/filesystem": ">=2.4"
            },
            "require-dev": {
                "phpunit/phpunit": "*"
            },
            "bin": [
                "src/bin/phpmd"
            ],
            "type": "project",
            "autoload": {
                "psr-0": {
                    "PHPMD\\": "src/main/php"
                }
            },
            "notification-url": "https://packagist.org/downloads/",
            "license": [
                "BSD-3-Clause"
            ],
            "authors": [
                {
                    "name": "Manuel Pichler",
                    "email": "github@manuel-pichler.de",
                    "homepage": "https://github.com/manuelpichler",
                    "role": "Project founder"
                },
                {
                    "name": "Other contributors",
                    "homepage": "https://github.com/phpmd/phpmd/graphs/contributors",
                    "role": "Contributors"
                }
            ],
            "description": "PHPMD is a spin-off project of PHP Depend and aims to be a PHP equivalent of the well known Java tool PMD.",
            "homepage": "http://phpmd.org/",
            "keywords": [
                "mess detection",
                "mess detector",
                "pdepend",
                "phpmd",
                "pmd"
            ],
            "time": "2015-01-25 13:46:59"
        },
        {
            "name": "phpunit/php-code-coverage",
            "version": "2.0.15",
            "source": {
                "type": "git",
                "url": "https://github.com/sebastianbergmann/php-code-coverage.git",
                "reference": "34cc484af1ca149188d0d9e91412191e398e0b67"
            },
            "dist": {
                "type": "zip",
                "url": "https://api.github.com/repos/sebastianbergmann/php-code-coverage/zipball/34cc484af1ca149188d0d9e91412191e398e0b67",
                "reference": "34cc484af1ca149188d0d9e91412191e398e0b67",
                "shasum": ""
            },
            "require": {
                "php": ">=5.3.3",
                "phpunit/php-file-iterator": "~1.3",
                "phpunit/php-text-template": "~1.2",
                "phpunit/php-token-stream": "~1.3",
                "sebastian/environment": "~1.0",
                "sebastian/version": "~1.0"
            },
            "require-dev": {
                "ext-xdebug": ">=2.1.4",
                "phpunit/phpunit": "~4"
            },
            "suggest": {
                "ext-dom": "*",
                "ext-xdebug": ">=2.2.1",
                "ext-xmlwriter": "*"
            },
            "type": "library",
            "extra": {
                "branch-alias": {
                    "dev-master": "2.0.x-dev"
                }
            },
            "autoload": {
                "classmap": [
                    "src/"
                ]
            },
            "notification-url": "https://packagist.org/downloads/",
            "license": [
                "BSD-3-Clause"
            ],
            "authors": [
                {
                    "name": "Sebastian Bergmann",
                    "email": "sb@sebastian-bergmann.de",
                    "role": "lead"
                }
            ],
            "description": "Library that provides collection, processing, and rendering functionality for PHP code coverage information.",
            "homepage": "https://github.com/sebastianbergmann/php-code-coverage",
            "keywords": [
                "coverage",
                "testing",
                "xunit"
            ],
            "time": "2015-01-24 10:06:35"
        },
        {
            "name": "phpunit/php-file-iterator",
            "version": "1.3.4",
            "source": {
                "type": "git",
                "url": "https://github.com/sebastianbergmann/php-file-iterator.git",
                "reference": "acd690379117b042d1c8af1fafd61bde001bf6bb"
            },
            "dist": {
                "type": "zip",
                "url": "https://api.github.com/repos/sebastianbergmann/php-file-iterator/zipball/acd690379117b042d1c8af1fafd61bde001bf6bb",
                "reference": "acd690379117b042d1c8af1fafd61bde001bf6bb",
                "shasum": ""
            },
            "require": {
                "php": ">=5.3.3"
            },
            "type": "library",
            "autoload": {
                "classmap": [
                    "File/"
                ]
            },
            "notification-url": "https://packagist.org/downloads/",
            "include-path": [
                ""
            ],
            "license": [
                "BSD-3-Clause"
            ],
            "authors": [
                {
                    "name": "Sebastian Bergmann",
                    "email": "sb@sebastian-bergmann.de",
                    "role": "lead"
                }
            ],
            "description": "FilterIterator implementation that filters files based on a list of suffixes.",
            "homepage": "https://github.com/sebastianbergmann/php-file-iterator/",
            "keywords": [
                "filesystem",
                "iterator"
            ],
            "time": "2013-10-10 15:34:57"
        },
        {
            "name": "phpunit/php-text-template",
            "version": "1.2.0",
            "source": {
                "type": "git",
                "url": "https://github.com/sebastianbergmann/php-text-template.git",
                "reference": "206dfefc0ffe9cebf65c413e3d0e809c82fbf00a"
            },
            "dist": {
                "type": "zip",
                "url": "https://api.github.com/repos/sebastianbergmann/php-text-template/zipball/206dfefc0ffe9cebf65c413e3d0e809c82fbf00a",
                "reference": "206dfefc0ffe9cebf65c413e3d0e809c82fbf00a",
                "shasum": ""
            },
            "require": {
                "php": ">=5.3.3"
            },
            "type": "library",
            "autoload": {
                "classmap": [
                    "Text/"
                ]
            },
            "notification-url": "https://packagist.org/downloads/",
            "include-path": [
                ""
            ],
            "license": [
                "BSD-3-Clause"
            ],
            "authors": [
                {
                    "name": "Sebastian Bergmann",
                    "email": "sb@sebastian-bergmann.de",
                    "role": "lead"
                }
            ],
            "description": "Simple template engine.",
            "homepage": "https://github.com/sebastianbergmann/php-text-template/",
            "keywords": [
                "template"
            ],
            "time": "2014-01-30 17:20:04"
        },
        {
            "name": "phpunit/php-timer",
            "version": "1.0.5",
            "source": {
                "type": "git",
                "url": "https://github.com/sebastianbergmann/php-timer.git",
                "reference": "19689d4354b295ee3d8c54b4f42c3efb69cbc17c"
            },
            "dist": {
                "type": "zip",
                "url": "https://api.github.com/repos/sebastianbergmann/php-timer/zipball/19689d4354b295ee3d8c54b4f42c3efb69cbc17c",
                "reference": "19689d4354b295ee3d8c54b4f42c3efb69cbc17c",
                "shasum": ""
            },
            "require": {
                "php": ">=5.3.3"
            },
            "type": "library",
            "autoload": {
                "classmap": [
                    "PHP/"
                ]
            },
            "notification-url": "https://packagist.org/downloads/",
            "include-path": [
                ""
            ],
            "license": [
                "BSD-3-Clause"
            ],
            "authors": [
                {
                    "name": "Sebastian Bergmann",
                    "email": "sb@sebastian-bergmann.de",
                    "role": "lead"
                }
            ],
            "description": "Utility class for timing",
            "homepage": "https://github.com/sebastianbergmann/php-timer/",
            "keywords": [
                "timer"
            ],
            "time": "2013-08-02 07:42:54"
        },
        {
            "name": "phpunit/php-token-stream",
            "version": "1.4.0",
            "source": {
                "type": "git",
                "url": "https://github.com/sebastianbergmann/php-token-stream.git",
                "reference": "db32c18eba00b121c145575fcbcd4d4d24e6db74"
            },
            "dist": {
                "type": "zip",
                "url": "https://api.github.com/repos/sebastianbergmann/php-token-stream/zipball/db32c18eba00b121c145575fcbcd4d4d24e6db74",
                "reference": "db32c18eba00b121c145575fcbcd4d4d24e6db74",
                "shasum": ""
            },
            "require": {
                "ext-tokenizer": "*",
                "php": ">=5.3.3"
            },
            "require-dev": {
                "phpunit/phpunit": "~4.2"
            },
            "type": "library",
            "extra": {
                "branch-alias": {
                    "dev-master": "1.4-dev"
                }
            },
            "autoload": {
                "classmap": [
                    "src/"
                ]
            },
            "notification-url": "https://packagist.org/downloads/",
            "license": [
                "BSD-3-Clause"
            ],
            "authors": [
                {
                    "name": "Sebastian Bergmann",
                    "email": "sebastian@phpunit.de"
                }
            ],
            "description": "Wrapper around PHP's tokenizer extension.",
            "homepage": "https://github.com/sebastianbergmann/php-token-stream/",
            "keywords": [
                "tokenizer"
            ],
            "time": "2015-01-17 09:51:32"
        },
        {
            "name": "phpunit/phpunit",
            "version": "4.1.0",
            "source": {
                "type": "git",
                "url": "https://github.com/sebastianbergmann/phpunit.git",
                "reference": "efb1b1334605594417a3bd466477772d06d460a8"
            },
            "dist": {
                "type": "zip",
                "url": "https://api.github.com/repos/sebastianbergmann/phpunit/zipball/efb1b1334605594417a3bd466477772d06d460a8",
                "reference": "efb1b1334605594417a3bd466477772d06d460a8",
                "shasum": ""
            },
            "require": {
                "ext-dom": "*",
                "ext-json": "*",
                "ext-pcre": "*",
                "ext-reflection": "*",
                "ext-spl": "*",
                "php": ">=5.3.3",
                "phpunit/php-code-coverage": "~2.0",
                "phpunit/php-file-iterator": "~1.3.1",
                "phpunit/php-text-template": "~1.2",
                "phpunit/php-timer": "~1.0.2",
                "phpunit/phpunit-mock-objects": "~2.1",
                "sebastian/comparator": "~1.0",
                "sebastian/diff": "~1.1",
                "sebastian/environment": "~1.0",
                "sebastian/exporter": "~1.0",
                "sebastian/version": "~1.0",
                "symfony/yaml": "~2.0"
            },
            "suggest": {
                "phpunit/php-invoker": "~1.1"
            },
            "bin": [
                "phpunit"
            ],
            "type": "library",
            "extra": {
                "branch-alias": {
                    "dev-master": "4.1.x-dev"
                }
            },
            "autoload": {
                "classmap": [
                    "src/"
                ]
            },
            "notification-url": "https://packagist.org/downloads/",
            "include-path": [
                "",
                "../../symfony/yaml/"
            ],
            "license": [
                "BSD-3-Clause"
            ],
            "authors": [
                {
                    "name": "Sebastian Bergmann",
                    "email": "sebastian@phpunit.de",
                    "role": "lead"
                }
            ],
            "description": "The PHP Unit Testing framework.",
            "homepage": "http://www.phpunit.de/",
            "keywords": [
                "phpunit",
                "testing",
                "xunit"
            ],
            "time": "2014-05-02 07:13:40"
        },
        {
            "name": "phpunit/phpunit-mock-objects",
            "version": "2.3.0",
            "source": {
                "type": "git",
                "url": "https://github.com/sebastianbergmann/phpunit-mock-objects.git",
                "reference": "c63d2367247365f688544f0d500af90a11a44c65"
            },
            "dist": {
                "type": "zip",
                "url": "https://api.github.com/repos/sebastianbergmann/phpunit-mock-objects/zipball/c63d2367247365f688544f0d500af90a11a44c65",
                "reference": "c63d2367247365f688544f0d500af90a11a44c65",
                "shasum": ""
            },
            "require": {
                "doctrine/instantiator": "~1.0,>=1.0.1",
                "php": ">=5.3.3",
                "phpunit/php-text-template": "~1.2"
            },
            "require-dev": {
                "phpunit/phpunit": "~4.3"
            },
            "suggest": {
                "ext-soap": "*"
            },
            "type": "library",
            "extra": {
                "branch-alias": {
                    "dev-master": "2.3.x-dev"
                }
            },
            "autoload": {
                "classmap": [
                    "src/"
                ]
            },
            "notification-url": "https://packagist.org/downloads/",
            "license": [
                "BSD-3-Clause"
            ],
            "authors": [
                {
                    "name": "Sebastian Bergmann",
                    "email": "sb@sebastian-bergmann.de",
                    "role": "lead"
                }
            ],
            "description": "Mock Object library for PHPUnit",
            "homepage": "https://github.com/sebastianbergmann/phpunit-mock-objects/",
            "keywords": [
                "mock",
                "xunit"
            ],
            "time": "2014-10-03 05:12:11"
        },
        {
            "name": "sebastian/comparator",
            "version": "1.1.1",
            "source": {
                "type": "git",
                "url": "https://github.com/sebastianbergmann/comparator.git",
                "reference": "1dd8869519a225f7f2b9eb663e225298fade819e"
            },
            "dist": {
                "type": "zip",
                "url": "https://api.github.com/repos/sebastianbergmann/comparator/zipball/1dd8869519a225f7f2b9eb663e225298fade819e",
                "reference": "1dd8869519a225f7f2b9eb663e225298fade819e",
                "shasum": ""
            },
            "require": {
                "php": ">=5.3.3",
                "sebastian/diff": "~1.2",
                "sebastian/exporter": "~1.2"
            },
            "require-dev": {
                "phpunit/phpunit": "~4.4"
            },
            "type": "library",
            "extra": {
                "branch-alias": {
                    "dev-master": "1.1.x-dev"
                }
            },
            "autoload": {
                "classmap": [
                    "src/"
                ]
            },
            "notification-url": "https://packagist.org/downloads/",
            "license": [
                "BSD-3-Clause"
            ],
            "authors": [
                {
                    "name": "Jeff Welch",
                    "email": "whatthejeff@gmail.com"
                },
                {
                    "name": "Volker Dusch",
                    "email": "github@wallbash.com"
                },
                {
                    "name": "Bernhard Schussek",
                    "email": "bschussek@2bepublished.at"
                },
                {
                    "name": "Sebastian Bergmann",
                    "email": "sebastian@phpunit.de"
                }
            ],
            "description": "Provides the functionality to compare PHP values for equality",
            "homepage": "http://www.github.com/sebastianbergmann/comparator",
            "keywords": [
                "comparator",
                "compare",
                "equality"
            ],
            "time": "2015-01-29 16:28:08"
        },
        {
            "name": "sebastian/diff",
            "version": "1.2.0",
            "source": {
                "type": "git",
                "url": "https://github.com/sebastianbergmann/diff.git",
                "reference": "5843509fed39dee4b356a306401e9dd1a931fec7"
            },
            "dist": {
                "type": "zip",
                "url": "https://api.github.com/repos/sebastianbergmann/diff/zipball/5843509fed39dee4b356a306401e9dd1a931fec7",
                "reference": "5843509fed39dee4b356a306401e9dd1a931fec7",
                "shasum": ""
            },
            "require": {
                "php": ">=5.3.3"
            },
            "require-dev": {
                "phpunit/phpunit": "~4.2"
            },
            "type": "library",
            "extra": {
                "branch-alias": {
                    "dev-master": "1.2-dev"
                }
            },
            "autoload": {
                "classmap": [
                    "src/"
                ]
            },
            "notification-url": "https://packagist.org/downloads/",
            "license": [
                "BSD-3-Clause"
            ],
            "authors": [
                {
                    "name": "Kore Nordmann",
                    "email": "mail@kore-nordmann.de"
                },
                {
                    "name": "Sebastian Bergmann",
                    "email": "sebastian@phpunit.de"
                }
            ],
            "description": "Diff implementation",
            "homepage": "http://www.github.com/sebastianbergmann/diff",
            "keywords": [
                "diff"
            ],
            "time": "2014-08-15 10:29:00"
        },
        {
            "name": "sebastian/environment",
            "version": "1.2.1",
            "source": {
                "type": "git",
                "url": "https://github.com/sebastianbergmann/environment.git",
                "reference": "6e6c71d918088c251b181ba8b3088af4ac336dd7"
            },
            "dist": {
                "type": "zip",
                "url": "https://api.github.com/repos/sebastianbergmann/environment/zipball/6e6c71d918088c251b181ba8b3088af4ac336dd7",
                "reference": "6e6c71d918088c251b181ba8b3088af4ac336dd7",
                "shasum": ""
            },
            "require": {
                "php": ">=5.3.3"
            },
            "require-dev": {
                "phpunit/phpunit": "~4.3"
            },
            "type": "library",
            "extra": {
                "branch-alias": {
                    "dev-master": "1.2.x-dev"
                }
            },
            "autoload": {
                "classmap": [
                    "src/"
                ]
            },
            "notification-url": "https://packagist.org/downloads/",
            "license": [
                "BSD-3-Clause"
            ],
            "authors": [
                {
                    "name": "Sebastian Bergmann",
                    "email": "sebastian@phpunit.de"
                }
            ],
            "description": "Provides functionality to handle HHVM/PHP environments",
            "homepage": "http://www.github.com/sebastianbergmann/environment",
            "keywords": [
                "Xdebug",
                "environment",
                "hhvm"
            ],
            "time": "2014-10-25 08:00:45"
        },
        {
            "name": "sebastian/exporter",
            "version": "1.2.0",
            "source": {
                "type": "git",
                "url": "https://github.com/sebastianbergmann/exporter.git",
                "reference": "84839970d05254c73cde183a721c7af13aede943"
            },
            "dist": {
                "type": "zip",
                "url": "https://api.github.com/repos/sebastianbergmann/exporter/zipball/84839970d05254c73cde183a721c7af13aede943",
                "reference": "84839970d05254c73cde183a721c7af13aede943",
                "shasum": ""
            },
            "require": {
                "php": ">=5.3.3",
                "sebastian/recursion-context": "~1.0"
            },
            "require-dev": {
                "phpunit/phpunit": "~4.4"
            },
            "type": "library",
            "extra": {
                "branch-alias": {
                    "dev-master": "1.2.x-dev"
                }
            },
            "autoload": {
                "classmap": [
                    "src/"
                ]
            },
            "notification-url": "https://packagist.org/downloads/",
            "license": [
                "BSD-3-Clause"
            ],
            "authors": [
                {
                    "name": "Jeff Welch",
                    "email": "whatthejeff@gmail.com"
                },
                {
                    "name": "Volker Dusch",
                    "email": "github@wallbash.com"
                },
                {
                    "name": "Bernhard Schussek",
                    "email": "bschussek@2bepublished.at"
                },
                {
                    "name": "Sebastian Bergmann",
                    "email": "sebastian@phpunit.de"
                },
                {
                    "name": "Adam Harvey",
                    "email": "aharvey@php.net"
                }
            ],
            "description": "Provides the functionality to export PHP variables for visualization",
            "homepage": "http://www.github.com/sebastianbergmann/exporter",
            "keywords": [
                "export",
                "exporter"
            ],
            "time": "2015-01-27 07:23:06"
        },
        {
            "name": "sebastian/recursion-context",
            "version": "1.0.0",
            "source": {
                "type": "git",
                "url": "https://github.com/sebastianbergmann/recursion-context.git",
                "reference": "3989662bbb30a29d20d9faa04a846af79b276252"
            },
            "dist": {
                "type": "zip",
                "url": "https://api.github.com/repos/sebastianbergmann/recursion-context/zipball/3989662bbb30a29d20d9faa04a846af79b276252",
                "reference": "3989662bbb30a29d20d9faa04a846af79b276252",
                "shasum": ""
            },
            "require": {
                "php": ">=5.3.3"
            },
            "require-dev": {
                "phpunit/phpunit": "~4.4"
            },
            "type": "library",
            "extra": {
                "branch-alias": {
                    "dev-master": "1.0.x-dev"
                }
            },
            "autoload": {
                "classmap": [
                    "src/"
                ]
            },
            "notification-url": "https://packagist.org/downloads/",
            "license": [
                "BSD-3-Clause"
            ],
            "authors": [
                {
                    "name": "Jeff Welch",
                    "email": "whatthejeff@gmail.com"
                },
                {
                    "name": "Sebastian Bergmann",
                    "email": "sebastian@phpunit.de"
                },
                {
                    "name": "Adam Harvey",
                    "email": "aharvey@php.net"
                }
            ],
            "description": "Provides functionality to recursively process PHP variables",
            "homepage": "http://www.github.com/sebastianbergmann/recursion-context",
            "time": "2015-01-24 09:48:32"
        },
        {
            "name": "sebastian/version",
            "version": "1.0.4",
            "source": {
                "type": "git",
                "url": "https://github.com/sebastianbergmann/version.git",
                "reference": "a77d9123f8e809db3fbdea15038c27a95da4058b"
            },
            "dist": {
                "type": "zip",
                "url": "https://api.github.com/repos/sebastianbergmann/version/zipball/a77d9123f8e809db3fbdea15038c27a95da4058b",
                "reference": "a77d9123f8e809db3fbdea15038c27a95da4058b",
                "shasum": ""
            },
            "type": "library",
            "autoload": {
                "classmap": [
                    "src/"
                ]
            },
            "notification-url": "https://packagist.org/downloads/",
            "license": [
                "BSD-3-Clause"
            ],
            "authors": [
                {
                    "name": "Sebastian Bergmann",
                    "email": "sebastian@phpunit.de",
                    "role": "lead"
                }
            ],
            "description": "Library that helps with managing the version number of Git-hosted PHP projects",
            "homepage": "https://github.com/sebastianbergmann/version",
            "time": "2014-12-15 14:25:24"
        },
        {
            "name": "sjparkinson/static-review",
            "version": "4.1.1",
            "source": {
                "type": "git",
                "url": "https://github.com/sjparkinson/static-review.git",
                "reference": "493c3410cf146a12fca84209bad126c494e125f0"
            },
            "dist": {
                "type": "zip",
                "url": "https://api.github.com/repos/sjparkinson/static-review/zipball/493c3410cf146a12fca84209bad126c494e125f0",
                "reference": "493c3410cf146a12fca84209bad126c494e125f0",
                "shasum": ""
            },
            "require": {
                "league/climate": "~2.0",
                "php": ">=5.4.0",
                "symfony/console": "~2.0",
                "symfony/process": "~2.0"
            },
            "require-dev": {
                "mockery/mockery": "~0.9",
                "phpunit/phpunit": "~4.0",
                "sensiolabs/security-checker": "~2.0",
                "squizlabs/php_codesniffer": "~1.0"
            },
            "suggest": {
                "sensiolabs/security-checker": "Required for ComposerSecurityReview.",
                "squizlabs/php_codesniffer": "Required for PhpCodeSnifferReview."
            },
            "bin": [
                "bin/static-review.php"
            ],
            "type": "library",
            "autoload": {
                "psr-4": {
                    "StaticReview\\": "src/"
                }
            },
            "notification-url": "https://packagist.org/downloads/",
            "license": [
                "MIT"
            ],
            "authors": [
                {
                    "name": "Samuel Parkinson",
                    "email": "sam.james.parkinson@gmail.com",
                    "homepage": "http://samp.im"
                }
            ],
            "description": "An extendable framework for version control hooks.",
            "time": "2014-09-22 08:40:36"
        },
        {
            "name": "squizlabs/php_codesniffer",
            "version": "1.5.3",
            "source": {
                "type": "git",
                "url": "https://github.com/squizlabs/PHP_CodeSniffer.git",
                "reference": "396178ada8499ec492363587f037125bf7b07fcc"
            },
            "dist": {
                "type": "zip",
                "url": "https://api.github.com/repos/squizlabs/PHP_CodeSniffer/zipball/396178ada8499ec492363587f037125bf7b07fcc",
                "reference": "396178ada8499ec492363587f037125bf7b07fcc",
                "shasum": ""
            },
            "require": {
                "ext-tokenizer": "*",
                "php": ">=5.1.2"
            },
            "suggest": {
                "phpunit/php-timer": "dev-master"
            },
            "bin": [
                "scripts/phpcs"
            ],
            "type": "library",
            "extra": {
                "branch-alias": {
                    "dev-phpcs-fixer": "2.0.x-dev"
                }
            },
            "autoload": {
                "classmap": [
                    "CodeSniffer.php",
                    "CodeSniffer/CLI.php",
                    "CodeSniffer/Exception.php",
                    "CodeSniffer/File.php",
                    "CodeSniffer/Report.php",
                    "CodeSniffer/Reporting.php",
                    "CodeSniffer/Sniff.php",
                    "CodeSniffer/Tokens.php",
                    "CodeSniffer/Reports/",
                    "CodeSniffer/CommentParser/",
                    "CodeSniffer/Tokenizers/",
                    "CodeSniffer/DocGenerators/",
                    "CodeSniffer/Standards/AbstractPatternSniff.php",
                    "CodeSniffer/Standards/AbstractScopeSniff.php",
                    "CodeSniffer/Standards/AbstractVariableSniff.php",
                    "CodeSniffer/Standards/IncorrectPatternException.php",
                    "CodeSniffer/Standards/Generic/Sniffs/",
                    "CodeSniffer/Standards/MySource/Sniffs/",
                    "CodeSniffer/Standards/PEAR/Sniffs/",
                    "CodeSniffer/Standards/PSR1/Sniffs/",
                    "CodeSniffer/Standards/PSR2/Sniffs/",
                    "CodeSniffer/Standards/Squiz/Sniffs/",
                    "CodeSniffer/Standards/Zend/Sniffs/"
                ]
            },
            "notification-url": "https://packagist.org/downloads/",
            "license": [
                "BSD-3-Clause"
            ],
            "authors": [
                {
                    "name": "Greg Sherwood",
                    "role": "lead"
                }
            ],
            "description": "PHP_CodeSniffer tokenises PHP, JavaScript and CSS files and detects violations of a defined set of coding standards.",
            "homepage": "http://www.squizlabs.com/php-codesniffer",
            "keywords": [
                "phpcs",
                "standards"
            ],
            "time": "2014-05-01 03:07:07"
        },
        {
            "name": "symfony/config",
            "version": "v2.6.4",
            "target-dir": "Symfony/Component/Config",
            "source": {
                "type": "git",
                "url": "https://github.com/symfony/Config.git",
                "reference": "a9f781ba1221067d1f07c8cec0bc50f81b8d7408"
            },
            "dist": {
                "type": "zip",
                "url": "https://api.github.com/repos/symfony/Config/zipball/a9f781ba1221067d1f07c8cec0bc50f81b8d7408",
                "reference": "a9f781ba1221067d1f07c8cec0bc50f81b8d7408",
                "shasum": ""
            },
            "require": {
                "php": ">=5.3.3",
                "symfony/filesystem": "~2.3"
            },
            "type": "library",
            "extra": {
                "branch-alias": {
                    "dev-master": "2.6-dev"
                }
            },
            "autoload": {
                "psr-0": {
                    "Symfony\\Component\\Config\\": ""
                }
            },
            "notification-url": "https://packagist.org/downloads/",
            "license": [
                "MIT"
            ],
            "authors": [
                {
                    "name": "Symfony Community",
                    "homepage": "http://symfony.com/contributors"
                },
                {
                    "name": "Fabien Potencier",
                    "email": "fabien@symfony.com"
                }
            ],
            "description": "Symfony Config Component",
            "homepage": "http://symfony.com",
            "time": "2015-01-21 20:57:55"
        },
        {
            "name": "symfony/dependency-injection",
            "version": "v2.6.4",
            "target-dir": "Symfony/Component/DependencyInjection",
            "source": {
                "type": "git",
                "url": "https://github.com/symfony/DependencyInjection.git",
                "reference": "42bbb43fab66292a1865dc9616c299904c3d4d14"
            },
            "dist": {
                "type": "zip",
                "url": "https://api.github.com/repos/symfony/DependencyInjection/zipball/42bbb43fab66292a1865dc9616c299904c3d4d14",
                "reference": "42bbb43fab66292a1865dc9616c299904c3d4d14",
                "shasum": ""
            },
            "require": {
                "php": ">=5.3.3"
            },
            "conflict": {
                "symfony/expression-language": "<2.6"
            },
            "require-dev": {
                "symfony/config": "~2.2",
                "symfony/expression-language": "~2.6",
                "symfony/yaml": "~2.1"
            },
            "suggest": {
                "symfony/config": "",
                "symfony/proxy-manager-bridge": "Generate service proxies to lazy load them",
                "symfony/yaml": ""
            },
            "type": "library",
            "extra": {
                "branch-alias": {
                    "dev-master": "2.6-dev"
                }
            },
            "autoload": {
                "psr-0": {
                    "Symfony\\Component\\DependencyInjection\\": ""
                }
            },
            "notification-url": "https://packagist.org/downloads/",
            "license": [
                "MIT"
            ],
            "authors": [
                {
                    "name": "Symfony Community",
                    "homepage": "http://symfony.com/contributors"
                },
                {
                    "name": "Fabien Potencier",
                    "email": "fabien@symfony.com"
                }
            ],
            "description": "Symfony DependencyInjection Component",
            "homepage": "http://symfony.com",
            "time": "2015-01-25 04:39:26"
        },
        {
            "name": "symfony/event-dispatcher",
            "version": "v2.6.4",
            "target-dir": "Symfony/Component/EventDispatcher",
            "source": {
                "type": "git",
                "url": "https://github.com/symfony/EventDispatcher.git",
                "reference": "f75989f3ab2743a82fe0b03ded2598a2b1546813"
            },
            "dist": {
                "type": "zip",
                "url": "https://api.github.com/repos/symfony/EventDispatcher/zipball/f75989f3ab2743a82fe0b03ded2598a2b1546813",
                "reference": "f75989f3ab2743a82fe0b03ded2598a2b1546813",
                "shasum": ""
            },
            "require": {
                "php": ">=5.3.3"
            },
            "require-dev": {
                "psr/log": "~1.0",
                "symfony/config": "~2.0,>=2.0.5",
                "symfony/dependency-injection": "~2.6",
                "symfony/expression-language": "~2.6",
                "symfony/stopwatch": "~2.3"
            },
            "suggest": {
                "symfony/dependency-injection": "",
                "symfony/http-kernel": ""
            },
            "type": "library",
            "extra": {
                "branch-alias": {
                    "dev-master": "2.6-dev"
                }
            },
            "autoload": {
                "psr-0": {
                    "Symfony\\Component\\EventDispatcher\\": ""
                }
            },
            "notification-url": "https://packagist.org/downloads/",
            "license": [
                "MIT"
            ],
            "authors": [
                {
                    "name": "Symfony Community",
                    "homepage": "http://symfony.com/contributors"
                },
                {
                    "name": "Fabien Potencier",
                    "email": "fabien@symfony.com"
                }
            ],
            "description": "Symfony EventDispatcher Component",
            "homepage": "http://symfony.com",
            "time": "2015-02-01 16:10:57"
        },
        {
            "name": "symfony/filesystem",
            "version": "v2.6.4",
            "target-dir": "Symfony/Component/Filesystem",
            "source": {
                "type": "git",
                "url": "https://github.com/symfony/Filesystem.git",
                "reference": "a1f566d1f92e142fa1593f4555d6d89e3044a9b7"
            },
            "dist": {
                "type": "zip",
                "url": "https://api.github.com/repos/symfony/Filesystem/zipball/a1f566d1f92e142fa1593f4555d6d89e3044a9b7",
                "reference": "a1f566d1f92e142fa1593f4555d6d89e3044a9b7",
                "shasum": ""
            },
            "require": {
                "php": ">=5.3.3"
            },
            "type": "library",
            "extra": {
                "branch-alias": {
                    "dev-master": "2.6-dev"
                }
            },
            "autoload": {
                "psr-0": {
                    "Symfony\\Component\\Filesystem\\": ""
                }
            },
            "notification-url": "https://packagist.org/downloads/",
            "license": [
                "MIT"
            ],
            "authors": [
                {
                    "name": "Symfony Community",
                    "homepage": "http://symfony.com/contributors"
                },
                {
                    "name": "Fabien Potencier",
                    "email": "fabien@symfony.com"
                }
            ],
            "description": "Symfony Filesystem Component",
            "homepage": "http://symfony.com",
            "time": "2015-01-03 21:13:09"
        },
        {
            "name": "symfony/stopwatch",
            "version": "v2.6.4",
            "target-dir": "Symfony/Component/Stopwatch",
            "source": {
                "type": "git",
                "url": "https://github.com/symfony/Stopwatch.git",
                "reference": "e8da5286132ba75ce4b4275fbf0f4cd369bfd71c"
            },
            "dist": {
                "type": "zip",
                "url": "https://api.github.com/repos/symfony/Stopwatch/zipball/e8da5286132ba75ce4b4275fbf0f4cd369bfd71c",
                "reference": "e8da5286132ba75ce4b4275fbf0f4cd369bfd71c",
                "shasum": ""
            },
            "require": {
                "php": ">=5.3.3"
            },
            "type": "library",
            "extra": {
                "branch-alias": {
                    "dev-master": "2.6-dev"
                }
            },
            "autoload": {
                "psr-0": {
                    "Symfony\\Component\\Stopwatch\\": ""
                }
            },
            "notification-url": "https://packagist.org/downloads/",
            "license": [
                "MIT"
            ],
            "authors": [
                {
                    "name": "Symfony Community",
                    "homepage": "http://symfony.com/contributors"
                },
                {
                    "name": "Fabien Potencier",
                    "email": "fabien@symfony.com"
                }
            ],
            "description": "Symfony Stopwatch Component",
            "homepage": "http://symfony.com",
            "time": "2015-01-03 08:01:59"
        },
        {
            "name": "symfony/yaml",
            "version": "v2.6.4",
            "target-dir": "Symfony/Component/Yaml",
            "source": {
                "type": "git",
                "url": "https://github.com/symfony/Yaml.git",
                "reference": "60ed7751671113cf1ee7d7778e691642c2e9acd8"
            },
            "dist": {
                "type": "zip",
                "url": "https://api.github.com/repos/symfony/Yaml/zipball/60ed7751671113cf1ee7d7778e691642c2e9acd8",
                "reference": "60ed7751671113cf1ee7d7778e691642c2e9acd8",
                "shasum": ""
            },
            "require": {
                "php": ">=5.3.3"
            },
            "type": "library",
            "extra": {
                "branch-alias": {
                    "dev-master": "2.6-dev"
                }
            },
            "autoload": {
                "psr-0": {
                    "Symfony\\Component\\Yaml\\": ""
                }
            },
            "notification-url": "https://packagist.org/downloads/",
            "license": [
                "MIT"
            ],
            "authors": [
                {
                    "name": "Symfony Community",
                    "homepage": "http://symfony.com/contributors"
                },
                {
                    "name": "Fabien Potencier",
                    "email": "fabien@symfony.com"
                }
            ],
            "description": "Symfony Yaml Component",
            "homepage": "http://symfony.com",
            "time": "2015-01-25 04:39:26"
        }
    ],
    "aliases": [],
    "minimum-stability": "stable",
    "stability-flags": {
        "composer/composer": 15,
        "phpmd/phpmd": 0
    },
    "prefer-stable": false,
    "prefer-lowest": false,
    "platform": {
        "php": "~5.5.0|~5.6.0"
    },
    "platform-dev": {
        "lib-libxml": "*",
        "ext-ctype": "*",
        "ext-gd": "*",
        "ext-spl": "*",
        "ext-dom": "*",
        "ext-simplexml": "*",
        "ext-mcrypt": "*",
        "ext-hash": "*",
        "ext-curl": "*",
        "ext-iconv": "*"
    }
}<|MERGE_RESOLUTION|>--- conflicted
+++ resolved
@@ -4,11 +4,7 @@
         "Read more about it at http://getcomposer.org/doc/01-basic-usage.md#composer-lock-the-lock-file",
         "This file is @generated automatically"
     ],
-<<<<<<< HEAD
-    "hash": "6e34884beffe18918bcd1d91035b76a6",
-=======
-    "hash": "7cc42e8c7b9da8cd656e48f6d8b0d6f4",
->>>>>>> baadf057
+    "hash": "d14e8738953ee7d8e3575e20b2697d05",
     "packages": [
         {
             "name": "composer/composer",
