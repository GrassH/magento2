--- conflicted
+++ resolved
@@ -4,13 +4,8 @@
         "Read more about it at https://getcomposer.org/doc/01-basic-usage.md#composer-lock-the-lock-file",
         "This file is @generated automatically"
     ],
-<<<<<<< HEAD
-    "hash": "63fa48d74ba86c780ada92508184b163",
-    "content-hash": "9358d69e4de27175404328e25a8a5341",
-=======
-    "hash": "8f49523f4dc40a2799e2318ad47f431e",
-    "content-hash": "6511a92adaa29da68273613d56cf77c8",
->>>>>>> 89e16e7e
+    "hash": "2e80bb986c7d014eae0d0038339a1e7f",
+    "content-hash": "73bdcae629e8f2158037c6290b3118f1",
     "packages": [
         {
             "name": "braintree/braintree_php",
@@ -1361,7 +1356,7 @@
         },
         {
             "name": "symfony/finder",
-            "version": "v3.0.4",
+            "version": "v3.0.5",
             "source": {
                 "type": "git",
                 "url": "https://github.com/symfony/finder.git",
@@ -4298,7 +4293,7 @@
         },
         {
             "name": "symfony/stopwatch",
-            "version": "v3.0.4",
+            "version": "v3.0.5",
             "source": {
                 "type": "git",
                 "url": "https://github.com/symfony/stopwatch.git",
