--- conflicted
+++ resolved
@@ -4,11 +4,7 @@
         "Read more about it at https://getcomposer.org/doc/01-basic-usage.md#composer-lock-the-lock-file",
         "This file is @generated automatically"
     ],
-<<<<<<< HEAD
-    "content-hash": "cdf4694e8bb57c981a3d4e87669ca392",
-=======
-    "content-hash": "7537dab4a1593204387fb3f6adf4f33d",
->>>>>>> 04fb9658
+    "content-hash": "1375be2a4d4edb59b6b4a13d9d99c42f",
     "packages": [
         {
             "name": "braintree/braintree_php",
@@ -2732,18 +2728,6 @@
         },
         {
             "name": "zendframework/zend-diactoros",
-<<<<<<< HEAD
-            "version": "1.8.1",
-            "source": {
-                "type": "git",
-                "url": "https://github.com/zendframework/zend-diactoros.git",
-                "reference": "63d920d1c9ebc009d860c3666593a66298727dd6"
-            },
-            "dist": {
-                "type": "zip",
-                "url": "https://api.github.com/repos/zendframework/zend-diactoros/zipball/63d920d1c9ebc009d860c3666593a66298727dd6",
-                "reference": "63d920d1c9ebc009d860c3666593a66298727dd6",
-=======
             "version": "1.8.3",
             "source": {
                 "type": "git",
@@ -2754,7 +2738,6 @@
                 "type": "zip",
                 "url": "https://api.github.com/repos/zendframework/zend-diactoros/zipball/72c13834fb3db2a962e913758b384ff2e6425d6e",
                 "reference": "72c13834fb3db2a962e913758b384ff2e6425d6e",
->>>>>>> 04fb9658
                 "shasum": ""
             },
             "require": {
@@ -2804,11 +2787,7 @@
                 "psr",
                 "psr-7"
             ],
-<<<<<<< HEAD
-            "time": "2018-07-09T21:17:27+00:00"
-=======
             "time": "2018-07-24T21:54:38+00:00"
->>>>>>> 04fb9658
         },
         {
             "name": "zendframework/zend-escaper",
@@ -4723,19 +4702,6 @@
             "time": "2018-02-26T23:29:41+00:00"
         },
         {
-<<<<<<< HEAD
-            "name": "friendsofphp/php-cs-fixer",
-            "version": "v2.12.2",
-            "source": {
-                "type": "git",
-                "url": "https://github.com/FriendsOfPHP/PHP-CS-Fixer.git",
-                "reference": "dcc87d5414e9d0bd316fce81a5bedb9ce720b183"
-            },
-            "dist": {
-                "type": "zip",
-                "url": "https://api.github.com/repos/FriendsOfPHP/PHP-CS-Fixer/zipball/dcc87d5414e9d0bd316fce81a5bedb9ce720b183",
-                "reference": "dcc87d5414e9d0bd316fce81a5bedb9ce720b183",
-=======
             "name": "codeception/stub",
             "version": "1.0.4",
             "source": {
@@ -4747,34 +4713,13 @@
                 "type": "zip",
                 "url": "https://api.github.com/repos/Codeception/Stub/zipball/681b62348837a5ef07d10d8a226f5bc358cc8805",
                 "reference": "681b62348837a5ef07d10d8a226f5bc358cc8805",
->>>>>>> 04fb9658
                 "shasum": ""
             },
             "require": {
                 "phpunit/phpunit-mock-objects": ">2.3 <7.0"
             },
             "require-dev": {
-<<<<<<< HEAD
-                "johnkary/phpunit-speedtrap": "^1.1 || ^2.0 || ^3.0",
-                "justinrainbow/json-schema": "^5.0",
-                "keradus/cli-executor": "^1.1",
-                "mikey179/vfsstream": "^1.6",
-                "php-coveralls/php-coveralls": "^2.1",
-                "php-cs-fixer/accessible-object": "^1.0",
-                "php-cs-fixer/phpunit-constraint-isidenticalstring": "^1.0.1",
-                "php-cs-fixer/phpunit-constraint-xmlmatchesxsd": "^1.0.1",
-                "phpunit/phpunit": "^5.7.27 || ^6.5.8 || ^7.1",
-                "phpunitgoodpractices/traits": "^1.5.1",
-                "symfony/phpunit-bridge": "^4.0"
-            },
-            "suggest": {
-                "ext-mbstring": "For handling non-UTF8 characters in cache signature.",
-                "php-cs-fixer/phpunit-constraint-isidenticalstring": "For IsIdenticalString constraint.",
-                "php-cs-fixer/phpunit-constraint-xmlmatchesxsd": "For XmlMatchesXsd constraint.",
-                "symfony/polyfill-mbstring": "When enabling `ext-mbstring` is not possible."
-=======
                 "phpunit/phpunit": ">=4.8 <8.0"
->>>>>>> 04fb9658
             },
             "type": "library",
             "autoload": {
@@ -4786,23 +4731,8 @@
             "license": [
                 "MIT"
             ],
-<<<<<<< HEAD
-            "authors": [
-                {
-                    "name": "Dariusz Rumiński",
-                    "email": "dariusz.ruminski@gmail.com"
-                },
-                {
-                    "name": "Fabien Potencier",
-                    "email": "fabien@symfony.com"
-                }
-            ],
-            "description": "A tool to automatically fix PHP code style",
-            "time": "2018-07-06T10:37:40+00:00"
-=======
             "description": "Flexible Stub wrapper for PHPUnit's Mock Builder",
             "time": "2018-05-17T09:31:08+00:00"
->>>>>>> 04fb9658
         },
         {
             "name": "composer/xdebug-handler",
