--- conflicted
+++ resolved
@@ -4,11 +4,7 @@
         "Read more about it at https://getcomposer.org/doc/01-basic-usage.md#installing-dependencies",
         "This file is @generated automatically"
     ],
-<<<<<<< HEAD
-    "content-hash": "6863a98c354991b95809545739e59c8f",
-=======
     "content-hash": "087f8432a6f317056b40a0b8a160a2cf",
->>>>>>> 9fa16c7e
     "packages": [
         {
             "name": "braintree/braintree_php",
@@ -257,19 +253,6 @@
                 "ssl",
                 "tls"
             ],
-<<<<<<< HEAD
-            "funding": [
-                {
-                    "url": "https://packagist.com",
-                    "type": "custom"
-                },
-                {
-                    "url": "https://tidelift.com/funding/github/packagist/composer/composer",
-                    "type": "tidelift"
-                }
-            ],
-=======
->>>>>>> 9fa16c7e
             "time": "2020-04-08T08:27:21+00:00"
         },
         {
@@ -351,19 +334,6 @@
                 "dependency",
                 "package"
             ],
-<<<<<<< HEAD
-            "funding": [
-                {
-                    "url": "https://packagist.com",
-                    "type": "custom"
-                },
-                {
-                    "url": "https://tidelift.com/funding/github/packagist/composer/composer",
-                    "type": "tidelift"
-                }
-            ],
-=======
->>>>>>> 9fa16c7e
             "time": "2020-05-06T08:28:10+00:00"
         },
         {
@@ -2339,15 +2309,6 @@
                 "laminas",
                 "mail"
             ],
-<<<<<<< HEAD
-            "funding": [
-                {
-                    "url": "https://funding.communitybridge.org/projects/laminas-project",
-                    "type": "community_bridge"
-                }
-            ],
-=======
->>>>>>> 9fa16c7e
             "time": "2020-04-21T16:42:19+00:00"
         },
         {
@@ -3340,15 +3301,6 @@
                 "laminas",
                 "zf"
             ],
-<<<<<<< HEAD
-            "funding": [
-                {
-                    "url": "https://funding.communitybridge.org/projects/laminas-project",
-                    "type": "community_bridge"
-                }
-            ],
-=======
->>>>>>> 9fa16c7e
             "time": "2020-04-03T16:01:00+00:00"
         },
         {
@@ -4004,23 +3956,6 @@
                 "x.509",
                 "x509"
             ],
-<<<<<<< HEAD
-            "funding": [
-                {
-                    "url": "https://github.com/terrafrost",
-                    "type": "github"
-                },
-                {
-                    "url": "https://www.patreon.com/phpseclib",
-                    "type": "patreon"
-                },
-                {
-                    "url": "https://tidelift.com/funding/github/packagist/phpseclib/phpseclib",
-                    "type": "tidelift"
-                }
-            ],
-=======
->>>>>>> 9fa16c7e
             "time": "2020-04-04T23:17:33+00:00"
         },
         {
@@ -4384,19 +4319,6 @@
                 "parser",
                 "validator"
             ],
-<<<<<<< HEAD
-            "funding": [
-                {
-                    "url": "https://github.com/Seldaek",
-                    "type": "github"
-                },
-                {
-                    "url": "https://tidelift.com/funding/github/packagist/seld/jsonlint",
-                    "type": "tidelift"
-                }
-            ],
-=======
->>>>>>> 9fa16c7e
             "time": "2020-04-30T19:05:18+00:00"
         },
         {
@@ -4517,39 +4439,10 @@
             ],
             "description": "Symfony Console Component",
             "homepage": "https://symfony.com",
-<<<<<<< HEAD
-            "funding": [
-                {
-                    "url": "https://symfony.com/sponsor",
-                    "type": "custom"
-                },
-                {
-                    "url": "https://github.com/fabpot",
-                    "type": "github"
-                },
-                {
-                    "url": "https://tidelift.com/funding/github/packagist/symfony/symfony",
-                    "type": "tidelift"
-                }
-            ],
-=======
->>>>>>> 9fa16c7e
             "time": "2020-03-30T11:41:10+00:00"
         },
         {
             "name": "symfony/css-selector",
-<<<<<<< HEAD
-            "version": "v4.4.8",
-            "source": {
-                "type": "git",
-                "url": "https://github.com/symfony/css-selector.git",
-                "reference": "afc26133a6fbdd4f8842e38893e0ee4685c7c94b"
-            },
-            "dist": {
-                "type": "zip",
-                "url": "https://api.github.com/repos/symfony/css-selector/zipball/afc26133a6fbdd4f8842e38893e0ee4685c7c94b",
-                "reference": "afc26133a6fbdd4f8842e38893e0ee4685c7c94b",
-=======
             "version": "v5.0.8",
             "source": {
                 "type": "git",
@@ -4560,7 +4453,6 @@
                 "type": "zip",
                 "url": "https://api.github.com/repos/symfony/css-selector/zipball/5f8d5271303dad260692ba73dfa21777d38e124e",
                 "reference": "5f8d5271303dad260692ba73dfa21777d38e124e",
->>>>>>> 9fa16c7e
                 "shasum": ""
             },
             "require": {
@@ -4600,25 +4492,7 @@
             ],
             "description": "Symfony CssSelector Component",
             "homepage": "https://symfony.com",
-<<<<<<< HEAD
-            "funding": [
-                {
-                    "url": "https://symfony.com/sponsor",
-                    "type": "custom"
-                },
-                {
-                    "url": "https://github.com/fabpot",
-                    "type": "github"
-                },
-                {
-                    "url": "https://tidelift.com/funding/github/packagist/symfony/symfony",
-                    "type": "tidelift"
-                }
-            ],
-            "time": "2020-03-27T16:54:36+00:00"
-=======
             "time": "2020-03-27T16:56:45+00:00"
->>>>>>> 9fa16c7e
         },
         {
             "name": "symfony/event-dispatcher",
@@ -4688,23 +4562,6 @@
             ],
             "description": "Symfony EventDispatcher Component",
             "homepage": "https://symfony.com",
-<<<<<<< HEAD
-            "funding": [
-                {
-                    "url": "https://symfony.com/sponsor",
-                    "type": "custom"
-                },
-                {
-                    "url": "https://github.com/fabpot",
-                    "type": "github"
-                },
-                {
-                    "url": "https://tidelift.com/funding/github/packagist/symfony/symfony",
-                    "type": "tidelift"
-                }
-            ],
-=======
->>>>>>> 9fa16c7e
             "time": "2020-03-27T16:54:36+00:00"
         },
         {
@@ -4767,18 +4624,6 @@
         },
         {
             "name": "symfony/filesystem",
-<<<<<<< HEAD
-            "version": "v4.4.8",
-            "source": {
-                "type": "git",
-                "url": "https://github.com/symfony/filesystem.git",
-                "reference": "a3ebf3bfd8a98a147c010a568add5a8aa4edea0f"
-            },
-            "dist": {
-                "type": "zip",
-                "url": "https://api.github.com/repos/symfony/filesystem/zipball/a3ebf3bfd8a98a147c010a568add5a8aa4edea0f",
-                "reference": "a3ebf3bfd8a98a147c010a568add5a8aa4edea0f",
-=======
             "version": "v5.0.8",
             "source": {
                 "type": "git",
@@ -4789,7 +4634,6 @@
                 "type": "zip",
                 "url": "https://api.github.com/repos/symfony/filesystem/zipball/7cd0dafc4353a0f62e307df90b48466379c8cc91",
                 "reference": "7cd0dafc4353a0f62e307df90b48466379c8cc91",
->>>>>>> 9fa16c7e
                 "shasum": ""
             },
             "require": {
@@ -4826,36 +4670,6 @@
             ],
             "description": "Symfony Filesystem Component",
             "homepage": "https://symfony.com",
-<<<<<<< HEAD
-            "funding": [
-                {
-                    "url": "https://symfony.com/sponsor",
-                    "type": "custom"
-                },
-                {
-                    "url": "https://github.com/fabpot",
-                    "type": "github"
-                },
-                {
-                    "url": "https://tidelift.com/funding/github/packagist/symfony/symfony",
-                    "type": "tidelift"
-                }
-            ],
-            "time": "2020-04-12T14:39:55+00:00"
-        },
-        {
-            "name": "symfony/finder",
-            "version": "v4.4.8",
-            "source": {
-                "type": "git",
-                "url": "https://github.com/symfony/finder.git",
-                "reference": "5729f943f9854c5781984ed4907bbb817735776b"
-            },
-            "dist": {
-                "type": "zip",
-                "url": "https://api.github.com/repos/symfony/finder/zipball/5729f943f9854c5781984ed4907bbb817735776b",
-                "reference": "5729f943f9854c5781984ed4907bbb817735776b",
-=======
             "time": "2020-04-12T14:40:17+00:00"
         },
         {
@@ -4870,7 +4684,6 @@
                 "type": "zip",
                 "url": "https://api.github.com/repos/symfony/finder/zipball/600a52c29afc0d1caa74acbec8d3095ca7e9910d",
                 "reference": "600a52c29afc0d1caa74acbec8d3095ca7e9910d",
->>>>>>> 9fa16c7e
                 "shasum": ""
             },
             "require": {
@@ -4906,25 +4719,7 @@
             ],
             "description": "Symfony Finder Component",
             "homepage": "https://symfony.com",
-<<<<<<< HEAD
-            "funding": [
-                {
-                    "url": "https://symfony.com/sponsor",
-                    "type": "custom"
-                },
-                {
-                    "url": "https://github.com/fabpot",
-                    "type": "github"
-                },
-                {
-                    "url": "https://tidelift.com/funding/github/packagist/symfony/symfony",
-                    "type": "tidelift"
-                }
-            ],
-            "time": "2020-03-27T16:54:36+00:00"
-=======
             "time": "2020-03-27T16:56:45+00:00"
->>>>>>> 9fa16c7e
         },
         {
             "name": "symfony/polyfill-ctype",
@@ -5265,23 +5060,6 @@
             ],
             "description": "Symfony Process Component",
             "homepage": "https://symfony.com",
-<<<<<<< HEAD
-            "funding": [
-                {
-                    "url": "https://symfony.com/sponsor",
-                    "type": "custom"
-                },
-                {
-                    "url": "https://github.com/fabpot",
-                    "type": "github"
-                },
-                {
-                    "url": "https://tidelift.com/funding/github/packagist/symfony/symfony",
-                    "type": "tidelift"
-                }
-            ],
-=======
->>>>>>> 9fa16c7e
             "time": "2020-04-15T15:56:18+00:00"
         },
         {
@@ -5758,18 +5536,6 @@
         },
         {
             "name": "aws/aws-sdk-php",
-<<<<<<< HEAD
-            "version": "3.137.4",
-            "source": {
-                "type": "git",
-                "url": "https://github.com/aws/aws-sdk-php.git",
-                "reference": "0bed146e6336ca1260e937fce2f4931681ceb3ce"
-            },
-            "dist": {
-                "type": "zip",
-                "url": "https://api.github.com/repos/aws/aws-sdk-php/zipball/0bed146e6336ca1260e937fce2f4931681ceb3ce",
-                "reference": "0bed146e6336ca1260e937fce2f4931681ceb3ce",
-=======
             "version": "3.137.5",
             "source": {
                 "type": "git",
@@ -5780,7 +5546,6 @@
                 "type": "zip",
                 "url": "https://api.github.com/repos/aws/aws-sdk-php/zipball/b3309075ec2a2c695c33d8e21c07b3d5c10cdb9a",
                 "reference": "b3309075ec2a2c695c33d8e21c07b3d5c10cdb9a",
->>>>>>> 9fa16c7e
                 "shasum": ""
             },
             "require": {
@@ -5851,11 +5616,7 @@
                 "s3",
                 "sdk"
             ],
-<<<<<<< HEAD
-            "time": "2020-05-06T18:19:09+00:00"
-=======
             "time": "2020-05-07T18:16:43+00:00"
->>>>>>> 9fa16c7e
         },
         {
             "name": "behat/gherkin",
@@ -7198,15 +6959,6 @@
                 "sftp",
                 "storage"
             ],
-<<<<<<< HEAD
-            "funding": [
-                {
-                    "url": "https://offset.earth/frankdejonge",
-                    "type": "other"
-                }
-            ],
-=======
->>>>>>> 9fa16c7e
             "time": "2020-04-16T13:21:26+00:00"
         },
         {
@@ -8346,23 +8098,6 @@
                 "MIT"
             ],
             "description": "PHPStan - PHP Static Analysis Tool",
-<<<<<<< HEAD
-            "funding": [
-                {
-                    "url": "https://github.com/ondrejmirtes",
-                    "type": "github"
-                },
-                {
-                    "url": "https://www.patreon.com/phpstan",
-                    "type": "patreon"
-                },
-                {
-                    "url": "https://tidelift.com/funding/github/packagist/phpstan/phpstan",
-                    "type": "tidelift"
-                }
-            ],
-=======
->>>>>>> 9fa16c7e
             "time": "2020-05-05T12:55:44+00:00"
         },
         {
@@ -9620,19 +9355,6 @@
             "time": "2020-01-21T06:36:37+00:00"
         },
         {
-<<<<<<< HEAD
-            "name": "symfony/browser-kit",
-            "version": "v4.4.8",
-            "source": {
-                "type": "git",
-                "url": "https://github.com/symfony/browser-kit.git",
-                "reference": "e4b0dc1b100bf75b5717c5b451397f230a618a42"
-            },
-            "dist": {
-                "type": "zip",
-                "url": "https://api.github.com/repos/symfony/browser-kit/zipball/e4b0dc1b100bf75b5717c5b451397f230a618a42",
-                "reference": "e4b0dc1b100bf75b5717c5b451397f230a618a42",
-=======
             "name": "squizlabs/php_codesniffer",
             "version": "3.5.5",
             "source": {
@@ -9644,7 +9366,6 @@
                 "type": "zip",
                 "url": "https://api.github.com/repos/squizlabs/PHP_CodeSniffer/zipball/73e2e7f57d958e7228fce50dc0c61f58f017f9f6",
                 "reference": "73e2e7f57d958e7228fce50dc0c61f58f017f9f6",
->>>>>>> 9fa16c7e
                 "shasum": ""
             },
             "require": {
@@ -9676,38 +9397,6 @@
                     "role": "lead"
                 }
             ],
-<<<<<<< HEAD
-            "description": "Symfony BrowserKit Component",
-            "homepage": "https://symfony.com",
-            "funding": [
-                {
-                    "url": "https://symfony.com/sponsor",
-                    "type": "custom"
-                },
-                {
-                    "url": "https://github.com/fabpot",
-                    "type": "github"
-                },
-                {
-                    "url": "https://tidelift.com/funding/github/packagist/symfony/symfony",
-                    "type": "tidelift"
-                }
-            ],
-            "time": "2020-03-28T10:15:50+00:00"
-        },
-        {
-            "name": "symfony/config",
-            "version": "v4.4.8",
-            "source": {
-                "type": "git",
-                "url": "https://github.com/symfony/config.git",
-                "reference": "8ba41fe053683e1e6e3f6fa21f07ea5c4dd9e4c0"
-            },
-            "dist": {
-                "type": "zip",
-                "url": "https://api.github.com/repos/symfony/config/zipball/8ba41fe053683e1e6e3f6fa21f07ea5c4dd9e4c0",
-                "reference": "8ba41fe053683e1e6e3f6fa21f07ea5c4dd9e4c0",
-=======
             "description": "PHP_CodeSniffer tokenizes PHP, JavaScript and CSS files and detects violations of a defined set of coding standards.",
             "homepage": "https://github.com/squizlabs/PHP_CodeSniffer",
             "keywords": [
@@ -9728,7 +9417,6 @@
                 "type": "zip",
                 "url": "https://api.github.com/repos/symfony/config/zipball/db1674e1a261148429f123871f30d211992294e7",
                 "reference": "db1674e1a261148429f123871f30d211992294e7",
->>>>>>> 9fa16c7e
                 "shasum": ""
             },
             "require": {
@@ -9779,36 +9467,6 @@
             ],
             "description": "Symfony Config Component",
             "homepage": "https://symfony.com",
-<<<<<<< HEAD
-            "funding": [
-                {
-                    "url": "https://symfony.com/sponsor",
-                    "type": "custom"
-                },
-                {
-                    "url": "https://github.com/fabpot",
-                    "type": "github"
-                },
-                {
-                    "url": "https://tidelift.com/funding/github/packagist/symfony/symfony",
-                    "type": "tidelift"
-                }
-            ],
-            "time": "2020-04-15T15:56:18+00:00"
-        },
-        {
-            "name": "symfony/dependency-injection",
-            "version": "v4.4.8",
-            "source": {
-                "type": "git",
-                "url": "https://github.com/symfony/dependency-injection.git",
-                "reference": "9d0c2807962f7f12264ab459f48fb541dbd386bd"
-            },
-            "dist": {
-                "type": "zip",
-                "url": "https://api.github.com/repos/symfony/dependency-injection/zipball/9d0c2807962f7f12264ab459f48fb541dbd386bd",
-                "reference": "9d0c2807962f7f12264ab459f48fb541dbd386bd",
-=======
             "time": "2020-04-15T15:59:10+00:00"
         },
         {
@@ -9823,7 +9481,6 @@
                 "type": "zip",
                 "url": "https://api.github.com/repos/symfony/dependency-injection/zipball/92d8b3bd896a87cdd8aba0a3dd041bc072e8cfba",
                 "reference": "92d8b3bd896a87cdd8aba0a3dd041bc072e8cfba",
->>>>>>> 9fa16c7e
                 "shasum": ""
             },
             "require": {
@@ -9883,61 +9540,40 @@
             ],
             "description": "Symfony DependencyInjection Component",
             "homepage": "https://symfony.com",
-<<<<<<< HEAD
-            "funding": [
-                {
-                    "url": "https://symfony.com/sponsor",
-                    "type": "custom"
-                },
-                {
-                    "url": "https://github.com/fabpot",
-                    "type": "github"
-                },
-                {
-                    "url": "https://tidelift.com/funding/github/packagist/symfony/symfony",
-                    "type": "tidelift"
-                }
-            ],
-            "time": "2020-04-16T16:36:56+00:00"
-        },
-        {
-            "name": "symfony/dom-crawler",
-            "version": "v4.4.8",
-            "source": {
-                "type": "git",
-                "url": "https://github.com/symfony/dom-crawler.git",
-                "reference": "4d0fb3374324071ecdd94898367a3fa4b5563162"
-            },
-            "dist": {
-                "type": "zip",
-                "url": "https://api.github.com/repos/symfony/dom-crawler/zipball/4d0fb3374324071ecdd94898367a3fa4b5563162",
-                "reference": "4d0fb3374324071ecdd94898367a3fa4b5563162",
-                "shasum": ""
-            },
-            "require": {
-                "php": "^7.1.3",
-                "symfony/polyfill-ctype": "~1.8",
-                "symfony/polyfill-mbstring": "~1.0"
-            },
-            "conflict": {
-                "masterminds/html5": "<2.6"
-            },
-            "require-dev": {
-                "masterminds/html5": "^2.6",
-                "symfony/css-selector": "^3.4|^4.0|^5.0"
-            },
-            "suggest": {
-                "symfony/css-selector": ""
-            },
-            "type": "library",
-            "extra": {
-                "branch-alias": {
-                    "dev-master": "4.4-dev"
-                }
-            },
-            "autoload": {
-                "psr-4": {
-                    "Symfony\\Component\\DomCrawler\\": ""
+            "time": "2020-04-28T17:58:55+00:00"
+        },
+        {
+            "name": "symfony/http-foundation",
+            "version": "v5.0.8",
+            "source": {
+                "type": "git",
+                "url": "https://github.com/symfony/http-foundation.git",
+                "reference": "e47fdf8b24edc12022ba52923150ec6484d7f57d"
+            },
+            "dist": {
+                "type": "zip",
+                "url": "https://api.github.com/repos/symfony/http-foundation/zipball/e47fdf8b24edc12022ba52923150ec6484d7f57d",
+                "reference": "e47fdf8b24edc12022ba52923150ec6484d7f57d",
+                "shasum": ""
+            },
+            "require": {
+                "php": "^7.2.5",
+                "symfony/mime": "^4.4|^5.0",
+                "symfony/polyfill-mbstring": "~1.1"
+            },
+            "require-dev": {
+                "predis/predis": "~1.0",
+                "symfony/expression-language": "^4.4|^5.0"
+            },
+            "type": "library",
+            "extra": {
+                "branch-alias": {
+                    "dev-master": "5.0-dev"
+                }
+            },
+            "autoload": {
+                "psr-4": {
+                    "Symfony\\Component\\HttpFoundation\\": ""
                 },
                 "exclude-from-classmap": [
                     "/Tests/"
@@ -9957,49 +9593,35 @@
                     "homepage": "https://symfony.com/contributors"
                 }
             ],
-            "description": "Symfony DomCrawler Component",
+            "description": "Symfony HttpFoundation Component",
             "homepage": "https://symfony.com",
-            "funding": [
-                {
-                    "url": "https://symfony.com/sponsor",
-                    "type": "custom"
-                },
-                {
-                    "url": "https://github.com/fabpot",
-                    "type": "github"
-                },
-                {
-                    "url": "https://tidelift.com/funding/github/packagist/symfony/symfony",
-                    "type": "tidelift"
-                }
-            ],
-            "time": "2020-03-29T19:12:22+00:00"
-=======
-            "time": "2020-04-28T17:58:55+00:00"
->>>>>>> 9fa16c7e
-        },
-        {
-            "name": "symfony/http-foundation",
+            "time": "2020-04-18T20:50:06+00:00"
+        },
+        {
+            "name": "symfony/mime",
             "version": "v5.0.8",
             "source": {
                 "type": "git",
-                "url": "https://github.com/symfony/http-foundation.git",
-                "reference": "e47fdf8b24edc12022ba52923150ec6484d7f57d"
-            },
-            "dist": {
-                "type": "zip",
-                "url": "https://api.github.com/repos/symfony/http-foundation/zipball/e47fdf8b24edc12022ba52923150ec6484d7f57d",
-                "reference": "e47fdf8b24edc12022ba52923150ec6484d7f57d",
+                "url": "https://github.com/symfony/mime.git",
+                "reference": "5d6c81c39225a750f3f43bee15f03093fb9aaa0b"
+            },
+            "dist": {
+                "type": "zip",
+                "url": "https://api.github.com/repos/symfony/mime/zipball/5d6c81c39225a750f3f43bee15f03093fb9aaa0b",
+                "reference": "5d6c81c39225a750f3f43bee15f03093fb9aaa0b",
                 "shasum": ""
             },
             "require": {
                 "php": "^7.2.5",
-                "symfony/mime": "^4.4|^5.0",
-                "symfony/polyfill-mbstring": "~1.1"
-            },
-            "require-dev": {
-                "predis/predis": "~1.0",
-                "symfony/expression-language": "^4.4|^5.0"
+                "symfony/polyfill-intl-idn": "^1.10",
+                "symfony/polyfill-mbstring": "^1.0"
+            },
+            "conflict": {
+                "symfony/mailer": "<4.4"
+            },
+            "require-dev": {
+                "egulias/email-validator": "^2.1.10",
+                "symfony/dependency-injection": "^4.4|^5.0"
             },
             "type": "library",
             "extra": {
@@ -10009,7 +9631,7 @@
             },
             "autoload": {
                 "psr-4": {
-                    "Symfony\\Component\\HttpFoundation\\": ""
+                    "Symfony\\Component\\Mime\\": ""
                 },
                 "exclude-from-classmap": [
                     "/Tests/"
@@ -10029,52 +9651,30 @@
                     "homepage": "https://symfony.com/contributors"
                 }
             ],
-            "description": "Symfony HttpFoundation Component",
+            "description": "A library to manipulate MIME messages",
             "homepage": "https://symfony.com",
-<<<<<<< HEAD
-            "funding": [
-                {
-                    "url": "https://symfony.com/sponsor",
-                    "type": "custom"
-                },
-                {
-                    "url": "https://github.com/fabpot",
-                    "type": "github"
-                },
-                {
-                    "url": "https://tidelift.com/funding/github/packagist/symfony/symfony",
-                    "type": "tidelift"
-                }
-            ],
-=======
->>>>>>> 9fa16c7e
-            "time": "2020-04-18T20:50:06+00:00"
-        },
-        {
-            "name": "symfony/mime",
+            "keywords": [
+                "mime",
+                "mime-type"
+            ],
+            "time": "2020-04-17T03:29:44+00:00"
+        },
+        {
+            "name": "symfony/options-resolver",
             "version": "v5.0.8",
             "source": {
                 "type": "git",
-                "url": "https://github.com/symfony/mime.git",
-                "reference": "5d6c81c39225a750f3f43bee15f03093fb9aaa0b"
-            },
-            "dist": {
-                "type": "zip",
-                "url": "https://api.github.com/repos/symfony/mime/zipball/5d6c81c39225a750f3f43bee15f03093fb9aaa0b",
-                "reference": "5d6c81c39225a750f3f43bee15f03093fb9aaa0b",
-                "shasum": ""
-            },
-            "require": {
-                "php": "^7.2.5",
-                "symfony/polyfill-intl-idn": "^1.10",
-                "symfony/polyfill-mbstring": "^1.0"
-            },
-            "conflict": {
-                "symfony/mailer": "<4.4"
-            },
-            "require-dev": {
-                "egulias/email-validator": "^2.1.10",
-                "symfony/dependency-injection": "^4.4|^5.0"
+                "url": "https://github.com/symfony/options-resolver.git",
+                "reference": "3707e3caeff2b797c0bfaadd5eba723dd44e6bf1"
+            },
+            "dist": {
+                "type": "zip",
+                "url": "https://api.github.com/repos/symfony/options-resolver/zipball/3707e3caeff2b797c0bfaadd5eba723dd44e6bf1",
+                "reference": "3707e3caeff2b797c0bfaadd5eba723dd44e6bf1",
+                "shasum": ""
+            },
+            "require": {
+                "php": "^7.2.5"
             },
             "type": "library",
             "extra": {
@@ -10084,7 +9684,7 @@
             },
             "autoload": {
                 "psr-4": {
-                    "Symfony\\Component\\Mime\\": ""
+                    "Symfony\\Component\\OptionsResolver\\": ""
                 },
                 "exclude-from-classmap": [
                     "/Tests/"
@@ -10104,89 +9704,6 @@
                     "homepage": "https://symfony.com/contributors"
                 }
             ],
-            "description": "A library to manipulate MIME messages",
-            "homepage": "https://symfony.com",
-            "keywords": [
-                "mime",
-                "mime-type"
-            ],
-<<<<<<< HEAD
-            "funding": [
-                {
-                    "url": "https://symfony.com/sponsor",
-                    "type": "custom"
-                },
-                {
-                    "url": "https://github.com/fabpot",
-                    "type": "github"
-                },
-                {
-                    "url": "https://tidelift.com/funding/github/packagist/symfony/symfony",
-                    "type": "tidelift"
-                }
-            ],
-=======
->>>>>>> 9fa16c7e
-            "time": "2020-04-17T03:29:44+00:00"
-        },
-        {
-            "name": "symfony/options-resolver",
-<<<<<<< HEAD
-            "version": "v4.4.8",
-            "source": {
-                "type": "git",
-                "url": "https://github.com/symfony/options-resolver.git",
-                "reference": "ade3d89dd3b875b83c8cff2980c9bb0daf6ef297"
-            },
-            "dist": {
-                "type": "zip",
-                "url": "https://api.github.com/repos/symfony/options-resolver/zipball/ade3d89dd3b875b83c8cff2980c9bb0daf6ef297",
-                "reference": "ade3d89dd3b875b83c8cff2980c9bb0daf6ef297",
-=======
-            "version": "v5.0.8",
-            "source": {
-                "type": "git",
-                "url": "https://github.com/symfony/options-resolver.git",
-                "reference": "3707e3caeff2b797c0bfaadd5eba723dd44e6bf1"
-            },
-            "dist": {
-                "type": "zip",
-                "url": "https://api.github.com/repos/symfony/options-resolver/zipball/3707e3caeff2b797c0bfaadd5eba723dd44e6bf1",
-                "reference": "3707e3caeff2b797c0bfaadd5eba723dd44e6bf1",
->>>>>>> 9fa16c7e
-                "shasum": ""
-            },
-            "require": {
-                "php": "^7.2.5"
-            },
-            "type": "library",
-            "extra": {
-                "branch-alias": {
-                    "dev-master": "5.0-dev"
-                }
-            },
-            "autoload": {
-                "psr-4": {
-                    "Symfony\\Component\\OptionsResolver\\": ""
-                },
-                "exclude-from-classmap": [
-                    "/Tests/"
-                ]
-            },
-            "notification-url": "https://packagist.org/downloads/",
-            "license": [
-                "MIT"
-            ],
-            "authors": [
-                {
-                    "name": "Fabien Potencier",
-                    "email": "fabien@symfony.com"
-                },
-                {
-                    "name": "Symfony Community",
-                    "homepage": "https://symfony.com/contributors"
-                }
-            ],
             "description": "Symfony OptionsResolver Component",
             "homepage": "https://symfony.com",
             "keywords": [
@@ -10194,25 +9711,7 @@
                 "configuration",
                 "options"
             ],
-<<<<<<< HEAD
-            "funding": [
-                {
-                    "url": "https://symfony.com/sponsor",
-                    "type": "custom"
-                },
-                {
-                    "url": "https://github.com/fabpot",
-                    "type": "github"
-                },
-                {
-                    "url": "https://tidelift.com/funding/github/packagist/symfony/symfony",
-                    "type": "tidelift"
-                }
-            ],
-            "time": "2020-04-06T10:16:26+00:00"
-=======
             "time": "2020-04-06T10:40:56+00:00"
->>>>>>> 9fa16c7e
         },
         {
             "name": "symfony/polyfill-php70",
@@ -10275,18 +9774,6 @@
         },
         {
             "name": "symfony/stopwatch",
-<<<<<<< HEAD
-            "version": "v4.4.8",
-            "source": {
-                "type": "git",
-                "url": "https://github.com/symfony/stopwatch.git",
-                "reference": "e0324d3560e4128270e3f08617480d9233d81cfc"
-            },
-            "dist": {
-                "type": "zip",
-                "url": "https://api.github.com/repos/symfony/stopwatch/zipball/e0324d3560e4128270e3f08617480d9233d81cfc",
-                "reference": "e0324d3560e4128270e3f08617480d9233d81cfc",
-=======
             "version": "v5.0.8",
             "source": {
                 "type": "git",
@@ -10297,7 +9784,6 @@
                 "type": "zip",
                 "url": "https://api.github.com/repos/symfony/stopwatch/zipball/a1d86d30d4522423afc998f32404efa34fcf5a73",
                 "reference": "a1d86d30d4522423afc998f32404efa34fcf5a73",
->>>>>>> 9fa16c7e
                 "shasum": ""
             },
             "require": {
@@ -10334,36 +9820,6 @@
             ],
             "description": "Symfony Stopwatch Component",
             "homepage": "https://symfony.com",
-<<<<<<< HEAD
-            "funding": [
-                {
-                    "url": "https://symfony.com/sponsor",
-                    "type": "custom"
-                },
-                {
-                    "url": "https://github.com/fabpot",
-                    "type": "github"
-                },
-                {
-                    "url": "https://tidelift.com/funding/github/packagist/symfony/symfony",
-                    "type": "tidelift"
-                }
-            ],
-            "time": "2020-03-27T16:54:36+00:00"
-        },
-        {
-            "name": "symfony/yaml",
-            "version": "v4.4.8",
-            "source": {
-                "type": "git",
-                "url": "https://github.com/symfony/yaml.git",
-                "reference": "b385dce1c0e9f839b384af90188638819433e252"
-            },
-            "dist": {
-                "type": "zip",
-                "url": "https://api.github.com/repos/symfony/yaml/zipball/b385dce1c0e9f839b384af90188638819433e252",
-                "reference": "b385dce1c0e9f839b384af90188638819433e252",
-=======
             "time": "2020-03-27T16:56:45+00:00"
         },
         {
@@ -10378,7 +9834,6 @@
                 "type": "zip",
                 "url": "https://api.github.com/repos/symfony/yaml/zipball/482fb4e710e5af3e0e78015f19aa716ad953392f",
                 "reference": "482fb4e710e5af3e0e78015f19aa716ad953392f",
->>>>>>> 9fa16c7e
                 "shasum": ""
             },
             "require": {
@@ -10424,25 +9879,7 @@
             ],
             "description": "Symfony Yaml Component",
             "homepage": "https://symfony.com",
-<<<<<<< HEAD
-            "funding": [
-                {
-                    "url": "https://symfony.com/sponsor",
-                    "type": "custom"
-                },
-                {
-                    "url": "https://github.com/fabpot",
-                    "type": "github"
-                },
-                {
-                    "url": "https://tidelift.com/funding/github/packagist/symfony/symfony",
-                    "type": "tidelift"
-                }
-            ],
-            "time": "2020-04-28T17:55:16+00:00"
-=======
             "time": "2020-04-28T17:58:55+00:00"
->>>>>>> 9fa16c7e
         },
         {
             "name": "theseer/fdomdocument",
@@ -10584,19 +10021,6 @@
                 "env",
                 "environment"
             ],
-<<<<<<< HEAD
-            "funding": [
-                {
-                    "url": "https://github.com/GrahamCampbell",
-                    "type": "github"
-                },
-                {
-                    "url": "https://tidelift.com/funding/github/packagist/vlucas/phpdotenv",
-                    "type": "tidelift"
-                }
-            ],
-=======
->>>>>>> 9fa16c7e
             "time": "2020-05-02T13:38:00+00:00"
         },
         {
@@ -10712,6 +10136,5 @@
         "ext-zip": "*",
         "lib-libxml": "*"
     },
-    "platform-dev": [],
-    "plugin-api-version": "1.1.0"
+    "platform-dev": []
 }