--- conflicted
+++ resolved
@@ -4,11 +4,7 @@
         "Read more about it at https://getcomposer.org/doc/01-basic-usage.md#installing-dependencies",
         "This file is @generated automatically"
     ],
-<<<<<<< HEAD
     "content-hash": "c90ffaa447b9794970921fb0516ece9e",
-=======
-    "content-hash": "3188588f6ff7b4c846f0bdcf1371df06",
->>>>>>> 55356ed9
     "packages": [
         {
             "name": "aws/aws-sdk-php",
