--- conflicted
+++ resolved
@@ -4,11 +4,7 @@
         "Read more about it at https://getcomposer.org/doc/01-basic-usage.md#installing-dependencies",
         "This file is @generated automatically"
     ],
-<<<<<<< HEAD
-    "content-hash": "78818d163172b1bae00c769315bd0725",
-=======
-    "content-hash": "29aafca383e30f1694b328f024116caf",
->>>>>>> cb0635a8
+    "content-hash": "c90b0c70c0c668d9e41757cb1d4cc70d",
     "packages": [
         {
             "name": "aws/aws-sdk-php",
