{
    "_readme": [
        "This file locks the dependencies of your project to a known state",
        "Read more about it at https://getcomposer.org/doc/01-basic-usage.md#installing-dependencies",
        "This file is @generated automatically"
    ],
<<<<<<< HEAD
    "content-hash": "a5bbd882ee8e98c66ec6e01a91dd27c1",
=======
    "content-hash": "8c9701e5f24240f0eca86cdadf3bae43",
>>>>>>> f958cdad
    "packages": [
        {
            "name": "aws/aws-crt-php",
            "version": "v1.0.2",
            "source": {
                "type": "git",
                "url": "https://github.com/awslabs/aws-crt-php.git",
                "reference": "3942776a8c99209908ee0b287746263725685732"
            },
            "dist": {
                "type": "zip",
                "url": "https://api.github.com/repos/awslabs/aws-crt-php/zipball/3942776a8c99209908ee0b287746263725685732",
                "reference": "3942776a8c99209908ee0b287746263725685732",
                "shasum": ""
            },
            "require": {
                "php": ">=5.5"
            },
            "require-dev": {
                "phpunit/phpunit": "^4.8.35|^5.4.3"
            },
            "type": "library",
            "autoload": {
                "classmap": [
                    "src/"
                ]
            },
            "notification-url": "https://packagist.org/downloads/",
            "license": [
                "Apache-2.0"
            ],
            "authors": [
                {
                    "name": "AWS SDK Common Runtime Team",
                    "email": "aws-sdk-common-runtime@amazon.com"
                }
            ],
            "description": "AWS Common Runtime for PHP",
            "homepage": "http://aws.amazon.com/sdkforphp",
            "keywords": [
                "amazon",
                "aws",
                "crt",
                "sdk"
            ],
            "support": {
                "issues": "https://github.com/awslabs/aws-crt-php/issues",
                "source": "https://github.com/awslabs/aws-crt-php/tree/v1.0.2"
            },
            "time": "2021-09-03T22:57:30+00:00"
        },
        {
            "name": "aws/aws-sdk-php",
            "version": "3.208.2",
            "source": {
                "type": "git",
                "url": "https://github.com/aws/aws-sdk-php.git",
                "reference": "ad35b407046b8eb3856b78795371f1fde46769f4"
            },
            "dist": {
                "type": "zip",
                "url": "https://api.github.com/repos/aws/aws-sdk-php/zipball/ad35b407046b8eb3856b78795371f1fde46769f4",
                "reference": "ad35b407046b8eb3856b78795371f1fde46769f4",
                "shasum": ""
            },
            "require": {
                "aws/aws-crt-php": "^1.0.2",
                "ext-json": "*",
                "ext-pcre": "*",
                "ext-simplexml": "*",
                "guzzlehttp/guzzle": "^5.3.3|^6.2.1|^7.0",
                "guzzlehttp/promises": "^1.4.0",
                "guzzlehttp/psr7": "^1.7.0|^2.0",
                "mtdowling/jmespath.php": "^2.6",
                "php": ">=5.5"
            },
            "require-dev": {
                "andrewsville/php-token-reflection": "^1.4",
                "aws/aws-php-sns-message-validator": "~1.0",
                "behat/behat": "~3.0",
                "doctrine/cache": "~1.4",
                "ext-dom": "*",
                "ext-openssl": "*",
                "ext-pcntl": "*",
                "ext-sockets": "*",
                "nette/neon": "^2.3",
                "paragonie/random_compat": ">= 2",
                "phpunit/phpunit": "^4.8.35|^5.4.3",
                "psr/cache": "^1.0",
                "psr/simple-cache": "^1.0",
                "sebastian/comparator": "^1.2.3"
            },
            "suggest": {
                "aws/aws-php-sns-message-validator": "To validate incoming SNS notifications",
                "doctrine/cache": "To use the DoctrineCacheAdapter",
                "ext-curl": "To send requests using cURL",
                "ext-openssl": "Allows working with CloudFront private distributions and verifying received SNS messages",
                "ext-sockets": "To use client-side monitoring"
            },
            "type": "library",
            "extra": {
                "branch-alias": {
                    "dev-master": "3.0-dev"
                }
            },
            "autoload": {
                "psr-4": {
                    "Aws\\": "src/"
                },
                "files": [
                    "src/functions.php"
                ]
            },
            "notification-url": "https://packagist.org/downloads/",
            "license": [
                "Apache-2.0"
            ],
            "authors": [
                {
                    "name": "Amazon Web Services",
                    "homepage": "http://aws.amazon.com"
                }
            ],
            "description": "AWS SDK for PHP - Use Amazon Web Services in your PHP project",
            "homepage": "http://aws.amazon.com/sdkforphp",
            "keywords": [
                "amazon",
                "aws",
                "cloud",
                "dynamodb",
                "ec2",
                "glacier",
                "s3",
                "sdk"
            ],
            "support": {
                "forum": "https://forums.aws.amazon.com/forum.jspa?forumID=80",
                "issues": "https://github.com/aws/aws-sdk-php/issues",
                "source": "https://github.com/aws/aws-sdk-php/tree/3.208.2"
            },
            "time": "2021-12-06T19:15:55+00:00"
        },
        {
            "name": "brick/math",
            "version": "0.9.3",
            "source": {
                "type": "git",
                "url": "https://github.com/brick/math.git",
                "reference": "ca57d18f028f84f777b2168cd1911b0dee2343ae"
            },
            "dist": {
                "type": "zip",
                "url": "https://api.github.com/repos/brick/math/zipball/ca57d18f028f84f777b2168cd1911b0dee2343ae",
                "reference": "ca57d18f028f84f777b2168cd1911b0dee2343ae",
                "shasum": ""
            },
            "require": {
                "ext-json": "*",
                "php": "^7.1 || ^8.0"
            },
            "require-dev": {
                "php-coveralls/php-coveralls": "^2.2",
                "phpunit/phpunit": "^7.5.15 || ^8.5 || ^9.0",
                "vimeo/psalm": "4.9.2"
            },
            "type": "library",
            "autoload": {
                "psr-4": {
                    "Brick\\Math\\": "src/"
                }
            },
            "notification-url": "https://packagist.org/downloads/",
            "license": [
                "MIT"
            ],
            "description": "Arbitrary-precision arithmetic library",
            "keywords": [
                "Arbitrary-precision",
                "BigInteger",
                "BigRational",
                "arithmetic",
                "bigdecimal",
                "bignum",
                "brick",
                "math"
            ],
            "support": {
                "issues": "https://github.com/brick/math/issues",
                "source": "https://github.com/brick/math/tree/0.9.3"
            },
            "funding": [
                {
                    "url": "https://github.com/BenMorel",
                    "type": "github"
                },
                {
                    "url": "https://tidelift.com/funding/github/packagist/brick/math",
                    "type": "tidelift"
                }
            ],
            "time": "2021-08-15T20:50:18+00:00"
        },
        {
            "name": "brick/varexporter",
            "version": "0.3.5",
            "source": {
                "type": "git",
                "url": "https://github.com/brick/varexporter.git",
                "reference": "05241f28dfcba2b51b11e2d750e296316ebbe518"
            },
            "dist": {
                "type": "zip",
                "url": "https://api.github.com/repos/brick/varexporter/zipball/05241f28dfcba2b51b11e2d750e296316ebbe518",
                "reference": "05241f28dfcba2b51b11e2d750e296316ebbe518",
                "shasum": ""
            },
            "require": {
                "nikic/php-parser": "^4.0",
                "php": "^7.2 || ^8.0"
            },
            "require-dev": {
                "php-coveralls/php-coveralls": "^2.2",
                "phpunit/phpunit": "^8.5 || ^9.0",
                "vimeo/psalm": "4.4.1"
            },
            "type": "library",
            "autoload": {
                "psr-4": {
                    "Brick\\VarExporter\\": "src/"
                }
            },
            "notification-url": "https://packagist.org/downloads/",
            "license": [
                "MIT"
            ],
            "description": "A powerful alternative to var_export(), which can export closures and objects without __set_state()",
            "keywords": [
                "var_export"
            ],
            "support": {
                "issues": "https://github.com/brick/varexporter/issues",
                "source": "https://github.com/brick/varexporter/tree/0.3.5"
            },
            "time": "2021-02-10T13:53:07+00:00"
        },
        {
            "name": "colinmollenhour/cache-backend-file",
            "version": "v1.4.5",
            "source": {
                "type": "git",
                "url": "https://github.com/colinmollenhour/Cm_Cache_Backend_File.git",
                "reference": "03c7d4c0f43b2de1b559a3527d18ff697d306544"
            },
            "dist": {
                "type": "zip",
                "url": "https://api.github.com/repos/colinmollenhour/Cm_Cache_Backend_File/zipball/03c7d4c0f43b2de1b559a3527d18ff697d306544",
                "reference": "03c7d4c0f43b2de1b559a3527d18ff697d306544",
                "shasum": ""
            },
            "type": "magento-module",
            "autoload": {
                "classmap": [
                    "File.php"
                ]
            },
            "notification-url": "https://packagist.org/downloads/",
            "license": [
                "BSD-3-Clause"
            ],
            "authors": [
                {
                    "name": "Colin Mollenhour"
                }
            ],
            "description": "The stock Zend_Cache_Backend_File backend has extremely poor performance for cleaning by tags making it become unusable as the number of cached items increases. This backend makes many changes resulting in a huge performance boost, especially for tag cleaning.",
            "homepage": "https://github.com/colinmollenhour/Cm_Cache_Backend_File",
            "support": {
                "issues": "https://github.com/colinmollenhour/Cm_Cache_Backend_File/issues",
                "source": "https://github.com/colinmollenhour/Cm_Cache_Backend_File/tree/master"
            },
            "time": "2019-04-18T21:54:31+00:00"
        },
        {
            "name": "colinmollenhour/cache-backend-redis",
            "version": "1.14.2",
            "source": {
                "type": "git",
                "url": "https://github.com/colinmollenhour/Cm_Cache_Backend_Redis.git",
                "reference": "0b042d26b8c2aa093485bdc4bb03a0113a03778d"
            },
            "dist": {
                "type": "zip",
                "url": "https://api.github.com/repos/colinmollenhour/Cm_Cache_Backend_Redis/zipball/0b042d26b8c2aa093485bdc4bb03a0113a03778d",
                "reference": "0b042d26b8c2aa093485bdc4bb03a0113a03778d",
                "shasum": ""
            },
            "require": {
                "colinmollenhour/credis": "*"
            },
            "type": "magento-module",
            "autoload": {
                "classmap": [
                    "Cm/Cache/Backend/Redis.php"
                ]
            },
            "notification-url": "https://packagist.org/downloads/",
            "license": [
                "BSD-3-Clause"
            ],
            "authors": [
                {
                    "name": "Colin Mollenhour"
                }
            ],
            "description": "Zend_Cache backend using Redis with full support for tags.",
            "homepage": "https://github.com/colinmollenhour/Cm_Cache_Backend_Redis",
            "support": {
                "issues": "https://github.com/colinmollenhour/Cm_Cache_Backend_Redis/issues",
                "source": "https://github.com/colinmollenhour/Cm_Cache_Backend_Redis/tree/1.14.2"
            },
            "time": "2021-03-02T18:36:21+00:00"
        },
        {
            "name": "colinmollenhour/credis",
            "version": "v1.12.1",
            "source": {
                "type": "git",
                "url": "https://github.com/colinmollenhour/credis.git",
                "reference": "c27faa11724229986335c23f4b6d0f1d8d6547fb"
            },
            "dist": {
                "type": "zip",
                "url": "https://api.github.com/repos/colinmollenhour/credis/zipball/c27faa11724229986335c23f4b6d0f1d8d6547fb",
                "reference": "c27faa11724229986335c23f4b6d0f1d8d6547fb",
                "shasum": ""
            },
            "require": {
                "php": ">=5.4.0"
            },
            "type": "library",
            "autoload": {
                "classmap": [
                    "Client.php",
                    "Cluster.php",
                    "Sentinel.php",
                    "Module.php"
                ]
            },
            "notification-url": "https://packagist.org/downloads/",
            "license": [
                "MIT"
            ],
            "authors": [
                {
                    "name": "Colin Mollenhour",
                    "email": "colin@mollenhour.com"
                }
            ],
            "description": "Credis is a lightweight interface to the Redis key-value store which wraps the phpredis library when available for better performance.",
            "homepage": "https://github.com/colinmollenhour/credis",
            "support": {
                "issues": "https://github.com/colinmollenhour/credis/issues",
                "source": "https://github.com/colinmollenhour/credis/tree/v1.12.1"
            },
            "time": "2020-11-06T16:09:14+00:00"
        },
        {
            "name": "colinmollenhour/php-redis-session-abstract",
            "version": "v1.4.5",
            "source": {
                "type": "git",
                "url": "https://github.com/colinmollenhour/php-redis-session-abstract.git",
                "reference": "77ad0c1637ae6ea059f1f8e9fbdac6469242a16d"
            },
            "dist": {
                "type": "zip",
                "url": "https://api.github.com/repos/colinmollenhour/php-redis-session-abstract/zipball/77ad0c1637ae6ea059f1f8e9fbdac6469242a16d",
                "reference": "77ad0c1637ae6ea059f1f8e9fbdac6469242a16d",
                "shasum": ""
            },
            "require": {
                "colinmollenhour/credis": "~1.6",
                "php": "^5.5 || ^7.0 || ^8.0"
            },
            "require-dev": {
                "phpunit/phpunit": "^9"
            },
            "type": "library",
            "autoload": {
                "psr-0": {
                    "Cm\\RedisSession\\": "src/"
                }
            },
            "notification-url": "https://packagist.org/downloads/",
            "license": [
                "BSD-3-Clause"
            ],
            "authors": [
                {
                    "name": "Colin Mollenhour"
                }
            ],
            "description": "A Redis-based session handler with optimistic locking",
            "homepage": "https://github.com/colinmollenhour/php-redis-session-abstract",
            "support": {
                "issues": "https://github.com/colinmollenhour/php-redis-session-abstract/issues",
                "source": "https://github.com/colinmollenhour/php-redis-session-abstract/tree/v1.4.5"
            },
            "time": "2021-12-01T21:16:01+00:00"
        },
        {
            "name": "composer/ca-bundle",
            "version": "1.3.1",
            "source": {
                "type": "git",
                "url": "https://github.com/composer/ca-bundle.git",
                "reference": "4c679186f2aca4ab6a0f1b0b9cf9252decb44d0b"
            },
            "dist": {
                "type": "zip",
                "url": "https://api.github.com/repos/composer/ca-bundle/zipball/4c679186f2aca4ab6a0f1b0b9cf9252decb44d0b",
                "reference": "4c679186f2aca4ab6a0f1b0b9cf9252decb44d0b",
                "shasum": ""
            },
            "require": {
                "ext-openssl": "*",
                "ext-pcre": "*",
                "php": "^5.3.2 || ^7.0 || ^8.0"
            },
            "require-dev": {
                "phpstan/phpstan": "^0.12.55",
                "psr/log": "^1.0",
                "symfony/phpunit-bridge": "^4.2 || ^5",
                "symfony/process": "^2.5 || ^3.0 || ^4.0 || ^5.0 || ^6.0"
            },
            "type": "library",
            "extra": {
                "branch-alias": {
                    "dev-main": "1.x-dev"
                }
            },
            "autoload": {
                "psr-4": {
                    "Composer\\CaBundle\\": "src"
                }
            },
            "notification-url": "https://packagist.org/downloads/",
            "license": [
                "MIT"
            ],
            "authors": [
                {
                    "name": "Jordi Boggiano",
                    "email": "j.boggiano@seld.be",
                    "homepage": "http://seld.be"
                }
            ],
            "description": "Lets you find a path to the system CA bundle, and includes a fallback to the Mozilla CA bundle.",
            "keywords": [
                "cabundle",
                "cacert",
                "certificate",
                "ssl",
                "tls"
            ],
            "support": {
                "irc": "irc://irc.freenode.org/composer",
                "issues": "https://github.com/composer/ca-bundle/issues",
                "source": "https://github.com/composer/ca-bundle/tree/1.3.1"
            },
            "funding": [
                {
                    "url": "https://packagist.com",
                    "type": "custom"
                },
                {
                    "url": "https://github.com/composer",
                    "type": "github"
                },
                {
                    "url": "https://tidelift.com/funding/github/packagist/composer/composer",
                    "type": "tidelift"
                }
            ],
            "time": "2021-10-28T20:44:15+00:00"
        },
        {
            "name": "composer/composer",
            "version": "2.1.14",
            "source": {
                "type": "git",
                "url": "https://github.com/composer/composer.git",
                "reference": "cd28fc05b0c9d3beaf58b57018725c4dc15a6446"
            },
            "dist": {
                "type": "zip",
                "url": "https://api.github.com/repos/composer/composer/zipball/cd28fc05b0c9d3beaf58b57018725c4dc15a6446",
                "reference": "cd28fc05b0c9d3beaf58b57018725c4dc15a6446",
                "shasum": ""
            },
            "require": {
                "composer/ca-bundle": "^1.0",
                "composer/metadata-minifier": "^1.0",
                "composer/semver": "^3.0",
                "composer/spdx-licenses": "^1.2",
                "composer/xdebug-handler": "^2.0",
                "justinrainbow/json-schema": "^5.2.11",
                "php": "^5.3.2 || ^7.0 || ^8.0",
                "psr/log": "^1.0 || ^2.0",
                "react/promise": "^1.2 || ^2.7",
                "seld/jsonlint": "^1.4",
                "seld/phar-utils": "^1.0",
                "symfony/console": "^2.8.52 || ^3.4.35 || ^4.4 || ^5.0",
                "symfony/filesystem": "^2.8.52 || ^3.4.35 || ^4.4 || ^5.0 || ^6.0",
                "symfony/finder": "^2.8.52 || ^3.4.35 || ^4.4 || ^5.0 || ^6.0",
                "symfony/process": "^2.8.52 || ^3.4.35 || ^4.4 || ^5.0 || ^6.0"
            },
            "require-dev": {
                "phpspec/prophecy": "^1.10",
                "symfony/phpunit-bridge": "^4.2 || ^5.0 || ^6.0"
            },
            "suggest": {
                "ext-openssl": "Enabling the openssl extension allows you to access https URLs for repositories and packages",
                "ext-zip": "Enabling the zip extension allows you to unzip archives",
                "ext-zlib": "Allow gzip compression of HTTP requests"
            },
            "bin": [
                "bin/composer"
            ],
            "type": "library",
            "extra": {
                "branch-alias": {
                    "dev-main": "2.1-dev"
                }
            },
            "autoload": {
                "psr-4": {
                    "Composer\\": "src/Composer"
                }
            },
            "notification-url": "https://packagist.org/downloads/",
            "license": [
                "MIT"
            ],
            "authors": [
                {
                    "name": "Nils Adermann",
                    "email": "naderman@naderman.de",
                    "homepage": "https://www.naderman.de"
                },
                {
                    "name": "Jordi Boggiano",
                    "email": "j.boggiano@seld.be",
                    "homepage": "https://seld.be"
                }
            ],
            "description": "Composer helps you declare, manage and install dependencies of PHP projects. It ensures you have the right stack everywhere.",
            "homepage": "https://getcomposer.org/",
            "keywords": [
                "autoload",
                "dependency",
                "package"
            ],
            "support": {
                "irc": "ircs://irc.libera.chat:6697/composer",
                "issues": "https://github.com/composer/composer/issues",
                "source": "https://github.com/composer/composer/tree/2.1.14"
            },
            "funding": [
                {
                    "url": "https://packagist.com",
                    "type": "custom"
                },
                {
                    "url": "https://github.com/composer",
                    "type": "github"
                },
                {
                    "url": "https://tidelift.com/funding/github/packagist/composer/composer",
                    "type": "tidelift"
                }
            ],
            "time": "2021-11-30T09:51:43+00:00"
        },
        {
            "name": "composer/metadata-minifier",
            "version": "1.0.0",
            "source": {
                "type": "git",
                "url": "https://github.com/composer/metadata-minifier.git",
                "reference": "c549d23829536f0d0e984aaabbf02af91f443207"
            },
            "dist": {
                "type": "zip",
                "url": "https://api.github.com/repos/composer/metadata-minifier/zipball/c549d23829536f0d0e984aaabbf02af91f443207",
                "reference": "c549d23829536f0d0e984aaabbf02af91f443207",
                "shasum": ""
            },
            "require": {
                "php": "^5.3.2 || ^7.0 || ^8.0"
            },
            "require-dev": {
                "composer/composer": "^2",
                "phpstan/phpstan": "^0.12.55",
                "symfony/phpunit-bridge": "^4.2 || ^5"
            },
            "type": "library",
            "extra": {
                "branch-alias": {
                    "dev-main": "1.x-dev"
                }
            },
            "autoload": {
                "psr-4": {
                    "Composer\\MetadataMinifier\\": "src"
                }
            },
            "notification-url": "https://packagist.org/downloads/",
            "license": [
                "MIT"
            ],
            "authors": [
                {
                    "name": "Jordi Boggiano",
                    "email": "j.boggiano@seld.be",
                    "homepage": "http://seld.be"
                }
            ],
            "description": "Small utility library that handles metadata minification and expansion.",
            "keywords": [
                "composer",
                "compression"
            ],
            "support": {
                "issues": "https://github.com/composer/metadata-minifier/issues",
                "source": "https://github.com/composer/metadata-minifier/tree/1.0.0"
            },
            "funding": [
                {
                    "url": "https://packagist.com",
                    "type": "custom"
                },
                {
                    "url": "https://github.com/composer",
                    "type": "github"
                },
                {
                    "url": "https://tidelift.com/funding/github/packagist/composer/composer",
                    "type": "tidelift"
                }
            ],
            "time": "2021-04-07T13:37:33+00:00"
        },
        {
            "name": "composer/semver",
            "version": "3.2.6",
            "source": {
                "type": "git",
                "url": "https://github.com/composer/semver.git",
                "reference": "83e511e247de329283478496f7a1e114c9517506"
            },
            "dist": {
                "type": "zip",
                "url": "https://api.github.com/repos/composer/semver/zipball/83e511e247de329283478496f7a1e114c9517506",
                "reference": "83e511e247de329283478496f7a1e114c9517506",
                "shasum": ""
            },
            "require": {
                "php": "^5.3.2 || ^7.0 || ^8.0"
            },
            "require-dev": {
                "phpstan/phpstan": "^0.12.54",
                "symfony/phpunit-bridge": "^4.2 || ^5"
            },
            "type": "library",
            "extra": {
                "branch-alias": {
                    "dev-main": "3.x-dev"
                }
            },
            "autoload": {
                "psr-4": {
                    "Composer\\Semver\\": "src"
                }
            },
            "notification-url": "https://packagist.org/downloads/",
            "license": [
                "MIT"
            ],
            "authors": [
                {
                    "name": "Nils Adermann",
                    "email": "naderman@naderman.de",
                    "homepage": "http://www.naderman.de"
                },
                {
                    "name": "Jordi Boggiano",
                    "email": "j.boggiano@seld.be",
                    "homepage": "http://seld.be"
                },
                {
                    "name": "Rob Bast",
                    "email": "rob.bast@gmail.com",
                    "homepage": "http://robbast.nl"
                }
            ],
            "description": "Semver library that offers utilities, version constraint parsing and validation.",
            "keywords": [
                "semantic",
                "semver",
                "validation",
                "versioning"
            ],
            "support": {
                "irc": "irc://irc.freenode.org/composer",
                "issues": "https://github.com/composer/semver/issues",
                "source": "https://github.com/composer/semver/tree/3.2.6"
            },
            "funding": [
                {
                    "url": "https://packagist.com",
                    "type": "custom"
                },
                {
                    "url": "https://github.com/composer",
                    "type": "github"
                },
                {
                    "url": "https://tidelift.com/funding/github/packagist/composer/composer",
                    "type": "tidelift"
                }
            ],
            "time": "2021-10-25T11:34:17+00:00"
        },
        {
            "name": "composer/spdx-licenses",
            "version": "1.5.6",
            "source": {
                "type": "git",
                "url": "https://github.com/composer/spdx-licenses.git",
                "reference": "a30d487169d799745ca7280bc90fdfa693536901"
            },
            "dist": {
                "type": "zip",
                "url": "https://api.github.com/repos/composer/spdx-licenses/zipball/a30d487169d799745ca7280bc90fdfa693536901",
                "reference": "a30d487169d799745ca7280bc90fdfa693536901",
                "shasum": ""
            },
            "require": {
                "php": "^5.3.2 || ^7.0 || ^8.0"
            },
            "require-dev": {
                "phpstan/phpstan": "^0.12.55",
                "symfony/phpunit-bridge": "^4.2 || ^5"
            },
            "type": "library",
            "extra": {
                "branch-alias": {
                    "dev-main": "1.x-dev"
                }
            },
            "autoload": {
                "psr-4": {
                    "Composer\\Spdx\\": "src"
                }
            },
            "notification-url": "https://packagist.org/downloads/",
            "license": [
                "MIT"
            ],
            "authors": [
                {
                    "name": "Nils Adermann",
                    "email": "naderman@naderman.de",
                    "homepage": "http://www.naderman.de"
                },
                {
                    "name": "Jordi Boggiano",
                    "email": "j.boggiano@seld.be",
                    "homepage": "http://seld.be"
                },
                {
                    "name": "Rob Bast",
                    "email": "rob.bast@gmail.com",
                    "homepage": "http://robbast.nl"
                }
            ],
            "description": "SPDX licenses list and validation library.",
            "keywords": [
                "license",
                "spdx",
                "validator"
            ],
            "support": {
                "irc": "irc://irc.freenode.org/composer",
                "issues": "https://github.com/composer/spdx-licenses/issues",
                "source": "https://github.com/composer/spdx-licenses/tree/1.5.6"
            },
            "funding": [
                {
                    "url": "https://packagist.com",
                    "type": "custom"
                },
                {
                    "url": "https://github.com/composer",
                    "type": "github"
                },
                {
                    "url": "https://tidelift.com/funding/github/packagist/composer/composer",
                    "type": "tidelift"
                }
            ],
            "time": "2021-11-18T10:14:14+00:00"
        },
        {
            "name": "composer/xdebug-handler",
            "version": "2.0.2",
            "source": {
                "type": "git",
                "url": "https://github.com/composer/xdebug-handler.git",
                "reference": "84674dd3a7575ba617f5a76d7e9e29a7d3891339"
            },
            "dist": {
                "type": "zip",
                "url": "https://api.github.com/repos/composer/xdebug-handler/zipball/84674dd3a7575ba617f5a76d7e9e29a7d3891339",
                "reference": "84674dd3a7575ba617f5a76d7e9e29a7d3891339",
                "shasum": ""
            },
            "require": {
                "php": "^5.3.2 || ^7.0 || ^8.0",
                "psr/log": "^1 || ^2 || ^3"
            },
            "require-dev": {
                "phpstan/phpstan": "^0.12.55",
                "symfony/phpunit-bridge": "^4.2 || ^5"
            },
            "type": "library",
            "autoload": {
                "psr-4": {
                    "Composer\\XdebugHandler\\": "src"
                }
            },
            "notification-url": "https://packagist.org/downloads/",
            "license": [
                "MIT"
            ],
            "authors": [
                {
                    "name": "John Stevenson",
                    "email": "john-stevenson@blueyonder.co.uk"
                }
            ],
            "description": "Restarts a process without Xdebug.",
            "keywords": [
                "Xdebug",
                "performance"
            ],
            "support": {
                "irc": "irc://irc.freenode.org/composer",
                "issues": "https://github.com/composer/xdebug-handler/issues",
                "source": "https://github.com/composer/xdebug-handler/tree/2.0.2"
            },
            "funding": [
                {
                    "url": "https://packagist.com",
                    "type": "custom"
                },
                {
                    "url": "https://github.com/composer",
                    "type": "github"
                },
                {
                    "url": "https://tidelift.com/funding/github/packagist/composer/composer",
                    "type": "tidelift"
                }
            ],
            "time": "2021-07-31T17:03:58+00:00"
        },
        {
            "name": "container-interop/container-interop",
            "version": "1.2.0",
            "source": {
                "type": "git",
                "url": "https://github.com/container-interop/container-interop.git",
                "reference": "79cbf1341c22ec75643d841642dd5d6acd83bdb8"
            },
            "dist": {
                "type": "zip",
                "url": "https://api.github.com/repos/container-interop/container-interop/zipball/79cbf1341c22ec75643d841642dd5d6acd83bdb8",
                "reference": "79cbf1341c22ec75643d841642dd5d6acd83bdb8",
                "shasum": ""
            },
            "require": {
                "psr/container": "^1.0"
            },
            "type": "library",
            "autoload": {
                "psr-4": {
                    "Interop\\Container\\": "src/Interop/Container/"
                }
            },
            "notification-url": "https://packagist.org/downloads/",
            "license": [
                "MIT"
            ],
            "description": "Promoting the interoperability of container objects (DIC, SL, etc.)",
            "homepage": "https://github.com/container-interop/container-interop",
            "support": {
                "issues": "https://github.com/container-interop/container-interop/issues",
                "source": "https://github.com/container-interop/container-interop/tree/master"
            },
            "abandoned": "psr/container",
            "time": "2017-02-14T19:40:03+00:00"
        },
        {
            "name": "elasticsearch/elasticsearch",
            "version": "v7.15.0",
            "source": {
                "type": "git",
                "url": "https://github.com/elastic/elasticsearch-php.git",
                "reference": "77a4ade87aef8e8e6b84bafb6704cd35ac15742a"
            },
            "dist": {
                "type": "zip",
                "url": "https://api.github.com/repos/elastic/elasticsearch-php/zipball/77a4ade87aef8e8e6b84bafb6704cd35ac15742a",
                "reference": "77a4ade87aef8e8e6b84bafb6704cd35ac15742a",
                "shasum": ""
            },
            "require": {
                "ext-json": ">=1.3.7",
                "ezimuel/ringphp": "^1.1.2",
                "php": "^7.3 || ^8.0",
                "psr/log": "^1|^2"
            },
            "require-dev": {
                "ext-yaml": "*",
                "ext-zip": "*",
                "mockery/mockery": "^1.2",
                "phpstan/phpstan": "^0.12",
                "phpunit/phpunit": "^9.3",
                "squizlabs/php_codesniffer": "^3.4",
                "symfony/finder": "~4.0"
            },
            "suggest": {
                "ext-curl": "*",
                "monolog/monolog": "Allows for client-level logging and tracing"
            },
            "type": "library",
            "autoload": {
                "files": [
                    "src/autoload.php"
                ],
                "psr-4": {
                    "Elasticsearch\\": "src/Elasticsearch/"
                }
            },
            "notification-url": "https://packagist.org/downloads/",
            "license": [
                "Apache-2.0"
            ],
            "authors": [
                {
                    "name": "Zachary Tong"
                },
                {
                    "name": "Enrico Zimuel"
                }
            ],
            "description": "PHP Client for Elasticsearch",
            "keywords": [
                "client",
                "elasticsearch",
                "search"
            ],
            "support": {
                "issues": "https://github.com/elastic/elasticsearch-php/issues",
                "source": "https://github.com/elastic/elasticsearch-php/tree/v7.15.0"
            },
            "time": "2021-09-23T07:05:35+00:00"
        },
        {
            "name": "ezimuel/guzzlestreams",
            "version": "3.0.1",
            "source": {
                "type": "git",
                "url": "https://github.com/ezimuel/guzzlestreams.git",
                "reference": "abe3791d231167f14eb80d413420d1eab91163a8"
            },
            "dist": {
                "type": "zip",
                "url": "https://api.github.com/repos/ezimuel/guzzlestreams/zipball/abe3791d231167f14eb80d413420d1eab91163a8",
                "reference": "abe3791d231167f14eb80d413420d1eab91163a8",
                "shasum": ""
            },
            "require": {
                "php": ">=5.4.0"
            },
            "require-dev": {
                "phpunit/phpunit": "~4.0"
            },
            "type": "library",
            "extra": {
                "branch-alias": {
                    "dev-master": "3.0-dev"
                }
            },
            "autoload": {
                "psr-4": {
                    "GuzzleHttp\\Stream\\": "src/"
                }
            },
            "notification-url": "https://packagist.org/downloads/",
            "license": [
                "MIT"
            ],
            "authors": [
                {
                    "name": "Michael Dowling",
                    "email": "mtdowling@gmail.com",
                    "homepage": "https://github.com/mtdowling"
                }
            ],
            "description": "Fork of guzzle/streams (abandoned) to be used with elasticsearch-php",
            "homepage": "http://guzzlephp.org/",
            "keywords": [
                "Guzzle",
                "stream"
            ],
            "support": {
                "source": "https://github.com/ezimuel/guzzlestreams/tree/3.0.1"
            },
            "time": "2020-02-14T23:11:50+00:00"
        },
        {
            "name": "ezimuel/ringphp",
            "version": "1.2.0",
            "source": {
                "type": "git",
                "url": "https://github.com/ezimuel/ringphp.git",
                "reference": "92b8161404ab1ad84059ebed41d9f757e897ce74"
            },
            "dist": {
                "type": "zip",
                "url": "https://api.github.com/repos/ezimuel/ringphp/zipball/92b8161404ab1ad84059ebed41d9f757e897ce74",
                "reference": "92b8161404ab1ad84059ebed41d9f757e897ce74",
                "shasum": ""
            },
            "require": {
                "ezimuel/guzzlestreams": "^3.0.1",
                "php": ">=5.4.0",
                "react/promise": "~2.0"
            },
            "replace": {
                "guzzlehttp/ringphp": "self.version"
            },
            "require-dev": {
                "ext-curl": "*",
                "phpunit/phpunit": "~9.0"
            },
            "suggest": {
                "ext-curl": "Guzzle will use specific adapters if cURL is present"
            },
            "type": "library",
            "extra": {
                "branch-alias": {
                    "dev-master": "1.1-dev"
                }
            },
            "autoload": {
                "psr-4": {
                    "GuzzleHttp\\Ring\\": "src/"
                }
            },
            "notification-url": "https://packagist.org/downloads/",
            "license": [
                "MIT"
            ],
            "authors": [
                {
                    "name": "Michael Dowling",
                    "email": "mtdowling@gmail.com",
                    "homepage": "https://github.com/mtdowling"
                }
            ],
            "description": "Fork of guzzle/RingPHP (abandoned) to be used with elasticsearch-php",
            "support": {
                "source": "https://github.com/ezimuel/ringphp/tree/1.2.0"
            },
            "time": "2021-11-16T11:51:30+00:00"
        },
        {
            "name": "fgrosse/phpasn1",
            "version": "v2.3.0",
            "source": {
                "type": "git",
                "url": "https://github.com/fgrosse/PHPASN1.git",
                "reference": "20299033c35f4300eb656e7e8e88cf52d1d6694e"
            },
            "dist": {
                "type": "zip",
                "url": "https://api.github.com/repos/fgrosse/PHPASN1/zipball/20299033c35f4300eb656e7e8e88cf52d1d6694e",
                "reference": "20299033c35f4300eb656e7e8e88cf52d1d6694e",
                "shasum": ""
            },
            "require": {
                "php": ">=7.0.0"
            },
            "require-dev": {
                "phpunit/phpunit": "~6.3",
                "satooshi/php-coveralls": "~2.0"
            },
            "suggest": {
                "ext-bcmath": "BCmath is the fallback extension for big integer calculations",
                "ext-curl": "For loading OID information from the web if they have not bee defined statically",
                "ext-gmp": "GMP is the preferred extension for big integer calculations",
                "phpseclib/bcmath_compat": "BCmath polyfill for servers where neither GMP nor BCmath is available"
            },
            "type": "library",
            "extra": {
                "branch-alias": {
                    "dev-master": "2.0.x-dev"
                }
            },
            "autoload": {
                "psr-4": {
                    "FG\\": "lib/"
                }
            },
            "notification-url": "https://packagist.org/downloads/",
            "license": [
                "MIT"
            ],
            "authors": [
                {
                    "name": "Friedrich Große",
                    "email": "friedrich.grosse@gmail.com",
                    "homepage": "https://github.com/FGrosse",
                    "role": "Author"
                },
                {
                    "name": "All contributors",
                    "homepage": "https://github.com/FGrosse/PHPASN1/contributors"
                }
            ],
            "description": "A PHP Framework that allows you to encode and decode arbitrary ASN.1 structures using the ITU-T X.690 Encoding Rules.",
            "homepage": "https://github.com/FGrosse/PHPASN1",
            "keywords": [
                "DER",
                "asn.1",
                "asn1",
                "ber",
                "binary",
                "decoding",
                "encoding",
                "x.509",
                "x.690",
                "x509",
                "x690"
            ],
            "support": {
                "issues": "https://github.com/fgrosse/PHPASN1/issues",
                "source": "https://github.com/fgrosse/PHPASN1/tree/v2.3.0"
            },
            "time": "2021-04-24T19:01:55+00:00"
        },
        {
            "name": "guzzlehttp/guzzle",
            "version": "7.4.1",
            "source": {
                "type": "git",
                "url": "https://github.com/guzzle/guzzle.git",
                "reference": "ee0a041b1760e6a53d2a39c8c34115adc2af2c79"
            },
            "dist": {
                "type": "zip",
                "url": "https://api.github.com/repos/guzzle/guzzle/zipball/ee0a041b1760e6a53d2a39c8c34115adc2af2c79",
                "reference": "ee0a041b1760e6a53d2a39c8c34115adc2af2c79",
                "shasum": ""
            },
            "require": {
                "ext-json": "*",
                "guzzlehttp/promises": "^1.5",
                "guzzlehttp/psr7": "^1.8.3 || ^2.1",
                "php": "^7.2.5 || ^8.0",
                "psr/http-client": "^1.0",
                "symfony/deprecation-contracts": "^2.2 || ^3.0"
            },
            "provide": {
                "psr/http-client-implementation": "1.0"
            },
            "require-dev": {
                "bamarni/composer-bin-plugin": "^1.4.1",
                "ext-curl": "*",
                "php-http/client-integration-tests": "^3.0",
                "phpunit/phpunit": "^8.5.5 || ^9.3.5",
                "psr/log": "^1.1 || ^2.0 || ^3.0"
            },
            "suggest": {
                "ext-curl": "Required for CURL handler support",
                "ext-intl": "Required for Internationalized Domain Name (IDN) support",
                "psr/log": "Required for using the Log middleware"
            },
            "type": "library",
            "extra": {
                "branch-alias": {
                    "dev-master": "7.4-dev"
                }
            },
            "autoload": {
                "psr-4": {
                    "GuzzleHttp\\": "src/"
                },
                "files": [
                    "src/functions_include.php"
                ]
            },
            "notification-url": "https://packagist.org/downloads/",
            "license": [
                "MIT"
            ],
            "authors": [
                {
                    "name": "Graham Campbell",
                    "email": "hello@gjcampbell.co.uk",
                    "homepage": "https://github.com/GrahamCampbell"
                },
                {
                    "name": "Michael Dowling",
                    "email": "mtdowling@gmail.com",
                    "homepage": "https://github.com/mtdowling"
                },
                {
                    "name": "Jeremy Lindblom",
                    "email": "jeremeamia@gmail.com",
                    "homepage": "https://github.com/jeremeamia"
                },
                {
                    "name": "George Mponos",
                    "email": "gmponos@gmail.com",
                    "homepage": "https://github.com/gmponos"
                },
                {
                    "name": "Tobias Nyholm",
                    "email": "tobias.nyholm@gmail.com",
                    "homepage": "https://github.com/Nyholm"
                },
                {
                    "name": "Márk Sági-Kazár",
                    "email": "mark.sagikazar@gmail.com",
                    "homepage": "https://github.com/sagikazarmark"
                },
                {
                    "name": "Tobias Schultze",
                    "email": "webmaster@tubo-world.de",
                    "homepage": "https://github.com/Tobion"
                }
            ],
            "description": "Guzzle is a PHP HTTP client library",
            "keywords": [
                "client",
                "curl",
                "framework",
                "http",
                "http client",
                "psr-18",
                "psr-7",
                "rest",
                "web service"
            ],
            "support": {
                "issues": "https://github.com/guzzle/guzzle/issues",
                "source": "https://github.com/guzzle/guzzle/tree/7.4.1"
            },
            "funding": [
                {
                    "url": "https://github.com/GrahamCampbell",
                    "type": "github"
                },
                {
                    "url": "https://github.com/Nyholm",
                    "type": "github"
                },
                {
                    "url": "https://tidelift.com/funding/github/packagist/guzzlehttp/guzzle",
                    "type": "tidelift"
                }
            ],
            "time": "2021-12-06T18:43:05+00:00"
        },
        {
            "name": "guzzlehttp/promises",
            "version": "1.5.1",
            "source": {
                "type": "git",
                "url": "https://github.com/guzzle/promises.git",
                "reference": "fe752aedc9fd8fcca3fe7ad05d419d32998a06da"
            },
            "dist": {
                "type": "zip",
                "url": "https://api.github.com/repos/guzzle/promises/zipball/fe752aedc9fd8fcca3fe7ad05d419d32998a06da",
                "reference": "fe752aedc9fd8fcca3fe7ad05d419d32998a06da",
                "shasum": ""
            },
            "require": {
                "php": ">=5.5"
            },
            "require-dev": {
                "symfony/phpunit-bridge": "^4.4 || ^5.1"
            },
            "type": "library",
            "extra": {
                "branch-alias": {
                    "dev-master": "1.5-dev"
                }
            },
            "autoload": {
                "psr-4": {
                    "GuzzleHttp\\Promise\\": "src/"
                },
                "files": [
                    "src/functions_include.php"
                ]
            },
            "notification-url": "https://packagist.org/downloads/",
            "license": [
                "MIT"
            ],
            "authors": [
                {
                    "name": "Graham Campbell",
                    "email": "hello@gjcampbell.co.uk",
                    "homepage": "https://github.com/GrahamCampbell"
                },
                {
                    "name": "Michael Dowling",
                    "email": "mtdowling@gmail.com",
                    "homepage": "https://github.com/mtdowling"
                },
                {
                    "name": "Tobias Nyholm",
                    "email": "tobias.nyholm@gmail.com",
                    "homepage": "https://github.com/Nyholm"
                },
                {
                    "name": "Tobias Schultze",
                    "email": "webmaster@tubo-world.de",
                    "homepage": "https://github.com/Tobion"
                }
            ],
            "description": "Guzzle promises library",
            "keywords": [
                "promise"
            ],
            "support": {
                "issues": "https://github.com/guzzle/promises/issues",
                "source": "https://github.com/guzzle/promises/tree/1.5.1"
            },
            "funding": [
                {
                    "url": "https://github.com/GrahamCampbell",
                    "type": "github"
                },
                {
                    "url": "https://github.com/Nyholm",
                    "type": "github"
                },
                {
                    "url": "https://tidelift.com/funding/github/packagist/guzzlehttp/promises",
                    "type": "tidelift"
                }
            ],
            "time": "2021-10-22T20:56:57+00:00"
        },
        {
            "name": "guzzlehttp/psr7",
            "version": "2.1.0",
            "source": {
                "type": "git",
                "url": "https://github.com/guzzle/psr7.git",
                "reference": "089edd38f5b8abba6cb01567c2a8aaa47cec4c72"
            },
            "dist": {
                "type": "zip",
                "url": "https://api.github.com/repos/guzzle/psr7/zipball/089edd38f5b8abba6cb01567c2a8aaa47cec4c72",
                "reference": "089edd38f5b8abba6cb01567c2a8aaa47cec4c72",
                "shasum": ""
            },
            "require": {
                "php": "^7.2.5 || ^8.0",
                "psr/http-factory": "^1.0",
                "psr/http-message": "^1.0",
                "ralouphie/getallheaders": "^3.0"
            },
            "provide": {
                "psr/http-factory-implementation": "1.0",
                "psr/http-message-implementation": "1.0"
            },
            "require-dev": {
                "bamarni/composer-bin-plugin": "^1.4.1",
                "http-interop/http-factory-tests": "^0.9",
                "phpunit/phpunit": "^8.5.8 || ^9.3.10"
            },
            "suggest": {
                "laminas/laminas-httphandlerrunner": "Emit PSR-7 responses"
            },
            "type": "library",
            "extra": {
                "branch-alias": {
                    "dev-master": "2.1-dev"
                }
            },
            "autoload": {
                "psr-4": {
                    "GuzzleHttp\\Psr7\\": "src/"
                }
            },
            "notification-url": "https://packagist.org/downloads/",
            "license": [
                "MIT"
            ],
            "authors": [
                {
                    "name": "Graham Campbell",
                    "email": "hello@gjcampbell.co.uk",
                    "homepage": "https://github.com/GrahamCampbell"
                },
                {
                    "name": "Michael Dowling",
                    "email": "mtdowling@gmail.com",
                    "homepage": "https://github.com/mtdowling"
                },
                {
                    "name": "George Mponos",
                    "email": "gmponos@gmail.com",
                    "homepage": "https://github.com/gmponos"
                },
                {
                    "name": "Tobias Nyholm",
                    "email": "tobias.nyholm@gmail.com",
                    "homepage": "https://github.com/Nyholm"
                },
                {
                    "name": "Márk Sági-Kazár",
                    "email": "mark.sagikazar@gmail.com",
                    "homepage": "https://github.com/sagikazarmark"
                },
                {
                    "name": "Tobias Schultze",
                    "email": "webmaster@tubo-world.de",
                    "homepage": "https://github.com/Tobion"
                },
                {
                    "name": "Márk Sági-Kazár",
                    "email": "mark.sagikazar@gmail.com",
                    "homepage": "https://sagikazarmark.hu"
                }
            ],
            "description": "PSR-7 message implementation that also provides common utility methods",
            "keywords": [
                "http",
                "message",
                "psr-7",
                "request",
                "response",
                "stream",
                "uri",
                "url"
            ],
            "support": {
                "issues": "https://github.com/guzzle/psr7/issues",
                "source": "https://github.com/guzzle/psr7/tree/2.1.0"
            },
            "funding": [
                {
                    "url": "https://github.com/GrahamCampbell",
                    "type": "github"
                },
                {
                    "url": "https://github.com/Nyholm",
                    "type": "github"
                },
                {
                    "url": "https://tidelift.com/funding/github/packagist/guzzlehttp/psr7",
                    "type": "tidelift"
                }
            ],
            "time": "2021-10-06T17:43:30+00:00"
        },
        {
            "name": "justinrainbow/json-schema",
            "version": "5.2.11",
            "source": {
                "type": "git",
                "url": "https://github.com/justinrainbow/json-schema.git",
                "reference": "2ab6744b7296ded80f8cc4f9509abbff393399aa"
            },
            "dist": {
                "type": "zip",
                "url": "https://api.github.com/repos/justinrainbow/json-schema/zipball/2ab6744b7296ded80f8cc4f9509abbff393399aa",
                "reference": "2ab6744b7296ded80f8cc4f9509abbff393399aa",
                "shasum": ""
            },
            "require": {
                "php": ">=5.3.3"
            },
            "require-dev": {
                "friendsofphp/php-cs-fixer": "~2.2.20||~2.15.1",
                "json-schema/json-schema-test-suite": "1.2.0",
                "phpunit/phpunit": "^4.8.35"
            },
            "bin": [
                "bin/validate-json"
            ],
            "type": "library",
            "extra": {
                "branch-alias": {
                    "dev-master": "5.0.x-dev"
                }
            },
            "autoload": {
                "psr-4": {
                    "JsonSchema\\": "src/JsonSchema/"
                }
            },
            "notification-url": "https://packagist.org/downloads/",
            "license": [
                "MIT"
            ],
            "authors": [
                {
                    "name": "Bruno Prieto Reis",
                    "email": "bruno.p.reis@gmail.com"
                },
                {
                    "name": "Justin Rainbow",
                    "email": "justin.rainbow@gmail.com"
                },
                {
                    "name": "Igor Wiedler",
                    "email": "igor@wiedler.ch"
                },
                {
                    "name": "Robert Schönthal",
                    "email": "seroscho@googlemail.com"
                }
            ],
            "description": "A library to validate a json schema.",
            "homepage": "https://github.com/justinrainbow/json-schema",
            "keywords": [
                "json",
                "schema"
            ],
            "support": {
                "issues": "https://github.com/justinrainbow/json-schema/issues",
                "source": "https://github.com/justinrainbow/json-schema/tree/5.2.11"
            },
            "time": "2021-07-22T09:24:00+00:00"
        },
        {
            "name": "laminas/laminas-captcha",
            "version": "2.11.0",
            "source": {
                "type": "git",
                "url": "https://github.com/laminas/laminas-captcha.git",
                "reference": "6b0b98d388b713119cbb5788ea0b90cd6e63513a"
            },
            "dist": {
                "type": "zip",
                "url": "https://api.github.com/repos/laminas/laminas-captcha/zipball/6b0b98d388b713119cbb5788ea0b90cd6e63513a",
                "reference": "6b0b98d388b713119cbb5788ea0b90cd6e63513a",
                "shasum": ""
            },
            "require": {
                "laminas/laminas-math": "^2.7 || ^3.0",
                "laminas/laminas-stdlib": "^3.6",
                "php": "^7.3 || ~8.0.0 || ~8.1.0"
            },
            "conflict": {
                "zendframework/zend-captcha": "*"
            },
            "require-dev": {
                "laminas/laminas-coding-standard": "~2.1.4",
                "laminas/laminas-recaptcha": "^3.0",
                "laminas/laminas-session": "^2.12",
                "laminas/laminas-text": "^2.8",
                "laminas/laminas-validator": "^2.14",
                "phpunit/phpunit": "^9.4.3",
                "psalm/plugin-phpunit": "^0.15.1",
                "vimeo/psalm": "^4.6"
            },
            "suggest": {
                "laminas/laminas-i18n-resources": "Translations of captcha messages",
                "laminas/laminas-recaptcha": "Laminas\\ReCaptcha component",
                "laminas/laminas-session": "Laminas\\Session component",
                "laminas/laminas-text": "Laminas\\Text component",
                "laminas/laminas-validator": "Laminas\\Validator component"
            },
            "type": "library",
            "autoload": {
                "psr-4": {
                    "Laminas\\Captcha\\": "src/"
                }
            },
            "notification-url": "https://packagist.org/downloads/",
            "license": [
                "BSD-3-Clause"
            ],
            "description": "Generate and validate CAPTCHAs using Figlets, images, ReCaptcha, and more",
            "homepage": "https://laminas.dev",
            "keywords": [
                "captcha",
                "laminas"
            ],
            "support": {
                "chat": "https://laminas.dev/chat",
                "docs": "https://docs.laminas.dev/laminas-captcha/",
                "forum": "https://discourse.laminas.dev",
                "issues": "https://github.com/laminas/laminas-captcha/issues",
                "rss": "https://github.com/laminas/laminas-captcha/releases.atom",
                "source": "https://github.com/laminas/laminas-captcha"
            },
            "funding": [
                {
                    "url": "https://funding.communitybridge.org/projects/laminas-project",
                    "type": "community_bridge"
                }
            ],
            "time": "2021-10-01T15:30:12+00:00"
        },
        {
            "name": "laminas/laminas-code",
<<<<<<< HEAD
            "version": "4.5.x-dev",
            "source": {
                "type": "git",
                "url": "https://github.com/laminas/laminas-code.git",
                "reference": "fbdaecda0c91ea0c7aa81c89eda16b2f345d0657"
            },
            "dist": {
                "type": "zip",
                "url": "https://api.github.com/repos/laminas/laminas-code/zipball/fbdaecda0c91ea0c7aa81c89eda16b2f345d0657",
                "reference": "fbdaecda0c91ea0c7aa81c89eda16b2f345d0657",
=======
            "version": "4.5.0",
            "source": {
                "type": "git",
                "url": "https://github.com/laminas/laminas-code.git",
                "reference": "c99ef8e5629c33bfaa3a8f1df773e916af564cd6"
            },
            "dist": {
                "type": "zip",
                "url": "https://api.github.com/repos/laminas/laminas-code/zipball/c99ef8e5629c33bfaa3a8f1df773e916af564cd6",
                "reference": "c99ef8e5629c33bfaa3a8f1df773e916af564cd6",
>>>>>>> f958cdad
                "shasum": ""
            },
            "require": {
                "php": ">=7.4, <8.2"
<<<<<<< HEAD
            },
            "conflict": {
                "phpspec/prophecy": "<1.9.0"
=======
>>>>>>> f958cdad
            },
            "require-dev": {
                "doctrine/annotations": "^1.13.2",
                "ext-phar": "*",
                "laminas/laminas-coding-standard": "^2.3.0",
<<<<<<< HEAD
                "laminas/laminas-stdlib": "^3.6.0",
                "phpunit/phpunit": "^9.5.9",
                "psalm/plugin-phpunit": "^0.16.1",
                "vimeo/psalm": "^4.10.0"
=======
                "laminas/laminas-stdlib": "^3.6.1",
                "phpunit/phpunit": "^9.5.10",
                "psalm/plugin-phpunit": "^0.16.1",
                "vimeo/psalm": "^4.13.1"
>>>>>>> f958cdad
            },
            "suggest": {
                "doctrine/annotations": "Doctrine\\Common\\Annotations >=1.0 for annotation features",
                "laminas/laminas-stdlib": "Laminas\\Stdlib component"
            },
            "default-branch": true,
            "type": "library",
            "autoload": {
                "psr-4": {
                    "Laminas\\Code\\": "src/"
                },
                "files": [
                    "polyfill/ReflectionEnumPolyfill.php"
                ]
            },
            "notification-url": "https://packagist.org/downloads/",
            "license": [
                "BSD-3-Clause"
            ],
            "description": "Extensions to the PHP Reflection API, static code scanning, and code generation",
            "homepage": "https://laminas.dev",
            "keywords": [
                "code",
                "laminas",
                "laminasframework"
            ],
            "support": {
                "chat": "https://laminas.dev/chat",
                "docs": "https://docs.laminas.dev/laminas-code/",
                "forum": "https://discourse.laminas.dev",
                "issues": "https://github.com/laminas/laminas-code/issues",
                "rss": "https://github.com/laminas/laminas-code/releases.atom",
                "source": "https://github.com/laminas/laminas-code"
            },
            "funding": [
                {
                    "url": "https://funding.communitybridge.org/projects/laminas-project",
                    "type": "community_bridge"
                }
            ],
<<<<<<< HEAD
            "time": "2021-11-29T16:36:30+00:00"
=======
            "time": "2021-12-07T06:00:32+00:00"
>>>>>>> f958cdad
        },
        {
            "name": "laminas/laminas-config",
            "version": "3.7.0",
            "source": {
                "type": "git",
                "url": "https://github.com/laminas/laminas-config.git",
                "reference": "e43d13dcfc273d4392812eb395ce636f73f34dfd"
            },
            "dist": {
                "type": "zip",
                "url": "https://api.github.com/repos/laminas/laminas-config/zipball/e43d13dcfc273d4392812eb395ce636f73f34dfd",
                "reference": "e43d13dcfc273d4392812eb395ce636f73f34dfd",
                "shasum": ""
            },
            "require": {
                "ext-json": "*",
                "laminas/laminas-stdlib": "^3.6",
                "php": "^7.3 || ~8.0.0 || ~8.1.0",
                "psr/container": "^1.0"
            },
            "conflict": {
                "container-interop/container-interop": "<1.2.0",
                "zendframework/zend-config": "*"
            },
            "require-dev": {
                "laminas/laminas-coding-standard": "~1.0.0",
                "laminas/laminas-filter": "^2.7.2",
                "laminas/laminas-i18n": "^2.10.3",
                "laminas/laminas-servicemanager": "^3.7",
                "phpunit/phpunit": "^9.5.5"
            },
            "suggest": {
                "laminas/laminas-filter": "^2.7.2; install if you want to use the Filter processor",
                "laminas/laminas-i18n": "^2.7.4; install if you want to use the Translator processor",
                "laminas/laminas-servicemanager": "^2.7.8 || ^3.3; if you need an extensible plugin manager for use with the Config Factory"
            },
            "type": "library",
            "autoload": {
                "psr-4": {
                    "Laminas\\Config\\": "src/"
                }
            },
            "notification-url": "https://packagist.org/downloads/",
            "license": [
                "BSD-3-Clause"
            ],
            "description": "provides a nested object property based user interface for accessing this configuration data within application code",
            "homepage": "https://laminas.dev",
            "keywords": [
                "config",
                "laminas"
            ],
            "support": {
                "chat": "https://laminas.dev/chat",
                "docs": "https://docs.laminas.dev/laminas-config/",
                "forum": "https://discourse.laminas.dev",
                "issues": "https://github.com/laminas/laminas-config/issues",
                "rss": "https://github.com/laminas/laminas-config/releases.atom",
                "source": "https://github.com/laminas/laminas-config"
            },
            "funding": [
                {
                    "url": "https://funding.communitybridge.org/projects/laminas-project",
                    "type": "community_bridge"
                }
            ],
            "time": "2021-10-01T16:07:46+00:00"
        },
        {
            "name": "laminas/laminas-db",
            "version": "2.13.4",
            "source": {
                "type": "git",
                "url": "https://github.com/laminas/laminas-db.git",
                "reference": "cdabb4bfa669c2c0edb0cb4e014c15b41afd3fb1"
            },
            "dist": {
                "type": "zip",
                "url": "https://api.github.com/repos/laminas/laminas-db/zipball/cdabb4bfa669c2c0edb0cb4e014c15b41afd3fb1",
                "reference": "cdabb4bfa669c2c0edb0cb4e014c15b41afd3fb1",
                "shasum": ""
            },
            "require": {
                "laminas/laminas-stdlib": "^3.6",
                "php": "^7.3 || ~8.0.0 || ~8.1.0"
            },
            "conflict": {
                "zendframework/zend-db": "*"
            },
            "require-dev": {
                "laminas/laminas-coding-standard": "~2.2.1",
                "laminas/laminas-eventmanager": "^3.4",
                "laminas/laminas-hydrator": "^3.2 || ^4.3",
                "laminas/laminas-servicemanager": "^3.7",
                "phpunit/phpunit": "^9.5.5"
            },
            "suggest": {
                "laminas/laminas-eventmanager": "Laminas\\EventManager component",
                "laminas/laminas-hydrator": "(^3.2 || ^4.3) Laminas\\Hydrator component for using HydratingResultSets",
                "laminas/laminas-servicemanager": "Laminas\\ServiceManager component"
            },
            "type": "library",
            "extra": {
                "laminas": {
                    "component": "Laminas\\Db",
                    "config-provider": "Laminas\\Db\\ConfigProvider"
                }
            },
            "autoload": {
                "psr-4": {
                    "Laminas\\Db\\": "src/"
                }
            },
            "notification-url": "https://packagist.org/downloads/",
            "license": [
                "BSD-3-Clause"
            ],
            "description": "Database abstraction layer, SQL abstraction, result set abstraction, and RowDataGateway and TableDataGateway implementations",
            "homepage": "https://laminas.dev",
            "keywords": [
                "db",
                "laminas"
            ],
            "support": {
                "chat": "https://laminas.dev/chat",
                "docs": "https://docs.laminas.dev/laminas-db/",
                "forum": "https://discourse.laminas.dev",
                "issues": "https://github.com/laminas/laminas-db/issues",
                "rss": "https://github.com/laminas/laminas-db/releases.atom",
                "source": "https://github.com/laminas/laminas-db"
            },
            "funding": [
                {
                    "url": "https://funding.communitybridge.org/projects/laminas-project",
                    "type": "community_bridge"
                }
            ],
            "time": "2021-09-21T18:59:44+00:00"
        },
        {
            "name": "laminas/laminas-dependency-plugin",
            "version": "2.2.0",
            "source": {
                "type": "git",
                "url": "https://github.com/laminas/laminas-dependency-plugin.git",
                "reference": "73cfb63ddca9d6bfedad5e0a038f6d55063975a3"
            },
            "dist": {
                "type": "zip",
                "url": "https://api.github.com/repos/laminas/laminas-dependency-plugin/zipball/73cfb63ddca9d6bfedad5e0a038f6d55063975a3",
                "reference": "73cfb63ddca9d6bfedad5e0a038f6d55063975a3",
                "shasum": ""
            },
            "require": {
                "composer-plugin-api": "^1.1 || ^2.0",
                "php": "^7.3 || ~8.0.0 || ~8.1.0"
            },
            "require-dev": {
                "composer/composer": "^1.9 || ^2.0",
                "laminas/laminas-coding-standard": "^2.2.1",
                "mikey179/vfsstream": "^1.6.10@alpha",
                "phpunit/phpunit": "^9.5.5",
                "psalm/plugin-phpunit": "^0.15.1",
                "roave/security-advisories": "dev-master",
                "vimeo/psalm": "^4.5"
            },
            "type": "composer-plugin",
            "extra": {
                "class": "Laminas\\DependencyPlugin\\DependencyRewriterPluginDelegator"
            },
            "autoload": {
                "psr-4": {
                    "Laminas\\DependencyPlugin\\": "src/"
                }
            },
            "notification-url": "https://packagist.org/downloads/",
            "license": [
                "BSD-3-Clause"
            ],
            "description": "Replace zendframework and zfcampus packages with their Laminas Project equivalents.",
            "support": {
                "issues": "https://github.com/laminas/laminas-dependency-plugin/issues",
                "source": "https://github.com/laminas/laminas-dependency-plugin/tree/2.2.0"
            },
            "funding": [
                {
                    "url": "https://funding.communitybridge.org/projects/laminas-project",
                    "type": "community_bridge"
                }
            ],
            "time": "2021-09-08T17:51:35+00:00"
        },
        {
            "name": "laminas/laminas-di",
            "version": "3.3.0",
            "source": {
                "type": "git",
                "url": "https://github.com/laminas/laminas-di.git",
                "reference": "83330af17fc2511231e805a3586d51883a452094"
            },
            "dist": {
                "type": "zip",
                "url": "https://api.github.com/repos/laminas/laminas-di/zipball/83330af17fc2511231e805a3586d51883a452094",
                "reference": "83330af17fc2511231e805a3586d51883a452094",
                "shasum": ""
            },
            "require": {
                "laminas/laminas-stdlib": "^3.6",
                "php": "^7.3 || ~8.0.0 || ~8.1.0",
                "psr/container": "^1.1.1",
                "psr/log": "^1.1.4"
            },
            "conflict": {
                "laminas/laminas-servicemanager-di": "*",
                "phpspec/prophecy": "<1.9.0",
                "zendframework/zend-di": "*"
            },
            "require-dev": {
                "container-interop/container-interop": "^1.2.0",
                "laminas/laminas-coding-standard": "~2.3.0",
                "laminas/laminas-servicemanager": "^3.7",
                "mikey179/vfsstream": "^1.6.10@alpha",
                "phpspec/prophecy-phpunit": "^2.0",
                "phpstan/phpstan": "^0.12.64",
                "phpunit/phpunit": "^9.5.5"
            },
            "suggest": {
                "laminas/laminas-servicemanager": "An IoC container without auto wiring capabilities"
            },
            "type": "library",
            "extra": {
                "laminas": {
                    "component": "Laminas\\Di",
                    "config-provider": "Laminas\\Di\\ConfigProvider"
                }
            },
            "autoload": {
                "psr-4": {
                    "Laminas\\Di\\": "src/"
                }
            },
            "notification-url": "https://packagist.org/downloads/",
            "license": [
                "BSD-3-Clause"
            ],
            "description": "Automated dependency injection for PSR-11 containers",
            "homepage": "https://laminas.dev",
            "keywords": [
                "PSR-11",
                "di",
                "laminas"
            ],
            "support": {
                "chat": "https://laminas.dev/chat",
                "docs": "https://docs.laminas.dev/laminas-di/",
                "forum": "https://discourse.laminas.dev",
                "issues": "https://github.com/laminas/laminas-di/issues",
                "rss": "https://github.com/laminas/laminas-di/releases.atom",
                "source": "https://github.com/laminas/laminas-di"
            },
            "funding": [
                {
                    "url": "https://funding.communitybridge.org/projects/laminas-project",
                    "type": "community_bridge"
                }
            ],
            "time": "2021-09-21T15:41:36+00:00"
        },
        {
            "name": "laminas/laminas-escaper",
            "version": "2.9.0",
            "source": {
                "type": "git",
                "url": "https://github.com/laminas/laminas-escaper.git",
                "reference": "891ad70986729e20ed2e86355fcf93c9dc238a5f"
            },
            "dist": {
                "type": "zip",
                "url": "https://api.github.com/repos/laminas/laminas-escaper/zipball/891ad70986729e20ed2e86355fcf93c9dc238a5f",
                "reference": "891ad70986729e20ed2e86355fcf93c9dc238a5f",
                "shasum": ""
            },
            "require": {
                "php": "^7.3 || ~8.0.0 || ~8.1.0"
            },
            "conflict": {
                "zendframework/zend-escaper": "*"
            },
            "require-dev": {
                "laminas/laminas-coding-standard": "~2.3.0",
                "phpunit/phpunit": "^9.3",
                "psalm/plugin-phpunit": "^0.12.2",
                "vimeo/psalm": "^3.16"
            },
            "suggest": {
                "ext-iconv": "*",
                "ext-mbstring": "*"
            },
            "type": "library",
            "autoload": {
                "psr-4": {
                    "Laminas\\Escaper\\": "src/"
                }
            },
            "notification-url": "https://packagist.org/downloads/",
            "license": [
                "BSD-3-Clause"
            ],
            "description": "Securely and safely escape HTML, HTML attributes, JavaScript, CSS, and URLs",
            "homepage": "https://laminas.dev",
            "keywords": [
                "escaper",
                "laminas"
            ],
            "support": {
                "chat": "https://laminas.dev/chat",
                "docs": "https://docs.laminas.dev/laminas-escaper/",
                "forum": "https://discourse.laminas.dev",
                "issues": "https://github.com/laminas/laminas-escaper/issues",
                "rss": "https://github.com/laminas/laminas-escaper/releases.atom",
                "source": "https://github.com/laminas/laminas-escaper"
            },
            "funding": [
                {
                    "url": "https://funding.communitybridge.org/projects/laminas-project",
                    "type": "community_bridge"
                }
            ],
            "time": "2021-09-02T17:10:53+00:00"
        },
        {
            "name": "laminas/laminas-eventmanager",
            "version": "3.4.0",
            "source": {
                "type": "git",
                "url": "https://github.com/laminas/laminas-eventmanager.git",
                "reference": "a93fd278c97b2d41ebbce5ba048a24e3e6f580ba"
            },
            "dist": {
                "type": "zip",
                "url": "https://api.github.com/repos/laminas/laminas-eventmanager/zipball/a93fd278c97b2d41ebbce5ba048a24e3e6f580ba",
                "reference": "a93fd278c97b2d41ebbce5ba048a24e3e6f580ba",
                "shasum": ""
            },
            "require": {
                "php": "^7.3 || ~8.0.0 || ~8.1.0"
            },
            "conflict": {
                "zendframework/zend-eventmanager": "*"
            },
            "require-dev": {
                "container-interop/container-interop": "^1.1",
                "laminas/laminas-coding-standard": "~2.2.1",
                "laminas/laminas-stdlib": "^3.6",
                "phpbench/phpbench": "^1.1",
                "phpspec/prophecy-phpunit": "^2.0",
                "phpunit/phpunit": "^9.5.5"
            },
            "suggest": {
                "container-interop/container-interop": "^1.1, to use the lazy listeners feature",
                "laminas/laminas-stdlib": "^2.7.3 || ^3.0, to use the FilterChain feature"
            },
            "type": "library",
            "autoload": {
                "psr-4": {
                    "Laminas\\EventManager\\": "src/"
                }
            },
            "notification-url": "https://packagist.org/downloads/",
            "license": [
                "BSD-3-Clause"
            ],
            "description": "Trigger and listen to events within a PHP application",
            "homepage": "https://laminas.dev",
            "keywords": [
                "event",
                "eventmanager",
                "events",
                "laminas"
            ],
            "support": {
                "chat": "https://laminas.dev/chat",
                "docs": "https://docs.laminas.dev/laminas-eventmanager/",
                "forum": "https://discourse.laminas.dev",
                "issues": "https://github.com/laminas/laminas-eventmanager/issues",
                "rss": "https://github.com/laminas/laminas-eventmanager/releases.atom",
                "source": "https://github.com/laminas/laminas-eventmanager"
            },
            "funding": [
                {
                    "url": "https://funding.communitybridge.org/projects/laminas-project",
                    "type": "community_bridge"
                }
            ],
            "time": "2021-09-07T22:35:32+00:00"
        },
        {
            "name": "laminas/laminas-feed",
            "version": "2.15.0",
            "source": {
                "type": "git",
                "url": "https://github.com/laminas/laminas-feed.git",
                "reference": "3ef837a12833c74b438d2c3780023c4244e0abae"
            },
            "dist": {
                "type": "zip",
                "url": "https://api.github.com/repos/laminas/laminas-feed/zipball/3ef837a12833c74b438d2c3780023c4244e0abae",
                "reference": "3ef837a12833c74b438d2c3780023c4244e0abae",
                "shasum": ""
            },
            "require": {
                "ext-dom": "*",
                "ext-libxml": "*",
                "laminas/laminas-escaper": "^2.9",
                "laminas/laminas-stdlib": "^3.6",
                "php": "^7.3 || ~8.0.0 || ~8.1.0"
            },
            "conflict": {
                "laminas/laminas-servicemanager": "<3.3",
                "zendframework/zend-feed": "*"
            },
            "require-dev": {
                "laminas/laminas-cache": "^2.7.2",
                "laminas/laminas-coding-standard": "~2.2.1",
                "laminas/laminas-db": "^2.13.3",
                "laminas/laminas-http": "^2.15",
                "laminas/laminas-servicemanager": "^3.7",
                "laminas/laminas-validator": "^2.15",
                "phpunit/phpunit": "^9.5.5",
                "psalm/plugin-phpunit": "^0.13.0",
                "psr/http-message": "^1.0.1",
                "vimeo/psalm": "^4.1"
            },
            "suggest": {
                "laminas/laminas-cache": "Laminas\\Cache component, for optionally caching feeds between requests",
                "laminas/laminas-db": "Laminas\\Db component, for use with PubSubHubbub",
                "laminas/laminas-http": "Laminas\\Http for PubSubHubbub, and optionally for use with Laminas\\Feed\\Reader",
                "laminas/laminas-servicemanager": "Laminas\\ServiceManager component, for easily extending ExtensionManager implementations",
                "laminas/laminas-validator": "Laminas\\Validator component, for validating email addresses used in Atom feeds and entries when using the Writer subcomponent",
                "psr/http-message": "PSR-7 ^1.0.1, if you wish to use Laminas\\Feed\\Reader\\Http\\Psr7ResponseDecorator"
            },
            "type": "library",
            "autoload": {
                "psr-4": {
                    "Laminas\\Feed\\": "src/"
                }
            },
            "notification-url": "https://packagist.org/downloads/",
            "license": [
                "BSD-3-Clause"
            ],
            "description": "provides functionality for consuming RSS and Atom feeds",
            "homepage": "https://laminas.dev",
            "keywords": [
                "feed",
                "laminas"
            ],
            "support": {
                "chat": "https://laminas.dev/chat",
                "docs": "https://docs.laminas.dev/laminas-feed/",
                "forum": "https://discourse.laminas.dev",
                "issues": "https://github.com/laminas/laminas-feed/issues",
                "rss": "https://github.com/laminas/laminas-feed/releases.atom",
                "source": "https://github.com/laminas/laminas-feed"
            },
            "funding": [
                {
                    "url": "https://funding.communitybridge.org/projects/laminas-project",
                    "type": "community_bridge"
                }
            ],
            "time": "2021-09-20T18:11:11+00:00"
        },
        {
            "name": "laminas/laminas-http",
            "version": "2.15.1",
            "source": {
                "type": "git",
                "url": "https://github.com/laminas/laminas-http.git",
                "reference": "261f079c3dffcf6f123484db43c40e44c4bf1c79"
            },
            "dist": {
                "type": "zip",
                "url": "https://api.github.com/repos/laminas/laminas-http/zipball/261f079c3dffcf6f123484db43c40e44c4bf1c79",
                "reference": "261f079c3dffcf6f123484db43c40e44c4bf1c79",
                "shasum": ""
            },
            "require": {
                "laminas/laminas-loader": "^2.8",
                "laminas/laminas-stdlib": "^3.6",
                "laminas/laminas-uri": "^2.9.1",
                "laminas/laminas-validator": "^2.15",
                "php": "^7.3 || ~8.0.0 || ~8.1.0"
            },
            "conflict": {
                "zendframework/zend-http": "*"
            },
            "require-dev": {
                "ext-curl": "*",
                "laminas/laminas-coding-standard": "~2.2.1",
                "phpunit/phpunit": "^9.5.5"
            },
            "suggest": {
                "paragonie/certainty": "For automated management of cacert.pem"
            },
            "type": "library",
            "autoload": {
                "psr-4": {
                    "Laminas\\Http\\": "src/"
                }
            },
            "notification-url": "https://packagist.org/downloads/",
            "license": [
                "BSD-3-Clause"
            ],
            "description": "Provides an easy interface for performing Hyper-Text Transfer Protocol (HTTP) requests",
            "homepage": "https://laminas.dev",
            "keywords": [
                "http",
                "http client",
                "laminas"
            ],
            "support": {
                "chat": "https://laminas.dev/chat",
                "docs": "https://docs.laminas.dev/laminas-http/",
                "forum": "https://discourse.laminas.dev",
                "issues": "https://github.com/laminas/laminas-http/issues",
                "rss": "https://github.com/laminas/laminas-http/releases.atom",
                "source": "https://github.com/laminas/laminas-http"
            },
            "funding": [
                {
                    "url": "https://funding.communitybridge.org/projects/laminas-project",
                    "type": "community_bridge"
                }
            ],
            "time": "2021-12-03T10:17:11+00:00"
        },
        {
            "name": "laminas/laminas-json",
            "version": "3.3.0",
            "source": {
                "type": "git",
                "url": "https://github.com/laminas/laminas-json.git",
                "reference": "9a0ce9f330b7d11e70c4acb44d67e8c4f03f437f"
            },
            "dist": {
                "type": "zip",
                "url": "https://api.github.com/repos/laminas/laminas-json/zipball/9a0ce9f330b7d11e70c4acb44d67e8c4f03f437f",
                "reference": "9a0ce9f330b7d11e70c4acb44d67e8c4f03f437f",
                "shasum": ""
            },
            "require": {
                "php": "^7.3 || ~8.0.0 || ~8.1.0"
            },
            "conflict": {
                "zendframework/zend-json": "*"
            },
            "require-dev": {
                "laminas/laminas-coding-standard": "~2.2.1",
                "laminas/laminas-stdlib": "^2.7.7 || ^3.1",
                "phpunit/phpunit": "^9.3"
            },
            "suggest": {
                "laminas/laminas-json-server": "For implementing JSON-RPC servers",
                "laminas/laminas-xml2json": "For converting XML documents to JSON"
            },
            "type": "library",
            "autoload": {
                "psr-4": {
                    "Laminas\\Json\\": "src/"
                }
            },
            "notification-url": "https://packagist.org/downloads/",
            "license": [
                "BSD-3-Clause"
            ],
            "description": "provides convenience methods for serializing native PHP to JSON and decoding JSON to native PHP",
            "homepage": "https://laminas.dev",
            "keywords": [
                "json",
                "laminas"
            ],
            "support": {
                "chat": "https://laminas.dev/chat",
                "docs": "https://docs.laminas.dev/laminas-json/",
                "forum": "https://discourse.laminas.dev",
                "issues": "https://github.com/laminas/laminas-json/issues",
                "rss": "https://github.com/laminas/laminas-json/releases.atom",
                "source": "https://github.com/laminas/laminas-json"
            },
            "funding": [
                {
                    "url": "https://funding.communitybridge.org/projects/laminas-project",
                    "type": "community_bridge"
                }
            ],
            "time": "2021-09-02T18:02:31+00:00"
        },
        {
            "name": "laminas/laminas-loader",
            "version": "2.8.0",
            "source": {
                "type": "git",
                "url": "https://github.com/laminas/laminas-loader.git",
                "reference": "d0589ec9dd48365fd95ad10d1c906efd7711c16b"
            },
            "dist": {
                "type": "zip",
                "url": "https://api.github.com/repos/laminas/laminas-loader/zipball/d0589ec9dd48365fd95ad10d1c906efd7711c16b",
                "reference": "d0589ec9dd48365fd95ad10d1c906efd7711c16b",
                "shasum": ""
            },
            "require": {
                "php": "^7.3 || ~8.0.0 || ~8.1.0"
            },
            "conflict": {
                "zendframework/zend-loader": "*"
            },
            "require-dev": {
                "laminas/laminas-coding-standard": "~2.2.1",
                "phpunit/phpunit": "^9.3"
            },
            "type": "library",
            "autoload": {
                "psr-4": {
                    "Laminas\\Loader\\": "src/"
                }
            },
            "notification-url": "https://packagist.org/downloads/",
            "license": [
                "BSD-3-Clause"
            ],
            "description": "Autoloading and plugin loading strategies",
            "homepage": "https://laminas.dev",
            "keywords": [
                "laminas",
                "loader"
            ],
            "support": {
                "chat": "https://laminas.dev/chat",
                "docs": "https://docs.laminas.dev/laminas-loader/",
                "forum": "https://discourse.laminas.dev",
                "issues": "https://github.com/laminas/laminas-loader/issues",
                "rss": "https://github.com/laminas/laminas-loader/releases.atom",
                "source": "https://github.com/laminas/laminas-loader"
            },
            "funding": [
                {
                    "url": "https://funding.communitybridge.org/projects/laminas-project",
                    "type": "community_bridge"
                }
            ],
            "time": "2021-09-02T18:30:53+00:00"
        },
        {
            "name": "laminas/laminas-mail",
            "version": "2.15.1",
            "source": {
                "type": "git",
                "url": "https://github.com/laminas/laminas-mail.git",
                "reference": "70c3476913c74e9befd782ab665ad1b9ebac556e"
            },
            "dist": {
                "type": "zip",
                "url": "https://api.github.com/repos/laminas/laminas-mail/zipball/70c3476913c74e9befd782ab665ad1b9ebac556e",
                "reference": "70c3476913c74e9befd782ab665ad1b9ebac556e",
                "shasum": ""
            },
            "require": {
                "ext-iconv": "*",
                "laminas/laminas-loader": "^2.8",
                "laminas/laminas-mime": "^2.9.1",
                "laminas/laminas-stdlib": "^3.6",
                "laminas/laminas-validator": "^2.15",
                "php": "^7.3 || ~8.0.0 || ~8.1.0",
                "symfony/polyfill-mbstring": "^1.12.0",
                "true/punycode": "^2.1",
                "webmozart/assert": "^1.10"
            },
            "conflict": {
                "zendframework/zend-mail": "*"
            },
            "require-dev": {
                "laminas/laminas-coding-standard": "~1.0.0",
                "laminas/laminas-crypt": "^2.6 || ^3.4",
                "laminas/laminas-db": "^2.13.3",
                "laminas/laminas-servicemanager": "^3.7",
                "phpunit/phpunit": "^9.5.5",
                "psalm/plugin-phpunit": "^0.15.1",
                "symfony/process": "^5.3.7",
                "vimeo/psalm": "^4.7"
            },
            "suggest": {
                "laminas/laminas-crypt": "Crammd5 support in SMTP Auth",
                "laminas/laminas-servicemanager": "^2.7.10 || ^3.3.1 when using SMTP to deliver messages"
            },
            "type": "library",
            "extra": {
                "laminas": {
                    "component": "Laminas\\Mail",
                    "config-provider": "Laminas\\Mail\\ConfigProvider"
                }
            },
            "autoload": {
                "psr-4": {
                    "Laminas\\Mail\\": "src/"
                }
            },
            "notification-url": "https://packagist.org/downloads/",
            "license": [
                "BSD-3-Clause"
            ],
            "description": "Provides generalized functionality to compose and send both text and MIME-compliant multipart e-mail messages",
            "homepage": "https://laminas.dev",
            "keywords": [
                "laminas",
                "mail"
            ],
            "support": {
                "chat": "https://laminas.dev/chat",
                "docs": "https://docs.laminas.dev/laminas-mail/",
                "forum": "https://discourse.laminas.dev",
                "issues": "https://github.com/laminas/laminas-mail/issues",
                "rss": "https://github.com/laminas/laminas-mail/releases.atom",
                "source": "https://github.com/laminas/laminas-mail"
            },
            "funding": [
                {
                    "url": "https://funding.communitybridge.org/projects/laminas-project",
                    "type": "community_bridge"
                }
            ],
            "time": "2021-09-23T07:33:57+00:00"
        },
        {
            "name": "laminas/laminas-math",
            "version": "3.5.0",
            "source": {
                "type": "git",
                "url": "https://github.com/laminas/laminas-math.git",
                "reference": "146d8187ab247ae152e811a6704a953d43537381"
            },
            "dist": {
                "type": "zip",
                "url": "https://api.github.com/repos/laminas/laminas-math/zipball/146d8187ab247ae152e811a6704a953d43537381",
                "reference": "146d8187ab247ae152e811a6704a953d43537381",
                "shasum": ""
            },
            "require": {
                "ext-mbstring": "*",
                "php": "^7.3 || ~8.0.0 || ~8.1.0"
            },
            "conflict": {
                "zendframework/zend-math": "*"
            },
            "require-dev": {
                "laminas/laminas-coding-standard": "~1.0.0",
                "phpunit/phpunit": "^9.5.5"
            },
            "suggest": {
                "ext-bcmath": "If using the bcmath functionality",
                "ext-gmp": "If using the gmp functionality"
            },
            "type": "library",
            "extra": {
                "branch-alias": {
                    "dev-master": "3.2.x-dev",
                    "dev-develop": "3.3.x-dev"
                }
            },
            "autoload": {
                "psr-4": {
                    "Laminas\\Math\\": "src/"
                }
            },
            "notification-url": "https://packagist.org/downloads/",
            "license": [
                "BSD-3-Clause"
            ],
            "description": "Create cryptographically secure pseudo-random numbers, and manage big integers",
            "homepage": "https://laminas.dev",
            "keywords": [
                "laminas",
                "math"
            ],
            "support": {
                "chat": "https://laminas.dev/chat",
                "docs": "https://docs.laminas.dev/laminas-math/",
                "forum": "https://discourse.laminas.dev",
                "issues": "https://github.com/laminas/laminas-math/issues",
                "rss": "https://github.com/laminas/laminas-math/releases.atom",
                "source": "https://github.com/laminas/laminas-math"
            },
            "funding": [
                {
                    "url": "https://funding.communitybridge.org/projects/laminas-project",
                    "type": "community_bridge"
                }
            ],
            "time": "2021-12-06T02:02:07+00:00"
        },
        {
            "name": "laminas/laminas-mime",
            "version": "2.9.1",
            "source": {
                "type": "git",
                "url": "https://github.com/laminas/laminas-mime.git",
                "reference": "72d21a1b4bb7086d4a4d7058c0abca180b209184"
            },
            "dist": {
                "type": "zip",
                "url": "https://api.github.com/repos/laminas/laminas-mime/zipball/72d21a1b4bb7086d4a4d7058c0abca180b209184",
                "reference": "72d21a1b4bb7086d4a4d7058c0abca180b209184",
                "shasum": ""
            },
            "require": {
                "laminas/laminas-stdlib": "^2.7 || ^3.0",
                "php": "^7.3 || ~8.0.0 || ~8.1.0"
            },
            "conflict": {
                "zendframework/zend-mime": "*"
            },
            "require-dev": {
                "laminas/laminas-coding-standard": "~2.2.1",
                "laminas/laminas-mail": "^2.12",
                "phpunit/phpunit": "^9.3"
            },
            "suggest": {
                "laminas/laminas-mail": "Laminas\\Mail component"
            },
            "type": "library",
            "autoload": {
                "psr-4": {
                    "Laminas\\Mime\\": "src/"
                }
            },
            "notification-url": "https://packagist.org/downloads/",
            "license": [
                "BSD-3-Clause"
            ],
            "description": "Create and parse MIME messages and parts",
            "homepage": "https://laminas.dev",
            "keywords": [
                "laminas",
                "mime"
            ],
            "support": {
                "chat": "https://laminas.dev/chat",
                "docs": "https://docs.laminas.dev/laminas-mime/",
                "forum": "https://discourse.laminas.dev",
                "issues": "https://github.com/laminas/laminas-mime/issues",
                "rss": "https://github.com/laminas/laminas-mime/releases.atom",
                "source": "https://github.com/laminas/laminas-mime"
            },
            "funding": [
                {
                    "url": "https://funding.communitybridge.org/projects/laminas-project",
                    "type": "community_bridge"
                }
            ],
            "time": "2021-09-20T21:19:24+00:00"
        },
        {
            "name": "laminas/laminas-modulemanager",
            "version": "2.11.0",
            "source": {
                "type": "git",
                "url": "https://github.com/laminas/laminas-modulemanager.git",
                "reference": "6acf5991d10b0b38a2edb08729ed48981b2a5dad"
            },
            "dist": {
                "type": "zip",
                "url": "https://api.github.com/repos/laminas/laminas-modulemanager/zipball/6acf5991d10b0b38a2edb08729ed48981b2a5dad",
                "reference": "6acf5991d10b0b38a2edb08729ed48981b2a5dad",
                "shasum": ""
            },
            "require": {
                "brick/varexporter": "^0.3.2",
                "laminas/laminas-config": "^3.7",
                "laminas/laminas-eventmanager": "^3.4",
                "laminas/laminas-stdlib": "^3.6",
                "php": "^7.3 || ~8.0.0 || ~8.1.0",
                "webimpress/safe-writer": "^1.0.2 || ^2.1"
            },
            "conflict": {
                "zendframework/zend-modulemanager": "*"
            },
            "require-dev": {
                "laminas/laminas-coding-standard": "^2.3",
                "laminas/laminas-loader": "^2.8",
                "laminas/laminas-mvc": "^3.1.1",
                "laminas/laminas-servicemanager": "^3.7",
                "phpunit/phpunit": "^9.5.5"
            },
            "suggest": {
                "laminas/laminas-console": "Laminas\\Console component",
                "laminas/laminas-loader": "Laminas\\Loader component if you are not using Composer autoloading for your modules",
                "laminas/laminas-mvc": "Laminas\\Mvc component",
                "laminas/laminas-servicemanager": "Laminas\\ServiceManager component"
            },
            "type": "library",
            "autoload": {
                "psr-4": {
                    "Laminas\\ModuleManager\\": "src/"
                }
            },
            "notification-url": "https://packagist.org/downloads/",
            "license": [
                "BSD-3-Clause"
            ],
            "description": "Modular application system for laminas-mvc applications",
            "homepage": "https://laminas.dev",
            "keywords": [
                "laminas",
                "modulemanager"
            ],
            "support": {
                "chat": "https://laminas.dev/chat",
                "docs": "https://docs.laminas.dev/laminas-modulemanager/",
                "forum": "https://discourse.laminas.dev",
                "issues": "https://github.com/laminas/laminas-modulemanager/issues",
                "rss": "https://github.com/laminas/laminas-modulemanager/releases.atom",
                "source": "https://github.com/laminas/laminas-modulemanager"
            },
            "funding": [
                {
                    "url": "https://funding.communitybridge.org/projects/laminas-project",
                    "type": "community_bridge"
                }
            ],
            "time": "2021-10-13T17:05:17+00:00"
        },
        {
            "name": "laminas/laminas-mvc",
            "version": "3.3.0",
            "source": {
                "type": "git",
                "url": "https://github.com/laminas/laminas-mvc.git",
                "reference": "215d0ff1b504bfbc299346aae20acb362c38d139"
            },
            "dist": {
                "type": "zip",
                "url": "https://api.github.com/repos/laminas/laminas-mvc/zipball/215d0ff1b504bfbc299346aae20acb362c38d139",
                "reference": "215d0ff1b504bfbc299346aae20acb362c38d139",
                "shasum": ""
            },
            "require": {
                "container-interop/container-interop": "^1.2",
                "laminas/laminas-eventmanager": "^3.4",
                "laminas/laminas-http": "^2.15",
                "laminas/laminas-modulemanager": "^2.8",
                "laminas/laminas-router": "^3.5",
                "laminas/laminas-servicemanager": "^3.7",
                "laminas/laminas-stdlib": "^3.6",
                "laminas/laminas-view": "^2.14",
                "php": "^7.3 || ~8.0.0 || ~8.1.0"
            },
            "conflict": {
                "zendframework/zend-mvc": "*"
            },
            "require-dev": {
                "http-interop/http-middleware": "^0.4.1",
                "laminas/laminas-coding-standard": "^1.0.0",
                "laminas/laminas-json": "^3.3",
                "laminas/laminas-psr7bridge": "^1.0",
                "laminas/laminas-stratigility": ">=2.0.1 <2.2",
                "phpspec/prophecy-phpunit": "^2.0",
                "phpunit/phpunit": "^9.5.5"
            },
            "suggest": {
                "laminas/laminas-json": "(^2.6.1 || ^3.0) To auto-deserialize JSON body content in AbstractRestfulController extensions, when json_decode is unavailable",
                "laminas/laminas-log": "^2.9.1  To provide log functionality via LogFilterManager, LogFormatterManager, and LogProcessorManager",
                "laminas/laminas-mvc-console": "laminas-mvc-console provides the ability to expose laminas-mvc as a console application",
                "laminas/laminas-mvc-i18n": "laminas-mvc-i18n provides integration with laminas-i18n, including a translation bridge and translatable route segments",
                "laminas/laminas-mvc-middleware": "To dispatch middleware in your laminas-mvc application",
                "laminas/laminas-mvc-plugin-fileprg": "To provide Post/Redirect/Get functionality around forms that container file uploads",
                "laminas/laminas-mvc-plugin-flashmessenger": "To provide flash messaging capabilities between requests",
                "laminas/laminas-mvc-plugin-identity": "To access the authenticated identity (per laminas-authentication) in controllers",
                "laminas/laminas-mvc-plugin-prg": "To provide Post/Redirect/Get functionality within controllers",
                "laminas/laminas-paginator": "^2.7 To provide pagination functionality via PaginatorPluginManager",
                "laminas/laminas-servicemanager-di": "laminas-servicemanager-di provides utilities for integrating laminas-di and laminas-servicemanager in your laminas-mvc application"
            },
            "type": "library",
            "autoload": {
                "psr-4": {
                    "Laminas\\Mvc\\": "src/"
                }
            },
            "notification-url": "https://packagist.org/downloads/",
            "license": [
                "BSD-3-Clause"
            ],
            "description": "Laminas's event-driven MVC layer, including MVC Applications, Controllers, and Plugins",
            "homepage": "https://laminas.dev",
            "keywords": [
                "laminas",
                "mvc"
            ],
            "support": {
                "chat": "https://laminas.dev/chat",
                "docs": "https://docs.laminas.dev/laminas-mvc/",
                "forum": "https://discourse.laminas.dev",
                "issues": "https://github.com/laminas/laminas-mvc/issues",
                "rss": "https://github.com/laminas/laminas-mvc/releases.atom",
                "source": "https://github.com/laminas/laminas-mvc"
            },
            "funding": [
                {
                    "url": "https://funding.communitybridge.org/projects/laminas-project",
                    "type": "community_bridge"
                }
            ],
            "time": "2021-10-13T17:48:28+00:00"
        },
        {
            "name": "laminas/laminas-router",
            "version": "3.5.0",
            "source": {
                "type": "git",
                "url": "https://github.com/laminas/laminas-router.git",
                "reference": "44759e71620030c93d99e40b394fe9fff8f0beda"
            },
            "dist": {
                "type": "zip",
                "url": "https://api.github.com/repos/laminas/laminas-router/zipball/44759e71620030c93d99e40b394fe9fff8f0beda",
                "reference": "44759e71620030c93d99e40b394fe9fff8f0beda",
                "shasum": ""
            },
            "require": {
                "container-interop/container-interop": "^1.2",
                "laminas/laminas-http": "^2.15",
                "laminas/laminas-servicemanager": "^3.7",
                "laminas/laminas-stdlib": "^3.6",
                "php": "^7.3 || ~8.0.0 || ~8.1.0"
            },
            "conflict": {
                "zendframework/zend-router": "*"
            },
            "require-dev": {
                "laminas/laminas-coding-standard": "~2.2.1",
                "laminas/laminas-i18n": "^2.7.4",
                "phpunit/phpunit": "^9.5.5",
                "psalm/plugin-phpunit": "^0.15.1",
                "vimeo/psalm": "^4.7"
            },
            "suggest": {
                "laminas/laminas-i18n": "^2.7.4, if defining translatable HTTP path segments"
            },
            "type": "library",
            "extra": {
                "laminas": {
                    "component": "Laminas\\Router",
                    "config-provider": "Laminas\\Router\\ConfigProvider"
                }
            },
            "autoload": {
                "psr-4": {
                    "Laminas\\Router\\": "src/"
                }
            },
            "notification-url": "https://packagist.org/downloads/",
            "license": [
                "BSD-3-Clause"
            ],
            "description": "Flexible routing system for HTTP and console applications",
            "homepage": "https://laminas.dev",
            "keywords": [
                "laminas",
                "routing"
            ],
            "support": {
                "chat": "https://laminas.dev/chat",
                "docs": "https://docs.laminas.dev/laminas-router/",
                "forum": "https://discourse.laminas.dev",
                "issues": "https://github.com/laminas/laminas-router/issues",
                "rss": "https://github.com/laminas/laminas-router/releases.atom",
                "source": "https://github.com/laminas/laminas-router"
            },
            "funding": [
                {
                    "url": "https://funding.communitybridge.org/projects/laminas-project",
                    "type": "community_bridge"
                }
            ],
            "time": "2021-10-13T16:02:43+00:00"
        },
        {
            "name": "laminas/laminas-server",
            "version": "2.11.0",
            "source": {
                "type": "git",
                "url": "https://github.com/laminas/laminas-server.git",
                "reference": "7582832d56c5488dee4d4753bf3bf2d5f3dc5906"
            },
            "dist": {
                "type": "zip",
                "url": "https://api.github.com/repos/laminas/laminas-server/zipball/7582832d56c5488dee4d4753bf3bf2d5f3dc5906",
                "reference": "7582832d56c5488dee4d4753bf3bf2d5f3dc5906",
                "shasum": ""
            },
            "require": {
                "laminas/laminas-code": "^3.5.1 || ^4.0.0",
                "laminas/laminas-stdlib": "^3.3.1",
                "laminas/laminas-zendframework-bridge": "^1.2.0",
                "php": "^7.3 || ~8.0.0 || ~8.1.0"
            },
            "replace": {
                "zendframework/zend-server": "^2.8.1"
            },
            "require-dev": {
                "laminas/laminas-coding-standard": "~1.0.0",
                "phpunit/phpunit": "^9.5.5",
                "psalm/plugin-phpunit": "^0.15.1",
                "vimeo/psalm": "^4.6.4"
            },
            "type": "library",
            "autoload": {
                "psr-4": {
                    "Laminas\\Server\\": "src/"
                }
            },
            "notification-url": "https://packagist.org/downloads/",
            "license": [
                "BSD-3-Clause"
            ],
            "description": "Create Reflection-based RPC servers",
            "homepage": "https://laminas.dev",
            "keywords": [
                "laminas",
                "server"
            ],
            "support": {
                "chat": "https://laminas.dev/chat",
                "docs": "https://docs.laminas.dev/laminas-server/",
                "forum": "https://discourse.laminas.dev",
                "issues": "https://github.com/laminas/laminas-server/issues",
                "rss": "https://github.com/laminas/laminas-server/releases.atom",
                "source": "https://github.com/laminas/laminas-server"
            },
            "funding": [
                {
                    "url": "https://funding.communitybridge.org/projects/laminas-project",
                    "type": "community_bridge"
                }
            ],
            "time": "2021-10-08T07:49:59+00:00"
        },
        {
            "name": "laminas/laminas-servicemanager",
            "version": "3.10.0",
            "source": {
                "type": "git",
                "url": "https://github.com/laminas/laminas-servicemanager.git",
                "reference": "e52b985909e0940bf22d34f322eb3f48bbef6bd1"
            },
            "dist": {
                "type": "zip",
                "url": "https://api.github.com/repos/laminas/laminas-servicemanager/zipball/e52b985909e0940bf22d34f322eb3f48bbef6bd1",
                "reference": "e52b985909e0940bf22d34f322eb3f48bbef6bd1",
                "shasum": ""
            },
            "require": {
                "container-interop/container-interop": "^1.2",
                "laminas/laminas-stdlib": "^3.2.1",
                "php": "~7.4.0 || ~8.0.0 || ~8.1.0",
                "psr/container": "^1.0"
            },
            "conflict": {
                "laminas/laminas-code": "<3.3.1",
                "zendframework/zend-code": "<3.3.1",
                "zendframework/zend-servicemanager": "*"
            },
            "provide": {
                "container-interop/container-interop-implementation": "^1.2",
                "psr/container-implementation": "^1.0"
            },
            "require-dev": {
                "composer/package-versions-deprecated": "^1.0",
                "laminas/laminas-coding-standard": "~2.2.1",
                "laminas/laminas-container-config-test": "^0.3",
                "laminas/laminas-dependency-plugin": "^2.1.2",
                "mikey179/vfsstream": "^1.6.10@alpha",
                "ocramius/proxy-manager": "^2.11",
                "phpbench/phpbench": "^1.1",
                "phpspec/prophecy-phpunit": "^2.0",
                "phpunit/phpunit": "^9.5.5",
                "psalm/plugin-phpunit": "^0.16.1",
                "vimeo/psalm": "^4.8"
            },
            "suggest": {
                "ocramius/proxy-manager": "ProxyManager ^2.1.1 to handle lazy initialization of services"
            },
            "bin": [
                "bin/generate-deps-for-config-factory",
                "bin/generate-factory-for-class"
            ],
            "type": "library",
            "autoload": {
                "psr-4": {
                    "Laminas\\ServiceManager\\": "src/"
                }
            },
            "notification-url": "https://packagist.org/downloads/",
            "license": [
                "BSD-3-Clause"
            ],
            "description": "Factory-Driven Dependency Injection Container",
            "homepage": "https://laminas.dev",
            "keywords": [
                "PSR-11",
                "dependency-injection",
                "di",
                "dic",
                "laminas",
                "service-manager",
                "servicemanager"
            ],
            "support": {
                "chat": "https://laminas.dev/chat",
                "docs": "https://docs.laminas.dev/laminas-servicemanager/",
                "forum": "https://discourse.laminas.dev",
                "issues": "https://github.com/laminas/laminas-servicemanager/issues",
                "rss": "https://github.com/laminas/laminas-servicemanager/releases.atom",
                "source": "https://github.com/laminas/laminas-servicemanager"
            },
            "funding": [
                {
                    "url": "https://funding.communitybridge.org/projects/laminas-project",
                    "type": "community_bridge"
                }
            ],
            "time": "2021-09-18T20:19:36+00:00"
        },
        {
            "name": "laminas/laminas-session",
            "version": "2.12.0",
            "source": {
                "type": "git",
                "url": "https://github.com/laminas/laminas-session.git",
                "reference": "fc538bba5196e3b5937ae7db3c713fc7c0829881"
            },
            "dist": {
                "type": "zip",
                "url": "https://api.github.com/repos/laminas/laminas-session/zipball/fc538bba5196e3b5937ae7db3c713fc7c0829881",
                "reference": "fc538bba5196e3b5937ae7db3c713fc7c0829881",
                "shasum": ""
            },
            "require": {
                "laminas/laminas-eventmanager": "^3.4",
                "laminas/laminas-stdlib": "^3.6",
                "php": "^7.3 || ~8.0.0 || ~8.1.0"
            },
            "conflict": {
                "zendframework/zend-session": "*"
            },
            "require-dev": {
                "container-interop/container-interop": "^1.1",
                "laminas/laminas-cache": "3.0.x-dev",
                "laminas/laminas-cache-storage-adapter-memory": "2.0.x-dev",
                "laminas/laminas-coding-standard": "~2.2.1",
                "laminas/laminas-db": "^2.13.4",
                "laminas/laminas-http": "^2.15",
                "laminas/laminas-servicemanager": "^3.7",
                "laminas/laminas-validator": "^2.15",
                "mongodb/mongodb": "v1.9.x-dev",
                "php-mock/php-mock-phpunit": "^1.1.2 || ^2.0",
                "phpspec/prophecy-phpunit": "^2.0",
                "phpunit/phpunit": "^9.5.9"
            },
            "suggest": {
                "laminas/laminas-cache": "Laminas\\Cache component",
                "laminas/laminas-db": "Laminas\\Db component",
                "laminas/laminas-http": "Laminas\\Http component",
                "laminas/laminas-servicemanager": "Laminas\\ServiceManager component",
                "laminas/laminas-validator": "Laminas\\Validator component",
                "mongodb/mongodb": "If you want to use the MongoDB session save handler"
            },
            "type": "library",
            "extra": {
                "laminas": {
                    "component": "Laminas\\Session",
                    "config-provider": "Laminas\\Session\\ConfigProvider"
                }
            },
            "autoload": {
                "psr-4": {
                    "Laminas\\Session\\": "src/"
                }
            },
            "notification-url": "https://packagist.org/downloads/",
            "license": [
                "BSD-3-Clause"
            ],
            "description": "Object-oriented interface to PHP sessions and storage",
            "homepage": "https://laminas.dev",
            "keywords": [
                "laminas",
                "session"
            ],
            "support": {
                "chat": "https://laminas.dev/chat",
                "docs": "https://docs.laminas.dev/laminas-session/",
                "forum": "https://discourse.laminas.dev",
                "issues": "https://github.com/laminas/laminas-session/issues",
                "rss": "https://github.com/laminas/laminas-session/releases.atom",
                "source": "https://github.com/laminas/laminas-session"
            },
            "funding": [
                {
                    "url": "https://funding.communitybridge.org/projects/laminas-project",
                    "type": "community_bridge"
                }
            ],
            "time": "2021-09-21T19:25:14+00:00"
        },
        {
            "name": "laminas/laminas-soap",
            "version": "2.10.0",
            "source": {
                "type": "git",
                "url": "https://github.com/laminas/laminas-soap.git",
                "reference": "b1245a09b523485060407f73a0058fb871d2c656"
            },
            "dist": {
                "type": "zip",
                "url": "https://api.github.com/repos/laminas/laminas-soap/zipball/b1245a09b523485060407f73a0058fb871d2c656",
                "reference": "b1245a09b523485060407f73a0058fb871d2c656",
                "shasum": ""
            },
            "require": {
                "ext-dom": "*",
                "ext-soap": "*",
                "laminas/laminas-server": "^2.11",
                "laminas/laminas-stdlib": "^3.6",
                "laminas/laminas-uri": "^2.9.1",
                "php": "~7.4.0 || ~8.0.0 || ~8.1.0"
            },
            "conflict": {
                "laminas/laminas-code": "<4.4",
                "zendframework/zend-soap": "*"
            },
            "require-dev": {
                "laminas/laminas-coding-standard": "~2.2.1",
                "laminas/laminas-config": "^3.7",
                "laminas/laminas-http": "^2.15",
                "phpspec/prophecy-phpunit": "^2.0.1",
                "phpunit/phpunit": "^9.5.5"
            },
            "suggest": {
                "ext-curl": "Curl is required when .NET compatibility is required",
                "laminas/laminas-http": "Laminas\\Http component"
            },
            "type": "library",
            "autoload": {
                "psr-4": {
                    "Laminas\\Soap\\": "src/"
                }
            },
            "notification-url": "https://packagist.org/downloads/",
            "license": [
                "BSD-3-Clause"
            ],
            "homepage": "https://laminas.dev",
            "keywords": [
                "laminas",
                "soap"
            ],
            "support": {
                "chat": "https://laminas.dev/chat",
                "docs": "https://docs.laminas.dev/laminas-soap/",
                "forum": "https://discourse.laminas.dev",
                "issues": "https://github.com/laminas/laminas-soap/issues",
                "rss": "https://github.com/laminas/laminas-soap/releases.atom",
                "source": "https://github.com/laminas/laminas-soap"
            },
            "funding": [
                {
                    "url": "https://funding.communitybridge.org/projects/laminas-project",
                    "type": "community_bridge"
                }
            ],
            "time": "2021-10-14T14:04:27+00:00"
        },
        {
            "name": "laminas/laminas-stdlib",
            "version": "3.6.1",
            "source": {
                "type": "git",
                "url": "https://github.com/laminas/laminas-stdlib.git",
                "reference": "db581851a092246ad99e12d4fddf105184924c71"
            },
            "dist": {
                "type": "zip",
                "url": "https://api.github.com/repos/laminas/laminas-stdlib/zipball/db581851a092246ad99e12d4fddf105184924c71",
                "reference": "db581851a092246ad99e12d4fddf105184924c71",
                "shasum": ""
            },
            "require": {
                "php": "^7.3 || ~8.0.0 || ~8.1.0"
            },
            "conflict": {
                "zendframework/zend-stdlib": "*"
            },
            "require-dev": {
                "laminas/laminas-coding-standard": "~2.3.0",
                "phpbench/phpbench": "^0.17.1",
                "phpunit/phpunit": "~9.3.7",
                "psalm/plugin-phpunit": "^0.16.0",
                "vimeo/psalm": "^4.7"
            },
            "type": "library",
            "autoload": {
                "psr-4": {
                    "Laminas\\Stdlib\\": "src/"
                }
            },
            "notification-url": "https://packagist.org/downloads/",
            "license": [
                "BSD-3-Clause"
            ],
            "description": "SPL extensions, array utilities, error handlers, and more",
            "homepage": "https://laminas.dev",
            "keywords": [
                "laminas",
                "stdlib"
            ],
            "support": {
                "chat": "https://laminas.dev/chat",
                "docs": "https://docs.laminas.dev/laminas-stdlib/",
                "forum": "https://discourse.laminas.dev",
                "issues": "https://github.com/laminas/laminas-stdlib/issues",
                "rss": "https://github.com/laminas/laminas-stdlib/releases.atom",
                "source": "https://github.com/laminas/laminas-stdlib"
            },
            "funding": [
                {
                    "url": "https://funding.communitybridge.org/projects/laminas-project",
                    "type": "community_bridge"
                }
            ],
            "time": "2021-11-10T11:33:52+00:00"
        },
        {
            "name": "laminas/laminas-text",
            "version": "2.9.0",
            "source": {
                "type": "git",
                "url": "https://github.com/laminas/laminas-text.git",
                "reference": "8879e75d03e09b0d6787e6680cfa255afd4645a7"
            },
            "dist": {
                "type": "zip",
                "url": "https://api.github.com/repos/laminas/laminas-text/zipball/8879e75d03e09b0d6787e6680cfa255afd4645a7",
                "reference": "8879e75d03e09b0d6787e6680cfa255afd4645a7",
                "shasum": ""
            },
            "require": {
                "laminas/laminas-servicemanager": "^3.4",
                "laminas/laminas-stdlib": "^3.6",
                "php": "^7.3 || ~8.0.0 || ~8.1.0"
            },
            "conflict": {
                "zendframework/zend-text": "*"
            },
            "require-dev": {
                "laminas/laminas-coding-standard": "~1.0.0",
                "phpunit/phpunit": "^9.3"
            },
            "type": "library",
            "autoload": {
                "psr-4": {
                    "Laminas\\Text\\": "src/"
                }
            },
            "notification-url": "https://packagist.org/downloads/",
            "license": [
                "BSD-3-Clause"
            ],
            "description": "Create FIGlets and text-based tables",
            "homepage": "https://laminas.dev",
            "keywords": [
                "laminas",
                "text"
            ],
            "support": {
                "chat": "https://laminas.dev/chat",
                "docs": "https://docs.laminas.dev/laminas-text/",
                "forum": "https://discourse.laminas.dev",
                "issues": "https://github.com/laminas/laminas-text/issues",
                "rss": "https://github.com/laminas/laminas-text/releases.atom",
                "source": "https://github.com/laminas/laminas-text"
            },
            "funding": [
                {
                    "url": "https://funding.communitybridge.org/projects/laminas-project",
                    "type": "community_bridge"
                }
            ],
            "time": "2021-09-02T16:50:53+00:00"
        },
        {
            "name": "laminas/laminas-uri",
            "version": "2.9.1",
            "source": {
                "type": "git",
                "url": "https://github.com/laminas/laminas-uri.git",
                "reference": "7e837dc15c8fd3949df7d1213246fd7c8640032b"
            },
            "dist": {
                "type": "zip",
                "url": "https://api.github.com/repos/laminas/laminas-uri/zipball/7e837dc15c8fd3949df7d1213246fd7c8640032b",
                "reference": "7e837dc15c8fd3949df7d1213246fd7c8640032b",
                "shasum": ""
            },
            "require": {
                "laminas/laminas-escaper": "^2.9",
                "laminas/laminas-validator": "^2.15",
                "php": "^7.3 || ~8.0.0 || ~8.1.0"
            },
            "conflict": {
                "zendframework/zend-uri": "*"
            },
            "require-dev": {
                "laminas/laminas-coding-standard": "~2.2.1",
                "phpunit/phpunit": "^9.5.5"
            },
            "type": "library",
            "autoload": {
                "psr-4": {
                    "Laminas\\Uri\\": "src/"
                }
            },
            "notification-url": "https://packagist.org/downloads/",
            "license": [
                "BSD-3-Clause"
            ],
            "description": "A component that aids in manipulating and validating » Uniform Resource Identifiers (URIs)",
            "homepage": "https://laminas.dev",
            "keywords": [
                "laminas",
                "uri"
            ],
            "support": {
                "chat": "https://laminas.dev/chat",
                "docs": "https://docs.laminas.dev/laminas-uri/",
                "forum": "https://discourse.laminas.dev",
                "issues": "https://github.com/laminas/laminas-uri/issues",
                "rss": "https://github.com/laminas/laminas-uri/releases.atom",
                "source": "https://github.com/laminas/laminas-uri"
            },
            "funding": [
                {
                    "url": "https://funding.communitybridge.org/projects/laminas-project",
                    "type": "community_bridge"
                }
            ],
            "time": "2021-09-09T18:37:15+00:00"
        },
        {
            "name": "laminas/laminas-validator",
            "version": "2.15.1",
            "source": {
                "type": "git",
                "url": "https://github.com/laminas/laminas-validator.git",
                "reference": "fbd87f30c0a27aaeeee8adb2f934c14fb6046c80"
            },
            "dist": {
                "type": "zip",
                "url": "https://api.github.com/repos/laminas/laminas-validator/zipball/fbd87f30c0a27aaeeee8adb2f934c14fb6046c80",
                "reference": "fbd87f30c0a27aaeeee8adb2f934c14fb6046c80",
                "shasum": ""
            },
            "require": {
                "container-interop/container-interop": "^1.1",
                "laminas/laminas-stdlib": "^3.6",
                "php": "^7.3 || ~8.0.0 || ~8.1.0"
            },
            "conflict": {
                "zendframework/zend-validator": "*"
            },
            "require-dev": {
                "laminas/laminas-cache": "^2.6.1",
                "laminas/laminas-coding-standard": "~2.2.1",
                "laminas/laminas-db": "^2.7",
                "laminas/laminas-filter": "^2.6",
                "laminas/laminas-http": "^2.14.2",
                "laminas/laminas-i18n": "^2.6",
                "laminas/laminas-math": "^2.6",
                "laminas/laminas-servicemanager": "^2.7.11 || ^3.0.3",
                "laminas/laminas-session": "^2.8",
                "laminas/laminas-uri": "^2.7",
                "phpspec/prophecy-phpunit": "^2.0",
                "phpunit/phpunit": "^9.5.5",
                "psalm/plugin-phpunit": "^0.15.0",
                "psr/http-client": "^1.0",
                "psr/http-factory": "^1.0",
                "psr/http-message": "^1.0",
                "vimeo/psalm": "^4.3"
            },
            "suggest": {
                "laminas/laminas-db": "Laminas\\Db component, required by the (No)RecordExists validator",
                "laminas/laminas-filter": "Laminas\\Filter component, required by the Digits validator",
                "laminas/laminas-i18n": "Laminas\\I18n component to allow translation of validation error messages",
                "laminas/laminas-i18n-resources": "Translations of validator messages",
                "laminas/laminas-math": "Laminas\\Math component, required by the Csrf validator",
                "laminas/laminas-servicemanager": "Laminas\\ServiceManager component to allow using the ValidatorPluginManager and validator chains",
                "laminas/laminas-session": "Laminas\\Session component, ^2.8; required by the Csrf validator",
                "laminas/laminas-uri": "Laminas\\Uri component, required by the Uri and Sitemap\\Loc validators",
                "psr/http-message": "psr/http-message, required when validating PSR-7 UploadedFileInterface instances via the Upload and UploadFile validators"
            },
            "type": "library",
            "extra": {
                "laminas": {
                    "component": "Laminas\\Validator",
                    "config-provider": "Laminas\\Validator\\ConfigProvider"
                }
            },
            "autoload": {
                "psr-4": {
                    "Laminas\\Validator\\": "src/"
                }
            },
            "notification-url": "https://packagist.org/downloads/",
            "license": [
                "BSD-3-Clause"
            ],
            "description": "Validation classes for a wide range of domains, and the ability to chain validators to create complex validation criteria",
            "homepage": "https://laminas.dev",
            "keywords": [
                "laminas",
                "validator"
            ],
            "support": {
                "chat": "https://laminas.dev/chat",
                "docs": "https://docs.laminas.dev/laminas-validator/",
                "forum": "https://discourse.laminas.dev",
                "issues": "https://github.com/laminas/laminas-validator/issues",
                "rss": "https://github.com/laminas/laminas-validator/releases.atom",
                "source": "https://github.com/laminas/laminas-validator"
            },
            "funding": [
                {
                    "url": "https://funding.communitybridge.org/projects/laminas-project",
                    "type": "community_bridge"
                }
            ],
            "time": "2021-12-02T14:23:06+00:00"
        },
        {
            "name": "laminas/laminas-view",
            "version": "2.14.2",
            "source": {
                "type": "git",
                "url": "https://github.com/laminas/laminas-view.git",
                "reference": "ced4133462b917c62d1efc26f982a62b5e319b4b"
            },
            "dist": {
                "type": "zip",
                "url": "https://api.github.com/repos/laminas/laminas-view/zipball/ced4133462b917c62d1efc26f982a62b5e319b4b",
                "reference": "ced4133462b917c62d1efc26f982a62b5e319b4b",
                "shasum": ""
            },
            "require": {
                "ext-json": "*",
                "laminas/laminas-eventmanager": "^3.4",
                "laminas/laminas-json": "^2.6.1 || ^3.3",
                "laminas/laminas-stdlib": "^3.6",
                "php": "^7.3 || ~8.0.0 || ~8.1.0"
            },
            "conflict": {
                "laminas/laminas-router": "<3.0.1",
                "laminas/laminas-servicemanager": "<3.3",
                "zendframework/zend-view": "*"
            },
            "require-dev": {
                "ext-dom": "*",
                "laminas/laminas-authentication": "^2.5",
                "laminas/laminas-cache": "^2.6.1",
                "laminas/laminas-coding-standard": "~1.0.0",
                "laminas/laminas-console": "^2.6",
                "laminas/laminas-escaper": "^2.5",
                "laminas/laminas-feed": "^2.15",
                "laminas/laminas-filter": "^2.6.1",
                "laminas/laminas-http": "^2.15",
                "laminas/laminas-i18n": "^2.6",
                "laminas/laminas-modulemanager": "^2.7.1",
                "laminas/laminas-mvc": "^2.7.14 || ^3.0",
                "laminas/laminas-mvc-i18n": "^1.1",
                "laminas/laminas-mvc-plugin-flashmessenger": "^1.2",
                "laminas/laminas-navigation": "^2.8.1",
                "laminas/laminas-paginator": "^2.5",
                "laminas/laminas-permissions-acl": "^2.6",
                "laminas/laminas-router": "^3.0.1",
                "laminas/laminas-servicemanager": "^3.3",
                "laminas/laminas-session": "^2.12",
                "laminas/laminas-uri": "^2.5",
                "phpspec/prophecy": "^1.12",
                "phpspec/prophecy-phpunit": "^2.0",
                "phpunit/phpunit": "^9.5.5",
                "psalm/plugin-phpunit": "^0.16.1",
                "vimeo/psalm": "^4.10"
            },
            "suggest": {
                "laminas/laminas-authentication": "Laminas\\Authentication component",
                "laminas/laminas-escaper": "Laminas\\Escaper component",
                "laminas/laminas-feed": "Laminas\\Feed component",
                "laminas/laminas-filter": "Laminas\\Filter component",
                "laminas/laminas-http": "Laminas\\Http component",
                "laminas/laminas-i18n": "Laminas\\I18n component",
                "laminas/laminas-mvc": "Laminas\\Mvc component",
                "laminas/laminas-mvc-plugin-flashmessenger": "laminas-mvc-plugin-flashmessenger component, if you want to use the FlashMessenger view helper with laminas-mvc versions 3 and up",
                "laminas/laminas-navigation": "Laminas\\Navigation component",
                "laminas/laminas-paginator": "Laminas\\Paginator component",
                "laminas/laminas-permissions-acl": "Laminas\\Permissions\\Acl component",
                "laminas/laminas-servicemanager": "Laminas\\ServiceManager component",
                "laminas/laminas-uri": "Laminas\\Uri component"
            },
            "bin": [
                "bin/templatemap_generator.php"
            ],
            "type": "library",
            "autoload": {
                "psr-4": {
                    "Laminas\\View\\": "src/"
                }
            },
            "notification-url": "https://packagist.org/downloads/",
            "license": [
                "BSD-3-Clause"
            ],
            "description": "Flexible view layer supporting and providing multiple view layers, helpers, and more",
            "homepage": "https://laminas.dev",
            "keywords": [
                "laminas",
                "view"
            ],
            "support": {
                "chat": "https://laminas.dev/chat",
                "docs": "https://docs.laminas.dev/laminas-view/",
                "forum": "https://discourse.laminas.dev",
                "issues": "https://github.com/laminas/laminas-view/issues",
                "rss": "https://github.com/laminas/laminas-view/releases.atom",
                "source": "https://github.com/laminas/laminas-view"
            },
            "funding": [
                {
                    "url": "https://funding.communitybridge.org/projects/laminas-project",
                    "type": "community_bridge"
                }
            ],
            "time": "2021-11-17T12:05:00+00:00"
        },
        {
            "name": "laminas/laminas-zendframework-bridge",
            "version": "1.4.0",
            "source": {
                "type": "git",
                "url": "https://github.com/laminas/laminas-zendframework-bridge.git",
                "reference": "bf180a382393e7db5c1e8d0f2ec0c4af9c724baf"
            },
            "dist": {
                "type": "zip",
                "url": "https://api.github.com/repos/laminas/laminas-zendframework-bridge/zipball/bf180a382393e7db5c1e8d0f2ec0c4af9c724baf",
                "reference": "bf180a382393e7db5c1e8d0f2ec0c4af9c724baf",
                "shasum": ""
            },
            "require": {
                "php": "^7.3 || ~8.0.0 || ~8.1.0"
            },
            "require-dev": {
                "phpunit/phpunit": "^9.3",
                "psalm/plugin-phpunit": "^0.15.1",
                "squizlabs/php_codesniffer": "^3.5",
                "vimeo/psalm": "^4.6"
            },
            "type": "library",
            "extra": {
                "laminas": {
                    "module": "Laminas\\ZendFrameworkBridge"
                }
            },
            "autoload": {
                "files": [
                    "src/autoload.php"
                ],
                "psr-4": {
                    "Laminas\\ZendFrameworkBridge\\": "src//"
                }
            },
            "notification-url": "https://packagist.org/downloads/",
            "license": [
                "BSD-3-Clause"
            ],
            "description": "Alias legacy ZF class names to Laminas Project equivalents.",
            "keywords": [
                "ZendFramework",
                "autoloading",
                "laminas",
                "zf"
            ],
            "support": {
                "forum": "https://discourse.laminas.dev/",
                "issues": "https://github.com/laminas/laminas-zendframework-bridge/issues",
                "rss": "https://github.com/laminas/laminas-zendframework-bridge/releases.atom",
                "source": "https://github.com/laminas/laminas-zendframework-bridge"
            },
            "funding": [
                {
                    "url": "https://funding.communitybridge.org/projects/laminas-project",
                    "type": "community_bridge"
                }
            ],
            "time": "2021-09-03T17:53:30+00:00"
        },
        {
            "name": "league/flysystem",
            "version": "2.3.2",
            "source": {
                "type": "git",
                "url": "https://github.com/thephpleague/flysystem.git",
                "reference": "4b6da3e75b5e8eee53bb5ee46ded15a532843f80"
            },
            "dist": {
                "type": "zip",
                "url": "https://api.github.com/repos/thephpleague/flysystem/zipball/4b6da3e75b5e8eee53bb5ee46ded15a532843f80",
                "reference": "4b6da3e75b5e8eee53bb5ee46ded15a532843f80",
                "shasum": ""
            },
            "require": {
                "ext-json": "*",
                "league/mime-type-detection": "^1.0.0",
                "php": "^7.2 || ^8.0"
            },
            "conflict": {
                "guzzlehttp/ringphp": "<1.1.1"
            },
            "require-dev": {
                "async-aws/s3": "^1.5",
                "async-aws/simple-s3": "^1.0",
                "aws/aws-sdk-php": "^3.132.4",
                "composer/semver": "^3.0",
                "ext-fileinfo": "*",
                "friendsofphp/php-cs-fixer": "^3.2",
                "google/cloud-storage": "^1.23",
                "phpseclib/phpseclib": "^2.0",
                "phpstan/phpstan": "^0.12.26",
                "phpunit/phpunit": "^8.5 || ^9.4",
                "sabre/dav": "^4.1"
            },
            "type": "library",
            "autoload": {
                "psr-4": {
                    "League\\Flysystem\\": "src"
                }
            },
            "notification-url": "https://packagist.org/downloads/",
            "license": [
                "MIT"
            ],
            "authors": [
                {
                    "name": "Frank de Jonge",
                    "email": "info@frankdejonge.nl"
                }
            ],
            "description": "File storage abstraction for PHP",
            "keywords": [
                "WebDAV",
                "aws",
                "cloud",
                "file",
                "files",
                "filesystem",
                "filesystems",
                "ftp",
                "s3",
                "sftp",
                "storage"
            ],
            "support": {
                "issues": "https://github.com/thephpleague/flysystem/issues",
                "source": "https://github.com/thephpleague/flysystem/tree/2.3.2"
            },
            "funding": [
                {
                    "url": "https://offset.earth/frankdejonge",
                    "type": "custom"
                },
                {
                    "url": "https://github.com/frankdejonge",
                    "type": "github"
                },
                {
                    "url": "https://tidelift.com/funding/github/packagist/league/flysystem",
                    "type": "tidelift"
                }
            ],
            "time": "2021-11-28T20:19:08+00:00"
        },
        {
            "name": "league/flysystem-aws-s3-v3",
            "version": "2.1.0",
            "source": {
                "type": "git",
                "url": "https://github.com/thephpleague/flysystem-aws-s3-v3.git",
                "reference": "8d8edfe2541d94e6607808e3dd8484734c86eb2a"
            },
            "dist": {
                "type": "zip",
                "url": "https://api.github.com/repos/thephpleague/flysystem-aws-s3-v3/zipball/8d8edfe2541d94e6607808e3dd8484734c86eb2a",
                "reference": "8d8edfe2541d94e6607808e3dd8484734c86eb2a",
                "shasum": ""
            },
            "require": {
                "aws/aws-sdk-php": "^3.132.4",
                "league/flysystem": "^2.0.0",
                "league/mime-type-detection": "^1.0.0",
                "php": "^7.2 || ^8.0"
            },
            "conflict": {
                "guzzlehttp/ringphp": "<1.1.1"
            },
            "type": "library",
            "autoload": {
                "psr-4": {
                    "League\\Flysystem\\AwsS3V3\\": ""
                }
            },
            "notification-url": "https://packagist.org/downloads/",
            "license": [
                "MIT"
            ],
            "authors": [
                {
                    "name": "Frank de Jonge",
                    "email": "info@frankdejonge.nl"
                }
            ],
            "description": "AWS S3 filesystem adapter for Flysystem.",
            "keywords": [
                "Flysystem",
                "aws",
                "file",
                "files",
                "filesystem",
                "s3",
                "storage"
            ],
            "support": {
                "issues": "https://github.com/thephpleague/flysystem-aws-s3-v3/issues",
                "source": "https://github.com/thephpleague/flysystem-aws-s3-v3/tree/2.1.0"
            },
            "time": "2021-05-24T15:37:00+00:00"
        },
        {
            "name": "league/mime-type-detection",
            "version": "1.9.0",
            "source": {
                "type": "git",
                "url": "https://github.com/thephpleague/mime-type-detection.git",
                "reference": "aa70e813a6ad3d1558fc927863d47309b4c23e69"
            },
            "dist": {
                "type": "zip",
                "url": "https://api.github.com/repos/thephpleague/mime-type-detection/zipball/aa70e813a6ad3d1558fc927863d47309b4c23e69",
                "reference": "aa70e813a6ad3d1558fc927863d47309b4c23e69",
                "shasum": ""
            },
            "require": {
                "ext-fileinfo": "*",
                "php": "^7.2 || ^8.0"
            },
            "require-dev": {
                "friendsofphp/php-cs-fixer": "^3.2",
                "phpstan/phpstan": "^0.12.68",
                "phpunit/phpunit": "^8.5.8 || ^9.3"
            },
            "type": "library",
            "autoload": {
                "psr-4": {
                    "League\\MimeTypeDetection\\": "src"
                }
            },
            "notification-url": "https://packagist.org/downloads/",
            "license": [
                "MIT"
            ],
            "authors": [
                {
                    "name": "Frank de Jonge",
                    "email": "info@frankdejonge.nl"
                }
            ],
            "description": "Mime-type detection for Flysystem",
            "support": {
                "issues": "https://github.com/thephpleague/mime-type-detection/issues",
                "source": "https://github.com/thephpleague/mime-type-detection/tree/1.9.0"
            },
            "funding": [
                {
                    "url": "https://github.com/frankdejonge",
                    "type": "github"
                },
                {
                    "url": "https://tidelift.com/funding/github/packagist/league/flysystem",
                    "type": "tidelift"
                }
            ],
            "time": "2021-11-21T11:48:40+00:00"
        },
        {
            "name": "magento/composer",
            "version": "1.8.x-dev",
            "source": {
                "type": "git",
                "url": "https://github.com/magento/composer.git",
                "reference": "b48b298fe1ebbe4ed0effc547ec8aced2a5cb00b"
            },
            "dist": {
                "type": "zip",
                "url": "https://api.github.com/repos/magento/composer/zipball/b48b298fe1ebbe4ed0effc547ec8aced2a5cb00b",
                "reference": "b48b298fe1ebbe4ed0effc547ec8aced2a5cb00b",
                "shasum": ""
            },
            "require": {
                "composer/composer": "^1.9 || ^2.0",
                "php": "~7.4.0||~8.0.0||~8.1.0",
                "symfony/console": "~4.4.0"
            },
            "require-dev": {
                "phpunit/phpunit": "^9"
            },
            "type": "library",
            "autoload": {
                "psr-4": {
                    "Magento\\Composer\\": "src"
                }
            },
            "notification-url": "https://packagist.org/downloads/",
            "license": [
                "OSL-3.0",
                "AFL-3.0"
            ],
            "description": "Magento composer library helps to instantiate Composer application and run composer commands.",
            "support": {
                "issues": "https://github.com/magento/composer/issues",
                "source": "https://github.com/magento/composer/tree/develop"
            },
            "time": "2021-11-09T20:35:45+00:00"
        },
        {
            "name": "magento/composer-dependency-version-audit-plugin",
            "version": "0.1.1",
            "source": {
                "type": "git",
                "url": "https://github.com/magento/composer-dependency-version-audit-plugin.git",
                "reference": "2e846ae24a897163dbb610c2067ddd803175e9a2"
            },
            "dist": {
                "type": "zip",
                "url": "https://api.github.com/repos/magento/composer-dependency-version-audit-plugin/zipball/2e846ae24a897163dbb610c2067ddd803175e9a2",
                "reference": "2e846ae24a897163dbb610c2067ddd803175e9a2",
                "shasum": ""
            },
            "require": {
                "composer-plugin-api": "^1.0 || ^2.0",
                "composer/composer": "^1.9 || ^2.0"
            },
            "require-dev": {
                "phpunit/phpunit": "^9"
            },
            "type": "composer-plugin",
            "extra": {
                "class": "Magento\\ComposerDependencyVersionAuditPlugin\\Plugin"
            },
            "autoload": {
                "psr-4": {
                    "Magento\\ComposerDependencyVersionAuditPlugin\\": "src/"
                }
            },
            "notification-url": "https://packagist.org/downloads/",
            "license": [
                "OSL-3.0",
                "AFL-3.0"
            ],
            "description": "Validating packages through a composer plugin",
            "support": {
                "issues": "https://github.com/magento/composer-dependency-version-audit-plugin/issues",
                "source": "https://github.com/magento/composer-dependency-version-audit-plugin/tree/0.1.1"
            },
            "time": "2021-06-14T15:16:11+00:00"
        },
        {
            "name": "magento/magento-composer-installer",
            "version": "0.2.1",
            "source": {
                "type": "git",
                "url": "https://github.com/magento/magento-composer-installer.git",
                "reference": "b9f929f718ef93ed61b6410bad85d40c37fd5ed3"
            },
            "dist": {
                "type": "zip",
                "url": "https://api.github.com/repos/magento/magento-composer-installer/zipball/b9f929f718ef93ed61b6410bad85d40c37fd5ed3",
                "reference": "b9f929f718ef93ed61b6410bad85d40c37fd5ed3",
                "shasum": ""
            },
            "require": {
                "composer-plugin-api": "^1.1 || ^2.0",
                "composer/composer": "^1.9 || ^2.0"
            },
            "replace": {
                "magento-hackathon/magento-composer-installer": "*"
            },
            "require-dev": {
                "firegento/phpcs": "~1.1.0",
                "mikey179/vfsstream": "*",
                "phpunit/phpunit": "*",
                "phpunit/phpunit-mock-objects": "dev-master",
                "squizlabs/php_codesniffer": "1.4.7",
                "symfony/process": "*"
            },
            "type": "composer-plugin",
            "extra": {
                "composer-command-registry": [
                    "MagentoHackathon\\Composer\\Magento\\Command\\DeployCommand"
                ],
                "class": "MagentoHackathon\\Composer\\Magento\\Plugin"
            },
            "autoload": {
                "psr-0": {
                    "MagentoHackathon\\Composer\\Magento": "src/"
                }
            },
            "notification-url": "https://packagist.org/downloads/",
            "license": [
                "OSL-3.0"
            ],
            "authors": [
                {
                    "name": "Daniel Fahlke aka Flyingmana",
                    "email": "flyingmana@googlemail.com"
                },
                {
                    "name": "Jörg Weller",
                    "email": "weller@flagbit.de"
                },
                {
                    "name": "Karl Spies",
                    "email": "karl.spies@gmx.net"
                },
                {
                    "name": "Tobias Vogt",
                    "email": "tobi@webguys.de"
                },
                {
                    "name": "David Fuhr",
                    "email": "fuhr@flagbit.de"
                },
                {
                    "name": "Vinai Kopp",
                    "email": "vinai@netzarbeiter.com"
                }
            ],
            "description": "Composer installer for Magento modules",
            "homepage": "https://github.com/magento/magento-composer-installer",
            "keywords": [
                "composer-installer",
                "magento"
            ],
            "support": {
                "source": "https://github.com/magento/magento-composer-installer/tree/0.2.1"
            },
            "time": "2021-03-04T20:05:10+00:00"
        },
        {
            "name": "magento/zendframework1",
            "version": "dev-master",
            "source": {
                "type": "git",
                "url": "https://github.com/magento/zf1.git",
                "reference": "83f34f56344740c94138f4804870e33c4fd56508"
            },
            "dist": {
                "type": "zip",
                "url": "https://api.github.com/repos/magento/zf1/zipball/83f34f56344740c94138f4804870e33c4fd56508",
                "reference": "83f34f56344740c94138f4804870e33c4fd56508",
                "shasum": ""
            },
            "require": {
                "php": ">=5.2.11"
            },
            "require-dev": {
                "phpunit/dbunit": "1.3.*",
                "phpunit/phpunit": "3.7.*"
            },
            "default-branch": true,
            "type": "library",
            "extra": {
                "branch-alias": {
                    "dev-master": "1.12.x-dev"
                }
            },
            "autoload": {
                "psr-0": {
                    "Zend_": "library/"
                }
            },
            "notification-url": "https://packagist.org/downloads/",
            "include-path": [
                "library/"
            ],
            "license": [
                "BSD-3-Clause"
            ],
            "description": "Magento Zend Framework 1",
            "homepage": "http://framework.zend.com/",
            "keywords": [
                "ZF1",
                "framework"
            ],
            "support": {
                "issues": "https://github.com/magento/zf1/issues",
                "source": "https://github.com/magento/zf1/tree/master"
            },
            "time": "2021-11-30T15:38:43+00:00"
        },
        {
            "name": "monolog/monolog",
            "version": "2.3.5",
            "source": {
                "type": "git",
                "url": "https://github.com/Seldaek/monolog.git",
                "reference": "fd4380d6fc37626e2f799f29d91195040137eba9"
            },
            "dist": {
                "type": "zip",
                "url": "https://api.github.com/repos/Seldaek/monolog/zipball/fd4380d6fc37626e2f799f29d91195040137eba9",
                "reference": "fd4380d6fc37626e2f799f29d91195040137eba9",
                "shasum": ""
            },
            "require": {
                "php": ">=7.2",
                "psr/log": "^1.0.1 || ^2.0 || ^3.0"
            },
            "provide": {
                "psr/log-implementation": "1.0.0 || 2.0.0 || 3.0.0"
            },
            "require-dev": {
                "aws/aws-sdk-php": "^2.4.9 || ^3.0",
                "doctrine/couchdb": "~1.0@dev",
                "elasticsearch/elasticsearch": "^7",
                "graylog2/gelf-php": "^1.4.2",
                "mongodb/mongodb": "^1.8",
                "php-amqplib/php-amqplib": "~2.4 || ^3",
                "php-console/php-console": "^3.1.3",
                "phpspec/prophecy": "^1.6.1",
                "phpstan/phpstan": "^0.12.91",
                "phpunit/phpunit": "^8.5",
                "predis/predis": "^1.1",
                "rollbar/rollbar": "^1.3",
                "ruflin/elastica": ">=0.90@dev",
                "swiftmailer/swiftmailer": "^5.3|^6.0"
            },
            "suggest": {
                "aws/aws-sdk-php": "Allow sending log messages to AWS services like DynamoDB",
                "doctrine/couchdb": "Allow sending log messages to a CouchDB server",
                "elasticsearch/elasticsearch": "Allow sending log messages to an Elasticsearch server via official client",
                "ext-amqp": "Allow sending log messages to an AMQP server (1.0+ required)",
                "ext-curl": "Required to send log messages using the IFTTTHandler, the LogglyHandler, the SendGridHandler, the SlackWebhookHandler or the TelegramBotHandler",
                "ext-mbstring": "Allow to work properly with unicode symbols",
                "ext-mongodb": "Allow sending log messages to a MongoDB server (via driver)",
                "ext-openssl": "Required to send log messages using SSL",
                "ext-sockets": "Allow sending log messages to a Syslog server (via UDP driver)",
                "graylog2/gelf-php": "Allow sending log messages to a GrayLog2 server",
                "mongodb/mongodb": "Allow sending log messages to a MongoDB server (via library)",
                "php-amqplib/php-amqplib": "Allow sending log messages to an AMQP server using php-amqplib",
                "php-console/php-console": "Allow sending log messages to Google Chrome",
                "rollbar/rollbar": "Allow sending log messages to Rollbar",
                "ruflin/elastica": "Allow sending log messages to an Elastic Search server"
            },
            "type": "library",
            "extra": {
                "branch-alias": {
                    "dev-main": "2.x-dev"
                }
            },
            "autoload": {
                "psr-4": {
                    "Monolog\\": "src/Monolog"
                }
            },
            "notification-url": "https://packagist.org/downloads/",
            "license": [
                "MIT"
            ],
            "authors": [
                {
                    "name": "Jordi Boggiano",
                    "email": "j.boggiano@seld.be",
                    "homepage": "https://seld.be"
                }
            ],
            "description": "Sends your logs to files, sockets, inboxes, databases and various web services",
            "homepage": "https://github.com/Seldaek/monolog",
            "keywords": [
                "log",
                "logging",
                "psr-3"
            ],
            "support": {
                "issues": "https://github.com/Seldaek/monolog/issues",
                "source": "https://github.com/Seldaek/monolog/tree/2.3.5"
            },
            "funding": [
                {
                    "url": "https://github.com/Seldaek",
                    "type": "github"
                },
                {
                    "url": "https://tidelift.com/funding/github/packagist/monolog/monolog",
                    "type": "tidelift"
                }
            ],
            "time": "2021-10-01T21:08:31+00:00"
        },
        {
            "name": "mtdowling/jmespath.php",
            "version": "2.6.1",
            "source": {
                "type": "git",
                "url": "https://github.com/jmespath/jmespath.php.git",
                "reference": "9b87907a81b87bc76d19a7fb2d61e61486ee9edb"
            },
            "dist": {
                "type": "zip",
                "url": "https://api.github.com/repos/jmespath/jmespath.php/zipball/9b87907a81b87bc76d19a7fb2d61e61486ee9edb",
                "reference": "9b87907a81b87bc76d19a7fb2d61e61486ee9edb",
                "shasum": ""
            },
            "require": {
                "php": "^5.4 || ^7.0 || ^8.0",
                "symfony/polyfill-mbstring": "^1.17"
            },
            "require-dev": {
                "composer/xdebug-handler": "^1.4 || ^2.0",
                "phpunit/phpunit": "^4.8.36 || ^7.5.15"
            },
            "bin": [
                "bin/jp.php"
            ],
            "type": "library",
            "extra": {
                "branch-alias": {
                    "dev-master": "2.6-dev"
                }
            },
            "autoload": {
                "psr-4": {
                    "JmesPath\\": "src/"
                },
                "files": [
                    "src/JmesPath.php"
                ]
            },
            "notification-url": "https://packagist.org/downloads/",
            "license": [
                "MIT"
            ],
            "authors": [
                {
                    "name": "Michael Dowling",
                    "email": "mtdowling@gmail.com",
                    "homepage": "https://github.com/mtdowling"
                }
            ],
            "description": "Declaratively specify how to extract elements from a JSON document",
            "keywords": [
                "json",
                "jsonpath"
            ],
            "support": {
                "issues": "https://github.com/jmespath/jmespath.php/issues",
                "source": "https://github.com/jmespath/jmespath.php/tree/2.6.1"
            },
            "time": "2021-06-14T00:11:39+00:00"
        },
        {
            "name": "nikic/php-parser",
            "version": "v4.13.2",
            "source": {
                "type": "git",
                "url": "https://github.com/nikic/PHP-Parser.git",
                "reference": "210577fe3cf7badcc5814d99455df46564f3c077"
            },
            "dist": {
                "type": "zip",
                "url": "https://api.github.com/repos/nikic/PHP-Parser/zipball/210577fe3cf7badcc5814d99455df46564f3c077",
                "reference": "210577fe3cf7badcc5814d99455df46564f3c077",
                "shasum": ""
            },
            "require": {
                "ext-tokenizer": "*",
                "php": ">=7.0"
            },
            "require-dev": {
                "ircmaxell/php-yacc": "^0.0.7",
                "phpunit/phpunit": "^6.5 || ^7.0 || ^8.0 || ^9.0"
            },
            "bin": [
                "bin/php-parse"
            ],
            "type": "library",
            "extra": {
                "branch-alias": {
                    "dev-master": "4.9-dev"
                }
            },
            "autoload": {
                "psr-4": {
                    "PhpParser\\": "lib/PhpParser"
                }
            },
            "notification-url": "https://packagist.org/downloads/",
            "license": [
                "BSD-3-Clause"
            ],
            "authors": [
                {
                    "name": "Nikita Popov"
                }
            ],
            "description": "A PHP parser written in PHP",
            "keywords": [
                "parser",
                "php"
            ],
            "support": {
                "issues": "https://github.com/nikic/PHP-Parser/issues",
                "source": "https://github.com/nikic/PHP-Parser/tree/v4.13.2"
            },
            "time": "2021-11-30T19:35:32+00:00"
        },
        {
            "name": "paragonie/constant_time_encoding",
            "version": "v2.4.0",
            "source": {
                "type": "git",
                "url": "https://github.com/paragonie/constant_time_encoding.git",
                "reference": "f34c2b11eb9d2c9318e13540a1dbc2a3afbd939c"
            },
            "dist": {
                "type": "zip",
                "url": "https://api.github.com/repos/paragonie/constant_time_encoding/zipball/f34c2b11eb9d2c9318e13540a1dbc2a3afbd939c",
                "reference": "f34c2b11eb9d2c9318e13540a1dbc2a3afbd939c",
                "shasum": ""
            },
            "require": {
                "php": "^7|^8"
            },
            "require-dev": {
                "phpunit/phpunit": "^6|^7|^8|^9",
                "vimeo/psalm": "^1|^2|^3|^4"
            },
            "type": "library",
            "autoload": {
                "psr-4": {
                    "ParagonIE\\ConstantTime\\": "src/"
                }
            },
            "notification-url": "https://packagist.org/downloads/",
            "license": [
                "MIT"
            ],
            "authors": [
                {
                    "name": "Paragon Initiative Enterprises",
                    "email": "security@paragonie.com",
                    "homepage": "https://paragonie.com",
                    "role": "Maintainer"
                },
                {
                    "name": "Steve 'Sc00bz' Thomas",
                    "email": "steve@tobtu.com",
                    "homepage": "https://www.tobtu.com",
                    "role": "Original Developer"
                }
            ],
            "description": "Constant-time Implementations of RFC 4648 Encoding (Base-64, Base-32, Base-16)",
            "keywords": [
                "base16",
                "base32",
                "base32_decode",
                "base32_encode",
                "base64",
                "base64_decode",
                "base64_encode",
                "bin2hex",
                "encoding",
                "hex",
                "hex2bin",
                "rfc4648"
            ],
            "support": {
                "email": "info@paragonie.com",
                "issues": "https://github.com/paragonie/constant_time_encoding/issues",
                "source": "https://github.com/paragonie/constant_time_encoding"
            },
            "time": "2020-12-06T15:14:20+00:00"
        },
        {
            "name": "paragonie/random_compat",
            "version": "v9.99.100",
            "source": {
                "type": "git",
                "url": "https://github.com/paragonie/random_compat.git",
                "reference": "996434e5492cb4c3edcb9168db6fbb1359ef965a"
            },
            "dist": {
                "type": "zip",
                "url": "https://api.github.com/repos/paragonie/random_compat/zipball/996434e5492cb4c3edcb9168db6fbb1359ef965a",
                "reference": "996434e5492cb4c3edcb9168db6fbb1359ef965a",
                "shasum": ""
            },
            "require": {
                "php": ">= 7"
            },
            "require-dev": {
                "phpunit/phpunit": "4.*|5.*",
                "vimeo/psalm": "^1"
            },
            "suggest": {
                "ext-libsodium": "Provides a modern crypto API that can be used to generate random bytes."
            },
            "type": "library",
            "notification-url": "https://packagist.org/downloads/",
            "license": [
                "MIT"
            ],
            "authors": [
                {
                    "name": "Paragon Initiative Enterprises",
                    "email": "security@paragonie.com",
                    "homepage": "https://paragonie.com"
                }
            ],
            "description": "PHP 5.x polyfill for random_bytes() and random_int() from PHP 7",
            "keywords": [
                "csprng",
                "polyfill",
                "pseudorandom",
                "random"
            ],
            "support": {
                "email": "info@paragonie.com",
                "issues": "https://github.com/paragonie/random_compat/issues",
                "source": "https://github.com/paragonie/random_compat"
            },
            "time": "2020-10-15T08:29:30+00:00"
        },
        {
            "name": "pelago/emogrifier",
            "version": "v6.0.0",
            "source": {
                "type": "git",
                "url": "https://github.com/MyIntervals/emogrifier.git",
                "reference": "aa72d5407efac118f3896bcb995a2cba793df0ae"
            },
            "dist": {
                "type": "zip",
                "url": "https://api.github.com/repos/MyIntervals/emogrifier/zipball/aa72d5407efac118f3896bcb995a2cba793df0ae",
                "reference": "aa72d5407efac118f3896bcb995a2cba793df0ae",
                "shasum": ""
            },
            "require": {
                "ext-dom": "*",
                "ext-libxml": "*",
                "php": "~7.2.0 || ~7.3.0 || ~7.4.0 || ~8.0.0 || ~8.1.0",
                "sabberworm/php-css-parser": "^8.3.1",
                "symfony/css-selector": "^3.4.32 || ^4.4 || ^5.3 || ^6.0"
            },
            "require-dev": {
                "php-parallel-lint/php-parallel-lint": "^1.3.0",
                "phpunit/phpunit": "^8.5.16",
                "rawr/cross-data-providers": "^2.3.0"
            },
            "type": "library",
            "extra": {
                "branch-alias": {
                    "dev-main": "7.0.x-dev"
                }
            },
            "autoload": {
                "psr-4": {
                    "Pelago\\Emogrifier\\": "src/"
                }
            },
            "notification-url": "https://packagist.org/downloads/",
            "license": [
                "MIT"
            ],
            "authors": [
                {
                    "name": "Oliver Klee",
                    "email": "github@oliverklee.de"
                },
                {
                    "name": "Zoli Szabó",
                    "email": "zoli.szabo+github@gmail.com"
                },
                {
                    "name": "John Reeve",
                    "email": "jreeve@pelagodesign.com"
                },
                {
                    "name": "Jake Hotson",
                    "email": "jake@qzdesign.co.uk"
                },
                {
                    "name": "Cameron Brooks"
                },
                {
                    "name": "Jaime Prado"
                }
            ],
            "description": "Converts CSS styles into inline style attributes in your HTML code",
            "homepage": "https://www.myintervals.com/emogrifier.php",
            "keywords": [
                "css",
                "email",
                "pre-processing"
            ],
            "support": {
                "issues": "https://github.com/MyIntervals/emogrifier/issues",
                "source": "https://github.com/MyIntervals/emogrifier"
            },
            "time": "2021-09-16T16:22:04+00:00"
        },
        {
            "name": "php-amqplib/php-amqplib",
            "version": "v3.1.0",
            "source": {
                "type": "git",
                "url": "https://github.com/php-amqplib/php-amqplib.git",
                "reference": "c8812f783fe8714a8a8e387003fb297aded7f974"
            },
            "dist": {
                "type": "zip",
                "url": "https://api.github.com/repos/php-amqplib/php-amqplib/zipball/c8812f783fe8714a8a8e387003fb297aded7f974",
                "reference": "c8812f783fe8714a8a8e387003fb297aded7f974",
                "shasum": ""
            },
            "require": {
                "ext-mbstring": "*",
                "ext-sockets": "*",
                "php": "^7.1||^8.0",
                "phpseclib/phpseclib": "^2.0|^3.0"
            },
            "conflict": {
                "php": "7.4.0 - 7.4.1"
            },
            "replace": {
                "videlalvaro/php-amqplib": "self.version"
            },
            "require-dev": {
                "ext-curl": "*",
                "nategood/httpful": "^0.2.20",
                "phpunit/phpunit": "^7.5|^9.5",
                "squizlabs/php_codesniffer": "^3.6"
            },
            "type": "library",
            "extra": {
                "branch-alias": {
                    "dev-master": "3.0-dev"
                }
            },
            "autoload": {
                "psr-4": {
                    "PhpAmqpLib\\": "PhpAmqpLib/"
                }
            },
            "notification-url": "https://packagist.org/downloads/",
            "license": [
                "LGPL-2.1-or-later"
            ],
            "authors": [
                {
                    "name": "Alvaro Videla",
                    "role": "Original Maintainer"
                },
                {
                    "name": "Raúl Araya",
                    "email": "nubeiro@gmail.com",
                    "role": "Maintainer"
                },
                {
                    "name": "Luke Bakken",
                    "email": "luke@bakken.io",
                    "role": "Maintainer"
                },
                {
                    "name": "Ramūnas Dronga",
                    "email": "github@ramuno.lt",
                    "role": "Maintainer"
                }
            ],
            "description": "Formerly videlalvaro/php-amqplib.  This library is a pure PHP implementation of the AMQP protocol. It's been tested against RabbitMQ.",
            "homepage": "https://github.com/php-amqplib/php-amqplib/",
            "keywords": [
                "message",
                "queue",
                "rabbitmq"
            ],
            "support": {
                "issues": "https://github.com/php-amqplib/php-amqplib/issues",
                "source": "https://github.com/php-amqplib/php-amqplib/tree/v3.1.0"
            },
            "time": "2021-10-22T16:37:06+00:00"
        },
        {
            "name": "phpseclib/mcrypt_compat",
            "version": "2.0.1",
            "source": {
                "type": "git",
                "url": "https://github.com/phpseclib/mcrypt_compat.git",
                "reference": "299da4c7e7e41c8d4964e894a90ca4c96175846b"
            },
            "dist": {
                "type": "zip",
                "url": "https://api.github.com/repos/phpseclib/mcrypt_compat/zipball/299da4c7e7e41c8d4964e894a90ca4c96175846b",
                "reference": "299da4c7e7e41c8d4964e894a90ca4c96175846b",
                "shasum": ""
            },
            "require": {
                "php": ">=5.6.1",
                "phpseclib/phpseclib": ">=3.0.12 <4.0.0"
            },
            "provide": {
                "ext-mcrypt": "5.6.40"
            },
            "require-dev": {
                "phpunit/phpunit": "^5.7|^6.0|^9.4"
            },
            "suggest": {
                "ext-openssl": "Will enable faster cryptographic operations"
            },
            "type": "library",
            "autoload": {
                "files": [
                    "lib/mcrypt.php"
                ]
            },
            "notification-url": "https://packagist.org/downloads/",
            "license": [
                "MIT"
            ],
            "authors": [
                {
                    "name": "Jim Wigginton",
                    "email": "terrafrost@php.net",
                    "homepage": "http://phpseclib.sourceforge.net"
                }
            ],
            "description": "PHP 5.x/7.x polyfill for mcrypt extension",
            "keywords": [
                "cryptograpy",
                "encryption",
                "mcrypt",
                "polyfill"
            ],
            "support": {
                "email": "terrafrost@php.net",
                "issues": "https://github.com/phpseclib/mcrypt_compat/issues",
                "source": "https://github.com/phpseclib/mcrypt_compat"
            },
            "funding": [
                {
                    "url": "https://www.patreon.com/phpseclib",
                    "type": "patreon"
                },
                {
                    "url": "https://tidelift.com/funding/github/packagist/phpseclib/mcrypt_compat",
                    "type": "tidelift"
                }
            ],
            "time": "2021-11-29T02:38:47+00:00"
        },
        {
            "name": "phpseclib/phpseclib",
            "version": "3.0.12",
            "source": {
                "type": "git",
                "url": "https://github.com/phpseclib/phpseclib.git",
                "reference": "89bfb45bd8b1abc3b37e910d57f5dbd3174f40fb"
            },
            "dist": {
                "type": "zip",
                "url": "https://api.github.com/repos/phpseclib/phpseclib/zipball/89bfb45bd8b1abc3b37e910d57f5dbd3174f40fb",
                "reference": "89bfb45bd8b1abc3b37e910d57f5dbd3174f40fb",
                "shasum": ""
            },
            "require": {
                "paragonie/constant_time_encoding": "^1|^2",
                "paragonie/random_compat": "^1.4|^2.0|^9.99.99",
                "php": ">=5.6.1"
            },
            "require-dev": {
                "phing/phing": "~2.7",
                "phpunit/phpunit": "^5.7|^6.0|^9.4",
                "squizlabs/php_codesniffer": "~2.0"
            },
            "suggest": {
                "ext-gmp": "Install the GMP (GNU Multiple Precision) extension in order to speed up arbitrary precision integer arithmetic operations.",
                "ext-libsodium": "SSH2/SFTP can make use of some algorithms provided by the libsodium-php extension.",
                "ext-mcrypt": "Install the Mcrypt extension in order to speed up a few other cryptographic operations.",
                "ext-openssl": "Install the OpenSSL extension in order to speed up a wide variety of cryptographic operations."
            },
            "type": "library",
            "autoload": {
                "files": [
                    "phpseclib/bootstrap.php"
                ],
                "psr-4": {
                    "phpseclib3\\": "phpseclib/"
                }
            },
            "notification-url": "https://packagist.org/downloads/",
            "license": [
                "MIT"
            ],
            "authors": [
                {
                    "name": "Jim Wigginton",
                    "email": "terrafrost@php.net",
                    "role": "Lead Developer"
                },
                {
                    "name": "Patrick Monnerat",
                    "email": "pm@datasphere.ch",
                    "role": "Developer"
                },
                {
                    "name": "Andreas Fischer",
                    "email": "bantu@phpbb.com",
                    "role": "Developer"
                },
                {
                    "name": "Hans-Jürgen Petrich",
                    "email": "petrich@tronic-media.com",
                    "role": "Developer"
                },
                {
                    "name": "Graham Campbell",
                    "email": "graham@alt-three.com",
                    "role": "Developer"
                }
            ],
            "description": "PHP Secure Communications Library - Pure-PHP implementations of RSA, AES, SSH2, SFTP, X.509 etc.",
            "homepage": "http://phpseclib.sourceforge.net",
            "keywords": [
                "BigInteger",
                "aes",
                "asn.1",
                "asn1",
                "blowfish",
                "crypto",
                "cryptography",
                "encryption",
                "rsa",
                "security",
                "sftp",
                "signature",
                "signing",
                "ssh",
                "twofish",
                "x.509",
                "x509"
            ],
            "support": {
                "issues": "https://github.com/phpseclib/phpseclib/issues",
                "source": "https://github.com/phpseclib/phpseclib/tree/3.0.12"
            },
            "funding": [
                {
                    "url": "https://github.com/terrafrost",
                    "type": "github"
                },
                {
                    "url": "https://www.patreon.com/phpseclib",
                    "type": "patreon"
                },
                {
                    "url": "https://tidelift.com/funding/github/packagist/phpseclib/phpseclib",
                    "type": "tidelift"
                }
            ],
            "time": "2021-11-28T23:46:03+00:00"
        },
        {
            "name": "psr/container",
            "version": "1.1.2",
            "source": {
                "type": "git",
                "url": "https://github.com/php-fig/container.git",
                "reference": "513e0666f7216c7459170d56df27dfcefe1689ea"
            },
            "dist": {
                "type": "zip",
                "url": "https://api.github.com/repos/php-fig/container/zipball/513e0666f7216c7459170d56df27dfcefe1689ea",
                "reference": "513e0666f7216c7459170d56df27dfcefe1689ea",
                "shasum": ""
            },
            "require": {
                "php": ">=7.4.0"
            },
            "type": "library",
            "autoload": {
                "psr-4": {
                    "Psr\\Container\\": "src/"
                }
            },
            "notification-url": "https://packagist.org/downloads/",
            "license": [
                "MIT"
            ],
            "authors": [
                {
                    "name": "PHP-FIG",
                    "homepage": "https://www.php-fig.org/"
                }
            ],
            "description": "Common Container Interface (PHP FIG PSR-11)",
            "homepage": "https://github.com/php-fig/container",
            "keywords": [
                "PSR-11",
                "container",
                "container-interface",
                "container-interop",
                "psr"
            ],
            "support": {
                "issues": "https://github.com/php-fig/container/issues",
                "source": "https://github.com/php-fig/container/tree/1.1.2"
            },
            "time": "2021-11-05T16:50:12+00:00"
        },
        {
            "name": "psr/event-dispatcher",
            "version": "1.0.0",
            "source": {
                "type": "git",
                "url": "https://github.com/php-fig/event-dispatcher.git",
                "reference": "dbefd12671e8a14ec7f180cab83036ed26714bb0"
            },
            "dist": {
                "type": "zip",
                "url": "https://api.github.com/repos/php-fig/event-dispatcher/zipball/dbefd12671e8a14ec7f180cab83036ed26714bb0",
                "reference": "dbefd12671e8a14ec7f180cab83036ed26714bb0",
                "shasum": ""
            },
            "require": {
                "php": ">=7.2.0"
            },
            "type": "library",
            "extra": {
                "branch-alias": {
                    "dev-master": "1.0.x-dev"
                }
            },
            "autoload": {
                "psr-4": {
                    "Psr\\EventDispatcher\\": "src/"
                }
            },
            "notification-url": "https://packagist.org/downloads/",
            "license": [
                "MIT"
            ],
            "authors": [
                {
                    "name": "PHP-FIG",
                    "homepage": "http://www.php-fig.org/"
                }
            ],
            "description": "Standard interfaces for event handling.",
            "keywords": [
                "events",
                "psr",
                "psr-14"
            ],
            "support": {
                "issues": "https://github.com/php-fig/event-dispatcher/issues",
                "source": "https://github.com/php-fig/event-dispatcher/tree/1.0.0"
            },
            "time": "2019-01-08T18:20:26+00:00"
        },
        {
            "name": "psr/http-client",
            "version": "1.0.1",
            "source": {
                "type": "git",
                "url": "https://github.com/php-fig/http-client.git",
                "reference": "2dfb5f6c5eff0e91e20e913f8c5452ed95b86621"
            },
            "dist": {
                "type": "zip",
                "url": "https://api.github.com/repos/php-fig/http-client/zipball/2dfb5f6c5eff0e91e20e913f8c5452ed95b86621",
                "reference": "2dfb5f6c5eff0e91e20e913f8c5452ed95b86621",
                "shasum": ""
            },
            "require": {
                "php": "^7.0 || ^8.0",
                "psr/http-message": "^1.0"
            },
            "type": "library",
            "extra": {
                "branch-alias": {
                    "dev-master": "1.0.x-dev"
                }
            },
            "autoload": {
                "psr-4": {
                    "Psr\\Http\\Client\\": "src/"
                }
            },
            "notification-url": "https://packagist.org/downloads/",
            "license": [
                "MIT"
            ],
            "authors": [
                {
                    "name": "PHP-FIG",
                    "homepage": "http://www.php-fig.org/"
                }
            ],
            "description": "Common interface for HTTP clients",
            "homepage": "https://github.com/php-fig/http-client",
            "keywords": [
                "http",
                "http-client",
                "psr",
                "psr-18"
            ],
            "support": {
                "source": "https://github.com/php-fig/http-client/tree/master"
            },
            "time": "2020-06-29T06:28:15+00:00"
        },
        {
            "name": "psr/http-factory",
            "version": "1.0.1",
            "source": {
                "type": "git",
                "url": "https://github.com/php-fig/http-factory.git",
                "reference": "12ac7fcd07e5b077433f5f2bee95b3a771bf61be"
            },
            "dist": {
                "type": "zip",
                "url": "https://api.github.com/repos/php-fig/http-factory/zipball/12ac7fcd07e5b077433f5f2bee95b3a771bf61be",
                "reference": "12ac7fcd07e5b077433f5f2bee95b3a771bf61be",
                "shasum": ""
            },
            "require": {
                "php": ">=7.0.0",
                "psr/http-message": "^1.0"
            },
            "type": "library",
            "extra": {
                "branch-alias": {
                    "dev-master": "1.0.x-dev"
                }
            },
            "autoload": {
                "psr-4": {
                    "Psr\\Http\\Message\\": "src/"
                }
            },
            "notification-url": "https://packagist.org/downloads/",
            "license": [
                "MIT"
            ],
            "authors": [
                {
                    "name": "PHP-FIG",
                    "homepage": "http://www.php-fig.org/"
                }
            ],
            "description": "Common interfaces for PSR-7 HTTP message factories",
            "keywords": [
                "factory",
                "http",
                "message",
                "psr",
                "psr-17",
                "psr-7",
                "request",
                "response"
            ],
            "support": {
                "source": "https://github.com/php-fig/http-factory/tree/master"
            },
            "time": "2019-04-30T12:38:16+00:00"
        },
        {
            "name": "psr/http-message",
            "version": "1.0.1",
            "source": {
                "type": "git",
                "url": "https://github.com/php-fig/http-message.git",
                "reference": "f6561bf28d520154e4b0ec72be95418abe6d9363"
            },
            "dist": {
                "type": "zip",
                "url": "https://api.github.com/repos/php-fig/http-message/zipball/f6561bf28d520154e4b0ec72be95418abe6d9363",
                "reference": "f6561bf28d520154e4b0ec72be95418abe6d9363",
                "shasum": ""
            },
            "require": {
                "php": ">=5.3.0"
            },
            "type": "library",
            "extra": {
                "branch-alias": {
                    "dev-master": "1.0.x-dev"
                }
            },
            "autoload": {
                "psr-4": {
                    "Psr\\Http\\Message\\": "src/"
                }
            },
            "notification-url": "https://packagist.org/downloads/",
            "license": [
                "MIT"
            ],
            "authors": [
                {
                    "name": "PHP-FIG",
                    "homepage": "http://www.php-fig.org/"
                }
            ],
            "description": "Common interface for HTTP messages",
            "homepage": "https://github.com/php-fig/http-message",
            "keywords": [
                "http",
                "http-message",
                "psr",
                "psr-7",
                "request",
                "response"
            ],
            "support": {
                "source": "https://github.com/php-fig/http-message/tree/master"
            },
            "time": "2016-08-06T14:39:51+00:00"
        },
        {
            "name": "psr/log",
            "version": "1.1.4",
            "source": {
                "type": "git",
                "url": "https://github.com/php-fig/log.git",
                "reference": "d49695b909c3b7628b6289db5479a1c204601f11"
            },
            "dist": {
                "type": "zip",
                "url": "https://api.github.com/repos/php-fig/log/zipball/d49695b909c3b7628b6289db5479a1c204601f11",
                "reference": "d49695b909c3b7628b6289db5479a1c204601f11",
                "shasum": ""
            },
            "require": {
                "php": ">=5.3.0"
            },
            "type": "library",
            "extra": {
                "branch-alias": {
                    "dev-master": "1.1.x-dev"
                }
            },
            "autoload": {
                "psr-4": {
                    "Psr\\Log\\": "Psr/Log/"
                }
            },
            "notification-url": "https://packagist.org/downloads/",
            "license": [
                "MIT"
            ],
            "authors": [
                {
                    "name": "PHP-FIG",
                    "homepage": "https://www.php-fig.org/"
                }
            ],
            "description": "Common interface for logging libraries",
            "homepage": "https://github.com/php-fig/log",
            "keywords": [
                "log",
                "psr",
                "psr-3"
            ],
            "support": {
                "source": "https://github.com/php-fig/log/tree/1.1.4"
            },
            "time": "2021-05-03T11:20:27+00:00"
        },
        {
            "name": "ralouphie/getallheaders",
            "version": "3.0.3",
            "source": {
                "type": "git",
                "url": "https://github.com/ralouphie/getallheaders.git",
                "reference": "120b605dfeb996808c31b6477290a714d356e822"
            },
            "dist": {
                "type": "zip",
                "url": "https://api.github.com/repos/ralouphie/getallheaders/zipball/120b605dfeb996808c31b6477290a714d356e822",
                "reference": "120b605dfeb996808c31b6477290a714d356e822",
                "shasum": ""
            },
            "require": {
                "php": ">=5.6"
            },
            "require-dev": {
                "php-coveralls/php-coveralls": "^2.1",
                "phpunit/phpunit": "^5 || ^6.5"
            },
            "type": "library",
            "autoload": {
                "files": [
                    "src/getallheaders.php"
                ]
            },
            "notification-url": "https://packagist.org/downloads/",
            "license": [
                "MIT"
            ],
            "authors": [
                {
                    "name": "Ralph Khattar",
                    "email": "ralph.khattar@gmail.com"
                }
            ],
            "description": "A polyfill for getallheaders.",
            "support": {
                "issues": "https://github.com/ralouphie/getallheaders/issues",
                "source": "https://github.com/ralouphie/getallheaders/tree/develop"
            },
            "time": "2019-03-08T08:55:37+00:00"
        },
        {
            "name": "ramsey/collection",
            "version": "1.2.2",
            "source": {
                "type": "git",
                "url": "https://github.com/ramsey/collection.git",
                "reference": "cccc74ee5e328031b15640b51056ee8d3bb66c0a"
            },
            "dist": {
                "type": "zip",
                "url": "https://api.github.com/repos/ramsey/collection/zipball/cccc74ee5e328031b15640b51056ee8d3bb66c0a",
                "reference": "cccc74ee5e328031b15640b51056ee8d3bb66c0a",
                "shasum": ""
            },
            "require": {
                "php": "^7.3 || ^8",
                "symfony/polyfill-php81": "^1.23"
            },
            "require-dev": {
                "captainhook/captainhook": "^5.3",
                "dealerdirect/phpcodesniffer-composer-installer": "^0.7.0",
                "ergebnis/composer-normalize": "^2.6",
                "fakerphp/faker": "^1.5",
                "hamcrest/hamcrest-php": "^2",
                "jangregor/phpstan-prophecy": "^0.8",
                "mockery/mockery": "^1.3",
                "phpspec/prophecy-phpunit": "^2.0",
                "phpstan/extension-installer": "^1",
                "phpstan/phpstan": "^0.12.32",
                "phpstan/phpstan-mockery": "^0.12.5",
                "phpstan/phpstan-phpunit": "^0.12.11",
                "phpunit/phpunit": "^8.5 || ^9",
                "psy/psysh": "^0.10.4",
                "slevomat/coding-standard": "^6.3",
                "squizlabs/php_codesniffer": "^3.5",
                "vimeo/psalm": "^4.4"
            },
            "type": "library",
            "autoload": {
                "psr-4": {
                    "Ramsey\\Collection\\": "src/"
                }
            },
            "notification-url": "https://packagist.org/downloads/",
            "license": [
                "MIT"
            ],
            "authors": [
                {
                    "name": "Ben Ramsey",
                    "email": "ben@benramsey.com",
                    "homepage": "https://benramsey.com"
                }
            ],
            "description": "A PHP library for representing and manipulating collections.",
            "keywords": [
                "array",
                "collection",
                "hash",
                "map",
                "queue",
                "set"
            ],
            "support": {
                "issues": "https://github.com/ramsey/collection/issues",
                "source": "https://github.com/ramsey/collection/tree/1.2.2"
            },
            "funding": [
                {
                    "url": "https://github.com/ramsey",
                    "type": "github"
                },
                {
                    "url": "https://tidelift.com/funding/github/packagist/ramsey/collection",
                    "type": "tidelift"
                }
            ],
            "time": "2021-10-10T03:01:02+00:00"
        },
        {
            "name": "ramsey/uuid",
            "version": "4.2.3",
            "source": {
                "type": "git",
                "url": "https://github.com/ramsey/uuid.git",
                "reference": "fc9bb7fb5388691fd7373cd44dcb4d63bbcf24df"
            },
            "dist": {
                "type": "zip",
                "url": "https://api.github.com/repos/ramsey/uuid/zipball/fc9bb7fb5388691fd7373cd44dcb4d63bbcf24df",
                "reference": "fc9bb7fb5388691fd7373cd44dcb4d63bbcf24df",
                "shasum": ""
            },
            "require": {
                "brick/math": "^0.8 || ^0.9",
                "ext-json": "*",
                "php": "^7.2 || ^8.0",
                "ramsey/collection": "^1.0",
                "symfony/polyfill-ctype": "^1.8",
                "symfony/polyfill-php80": "^1.14"
            },
            "replace": {
                "rhumsaa/uuid": "self.version"
            },
            "require-dev": {
                "captainhook/captainhook": "^5.10",
                "captainhook/plugin-composer": "^5.3",
                "dealerdirect/phpcodesniffer-composer-installer": "^0.7.0",
                "doctrine/annotations": "^1.8",
                "ergebnis/composer-normalize": "^2.15",
                "mockery/mockery": "^1.3",
                "moontoast/math": "^1.1",
                "paragonie/random-lib": "^2",
                "php-mock/php-mock": "^2.2",
                "php-mock/php-mock-mockery": "^1.3",
                "php-parallel-lint/php-parallel-lint": "^1.1",
                "phpbench/phpbench": "^1.0",
                "phpstan/extension-installer": "^1.0",
                "phpstan/phpstan": "^0.12",
                "phpstan/phpstan-mockery": "^0.12",
                "phpstan/phpstan-phpunit": "^0.12",
                "phpunit/phpunit": "^8.5 || ^9",
                "slevomat/coding-standard": "^7.0",
                "squizlabs/php_codesniffer": "^3.5",
                "vimeo/psalm": "^4.9"
            },
            "suggest": {
                "ext-bcmath": "Enables faster math with arbitrary-precision integers using BCMath.",
                "ext-ctype": "Enables faster processing of character classification using ctype functions.",
                "ext-gmp": "Enables faster math with arbitrary-precision integers using GMP.",
                "ext-uuid": "Enables the use of PeclUuidTimeGenerator and PeclUuidRandomGenerator.",
                "paragonie/random-lib": "Provides RandomLib for use with the RandomLibAdapter",
                "ramsey/uuid-doctrine": "Allows the use of Ramsey\\Uuid\\Uuid as Doctrine field type."
            },
            "type": "library",
            "extra": {
                "branch-alias": {
                    "dev-main": "4.x-dev"
                },
                "captainhook": {
                    "force-install": true
                }
            },
            "autoload": {
                "psr-4": {
                    "Ramsey\\Uuid\\": "src/"
                },
                "files": [
                    "src/functions.php"
                ]
            },
            "notification-url": "https://packagist.org/downloads/",
            "license": [
                "MIT"
            ],
            "description": "A PHP library for generating and working with universally unique identifiers (UUIDs).",
            "keywords": [
                "guid",
                "identifier",
                "uuid"
            ],
            "support": {
                "issues": "https://github.com/ramsey/uuid/issues",
                "source": "https://github.com/ramsey/uuid/tree/4.2.3"
            },
            "funding": [
                {
                    "url": "https://github.com/ramsey",
                    "type": "github"
                },
                {
                    "url": "https://tidelift.com/funding/github/packagist/ramsey/uuid",
                    "type": "tidelift"
                }
            ],
            "time": "2021-09-25T23:10:38+00:00"
        },
        {
            "name": "react/promise",
            "version": "v2.8.0",
            "source": {
                "type": "git",
                "url": "https://github.com/reactphp/promise.git",
                "reference": "f3cff96a19736714524ca0dd1d4130de73dbbbc4"
            },
            "dist": {
                "type": "zip",
                "url": "https://api.github.com/repos/reactphp/promise/zipball/f3cff96a19736714524ca0dd1d4130de73dbbbc4",
                "reference": "f3cff96a19736714524ca0dd1d4130de73dbbbc4",
                "shasum": ""
            },
            "require": {
                "php": ">=5.4.0"
            },
            "require-dev": {
                "phpunit/phpunit": "^7.0 || ^6.5 || ^5.7 || ^4.8.36"
            },
            "type": "library",
            "autoload": {
                "psr-4": {
                    "React\\Promise\\": "src/"
                },
                "files": [
                    "src/functions_include.php"
                ]
            },
            "notification-url": "https://packagist.org/downloads/",
            "license": [
                "MIT"
            ],
            "authors": [
                {
                    "name": "Jan Sorgalla",
                    "email": "jsorgalla@gmail.com"
                }
            ],
            "description": "A lightweight implementation of CommonJS Promises/A for PHP",
            "keywords": [
                "promise",
                "promises"
            ],
            "support": {
                "issues": "https://github.com/reactphp/promise/issues",
                "source": "https://github.com/reactphp/promise/tree/v2.8.0"
            },
            "time": "2020-05-12T15:16:56+00:00"
        },
        {
            "name": "sabberworm/php-css-parser",
            "version": "8.3.1",
            "source": {
                "type": "git",
                "url": "https://github.com/sabberworm/PHP-CSS-Parser.git",
                "reference": "d217848e1396ef962fb1997cf3e2421acba7f796"
            },
            "dist": {
                "type": "zip",
                "url": "https://api.github.com/repos/sabberworm/PHP-CSS-Parser/zipball/d217848e1396ef962fb1997cf3e2421acba7f796",
                "reference": "d217848e1396ef962fb1997cf3e2421acba7f796",
                "shasum": ""
            },
            "require": {
                "php": ">=5.3.2"
            },
            "require-dev": {
                "codacy/coverage": "^1.4",
                "phpunit/phpunit": "~4.8"
            },
            "type": "library",
            "autoload": {
                "psr-0": {
                    "Sabberworm\\CSS": "lib/"
                }
            },
            "notification-url": "https://packagist.org/downloads/",
            "license": [
                "MIT"
            ],
            "authors": [
                {
                    "name": "Raphael Schweikert"
                }
            ],
            "description": "Parser for CSS Files written in PHP",
            "homepage": "http://www.sabberworm.com/blog/2010/6/10/php-css-parser",
            "keywords": [
                "css",
                "parser",
                "stylesheet"
            ],
            "support": {
                "issues": "https://github.com/sabberworm/PHP-CSS-Parser/issues",
                "source": "https://github.com/sabberworm/PHP-CSS-Parser/tree/8.3.1"
            },
            "time": "2020-06-01T09:10:00+00:00"
        },
        {
            "name": "seld/jsonlint",
            "version": "1.8.3",
            "source": {
                "type": "git",
                "url": "https://github.com/Seldaek/jsonlint.git",
                "reference": "9ad6ce79c342fbd44df10ea95511a1b24dee5b57"
            },
            "dist": {
                "type": "zip",
                "url": "https://api.github.com/repos/Seldaek/jsonlint/zipball/9ad6ce79c342fbd44df10ea95511a1b24dee5b57",
                "reference": "9ad6ce79c342fbd44df10ea95511a1b24dee5b57",
                "shasum": ""
            },
            "require": {
                "php": "^5.3 || ^7.0 || ^8.0"
            },
            "require-dev": {
                "phpunit/phpunit": "^4.8.35 || ^5.7 || ^6.0"
            },
            "bin": [
                "bin/jsonlint"
            ],
            "type": "library",
            "autoload": {
                "psr-4": {
                    "Seld\\JsonLint\\": "src/Seld/JsonLint/"
                }
            },
            "notification-url": "https://packagist.org/downloads/",
            "license": [
                "MIT"
            ],
            "authors": [
                {
                    "name": "Jordi Boggiano",
                    "email": "j.boggiano@seld.be",
                    "homepage": "http://seld.be"
                }
            ],
            "description": "JSON Linter",
            "keywords": [
                "json",
                "linter",
                "parser",
                "validator"
            ],
            "support": {
                "issues": "https://github.com/Seldaek/jsonlint/issues",
                "source": "https://github.com/Seldaek/jsonlint/tree/1.8.3"
            },
            "funding": [
                {
                    "url": "https://github.com/Seldaek",
                    "type": "github"
                },
                {
                    "url": "https://tidelift.com/funding/github/packagist/seld/jsonlint",
                    "type": "tidelift"
                }
            ],
            "time": "2020-11-11T09:19:24+00:00"
        },
        {
            "name": "seld/phar-utils",
            "version": "1.1.2",
            "source": {
                "type": "git",
                "url": "https://github.com/Seldaek/phar-utils.git",
                "reference": "749042a2315705d2dfbbc59234dd9ceb22bf3ff0"
            },
            "dist": {
                "type": "zip",
                "url": "https://api.github.com/repos/Seldaek/phar-utils/zipball/749042a2315705d2dfbbc59234dd9ceb22bf3ff0",
                "reference": "749042a2315705d2dfbbc59234dd9ceb22bf3ff0",
                "shasum": ""
            },
            "require": {
                "php": ">=5.3"
            },
            "type": "library",
            "extra": {
                "branch-alias": {
                    "dev-master": "1.x-dev"
                }
            },
            "autoload": {
                "psr-4": {
                    "Seld\\PharUtils\\": "src/"
                }
            },
            "notification-url": "https://packagist.org/downloads/",
            "license": [
                "MIT"
            ],
            "authors": [
                {
                    "name": "Jordi Boggiano",
                    "email": "j.boggiano@seld.be"
                }
            ],
            "description": "PHAR file format utilities, for when PHP phars you up",
            "keywords": [
                "phar"
            ],
            "support": {
                "issues": "https://github.com/Seldaek/phar-utils/issues",
                "source": "https://github.com/Seldaek/phar-utils/tree/1.1.2"
            },
            "time": "2021-08-19T21:01:38+00:00"
        },
        {
            "name": "spomky-labs/aes-key-wrap",
            "version": "v6.0.0",
            "source": {
                "type": "git",
                "url": "https://github.com/Spomky-Labs/aes-key-wrap.git",
                "reference": "97388255a37ad6fb1ed332d07e61fa2b7bb62e0d"
            },
            "dist": {
                "type": "zip",
                "url": "https://api.github.com/repos/Spomky-Labs/aes-key-wrap/zipball/97388255a37ad6fb1ed332d07e61fa2b7bb62e0d",
                "reference": "97388255a37ad6fb1ed332d07e61fa2b7bb62e0d",
                "shasum": ""
            },
            "require": {
                "ext-mbstring": "*",
                "lib-openssl": "*",
                "php": ">=7.2",
                "thecodingmachine/safe": "^1.1"
            },
            "require-dev": {
                "php-coveralls/php-coveralls": "^2.0",
                "phpstan/phpstan": "^0.12",
                "phpstan/phpstan-beberlei-assert": "^0.12",
                "phpstan/phpstan-deprecation-rules": "^0.12",
                "phpstan/phpstan-phpunit": "^0.12",
                "phpstan/phpstan-strict-rules": "^0.12",
                "phpunit/phpunit": "^7.0|^8.0|^9.0",
                "thecodingmachine/phpstan-safe-rule": "^1.0"
            },
            "type": "library",
            "extra": {
                "branch-alias": {
                    "dev-master": "5.0.x-dev"
                }
            },
            "autoload": {
                "psr-4": {
                    "AESKW\\": "src/"
                }
            },
            "notification-url": "https://packagist.org/downloads/",
            "license": [
                "MIT"
            ],
            "authors": [
                {
                    "name": "Florent Morselli",
                    "homepage": "https://github.com/Spomky-Labs/aes-key-wrap/contributors"
                }
            ],
            "description": "AES Key Wrap for PHP.",
            "homepage": "https://github.com/Spomky-Labs/aes-key-wrap",
            "keywords": [
                "A128KW",
                "A192KW",
                "A256KW",
                "RFC3394",
                "RFC5649",
                "aes",
                "key",
                "padding",
                "wrap"
            ],
            "support": {
                "issues": "https://github.com/Spomky-Labs/aes-key-wrap/issues",
                "source": "https://github.com/Spomky-Labs/aes-key-wrap/tree/v6.0.0"
            },
            "time": "2020-08-01T14:07:55+00:00"
        },
        {
            "name": "spomky-labs/base64url",
            "version": "v2.0.4",
            "source": {
                "type": "git",
                "url": "https://github.com/Spomky-Labs/base64url.git",
                "reference": "7752ce931ec285da4ed1f4c5aa27e45e097be61d"
            },
            "dist": {
                "type": "zip",
                "url": "https://api.github.com/repos/Spomky-Labs/base64url/zipball/7752ce931ec285da4ed1f4c5aa27e45e097be61d",
                "reference": "7752ce931ec285da4ed1f4c5aa27e45e097be61d",
                "shasum": ""
            },
            "require": {
                "php": ">=7.1"
            },
            "require-dev": {
                "phpstan/extension-installer": "^1.0",
                "phpstan/phpstan": "^0.11|^0.12",
                "phpstan/phpstan-beberlei-assert": "^0.11|^0.12",
                "phpstan/phpstan-deprecation-rules": "^0.11|^0.12",
                "phpstan/phpstan-phpunit": "^0.11|^0.12",
                "phpstan/phpstan-strict-rules": "^0.11|^0.12"
            },
            "type": "library",
            "autoload": {
                "psr-4": {
                    "Base64Url\\": "src/"
                }
            },
            "notification-url": "https://packagist.org/downloads/",
            "license": [
                "MIT"
            ],
            "authors": [
                {
                    "name": "Florent Morselli",
                    "homepage": "https://github.com/Spomky-Labs/base64url/contributors"
                }
            ],
            "description": "Base 64 URL Safe Encoding/Decoding PHP Library",
            "homepage": "https://github.com/Spomky-Labs/base64url",
            "keywords": [
                "base64",
                "rfc4648",
                "safe",
                "url"
            ],
            "support": {
                "issues": "https://github.com/Spomky-Labs/base64url/issues",
                "source": "https://github.com/Spomky-Labs/base64url/tree/v2.0.4"
            },
            "funding": [
                {
                    "url": "https://github.com/Spomky",
                    "type": "github"
                },
                {
                    "url": "https://www.patreon.com/FlorentMorselli",
                    "type": "patreon"
                }
            ],
            "time": "2020-11-03T09:10:25+00:00"
        },
        {
            "name": "symfony/config",
            "version": "v5.4.0",
            "source": {
                "type": "git",
                "url": "https://github.com/symfony/config.git",
                "reference": "e39cf688c80fd79ab0a6a2d05a9facac9b2d534b"
            },
            "dist": {
                "type": "zip",
                "url": "https://api.github.com/repos/symfony/config/zipball/e39cf688c80fd79ab0a6a2d05a9facac9b2d534b",
                "reference": "e39cf688c80fd79ab0a6a2d05a9facac9b2d534b",
                "shasum": ""
            },
            "require": {
                "php": ">=7.2.5",
                "symfony/deprecation-contracts": "^2.1|^3",
                "symfony/filesystem": "^4.4|^5.0|^6.0",
                "symfony/polyfill-ctype": "~1.8",
                "symfony/polyfill-php80": "^1.16",
                "symfony/polyfill-php81": "^1.22"
            },
            "conflict": {
                "symfony/finder": "<4.4"
            },
            "require-dev": {
                "symfony/event-dispatcher": "^4.4|^5.0|^6.0",
                "symfony/finder": "^4.4|^5.0|^6.0",
                "symfony/messenger": "^4.4|^5.0|^6.0",
                "symfony/service-contracts": "^1.1|^2|^3",
                "symfony/yaml": "^4.4|^5.0|^6.0"
            },
            "suggest": {
                "symfony/yaml": "To use the yaml reference dumper"
            },
            "type": "library",
            "autoload": {
                "psr-4": {
                    "Symfony\\Component\\Config\\": ""
                },
                "exclude-from-classmap": [
                    "/Tests/"
                ]
            },
            "notification-url": "https://packagist.org/downloads/",
            "license": [
                "MIT"
            ],
            "authors": [
                {
                    "name": "Fabien Potencier",
                    "email": "fabien@symfony.com"
                },
                {
                    "name": "Symfony Community",
                    "homepage": "https://symfony.com/contributors"
                }
            ],
            "description": "Helps you find, load, combine, autofill and validate configuration values of any kind",
            "homepage": "https://symfony.com",
            "support": {
                "source": "https://github.com/symfony/config/tree/v5.4.0"
            },
            "funding": [
                {
                    "url": "https://symfony.com/sponsor",
                    "type": "custom"
                },
                {
                    "url": "https://github.com/fabpot",
                    "type": "github"
                },
                {
                    "url": "https://tidelift.com/funding/github/packagist/symfony/symfony",
                    "type": "tidelift"
                }
            ],
            "time": "2021-11-28T15:25:38+00:00"
        },
        {
            "name": "symfony/console",
            "version": "v4.4.34",
            "source": {
                "type": "git",
                "url": "https://github.com/symfony/console.git",
                "reference": "329b3a75cc6b16d435ba1b1a41df54a53382a3f0"
            },
            "dist": {
                "type": "zip",
                "url": "https://api.github.com/repos/symfony/console/zipball/329b3a75cc6b16d435ba1b1a41df54a53382a3f0",
                "reference": "329b3a75cc6b16d435ba1b1a41df54a53382a3f0",
                "shasum": ""
            },
            "require": {
                "php": ">=7.1.3",
                "symfony/polyfill-mbstring": "~1.0",
                "symfony/polyfill-php73": "^1.8",
                "symfony/polyfill-php80": "^1.16",
                "symfony/service-contracts": "^1.1|^2"
            },
            "conflict": {
                "psr/log": ">=3",
                "symfony/dependency-injection": "<3.4",
                "symfony/event-dispatcher": "<4.3|>=5",
                "symfony/lock": "<4.4",
                "symfony/process": "<3.3"
            },
            "provide": {
                "psr/log-implementation": "1.0|2.0"
            },
            "require-dev": {
                "psr/log": "^1|^2",
                "symfony/config": "^3.4|^4.0|^5.0",
                "symfony/dependency-injection": "^3.4|^4.0|^5.0",
                "symfony/event-dispatcher": "^4.3",
                "symfony/lock": "^4.4|^5.0",
                "symfony/process": "^3.4|^4.0|^5.0",
                "symfony/var-dumper": "^4.3|^5.0"
            },
            "suggest": {
                "psr/log": "For using the console logger",
                "symfony/event-dispatcher": "",
                "symfony/lock": "",
                "symfony/process": ""
            },
            "type": "library",
            "autoload": {
                "psr-4": {
                    "Symfony\\Component\\Console\\": ""
                },
                "exclude-from-classmap": [
                    "/Tests/"
                ]
            },
            "notification-url": "https://packagist.org/downloads/",
            "license": [
                "MIT"
            ],
            "authors": [
                {
                    "name": "Fabien Potencier",
                    "email": "fabien@symfony.com"
                },
                {
                    "name": "Symfony Community",
                    "homepage": "https://symfony.com/contributors"
                }
            ],
            "description": "Eases the creation of beautiful and testable command line interfaces",
            "homepage": "https://symfony.com",
            "support": {
                "source": "https://github.com/symfony/console/tree/v4.4.34"
            },
            "funding": [
                {
                    "url": "https://symfony.com/sponsor",
                    "type": "custom"
                },
                {
                    "url": "https://github.com/fabpot",
                    "type": "github"
                },
                {
                    "url": "https://tidelift.com/funding/github/packagist/symfony/symfony",
                    "type": "tidelift"
                }
            ],
            "time": "2021-11-04T12:23:33+00:00"
        },
        {
            "name": "symfony/css-selector",
            "version": "v5.4.0",
            "source": {
                "type": "git",
                "url": "https://github.com/symfony/css-selector.git",
                "reference": "44b933f98bb4b5220d10bed9ce5662f8c2d13dcc"
            },
            "dist": {
                "type": "zip",
                "url": "https://api.github.com/repos/symfony/css-selector/zipball/44b933f98bb4b5220d10bed9ce5662f8c2d13dcc",
                "reference": "44b933f98bb4b5220d10bed9ce5662f8c2d13dcc",
                "shasum": ""
            },
            "require": {
                "php": ">=7.2.5",
                "symfony/polyfill-php80": "^1.16"
            },
            "type": "library",
            "autoload": {
                "psr-4": {
                    "Symfony\\Component\\CssSelector\\": ""
                },
                "exclude-from-classmap": [
                    "/Tests/"
                ]
            },
            "notification-url": "https://packagist.org/downloads/",
            "license": [
                "MIT"
            ],
            "authors": [
                {
                    "name": "Fabien Potencier",
                    "email": "fabien@symfony.com"
                },
                {
                    "name": "Jean-François Simon",
                    "email": "jeanfrancois.simon@sensiolabs.com"
                },
                {
                    "name": "Symfony Community",
                    "homepage": "https://symfony.com/contributors"
                }
            ],
            "description": "Converts CSS selectors to XPath expressions",
            "homepage": "https://symfony.com",
            "support": {
                "source": "https://github.com/symfony/css-selector/tree/v5.4.0"
            },
            "funding": [
                {
                    "url": "https://symfony.com/sponsor",
                    "type": "custom"
                },
                {
                    "url": "https://github.com/fabpot",
                    "type": "github"
                },
                {
                    "url": "https://tidelift.com/funding/github/packagist/symfony/symfony",
                    "type": "tidelift"
                }
            ],
            "time": "2021-09-09T08:06:01+00:00"
        },
        {
            "name": "symfony/debug",
            "version": "v4.4.31",
            "source": {
                "type": "git",
                "url": "https://github.com/symfony/debug.git",
                "reference": "43ede438d4cb52cd589ae5dc070e9323866ba8e0"
            },
            "dist": {
                "type": "zip",
                "url": "https://api.github.com/repos/symfony/debug/zipball/43ede438d4cb52cd589ae5dc070e9323866ba8e0",
                "reference": "43ede438d4cb52cd589ae5dc070e9323866ba8e0",
                "shasum": ""
            },
            "require": {
                "php": ">=7.1.3",
                "psr/log": "^1|^2|^3"
            },
            "conflict": {
                "symfony/http-kernel": "<3.4"
            },
            "require-dev": {
                "symfony/http-kernel": "^3.4|^4.0|^5.0"
            },
            "type": "library",
            "autoload": {
                "psr-4": {
                    "Symfony\\Component\\Debug\\": ""
                },
                "exclude-from-classmap": [
                    "/Tests/"
                ]
            },
            "notification-url": "https://packagist.org/downloads/",
            "license": [
                "MIT"
            ],
            "authors": [
                {
                    "name": "Fabien Potencier",
                    "email": "fabien@symfony.com"
                },
                {
                    "name": "Symfony Community",
                    "homepage": "https://symfony.com/contributors"
                }
            ],
            "description": "Provides tools to ease debugging PHP code",
            "homepage": "https://symfony.com",
            "support": {
                "source": "https://github.com/symfony/debug/tree/v4.4.31"
            },
            "funding": [
                {
                    "url": "https://symfony.com/sponsor",
                    "type": "custom"
                },
                {
                    "url": "https://github.com/fabpot",
                    "type": "github"
                },
                {
                    "url": "https://tidelift.com/funding/github/packagist/symfony/symfony",
                    "type": "tidelift"
                }
            ],
            "time": "2021-09-24T13:30:14+00:00"
        },
        {
            "name": "symfony/dependency-injection",
            "version": "v5.4.0",
            "source": {
                "type": "git",
                "url": "https://github.com/symfony/dependency-injection.git",
                "reference": "69c398723857bb19fdea78496cedea0f756decab"
            },
            "dist": {
                "type": "zip",
                "url": "https://api.github.com/repos/symfony/dependency-injection/zipball/69c398723857bb19fdea78496cedea0f756decab",
                "reference": "69c398723857bb19fdea78496cedea0f756decab",
                "shasum": ""
            },
            "require": {
                "php": ">=7.2.5",
                "psr/container": "^1.1.1",
                "symfony/deprecation-contracts": "^2.1|^3",
                "symfony/polyfill-php80": "^1.16",
                "symfony/polyfill-php81": "^1.22",
                "symfony/service-contracts": "^1.1.6|^2"
            },
            "conflict": {
                "ext-psr": "<1.1|>=2",
                "symfony/config": "<5.3",
                "symfony/finder": "<4.4",
                "symfony/proxy-manager-bridge": "<4.4",
                "symfony/yaml": "<4.4"
            },
            "provide": {
                "psr/container-implementation": "1.0",
                "symfony/service-implementation": "1.0|2.0"
            },
            "require-dev": {
                "symfony/config": "^5.3|^6.0",
                "symfony/expression-language": "^4.4|^5.0|^6.0",
                "symfony/yaml": "^4.4|^5.0|^6.0"
            },
            "suggest": {
                "symfony/config": "",
                "symfony/expression-language": "For using expressions in service container configuration",
                "symfony/finder": "For using double-star glob patterns or when GLOB_BRACE portability is required",
                "symfony/proxy-manager-bridge": "Generate service proxies to lazy load them",
                "symfony/yaml": ""
            },
            "type": "library",
            "autoload": {
                "psr-4": {
                    "Symfony\\Component\\DependencyInjection\\": ""
                },
                "exclude-from-classmap": [
                    "/Tests/"
                ]
            },
            "notification-url": "https://packagist.org/downloads/",
            "license": [
                "MIT"
            ],
            "authors": [
                {
                    "name": "Fabien Potencier",
                    "email": "fabien@symfony.com"
                },
                {
                    "name": "Symfony Community",
                    "homepage": "https://symfony.com/contributors"
                }
            ],
            "description": "Allows you to standardize and centralize the way objects are constructed in your application",
            "homepage": "https://symfony.com",
            "support": {
                "source": "https://github.com/symfony/dependency-injection/tree/v5.4.0"
            },
            "funding": [
                {
                    "url": "https://symfony.com/sponsor",
                    "type": "custom"
                },
                {
                    "url": "https://github.com/fabpot",
                    "type": "github"
                },
                {
                    "url": "https://tidelift.com/funding/github/packagist/symfony/symfony",
                    "type": "tidelift"
                }
            ],
            "time": "2021-11-29T15:30:56+00:00"
        },
        {
            "name": "symfony/deprecation-contracts",
            "version": "v2.5.0",
            "source": {
                "type": "git",
                "url": "https://github.com/symfony/deprecation-contracts.git",
                "reference": "6f981ee24cf69ee7ce9736146d1c57c2780598a8"
            },
            "dist": {
                "type": "zip",
                "url": "https://api.github.com/repos/symfony/deprecation-contracts/zipball/6f981ee24cf69ee7ce9736146d1c57c2780598a8",
                "reference": "6f981ee24cf69ee7ce9736146d1c57c2780598a8",
                "shasum": ""
            },
            "require": {
                "php": ">=7.1"
            },
            "type": "library",
            "extra": {
                "branch-alias": {
                    "dev-main": "2.5-dev"
                },
                "thanks": {
                    "name": "symfony/contracts",
                    "url": "https://github.com/symfony/contracts"
                }
            },
            "autoload": {
                "files": [
                    "function.php"
                ]
            },
            "notification-url": "https://packagist.org/downloads/",
            "license": [
                "MIT"
            ],
            "authors": [
                {
                    "name": "Nicolas Grekas",
                    "email": "p@tchwork.com"
                },
                {
                    "name": "Symfony Community",
                    "homepage": "https://symfony.com/contributors"
                }
            ],
            "description": "A generic function and convention to trigger deprecation notices",
            "homepage": "https://symfony.com",
            "support": {
                "source": "https://github.com/symfony/deprecation-contracts/tree/v2.5.0"
            },
            "funding": [
                {
                    "url": "https://symfony.com/sponsor",
                    "type": "custom"
                },
                {
                    "url": "https://github.com/fabpot",
                    "type": "github"
                },
                {
                    "url": "https://tidelift.com/funding/github/packagist/symfony/symfony",
                    "type": "tidelift"
                }
            ],
            "time": "2021-07-12T14:48:14+00:00"
        },
        {
            "name": "symfony/error-handler",
            "version": "v4.4.34",
            "source": {
                "type": "git",
                "url": "https://github.com/symfony/error-handler.git",
                "reference": "17785c374645def1e884d8ec49976c156c61db4d"
            },
            "dist": {
                "type": "zip",
                "url": "https://api.github.com/repos/symfony/error-handler/zipball/17785c374645def1e884d8ec49976c156c61db4d",
                "reference": "17785c374645def1e884d8ec49976c156c61db4d",
                "shasum": ""
            },
            "require": {
                "php": ">=7.1.3",
                "psr/log": "^1|^2|^3",
                "symfony/debug": "^4.4.5",
                "symfony/var-dumper": "^4.4|^5.0"
            },
            "require-dev": {
                "symfony/http-kernel": "^4.4|^5.0",
                "symfony/serializer": "^4.4|^5.0"
            },
            "type": "library",
            "autoload": {
                "psr-4": {
                    "Symfony\\Component\\ErrorHandler\\": ""
                },
                "exclude-from-classmap": [
                    "/Tests/"
                ]
            },
            "notification-url": "https://packagist.org/downloads/",
            "license": [
                "MIT"
            ],
            "authors": [
                {
                    "name": "Fabien Potencier",
                    "email": "fabien@symfony.com"
                },
                {
                    "name": "Symfony Community",
                    "homepage": "https://symfony.com/contributors"
                }
            ],
            "description": "Provides tools to manage errors and ease debugging PHP code",
            "homepage": "https://symfony.com",
            "support": {
                "source": "https://github.com/symfony/error-handler/tree/v4.4.34"
            },
            "funding": [
                {
                    "url": "https://symfony.com/sponsor",
                    "type": "custom"
                },
                {
                    "url": "https://github.com/fabpot",
                    "type": "github"
                },
                {
                    "url": "https://tidelift.com/funding/github/packagist/symfony/symfony",
                    "type": "tidelift"
                }
            ],
            "time": "2021-11-12T14:57:39+00:00"
        },
        {
            "name": "symfony/event-dispatcher",
            "version": "v4.4.34",
            "source": {
                "type": "git",
                "url": "https://github.com/symfony/event-dispatcher.git",
                "reference": "1a024b45369c9d55d76b6b8a241bd20c9ea1cbd8"
            },
            "dist": {
                "type": "zip",
                "url": "https://api.github.com/repos/symfony/event-dispatcher/zipball/1a024b45369c9d55d76b6b8a241bd20c9ea1cbd8",
                "reference": "1a024b45369c9d55d76b6b8a241bd20c9ea1cbd8",
                "shasum": ""
            },
            "require": {
                "php": ">=7.1.3",
                "symfony/event-dispatcher-contracts": "^1.1",
                "symfony/polyfill-php80": "^1.16"
            },
            "conflict": {
                "symfony/dependency-injection": "<3.4"
            },
            "provide": {
                "psr/event-dispatcher-implementation": "1.0",
                "symfony/event-dispatcher-implementation": "1.1"
            },
            "require-dev": {
                "psr/log": "^1|^2|^3",
                "symfony/config": "^3.4|^4.0|^5.0",
                "symfony/dependency-injection": "^3.4|^4.0|^5.0",
                "symfony/error-handler": "~3.4|~4.4",
                "symfony/expression-language": "^3.4|^4.0|^5.0",
                "symfony/http-foundation": "^3.4|^4.0|^5.0",
                "symfony/service-contracts": "^1.1|^2",
                "symfony/stopwatch": "^3.4|^4.0|^5.0"
            },
            "suggest": {
                "symfony/dependency-injection": "",
                "symfony/http-kernel": ""
            },
            "type": "library",
            "autoload": {
                "psr-4": {
                    "Symfony\\Component\\EventDispatcher\\": ""
                },
                "exclude-from-classmap": [
                    "/Tests/"
                ]
            },
            "notification-url": "https://packagist.org/downloads/",
            "license": [
                "MIT"
            ],
            "authors": [
                {
                    "name": "Fabien Potencier",
                    "email": "fabien@symfony.com"
                },
                {
                    "name": "Symfony Community",
                    "homepage": "https://symfony.com/contributors"
                }
            ],
            "description": "Provides tools that allow your application components to communicate with each other by dispatching events and listening to them",
            "homepage": "https://symfony.com",
            "support": {
                "source": "https://github.com/symfony/event-dispatcher/tree/v4.4.34"
            },
            "funding": [
                {
                    "url": "https://symfony.com/sponsor",
                    "type": "custom"
                },
                {
                    "url": "https://github.com/fabpot",
                    "type": "github"
                },
                {
                    "url": "https://tidelift.com/funding/github/packagist/symfony/symfony",
                    "type": "tidelift"
                }
            ],
            "time": "2021-11-15T14:42:25+00:00"
        },
        {
            "name": "symfony/event-dispatcher-contracts",
            "version": "v1.1.11",
            "source": {
                "type": "git",
                "url": "https://github.com/symfony/event-dispatcher-contracts.git",
                "reference": "01e9a4efac0ee33a05dfdf93b346f62e7d0e998c"
            },
            "dist": {
                "type": "zip",
                "url": "https://api.github.com/repos/symfony/event-dispatcher-contracts/zipball/01e9a4efac0ee33a05dfdf93b346f62e7d0e998c",
                "reference": "01e9a4efac0ee33a05dfdf93b346f62e7d0e998c",
                "shasum": ""
            },
            "require": {
                "php": ">=7.1.3"
            },
            "suggest": {
                "psr/event-dispatcher": "",
                "symfony/event-dispatcher-implementation": ""
            },
            "type": "library",
            "extra": {
                "branch-alias": {
                    "dev-main": "1.1-dev"
                },
                "thanks": {
                    "name": "symfony/contracts",
                    "url": "https://github.com/symfony/contracts"
                }
            },
            "autoload": {
                "psr-4": {
                    "Symfony\\Contracts\\EventDispatcher\\": ""
                }
            },
            "notification-url": "https://packagist.org/downloads/",
            "license": [
                "MIT"
            ],
            "authors": [
                {
                    "name": "Nicolas Grekas",
                    "email": "p@tchwork.com"
                },
                {
                    "name": "Symfony Community",
                    "homepage": "https://symfony.com/contributors"
                }
            ],
            "description": "Generic abstractions related to dispatching event",
            "homepage": "https://symfony.com",
            "keywords": [
                "abstractions",
                "contracts",
                "decoupling",
                "interfaces",
                "interoperability",
                "standards"
            ],
            "support": {
                "source": "https://github.com/symfony/event-dispatcher-contracts/tree/v1.1.11"
            },
            "funding": [
                {
                    "url": "https://symfony.com/sponsor",
                    "type": "custom"
                },
                {
                    "url": "https://github.com/fabpot",
                    "type": "github"
                },
                {
                    "url": "https://tidelift.com/funding/github/packagist/symfony/symfony",
                    "type": "tidelift"
                }
            ],
            "time": "2021-03-23T15:25:38+00:00"
        },
        {
            "name": "symfony/filesystem",
            "version": "v5.4.0",
            "source": {
                "type": "git",
                "url": "https://github.com/symfony/filesystem.git",
                "reference": "731f917dc31edcffec2c6a777f3698c33bea8f01"
            },
            "dist": {
                "type": "zip",
                "url": "https://api.github.com/repos/symfony/filesystem/zipball/731f917dc31edcffec2c6a777f3698c33bea8f01",
                "reference": "731f917dc31edcffec2c6a777f3698c33bea8f01",
                "shasum": ""
            },
            "require": {
                "php": ">=7.2.5",
                "symfony/polyfill-ctype": "~1.8",
                "symfony/polyfill-mbstring": "~1.8",
                "symfony/polyfill-php80": "^1.16"
            },
            "type": "library",
            "autoload": {
                "psr-4": {
                    "Symfony\\Component\\Filesystem\\": ""
                },
                "exclude-from-classmap": [
                    "/Tests/"
                ]
            },
            "notification-url": "https://packagist.org/downloads/",
            "license": [
                "MIT"
            ],
            "authors": [
                {
                    "name": "Fabien Potencier",
                    "email": "fabien@symfony.com"
                },
                {
                    "name": "Symfony Community",
                    "homepage": "https://symfony.com/contributors"
                }
            ],
            "description": "Provides basic utilities for the filesystem",
            "homepage": "https://symfony.com",
            "support": {
                "source": "https://github.com/symfony/filesystem/tree/v5.4.0"
            },
            "funding": [
                {
                    "url": "https://symfony.com/sponsor",
                    "type": "custom"
                },
                {
                    "url": "https://github.com/fabpot",
                    "type": "github"
                },
                {
                    "url": "https://tidelift.com/funding/github/packagist/symfony/symfony",
                    "type": "tidelift"
                }
            ],
            "time": "2021-10-28T13:39:27+00:00"
        },
        {
            "name": "symfony/finder",
            "version": "v5.4.0",
            "source": {
                "type": "git",
                "url": "https://github.com/symfony/finder.git",
                "reference": "d2f29dac98e96a98be467627bd49c2efb1bc2590"
            },
            "dist": {
                "type": "zip",
                "url": "https://api.github.com/repos/symfony/finder/zipball/d2f29dac98e96a98be467627bd49c2efb1bc2590",
                "reference": "d2f29dac98e96a98be467627bd49c2efb1bc2590",
                "shasum": ""
            },
            "require": {
                "php": ">=7.2.5",
                "symfony/deprecation-contracts": "^2.1|^3",
                "symfony/polyfill-php80": "^1.16"
            },
            "type": "library",
            "autoload": {
                "psr-4": {
                    "Symfony\\Component\\Finder\\": ""
                },
                "exclude-from-classmap": [
                    "/Tests/"
                ]
            },
            "notification-url": "https://packagist.org/downloads/",
            "license": [
                "MIT"
            ],
            "authors": [
                {
                    "name": "Fabien Potencier",
                    "email": "fabien@symfony.com"
                },
                {
                    "name": "Symfony Community",
                    "homepage": "https://symfony.com/contributors"
                }
            ],
            "description": "Finds files and directories via an intuitive fluent interface",
            "homepage": "https://symfony.com",
            "support": {
                "source": "https://github.com/symfony/finder/tree/v5.4.0"
            },
            "funding": [
                {
                    "url": "https://symfony.com/sponsor",
                    "type": "custom"
                },
                {
                    "url": "https://github.com/fabpot",
                    "type": "github"
                },
                {
                    "url": "https://tidelift.com/funding/github/packagist/symfony/symfony",
                    "type": "tidelift"
                }
            ],
            "time": "2021-11-28T15:25:38+00:00"
        },
        {
            "name": "symfony/http-client-contracts",
            "version": "v2.5.0",
            "source": {
                "type": "git",
                "url": "https://github.com/symfony/http-client-contracts.git",
                "reference": "ec82e57b5b714dbb69300d348bd840b345e24166"
            },
            "dist": {
                "type": "zip",
                "url": "https://api.github.com/repos/symfony/http-client-contracts/zipball/ec82e57b5b714dbb69300d348bd840b345e24166",
                "reference": "ec82e57b5b714dbb69300d348bd840b345e24166",
                "shasum": ""
            },
            "require": {
                "php": ">=7.2.5"
            },
            "suggest": {
                "symfony/http-client-implementation": ""
            },
            "type": "library",
            "extra": {
                "branch-alias": {
                    "dev-main": "2.5-dev"
                },
                "thanks": {
                    "name": "symfony/contracts",
                    "url": "https://github.com/symfony/contracts"
                }
            },
            "autoload": {
                "psr-4": {
                    "Symfony\\Contracts\\HttpClient\\": ""
                }
            },
            "notification-url": "https://packagist.org/downloads/",
            "license": [
                "MIT"
            ],
            "authors": [
                {
                    "name": "Nicolas Grekas",
                    "email": "p@tchwork.com"
                },
                {
                    "name": "Symfony Community",
                    "homepage": "https://symfony.com/contributors"
                }
            ],
            "description": "Generic abstractions related to HTTP clients",
            "homepage": "https://symfony.com",
            "keywords": [
                "abstractions",
                "contracts",
                "decoupling",
                "interfaces",
                "interoperability",
                "standards"
            ],
            "support": {
                "source": "https://github.com/symfony/http-client-contracts/tree/v2.5.0"
            },
            "funding": [
                {
                    "url": "https://symfony.com/sponsor",
                    "type": "custom"
                },
                {
                    "url": "https://github.com/fabpot",
                    "type": "github"
                },
                {
                    "url": "https://tidelift.com/funding/github/packagist/symfony/symfony",
                    "type": "tidelift"
                }
            ],
            "time": "2021-11-03T09:24:47+00:00"
        },
        {
            "name": "symfony/http-foundation",
            "version": "v5.4.0",
            "source": {
                "type": "git",
                "url": "https://github.com/symfony/http-foundation.git",
                "reference": "5ef86ac7927d2de08dc1e26eb91325f9ccbe6309"
            },
            "dist": {
                "type": "zip",
                "url": "https://api.github.com/repos/symfony/http-foundation/zipball/5ef86ac7927d2de08dc1e26eb91325f9ccbe6309",
                "reference": "5ef86ac7927d2de08dc1e26eb91325f9ccbe6309",
                "shasum": ""
            },
            "require": {
                "php": ">=7.2.5",
                "symfony/deprecation-contracts": "^2.1|^3",
                "symfony/polyfill-mbstring": "~1.1",
                "symfony/polyfill-php80": "^1.16"
            },
            "require-dev": {
                "predis/predis": "~1.0",
                "symfony/cache": "^4.4|^5.0|^6.0",
                "symfony/expression-language": "^4.4|^5.0|^6.0",
                "symfony/mime": "^4.4|^5.0|^6.0"
            },
            "suggest": {
                "symfony/mime": "To use the file extension guesser"
            },
            "type": "library",
            "autoload": {
                "psr-4": {
                    "Symfony\\Component\\HttpFoundation\\": ""
                },
                "exclude-from-classmap": [
                    "/Tests/"
                ]
            },
            "notification-url": "https://packagist.org/downloads/",
            "license": [
                "MIT"
            ],
            "authors": [
                {
                    "name": "Fabien Potencier",
                    "email": "fabien@symfony.com"
                },
                {
                    "name": "Symfony Community",
                    "homepage": "https://symfony.com/contributors"
                }
            ],
            "description": "Defines an object-oriented layer for the HTTP specification",
            "homepage": "https://symfony.com",
            "support": {
                "source": "https://github.com/symfony/http-foundation/tree/v5.4.0"
            },
            "funding": [
                {
                    "url": "https://symfony.com/sponsor",
                    "type": "custom"
                },
                {
                    "url": "https://github.com/fabpot",
                    "type": "github"
                },
                {
                    "url": "https://tidelift.com/funding/github/packagist/symfony/symfony",
                    "type": "tidelift"
                }
            ],
            "time": "2021-11-28T15:25:38+00:00"
        },
        {
            "name": "symfony/http-kernel",
            "version": "v4.4.35",
            "source": {
                "type": "git",
                "url": "https://github.com/symfony/http-kernel.git",
                "reference": "fb793f1381c34b79a43596a532a6a49bd729c9db"
            },
            "dist": {
                "type": "zip",
                "url": "https://api.github.com/repos/symfony/http-kernel/zipball/fb793f1381c34b79a43596a532a6a49bd729c9db",
                "reference": "fb793f1381c34b79a43596a532a6a49bd729c9db",
                "shasum": ""
            },
            "require": {
                "php": ">=7.1.3",
                "psr/log": "^1|^2",
                "symfony/error-handler": "^4.4",
                "symfony/event-dispatcher": "^4.4",
                "symfony/http-client-contracts": "^1.1|^2",
                "symfony/http-foundation": "^4.4.30|^5.3.7",
                "symfony/polyfill-ctype": "^1.8",
                "symfony/polyfill-php73": "^1.9",
                "symfony/polyfill-php80": "^1.16"
            },
            "conflict": {
                "symfony/browser-kit": "<4.3",
                "symfony/config": "<3.4",
                "symfony/console": ">=5",
                "symfony/dependency-injection": "<4.3",
                "symfony/translation": "<4.2",
                "twig/twig": "<1.43|<2.13,>=2"
            },
            "provide": {
                "psr/log-implementation": "1.0|2.0"
            },
            "require-dev": {
                "psr/cache": "^1.0|^2.0|^3.0",
                "symfony/browser-kit": "^4.3|^5.0",
                "symfony/config": "^3.4|^4.0|^5.0",
                "symfony/console": "^3.4|^4.0",
                "symfony/css-selector": "^3.4|^4.0|^5.0",
                "symfony/dependency-injection": "^4.3|^5.0",
                "symfony/dom-crawler": "^3.4|^4.0|^5.0",
                "symfony/expression-language": "^3.4|^4.0|^5.0",
                "symfony/finder": "^3.4|^4.0|^5.0",
                "symfony/process": "^3.4|^4.0|^5.0",
                "symfony/routing": "^3.4|^4.0|^5.0",
                "symfony/stopwatch": "^3.4|^4.0|^5.0",
                "symfony/templating": "^3.4|^4.0|^5.0",
                "symfony/translation": "^4.2|^5.0",
                "symfony/translation-contracts": "^1.1|^2",
                "twig/twig": "^1.43|^2.13|^3.0.4"
            },
            "suggest": {
                "symfony/browser-kit": "",
                "symfony/config": "",
                "symfony/console": "",
                "symfony/dependency-injection": ""
            },
            "type": "library",
            "autoload": {
                "psr-4": {
                    "Symfony\\Component\\HttpKernel\\": ""
                },
                "exclude-from-classmap": [
                    "/Tests/"
                ]
            },
            "notification-url": "https://packagist.org/downloads/",
            "license": [
                "MIT"
            ],
            "authors": [
                {
                    "name": "Fabien Potencier",
                    "email": "fabien@symfony.com"
                },
                {
                    "name": "Symfony Community",
                    "homepage": "https://symfony.com/contributors"
                }
            ],
            "description": "Provides a structured process for converting a Request into a Response",
            "homepage": "https://symfony.com",
            "support": {
                "source": "https://github.com/symfony/http-kernel/tree/v4.4.35"
            },
            "funding": [
                {
                    "url": "https://symfony.com/sponsor",
                    "type": "custom"
                },
                {
                    "url": "https://github.com/fabpot",
                    "type": "github"
                },
                {
                    "url": "https://tidelift.com/funding/github/packagist/symfony/symfony",
                    "type": "tidelift"
                }
            ],
            "time": "2021-11-24T08:40:10+00:00"
        },
        {
            "name": "symfony/polyfill-ctype",
            "version": "v1.23.0",
            "source": {
                "type": "git",
                "url": "https://github.com/symfony/polyfill-ctype.git",
                "reference": "46cd95797e9df938fdd2b03693b5fca5e64b01ce"
            },
            "dist": {
                "type": "zip",
                "url": "https://api.github.com/repos/symfony/polyfill-ctype/zipball/46cd95797e9df938fdd2b03693b5fca5e64b01ce",
                "reference": "46cd95797e9df938fdd2b03693b5fca5e64b01ce",
                "shasum": ""
            },
            "require": {
                "php": ">=7.1"
            },
            "suggest": {
                "ext-ctype": "For best performance"
            },
            "type": "library",
            "extra": {
                "branch-alias": {
                    "dev-main": "1.23-dev"
                },
                "thanks": {
                    "name": "symfony/polyfill",
                    "url": "https://github.com/symfony/polyfill"
                }
            },
            "autoload": {
                "psr-4": {
                    "Symfony\\Polyfill\\Ctype\\": ""
                },
                "files": [
                    "bootstrap.php"
                ]
            },
            "notification-url": "https://packagist.org/downloads/",
            "license": [
                "MIT"
            ],
            "authors": [
                {
                    "name": "Gert de Pagter",
                    "email": "BackEndTea@gmail.com"
                },
                {
                    "name": "Symfony Community",
                    "homepage": "https://symfony.com/contributors"
                }
            ],
            "description": "Symfony polyfill for ctype functions",
            "homepage": "https://symfony.com",
            "keywords": [
                "compatibility",
                "ctype",
                "polyfill",
                "portable"
            ],
            "support": {
                "source": "https://github.com/symfony/polyfill-ctype/tree/v1.23.0"
            },
            "funding": [
                {
                    "url": "https://symfony.com/sponsor",
                    "type": "custom"
                },
                {
                    "url": "https://github.com/fabpot",
                    "type": "github"
                },
                {
                    "url": "https://tidelift.com/funding/github/packagist/symfony/symfony",
                    "type": "tidelift"
                }
            ],
            "time": "2021-02-19T12:13:01+00:00"
        },
        {
            "name": "symfony/polyfill-mbstring",
            "version": "v1.23.1",
            "source": {
                "type": "git",
                "url": "https://github.com/symfony/polyfill-mbstring.git",
                "reference": "9174a3d80210dca8daa7f31fec659150bbeabfc6"
            },
            "dist": {
                "type": "zip",
                "url": "https://api.github.com/repos/symfony/polyfill-mbstring/zipball/9174a3d80210dca8daa7f31fec659150bbeabfc6",
                "reference": "9174a3d80210dca8daa7f31fec659150bbeabfc6",
                "shasum": ""
            },
            "require": {
                "php": ">=7.1"
            },
            "suggest": {
                "ext-mbstring": "For best performance"
            },
            "type": "library",
            "extra": {
                "branch-alias": {
                    "dev-main": "1.23-dev"
                },
                "thanks": {
                    "name": "symfony/polyfill",
                    "url": "https://github.com/symfony/polyfill"
                }
            },
            "autoload": {
                "psr-4": {
                    "Symfony\\Polyfill\\Mbstring\\": ""
                },
                "files": [
                    "bootstrap.php"
                ]
            },
            "notification-url": "https://packagist.org/downloads/",
            "license": [
                "MIT"
            ],
            "authors": [
                {
                    "name": "Nicolas Grekas",
                    "email": "p@tchwork.com"
                },
                {
                    "name": "Symfony Community",
                    "homepage": "https://symfony.com/contributors"
                }
            ],
            "description": "Symfony polyfill for the Mbstring extension",
            "homepage": "https://symfony.com",
            "keywords": [
                "compatibility",
                "mbstring",
                "polyfill",
                "portable",
                "shim"
            ],
            "support": {
                "source": "https://github.com/symfony/polyfill-mbstring/tree/v1.23.1"
            },
            "funding": [
                {
                    "url": "https://symfony.com/sponsor",
                    "type": "custom"
                },
                {
                    "url": "https://github.com/fabpot",
                    "type": "github"
                },
                {
                    "url": "https://tidelift.com/funding/github/packagist/symfony/symfony",
                    "type": "tidelift"
                }
            ],
            "time": "2021-05-27T12:26:48+00:00"
        },
        {
            "name": "symfony/polyfill-php73",
            "version": "v1.23.0",
            "source": {
                "type": "git",
                "url": "https://github.com/symfony/polyfill-php73.git",
                "reference": "fba8933c384d6476ab14fb7b8526e5287ca7e010"
            },
            "dist": {
                "type": "zip",
                "url": "https://api.github.com/repos/symfony/polyfill-php73/zipball/fba8933c384d6476ab14fb7b8526e5287ca7e010",
                "reference": "fba8933c384d6476ab14fb7b8526e5287ca7e010",
                "shasum": ""
            },
            "require": {
                "php": ">=7.1"
            },
            "type": "library",
            "extra": {
                "branch-alias": {
                    "dev-main": "1.23-dev"
                },
                "thanks": {
                    "name": "symfony/polyfill",
                    "url": "https://github.com/symfony/polyfill"
                }
            },
            "autoload": {
                "psr-4": {
                    "Symfony\\Polyfill\\Php73\\": ""
                },
                "files": [
                    "bootstrap.php"
                ],
                "classmap": [
                    "Resources/stubs"
                ]
            },
            "notification-url": "https://packagist.org/downloads/",
            "license": [
                "MIT"
            ],
            "authors": [
                {
                    "name": "Nicolas Grekas",
                    "email": "p@tchwork.com"
                },
                {
                    "name": "Symfony Community",
                    "homepage": "https://symfony.com/contributors"
                }
            ],
            "description": "Symfony polyfill backporting some PHP 7.3+ features to lower PHP versions",
            "homepage": "https://symfony.com",
            "keywords": [
                "compatibility",
                "polyfill",
                "portable",
                "shim"
            ],
            "support": {
                "source": "https://github.com/symfony/polyfill-php73/tree/v1.23.0"
            },
            "funding": [
                {
                    "url": "https://symfony.com/sponsor",
                    "type": "custom"
                },
                {
                    "url": "https://github.com/fabpot",
                    "type": "github"
                },
                {
                    "url": "https://tidelift.com/funding/github/packagist/symfony/symfony",
                    "type": "tidelift"
                }
            ],
            "time": "2021-02-19T12:13:01+00:00"
        },
        {
            "name": "symfony/polyfill-php80",
            "version": "v1.23.1",
            "source": {
                "type": "git",
                "url": "https://github.com/symfony/polyfill-php80.git",
                "reference": "1100343ed1a92e3a38f9ae122fc0eb21602547be"
            },
            "dist": {
                "type": "zip",
                "url": "https://api.github.com/repos/symfony/polyfill-php80/zipball/1100343ed1a92e3a38f9ae122fc0eb21602547be",
                "reference": "1100343ed1a92e3a38f9ae122fc0eb21602547be",
                "shasum": ""
            },
            "require": {
                "php": ">=7.1"
            },
            "type": "library",
            "extra": {
                "branch-alias": {
                    "dev-main": "1.23-dev"
                },
                "thanks": {
                    "name": "symfony/polyfill",
                    "url": "https://github.com/symfony/polyfill"
                }
            },
            "autoload": {
                "psr-4": {
                    "Symfony\\Polyfill\\Php80\\": ""
                },
                "files": [
                    "bootstrap.php"
                ],
                "classmap": [
                    "Resources/stubs"
                ]
            },
            "notification-url": "https://packagist.org/downloads/",
            "license": [
                "MIT"
            ],
            "authors": [
                {
                    "name": "Ion Bazan",
                    "email": "ion.bazan@gmail.com"
                },
                {
                    "name": "Nicolas Grekas",
                    "email": "p@tchwork.com"
                },
                {
                    "name": "Symfony Community",
                    "homepage": "https://symfony.com/contributors"
                }
            ],
            "description": "Symfony polyfill backporting some PHP 8.0+ features to lower PHP versions",
            "homepage": "https://symfony.com",
            "keywords": [
                "compatibility",
                "polyfill",
                "portable",
                "shim"
            ],
            "support": {
                "source": "https://github.com/symfony/polyfill-php80/tree/v1.23.1"
            },
            "funding": [
                {
                    "url": "https://symfony.com/sponsor",
                    "type": "custom"
                },
                {
                    "url": "https://github.com/fabpot",
                    "type": "github"
                },
                {
                    "url": "https://tidelift.com/funding/github/packagist/symfony/symfony",
                    "type": "tidelift"
                }
            ],
            "time": "2021-07-28T13:41:28+00:00"
        },
        {
            "name": "symfony/polyfill-php81",
            "version": "v1.23.0",
            "source": {
                "type": "git",
                "url": "https://github.com/symfony/polyfill-php81.git",
                "reference": "e66119f3de95efc359483f810c4c3e6436279436"
            },
            "dist": {
                "type": "zip",
                "url": "https://api.github.com/repos/symfony/polyfill-php81/zipball/e66119f3de95efc359483f810c4c3e6436279436",
                "reference": "e66119f3de95efc359483f810c4c3e6436279436",
                "shasum": ""
            },
            "require": {
                "php": ">=7.1"
            },
            "type": "library",
            "extra": {
                "branch-alias": {
                    "dev-main": "1.23-dev"
                },
                "thanks": {
                    "name": "symfony/polyfill",
                    "url": "https://github.com/symfony/polyfill"
                }
            },
            "autoload": {
                "psr-4": {
                    "Symfony\\Polyfill\\Php81\\": ""
                },
                "files": [
                    "bootstrap.php"
                ],
                "classmap": [
                    "Resources/stubs"
                ]
            },
            "notification-url": "https://packagist.org/downloads/",
            "license": [
                "MIT"
            ],
            "authors": [
                {
                    "name": "Nicolas Grekas",
                    "email": "p@tchwork.com"
                },
                {
                    "name": "Symfony Community",
                    "homepage": "https://symfony.com/contributors"
                }
            ],
            "description": "Symfony polyfill backporting some PHP 8.1+ features to lower PHP versions",
            "homepage": "https://symfony.com",
            "keywords": [
                "compatibility",
                "polyfill",
                "portable",
                "shim"
            ],
            "support": {
                "source": "https://github.com/symfony/polyfill-php81/tree/v1.23.0"
            },
            "funding": [
                {
                    "url": "https://symfony.com/sponsor",
                    "type": "custom"
                },
                {
                    "url": "https://github.com/fabpot",
                    "type": "github"
                },
                {
                    "url": "https://tidelift.com/funding/github/packagist/symfony/symfony",
                    "type": "tidelift"
                }
            ],
            "time": "2021-05-21T13:25:03+00:00"
        },
        {
            "name": "symfony/process",
            "version": "v4.4.35",
            "source": {
                "type": "git",
                "url": "https://github.com/symfony/process.git",
                "reference": "c2098705326addae6e6742151dfade47ac71da1b"
            },
            "dist": {
                "type": "zip",
                "url": "https://api.github.com/repos/symfony/process/zipball/c2098705326addae6e6742151dfade47ac71da1b",
                "reference": "c2098705326addae6e6742151dfade47ac71da1b",
                "shasum": ""
            },
            "require": {
                "php": ">=7.1.3",
                "symfony/polyfill-php80": "^1.16"
            },
            "type": "library",
            "autoload": {
                "psr-4": {
                    "Symfony\\Component\\Process\\": ""
                },
                "exclude-from-classmap": [
                    "/Tests/"
                ]
            },
            "notification-url": "https://packagist.org/downloads/",
            "license": [
                "MIT"
            ],
            "authors": [
                {
                    "name": "Fabien Potencier",
                    "email": "fabien@symfony.com"
                },
                {
                    "name": "Symfony Community",
                    "homepage": "https://symfony.com/contributors"
                }
            ],
            "description": "Executes commands in sub-processes",
            "homepage": "https://symfony.com",
            "support": {
                "source": "https://github.com/symfony/process/tree/v4.4.35"
            },
            "funding": [
                {
                    "url": "https://symfony.com/sponsor",
                    "type": "custom"
                },
                {
                    "url": "https://github.com/fabpot",
                    "type": "github"
                },
                {
                    "url": "https://tidelift.com/funding/github/packagist/symfony/symfony",
                    "type": "tidelift"
                }
            ],
            "time": "2021-11-22T22:36:24+00:00"
        },
        {
            "name": "symfony/service-contracts",
            "version": "v2.5.0",
            "source": {
                "type": "git",
                "url": "https://github.com/symfony/service-contracts.git",
                "reference": "1ab11b933cd6bc5464b08e81e2c5b07dec58b0fc"
            },
            "dist": {
                "type": "zip",
                "url": "https://api.github.com/repos/symfony/service-contracts/zipball/1ab11b933cd6bc5464b08e81e2c5b07dec58b0fc",
                "reference": "1ab11b933cd6bc5464b08e81e2c5b07dec58b0fc",
                "shasum": ""
            },
            "require": {
                "php": ">=7.2.5",
                "psr/container": "^1.1",
                "symfony/deprecation-contracts": "^2.1"
            },
            "conflict": {
                "ext-psr": "<1.1|>=2"
            },
            "suggest": {
                "symfony/service-implementation": ""
            },
            "type": "library",
            "extra": {
                "branch-alias": {
                    "dev-main": "2.5-dev"
                },
                "thanks": {
                    "name": "symfony/contracts",
                    "url": "https://github.com/symfony/contracts"
                }
            },
            "autoload": {
                "psr-4": {
                    "Symfony\\Contracts\\Service\\": ""
                }
            },
            "notification-url": "https://packagist.org/downloads/",
            "license": [
                "MIT"
            ],
            "authors": [
                {
                    "name": "Nicolas Grekas",
                    "email": "p@tchwork.com"
                },
                {
                    "name": "Symfony Community",
                    "homepage": "https://symfony.com/contributors"
                }
            ],
            "description": "Generic abstractions related to writing services",
            "homepage": "https://symfony.com",
            "keywords": [
                "abstractions",
                "contracts",
                "decoupling",
                "interfaces",
                "interoperability",
                "standards"
            ],
            "support": {
                "source": "https://github.com/symfony/service-contracts/tree/v2.5.0"
            },
            "funding": [
                {
                    "url": "https://symfony.com/sponsor",
                    "type": "custom"
                },
                {
                    "url": "https://github.com/fabpot",
                    "type": "github"
                },
                {
                    "url": "https://tidelift.com/funding/github/packagist/symfony/symfony",
                    "type": "tidelift"
                }
            ],
            "time": "2021-11-04T16:48:04+00:00"
        },
        {
            "name": "symfony/var-dumper",
            "version": "v5.4.0",
            "source": {
                "type": "git",
                "url": "https://github.com/symfony/var-dumper.git",
                "reference": "89ab66eaef230c9cd1992de2e9a1b26652b127b9"
            },
            "dist": {
                "type": "zip",
                "url": "https://api.github.com/repos/symfony/var-dumper/zipball/89ab66eaef230c9cd1992de2e9a1b26652b127b9",
                "reference": "89ab66eaef230c9cd1992de2e9a1b26652b127b9",
                "shasum": ""
            },
            "require": {
                "php": ">=7.2.5",
                "symfony/polyfill-mbstring": "~1.0",
                "symfony/polyfill-php80": "^1.16"
            },
            "conflict": {
                "phpunit/phpunit": "<5.4.3",
                "symfony/console": "<4.4"
            },
            "require-dev": {
                "ext-iconv": "*",
                "symfony/console": "^4.4|^5.0|^6.0",
                "symfony/process": "^4.4|^5.0|^6.0",
                "symfony/uid": "^5.1|^6.0",
                "twig/twig": "^2.13|^3.0.4"
            },
            "suggest": {
                "ext-iconv": "To convert non-UTF-8 strings to UTF-8 (or symfony/polyfill-iconv in case ext-iconv cannot be used).",
                "ext-intl": "To show region name in time zone dump",
                "symfony/console": "To use the ServerDumpCommand and/or the bin/var-dump-server script"
            },
            "bin": [
                "Resources/bin/var-dump-server"
            ],
            "type": "library",
            "autoload": {
                "files": [
                    "Resources/functions/dump.php"
                ],
                "psr-4": {
                    "Symfony\\Component\\VarDumper\\": ""
                },
                "exclude-from-classmap": [
                    "/Tests/"
                ]
            },
            "notification-url": "https://packagist.org/downloads/",
            "license": [
                "MIT"
            ],
            "authors": [
                {
                    "name": "Nicolas Grekas",
                    "email": "p@tchwork.com"
                },
                {
                    "name": "Symfony Community",
                    "homepage": "https://symfony.com/contributors"
                }
            ],
            "description": "Provides mechanisms for walking through any arbitrary PHP variable",
            "homepage": "https://symfony.com",
            "keywords": [
                "debug",
                "dump"
            ],
            "support": {
                "source": "https://github.com/symfony/var-dumper/tree/v5.4.0"
            },
            "funding": [
                {
                    "url": "https://symfony.com/sponsor",
                    "type": "custom"
                },
                {
                    "url": "https://github.com/fabpot",
                    "type": "github"
                },
                {
                    "url": "https://tidelift.com/funding/github/packagist/symfony/symfony",
                    "type": "tidelift"
                }
            ],
            "time": "2021-11-29T15:30:56+00:00"
        },
        {
            "name": "tedivm/jshrink",
            "version": "v1.4.0",
            "source": {
                "type": "git",
                "url": "https://github.com/tedious/JShrink.git",
                "reference": "0513ba1407b1f235518a939455855e6952a48bbc"
            },
            "dist": {
                "type": "zip",
                "url": "https://api.github.com/repos/tedious/JShrink/zipball/0513ba1407b1f235518a939455855e6952a48bbc",
                "reference": "0513ba1407b1f235518a939455855e6952a48bbc",
                "shasum": ""
            },
            "require": {
                "php": "^5.6|^7.0|^8.0"
            },
            "require-dev": {
                "friendsofphp/php-cs-fixer": "^2.8",
                "php-coveralls/php-coveralls": "^1.1.0",
                "phpunit/phpunit": "^6"
            },
            "type": "library",
            "autoload": {
                "psr-0": {
                    "JShrink": "src/"
                }
            },
            "notification-url": "https://packagist.org/downloads/",
            "license": [
                "BSD-3-Clause"
            ],
            "authors": [
                {
                    "name": "Robert Hafner",
                    "email": "tedivm@tedivm.com"
                }
            ],
            "description": "Javascript Minifier built in PHP",
            "homepage": "http://github.com/tedious/JShrink",
            "keywords": [
                "javascript",
                "minifier"
            ],
            "support": {
                "issues": "https://github.com/tedious/JShrink/issues",
                "source": "https://github.com/tedious/JShrink/tree/v1.4.0"
            },
            "funding": [
                {
                    "url": "https://tidelift.com/funding/github/packagist/tedivm/jshrink",
                    "type": "tidelift"
                }
            ],
            "time": "2020-11-30T18:10:21+00:00"
        },
        {
            "name": "thecodingmachine/safe",
            "version": "v1.3.3",
            "source": {
                "type": "git",
                "url": "https://github.com/thecodingmachine/safe.git",
                "reference": "a8ab0876305a4cdaef31b2350fcb9811b5608dbc"
            },
            "dist": {
                "type": "zip",
                "url": "https://api.github.com/repos/thecodingmachine/safe/zipball/a8ab0876305a4cdaef31b2350fcb9811b5608dbc",
                "reference": "a8ab0876305a4cdaef31b2350fcb9811b5608dbc",
                "shasum": ""
            },
            "require": {
                "php": ">=7.2"
            },
            "require-dev": {
                "phpstan/phpstan": "^0.12",
                "squizlabs/php_codesniffer": "^3.2",
                "thecodingmachine/phpstan-strict-rules": "^0.12"
            },
            "type": "library",
            "extra": {
                "branch-alias": {
                    "dev-master": "0.1-dev"
                }
            },
            "autoload": {
                "psr-4": {
                    "Safe\\": [
                        "lib/",
                        "deprecated/",
                        "generated/"
                    ]
                },
                "files": [
                    "deprecated/apc.php",
                    "deprecated/libevent.php",
                    "deprecated/mssql.php",
                    "deprecated/stats.php",
                    "lib/special_cases.php",
                    "generated/apache.php",
                    "generated/apcu.php",
                    "generated/array.php",
                    "generated/bzip2.php",
                    "generated/calendar.php",
                    "generated/classobj.php",
                    "generated/com.php",
                    "generated/cubrid.php",
                    "generated/curl.php",
                    "generated/datetime.php",
                    "generated/dir.php",
                    "generated/eio.php",
                    "generated/errorfunc.php",
                    "generated/exec.php",
                    "generated/fileinfo.php",
                    "generated/filesystem.php",
                    "generated/filter.php",
                    "generated/fpm.php",
                    "generated/ftp.php",
                    "generated/funchand.php",
                    "generated/gmp.php",
                    "generated/gnupg.php",
                    "generated/hash.php",
                    "generated/ibase.php",
                    "generated/ibmDb2.php",
                    "generated/iconv.php",
                    "generated/image.php",
                    "generated/imap.php",
                    "generated/info.php",
                    "generated/ingres-ii.php",
                    "generated/inotify.php",
                    "generated/json.php",
                    "generated/ldap.php",
                    "generated/libxml.php",
                    "generated/lzf.php",
                    "generated/mailparse.php",
                    "generated/mbstring.php",
                    "generated/misc.php",
                    "generated/msql.php",
                    "generated/mysql.php",
                    "generated/mysqli.php",
                    "generated/mysqlndMs.php",
                    "generated/mysqlndQc.php",
                    "generated/network.php",
                    "generated/oci8.php",
                    "generated/opcache.php",
                    "generated/openssl.php",
                    "generated/outcontrol.php",
                    "generated/password.php",
                    "generated/pcntl.php",
                    "generated/pcre.php",
                    "generated/pdf.php",
                    "generated/pgsql.php",
                    "generated/posix.php",
                    "generated/ps.php",
                    "generated/pspell.php",
                    "generated/readline.php",
                    "generated/rpminfo.php",
                    "generated/rrd.php",
                    "generated/sem.php",
                    "generated/session.php",
                    "generated/shmop.php",
                    "generated/simplexml.php",
                    "generated/sockets.php",
                    "generated/sodium.php",
                    "generated/solr.php",
                    "generated/spl.php",
                    "generated/sqlsrv.php",
                    "generated/ssdeep.php",
                    "generated/ssh2.php",
                    "generated/stream.php",
                    "generated/strings.php",
                    "generated/swoole.php",
                    "generated/uodbc.php",
                    "generated/uopz.php",
                    "generated/url.php",
                    "generated/var.php",
                    "generated/xdiff.php",
                    "generated/xml.php",
                    "generated/xmlrpc.php",
                    "generated/yaml.php",
                    "generated/yaz.php",
                    "generated/zip.php",
                    "generated/zlib.php"
                ]
            },
            "notification-url": "https://packagist.org/downloads/",
            "license": [
                "MIT"
            ],
            "description": "PHP core functions that throw exceptions instead of returning FALSE on error",
            "support": {
                "issues": "https://github.com/thecodingmachine/safe/issues",
                "source": "https://github.com/thecodingmachine/safe/tree/v1.3.3"
            },
            "time": "2020-10-28T17:51:34+00:00"
        },
        {
            "name": "true/punycode",
            "version": "v2.1.1",
            "source": {
                "type": "git",
                "url": "https://github.com/true/php-punycode.git",
                "reference": "a4d0c11a36dd7f4e7cd7096076cab6d3378a071e"
            },
            "dist": {
                "type": "zip",
                "url": "https://api.github.com/repos/true/php-punycode/zipball/a4d0c11a36dd7f4e7cd7096076cab6d3378a071e",
                "reference": "a4d0c11a36dd7f4e7cd7096076cab6d3378a071e",
                "shasum": ""
            },
            "require": {
                "php": ">=5.3.0",
                "symfony/polyfill-mbstring": "^1.3"
            },
            "require-dev": {
                "phpunit/phpunit": "~4.7",
                "squizlabs/php_codesniffer": "~2.0"
            },
            "type": "library",
            "autoload": {
                "psr-4": {
                    "TrueBV\\": "src/"
                }
            },
            "notification-url": "https://packagist.org/downloads/",
            "license": [
                "MIT"
            ],
            "authors": [
                {
                    "name": "Renan Gonçalves",
                    "email": "renan.saddam@gmail.com"
                }
            ],
            "description": "A Bootstring encoding of Unicode for Internationalized Domain Names in Applications (IDNA)",
            "homepage": "https://github.com/true/php-punycode",
            "keywords": [
                "idna",
                "punycode"
            ],
            "support": {
                "issues": "https://github.com/true/php-punycode/issues",
                "source": "https://github.com/true/php-punycode/tree/master"
            },
            "time": "2016-11-16T10:37:54+00:00"
        },
        {
            "name": "tubalmartin/cssmin",
            "version": "v4.1.1",
            "source": {
                "type": "git",
                "url": "https://github.com/tubalmartin/YUI-CSS-compressor-PHP-port.git",
                "reference": "3cbf557f4079d83a06f9c3ff9b957c022d7805cf"
            },
            "dist": {
                "type": "zip",
                "url": "https://api.github.com/repos/tubalmartin/YUI-CSS-compressor-PHP-port/zipball/3cbf557f4079d83a06f9c3ff9b957c022d7805cf",
                "reference": "3cbf557f4079d83a06f9c3ff9b957c022d7805cf",
                "shasum": ""
            },
            "require": {
                "ext-pcre": "*",
                "php": ">=5.3.2"
            },
            "require-dev": {
                "cogpowered/finediff": "0.3.*",
                "phpunit/phpunit": "4.8.*"
            },
            "bin": [
                "cssmin"
            ],
            "type": "library",
            "autoload": {
                "psr-4": {
                    "tubalmartin\\CssMin\\": "src"
                }
            },
            "notification-url": "https://packagist.org/downloads/",
            "license": [
                "BSD-3-Clause"
            ],
            "authors": [
                {
                    "name": "Túbal Martín",
                    "homepage": "http://tubalmartin.me/"
                }
            ],
            "description": "A PHP port of the YUI CSS compressor",
            "homepage": "https://github.com/tubalmartin/YUI-CSS-compressor-PHP-port",
            "keywords": [
                "compress",
                "compressor",
                "css",
                "cssmin",
                "minify",
                "yui"
            ],
            "support": {
                "issues": "https://github.com/tubalmartin/YUI-CSS-compressor-PHP-port/issues",
                "source": "https://github.com/tubalmartin/YUI-CSS-compressor-PHP-port"
            },
            "time": "2018-01-15T15:26:51+00:00"
        },
        {
            "name": "web-token/jwt-framework",
            "version": "v2.2.11",
            "source": {
                "type": "git",
                "url": "https://github.com/web-token/jwt-framework.git",
                "reference": "643cced197e32471418bd89e7a44b69fd04eb9de"
            },
            "dist": {
                "type": "zip",
                "url": "https://api.github.com/repos/web-token/jwt-framework/zipball/643cced197e32471418bd89e7a44b69fd04eb9de",
                "reference": "643cced197e32471418bd89e7a44b69fd04eb9de",
                "shasum": ""
            },
            "require": {
                "brick/math": "^0.8.17|^0.9",
                "ext-json": "*",
                "ext-mbstring": "*",
                "ext-openssl": "*",
                "ext-sodium": "*",
                "fgrosse/phpasn1": "^2.0",
                "php": ">=7.2",
                "psr/event-dispatcher": "^1.0",
                "psr/http-client": "^1.0",
                "psr/http-factory": "^1.0",
                "spomky-labs/aes-key-wrap": "^5.0|^6.0",
                "spomky-labs/base64url": "^1.0|^2.0",
                "symfony/config": "^4.2|^5.0",
                "symfony/console": "^4.2|^5.0",
                "symfony/dependency-injection": "^4.2|^5.0",
                "symfony/event-dispatcher": "^4.2|^5.0",
                "symfony/http-kernel": "^4.2|^5.0",
                "symfony/polyfill-mbstring": "^1.12"
            },
            "conflict": {
                "spomky-labs/jose": "*"
            },
            "replace": {
                "web-token/encryption-pack": "self.version",
                "web-token/jwt-bundle": "self.version",
                "web-token/jwt-checker": "self.version",
                "web-token/jwt-console": "self.version",
                "web-token/jwt-core": "self.version",
                "web-token/jwt-easy": "self.version",
                "web-token/jwt-encryption": "self.version",
                "web-token/jwt-encryption-algorithm-aescbc": "self.version",
                "web-token/jwt-encryption-algorithm-aesgcm": "self.version",
                "web-token/jwt-encryption-algorithm-aesgcmkw": "self.version",
                "web-token/jwt-encryption-algorithm-aeskw": "self.version",
                "web-token/jwt-encryption-algorithm-dir": "self.version",
                "web-token/jwt-encryption-algorithm-ecdh-es": "self.version",
                "web-token/jwt-encryption-algorithm-experimental": "self.version",
                "web-token/jwt-encryption-algorithm-pbes2": "self.version",
                "web-token/jwt-encryption-algorithm-rsa": "self.version",
                "web-token/jwt-key-mgmt": "self.version",
                "web-token/jwt-nested-token": "self.version",
                "web-token/jwt-signature": "self.version",
                "web-token/jwt-signature-algorithm-ecdsa": "self.version",
                "web-token/jwt-signature-algorithm-eddsa": "self.version",
                "web-token/jwt-signature-algorithm-experimental": "self.version",
                "web-token/jwt-signature-algorithm-hmac": "self.version",
                "web-token/jwt-signature-algorithm-none": "self.version",
                "web-token/jwt-signature-algorithm-rsa": "self.version",
                "web-token/jwt-util-ecc": "self.version",
                "web-token/signature-pack": "self.version"
            },
            "require-dev": {
                "bjeavons/zxcvbn-php": "^1.0",
                "blackfire/php-sdk": "^1.14",
                "ext-curl": "*",
                "ext-gmp": "*",
                "friendsofphp/php-cs-fixer": "^2.16",
                "infection/infection": "^0.15|^0.16|^0.17|^0.18|^0.19|^0.20",
                "matthiasnoback/symfony-config-test": "^3.1|^4.0",
                "nyholm/psr7": "^1.3",
                "php-coveralls/php-coveralls": "^2.0",
                "php-http/mock-client": "^1.0",
                "phpstan/phpstan": "^0.12",
                "phpstan/phpstan-deprecation-rules": "^0.12",
                "phpstan/phpstan-phpunit": "^0.12",
                "phpstan/phpstan-strict-rules": "^0.12",
                "phpunit/phpunit": "^8.0|^9.0",
                "symfony/browser-kit": "^4.2|^5.0",
                "symfony/finder": "^4.2|^5.0",
                "symfony/framework-bundle": "^4.2|^5.0",
                "symfony/http-client": "^5.2",
                "symfony/phpunit-bridge": "^4.2|^5.0",
                "symfony/serializer": "^4.2|^5.0",
                "symfony/var-dumper": "^4.2|^5.0"
            },
            "suggest": {
                "bjeavons/zxcvbn-php": "Adds key quality check for oct keys.",
                "ext-sodium": "Sodium is required for OKP key creation, EdDSA signature algorithm and ECDH-ES key encryption with OKP keys",
                "php-http/httplug": "To enable JKU/X5U support.",
                "php-http/httplug-bundle": "To enable JKU/X5U support.",
                "php-http/message-factory": "To enable JKU/X5U support.",
                "symfony/serializer": "Use the Symfony serializer to serialize/unserialize JWS and JWE tokens.",
                "symfony/var-dumper": "Used to show data on the debug toolbar."
            },
            "type": "symfony-bundle",
            "autoload": {
                "psr-4": {
                    "Jose\\": "src/",
                    "Jose\\Component\\Signature\\Algorithm\\": [
                        "src/SignatureAlgorithm/ECDSA",
                        "src/SignatureAlgorithm/EdDSA",
                        "src/SignatureAlgorithm/HMAC",
                        "src/SignatureAlgorithm/None",
                        "src/SignatureAlgorithm/RSA",
                        "src/SignatureAlgorithm/Experimental"
                    ],
                    "Jose\\Component\\Core\\Util\\Ecc\\": [
                        "src/Ecc"
                    ],
                    "Jose\\Component\\Encryption\\Algorithm\\": [
                        "src/EncryptionAlgorithm/Experimental"
                    ],
                    "Jose\\Component\\Encryption\\Algorithm\\KeyEncryption\\": [
                        "src/EncryptionAlgorithm/KeyEncryption/AESGCMKW",
                        "src/EncryptionAlgorithm/KeyEncryption/AESKW",
                        "src/EncryptionAlgorithm/KeyEncryption/Direct",
                        "src/EncryptionAlgorithm/KeyEncryption/ECDHES",
                        "src/EncryptionAlgorithm/KeyEncryption/PBES2",
                        "src/EncryptionAlgorithm/KeyEncryption/RSA"
                    ],
                    "Jose\\Component\\Encryption\\Algorithm\\ContentEncryption\\": [
                        "src/EncryptionAlgorithm/ContentEncryption/AESGCM",
                        "src/EncryptionAlgorithm/ContentEncryption/AESCBC"
                    ]
                }
            },
            "notification-url": "https://packagist.org/downloads/",
            "license": [
                "MIT"
            ],
            "authors": [
                {
                    "name": "Florent Morselli",
                    "homepage": "https://github.com/Spomky"
                },
                {
                    "name": "All contributors",
                    "homepage": "https://github.com/web-token/jwt-framework/contributors"
                }
            ],
            "description": "JSON Object Signing and Encryption library for PHP and Symfony Bundle.",
            "homepage": "https://github.com/web-token/jwt-framework",
            "keywords": [
                "JOSE",
                "JWE",
                "JWK",
                "JWKSet",
                "JWS",
                "Jot",
                "RFC7515",
                "RFC7516",
                "RFC7517",
                "RFC7518",
                "RFC7519",
                "RFC7520",
                "bundle",
                "jwa",
                "jwt",
                "symfony"
            ],
            "support": {
                "issues": "https://github.com/web-token/jwt-framework/issues",
                "source": "https://github.com/web-token/jwt-framework/tree/v2.2.11"
            },
            "funding": [
                {
                    "url": "https://github.com/Spomky",
                    "type": "github"
                }
            ],
            "time": "2021-06-25T15:59:52+00:00"
        },
        {
            "name": "webimpress/safe-writer",
            "version": "2.2.0",
            "source": {
                "type": "git",
                "url": "https://github.com/webimpress/safe-writer.git",
                "reference": "9d37cc8bee20f7cb2f58f6e23e05097eab5072e6"
            },
            "dist": {
                "type": "zip",
                "url": "https://api.github.com/repos/webimpress/safe-writer/zipball/9d37cc8bee20f7cb2f58f6e23e05097eab5072e6",
                "reference": "9d37cc8bee20f7cb2f58f6e23e05097eab5072e6",
                "shasum": ""
            },
            "require": {
                "php": "^7.3 || ^8.0"
            },
            "require-dev": {
                "phpunit/phpunit": "^9.5.4",
                "vimeo/psalm": "^4.7",
                "webimpress/coding-standard": "^1.2.2"
            },
            "type": "library",
            "extra": {
                "branch-alias": {
                    "dev-master": "2.2.x-dev",
                    "dev-develop": "2.3.x-dev",
                    "dev-release-1.0": "1.0.x-dev"
                }
            },
            "autoload": {
                "psr-4": {
                    "Webimpress\\SafeWriter\\": "src/"
                }
            },
            "notification-url": "https://packagist.org/downloads/",
            "license": [
                "BSD-2-Clause"
            ],
            "description": "Tool to write files safely, to avoid race conditions",
            "keywords": [
                "concurrent write",
                "file writer",
                "race condition",
                "safe writer",
                "webimpress"
            ],
            "support": {
                "issues": "https://github.com/webimpress/safe-writer/issues",
                "source": "https://github.com/webimpress/safe-writer/tree/2.2.0"
            },
            "funding": [
                {
                    "url": "https://github.com/michalbundyra",
                    "type": "github"
                }
            ],
            "time": "2021-04-19T16:34:45+00:00"
        },
        {
            "name": "webmozart/assert",
            "version": "1.10.0",
            "source": {
                "type": "git",
                "url": "https://github.com/webmozarts/assert.git",
                "reference": "6964c76c7804814a842473e0c8fd15bab0f18e25"
            },
            "dist": {
                "type": "zip",
                "url": "https://api.github.com/repos/webmozarts/assert/zipball/6964c76c7804814a842473e0c8fd15bab0f18e25",
                "reference": "6964c76c7804814a842473e0c8fd15bab0f18e25",
                "shasum": ""
            },
            "require": {
                "php": "^7.2 || ^8.0",
                "symfony/polyfill-ctype": "^1.8"
            },
            "conflict": {
                "phpstan/phpstan": "<0.12.20",
                "vimeo/psalm": "<4.6.1 || 4.6.2"
            },
            "require-dev": {
                "phpunit/phpunit": "^8.5.13"
            },
            "type": "library",
            "extra": {
                "branch-alias": {
                    "dev-master": "1.10-dev"
                }
            },
            "autoload": {
                "psr-4": {
                    "Webmozart\\Assert\\": "src/"
                }
            },
            "notification-url": "https://packagist.org/downloads/",
            "license": [
                "MIT"
            ],
            "authors": [
                {
                    "name": "Bernhard Schussek",
                    "email": "bschussek@gmail.com"
                }
            ],
            "description": "Assertions to validate method input/output with nice error messages.",
            "keywords": [
                "assert",
                "check",
                "validate"
            ],
            "support": {
                "issues": "https://github.com/webmozarts/assert/issues",
                "source": "https://github.com/webmozarts/assert/tree/1.10.0"
            },
            "time": "2021-03-09T10:59:23+00:00"
        },
        {
            "name": "webonyx/graphql-php",
            "version": "v14.11.3",
            "source": {
                "type": "git",
                "url": "https://github.com/webonyx/graphql-php.git",
                "reference": "a7192e7a2b0487dc5e185feb4f4df1fc24d35d86"
            },
            "dist": {
                "type": "zip",
                "url": "https://api.github.com/repos/webonyx/graphql-php/zipball/a7192e7a2b0487dc5e185feb4f4df1fc24d35d86",
                "reference": "a7192e7a2b0487dc5e185feb4f4df1fc24d35d86",
                "shasum": ""
            },
            "require": {
                "ext-json": "*",
                "ext-mbstring": "*",
                "php": "^7.1 || ^8.0"
            },
            "require-dev": {
                "amphp/amp": "^2.3",
                "doctrine/coding-standard": "^6.0",
                "nyholm/psr7": "^1.2",
                "phpbench/phpbench": "^0.16.10",
                "phpstan/extension-installer": "^1.0",
                "phpstan/phpstan": "0.12.82",
                "phpstan/phpstan-phpunit": "0.12.18",
                "phpstan/phpstan-strict-rules": "0.12.9",
                "phpunit/phpunit": "^7.2 || ^8.5",
                "psr/http-message": "^1.0",
                "react/promise": "2.*",
                "simpod/php-coveralls-mirror": "^3.0",
                "squizlabs/php_codesniffer": "3.5.4"
            },
            "suggest": {
                "psr/http-message": "To use standard GraphQL server",
                "react/promise": "To leverage async resolving on React PHP platform"
            },
            "type": "library",
            "autoload": {
                "psr-4": {
                    "GraphQL\\": "src/"
                }
            },
            "notification-url": "https://packagist.org/downloads/",
            "license": [
                "MIT"
            ],
            "description": "A PHP port of GraphQL reference implementation",
            "homepage": "https://github.com/webonyx/graphql-php",
            "keywords": [
                "api",
                "graphql"
            ],
            "support": {
                "issues": "https://github.com/webonyx/graphql-php/issues",
                "source": "https://github.com/webonyx/graphql-php/tree/v14.11.3"
            },
            "funding": [
                {
                    "url": "https://opencollective.com/webonyx-graphql-php",
                    "type": "open_collective"
                }
            ],
            "time": "2021-11-19T09:42:02+00:00"
        },
        {
            "name": "wikimedia/less.php",
            "version": "v3.1.0",
            "source": {
                "type": "git",
                "url": "https://github.com/wikimedia/less.php.git",
                "reference": "a486d78b9bd16b72f237fc6093aa56d69ce8bd13"
            },
            "dist": {
                "type": "zip",
                "url": "https://api.github.com/repos/wikimedia/less.php/zipball/a486d78b9bd16b72f237fc6093aa56d69ce8bd13",
                "reference": "a486d78b9bd16b72f237fc6093aa56d69ce8bd13",
                "shasum": ""
            },
            "require": {
                "php": ">=7.2.9"
            },
            "require-dev": {
                "mediawiki/mediawiki-codesniffer": "34.0.0",
                "mediawiki/minus-x": "1.0.0",
                "php-parallel-lint/php-console-highlighter": "0.5.0",
                "php-parallel-lint/php-parallel-lint": "1.2.0",
                "phpunit/phpunit": "^8.5"
            },
            "bin": [
                "bin/lessc"
            ],
            "type": "library",
            "autoload": {
                "psr-0": {
                    "Less": "lib/"
                },
                "classmap": [
                    "lessc.inc.php"
                ]
            },
            "notification-url": "https://packagist.org/downloads/",
            "license": [
                "Apache-2.0"
            ],
            "authors": [
                {
                    "name": "Josh Schmidt",
                    "homepage": "https://github.com/oyejorge"
                },
                {
                    "name": "Matt Agar",
                    "homepage": "https://github.com/agar"
                },
                {
                    "name": "Martin Jantošovič",
                    "homepage": "https://github.com/Mordred"
                }
            ],
            "description": "PHP port of the Javascript version of LESS http://lesscss.org (Originally maintained by Josh Schmidt)",
            "keywords": [
                "css",
                "less",
                "less.js",
                "lesscss",
                "php",
                "stylesheet"
            ],
            "support": {
                "issues": "https://github.com/wikimedia/less.php/issues",
                "source": "https://github.com/wikimedia/less.php/tree/v3.1.0"
            },
            "time": "2020-12-11T19:33:31+00:00"
        }
    ],
    "packages-dev": [
        {
            "name": "allure-framework/allure-codeception",
            "version": "1.5.2",
            "source": {
                "type": "git",
                "url": "https://github.com/allure-framework/allure-codeception.git",
                "reference": "a6156aef942a4e4de0add34a73d066a9458cefc6"
            },
            "dist": {
                "type": "zip",
                "url": "https://api.github.com/repos/allure-framework/allure-codeception/zipball/a6156aef942a4e4de0add34a73d066a9458cefc6",
                "reference": "a6156aef942a4e4de0add34a73d066a9458cefc6",
                "shasum": ""
            },
            "require": {
                "allure-framework/allure-php-api": "^1.3",
                "codeception/codeception": "^2.5 | ^3 | ^4",
                "ext-json": "*",
                "php": ">=7.1.3",
                "symfony/filesystem": "^2.7 | ^3 | ^4 | ^5",
                "symfony/finder": "^2.7 | ^3 | ^4 | ^5"
            },
            "require-dev": {
                "ext-dom": "*",
                "phpunit/phpunit": "^7.2 | ^8 | ^9"
            },
            "type": "library",
            "autoload": {
                "psr-0": {
                    "Yandex": "src/"
                }
            },
            "notification-url": "https://packagist.org/downloads/",
            "license": [
                "Apache-2.0"
            ],
            "authors": [
                {
                    "name": "Ivan Krutov",
                    "email": "vania-pooh@aerokube.com",
                    "role": "Developer"
                }
            ],
            "description": "Allure Codeception integration",
            "homepage": "http://allure.qatools.ru/",
            "keywords": [
                "allure",
                "attachments",
                "cases",
                "codeception",
                "report",
                "steps",
                "testing"
            ],
            "support": {
                "email": "allure@qameta.io",
                "issues": "https://github.com/allure-framework/allure-codeception/issues",
                "source": "https://github.com/allure-framework/allure-codeception"
            },
            "time": "2021-06-04T13:24:36+00:00"
        },
        {
            "name": "allure-framework/allure-php-api",
            "version": "1.4.0",
            "source": {
                "type": "git",
                "url": "https://github.com/allure-framework/allure-php-api.git",
                "reference": "50507f482d490f114054f2281cca487db47fa2bd"
            },
            "dist": {
                "type": "zip",
                "url": "https://api.github.com/repos/allure-framework/allure-php-api/zipball/50507f482d490f114054f2281cca487db47fa2bd",
                "reference": "50507f482d490f114054f2281cca487db47fa2bd",
                "shasum": ""
            },
            "require": {
                "jms/serializer": "^1 | ^2 | ^3",
                "php": ">=7.1.3",
                "ramsey/uuid": "^3 | ^4",
                "symfony/mime": "^4.3 | ^5"
            },
            "require-dev": {
                "phpunit/phpunit": "^7 | ^8 | ^9"
            },
            "type": "library",
            "autoload": {
                "psr-0": {
                    "Yandex": [
                        "src/",
                        "test/"
                    ]
                }
            },
            "notification-url": "https://packagist.org/downloads/",
            "license": [
                "Apache-2.0"
            ],
            "authors": [
                {
                    "name": "Ivan Krutov",
                    "email": "vania-pooh@yandex-team.ru",
                    "role": "Developer"
                }
            ],
            "description": "Allure PHP commons",
            "homepage": "http://allure.qatools.ru/",
            "keywords": [
                "allure",
                "api",
                "php",
                "report"
            ],
            "support": {
                "email": "allure@qameta.io",
                "issues": "https://github.com/allure-framework/allure-php-api/issues",
                "source": "https://github.com/allure-framework/allure-php-api"
            },
            "time": "2021-11-15T13:15:20+00:00"
        },
        {
            "name": "allure-framework/allure-phpunit",
            "version": "1.5.0",
            "source": {
                "type": "git",
                "url": "https://github.com/allure-framework/allure-phpunit.git",
                "reference": "5584e7e4d7a232bbf7dd92d0cabf143147f72e9e"
            },
            "dist": {
                "type": "zip",
                "url": "https://api.github.com/repos/allure-framework/allure-phpunit/zipball/5584e7e4d7a232bbf7dd92d0cabf143147f72e9e",
                "reference": "5584e7e4d7a232bbf7dd92d0cabf143147f72e9e",
                "shasum": ""
            },
            "require": {
                "allure-framework/allure-php-api": "^1.3",
                "php": ">=7.1",
                "phpunit/phpunit": "^7.2 | ^8 | ^9"
            },
            "require-dev": {
                "ext-dom": "*",
                "mikey179/vfsstream": "^1"
            },
            "type": "library",
            "autoload": {
                "psr-0": {
                    "Yandex": "src/"
                }
            },
            "notification-url": "https://packagist.org/downloads/",
            "license": [
                "Apache-2.0"
            ],
            "authors": [
                {
                    "name": "Ivan Krutov",
                    "email": "vania-pooh@yandex-team.ru",
                    "role": "Developer"
                }
            ],
            "description": "Allure PHPUNit integration",
            "homepage": "http://allure.qatools.ru/",
            "keywords": [
                "allure",
                "attachments",
                "cases",
                "phpunit",
                "report",
                "steps",
                "testing"
            ],
            "support": {
                "email": "allure@qameta.io",
                "issues": "https://github.com/allure-framework/allure-phpunit/issues",
                "source": "https://github.com/allure-framework/allure-phpunit"
            },
            "time": "2021-09-14T10:06:07+00:00"
        },
        {
            "name": "beberlei/assert",
            "version": "v3.3.1",
            "source": {
                "type": "git",
                "url": "https://github.com/beberlei/assert.git",
                "reference": "5e721d7e937ca3ba2cdec1e1adf195f9e5188372"
            },
            "dist": {
                "type": "zip",
                "url": "https://api.github.com/repos/beberlei/assert/zipball/5e721d7e937ca3ba2cdec1e1adf195f9e5188372",
                "reference": "5e721d7e937ca3ba2cdec1e1adf195f9e5188372",
                "shasum": ""
            },
            "require": {
                "ext-ctype": "*",
                "ext-json": "*",
                "ext-mbstring": "*",
                "ext-simplexml": "*",
                "php": "^7.0 || ^8.0"
            },
            "require-dev": {
                "friendsofphp/php-cs-fixer": "*",
                "phpstan/phpstan": "*",
                "phpunit/phpunit": ">=6.0.0",
                "yoast/phpunit-polyfills": "^0.1.0"
            },
            "suggest": {
                "ext-intl": "Needed to allow Assertion::count(), Assertion::isCountable(), Assertion::minCount(), and Assertion::maxCount() to operate on ResourceBundles"
            },
            "type": "library",
            "autoload": {
                "psr-4": {
                    "Assert\\": "lib/Assert"
                },
                "files": [
                    "lib/Assert/functions.php"
                ]
            },
            "notification-url": "https://packagist.org/downloads/",
            "license": [
                "BSD-2-Clause"
            ],
            "authors": [
                {
                    "name": "Benjamin Eberlei",
                    "email": "kontakt@beberlei.de",
                    "role": "Lead Developer"
                },
                {
                    "name": "Richard Quadling",
                    "email": "rquadling@gmail.com",
                    "role": "Collaborator"
                }
            ],
            "description": "Thin assertion library for input validation in business models.",
            "keywords": [
                "assert",
                "assertion",
                "validation"
            ],
            "support": {
                "issues": "https://github.com/beberlei/assert/issues",
                "source": "https://github.com/beberlei/assert/tree/v3.3.1"
            },
            "time": "2021-04-18T20:11:03+00:00"
        },
        {
            "name": "behat/gherkin",
            "version": "v4.9.0",
            "source": {
                "type": "git",
                "url": "https://github.com/Behat/Gherkin.git",
                "reference": "0bc8d1e30e96183e4f36db9dc79caead300beff4"
            },
            "dist": {
                "type": "zip",
                "url": "https://api.github.com/repos/Behat/Gherkin/zipball/0bc8d1e30e96183e4f36db9dc79caead300beff4",
                "reference": "0bc8d1e30e96183e4f36db9dc79caead300beff4",
                "shasum": ""
            },
            "require": {
                "php": "~7.2|~8.0"
            },
            "require-dev": {
                "cucumber/cucumber": "dev-gherkin-22.0.0",
                "phpunit/phpunit": "~8|~9",
                "symfony/yaml": "~3|~4|~5"
            },
            "suggest": {
                "symfony/yaml": "If you want to parse features, represented in YAML files"
            },
            "type": "library",
            "extra": {
                "branch-alias": {
                    "dev-master": "4.x-dev"
                }
            },
            "autoload": {
                "psr-0": {
                    "Behat\\Gherkin": "src/"
                }
            },
            "notification-url": "https://packagist.org/downloads/",
            "license": [
                "MIT"
            ],
            "authors": [
                {
                    "name": "Konstantin Kudryashov",
                    "email": "ever.zet@gmail.com",
                    "homepage": "http://everzet.com"
                }
            ],
            "description": "Gherkin DSL parser for PHP",
            "homepage": "http://behat.org/",
            "keywords": [
                "BDD",
                "Behat",
                "Cucumber",
                "DSL",
                "gherkin",
                "parser"
            ],
            "support": {
                "issues": "https://github.com/Behat/Gherkin/issues",
                "source": "https://github.com/Behat/Gherkin/tree/v4.9.0"
            },
            "time": "2021-10-12T13:05:09+00:00"
        },
        {
            "name": "codeception/codeception",
            "version": "4.1.22",
            "source": {
                "type": "git",
                "url": "https://github.com/Codeception/Codeception.git",
                "reference": "9777ec3690ceedc4bce2ed13af7af4ca4ee3088f"
            },
            "dist": {
                "type": "zip",
                "url": "https://api.github.com/repos/Codeception/Codeception/zipball/9777ec3690ceedc4bce2ed13af7af4ca4ee3088f",
                "reference": "9777ec3690ceedc4bce2ed13af7af4ca4ee3088f",
                "shasum": ""
            },
            "require": {
                "behat/gherkin": "^4.4.0",
                "codeception/lib-asserts": "^1.0",
                "codeception/phpunit-wrapper": ">6.0.15 <6.1.0 | ^6.6.1 | ^7.7.1 | ^8.1.1 | ^9.0",
                "codeception/stub": "^2.0 | ^3.0",
                "ext-curl": "*",
                "ext-json": "*",
                "ext-mbstring": "*",
                "guzzlehttp/psr7": "^1.4 | ^2.0",
                "php": ">=5.6.0 <9.0",
                "symfony/console": ">=2.7 <6.0",
                "symfony/css-selector": ">=2.7 <6.0",
                "symfony/event-dispatcher": ">=2.7 <6.0",
                "symfony/finder": ">=2.7 <6.0",
                "symfony/yaml": ">=2.7 <6.0"
            },
            "require-dev": {
                "codeception/module-asserts": "1.*@dev",
                "codeception/module-cli": "1.*@dev",
                "codeception/module-db": "1.*@dev",
                "codeception/module-filesystem": "1.*@dev",
                "codeception/module-phpbrowser": "1.*@dev",
                "codeception/specify": "~0.3",
                "codeception/util-universalframework": "*@dev",
                "monolog/monolog": "~1.8",
                "squizlabs/php_codesniffer": "~2.0",
                "symfony/process": ">=2.7 <6.0",
                "vlucas/phpdotenv": "^2.0 | ^3.0 | ^4.0 | ^5.0"
            },
            "suggest": {
                "codeception/specify": "BDD-style code blocks",
                "codeception/verify": "BDD-style assertions",
                "hoa/console": "For interactive console functionality",
                "stecman/symfony-console-completion": "For BASH autocompletion",
                "symfony/phpunit-bridge": "For phpunit-bridge support"
            },
            "bin": [
                "codecept"
            ],
            "type": "library",
            "extra": {
                "branch-alias": []
            },
            "autoload": {
                "psr-4": {
                    "Codeception\\": "src/Codeception",
                    "Codeception\\Extension\\": "ext"
                }
            },
            "notification-url": "https://packagist.org/downloads/",
            "license": [
                "MIT"
            ],
            "authors": [
                {
                    "name": "Michael Bodnarchuk",
                    "email": "davert@mail.ua",
                    "homepage": "http://codegyre.com"
                }
            ],
            "description": "BDD-style testing framework",
            "homepage": "http://codeception.com/",
            "keywords": [
                "BDD",
                "TDD",
                "acceptance testing",
                "functional testing",
                "unit testing"
            ],
            "support": {
                "issues": "https://github.com/Codeception/Codeception/issues",
                "source": "https://github.com/Codeception/Codeception/tree/4.1.22"
            },
            "funding": [
                {
                    "url": "https://opencollective.com/codeception",
                    "type": "open_collective"
                }
            ],
            "time": "2021-08-06T17:15:34+00:00"
        },
        {
            "name": "codeception/lib-asserts",
            "version": "1.13.2",
            "source": {
                "type": "git",
                "url": "https://github.com/Codeception/lib-asserts.git",
                "reference": "184231d5eab66bc69afd6b9429344d80c67a33b6"
            },
            "dist": {
                "type": "zip",
                "url": "https://api.github.com/repos/Codeception/lib-asserts/zipball/184231d5eab66bc69afd6b9429344d80c67a33b6",
                "reference": "184231d5eab66bc69afd6b9429344d80c67a33b6",
                "shasum": ""
            },
            "require": {
                "codeception/phpunit-wrapper": ">6.0.15 <6.1.0 | ^6.6.1 | ^7.7.1 | ^8.0.3 | ^9.0",
                "ext-dom": "*",
                "php": ">=5.6.0 <9.0"
            },
            "type": "library",
            "autoload": {
                "classmap": [
                    "src/"
                ]
            },
            "notification-url": "https://packagist.org/downloads/",
            "license": [
                "MIT"
            ],
            "authors": [
                {
                    "name": "Michael Bodnarchuk",
                    "email": "davert@mail.ua",
                    "homepage": "http://codegyre.com"
                },
                {
                    "name": "Gintautas Miselis"
                },
                {
                    "name": "Gustavo Nieves",
                    "homepage": "https://medium.com/@ganieves"
                }
            ],
            "description": "Assertion methods used by Codeception core and Asserts module",
            "homepage": "https://codeception.com/",
            "keywords": [
                "codeception"
            ],
            "support": {
                "issues": "https://github.com/Codeception/lib-asserts/issues",
                "source": "https://github.com/Codeception/lib-asserts/tree/1.13.2"
            },
            "time": "2020-10-21T16:26:20+00:00"
        },
        {
            "name": "codeception/module-asserts",
            "version": "1.3.1",
            "source": {
                "type": "git",
                "url": "https://github.com/Codeception/module-asserts.git",
                "reference": "59374f2fef0cabb9e8ddb53277e85cdca74328de"
            },
            "dist": {
                "type": "zip",
                "url": "https://api.github.com/repos/Codeception/module-asserts/zipball/59374f2fef0cabb9e8ddb53277e85cdca74328de",
                "reference": "59374f2fef0cabb9e8ddb53277e85cdca74328de",
                "shasum": ""
            },
            "require": {
                "codeception/codeception": "*@dev",
                "codeception/lib-asserts": "^1.13.1",
                "php": ">=5.6.0 <9.0"
            },
            "conflict": {
                "codeception/codeception": "<4.0"
            },
            "type": "library",
            "autoload": {
                "classmap": [
                    "src/"
                ]
            },
            "notification-url": "https://packagist.org/downloads/",
            "license": [
                "MIT"
            ],
            "authors": [
                {
                    "name": "Michael Bodnarchuk"
                },
                {
                    "name": "Gintautas Miselis"
                },
                {
                    "name": "Gustavo Nieves",
                    "homepage": "https://medium.com/@ganieves"
                }
            ],
            "description": "Codeception module containing various assertions",
            "homepage": "https://codeception.com/",
            "keywords": [
                "assertions",
                "asserts",
                "codeception"
            ],
            "support": {
                "issues": "https://github.com/Codeception/module-asserts/issues",
                "source": "https://github.com/Codeception/module-asserts/tree/1.3.1"
            },
            "time": "2020-10-21T16:48:15+00:00"
        },
        {
            "name": "codeception/module-sequence",
            "version": "1.0.1",
            "source": {
                "type": "git",
                "url": "https://github.com/Codeception/module-sequence.git",
                "reference": "b75be26681ae90824cde8f8df785981f293667e1"
            },
            "dist": {
                "type": "zip",
                "url": "https://api.github.com/repos/Codeception/module-sequence/zipball/b75be26681ae90824cde8f8df785981f293667e1",
                "reference": "b75be26681ae90824cde8f8df785981f293667e1",
                "shasum": ""
            },
            "require": {
                "codeception/codeception": "^4.0",
                "php": ">=5.6.0 <9.0"
            },
            "type": "library",
            "autoload": {
                "classmap": [
                    "src/"
                ]
            },
            "notification-url": "https://packagist.org/downloads/",
            "license": [
                "MIT"
            ],
            "authors": [
                {
                    "name": "Michael Bodnarchuk"
                }
            ],
            "description": "Sequence module for Codeception",
            "homepage": "http://codeception.com/",
            "keywords": [
                "codeception"
            ],
            "support": {
                "issues": "https://github.com/Codeception/module-sequence/issues",
                "source": "https://github.com/Codeception/module-sequence/tree/1.0.1"
            },
            "time": "2020-10-31T18:36:26+00:00"
        },
        {
            "name": "codeception/module-webdriver",
            "version": "1.4.0",
            "source": {
                "type": "git",
                "url": "https://github.com/Codeception/module-webdriver.git",
                "reference": "baa18b7bf70aa024012f967b5ce5021e1faa9151"
            },
            "dist": {
                "type": "zip",
                "url": "https://api.github.com/repos/Codeception/module-webdriver/zipball/baa18b7bf70aa024012f967b5ce5021e1faa9151",
                "reference": "baa18b7bf70aa024012f967b5ce5021e1faa9151",
                "shasum": ""
            },
            "require": {
                "codeception/codeception": "^4.0",
                "php": ">=5.6.0 <9.0",
                "php-webdriver/webdriver": "^1.8.0"
            },
            "suggest": {
                "codeception/phpbuiltinserver": "Start and stop PHP built-in web server for your tests"
            },
            "type": "library",
            "autoload": {
                "classmap": [
                    "src/"
                ]
            },
            "notification-url": "https://packagist.org/downloads/",
            "license": [
                "MIT"
            ],
            "authors": [
                {
                    "name": "Michael Bodnarchuk"
                },
                {
                    "name": "Gintautas Miselis"
                },
                {
                    "name": "Zaahid Bateson"
                }
            ],
            "description": "WebDriver module for Codeception",
            "homepage": "http://codeception.com/",
            "keywords": [
                "acceptance-testing",
                "browser-testing",
                "codeception"
            ],
            "support": {
                "issues": "https://github.com/Codeception/module-webdriver/issues",
                "source": "https://github.com/Codeception/module-webdriver/tree/1.4.0"
            },
            "time": "2021-09-02T12:01:02+00:00"
        },
        {
            "name": "codeception/phpunit-wrapper",
            "version": "9.0.6",
            "source": {
                "type": "git",
                "url": "https://github.com/Codeception/phpunit-wrapper.git",
                "reference": "b0c06abb3181eedca690170f7ed0fd26a70bfacc"
            },
            "dist": {
                "type": "zip",
                "url": "https://api.github.com/repos/Codeception/phpunit-wrapper/zipball/b0c06abb3181eedca690170f7ed0fd26a70bfacc",
                "reference": "b0c06abb3181eedca690170f7ed0fd26a70bfacc",
                "shasum": ""
            },
            "require": {
                "php": ">=7.2",
                "phpunit/phpunit": "^9.0"
            },
            "require-dev": {
                "codeception/specify": "*",
                "consolidation/robo": "^3.0.0-alpha3",
                "vlucas/phpdotenv": "^3.0"
            },
            "type": "library",
            "autoload": {
                "psr-4": {
                    "Codeception\\PHPUnit\\": "src/"
                }
            },
            "notification-url": "https://packagist.org/downloads/",
            "license": [
                "MIT"
            ],
            "authors": [
                {
                    "name": "Davert",
                    "email": "davert.php@resend.cc"
                },
                {
                    "name": "Naktibalda"
                }
            ],
            "description": "PHPUnit classes used by Codeception",
            "support": {
                "issues": "https://github.com/Codeception/phpunit-wrapper/issues",
                "source": "https://github.com/Codeception/phpunit-wrapper/tree/9.0.6"
            },
            "time": "2020-12-28T13:59:47+00:00"
        },
        {
            "name": "codeception/stub",
            "version": "3.7.0",
            "source": {
                "type": "git",
                "url": "https://github.com/Codeception/Stub.git",
                "reference": "468dd5fe659f131fc997f5196aad87512f9b1304"
            },
            "dist": {
                "type": "zip",
                "url": "https://api.github.com/repos/Codeception/Stub/zipball/468dd5fe659f131fc997f5196aad87512f9b1304",
                "reference": "468dd5fe659f131fc997f5196aad87512f9b1304",
                "shasum": ""
            },
            "require": {
                "phpunit/phpunit": "^8.4 | ^9.0"
            },
            "type": "library",
            "autoload": {
                "psr-4": {
                    "Codeception\\": "src/"
                }
            },
            "notification-url": "https://packagist.org/downloads/",
            "license": [
                "MIT"
            ],
            "description": "Flexible Stub wrapper for PHPUnit's Mock Builder",
            "support": {
                "issues": "https://github.com/Codeception/Stub/issues",
                "source": "https://github.com/Codeception/Stub/tree/3.7.0"
            },
            "time": "2020-07-03T15:54:43+00:00"
        },
        {
            "name": "csharpru/vault-php",
            "version": "4.2.1",
            "source": {
                "type": "git",
                "url": "https://github.com/CSharpRU/vault-php.git",
                "reference": "89b393ecf65f61a44d3a1872547f65085982b481"
            },
            "dist": {
                "type": "zip",
                "url": "https://api.github.com/repos/CSharpRU/vault-php/zipball/89b393ecf65f61a44d3a1872547f65085982b481",
                "reference": "89b393ecf65f61a44d3a1872547f65085982b481",
                "shasum": ""
            },
            "require": {
                "ext-json": "*",
                "php": "^7.2 || ^8.0",
                "psr/cache": "^1.0",
                "psr/http-client": "^1.0",
                "psr/http-factory": "^1.0",
                "psr/log": "^1.0",
                "weew/helpers-array": "^1.3"
            },
            "require-dev": {
                "alextartan/guzzle-psr18-adapter": "^1.2 || ^2.0",
                "cache/array-adapter": "^1.0",
                "codeception/codeception": "^4.1",
                "codeception/module-asserts": "^1.3",
                "laminas/laminas-diactoros": "^2.3",
                "php-vcr/php-vcr": "^1.5",
                "symfony/event-dispatcher": "<5.0"
            },
            "suggest": {
                "cache/array-adapter": "For usage with CachedClient class"
            },
            "type": "library",
            "autoload": {
                "psr-4": {
                    "Vault\\": "src/"
                }
            },
            "notification-url": "https://packagist.org/downloads/",
            "license": [
                "MIT"
            ],
            "authors": [
                {
                    "name": "Yaroslav Lukyanov",
                    "email": "c_sharp@mail.ru"
                }
            ],
            "description": "Best Vault client for PHP that you can find",
            "keywords": [
                "hashicorp",
                "secrets",
                "vault"
            ],
            "support": {
                "issues": "https://github.com/CSharpRU/vault-php/issues",
                "source": "https://github.com/CSharpRU/vault-php/tree/4.2.1"
            },
            "time": "2021-05-21T06:39:35+00:00"
        },
        {
            "name": "dealerdirect/phpcodesniffer-composer-installer",
            "version": "v0.7.1",
            "source": {
                "type": "git",
                "url": "https://github.com/Dealerdirect/phpcodesniffer-composer-installer.git",
                "reference": "fe390591e0241955f22eb9ba327d137e501c771c"
            },
            "dist": {
                "type": "zip",
                "url": "https://api.github.com/repos/Dealerdirect/phpcodesniffer-composer-installer/zipball/fe390591e0241955f22eb9ba327d137e501c771c",
                "reference": "fe390591e0241955f22eb9ba327d137e501c771c",
                "shasum": ""
            },
            "require": {
                "composer-plugin-api": "^1.0 || ^2.0",
                "php": ">=5.3",
                "squizlabs/php_codesniffer": "^2.0 || ^3.0 || ^4.0"
            },
            "require-dev": {
                "composer/composer": "*",
                "phpcompatibility/php-compatibility": "^9.0",
                "sensiolabs/security-checker": "^4.1.0"
            },
            "type": "composer-plugin",
            "extra": {
                "class": "Dealerdirect\\Composer\\Plugin\\Installers\\PHPCodeSniffer\\Plugin"
            },
            "autoload": {
                "psr-4": {
                    "Dealerdirect\\Composer\\Plugin\\Installers\\PHPCodeSniffer\\": "src/"
                }
            },
            "notification-url": "https://packagist.org/downloads/",
            "license": [
                "MIT"
            ],
            "authors": [
                {
                    "name": "Franck Nijhof",
                    "email": "franck.nijhof@dealerdirect.com",
                    "homepage": "http://www.frenck.nl",
                    "role": "Developer / IT Manager"
                }
            ],
            "description": "PHP_CodeSniffer Standards Composer Installer Plugin",
            "homepage": "http://www.dealerdirect.com",
            "keywords": [
                "PHPCodeSniffer",
                "PHP_CodeSniffer",
                "code quality",
                "codesniffer",
                "composer",
                "installer",
                "phpcs",
                "plugin",
                "qa",
                "quality",
                "standard",
                "standards",
                "style guide",
                "stylecheck",
                "tests"
            ],
            "support": {
                "issues": "https://github.com/dealerdirect/phpcodesniffer-composer-installer/issues",
                "source": "https://github.com/dealerdirect/phpcodesniffer-composer-installer"
            },
            "time": "2020-12-07T18:04:37+00:00"
        },
        {
            "name": "doctrine/annotations",
            "version": "1.13.2",
            "source": {
                "type": "git",
                "url": "https://github.com/doctrine/annotations.git",
                "reference": "5b668aef16090008790395c02c893b1ba13f7e08"
            },
            "dist": {
                "type": "zip",
                "url": "https://api.github.com/repos/doctrine/annotations/zipball/5b668aef16090008790395c02c893b1ba13f7e08",
                "reference": "5b668aef16090008790395c02c893b1ba13f7e08",
                "shasum": ""
            },
            "require": {
                "doctrine/lexer": "1.*",
                "ext-tokenizer": "*",
                "php": "^7.1 || ^8.0",
                "psr/cache": "^1 || ^2 || ^3"
            },
            "require-dev": {
                "doctrine/cache": "^1.11 || ^2.0",
                "doctrine/coding-standard": "^6.0 || ^8.1",
                "phpstan/phpstan": "^0.12.20",
                "phpunit/phpunit": "^7.5 || ^8.0 || ^9.1.5",
                "symfony/cache": "^4.4 || ^5.2"
            },
            "type": "library",
            "autoload": {
                "psr-4": {
                    "Doctrine\\Common\\Annotations\\": "lib/Doctrine/Common/Annotations"
                }
            },
            "notification-url": "https://packagist.org/downloads/",
            "license": [
                "MIT"
            ],
            "authors": [
                {
                    "name": "Guilherme Blanco",
                    "email": "guilhermeblanco@gmail.com"
                },
                {
                    "name": "Roman Borschel",
                    "email": "roman@code-factory.org"
                },
                {
                    "name": "Benjamin Eberlei",
                    "email": "kontakt@beberlei.de"
                },
                {
                    "name": "Jonathan Wage",
                    "email": "jonwage@gmail.com"
                },
                {
                    "name": "Johannes Schmitt",
                    "email": "schmittjoh@gmail.com"
                }
            ],
            "description": "Docblock Annotations Parser",
            "homepage": "https://www.doctrine-project.org/projects/annotations.html",
            "keywords": [
                "annotations",
                "docblock",
                "parser"
            ],
            "support": {
                "issues": "https://github.com/doctrine/annotations/issues",
                "source": "https://github.com/doctrine/annotations/tree/1.13.2"
            },
            "time": "2021-08-05T19:00:23+00:00"
        },
        {
            "name": "doctrine/instantiator",
            "version": "1.4.0",
            "source": {
                "type": "git",
                "url": "https://github.com/doctrine/instantiator.git",
                "reference": "d56bf6102915de5702778fe20f2de3b2fe570b5b"
            },
            "dist": {
                "type": "zip",
                "url": "https://api.github.com/repos/doctrine/instantiator/zipball/d56bf6102915de5702778fe20f2de3b2fe570b5b",
                "reference": "d56bf6102915de5702778fe20f2de3b2fe570b5b",
                "shasum": ""
            },
            "require": {
                "php": "^7.1 || ^8.0"
            },
            "require-dev": {
                "doctrine/coding-standard": "^8.0",
                "ext-pdo": "*",
                "ext-phar": "*",
                "phpbench/phpbench": "^0.13 || 1.0.0-alpha2",
                "phpstan/phpstan": "^0.12",
                "phpstan/phpstan-phpunit": "^0.12",
                "phpunit/phpunit": "^7.0 || ^8.0 || ^9.0"
            },
            "type": "library",
            "autoload": {
                "psr-4": {
                    "Doctrine\\Instantiator\\": "src/Doctrine/Instantiator/"
                }
            },
            "notification-url": "https://packagist.org/downloads/",
            "license": [
                "MIT"
            ],
            "authors": [
                {
                    "name": "Marco Pivetta",
                    "email": "ocramius@gmail.com",
                    "homepage": "https://ocramius.github.io/"
                }
            ],
            "description": "A small, lightweight utility to instantiate objects in PHP without invoking their constructors",
            "homepage": "https://www.doctrine-project.org/projects/instantiator.html",
            "keywords": [
                "constructor",
                "instantiate"
            ],
            "support": {
                "issues": "https://github.com/doctrine/instantiator/issues",
                "source": "https://github.com/doctrine/instantiator/tree/1.4.0"
            },
            "funding": [
                {
                    "url": "https://www.doctrine-project.org/sponsorship.html",
                    "type": "custom"
                },
                {
                    "url": "https://www.patreon.com/phpdoctrine",
                    "type": "patreon"
                },
                {
                    "url": "https://tidelift.com/funding/github/packagist/doctrine%2Finstantiator",
                    "type": "tidelift"
                }
            ],
            "time": "2020-11-10T18:47:58+00:00"
        },
        {
            "name": "doctrine/lexer",
            "version": "1.2.1",
            "source": {
                "type": "git",
                "url": "https://github.com/doctrine/lexer.git",
                "reference": "e864bbf5904cb8f5bb334f99209b48018522f042"
            },
            "dist": {
                "type": "zip",
                "url": "https://api.github.com/repos/doctrine/lexer/zipball/e864bbf5904cb8f5bb334f99209b48018522f042",
                "reference": "e864bbf5904cb8f5bb334f99209b48018522f042",
                "shasum": ""
            },
            "require": {
                "php": "^7.2 || ^8.0"
            },
            "require-dev": {
                "doctrine/coding-standard": "^6.0",
                "phpstan/phpstan": "^0.11.8",
                "phpunit/phpunit": "^8.2"
            },
            "type": "library",
            "extra": {
                "branch-alias": {
                    "dev-master": "1.2.x-dev"
                }
            },
            "autoload": {
                "psr-4": {
                    "Doctrine\\Common\\Lexer\\": "lib/Doctrine/Common/Lexer"
                }
            },
            "notification-url": "https://packagist.org/downloads/",
            "license": [
                "MIT"
            ],
            "authors": [
                {
                    "name": "Guilherme Blanco",
                    "email": "guilhermeblanco@gmail.com"
                },
                {
                    "name": "Roman Borschel",
                    "email": "roman@code-factory.org"
                },
                {
                    "name": "Johannes Schmitt",
                    "email": "schmittjoh@gmail.com"
                }
            ],
            "description": "PHP Doctrine Lexer parser library that can be used in Top-Down, Recursive Descent Parsers.",
            "homepage": "https://www.doctrine-project.org/projects/lexer.html",
            "keywords": [
                "annotations",
                "docblock",
                "lexer",
                "parser",
                "php"
            ],
            "support": {
                "issues": "https://github.com/doctrine/lexer/issues",
                "source": "https://github.com/doctrine/lexer/tree/1.2.1"
            },
            "funding": [
                {
                    "url": "https://www.doctrine-project.org/sponsorship.html",
                    "type": "custom"
                },
                {
                    "url": "https://www.patreon.com/phpdoctrine",
                    "type": "patreon"
                },
                {
                    "url": "https://tidelift.com/funding/github/packagist/doctrine%2Flexer",
                    "type": "tidelift"
                }
            ],
            "time": "2020-05-25T17:44:05+00:00"
        },
        {
            "name": "friendsofphp/php-cs-fixer",
            "version": "v3.3.1",
            "source": {
                "type": "git",
                "url": "https://github.com/FriendsOfPHP/PHP-CS-Fixer.git",
                "reference": "b37bf90405cec3f7a83c18e645ef748bcb87ac11"
            },
            "dist": {
                "type": "zip",
                "url": "https://api.github.com/repos/FriendsOfPHP/PHP-CS-Fixer/zipball/b37bf90405cec3f7a83c18e645ef748bcb87ac11",
                "reference": "b37bf90405cec3f7a83c18e645ef748bcb87ac11",
                "shasum": ""
            },
            "require": {
                "composer/semver": "^3.2",
                "composer/xdebug-handler": "^2.0",
                "doctrine/annotations": "^1.12",
                "ext-json": "*",
                "ext-tokenizer": "*",
                "php": "^7.2.5 || ^8.0",
                "php-cs-fixer/diff": "^2.0",
                "symfony/console": "^4.4.20 || ^5.1.3",
                "symfony/event-dispatcher": "^4.4.20 || ^5.0",
                "symfony/filesystem": "^4.4.20 || ^5.0",
                "symfony/finder": "^4.4.20 || ^5.0",
                "symfony/options-resolver": "^4.4.20 || ^5.0",
                "symfony/polyfill-mbstring": "^1.23",
                "symfony/polyfill-php72": "^1.23",
                "symfony/polyfill-php80": "^1.23",
                "symfony/polyfill-php81": "^1.23",
                "symfony/process": "^4.4.20 || ^5.0",
                "symfony/stopwatch": "^4.4.20 || ^5.0"
            },
            "require-dev": {
                "justinrainbow/json-schema": "^5.2",
                "keradus/cli-executor": "^1.5",
                "mikey179/vfsstream": "^1.6.8",
                "php-coveralls/php-coveralls": "^2.4.3",
                "php-cs-fixer/accessible-object": "^1.1",
                "php-cs-fixer/phpunit-constraint-isidenticalstring": "^1.2",
                "php-cs-fixer/phpunit-constraint-xmlmatchesxsd": "^1.2.1",
                "phpspec/prophecy": "^1.10.3",
                "phpspec/prophecy-phpunit": "^1.1 || ^2.0",
                "phpunit/phpunit": "^7.5.20 || ^8.5.14 || ^9.5",
                "phpunitgoodpractices/polyfill": "^1.5",
                "phpunitgoodpractices/traits": "^1.9.1",
                "symfony/phpunit-bridge": "^5.2.4",
                "symfony/yaml": "^4.4.20 || ^5.0"
            },
            "suggest": {
                "ext-dom": "For handling output formats in XML",
                "ext-mbstring": "For handling non-UTF8 characters."
            },
            "bin": [
                "php-cs-fixer"
            ],
            "type": "application",
            "autoload": {
                "psr-4": {
                    "PhpCsFixer\\": "src/"
                }
            },
            "notification-url": "https://packagist.org/downloads/",
            "license": [
                "MIT"
            ],
            "authors": [
                {
                    "name": "Fabien Potencier",
                    "email": "fabien@symfony.com"
                },
                {
                    "name": "Dariusz Rumiński",
                    "email": "dariusz.ruminski@gmail.com"
                }
            ],
            "description": "A tool to automatically fix PHP code style",
            "support": {
                "issues": "https://github.com/FriendsOfPHP/PHP-CS-Fixer/issues",
                "source": "https://github.com/FriendsOfPHP/PHP-CS-Fixer/tree/v3.3.1"
            },
            "funding": [
                {
                    "url": "https://github.com/keradus",
                    "type": "github"
                }
            ],
            "time": "2021-11-15T18:01:18+00:00"
        },
        {
            "name": "jms/metadata",
            "version": "2.6.1",
            "source": {
                "type": "git",
                "url": "https://github.com/schmittjoh/metadata.git",
                "reference": "c3a3214354b5a765a19875f7b7c5ebcd94e462e5"
            },
            "dist": {
                "type": "zip",
                "url": "https://api.github.com/repos/schmittjoh/metadata/zipball/c3a3214354b5a765a19875f7b7c5ebcd94e462e5",
                "reference": "c3a3214354b5a765a19875f7b7c5ebcd94e462e5",
                "shasum": ""
            },
            "require": {
                "php": "^7.2|^8.0"
            },
            "require-dev": {
                "doctrine/cache": "^1.0",
                "doctrine/coding-standard": "^8.0",
                "mikey179/vfsstream": "^1.6.7",
                "phpunit/phpunit": "^8.5|^9.0",
                "psr/container": "^1.0",
                "symfony/cache": "^3.1|^4.0|^5.0",
                "symfony/dependency-injection": "^3.1|^4.0|^5.0"
            },
            "type": "library",
            "extra": {
                "branch-alias": {
                    "dev-master": "2.x-dev"
                }
            },
            "autoload": {
                "psr-4": {
                    "Metadata\\": "src/"
                }
            },
            "notification-url": "https://packagist.org/downloads/",
            "license": [
                "MIT"
            ],
            "authors": [
                {
                    "name": "Johannes M. Schmitt",
                    "email": "schmittjoh@gmail.com"
                },
                {
                    "name": "Asmir Mustafic",
                    "email": "goetas@gmail.com"
                }
            ],
            "description": "Class/method/property metadata management in PHP",
            "keywords": [
                "annotations",
                "metadata",
                "xml",
                "yaml"
            ],
            "support": {
                "issues": "https://github.com/schmittjoh/metadata/issues",
                "source": "https://github.com/schmittjoh/metadata/tree/2.6.1"
            },
            "time": "2021-11-22T12:27:42+00:00"
        },
        {
            "name": "jms/serializer",
            "version": "3.16.0",
            "source": {
                "type": "git",
                "url": "https://github.com/schmittjoh/serializer.git",
                "reference": "9b0b5208a6edb20b979c7d95bdda53a46098a7d9"
            },
            "dist": {
                "type": "zip",
                "url": "https://api.github.com/repos/schmittjoh/serializer/zipball/9b0b5208a6edb20b979c7d95bdda53a46098a7d9",
                "reference": "9b0b5208a6edb20b979c7d95bdda53a46098a7d9",
                "shasum": ""
            },
            "require": {
                "doctrine/annotations": "^1.13",
                "doctrine/instantiator": "^1.0.3",
                "doctrine/lexer": "^1.1",
                "jms/metadata": "^2.6",
                "php": "^7.2||^8.0",
                "phpstan/phpdoc-parser": "^0.4 || ^0.5 || ^1.0"
            },
            "require-dev": {
                "doctrine/coding-standard": "^8.1",
                "doctrine/orm": "~2.1",
                "doctrine/persistence": "^1.3.3|^2.0|^3.0",
                "doctrine/phpcr-odm": "^1.3|^2.0",
                "ext-pdo_sqlite": "*",
                "jackalope/jackalope-doctrine-dbal": "^1.1.5",
                "ocramius/proxy-manager": "^1.0|^2.0",
                "phpbench/phpbench": "^1.0",
                "phpstan/phpstan": "^1.0.2",
                "phpunit/phpunit": "^8.0||^9.0",
                "psr/container": "^1.0",
                "symfony/dependency-injection": "^3.0|^4.0|^5.0|^6.0",
                "symfony/expression-language": "^3.2|^4.0|^5.0|^6.0",
                "symfony/filesystem": "^3.0|^4.0|^5.0|^6.0",
                "symfony/form": "^3.0|^4.0|^5.0|^6.0",
                "symfony/translation": "^3.0|^4.0|^5.0|^6.0",
                "symfony/validator": "^3.1.9|^4.0|^5.0|^6.0",
                "symfony/yaml": "^3.3|^4.0|^5.0|^6.0",
                "twig/twig": "~1.34|~2.4|^3.0"
            },
            "suggest": {
                "doctrine/collections": "Required if you like to use doctrine collection types as ArrayCollection.",
                "symfony/cache": "Required if you like to use cache functionality.",
                "symfony/yaml": "Required if you'd like to use the YAML metadata format."
            },
            "type": "library",
            "extra": {
                "branch-alias": {
                    "dev-master": "3.x-dev"
                }
            },
            "autoload": {
                "psr-4": {
                    "JMS\\Serializer\\": "src/"
                }
            },
            "notification-url": "https://packagist.org/downloads/",
            "license": [
                "MIT"
            ],
            "authors": [
                {
                    "name": "Johannes M. Schmitt",
                    "email": "schmittjoh@gmail.com"
                },
                {
                    "name": "Asmir Mustafic",
                    "email": "goetas@gmail.com"
                }
            ],
            "description": "Library for (de-)serializing data of any complexity; supports XML, JSON, and YAML.",
            "homepage": "http://jmsyst.com/libs/serializer",
            "keywords": [
                "deserialization",
                "jaxb",
                "json",
                "serialization",
                "xml"
            ],
            "support": {
                "issues": "https://github.com/schmittjoh/serializer/issues",
                "source": "https://github.com/schmittjoh/serializer/tree/3.16.0"
            },
            "funding": [
                {
                    "url": "https://github.com/goetas",
                    "type": "github"
                }
            ],
            "time": "2021-11-22T07:03:41+00:00"
        },
        {
            "name": "lusitanian/oauth",
            "version": "v0.8.11",
            "source": {
                "type": "git",
                "url": "https://github.com/Lusitanian/PHPoAuthLib.git",
                "reference": "fc11a53db4b66da555a6a11fce294f574a8374f9"
            },
            "dist": {
                "type": "zip",
                "url": "https://api.github.com/repos/Lusitanian/PHPoAuthLib/zipball/fc11a53db4b66da555a6a11fce294f574a8374f9",
                "reference": "fc11a53db4b66da555a6a11fce294f574a8374f9",
                "shasum": ""
            },
            "require": {
                "php": ">=5.3.0"
            },
            "require-dev": {
                "phpunit/phpunit": "3.7.*",
                "predis/predis": "0.8.*@dev",
                "squizlabs/php_codesniffer": "2.*",
                "symfony/http-foundation": "~2.1"
            },
            "suggest": {
                "ext-openssl": "Allows for usage of secure connections with the stream-based HTTP client.",
                "predis/predis": "Allows using the Redis storage backend.",
                "symfony/http-foundation": "Allows using the Symfony Session storage backend."
            },
            "type": "library",
            "extra": {
                "branch-alias": {
                    "dev-master": "0.1-dev"
                }
            },
            "autoload": {
                "psr-0": {
                    "OAuth": "src",
                    "OAuth\\Unit": "tests"
                }
            },
            "notification-url": "https://packagist.org/downloads/",
            "license": [
                "MIT"
            ],
            "authors": [
                {
                    "name": "David Desberg",
                    "email": "david@daviddesberg.com"
                },
                {
                    "name": "Elliot Chance",
                    "email": "elliotchance@gmail.com"
                },
                {
                    "name": "Pieter Hordijk",
                    "email": "info@pieterhordijk.com"
                }
            ],
            "description": "PHP 5.3+ oAuth 1/2 Library",
            "keywords": [
                "Authentication",
                "authorization",
                "oauth",
                "security"
            ],
            "support": {
                "issues": "https://github.com/Lusitanian/PHPoAuthLib/issues",
                "source": "https://github.com/Lusitanian/PHPoAuthLib/tree/master"
            },
            "time": "2018-02-14T22:37:14+00:00"
        },
        {
            "name": "magento/magento-coding-standard",
            "version": "16",
            "source": {
                "type": "git",
                "url": "https://github.com/magento/magento-coding-standard.git",
                "reference": "9dd071e644bd9f4e4c08ad8ad345270cecc66a2a"
            },
            "dist": {
                "type": "zip",
                "url": "https://api.github.com/repos/magento/magento-coding-standard/zipball/9dd071e644bd9f4e4c08ad8ad345270cecc66a2a",
                "reference": "9dd071e644bd9f4e4c08ad8ad345270cecc66a2a",
                "shasum": ""
            },
            "require": {
                "ext-dom": "*",
                "ext-simplexml": "*",
                "php": ">=7.3",
                "phpcompatibility/php-compatibility": "^9.3",
                "rector/rector": "^0.12.4",
                "squizlabs/php_codesniffer": "^3.6",
                "webonyx/graphql-php": "^14.9"
            },
            "require-dev": {
                "phpunit/phpunit": "^9.5.8"
            },
            "type": "phpcodesniffer-standard",
            "autoload": {
                "classmap": [
                    "PHP_CodeSniffer/Tokenizers/"
                ],
                "psr-4": {
                    "Magento2\\": "Magento2/",
                    "Magento2Framework\\": "Magento2Framework/"
                }
            },
            "notification-url": "https://packagist.org/downloads/",
            "license": [
                "OSL-3.0",
                "AFL-3.0"
            ],
            "description": "A set of Magento specific PHP CodeSniffer rules.",
            "support": {
                "issues": "https://github.com/magento/magento-coding-standard/issues",
                "source": "https://github.com/magento/magento-coding-standard/tree/v16"
            },
            "time": "2021-11-23T11:54:35+00:00"
        },
        {
            "name": "magento/magento2-functional-testing-framework",
<<<<<<< HEAD
            "version": "dev-develop",
            "source": {
                "type": "git",
                "url": "https://github.com/magento/magento2-functional-testing-framework.git",
                "reference": "d0d55e6f201e298e1fbd66498209da8b112b9bbd"
            },
            "dist": {
                "type": "zip",
                "url": "https://api.github.com/repos/magento/magento2-functional-testing-framework/zipball/d0d55e6f201e298e1fbd66498209da8b112b9bbd",
                "reference": "d0d55e6f201e298e1fbd66498209da8b112b9bbd",
=======
            "version": "3.7.2",
            "source": {
                "type": "git",
                "url": "https://github.com/magento/magento2-functional-testing-framework.git",
                "reference": "4488b6290bf6870be20c6823203c14a2e3b37cfa"
            },
            "dist": {
                "type": "zip",
                "url": "https://api.github.com/repos/magento/magento2-functional-testing-framework/zipball/4488b6290bf6870be20c6823203c14a2e3b37cfa",
                "reference": "4488b6290bf6870be20c6823203c14a2e3b37cfa",
>>>>>>> f958cdad
                "shasum": ""
            },
            "require": {
                "allure-framework/allure-codeception": "^1.4",
                "aws/aws-sdk-php": "^3.132",
                "codeception/codeception": "^4.1",
                "codeception/module-asserts": "^1.1",
                "codeception/module-sequence": "^1.0",
                "codeception/module-webdriver": "^1.0",
                "composer/composer": "^1.9||^2.0",
                "csharpru/vault-php": "^4.2.1",
                "ext-curl": "*",
                "ext-dom": "*",
                "ext-intl": "*",
                "ext-json": "*",
                "ext-openssl": "*",
                "guzzlehttp/guzzle": "^7.3.0",
                "monolog/monolog": "^2.3",
                "mustache/mustache": "~2.5",
                "nikic/php-parser": "^4.4",
                "php": ">7.3",
                "php-webdriver/webdriver": "^1.9.0",
                "spomky-labs/otphp": "^10.0",
                "symfony/console": "^4.4",
                "symfony/dotenv": "^5.3",
                "symfony/finder": "^5.0",
                "symfony/http-foundation": "^5.0",
                "symfony/mime": "^5.0",
                "symfony/process": "^4.4",
                "weew/helpers-array": "^1.3"
            },
            "require-dev": {
                "brainmaestro/composer-git-hooks": "^2.3.1",
                "codacy/coverage": "^1.4",
                "php-coveralls/php-coveralls": "^1.0||^2.2",
                "phpmd/phpmd": "^2.8.0",
                "phpunit/phpunit": "^9.0",
                "sebastian/phpcpd": "~6.0.0",
                "squizlabs/php_codesniffer": "~3.6.0"
            },
            "suggest": {
                "hoa/console": "Enables <pause /> action and interactive console functionality"
            },
            "default-branch": true,
            "bin": [
                "bin/mftf"
            ],
            "type": "library",
            "extra": {
                "hooks": {
                    "pre-push": "bin/all-checks"
                }
            },
            "autoload": {
                "files": [
                    "src/Magento/FunctionalTestingFramework/_bootstrap.php"
                ],
                "psr-4": {
                    "Magento\\FunctionalTestingFramework\\": "src/Magento/FunctionalTestingFramework",
                    "MFTF\\": "dev/tests/functional/tests/MFTF"
                }
            },
            "notification-url": "https://packagist.org/downloads/",
            "license": [
                "AGPL-3.0"
            ],
            "description": "Magento2 Functional Testing Framework",
            "keywords": [
                "automation",
                "functional",
                "magento",
                "testing"
            ],
            "support": {
                "issues": "https://github.com/magento/magento2-functional-testing-framework/issues",
<<<<<<< HEAD
                "source": "https://github.com/magento/magento2-functional-testing-framework/tree/develop"
            },
            "time": "2021-11-30T20:49:27+00:00"
=======
                "source": "https://github.com/magento/magento2-functional-testing-framework/tree/3.7.2"
            },
            "time": "2021-12-07T21:41:48+00:00"
>>>>>>> f958cdad
        },
        {
            "name": "mustache/mustache",
            "version": "v2.13.0",
            "source": {
                "type": "git",
                "url": "https://github.com/bobthecow/mustache.php.git",
                "reference": "e95c5a008c23d3151d59ea72484d4f72049ab7f4"
            },
            "dist": {
                "type": "zip",
                "url": "https://api.github.com/repos/bobthecow/mustache.php/zipball/e95c5a008c23d3151d59ea72484d4f72049ab7f4",
                "reference": "e95c5a008c23d3151d59ea72484d4f72049ab7f4",
                "shasum": ""
            },
            "require": {
                "php": ">=5.2.4"
            },
            "require-dev": {
                "friendsofphp/php-cs-fixer": "~1.11",
                "phpunit/phpunit": "~3.7|~4.0|~5.0"
            },
            "type": "library",
            "autoload": {
                "psr-0": {
                    "Mustache": "src/"
                }
            },
            "notification-url": "https://packagist.org/downloads/",
            "license": [
                "MIT"
            ],
            "authors": [
                {
                    "name": "Justin Hileman",
                    "email": "justin@justinhileman.info",
                    "homepage": "http://justinhileman.com"
                }
            ],
            "description": "A Mustache implementation in PHP.",
            "homepage": "https://github.com/bobthecow/mustache.php",
            "keywords": [
                "mustache",
                "templating"
            ],
            "support": {
                "issues": "https://github.com/bobthecow/mustache.php/issues",
                "source": "https://github.com/bobthecow/mustache.php/tree/master"
            },
            "time": "2019-11-23T21:40:31+00:00"
        },
        {
            "name": "myclabs/deep-copy",
            "version": "1.10.2",
            "source": {
                "type": "git",
                "url": "https://github.com/myclabs/DeepCopy.git",
                "reference": "776f831124e9c62e1a2c601ecc52e776d8bb7220"
            },
            "dist": {
                "type": "zip",
                "url": "https://api.github.com/repos/myclabs/DeepCopy/zipball/776f831124e9c62e1a2c601ecc52e776d8bb7220",
                "reference": "776f831124e9c62e1a2c601ecc52e776d8bb7220",
                "shasum": ""
            },
            "require": {
                "php": "^7.1 || ^8.0"
            },
            "replace": {
                "myclabs/deep-copy": "self.version"
            },
            "require-dev": {
                "doctrine/collections": "^1.0",
                "doctrine/common": "^2.6",
                "phpunit/phpunit": "^7.1"
            },
            "type": "library",
            "autoload": {
                "psr-4": {
                    "DeepCopy\\": "src/DeepCopy/"
                },
                "files": [
                    "src/DeepCopy/deep_copy.php"
                ]
            },
            "notification-url": "https://packagist.org/downloads/",
            "license": [
                "MIT"
            ],
            "description": "Create deep copies (clones) of your objects",
            "keywords": [
                "clone",
                "copy",
                "duplicate",
                "object",
                "object graph"
            ],
            "support": {
                "issues": "https://github.com/myclabs/DeepCopy/issues",
                "source": "https://github.com/myclabs/DeepCopy/tree/1.10.2"
            },
            "funding": [
                {
                    "url": "https://tidelift.com/funding/github/packagist/myclabs/deep-copy",
                    "type": "tidelift"
                }
            ],
            "time": "2020-11-13T09:40:50+00:00"
        },
        {
            "name": "pdepend/pdepend",
            "version": "2.10.2",
            "source": {
                "type": "git",
                "url": "https://github.com/pdepend/pdepend.git",
                "reference": "c8c1d2af43fb8c2b5387d50e9c42a9c56de13686"
            },
            "dist": {
                "type": "zip",
                "url": "https://api.github.com/repos/pdepend/pdepend/zipball/c8c1d2af43fb8c2b5387d50e9c42a9c56de13686",
                "reference": "c8c1d2af43fb8c2b5387d50e9c42a9c56de13686",
                "shasum": ""
            },
            "require": {
                "php": ">=5.3.7",
                "symfony/config": "^2.3.0|^3|^4|^5",
                "symfony/dependency-injection": "^2.3.0|^3|^4|^5",
                "symfony/filesystem": "^2.3.0|^3|^4|^5"
            },
            "require-dev": {
                "easy-doc/easy-doc": "0.0.0|^1.2.3",
                "gregwar/rst": "^1.0",
                "phpunit/phpunit": "^4.8.36|^5.7.27",
                "squizlabs/php_codesniffer": "^2.0.0"
            },
            "bin": [
                "src/bin/pdepend"
            ],
            "type": "library",
            "extra": {
                "branch-alias": {
                    "dev-master": "2.x-dev"
                }
            },
            "autoload": {
                "psr-4": {
                    "PDepend\\": "src/main/php/PDepend"
                }
            },
            "notification-url": "https://packagist.org/downloads/",
            "license": [
                "BSD-3-Clause"
            ],
            "description": "Official version of pdepend to be handled with Composer",
            "support": {
                "issues": "https://github.com/pdepend/pdepend/issues",
                "source": "https://github.com/pdepend/pdepend/tree/2.10.2"
            },
            "funding": [
                {
                    "url": "https://tidelift.com/funding/github/packagist/pdepend/pdepend",
                    "type": "tidelift"
                }
            ],
            "time": "2021-11-16T20:05:32+00:00"
        },
        {
            "name": "phar-io/manifest",
            "version": "2.0.3",
            "source": {
                "type": "git",
                "url": "https://github.com/phar-io/manifest.git",
                "reference": "97803eca37d319dfa7826cc2437fc020857acb53"
            },
            "dist": {
                "type": "zip",
                "url": "https://api.github.com/repos/phar-io/manifest/zipball/97803eca37d319dfa7826cc2437fc020857acb53",
                "reference": "97803eca37d319dfa7826cc2437fc020857acb53",
                "shasum": ""
            },
            "require": {
                "ext-dom": "*",
                "ext-phar": "*",
                "ext-xmlwriter": "*",
                "phar-io/version": "^3.0.1",
                "php": "^7.2 || ^8.0"
            },
            "type": "library",
            "extra": {
                "branch-alias": {
                    "dev-master": "2.0.x-dev"
                }
            },
            "autoload": {
                "classmap": [
                    "src/"
                ]
            },
            "notification-url": "https://packagist.org/downloads/",
            "license": [
                "BSD-3-Clause"
            ],
            "authors": [
                {
                    "name": "Arne Blankerts",
                    "email": "arne@blankerts.de",
                    "role": "Developer"
                },
                {
                    "name": "Sebastian Heuer",
                    "email": "sebastian@phpeople.de",
                    "role": "Developer"
                },
                {
                    "name": "Sebastian Bergmann",
                    "email": "sebastian@phpunit.de",
                    "role": "Developer"
                }
            ],
            "description": "Component for reading phar.io manifest information from a PHP Archive (PHAR)",
            "support": {
                "issues": "https://github.com/phar-io/manifest/issues",
                "source": "https://github.com/phar-io/manifest/tree/2.0.3"
            },
            "time": "2021-07-20T11:28:43+00:00"
        },
        {
            "name": "phar-io/version",
            "version": "3.1.0",
            "source": {
                "type": "git",
                "url": "https://github.com/phar-io/version.git",
                "reference": "bae7c545bef187884426f042434e561ab1ddb182"
            },
            "dist": {
                "type": "zip",
                "url": "https://api.github.com/repos/phar-io/version/zipball/bae7c545bef187884426f042434e561ab1ddb182",
                "reference": "bae7c545bef187884426f042434e561ab1ddb182",
                "shasum": ""
            },
            "require": {
                "php": "^7.2 || ^8.0"
            },
            "type": "library",
            "autoload": {
                "classmap": [
                    "src/"
                ]
            },
            "notification-url": "https://packagist.org/downloads/",
            "license": [
                "BSD-3-Clause"
            ],
            "authors": [
                {
                    "name": "Arne Blankerts",
                    "email": "arne@blankerts.de",
                    "role": "Developer"
                },
                {
                    "name": "Sebastian Heuer",
                    "email": "sebastian@phpeople.de",
                    "role": "Developer"
                },
                {
                    "name": "Sebastian Bergmann",
                    "email": "sebastian@phpunit.de",
                    "role": "Developer"
                }
            ],
            "description": "Library for handling version information and constraints",
            "support": {
                "issues": "https://github.com/phar-io/version/issues",
                "source": "https://github.com/phar-io/version/tree/3.1.0"
            },
            "time": "2021-02-23T14:00:09+00:00"
        },
        {
            "name": "php-cs-fixer/diff",
            "version": "v2.0.2",
            "source": {
                "type": "git",
                "url": "https://github.com/PHP-CS-Fixer/diff.git",
                "reference": "29dc0d507e838c4580d018bd8b5cb412474f7ec3"
            },
            "dist": {
                "type": "zip",
                "url": "https://api.github.com/repos/PHP-CS-Fixer/diff/zipball/29dc0d507e838c4580d018bd8b5cb412474f7ec3",
                "reference": "29dc0d507e838c4580d018bd8b5cb412474f7ec3",
                "shasum": ""
            },
            "require": {
                "php": "^5.6 || ^7.0 || ^8.0"
            },
            "require-dev": {
                "phpunit/phpunit": "^5.7.23 || ^6.4.3 || ^7.0",
                "symfony/process": "^3.3"
            },
            "type": "library",
            "autoload": {
                "classmap": [
                    "src/"
                ]
            },
            "notification-url": "https://packagist.org/downloads/",
            "license": [
                "BSD-3-Clause"
            ],
            "authors": [
                {
                    "name": "Sebastian Bergmann",
                    "email": "sebastian@phpunit.de"
                },
                {
                    "name": "Kore Nordmann",
                    "email": "mail@kore-nordmann.de"
                }
            ],
            "description": "sebastian/diff v3 backport support for PHP 5.6+",
            "homepage": "https://github.com/PHP-CS-Fixer",
            "keywords": [
                "diff"
            ],
            "support": {
                "issues": "https://github.com/PHP-CS-Fixer/diff/issues",
                "source": "https://github.com/PHP-CS-Fixer/diff/tree/v2.0.2"
            },
            "time": "2020-10-14T08:32:19+00:00"
        },
        {
            "name": "php-webdriver/webdriver",
            "version": "1.12.0",
            "source": {
                "type": "git",
                "url": "https://github.com/php-webdriver/php-webdriver.git",
                "reference": "99d4856ed7dffcdf6a52eccd6551e83d8d557ceb"
            },
            "dist": {
                "type": "zip",
                "url": "https://api.github.com/repos/php-webdriver/php-webdriver/zipball/99d4856ed7dffcdf6a52eccd6551e83d8d557ceb",
                "reference": "99d4856ed7dffcdf6a52eccd6551e83d8d557ceb",
                "shasum": ""
            },
            "require": {
                "ext-curl": "*",
                "ext-json": "*",
                "ext-zip": "*",
                "php": "^5.6 || ~7.0 || ^8.0",
                "symfony/polyfill-mbstring": "^1.12",
                "symfony/process": "^2.8 || ^3.1 || ^4.0 || ^5.0 || ^6.0"
            },
            "replace": {
                "facebook/webdriver": "*"
            },
            "require-dev": {
                "ondram/ci-detector": "^2.1 || ^3.5 || ^4.0",
                "php-coveralls/php-coveralls": "^2.4",
                "php-mock/php-mock-phpunit": "^1.1 || ^2.0",
                "php-parallel-lint/php-parallel-lint": "^1.2",
                "phpunit/phpunit": "^5.7 || ^7 || ^8 || ^9",
                "squizlabs/php_codesniffer": "^3.5",
                "symfony/var-dumper": "^3.3 || ^4.0 || ^5.0 || ^6.0"
            },
            "suggest": {
                "ext-SimpleXML": "For Firefox profile creation"
            },
            "type": "library",
            "autoload": {
                "psr-4": {
                    "Facebook\\WebDriver\\": "lib/"
                },
                "files": [
                    "lib/Exception/TimeoutException.php"
                ]
            },
            "notification-url": "https://packagist.org/downloads/",
            "license": [
                "MIT"
            ],
            "description": "A PHP client for Selenium WebDriver. Previously facebook/webdriver.",
            "homepage": "https://github.com/php-webdriver/php-webdriver",
            "keywords": [
                "Chromedriver",
                "geckodriver",
                "php",
                "selenium",
                "webdriver"
            ],
            "support": {
                "issues": "https://github.com/php-webdriver/php-webdriver/issues",
                "source": "https://github.com/php-webdriver/php-webdriver/tree/1.12.0"
            },
            "time": "2021-10-14T09:30:02+00:00"
        },
        {
            "name": "phpcompatibility/php-compatibility",
            "version": "9.3.5",
            "source": {
                "type": "git",
                "url": "https://github.com/PHPCompatibility/PHPCompatibility.git",
                "reference": "9fb324479acf6f39452e0655d2429cc0d3914243"
            },
            "dist": {
                "type": "zip",
                "url": "https://api.github.com/repos/PHPCompatibility/PHPCompatibility/zipball/9fb324479acf6f39452e0655d2429cc0d3914243",
                "reference": "9fb324479acf6f39452e0655d2429cc0d3914243",
                "shasum": ""
            },
            "require": {
                "php": ">=5.3",
                "squizlabs/php_codesniffer": "^2.3 || ^3.0.2"
            },
            "conflict": {
                "squizlabs/php_codesniffer": "2.6.2"
            },
            "require-dev": {
                "phpunit/phpunit": "~4.5 || ^5.0 || ^6.0 || ^7.0"
            },
            "suggest": {
                "dealerdirect/phpcodesniffer-composer-installer": "^0.5 || This Composer plugin will sort out the PHPCS 'installed_paths' automatically.",
                "roave/security-advisories": "dev-master || Helps prevent installing dependencies with known security issues."
            },
            "type": "phpcodesniffer-standard",
            "notification-url": "https://packagist.org/downloads/",
            "license": [
                "LGPL-3.0-or-later"
            ],
            "authors": [
                {
                    "name": "Wim Godden",
                    "homepage": "https://github.com/wimg",
                    "role": "lead"
                },
                {
                    "name": "Juliette Reinders Folmer",
                    "homepage": "https://github.com/jrfnl",
                    "role": "lead"
                },
                {
                    "name": "Contributors",
                    "homepage": "https://github.com/PHPCompatibility/PHPCompatibility/graphs/contributors"
                }
            ],
            "description": "A set of sniffs for PHP_CodeSniffer that checks for PHP cross-version compatibility.",
            "homepage": "http://techblog.wimgodden.be/tag/codesniffer/",
            "keywords": [
                "compatibility",
                "phpcs",
                "standards"
            ],
            "support": {
                "issues": "https://github.com/PHPCompatibility/PHPCompatibility/issues",
                "source": "https://github.com/PHPCompatibility/PHPCompatibility"
            },
            "time": "2019-12-27T09:44:58+00:00"
        },
        {
            "name": "phpdocumentor/reflection-common",
            "version": "2.2.0",
            "source": {
                "type": "git",
                "url": "https://github.com/phpDocumentor/ReflectionCommon.git",
                "reference": "1d01c49d4ed62f25aa84a747ad35d5a16924662b"
            },
            "dist": {
                "type": "zip",
                "url": "https://api.github.com/repos/phpDocumentor/ReflectionCommon/zipball/1d01c49d4ed62f25aa84a747ad35d5a16924662b",
                "reference": "1d01c49d4ed62f25aa84a747ad35d5a16924662b",
                "shasum": ""
            },
            "require": {
                "php": "^7.2 || ^8.0"
            },
            "type": "library",
            "extra": {
                "branch-alias": {
                    "dev-2.x": "2.x-dev"
                }
            },
            "autoload": {
                "psr-4": {
                    "phpDocumentor\\Reflection\\": "src/"
                }
            },
            "notification-url": "https://packagist.org/downloads/",
            "license": [
                "MIT"
            ],
            "authors": [
                {
                    "name": "Jaap van Otterdijk",
                    "email": "opensource@ijaap.nl"
                }
            ],
            "description": "Common reflection classes used by phpdocumentor to reflect the code structure",
            "homepage": "http://www.phpdoc.org",
            "keywords": [
                "FQSEN",
                "phpDocumentor",
                "phpdoc",
                "reflection",
                "static analysis"
            ],
            "support": {
                "issues": "https://github.com/phpDocumentor/ReflectionCommon/issues",
                "source": "https://github.com/phpDocumentor/ReflectionCommon/tree/2.x"
            },
            "time": "2020-06-27T09:03:43+00:00"
        },
        {
            "name": "phpdocumentor/reflection-docblock",
            "version": "5.3.0",
            "source": {
                "type": "git",
                "url": "https://github.com/phpDocumentor/ReflectionDocBlock.git",
                "reference": "622548b623e81ca6d78b721c5e029f4ce664f170"
            },
            "dist": {
                "type": "zip",
                "url": "https://api.github.com/repos/phpDocumentor/ReflectionDocBlock/zipball/622548b623e81ca6d78b721c5e029f4ce664f170",
                "reference": "622548b623e81ca6d78b721c5e029f4ce664f170",
                "shasum": ""
            },
            "require": {
                "ext-filter": "*",
                "php": "^7.2 || ^8.0",
                "phpdocumentor/reflection-common": "^2.2",
                "phpdocumentor/type-resolver": "^1.3",
                "webmozart/assert": "^1.9.1"
            },
            "require-dev": {
                "mockery/mockery": "~1.3.2",
                "psalm/phar": "^4.8"
            },
            "type": "library",
            "extra": {
                "branch-alias": {
                    "dev-master": "5.x-dev"
                }
            },
            "autoload": {
                "psr-4": {
                    "phpDocumentor\\Reflection\\": "src"
                }
            },
            "notification-url": "https://packagist.org/downloads/",
            "license": [
                "MIT"
            ],
            "authors": [
                {
                    "name": "Mike van Riel",
                    "email": "me@mikevanriel.com"
                },
                {
                    "name": "Jaap van Otterdijk",
                    "email": "account@ijaap.nl"
                }
            ],
            "description": "With this component, a library can provide support for annotations via DocBlocks or otherwise retrieve information that is embedded in a DocBlock.",
            "support": {
                "issues": "https://github.com/phpDocumentor/ReflectionDocBlock/issues",
                "source": "https://github.com/phpDocumentor/ReflectionDocBlock/tree/5.3.0"
            },
            "time": "2021-10-19T17:43:47+00:00"
        },
        {
            "name": "phpdocumentor/type-resolver",
            "version": "1.5.1",
            "source": {
                "type": "git",
                "url": "https://github.com/phpDocumentor/TypeResolver.git",
                "reference": "a12f7e301eb7258bb68acd89d4aefa05c2906cae"
            },
            "dist": {
                "type": "zip",
                "url": "https://api.github.com/repos/phpDocumentor/TypeResolver/zipball/a12f7e301eb7258bb68acd89d4aefa05c2906cae",
                "reference": "a12f7e301eb7258bb68acd89d4aefa05c2906cae",
                "shasum": ""
            },
            "require": {
                "php": "^7.2 || ^8.0",
                "phpdocumentor/reflection-common": "^2.0"
            },
            "require-dev": {
                "ext-tokenizer": "*",
                "psalm/phar": "^4.8"
            },
            "type": "library",
            "extra": {
                "branch-alias": {
                    "dev-1.x": "1.x-dev"
                }
            },
            "autoload": {
                "psr-4": {
                    "phpDocumentor\\Reflection\\": "src"
                }
            },
            "notification-url": "https://packagist.org/downloads/",
            "license": [
                "MIT"
            ],
            "authors": [
                {
                    "name": "Mike van Riel",
                    "email": "me@mikevanriel.com"
                }
            ],
            "description": "A PSR-5 based resolver of Class names, Types and Structural Element Names",
            "support": {
                "issues": "https://github.com/phpDocumentor/TypeResolver/issues",
                "source": "https://github.com/phpDocumentor/TypeResolver/tree/1.5.1"
            },
            "time": "2021-10-02T14:08:47+00:00"
        },
        {
            "name": "phpmd/phpmd",
            "version": "2.11.0",
            "source": {
                "type": "git",
                "url": "https://github.com/phpmd/phpmd.git",
                "reference": "3637949092e6471aeaeca66bc6c016f45e459e24"
            },
            "dist": {
                "type": "zip",
                "url": "https://api.github.com/repos/phpmd/phpmd/zipball/3637949092e6471aeaeca66bc6c016f45e459e24",
                "reference": "3637949092e6471aeaeca66bc6c016f45e459e24",
                "shasum": ""
            },
            "require": {
                "composer/xdebug-handler": "^1.0 || ^2.0",
                "ext-xml": "*",
                "pdepend/pdepend": "^2.10.2",
                "php": ">=5.3.9"
            },
            "require-dev": {
                "easy-doc/easy-doc": "0.0.0 || ^1.3.2",
                "ext-json": "*",
                "ext-simplexml": "*",
                "gregwar/rst": "^1.0",
                "mikey179/vfsstream": "^1.6.8",
                "phpunit/phpunit": "^4.8.36 || ^5.7.27",
                "squizlabs/php_codesniffer": "^2.0"
            },
            "bin": [
                "src/bin/phpmd"
            ],
            "type": "library",
            "autoload": {
                "psr-0": {
                    "PHPMD\\": "src/main/php"
                }
            },
            "notification-url": "https://packagist.org/downloads/",
            "license": [
                "BSD-3-Clause"
            ],
            "authors": [
                {
                    "name": "Manuel Pichler",
                    "email": "github@manuel-pichler.de",
                    "homepage": "https://github.com/manuelpichler",
                    "role": "Project Founder"
                },
                {
                    "name": "Marc Würth",
                    "email": "ravage@bluewin.ch",
                    "homepage": "https://github.com/ravage84",
                    "role": "Project Maintainer"
                },
                {
                    "name": "Other contributors",
                    "homepage": "https://github.com/phpmd/phpmd/graphs/contributors",
                    "role": "Contributors"
                }
            ],
            "description": "PHPMD is a spin-off project of PHP Depend and aims to be a PHP equivalent of the well known Java tool PMD.",
            "homepage": "https://phpmd.org/",
            "keywords": [
                "mess detection",
                "mess detector",
                "pdepend",
                "phpmd",
                "pmd"
            ],
            "support": {
                "irc": "irc://irc.freenode.org/phpmd",
                "issues": "https://github.com/phpmd/phpmd/issues",
                "source": "https://github.com/phpmd/phpmd/tree/2.11.0"
            },
            "funding": [
                {
                    "url": "https://tidelift.com/funding/github/packagist/phpmd/phpmd",
                    "type": "tidelift"
                }
            ],
            "time": "2021-11-29T14:05:52+00:00"
        },
        {
            "name": "phpspec/prophecy",
            "version": "1.14.0",
            "source": {
                "type": "git",
                "url": "https://github.com/phpspec/prophecy.git",
                "reference": "d86dfc2e2a3cd366cee475e52c6bb3bbc371aa0e"
            },
            "dist": {
                "type": "zip",
                "url": "https://api.github.com/repos/phpspec/prophecy/zipball/d86dfc2e2a3cd366cee475e52c6bb3bbc371aa0e",
                "reference": "d86dfc2e2a3cd366cee475e52c6bb3bbc371aa0e",
                "shasum": ""
            },
            "require": {
                "doctrine/instantiator": "^1.2",
                "php": "^7.2 || ~8.0, <8.2",
                "phpdocumentor/reflection-docblock": "^5.2",
                "sebastian/comparator": "^3.0 || ^4.0",
                "sebastian/recursion-context": "^3.0 || ^4.0"
            },
            "require-dev": {
                "phpspec/phpspec": "^6.0 || ^7.0",
                "phpunit/phpunit": "^8.0 || ^9.0"
            },
            "type": "library",
            "extra": {
                "branch-alias": {
                    "dev-master": "1.x-dev"
                }
            },
            "autoload": {
                "psr-4": {
                    "Prophecy\\": "src/Prophecy"
                }
            },
            "notification-url": "https://packagist.org/downloads/",
            "license": [
                "MIT"
            ],
            "authors": [
                {
                    "name": "Konstantin Kudryashov",
                    "email": "ever.zet@gmail.com",
                    "homepage": "http://everzet.com"
                },
                {
                    "name": "Marcello Duarte",
                    "email": "marcello.duarte@gmail.com"
                }
            ],
            "description": "Highly opinionated mocking framework for PHP 5.3+",
            "homepage": "https://github.com/phpspec/prophecy",
            "keywords": [
                "Double",
                "Dummy",
                "fake",
                "mock",
                "spy",
                "stub"
            ],
            "support": {
                "issues": "https://github.com/phpspec/prophecy/issues",
                "source": "https://github.com/phpspec/prophecy/tree/1.14.0"
            },
            "time": "2021-09-10T09:02:12+00:00"
        },
        {
            "name": "phpstan/phpdoc-parser",
            "version": "1.2.0",
            "source": {
                "type": "git",
                "url": "https://github.com/phpstan/phpdoc-parser.git",
                "reference": "dbc093d7af60eff5cd575d2ed761b15ed40bd08e"
            },
            "dist": {
                "type": "zip",
                "url": "https://api.github.com/repos/phpstan/phpdoc-parser/zipball/dbc093d7af60eff5cd575d2ed761b15ed40bd08e",
                "reference": "dbc093d7af60eff5cd575d2ed761b15ed40bd08e",
                "shasum": ""
            },
            "require": {
                "php": "^7.1 || ^8.0"
            },
            "require-dev": {
                "php-parallel-lint/php-parallel-lint": "^1.2",
                "phpstan/extension-installer": "^1.0",
                "phpstan/phpstan": "^1.0",
                "phpstan/phpstan-strict-rules": "^1.0",
                "phpunit/phpunit": "^9.5",
                "symfony/process": "^5.2"
            },
            "type": "library",
            "extra": {
                "branch-alias": {
                    "dev-master": "1.0-dev"
                }
            },
            "autoload": {
                "psr-4": {
                    "PHPStan\\PhpDocParser\\": [
                        "src/"
                    ]
                }
            },
            "notification-url": "https://packagist.org/downloads/",
            "license": [
                "MIT"
            ],
            "description": "PHPDoc parser with support for nullable, intersection and generic types",
            "support": {
                "issues": "https://github.com/phpstan/phpdoc-parser/issues",
                "source": "https://github.com/phpstan/phpdoc-parser/tree/1.2.0"
            },
            "time": "2021-09-16T20:46:02+00:00"
        },
        {
            "name": "phpstan/phpstan",
            "version": "1.2.0",
            "source": {
                "type": "git",
                "url": "https://github.com/phpstan/phpstan.git",
                "reference": "cbe085f9fdead5b6d62e4c022ca52dc9427a10ee"
            },
            "dist": {
                "type": "zip",
                "url": "https://api.github.com/repos/phpstan/phpstan/zipball/cbe085f9fdead5b6d62e4c022ca52dc9427a10ee",
                "reference": "cbe085f9fdead5b6d62e4c022ca52dc9427a10ee",
                "shasum": ""
            },
            "require": {
                "php": "^7.1|^8.0"
            },
            "conflict": {
                "phpstan/phpstan-shim": "*"
            },
            "bin": [
                "phpstan",
                "phpstan.phar"
            ],
            "type": "library",
            "extra": {
                "branch-alias": {
                    "dev-master": "1.2-dev"
                }
            },
            "autoload": {
                "files": [
                    "bootstrap.php"
                ]
            },
            "notification-url": "https://packagist.org/downloads/",
            "license": [
                "MIT"
            ],
            "description": "PHPStan - PHP Static Analysis Tool",
            "support": {
                "issues": "https://github.com/phpstan/phpstan/issues",
                "source": "https://github.com/phpstan/phpstan/tree/1.2.0"
            },
            "funding": [
                {
                    "url": "https://github.com/ondrejmirtes",
                    "type": "github"
                },
                {
                    "url": "https://github.com/phpstan",
                    "type": "github"
                },
                {
                    "url": "https://www.patreon.com/phpstan",
                    "type": "patreon"
                },
                {
                    "url": "https://tidelift.com/funding/github/packagist/phpstan/phpstan",
                    "type": "tidelift"
                }
            ],
            "time": "2021-11-18T14:09:01+00:00"
        },
        {
            "name": "phpunit/php-code-coverage",
            "version": "9.2.10",
            "source": {
                "type": "git",
                "url": "https://github.com/sebastianbergmann/php-code-coverage.git",
                "reference": "d5850aaf931743067f4bfc1ae4cbd06468400687"
            },
            "dist": {
                "type": "zip",
                "url": "https://api.github.com/repos/sebastianbergmann/php-code-coverage/zipball/d5850aaf931743067f4bfc1ae4cbd06468400687",
                "reference": "d5850aaf931743067f4bfc1ae4cbd06468400687",
                "shasum": ""
            },
            "require": {
                "ext-dom": "*",
                "ext-libxml": "*",
                "ext-xmlwriter": "*",
                "nikic/php-parser": "^4.13.0",
                "php": ">=7.3",
                "phpunit/php-file-iterator": "^3.0.3",
                "phpunit/php-text-template": "^2.0.2",
                "sebastian/code-unit-reverse-lookup": "^2.0.2",
                "sebastian/complexity": "^2.0",
                "sebastian/environment": "^5.1.2",
                "sebastian/lines-of-code": "^1.0.3",
                "sebastian/version": "^3.0.1",
                "theseer/tokenizer": "^1.2.0"
            },
            "require-dev": {
                "phpunit/phpunit": "^9.3"
            },
            "suggest": {
                "ext-pcov": "*",
                "ext-xdebug": "*"
            },
            "type": "library",
            "extra": {
                "branch-alias": {
                    "dev-master": "9.2-dev"
                }
            },
            "autoload": {
                "classmap": [
                    "src/"
                ]
            },
            "notification-url": "https://packagist.org/downloads/",
            "license": [
                "BSD-3-Clause"
            ],
            "authors": [
                {
                    "name": "Sebastian Bergmann",
                    "email": "sebastian@phpunit.de",
                    "role": "lead"
                }
            ],
            "description": "Library that provides collection, processing, and rendering functionality for PHP code coverage information.",
            "homepage": "https://github.com/sebastianbergmann/php-code-coverage",
            "keywords": [
                "coverage",
                "testing",
                "xunit"
            ],
            "support": {
                "issues": "https://github.com/sebastianbergmann/php-code-coverage/issues",
                "source": "https://github.com/sebastianbergmann/php-code-coverage/tree/9.2.10"
            },
            "funding": [
                {
                    "url": "https://github.com/sebastianbergmann",
                    "type": "github"
                }
            ],
            "time": "2021-12-05T09:12:13+00:00"
        },
        {
            "name": "phpunit/php-file-iterator",
            "version": "3.0.6",
            "source": {
                "type": "git",
                "url": "https://github.com/sebastianbergmann/php-file-iterator.git",
                "reference": "cf1c2e7c203ac650e352f4cc675a7021e7d1b3cf"
            },
            "dist": {
                "type": "zip",
                "url": "https://api.github.com/repos/sebastianbergmann/php-file-iterator/zipball/cf1c2e7c203ac650e352f4cc675a7021e7d1b3cf",
                "reference": "cf1c2e7c203ac650e352f4cc675a7021e7d1b3cf",
                "shasum": ""
            },
            "require": {
                "php": ">=7.3"
            },
            "require-dev": {
                "phpunit/phpunit": "^9.3"
            },
            "type": "library",
            "extra": {
                "branch-alias": {
                    "dev-master": "3.0-dev"
                }
            },
            "autoload": {
                "classmap": [
                    "src/"
                ]
            },
            "notification-url": "https://packagist.org/downloads/",
            "license": [
                "BSD-3-Clause"
            ],
            "authors": [
                {
                    "name": "Sebastian Bergmann",
                    "email": "sebastian@phpunit.de",
                    "role": "lead"
                }
            ],
            "description": "FilterIterator implementation that filters files based on a list of suffixes.",
            "homepage": "https://github.com/sebastianbergmann/php-file-iterator/",
            "keywords": [
                "filesystem",
                "iterator"
            ],
            "support": {
                "issues": "https://github.com/sebastianbergmann/php-file-iterator/issues",
                "source": "https://github.com/sebastianbergmann/php-file-iterator/tree/3.0.6"
            },
            "funding": [
                {
                    "url": "https://github.com/sebastianbergmann",
                    "type": "github"
                }
            ],
            "time": "2021-12-02T12:48:52+00:00"
        },
        {
            "name": "phpunit/php-invoker",
            "version": "3.1.1",
            "source": {
                "type": "git",
                "url": "https://github.com/sebastianbergmann/php-invoker.git",
                "reference": "5a10147d0aaf65b58940a0b72f71c9ac0423cc67"
            },
            "dist": {
                "type": "zip",
                "url": "https://api.github.com/repos/sebastianbergmann/php-invoker/zipball/5a10147d0aaf65b58940a0b72f71c9ac0423cc67",
                "reference": "5a10147d0aaf65b58940a0b72f71c9ac0423cc67",
                "shasum": ""
            },
            "require": {
                "php": ">=7.3"
            },
            "require-dev": {
                "ext-pcntl": "*",
                "phpunit/phpunit": "^9.3"
            },
            "suggest": {
                "ext-pcntl": "*"
            },
            "type": "library",
            "extra": {
                "branch-alias": {
                    "dev-master": "3.1-dev"
                }
            },
            "autoload": {
                "classmap": [
                    "src/"
                ]
            },
            "notification-url": "https://packagist.org/downloads/",
            "license": [
                "BSD-3-Clause"
            ],
            "authors": [
                {
                    "name": "Sebastian Bergmann",
                    "email": "sebastian@phpunit.de",
                    "role": "lead"
                }
            ],
            "description": "Invoke callables with a timeout",
            "homepage": "https://github.com/sebastianbergmann/php-invoker/",
            "keywords": [
                "process"
            ],
            "support": {
                "issues": "https://github.com/sebastianbergmann/php-invoker/issues",
                "source": "https://github.com/sebastianbergmann/php-invoker/tree/3.1.1"
            },
            "funding": [
                {
                    "url": "https://github.com/sebastianbergmann",
                    "type": "github"
                }
            ],
            "time": "2020-09-28T05:58:55+00:00"
        },
        {
            "name": "phpunit/php-text-template",
            "version": "2.0.4",
            "source": {
                "type": "git",
                "url": "https://github.com/sebastianbergmann/php-text-template.git",
                "reference": "5da5f67fc95621df9ff4c4e5a84d6a8a2acf7c28"
            },
            "dist": {
                "type": "zip",
                "url": "https://api.github.com/repos/sebastianbergmann/php-text-template/zipball/5da5f67fc95621df9ff4c4e5a84d6a8a2acf7c28",
                "reference": "5da5f67fc95621df9ff4c4e5a84d6a8a2acf7c28",
                "shasum": ""
            },
            "require": {
                "php": ">=7.3"
            },
            "require-dev": {
                "phpunit/phpunit": "^9.3"
            },
            "type": "library",
            "extra": {
                "branch-alias": {
                    "dev-master": "2.0-dev"
                }
            },
            "autoload": {
                "classmap": [
                    "src/"
                ]
            },
            "notification-url": "https://packagist.org/downloads/",
            "license": [
                "BSD-3-Clause"
            ],
            "authors": [
                {
                    "name": "Sebastian Bergmann",
                    "email": "sebastian@phpunit.de",
                    "role": "lead"
                }
            ],
            "description": "Simple template engine.",
            "homepage": "https://github.com/sebastianbergmann/php-text-template/",
            "keywords": [
                "template"
            ],
            "support": {
                "issues": "https://github.com/sebastianbergmann/php-text-template/issues",
                "source": "https://github.com/sebastianbergmann/php-text-template/tree/2.0.4"
            },
            "funding": [
                {
                    "url": "https://github.com/sebastianbergmann",
                    "type": "github"
                }
            ],
            "time": "2020-10-26T05:33:50+00:00"
        },
        {
            "name": "phpunit/php-timer",
            "version": "5.0.3",
            "source": {
                "type": "git",
                "url": "https://github.com/sebastianbergmann/php-timer.git",
                "reference": "5a63ce20ed1b5bf577850e2c4e87f4aa902afbd2"
            },
            "dist": {
                "type": "zip",
                "url": "https://api.github.com/repos/sebastianbergmann/php-timer/zipball/5a63ce20ed1b5bf577850e2c4e87f4aa902afbd2",
                "reference": "5a63ce20ed1b5bf577850e2c4e87f4aa902afbd2",
                "shasum": ""
            },
            "require": {
                "php": ">=7.3"
            },
            "require-dev": {
                "phpunit/phpunit": "^9.3"
            },
            "type": "library",
            "extra": {
                "branch-alias": {
                    "dev-master": "5.0-dev"
                }
            },
            "autoload": {
                "classmap": [
                    "src/"
                ]
            },
            "notification-url": "https://packagist.org/downloads/",
            "license": [
                "BSD-3-Clause"
            ],
            "authors": [
                {
                    "name": "Sebastian Bergmann",
                    "email": "sebastian@phpunit.de",
                    "role": "lead"
                }
            ],
            "description": "Utility class for timing",
            "homepage": "https://github.com/sebastianbergmann/php-timer/",
            "keywords": [
                "timer"
            ],
            "support": {
                "issues": "https://github.com/sebastianbergmann/php-timer/issues",
                "source": "https://github.com/sebastianbergmann/php-timer/tree/5.0.3"
            },
            "funding": [
                {
                    "url": "https://github.com/sebastianbergmann",
                    "type": "github"
                }
            ],
            "time": "2020-10-26T13:16:10+00:00"
        },
        {
            "name": "phpunit/phpunit",
            "version": "9.5.10",
            "source": {
                "type": "git",
                "url": "https://github.com/sebastianbergmann/phpunit.git",
                "reference": "c814a05837f2edb0d1471d6e3f4ab3501ca3899a"
            },
            "dist": {
                "type": "zip",
                "url": "https://api.github.com/repos/sebastianbergmann/phpunit/zipball/c814a05837f2edb0d1471d6e3f4ab3501ca3899a",
                "reference": "c814a05837f2edb0d1471d6e3f4ab3501ca3899a",
                "shasum": ""
            },
            "require": {
                "doctrine/instantiator": "^1.3.1",
                "ext-dom": "*",
                "ext-json": "*",
                "ext-libxml": "*",
                "ext-mbstring": "*",
                "ext-xml": "*",
                "ext-xmlwriter": "*",
                "myclabs/deep-copy": "^1.10.1",
                "phar-io/manifest": "^2.0.3",
                "phar-io/version": "^3.0.2",
                "php": ">=7.3",
                "phpspec/prophecy": "^1.12.1",
                "phpunit/php-code-coverage": "^9.2.7",
                "phpunit/php-file-iterator": "^3.0.5",
                "phpunit/php-invoker": "^3.1.1",
                "phpunit/php-text-template": "^2.0.3",
                "phpunit/php-timer": "^5.0.2",
                "sebastian/cli-parser": "^1.0.1",
                "sebastian/code-unit": "^1.0.6",
                "sebastian/comparator": "^4.0.5",
                "sebastian/diff": "^4.0.3",
                "sebastian/environment": "^5.1.3",
                "sebastian/exporter": "^4.0.3",
                "sebastian/global-state": "^5.0.1",
                "sebastian/object-enumerator": "^4.0.3",
                "sebastian/resource-operations": "^3.0.3",
                "sebastian/type": "^2.3.4",
                "sebastian/version": "^3.0.2"
            },
            "require-dev": {
                "ext-pdo": "*",
                "phpspec/prophecy-phpunit": "^2.0.1"
            },
            "suggest": {
                "ext-soap": "*",
                "ext-xdebug": "*"
            },
            "bin": [
                "phpunit"
            ],
            "type": "library",
            "extra": {
                "branch-alias": {
                    "dev-master": "9.5-dev"
                }
            },
            "autoload": {
                "classmap": [
                    "src/"
                ],
                "files": [
                    "src/Framework/Assert/Functions.php"
                ]
            },
            "notification-url": "https://packagist.org/downloads/",
            "license": [
                "BSD-3-Clause"
            ],
            "authors": [
                {
                    "name": "Sebastian Bergmann",
                    "email": "sebastian@phpunit.de",
                    "role": "lead"
                }
            ],
            "description": "The PHP Unit Testing framework.",
            "homepage": "https://phpunit.de/",
            "keywords": [
                "phpunit",
                "testing",
                "xunit"
            ],
            "support": {
                "issues": "https://github.com/sebastianbergmann/phpunit/issues",
                "source": "https://github.com/sebastianbergmann/phpunit/tree/9.5.10"
            },
            "funding": [
                {
                    "url": "https://phpunit.de/donate.html",
                    "type": "custom"
                },
                {
                    "url": "https://github.com/sebastianbergmann",
                    "type": "github"
                }
            ],
            "time": "2021-09-25T07:38:51+00:00"
        },
        {
            "name": "psr/cache",
            "version": "1.0.1",
            "source": {
                "type": "git",
                "url": "https://github.com/php-fig/cache.git",
                "reference": "d11b50ad223250cf17b86e38383413f5a6764bf8"
            },
            "dist": {
                "type": "zip",
                "url": "https://api.github.com/repos/php-fig/cache/zipball/d11b50ad223250cf17b86e38383413f5a6764bf8",
                "reference": "d11b50ad223250cf17b86e38383413f5a6764bf8",
                "shasum": ""
            },
            "require": {
                "php": ">=5.3.0"
            },
            "type": "library",
            "extra": {
                "branch-alias": {
                    "dev-master": "1.0.x-dev"
                }
            },
            "autoload": {
                "psr-4": {
                    "Psr\\Cache\\": "src/"
                }
            },
            "notification-url": "https://packagist.org/downloads/",
            "license": [
                "MIT"
            ],
            "authors": [
                {
                    "name": "PHP-FIG",
                    "homepage": "http://www.php-fig.org/"
                }
            ],
            "description": "Common interface for caching libraries",
            "keywords": [
                "cache",
                "psr",
                "psr-6"
            ],
            "support": {
                "source": "https://github.com/php-fig/cache/tree/master"
            },
            "time": "2016-08-06T20:24:11+00:00"
        },
        {
            "name": "rector/rector",
            "version": "0.12.5",
            "source": {
                "type": "git",
                "url": "https://github.com/rectorphp/rector.git",
                "reference": "e50e40e0fe73b88a46f27e086441e1998ceeca3c"
            },
            "dist": {
                "type": "zip",
                "url": "https://api.github.com/repos/rectorphp/rector/zipball/e50e40e0fe73b88a46f27e086441e1998ceeca3c",
                "reference": "e50e40e0fe73b88a46f27e086441e1998ceeca3c",
                "shasum": ""
            },
            "require": {
                "php": "^7.1|^8.0",
                "phpstan/phpstan": "^1.1.1"
            },
            "conflict": {
                "phpstan/phpdoc-parser": "<1.2",
                "rector/rector-cakephp": "*",
                "rector/rector-doctrine": "*",
                "rector/rector-laravel": "*",
                "rector/rector-nette": "*",
                "rector/rector-phpoffice": "*",
                "rector/rector-phpunit": "*",
                "rector/rector-prefixed": "*",
                "rector/rector-symfony": "*"
            },
            "bin": [
                "bin/rector"
            ],
            "type": "library",
            "extra": {
                "branch-alias": {
                    "dev-main": "0.12-dev"
                }
            },
            "autoload": {
                "files": [
                    "bootstrap.php"
                ]
            },
            "notification-url": "https://packagist.org/downloads/",
            "license": [
                "MIT"
            ],
            "description": "Prefixed and PHP 7.1 downgraded version of rector/rector",
            "support": {
                "issues": "https://github.com/rectorphp/rector/issues",
                "source": "https://github.com/rectorphp/rector/tree/0.12.5"
            },
            "funding": [
                {
                    "url": "https://github.com/tomasvotruba",
                    "type": "github"
                }
            ],
            "time": "2021-11-23T17:38:29+00:00"
        },
        {
            "name": "sebastian/cli-parser",
            "version": "1.0.1",
            "source": {
                "type": "git",
                "url": "https://github.com/sebastianbergmann/cli-parser.git",
                "reference": "442e7c7e687e42adc03470c7b668bc4b2402c0b2"
            },
            "dist": {
                "type": "zip",
                "url": "https://api.github.com/repos/sebastianbergmann/cli-parser/zipball/442e7c7e687e42adc03470c7b668bc4b2402c0b2",
                "reference": "442e7c7e687e42adc03470c7b668bc4b2402c0b2",
                "shasum": ""
            },
            "require": {
                "php": ">=7.3"
            },
            "require-dev": {
                "phpunit/phpunit": "^9.3"
            },
            "type": "library",
            "extra": {
                "branch-alias": {
                    "dev-master": "1.0-dev"
                }
            },
            "autoload": {
                "classmap": [
                    "src/"
                ]
            },
            "notification-url": "https://packagist.org/downloads/",
            "license": [
                "BSD-3-Clause"
            ],
            "authors": [
                {
                    "name": "Sebastian Bergmann",
                    "email": "sebastian@phpunit.de",
                    "role": "lead"
                }
            ],
            "description": "Library for parsing CLI options",
            "homepage": "https://github.com/sebastianbergmann/cli-parser",
            "support": {
                "issues": "https://github.com/sebastianbergmann/cli-parser/issues",
                "source": "https://github.com/sebastianbergmann/cli-parser/tree/1.0.1"
            },
            "funding": [
                {
                    "url": "https://github.com/sebastianbergmann",
                    "type": "github"
                }
            ],
            "time": "2020-09-28T06:08:49+00:00"
        },
        {
            "name": "sebastian/code-unit",
            "version": "1.0.8",
            "source": {
                "type": "git",
                "url": "https://github.com/sebastianbergmann/code-unit.git",
                "reference": "1fc9f64c0927627ef78ba436c9b17d967e68e120"
            },
            "dist": {
                "type": "zip",
                "url": "https://api.github.com/repos/sebastianbergmann/code-unit/zipball/1fc9f64c0927627ef78ba436c9b17d967e68e120",
                "reference": "1fc9f64c0927627ef78ba436c9b17d967e68e120",
                "shasum": ""
            },
            "require": {
                "php": ">=7.3"
            },
            "require-dev": {
                "phpunit/phpunit": "^9.3"
            },
            "type": "library",
            "extra": {
                "branch-alias": {
                    "dev-master": "1.0-dev"
                }
            },
            "autoload": {
                "classmap": [
                    "src/"
                ]
            },
            "notification-url": "https://packagist.org/downloads/",
            "license": [
                "BSD-3-Clause"
            ],
            "authors": [
                {
                    "name": "Sebastian Bergmann",
                    "email": "sebastian@phpunit.de",
                    "role": "lead"
                }
            ],
            "description": "Collection of value objects that represent the PHP code units",
            "homepage": "https://github.com/sebastianbergmann/code-unit",
            "support": {
                "issues": "https://github.com/sebastianbergmann/code-unit/issues",
                "source": "https://github.com/sebastianbergmann/code-unit/tree/1.0.8"
            },
            "funding": [
                {
                    "url": "https://github.com/sebastianbergmann",
                    "type": "github"
                }
            ],
            "time": "2020-10-26T13:08:54+00:00"
        },
        {
            "name": "sebastian/code-unit-reverse-lookup",
            "version": "2.0.3",
            "source": {
                "type": "git",
                "url": "https://github.com/sebastianbergmann/code-unit-reverse-lookup.git",
                "reference": "ac91f01ccec49fb77bdc6fd1e548bc70f7faa3e5"
            },
            "dist": {
                "type": "zip",
                "url": "https://api.github.com/repos/sebastianbergmann/code-unit-reverse-lookup/zipball/ac91f01ccec49fb77bdc6fd1e548bc70f7faa3e5",
                "reference": "ac91f01ccec49fb77bdc6fd1e548bc70f7faa3e5",
                "shasum": ""
            },
            "require": {
                "php": ">=7.3"
            },
            "require-dev": {
                "phpunit/phpunit": "^9.3"
            },
            "type": "library",
            "extra": {
                "branch-alias": {
                    "dev-master": "2.0-dev"
                }
            },
            "autoload": {
                "classmap": [
                    "src/"
                ]
            },
            "notification-url": "https://packagist.org/downloads/",
            "license": [
                "BSD-3-Clause"
            ],
            "authors": [
                {
                    "name": "Sebastian Bergmann",
                    "email": "sebastian@phpunit.de"
                }
            ],
            "description": "Looks up which function or method a line of code belongs to",
            "homepage": "https://github.com/sebastianbergmann/code-unit-reverse-lookup/",
            "support": {
                "issues": "https://github.com/sebastianbergmann/code-unit-reverse-lookup/issues",
                "source": "https://github.com/sebastianbergmann/code-unit-reverse-lookup/tree/2.0.3"
            },
            "funding": [
                {
                    "url": "https://github.com/sebastianbergmann",
                    "type": "github"
                }
            ],
            "time": "2020-09-28T05:30:19+00:00"
        },
        {
            "name": "sebastian/comparator",
            "version": "4.0.6",
            "source": {
                "type": "git",
                "url": "https://github.com/sebastianbergmann/comparator.git",
                "reference": "55f4261989e546dc112258c7a75935a81a7ce382"
            },
            "dist": {
                "type": "zip",
                "url": "https://api.github.com/repos/sebastianbergmann/comparator/zipball/55f4261989e546dc112258c7a75935a81a7ce382",
                "reference": "55f4261989e546dc112258c7a75935a81a7ce382",
                "shasum": ""
            },
            "require": {
                "php": ">=7.3",
                "sebastian/diff": "^4.0",
                "sebastian/exporter": "^4.0"
            },
            "require-dev": {
                "phpunit/phpunit": "^9.3"
            },
            "type": "library",
            "extra": {
                "branch-alias": {
                    "dev-master": "4.0-dev"
                }
            },
            "autoload": {
                "classmap": [
                    "src/"
                ]
            },
            "notification-url": "https://packagist.org/downloads/",
            "license": [
                "BSD-3-Clause"
            ],
            "authors": [
                {
                    "name": "Sebastian Bergmann",
                    "email": "sebastian@phpunit.de"
                },
                {
                    "name": "Jeff Welch",
                    "email": "whatthejeff@gmail.com"
                },
                {
                    "name": "Volker Dusch",
                    "email": "github@wallbash.com"
                },
                {
                    "name": "Bernhard Schussek",
                    "email": "bschussek@2bepublished.at"
                }
            ],
            "description": "Provides the functionality to compare PHP values for equality",
            "homepage": "https://github.com/sebastianbergmann/comparator",
            "keywords": [
                "comparator",
                "compare",
                "equality"
            ],
            "support": {
                "issues": "https://github.com/sebastianbergmann/comparator/issues",
                "source": "https://github.com/sebastianbergmann/comparator/tree/4.0.6"
            },
            "funding": [
                {
                    "url": "https://github.com/sebastianbergmann",
                    "type": "github"
                }
            ],
            "time": "2020-10-26T15:49:45+00:00"
        },
        {
            "name": "sebastian/complexity",
            "version": "2.0.2",
            "source": {
                "type": "git",
                "url": "https://github.com/sebastianbergmann/complexity.git",
                "reference": "739b35e53379900cc9ac327b2147867b8b6efd88"
            },
            "dist": {
                "type": "zip",
                "url": "https://api.github.com/repos/sebastianbergmann/complexity/zipball/739b35e53379900cc9ac327b2147867b8b6efd88",
                "reference": "739b35e53379900cc9ac327b2147867b8b6efd88",
                "shasum": ""
            },
            "require": {
                "nikic/php-parser": "^4.7",
                "php": ">=7.3"
            },
            "require-dev": {
                "phpunit/phpunit": "^9.3"
            },
            "type": "library",
            "extra": {
                "branch-alias": {
                    "dev-master": "2.0-dev"
                }
            },
            "autoload": {
                "classmap": [
                    "src/"
                ]
            },
            "notification-url": "https://packagist.org/downloads/",
            "license": [
                "BSD-3-Clause"
            ],
            "authors": [
                {
                    "name": "Sebastian Bergmann",
                    "email": "sebastian@phpunit.de",
                    "role": "lead"
                }
            ],
            "description": "Library for calculating the complexity of PHP code units",
            "homepage": "https://github.com/sebastianbergmann/complexity",
            "support": {
                "issues": "https://github.com/sebastianbergmann/complexity/issues",
                "source": "https://github.com/sebastianbergmann/complexity/tree/2.0.2"
            },
            "funding": [
                {
                    "url": "https://github.com/sebastianbergmann",
                    "type": "github"
                }
            ],
            "time": "2020-10-26T15:52:27+00:00"
        },
        {
            "name": "sebastian/diff",
            "version": "4.0.4",
            "source": {
                "type": "git",
                "url": "https://github.com/sebastianbergmann/diff.git",
                "reference": "3461e3fccc7cfdfc2720be910d3bd73c69be590d"
            },
            "dist": {
                "type": "zip",
                "url": "https://api.github.com/repos/sebastianbergmann/diff/zipball/3461e3fccc7cfdfc2720be910d3bd73c69be590d",
                "reference": "3461e3fccc7cfdfc2720be910d3bd73c69be590d",
                "shasum": ""
            },
            "require": {
                "php": ">=7.3"
            },
            "require-dev": {
                "phpunit/phpunit": "^9.3",
                "symfony/process": "^4.2 || ^5"
            },
            "type": "library",
            "extra": {
                "branch-alias": {
                    "dev-master": "4.0-dev"
                }
            },
            "autoload": {
                "classmap": [
                    "src/"
                ]
            },
            "notification-url": "https://packagist.org/downloads/",
            "license": [
                "BSD-3-Clause"
            ],
            "authors": [
                {
                    "name": "Sebastian Bergmann",
                    "email": "sebastian@phpunit.de"
                },
                {
                    "name": "Kore Nordmann",
                    "email": "mail@kore-nordmann.de"
                }
            ],
            "description": "Diff implementation",
            "homepage": "https://github.com/sebastianbergmann/diff",
            "keywords": [
                "diff",
                "udiff",
                "unidiff",
                "unified diff"
            ],
            "support": {
                "issues": "https://github.com/sebastianbergmann/diff/issues",
                "source": "https://github.com/sebastianbergmann/diff/tree/4.0.4"
            },
            "funding": [
                {
                    "url": "https://github.com/sebastianbergmann",
                    "type": "github"
                }
            ],
            "time": "2020-10-26T13:10:38+00:00"
        },
        {
            "name": "sebastian/environment",
            "version": "5.1.3",
            "source": {
                "type": "git",
                "url": "https://github.com/sebastianbergmann/environment.git",
                "reference": "388b6ced16caa751030f6a69e588299fa09200ac"
            },
            "dist": {
                "type": "zip",
                "url": "https://api.github.com/repos/sebastianbergmann/environment/zipball/388b6ced16caa751030f6a69e588299fa09200ac",
                "reference": "388b6ced16caa751030f6a69e588299fa09200ac",
                "shasum": ""
            },
            "require": {
                "php": ">=7.3"
            },
            "require-dev": {
                "phpunit/phpunit": "^9.3"
            },
            "suggest": {
                "ext-posix": "*"
            },
            "type": "library",
            "extra": {
                "branch-alias": {
                    "dev-master": "5.1-dev"
                }
            },
            "autoload": {
                "classmap": [
                    "src/"
                ]
            },
            "notification-url": "https://packagist.org/downloads/",
            "license": [
                "BSD-3-Clause"
            ],
            "authors": [
                {
                    "name": "Sebastian Bergmann",
                    "email": "sebastian@phpunit.de"
                }
            ],
            "description": "Provides functionality to handle HHVM/PHP environments",
            "homepage": "http://www.github.com/sebastianbergmann/environment",
            "keywords": [
                "Xdebug",
                "environment",
                "hhvm"
            ],
            "support": {
                "issues": "https://github.com/sebastianbergmann/environment/issues",
                "source": "https://github.com/sebastianbergmann/environment/tree/5.1.3"
            },
            "funding": [
                {
                    "url": "https://github.com/sebastianbergmann",
                    "type": "github"
                }
            ],
            "time": "2020-09-28T05:52:38+00:00"
        },
        {
            "name": "sebastian/exporter",
            "version": "4.0.4",
            "source": {
                "type": "git",
                "url": "https://github.com/sebastianbergmann/exporter.git",
                "reference": "65e8b7db476c5dd267e65eea9cab77584d3cfff9"
            },
            "dist": {
                "type": "zip",
                "url": "https://api.github.com/repos/sebastianbergmann/exporter/zipball/65e8b7db476c5dd267e65eea9cab77584d3cfff9",
                "reference": "65e8b7db476c5dd267e65eea9cab77584d3cfff9",
                "shasum": ""
            },
            "require": {
                "php": ">=7.3",
                "sebastian/recursion-context": "^4.0"
            },
            "require-dev": {
                "ext-mbstring": "*",
                "phpunit/phpunit": "^9.3"
            },
            "type": "library",
            "extra": {
                "branch-alias": {
                    "dev-master": "4.0-dev"
                }
            },
            "autoload": {
                "classmap": [
                    "src/"
                ]
            },
            "notification-url": "https://packagist.org/downloads/",
            "license": [
                "BSD-3-Clause"
            ],
            "authors": [
                {
                    "name": "Sebastian Bergmann",
                    "email": "sebastian@phpunit.de"
                },
                {
                    "name": "Jeff Welch",
                    "email": "whatthejeff@gmail.com"
                },
                {
                    "name": "Volker Dusch",
                    "email": "github@wallbash.com"
                },
                {
                    "name": "Adam Harvey",
                    "email": "aharvey@php.net"
                },
                {
                    "name": "Bernhard Schussek",
                    "email": "bschussek@gmail.com"
                }
            ],
            "description": "Provides the functionality to export PHP variables for visualization",
            "homepage": "https://www.github.com/sebastianbergmann/exporter",
            "keywords": [
                "export",
                "exporter"
            ],
            "support": {
                "issues": "https://github.com/sebastianbergmann/exporter/issues",
                "source": "https://github.com/sebastianbergmann/exporter/tree/4.0.4"
            },
            "funding": [
                {
                    "url": "https://github.com/sebastianbergmann",
                    "type": "github"
                }
            ],
            "time": "2021-11-11T14:18:36+00:00"
        },
        {
            "name": "sebastian/global-state",
            "version": "5.0.3",
            "source": {
                "type": "git",
                "url": "https://github.com/sebastianbergmann/global-state.git",
                "reference": "23bd5951f7ff26f12d4e3242864df3e08dec4e49"
            },
            "dist": {
                "type": "zip",
                "url": "https://api.github.com/repos/sebastianbergmann/global-state/zipball/23bd5951f7ff26f12d4e3242864df3e08dec4e49",
                "reference": "23bd5951f7ff26f12d4e3242864df3e08dec4e49",
                "shasum": ""
            },
            "require": {
                "php": ">=7.3",
                "sebastian/object-reflector": "^2.0",
                "sebastian/recursion-context": "^4.0"
            },
            "require-dev": {
                "ext-dom": "*",
                "phpunit/phpunit": "^9.3"
            },
            "suggest": {
                "ext-uopz": "*"
            },
            "type": "library",
            "extra": {
                "branch-alias": {
                    "dev-master": "5.0-dev"
                }
            },
            "autoload": {
                "classmap": [
                    "src/"
                ]
            },
            "notification-url": "https://packagist.org/downloads/",
            "license": [
                "BSD-3-Clause"
            ],
            "authors": [
                {
                    "name": "Sebastian Bergmann",
                    "email": "sebastian@phpunit.de"
                }
            ],
            "description": "Snapshotting of global state",
            "homepage": "http://www.github.com/sebastianbergmann/global-state",
            "keywords": [
                "global state"
            ],
            "support": {
                "issues": "https://github.com/sebastianbergmann/global-state/issues",
                "source": "https://github.com/sebastianbergmann/global-state/tree/5.0.3"
            },
            "funding": [
                {
                    "url": "https://github.com/sebastianbergmann",
                    "type": "github"
                }
            ],
            "time": "2021-06-11T13:31:12+00:00"
        },
        {
            "name": "sebastian/lines-of-code",
            "version": "1.0.3",
            "source": {
                "type": "git",
                "url": "https://github.com/sebastianbergmann/lines-of-code.git",
                "reference": "c1c2e997aa3146983ed888ad08b15470a2e22ecc"
            },
            "dist": {
                "type": "zip",
                "url": "https://api.github.com/repos/sebastianbergmann/lines-of-code/zipball/c1c2e997aa3146983ed888ad08b15470a2e22ecc",
                "reference": "c1c2e997aa3146983ed888ad08b15470a2e22ecc",
                "shasum": ""
            },
            "require": {
                "nikic/php-parser": "^4.6",
                "php": ">=7.3"
            },
            "require-dev": {
                "phpunit/phpunit": "^9.3"
            },
            "type": "library",
            "extra": {
                "branch-alias": {
                    "dev-master": "1.0-dev"
                }
            },
            "autoload": {
                "classmap": [
                    "src/"
                ]
            },
            "notification-url": "https://packagist.org/downloads/",
            "license": [
                "BSD-3-Clause"
            ],
            "authors": [
                {
                    "name": "Sebastian Bergmann",
                    "email": "sebastian@phpunit.de",
                    "role": "lead"
                }
            ],
            "description": "Library for counting the lines of code in PHP source code",
            "homepage": "https://github.com/sebastianbergmann/lines-of-code",
            "support": {
                "issues": "https://github.com/sebastianbergmann/lines-of-code/issues",
                "source": "https://github.com/sebastianbergmann/lines-of-code/tree/1.0.3"
            },
            "funding": [
                {
                    "url": "https://github.com/sebastianbergmann",
                    "type": "github"
                }
            ],
            "time": "2020-11-28T06:42:11+00:00"
        },
        {
            "name": "sebastian/object-enumerator",
            "version": "4.0.4",
            "source": {
                "type": "git",
                "url": "https://github.com/sebastianbergmann/object-enumerator.git",
                "reference": "5c9eeac41b290a3712d88851518825ad78f45c71"
            },
            "dist": {
                "type": "zip",
                "url": "https://api.github.com/repos/sebastianbergmann/object-enumerator/zipball/5c9eeac41b290a3712d88851518825ad78f45c71",
                "reference": "5c9eeac41b290a3712d88851518825ad78f45c71",
                "shasum": ""
            },
            "require": {
                "php": ">=7.3",
                "sebastian/object-reflector": "^2.0",
                "sebastian/recursion-context": "^4.0"
            },
            "require-dev": {
                "phpunit/phpunit": "^9.3"
            },
            "type": "library",
            "extra": {
                "branch-alias": {
                    "dev-master": "4.0-dev"
                }
            },
            "autoload": {
                "classmap": [
                    "src/"
                ]
            },
            "notification-url": "https://packagist.org/downloads/",
            "license": [
                "BSD-3-Clause"
            ],
            "authors": [
                {
                    "name": "Sebastian Bergmann",
                    "email": "sebastian@phpunit.de"
                }
            ],
            "description": "Traverses array structures and object graphs to enumerate all referenced objects",
            "homepage": "https://github.com/sebastianbergmann/object-enumerator/",
            "support": {
                "issues": "https://github.com/sebastianbergmann/object-enumerator/issues",
                "source": "https://github.com/sebastianbergmann/object-enumerator/tree/4.0.4"
            },
            "funding": [
                {
                    "url": "https://github.com/sebastianbergmann",
                    "type": "github"
                }
            ],
            "time": "2020-10-26T13:12:34+00:00"
        },
        {
            "name": "sebastian/object-reflector",
            "version": "2.0.4",
            "source": {
                "type": "git",
                "url": "https://github.com/sebastianbergmann/object-reflector.git",
                "reference": "b4f479ebdbf63ac605d183ece17d8d7fe49c15c7"
            },
            "dist": {
                "type": "zip",
                "url": "https://api.github.com/repos/sebastianbergmann/object-reflector/zipball/b4f479ebdbf63ac605d183ece17d8d7fe49c15c7",
                "reference": "b4f479ebdbf63ac605d183ece17d8d7fe49c15c7",
                "shasum": ""
            },
            "require": {
                "php": ">=7.3"
            },
            "require-dev": {
                "phpunit/phpunit": "^9.3"
            },
            "type": "library",
            "extra": {
                "branch-alias": {
                    "dev-master": "2.0-dev"
                }
            },
            "autoload": {
                "classmap": [
                    "src/"
                ]
            },
            "notification-url": "https://packagist.org/downloads/",
            "license": [
                "BSD-3-Clause"
            ],
            "authors": [
                {
                    "name": "Sebastian Bergmann",
                    "email": "sebastian@phpunit.de"
                }
            ],
            "description": "Allows reflection of object attributes, including inherited and non-public ones",
            "homepage": "https://github.com/sebastianbergmann/object-reflector/",
            "support": {
                "issues": "https://github.com/sebastianbergmann/object-reflector/issues",
                "source": "https://github.com/sebastianbergmann/object-reflector/tree/2.0.4"
            },
            "funding": [
                {
                    "url": "https://github.com/sebastianbergmann",
                    "type": "github"
                }
            ],
            "time": "2020-10-26T13:14:26+00:00"
        },
        {
            "name": "sebastian/phpcpd",
            "version": "6.0.3",
            "source": {
                "type": "git",
                "url": "https://github.com/sebastianbergmann/phpcpd.git",
                "reference": "f3683aa0db2e8e09287c2bb33a595b2873ea9176"
            },
            "dist": {
                "type": "zip",
                "url": "https://api.github.com/repos/sebastianbergmann/phpcpd/zipball/f3683aa0db2e8e09287c2bb33a595b2873ea9176",
                "reference": "f3683aa0db2e8e09287c2bb33a595b2873ea9176",
                "shasum": ""
            },
            "require": {
                "ext-dom": "*",
                "php": ">=7.3",
                "phpunit/php-file-iterator": "^3.0",
                "phpunit/php-timer": "^5.0",
                "sebastian/cli-parser": "^1.0",
                "sebastian/version": "^3.0"
            },
            "bin": [
                "phpcpd"
            ],
            "type": "library",
            "extra": {
                "branch-alias": {
                    "dev-master": "6.0-dev"
                }
            },
            "autoload": {
                "classmap": [
                    "src/"
                ]
            },
            "notification-url": "https://packagist.org/downloads/",
            "license": [
                "BSD-3-Clause"
            ],
            "authors": [
                {
                    "name": "Sebastian Bergmann",
                    "email": "sebastian@phpunit.de",
                    "role": "lead"
                }
            ],
            "description": "Copy/Paste Detector (CPD) for PHP code.",
            "homepage": "https://github.com/sebastianbergmann/phpcpd",
            "support": {
                "issues": "https://github.com/sebastianbergmann/phpcpd/issues",
                "source": "https://github.com/sebastianbergmann/phpcpd/tree/6.0.3"
            },
            "funding": [
                {
                    "url": "https://github.com/sebastianbergmann",
                    "type": "github"
                }
            ],
            "time": "2020-12-07T05:39:23+00:00"
        },
        {
            "name": "sebastian/recursion-context",
            "version": "4.0.4",
            "source": {
                "type": "git",
                "url": "https://github.com/sebastianbergmann/recursion-context.git",
                "reference": "cd9d8cf3c5804de4341c283ed787f099f5506172"
            },
            "dist": {
                "type": "zip",
                "url": "https://api.github.com/repos/sebastianbergmann/recursion-context/zipball/cd9d8cf3c5804de4341c283ed787f099f5506172",
                "reference": "cd9d8cf3c5804de4341c283ed787f099f5506172",
                "shasum": ""
            },
            "require": {
                "php": ">=7.3"
            },
            "require-dev": {
                "phpunit/phpunit": "^9.3"
            },
            "type": "library",
            "extra": {
                "branch-alias": {
                    "dev-master": "4.0-dev"
                }
            },
            "autoload": {
                "classmap": [
                    "src/"
                ]
            },
            "notification-url": "https://packagist.org/downloads/",
            "license": [
                "BSD-3-Clause"
            ],
            "authors": [
                {
                    "name": "Sebastian Bergmann",
                    "email": "sebastian@phpunit.de"
                },
                {
                    "name": "Jeff Welch",
                    "email": "whatthejeff@gmail.com"
                },
                {
                    "name": "Adam Harvey",
                    "email": "aharvey@php.net"
                }
            ],
            "description": "Provides functionality to recursively process PHP variables",
            "homepage": "http://www.github.com/sebastianbergmann/recursion-context",
            "support": {
                "issues": "https://github.com/sebastianbergmann/recursion-context/issues",
                "source": "https://github.com/sebastianbergmann/recursion-context/tree/4.0.4"
            },
            "funding": [
                {
                    "url": "https://github.com/sebastianbergmann",
                    "type": "github"
                }
            ],
            "time": "2020-10-26T13:17:30+00:00"
        },
        {
            "name": "sebastian/resource-operations",
            "version": "3.0.3",
            "source": {
                "type": "git",
                "url": "https://github.com/sebastianbergmann/resource-operations.git",
                "reference": "0f4443cb3a1d92ce809899753bc0d5d5a8dd19a8"
            },
            "dist": {
                "type": "zip",
                "url": "https://api.github.com/repos/sebastianbergmann/resource-operations/zipball/0f4443cb3a1d92ce809899753bc0d5d5a8dd19a8",
                "reference": "0f4443cb3a1d92ce809899753bc0d5d5a8dd19a8",
                "shasum": ""
            },
            "require": {
                "php": ">=7.3"
            },
            "require-dev": {
                "phpunit/phpunit": "^9.0"
            },
            "type": "library",
            "extra": {
                "branch-alias": {
                    "dev-master": "3.0-dev"
                }
            },
            "autoload": {
                "classmap": [
                    "src/"
                ]
            },
            "notification-url": "https://packagist.org/downloads/",
            "license": [
                "BSD-3-Clause"
            ],
            "authors": [
                {
                    "name": "Sebastian Bergmann",
                    "email": "sebastian@phpunit.de"
                }
            ],
            "description": "Provides a list of PHP built-in functions that operate on resources",
            "homepage": "https://www.github.com/sebastianbergmann/resource-operations",
            "support": {
                "issues": "https://github.com/sebastianbergmann/resource-operations/issues",
                "source": "https://github.com/sebastianbergmann/resource-operations/tree/3.0.3"
            },
            "funding": [
                {
                    "url": "https://github.com/sebastianbergmann",
                    "type": "github"
                }
            ],
            "time": "2020-09-28T06:45:17+00:00"
        },
        {
            "name": "sebastian/type",
            "version": "2.3.4",
            "source": {
                "type": "git",
                "url": "https://github.com/sebastianbergmann/type.git",
                "reference": "b8cd8a1c753c90bc1a0f5372170e3e489136f914"
            },
            "dist": {
                "type": "zip",
                "url": "https://api.github.com/repos/sebastianbergmann/type/zipball/b8cd8a1c753c90bc1a0f5372170e3e489136f914",
                "reference": "b8cd8a1c753c90bc1a0f5372170e3e489136f914",
                "shasum": ""
            },
            "require": {
                "php": ">=7.3"
            },
            "require-dev": {
                "phpunit/phpunit": "^9.3"
            },
            "type": "library",
            "extra": {
                "branch-alias": {
                    "dev-master": "2.3-dev"
                }
            },
            "autoload": {
                "classmap": [
                    "src/"
                ]
            },
            "notification-url": "https://packagist.org/downloads/",
            "license": [
                "BSD-3-Clause"
            ],
            "authors": [
                {
                    "name": "Sebastian Bergmann",
                    "email": "sebastian@phpunit.de",
                    "role": "lead"
                }
            ],
            "description": "Collection of value objects that represent the types of the PHP type system",
            "homepage": "https://github.com/sebastianbergmann/type",
            "support": {
                "issues": "https://github.com/sebastianbergmann/type/issues",
                "source": "https://github.com/sebastianbergmann/type/tree/2.3.4"
            },
            "funding": [
                {
                    "url": "https://github.com/sebastianbergmann",
                    "type": "github"
                }
            ],
            "time": "2021-06-15T12:49:02+00:00"
        },
        {
            "name": "sebastian/version",
            "version": "3.0.2",
            "source": {
                "type": "git",
                "url": "https://github.com/sebastianbergmann/version.git",
                "reference": "c6c1022351a901512170118436c764e473f6de8c"
            },
            "dist": {
                "type": "zip",
                "url": "https://api.github.com/repos/sebastianbergmann/version/zipball/c6c1022351a901512170118436c764e473f6de8c",
                "reference": "c6c1022351a901512170118436c764e473f6de8c",
                "shasum": ""
            },
            "require": {
                "php": ">=7.3"
            },
            "type": "library",
            "extra": {
                "branch-alias": {
                    "dev-master": "3.0-dev"
                }
            },
            "autoload": {
                "classmap": [
                    "src/"
                ]
            },
            "notification-url": "https://packagist.org/downloads/",
            "license": [
                "BSD-3-Clause"
            ],
            "authors": [
                {
                    "name": "Sebastian Bergmann",
                    "email": "sebastian@phpunit.de",
                    "role": "lead"
                }
            ],
            "description": "Library that helps with managing the version number of Git-hosted PHP projects",
            "homepage": "https://github.com/sebastianbergmann/version",
            "support": {
                "issues": "https://github.com/sebastianbergmann/version/issues",
                "source": "https://github.com/sebastianbergmann/version/tree/3.0.2"
            },
            "funding": [
                {
                    "url": "https://github.com/sebastianbergmann",
                    "type": "github"
                }
            ],
            "time": "2020-09-28T06:39:44+00:00"
        },
        {
            "name": "spomky-labs/otphp",
            "version": "v10.0.1",
            "source": {
                "type": "git",
                "url": "https://github.com/Spomky-Labs/otphp.git",
                "reference": "f44cce5a9db4b8da410215d992110482c931232f"
            },
            "dist": {
                "type": "zip",
                "url": "https://api.github.com/repos/Spomky-Labs/otphp/zipball/f44cce5a9db4b8da410215d992110482c931232f",
                "reference": "f44cce5a9db4b8da410215d992110482c931232f",
                "shasum": ""
            },
            "require": {
                "beberlei/assert": "^3.0",
                "ext-mbstring": "*",
                "paragonie/constant_time_encoding": "^2.0",
                "php": "^7.2|^8.0",
                "thecodingmachine/safe": "^0.1.14|^1.0"
            },
            "require-dev": {
                "php-coveralls/php-coveralls": "^2.0",
                "phpstan/phpstan": "^0.12",
                "phpstan/phpstan-beberlei-assert": "^0.12",
                "phpstan/phpstan-deprecation-rules": "^0.12",
                "phpstan/phpstan-phpunit": "^0.12",
                "phpstan/phpstan-strict-rules": "^0.12",
                "phpunit/phpunit": "^8.0",
                "thecodingmachine/phpstan-safe-rule": "^1.0"
            },
            "type": "library",
            "extra": {
                "branch-alias": {
                    "v10.0": "10.0.x-dev",
                    "v9.0": "9.0.x-dev",
                    "v8.3": "8.3.x-dev"
                }
            },
            "autoload": {
                "psr-4": {
                    "OTPHP\\": "src/"
                }
            },
            "notification-url": "https://packagist.org/downloads/",
            "license": [
                "MIT"
            ],
            "authors": [
                {
                    "name": "Florent Morselli",
                    "homepage": "https://github.com/Spomky"
                },
                {
                    "name": "All contributors",
                    "homepage": "https://github.com/Spomky-Labs/otphp/contributors"
                }
            ],
            "description": "A PHP library for generating one time passwords according to RFC 4226 (HOTP Algorithm) and the RFC 6238 (TOTP Algorithm) and compatible with Google Authenticator",
            "homepage": "https://github.com/Spomky-Labs/otphp",
            "keywords": [
                "FreeOTP",
                "RFC 4226",
                "RFC 6238",
                "google authenticator",
                "hotp",
                "otp",
                "totp"
            ],
            "support": {
                "issues": "https://github.com/Spomky-Labs/otphp/issues",
                "source": "https://github.com/Spomky-Labs/otphp/tree/v10.0.1"
            },
            "time": "2020-01-28T09:24:19+00:00"
        },
        {
            "name": "squizlabs/php_codesniffer",
            "version": "3.6.1",
            "source": {
                "type": "git",
                "url": "https://github.com/squizlabs/PHP_CodeSniffer.git",
                "reference": "f268ca40d54617c6e06757f83f699775c9b3ff2e"
            },
            "dist": {
                "type": "zip",
                "url": "https://api.github.com/repos/squizlabs/PHP_CodeSniffer/zipball/f268ca40d54617c6e06757f83f699775c9b3ff2e",
                "reference": "f268ca40d54617c6e06757f83f699775c9b3ff2e",
                "shasum": ""
            },
            "require": {
                "ext-simplexml": "*",
                "ext-tokenizer": "*",
                "ext-xmlwriter": "*",
                "php": ">=5.4.0"
            },
            "require-dev": {
                "phpunit/phpunit": "^4.0 || ^5.0 || ^6.0 || ^7.0"
            },
            "bin": [
                "bin/phpcs",
                "bin/phpcbf"
            ],
            "type": "library",
            "extra": {
                "branch-alias": {
                    "dev-master": "3.x-dev"
                }
            },
            "notification-url": "https://packagist.org/downloads/",
            "license": [
                "BSD-3-Clause"
            ],
            "authors": [
                {
                    "name": "Greg Sherwood",
                    "role": "lead"
                }
            ],
            "description": "PHP_CodeSniffer tokenizes PHP, JavaScript and CSS files and detects violations of a defined set of coding standards.",
            "homepage": "https://github.com/squizlabs/PHP_CodeSniffer",
            "keywords": [
                "phpcs",
                "standards"
            ],
            "support": {
                "issues": "https://github.com/squizlabs/PHP_CodeSniffer/issues",
                "source": "https://github.com/squizlabs/PHP_CodeSniffer",
                "wiki": "https://github.com/squizlabs/PHP_CodeSniffer/wiki"
            },
            "time": "2021-10-11T04:00:11+00:00"
        },
        {
            "name": "symfony/dotenv",
            "version": "v5.4.0",
            "source": {
                "type": "git",
                "url": "https://github.com/symfony/dotenv.git",
                "reference": "9bd173ff68fa90d39c59d91a42ae42b7f11713a0"
            },
            "dist": {
                "type": "zip",
                "url": "https://api.github.com/repos/symfony/dotenv/zipball/9bd173ff68fa90d39c59d91a42ae42b7f11713a0",
                "reference": "9bd173ff68fa90d39c59d91a42ae42b7f11713a0",
                "shasum": ""
            },
            "require": {
                "php": ">=7.2.5",
                "symfony/deprecation-contracts": "^2.1|^3"
            },
            "require-dev": {
                "symfony/console": "^4.4|^5.0|^6.0",
                "symfony/process": "^4.4|^5.0|^6.0"
            },
            "type": "library",
            "autoload": {
                "psr-4": {
                    "Symfony\\Component\\Dotenv\\": ""
                },
                "exclude-from-classmap": [
                    "/Tests/"
                ]
            },
            "notification-url": "https://packagist.org/downloads/",
            "license": [
                "MIT"
            ],
            "authors": [
                {
                    "name": "Fabien Potencier",
                    "email": "fabien@symfony.com"
                },
                {
                    "name": "Symfony Community",
                    "homepage": "https://symfony.com/contributors"
                }
            ],
            "description": "Registers environment variables from a .env file",
            "homepage": "https://symfony.com",
            "keywords": [
                "dotenv",
                "env",
                "environment"
            ],
            "support": {
                "source": "https://github.com/symfony/dotenv/tree/v5.4.0"
            },
            "funding": [
                {
                    "url": "https://symfony.com/sponsor",
                    "type": "custom"
                },
                {
                    "url": "https://github.com/fabpot",
                    "type": "github"
                },
                {
                    "url": "https://tidelift.com/funding/github/packagist/symfony/symfony",
                    "type": "tidelift"
                }
            ],
            "time": "2021-11-23T10:19:22+00:00"
        },
        {
            "name": "symfony/mime",
            "version": "v5.4.0",
            "source": {
                "type": "git",
                "url": "https://github.com/symfony/mime.git",
                "reference": "d4365000217b67c01acff407573906ff91bcfb34"
            },
            "dist": {
                "type": "zip",
                "url": "https://api.github.com/repos/symfony/mime/zipball/d4365000217b67c01acff407573906ff91bcfb34",
                "reference": "d4365000217b67c01acff407573906ff91bcfb34",
                "shasum": ""
            },
            "require": {
                "php": ">=7.2.5",
                "symfony/deprecation-contracts": "^2.1|^3",
                "symfony/polyfill-intl-idn": "^1.10",
                "symfony/polyfill-mbstring": "^1.0",
                "symfony/polyfill-php80": "^1.16"
            },
            "conflict": {
                "egulias/email-validator": "~3.0.0",
                "phpdocumentor/reflection-docblock": "<3.2.2",
                "phpdocumentor/type-resolver": "<1.4.0",
                "symfony/mailer": "<4.4"
            },
            "require-dev": {
                "egulias/email-validator": "^2.1.10|^3.1",
                "phpdocumentor/reflection-docblock": "^3.0|^4.0|^5.0",
                "symfony/dependency-injection": "^4.4|^5.0|^6.0",
                "symfony/property-access": "^4.4|^5.1|^6.0",
                "symfony/property-info": "^4.4|^5.1|^6.0",
                "symfony/serializer": "^5.2|^6.0"
            },
            "type": "library",
            "autoload": {
                "psr-4": {
                    "Symfony\\Component\\Mime\\": ""
                },
                "exclude-from-classmap": [
                    "/Tests/"
                ]
            },
            "notification-url": "https://packagist.org/downloads/",
            "license": [
                "MIT"
            ],
            "authors": [
                {
                    "name": "Fabien Potencier",
                    "email": "fabien@symfony.com"
                },
                {
                    "name": "Symfony Community",
                    "homepage": "https://symfony.com/contributors"
                }
            ],
            "description": "Allows manipulating MIME messages",
            "homepage": "https://symfony.com",
            "keywords": [
                "mime",
                "mime-type"
            ],
            "support": {
                "source": "https://github.com/symfony/mime/tree/v5.4.0"
            },
            "funding": [
                {
                    "url": "https://symfony.com/sponsor",
                    "type": "custom"
                },
                {
                    "url": "https://github.com/fabpot",
                    "type": "github"
                },
                {
                    "url": "https://tidelift.com/funding/github/packagist/symfony/symfony",
                    "type": "tidelift"
                }
            ],
            "time": "2021-11-23T10:19:22+00:00"
        },
        {
            "name": "symfony/options-resolver",
            "version": "v5.4.0",
            "source": {
                "type": "git",
                "url": "https://github.com/symfony/options-resolver.git",
                "reference": "b0fb78576487af19c500aaddb269fd36701d4847"
            },
            "dist": {
                "type": "zip",
                "url": "https://api.github.com/repos/symfony/options-resolver/zipball/b0fb78576487af19c500aaddb269fd36701d4847",
                "reference": "b0fb78576487af19c500aaddb269fd36701d4847",
                "shasum": ""
            },
            "require": {
                "php": ">=7.2.5",
                "symfony/deprecation-contracts": "^2.1|^3",
                "symfony/polyfill-php73": "~1.0",
                "symfony/polyfill-php80": "^1.16"
            },
            "type": "library",
            "autoload": {
                "psr-4": {
                    "Symfony\\Component\\OptionsResolver\\": ""
                },
                "exclude-from-classmap": [
                    "/Tests/"
                ]
            },
            "notification-url": "https://packagist.org/downloads/",
            "license": [
                "MIT"
            ],
            "authors": [
                {
                    "name": "Fabien Potencier",
                    "email": "fabien@symfony.com"
                },
                {
                    "name": "Symfony Community",
                    "homepage": "https://symfony.com/contributors"
                }
            ],
            "description": "Provides an improved replacement for the array_replace PHP function",
            "homepage": "https://symfony.com",
            "keywords": [
                "config",
                "configuration",
                "options"
            ],
            "support": {
                "source": "https://github.com/symfony/options-resolver/tree/v5.4.0"
            },
            "funding": [
                {
                    "url": "https://symfony.com/sponsor",
                    "type": "custom"
                },
                {
                    "url": "https://github.com/fabpot",
                    "type": "github"
                },
                {
                    "url": "https://tidelift.com/funding/github/packagist/symfony/symfony",
                    "type": "tidelift"
                }
            ],
            "time": "2021-11-23T10:19:22+00:00"
        },
        {
            "name": "symfony/polyfill-intl-idn",
            "version": "v1.23.0",
            "source": {
                "type": "git",
                "url": "https://github.com/symfony/polyfill-intl-idn.git",
                "reference": "65bd267525e82759e7d8c4e8ceea44f398838e65"
            },
            "dist": {
                "type": "zip",
                "url": "https://api.github.com/repos/symfony/polyfill-intl-idn/zipball/65bd267525e82759e7d8c4e8ceea44f398838e65",
                "reference": "65bd267525e82759e7d8c4e8ceea44f398838e65",
                "shasum": ""
            },
            "require": {
                "php": ">=7.1",
                "symfony/polyfill-intl-normalizer": "^1.10",
                "symfony/polyfill-php72": "^1.10"
            },
            "suggest": {
                "ext-intl": "For best performance"
            },
            "type": "library",
            "extra": {
                "branch-alias": {
                    "dev-main": "1.23-dev"
                },
                "thanks": {
                    "name": "symfony/polyfill",
                    "url": "https://github.com/symfony/polyfill"
                }
            },
            "autoload": {
                "psr-4": {
                    "Symfony\\Polyfill\\Intl\\Idn\\": ""
                },
                "files": [
                    "bootstrap.php"
                ]
            },
            "notification-url": "https://packagist.org/downloads/",
            "license": [
                "MIT"
            ],
            "authors": [
                {
                    "name": "Laurent Bassin",
                    "email": "laurent@bassin.info"
                },
                {
                    "name": "Trevor Rowbotham",
                    "email": "trevor.rowbotham@pm.me"
                },
                {
                    "name": "Symfony Community",
                    "homepage": "https://symfony.com/contributors"
                }
            ],
            "description": "Symfony polyfill for intl's idn_to_ascii and idn_to_utf8 functions",
            "homepage": "https://symfony.com",
            "keywords": [
                "compatibility",
                "idn",
                "intl",
                "polyfill",
                "portable",
                "shim"
            ],
            "support": {
                "source": "https://github.com/symfony/polyfill-intl-idn/tree/v1.23.0"
            },
            "funding": [
                {
                    "url": "https://symfony.com/sponsor",
                    "type": "custom"
                },
                {
                    "url": "https://github.com/fabpot",
                    "type": "github"
                },
                {
                    "url": "https://tidelift.com/funding/github/packagist/symfony/symfony",
                    "type": "tidelift"
                }
            ],
            "time": "2021-05-27T09:27:20+00:00"
        },
        {
            "name": "symfony/polyfill-intl-normalizer",
            "version": "v1.23.0",
            "source": {
                "type": "git",
                "url": "https://github.com/symfony/polyfill-intl-normalizer.git",
                "reference": "8590a5f561694770bdcd3f9b5c69dde6945028e8"
            },
            "dist": {
                "type": "zip",
                "url": "https://api.github.com/repos/symfony/polyfill-intl-normalizer/zipball/8590a5f561694770bdcd3f9b5c69dde6945028e8",
                "reference": "8590a5f561694770bdcd3f9b5c69dde6945028e8",
                "shasum": ""
            },
            "require": {
                "php": ">=7.1"
            },
            "suggest": {
                "ext-intl": "For best performance"
            },
            "type": "library",
            "extra": {
                "branch-alias": {
                    "dev-main": "1.23-dev"
                },
                "thanks": {
                    "name": "symfony/polyfill",
                    "url": "https://github.com/symfony/polyfill"
                }
            },
            "autoload": {
                "psr-4": {
                    "Symfony\\Polyfill\\Intl\\Normalizer\\": ""
                },
                "files": [
                    "bootstrap.php"
                ],
                "classmap": [
                    "Resources/stubs"
                ]
            },
            "notification-url": "https://packagist.org/downloads/",
            "license": [
                "MIT"
            ],
            "authors": [
                {
                    "name": "Nicolas Grekas",
                    "email": "p@tchwork.com"
                },
                {
                    "name": "Symfony Community",
                    "homepage": "https://symfony.com/contributors"
                }
            ],
            "description": "Symfony polyfill for intl's Normalizer class and related functions",
            "homepage": "https://symfony.com",
            "keywords": [
                "compatibility",
                "intl",
                "normalizer",
                "polyfill",
                "portable",
                "shim"
            ],
            "support": {
                "source": "https://github.com/symfony/polyfill-intl-normalizer/tree/v1.23.0"
            },
            "funding": [
                {
                    "url": "https://symfony.com/sponsor",
                    "type": "custom"
                },
                {
                    "url": "https://github.com/fabpot",
                    "type": "github"
                },
                {
                    "url": "https://tidelift.com/funding/github/packagist/symfony/symfony",
                    "type": "tidelift"
                }
            ],
            "time": "2021-02-19T12:13:01+00:00"
        },
        {
            "name": "symfony/polyfill-php72",
            "version": "v1.23.0",
            "source": {
                "type": "git",
                "url": "https://github.com/symfony/polyfill-php72.git",
                "reference": "9a142215a36a3888e30d0a9eeea9766764e96976"
            },
            "dist": {
                "type": "zip",
                "url": "https://api.github.com/repos/symfony/polyfill-php72/zipball/9a142215a36a3888e30d0a9eeea9766764e96976",
                "reference": "9a142215a36a3888e30d0a9eeea9766764e96976",
                "shasum": ""
            },
            "require": {
                "php": ">=7.1"
            },
            "type": "library",
            "extra": {
                "branch-alias": {
                    "dev-main": "1.23-dev"
                },
                "thanks": {
                    "name": "symfony/polyfill",
                    "url": "https://github.com/symfony/polyfill"
                }
            },
            "autoload": {
                "psr-4": {
                    "Symfony\\Polyfill\\Php72\\": ""
                },
                "files": [
                    "bootstrap.php"
                ]
            },
            "notification-url": "https://packagist.org/downloads/",
            "license": [
                "MIT"
            ],
            "authors": [
                {
                    "name": "Nicolas Grekas",
                    "email": "p@tchwork.com"
                },
                {
                    "name": "Symfony Community",
                    "homepage": "https://symfony.com/contributors"
                }
            ],
            "description": "Symfony polyfill backporting some PHP 7.2+ features to lower PHP versions",
            "homepage": "https://symfony.com",
            "keywords": [
                "compatibility",
                "polyfill",
                "portable",
                "shim"
            ],
            "support": {
                "source": "https://github.com/symfony/polyfill-php72/tree/v1.23.0"
            },
            "funding": [
                {
                    "url": "https://symfony.com/sponsor",
                    "type": "custom"
                },
                {
                    "url": "https://github.com/fabpot",
                    "type": "github"
                },
                {
                    "url": "https://tidelift.com/funding/github/packagist/symfony/symfony",
                    "type": "tidelift"
                }
            ],
            "time": "2021-05-27T09:17:38+00:00"
        },
        {
            "name": "symfony/stopwatch",
            "version": "v5.4.0",
            "source": {
                "type": "git",
                "url": "https://github.com/symfony/stopwatch.git",
                "reference": "208ef96122bfed82a8f3a61458a07113a08bdcfe"
            },
            "dist": {
                "type": "zip",
                "url": "https://api.github.com/repos/symfony/stopwatch/zipball/208ef96122bfed82a8f3a61458a07113a08bdcfe",
                "reference": "208ef96122bfed82a8f3a61458a07113a08bdcfe",
                "shasum": ""
            },
            "require": {
                "php": ">=7.2.5",
                "symfony/service-contracts": "^1|^2|^3"
            },
            "type": "library",
            "autoload": {
                "psr-4": {
                    "Symfony\\Component\\Stopwatch\\": ""
                },
                "exclude-from-classmap": [
                    "/Tests/"
                ]
            },
            "notification-url": "https://packagist.org/downloads/",
            "license": [
                "MIT"
            ],
            "authors": [
                {
                    "name": "Fabien Potencier",
                    "email": "fabien@symfony.com"
                },
                {
                    "name": "Symfony Community",
                    "homepage": "https://symfony.com/contributors"
                }
            ],
            "description": "Provides a way to profile code",
            "homepage": "https://symfony.com",
            "support": {
                "source": "https://github.com/symfony/stopwatch/tree/v5.4.0"
            },
            "funding": [
                {
                    "url": "https://symfony.com/sponsor",
                    "type": "custom"
                },
                {
                    "url": "https://github.com/fabpot",
                    "type": "github"
                },
                {
                    "url": "https://tidelift.com/funding/github/packagist/symfony/symfony",
                    "type": "tidelift"
                }
            ],
            "time": "2021-11-23T10:19:22+00:00"
        },
        {
            "name": "symfony/yaml",
            "version": "v5.3.11",
            "source": {
                "type": "git",
                "url": "https://github.com/symfony/yaml.git",
                "reference": "226638aa877bc4104e619a15f27d8141cd6b4e4a"
            },
            "dist": {
                "type": "zip",
                "url": "https://api.github.com/repos/symfony/yaml/zipball/226638aa877bc4104e619a15f27d8141cd6b4e4a",
                "reference": "226638aa877bc4104e619a15f27d8141cd6b4e4a",
                "shasum": ""
            },
            "require": {
                "php": ">=7.2.5",
                "symfony/deprecation-contracts": "^2.1",
                "symfony/polyfill-ctype": "~1.8"
            },
            "conflict": {
                "symfony/console": "<4.4"
            },
            "require-dev": {
                "symfony/console": "^4.4|^5.0"
            },
            "suggest": {
                "symfony/console": "For validating YAML files using the lint command"
            },
            "bin": [
                "Resources/bin/yaml-lint"
            ],
            "type": "library",
            "autoload": {
                "psr-4": {
                    "Symfony\\Component\\Yaml\\": ""
                },
                "exclude-from-classmap": [
                    "/Tests/"
                ]
            },
            "notification-url": "https://packagist.org/downloads/",
            "license": [
                "MIT"
            ],
            "authors": [
                {
                    "name": "Fabien Potencier",
                    "email": "fabien@symfony.com"
                },
                {
                    "name": "Symfony Community",
                    "homepage": "https://symfony.com/contributors"
                }
            ],
            "description": "Loads and dumps YAML files",
            "homepage": "https://symfony.com",
            "support": {
                "source": "https://github.com/symfony/yaml/tree/v5.3.11"
            },
            "funding": [
                {
                    "url": "https://symfony.com/sponsor",
                    "type": "custom"
                },
                {
                    "url": "https://github.com/fabpot",
                    "type": "github"
                },
                {
                    "url": "https://tidelift.com/funding/github/packagist/symfony/symfony",
                    "type": "tidelift"
                }
            ],
            "time": "2021-11-20T16:42:42+00:00"
        },
        {
            "name": "theseer/tokenizer",
            "version": "1.2.1",
            "source": {
                "type": "git",
                "url": "https://github.com/theseer/tokenizer.git",
                "reference": "34a41e998c2183e22995f158c581e7b5e755ab9e"
            },
            "dist": {
                "type": "zip",
                "url": "https://api.github.com/repos/theseer/tokenizer/zipball/34a41e998c2183e22995f158c581e7b5e755ab9e",
                "reference": "34a41e998c2183e22995f158c581e7b5e755ab9e",
                "shasum": ""
            },
            "require": {
                "ext-dom": "*",
                "ext-tokenizer": "*",
                "ext-xmlwriter": "*",
                "php": "^7.2 || ^8.0"
            },
            "type": "library",
            "autoload": {
                "classmap": [
                    "src/"
                ]
            },
            "notification-url": "https://packagist.org/downloads/",
            "license": [
                "BSD-3-Clause"
            ],
            "authors": [
                {
                    "name": "Arne Blankerts",
                    "email": "arne@blankerts.de",
                    "role": "Developer"
                }
            ],
            "description": "A small library for converting tokenized PHP source code into XML and potentially other formats",
            "support": {
                "issues": "https://github.com/theseer/tokenizer/issues",
                "source": "https://github.com/theseer/tokenizer/tree/1.2.1"
            },
            "funding": [
                {
                    "url": "https://github.com/theseer",
                    "type": "github"
                }
            ],
            "time": "2021-07-28T10:34:58+00:00"
        },
        {
            "name": "weew/helpers-array",
            "version": "v1.3.1",
            "source": {
                "type": "git",
                "url": "https://github.com/weew/helpers-array.git",
                "reference": "9bff63111f9765b4277750db8d276d92b3e16ed0"
            },
            "dist": {
                "type": "zip",
                "url": "https://api.github.com/repos/weew/helpers-array/zipball/9bff63111f9765b4277750db8d276d92b3e16ed0",
                "reference": "9bff63111f9765b4277750db8d276d92b3e16ed0",
                "shasum": ""
            },
            "require-dev": {
                "phpunit/phpunit": "^4.7",
                "satooshi/php-coveralls": "^0.6.1"
            },
            "type": "library",
            "autoload": {
                "files": [
                    "src/array.php"
                ]
            },
            "notification-url": "https://packagist.org/downloads/",
            "license": [
                "MIT"
            ],
            "authors": [
                {
                    "name": "Maxim Kott",
                    "email": "maximkott@gmail.com"
                }
            ],
            "description": "Useful collection of php array helpers.",
            "support": {
                "issues": "https://github.com/weew/helpers-array/issues",
                "source": "https://github.com/weew/helpers-array/tree/master"
            },
            "time": "2016-07-21T11:18:01+00:00"
        }
    ],
    "aliases": [
        {
            "package": "magento/composer",
            "version": "1.8.9999999.9999999-dev",
            "alias": "1.8.0",
            "alias_normalized": "1.8.0.0"
        },
        {
            "package": "magento/zendframework1",
            "version": "9999999-dev",
            "alias": "1.14.6",
            "alias_normalized": "1.14.6.0"
        }
    ],
    "minimum-stability": "stable",
    "stability-flags": {
        "laminas/laminas-code": 20,
        "magento/composer": 20,
        "magento/zendframework1": 20,
        "magento/magento2-functional-testing-framework": 20
    },
    "prefer-stable": true,
    "prefer-lowest": false,
    "platform": {
        "php": "~7.4.0||~8.0.0||~8.1.0",
        "ext-bcmath": "*",
        "ext-ctype": "*",
        "ext-curl": "*",
        "ext-dom": "*",
        "ext-gd": "*",
        "ext-hash": "*",
        "ext-iconv": "*",
        "ext-intl": "*",
        "ext-mbstring": "*",
        "ext-openssl": "*",
        "ext-pdo_mysql": "*",
        "ext-simplexml": "*",
        "ext-soap": "*",
        "ext-sodium": "*",
        "ext-xsl": "*",
        "ext-zip": "*",
        "lib-libxml": "*"
    },
    "platform-dev": [],
    "plugin-api-version": "2.1.0"
}<|MERGE_RESOLUTION|>--- conflicted
+++ resolved
@@ -4,11 +4,7 @@
         "Read more about it at https://getcomposer.org/doc/01-basic-usage.md#installing-dependencies",
         "This file is @generated automatically"
     ],
-<<<<<<< HEAD
-    "content-hash": "a5bbd882ee8e98c66ec6e01a91dd27c1",
-=======
     "content-hash": "8c9701e5f24240f0eca86cdadf3bae43",
->>>>>>> f958cdad
     "packages": [
         {
             "name": "aws/aws-crt-php",
@@ -1640,18 +1636,6 @@
         },
         {
             "name": "laminas/laminas-code",
-<<<<<<< HEAD
-            "version": "4.5.x-dev",
-            "source": {
-                "type": "git",
-                "url": "https://github.com/laminas/laminas-code.git",
-                "reference": "fbdaecda0c91ea0c7aa81c89eda16b2f345d0657"
-            },
-            "dist": {
-                "type": "zip",
-                "url": "https://api.github.com/repos/laminas/laminas-code/zipball/fbdaecda0c91ea0c7aa81c89eda16b2f345d0657",
-                "reference": "fbdaecda0c91ea0c7aa81c89eda16b2f345d0657",
-=======
             "version": "4.5.0",
             "source": {
                 "type": "git",
@@ -1662,39 +1646,24 @@
                 "type": "zip",
                 "url": "https://api.github.com/repos/laminas/laminas-code/zipball/c99ef8e5629c33bfaa3a8f1df773e916af564cd6",
                 "reference": "c99ef8e5629c33bfaa3a8f1df773e916af564cd6",
->>>>>>> f958cdad
                 "shasum": ""
             },
             "require": {
                 "php": ">=7.4, <8.2"
-<<<<<<< HEAD
-            },
-            "conflict": {
-                "phpspec/prophecy": "<1.9.0"
-=======
->>>>>>> f958cdad
             },
             "require-dev": {
                 "doctrine/annotations": "^1.13.2",
                 "ext-phar": "*",
                 "laminas/laminas-coding-standard": "^2.3.0",
-<<<<<<< HEAD
-                "laminas/laminas-stdlib": "^3.6.0",
-                "phpunit/phpunit": "^9.5.9",
-                "psalm/plugin-phpunit": "^0.16.1",
-                "vimeo/psalm": "^4.10.0"
-=======
                 "laminas/laminas-stdlib": "^3.6.1",
                 "phpunit/phpunit": "^9.5.10",
                 "psalm/plugin-phpunit": "^0.16.1",
                 "vimeo/psalm": "^4.13.1"
->>>>>>> f958cdad
             },
             "suggest": {
                 "doctrine/annotations": "Doctrine\\Common\\Annotations >=1.0 for annotation features",
                 "laminas/laminas-stdlib": "Laminas\\Stdlib component"
             },
-            "default-branch": true,
             "type": "library",
             "autoload": {
                 "psr-4": {
@@ -1729,11 +1698,7 @@
                     "type": "community_bridge"
                 }
             ],
-<<<<<<< HEAD
-            "time": "2021-11-29T16:36:30+00:00"
-=======
             "time": "2021-12-07T06:00:32+00:00"
->>>>>>> f958cdad
         },
         {
             "name": "laminas/laminas-config",
@@ -9365,18 +9330,6 @@
         },
         {
             "name": "magento/magento2-functional-testing-framework",
-<<<<<<< HEAD
-            "version": "dev-develop",
-            "source": {
-                "type": "git",
-                "url": "https://github.com/magento/magento2-functional-testing-framework.git",
-                "reference": "d0d55e6f201e298e1fbd66498209da8b112b9bbd"
-            },
-            "dist": {
-                "type": "zip",
-                "url": "https://api.github.com/repos/magento/magento2-functional-testing-framework/zipball/d0d55e6f201e298e1fbd66498209da8b112b9bbd",
-                "reference": "d0d55e6f201e298e1fbd66498209da8b112b9bbd",
-=======
             "version": "3.7.2",
             "source": {
                 "type": "git",
@@ -9387,7 +9340,6 @@
                 "type": "zip",
                 "url": "https://api.github.com/repos/magento/magento2-functional-testing-framework/zipball/4488b6290bf6870be20c6823203c14a2e3b37cfa",
                 "reference": "4488b6290bf6870be20c6823203c14a2e3b37cfa",
->>>>>>> f958cdad
                 "shasum": ""
             },
             "require": {
@@ -9431,7 +9383,6 @@
             "suggest": {
                 "hoa/console": "Enables <pause /> action and interactive console functionality"
             },
-            "default-branch": true,
             "bin": [
                 "bin/mftf"
             ],
@@ -9463,15 +9414,9 @@
             ],
             "support": {
                 "issues": "https://github.com/magento/magento2-functional-testing-framework/issues",
-<<<<<<< HEAD
-                "source": "https://github.com/magento/magento2-functional-testing-framework/tree/develop"
-            },
-            "time": "2021-11-30T20:49:27+00:00"
-=======
                 "source": "https://github.com/magento/magento2-functional-testing-framework/tree/3.7.2"
             },
             "time": "2021-12-07T21:41:48+00:00"
->>>>>>> f958cdad
         },
         {
             "name": "mustache/mustache",
@@ -12752,15 +12697,13 @@
     ],
     "minimum-stability": "stable",
     "stability-flags": {
-        "laminas/laminas-code": 20,
         "magento/composer": 20,
-        "magento/zendframework1": 20,
-        "magento/magento2-functional-testing-framework": 20
+        "magento/zendframework1": 20
     },
     "prefer-stable": true,
     "prefer-lowest": false,
     "platform": {
-        "php": "~7.4.0||~8.0.0||~8.1.0",
+        "php": "~7.4.0||~8.0.0",
         "ext-bcmath": "*",
         "ext-ctype": "*",
         "ext-curl": "*",
