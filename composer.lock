{
    "_readme": [
        "This file locks the dependencies of your project to a known state",
        "Read more about it at https://getcomposer.org/doc/01-basic-usage.md#composer-lock-the-lock-file",
        "This file is @generated automatically"
    ],
<<<<<<< HEAD
    "hash": "9c4928c60e8444ee8b37e81bbc0b1ac2",
=======
    "hash": "490e159b5b95cd3afb1d1f6e9992eee6",
>>>>>>> 56ff40d2
    "packages": [
        {
            "name": "braintree/braintree_php",
            "version": "2.39.0",
            "source": {
                "type": "git",
                "url": "https://github.com/braintree/braintree_php.git",
                "reference": "11322fe8247ec6ba3e983cd6883d313f07791143"
            },
            "dist": {
                "type": "zip",
                "url": "https://api.github.com/repos/braintree/braintree_php/zipball/11322fe8247ec6ba3e983cd6883d313f07791143",
                "reference": "11322fe8247ec6ba3e983cd6883d313f07791143",
                "shasum": ""
            },
            "require": {
                "ext-curl": "*",
                "ext-dom": "*",
                "ext-hash": "*",
                "ext-openssl": "*",
                "ext-simplexml": "*",
                "ext-xmlwriter": "*",
                "php": ">=5.2.1"
            },
            "require-dev": {
                "phpunit/phpunit": "3.7.*"
            },
            "type": "library",
            "autoload": {
                "psr-0": {
                    "Braintree": "lib"
                }
            },
            "notification-url": "https://packagist.org/downloads/",
            "license": [
                "MIT"
            ],
            "authors": [
                {
                    "name": "Braintree",
                    "homepage": "http://www.braintreepayments.com"
                }
            ],
            "description": "Braintree PHP Client Library",
            "time": "2015-05-07 16:53:06"
        },
        {
            "name": "composer/composer",
            "version": "1.0.0-alpha10",
            "source": {
                "type": "git",
                "url": "https://github.com/composer/composer.git",
                "reference": "775f6cd5c633facf2e7b99611fdcaa900b58ddb7"
            },
            "dist": {
                "type": "zip",
                "url": "https://api.github.com/repos/composer/composer/zipball/775f6cd5c633facf2e7b99611fdcaa900b58ddb7",
                "reference": "775f6cd5c633facf2e7b99611fdcaa900b58ddb7",
                "shasum": ""
            },
            "require": {
                "justinrainbow/json-schema": "~1.4",
                "php": ">=5.3.2",
                "seld/jsonlint": "~1.0",
                "symfony/console": "~2.5",
                "symfony/finder": "~2.2",
                "symfony/process": "~2.1"
            },
            "require-dev": {
                "phpunit/phpunit": "~4.5"
            },
            "suggest": {
                "ext-openssl": "Enabling the openssl extension allows you to access https URLs for repositories and packages",
                "ext-zip": "Enabling the zip extension allows you to unzip archives, and allows gzip compression of all internet traffic"
            },
            "bin": [
                "bin/composer"
            ],
            "type": "library",
            "extra": {
                "branch-alias": {
                    "dev-master": "1.0-dev"
                }
            },
            "autoload": {
                "psr-0": {
                    "Composer": "src/"
                }
            },
            "notification-url": "https://packagist.org/downloads/",
            "license": [
                "MIT"
            ],
            "authors": [
                {
                    "name": "Nils Adermann",
                    "email": "naderman@naderman.de",
                    "homepage": "http://www.naderman.de"
                },
                {
                    "name": "Jordi Boggiano",
                    "email": "j.boggiano@seld.be",
                    "homepage": "http://seld.be"
                }
            ],
            "description": "Composer helps you declare, manage and install dependencies of PHP projects, ensuring you have the right stack everywhere.",
            "homepage": "http://getcomposer.org/",
            "keywords": [
                "autoload",
                "dependency",
                "package"
            ],
            "time": "2015-04-14 21:18:51"
        },
        {
            "name": "justinrainbow/json-schema",
            "version": "1.4.4",
            "source": {
                "type": "git",
                "url": "https://github.com/justinrainbow/json-schema.git",
                "reference": "8dc9b9d85ab639ca60ab4608b34c1279d6ae7bce"
            },
            "dist": {
                "type": "zip",
                "url": "https://api.github.com/repos/justinrainbow/json-schema/zipball/8dc9b9d85ab639ca60ab4608b34c1279d6ae7bce",
                "reference": "8dc9b9d85ab639ca60ab4608b34c1279d6ae7bce",
                "shasum": ""
            },
            "require": {
                "php": ">=5.3.2"
            },
            "require-dev": {
                "json-schema/json-schema-test-suite": "1.1.0",
                "phpdocumentor/phpdocumentor": "~2",
                "phpunit/phpunit": "~3.7"
            },
            "bin": [
                "bin/validate-json"
            ],
            "type": "library",
            "extra": {
                "branch-alias": {
                    "dev-master": "1.4.x-dev"
                }
            },
            "autoload": {
                "psr-0": {
                    "JsonSchema": "src/"
                }
            },
            "notification-url": "https://packagist.org/downloads/",
            "license": [
                "BSD-3-Clause"
            ],
            "authors": [
                {
                    "name": "Bruno Prieto Reis",
                    "email": "bruno.p.reis@gmail.com"
                },
                {
                    "name": "Justin Rainbow",
                    "email": "justin.rainbow@gmail.com"
                },
                {
                    "name": "Igor Wiedler",
                    "email": "igor@wiedler.ch"
                },
                {
                    "name": "Robert Schönthal",
                    "email": "seroscho@googlemail.com"
                }
            ],
            "description": "A library to validate a json schema.",
            "homepage": "https://github.com/justinrainbow/json-schema",
            "keywords": [
                "json",
                "schema"
            ],
            "time": "2015-07-14 16:29:50"
        },
        {
            "name": "magento/magento-composer-installer",
            "version": "0.1.4",
            "source": {
                "type": "git",
                "url": "https://github.com/magento/magento-composer-installer.git",
                "reference": "7f03451f71e55d52c2bb07325d56a4e6df322f30"
            },
            "dist": {
                "type": "zip",
                "url": "https://api.github.com/repos/magento/magento-composer-installer/zipball/7f03451f71e55d52c2bb07325d56a4e6df322f30",
                "reference": "7f03451f71e55d52c2bb07325d56a4e6df322f30",
                "shasum": ""
            },
            "require": {
                "composer-plugin-api": "1.0.0"
            },
            "require-dev": {
                "composer/composer": "*@dev",
                "firegento/phpcs": "dev-patch-1",
                "mikey179/vfsstream": "*",
                "phpunit/phpunit": "*",
                "phpunit/phpunit-mock-objects": "dev-master",
                "squizlabs/php_codesniffer": "1.4.7",
                "symfony/process": "*"
            },
            "type": "composer-plugin",
            "extra": {
                "composer-command-registry": [
                    "MagentoHackathon\\Composer\\Magento\\Command\\DeployCommand"
                ],
                "class": "MagentoHackathon\\Composer\\Magento\\Plugin"
            },
            "autoload": {
                "psr-0": {
                    "MagentoHackathon\\Composer\\Magento": "src/"
                }
            },
            "notification-url": "https://packagist.org/downloads/",
            "license": [
                "OSL-3.0"
            ],
            "authors": [
                {
                    "name": "Vinai Kopp",
                    "email": "vinai@netzarbeiter.com"
                },
                {
                    "name": "Daniel Fahlke aka Flyingmana",
                    "email": "flyingmana@googlemail.com"
                },
                {
                    "name": "Jörg Weller",
                    "email": "weller@flagbit.de"
                },
                {
                    "name": "Karl Spies",
                    "email": "karl.spies@gmx.net"
                },
                {
                    "name": "Tobias Vogt",
                    "email": "tobi@webguys.de"
                },
                {
                    "name": "David Fuhr",
                    "email": "fuhr@flagbit.de"
                }
            ],
            "description": "Composer installer for Magento modules",
            "homepage": "https://github.com/magento/magento-composer-installer",
            "keywords": [
                "composer-installer",
                "magento"
            ],
            "time": "2015-03-05 21:40:30"
        },
        {
            "name": "magento/zendframework1",
            "version": "1.12.13",
            "source": {
                "type": "git",
                "url": "https://github.com/magento/zf1.git",
                "reference": "07ce4e9fba448f4aa48acbb1605c68897dac595f"
            },
            "dist": {
                "type": "zip",
                "url": "https://api.github.com/repos/magento/zf1/zipball/07ce4e9fba448f4aa48acbb1605c68897dac595f",
                "reference": "07ce4e9fba448f4aa48acbb1605c68897dac595f",
                "shasum": ""
            },
            "require": {
                "php": ">=5.2.11"
            },
            "require-dev": {
                "phpunit/dbunit": "1.3.*",
                "phpunit/phpunit": "3.7.*"
            },
            "type": "library",
            "extra": {
                "branch-alias": {
                    "dev-master": "1.12.x-dev"
                }
            },
            "autoload": {
                "psr-0": {
                    "Zend_": "library/"
                }
            },
            "notification-url": "https://packagist.org/downloads/",
            "include-path": [
                "library/"
            ],
            "license": [
                "BSD-3-Clause"
            ],
            "description": "Magento Zend Framework 1",
            "homepage": "http://framework.zend.com/",
            "keywords": [
                "ZF1",
                "framework"
            ],
            "time": "2015-06-02 08:04:41"
        },
        {
            "name": "monolog/monolog",
            "version": "1.11.0",
            "source": {
                "type": "git",
                "url": "https://github.com/Seldaek/monolog.git",
                "reference": "ec3961874c43840e96da3a8a1ed20d8c73d7e5aa"
            },
            "dist": {
                "type": "zip",
                "url": "https://api.github.com/repos/Seldaek/monolog/zipball/ec3961874c43840e96da3a8a1ed20d8c73d7e5aa",
                "reference": "ec3961874c43840e96da3a8a1ed20d8c73d7e5aa",
                "shasum": ""
            },
            "require": {
                "php": ">=5.3.0",
                "psr/log": "~1.0"
            },
            "provide": {
                "psr/log-implementation": "1.0.0"
            },
            "require-dev": {
                "aws/aws-sdk-php": "~2.4, >2.4.8",
                "doctrine/couchdb": "~1.0@dev",
                "graylog2/gelf-php": "~1.0",
                "phpunit/phpunit": "~3.7.0",
                "raven/raven": "~0.5",
                "ruflin/elastica": "0.90.*",
                "videlalvaro/php-amqplib": "~2.4"
            },
            "suggest": {
                "aws/aws-sdk-php": "Allow sending log messages to AWS services like DynamoDB",
                "doctrine/couchdb": "Allow sending log messages to a CouchDB server",
                "ext-amqp": "Allow sending log messages to an AMQP server (1.0+ required)",
                "ext-mongo": "Allow sending log messages to a MongoDB server",
                "graylog2/gelf-php": "Allow sending log messages to a GrayLog2 server",
                "raven/raven": "Allow sending log messages to a Sentry server",
                "rollbar/rollbar": "Allow sending log messages to Rollbar",
                "ruflin/elastica": "Allow sending log messages to an Elastic Search server",
                "videlalvaro/php-amqplib": "Allow sending log messages to an AMQP server using php-amqplib"
            },
            "type": "library",
            "extra": {
                "branch-alias": {
                    "dev-master": "1.11.x-dev"
                }
            },
            "autoload": {
                "psr-4": {
                    "Monolog\\": "src/Monolog"
                }
            },
            "notification-url": "https://packagist.org/downloads/",
            "license": [
                "MIT"
            ],
            "authors": [
                {
                    "name": "Jordi Boggiano",
                    "email": "j.boggiano@seld.be",
                    "homepage": "http://seld.be"
                }
            ],
            "description": "Sends your logs to files, sockets, inboxes, databases and various web services",
            "homepage": "http://github.com/Seldaek/monolog",
            "keywords": [
                "log",
                "logging",
                "psr-3"
            ],
            "time": "2014-09-30 13:30:58"
        },
        {
            "name": "oyejorge/less.php",
            "version": "v1.7.0.3",
            "source": {
                "type": "git",
                "url": "https://github.com/oyejorge/less.php.git",
                "reference": "6e08ecb07e6f6d9170c23e8744c58fdd822ad0de"
            },
            "dist": {
                "type": "zip",
                "url": "https://api.github.com/repos/oyejorge/less.php/zipball/6e08ecb07e6f6d9170c23e8744c58fdd822ad0de",
                "reference": "6e08ecb07e6f6d9170c23e8744c58fdd822ad0de",
                "shasum": ""
            },
            "require": {
                "php": ">=5.2"
            },
            "bin": [
                "bin/lessc"
            ],
            "type": "library",
            "autoload": {
                "psr-0": {
                    "Less": "lib/"
                },
                "classmap": [
                    "lessc.inc.php"
                ]
            },
            "notification-url": "https://packagist.org/downloads/",
            "license": [
                "Apache-2.0"
            ],
            "authors": [
                {
                    "name": "Matt Agar",
                    "homepage": "https://github.com/agar"
                },
                {
                    "name": "Martin Jantošovič",
                    "homepage": "https://github.com/Mordred"
                },
                {
                    "name": "Josh Schmidt",
                    "homepage": "https://github.com/oyejorge"
                }
            ],
            "description": "PHP port of the Javascript version of LESS http://lesscss.org",
            "homepage": "http://lessphp.gpeasy.com",
            "keywords": [
                "css",
                "less",
                "less.js",
                "lesscss",
                "php",
                "stylesheet"
            ],
            "time": "2015-03-10 18:12:59"
        },
        {
            "name": "pelago/emogrifier",
            "version": "v0.1.1",
            "source": {
                "type": "git",
                "url": "https://github.com/jjriv/emogrifier.git",
                "reference": "ed72bcd6a3c7014862ff86d026193667a172fedf"
            },
            "dist": {
                "type": "zip",
                "url": "https://api.github.com/repos/jjriv/emogrifier/zipball/ed72bcd6a3c7014862ff86d026193667a172fedf",
                "reference": "ed72bcd6a3c7014862ff86d026193667a172fedf",
                "shasum": ""
            },
            "require": {
                "ext-mbstring": "*",
                "php": ">=5.4.0"
            },
            "require-dev": {
                "phpunit/phpunit": "~4.6.0",
                "squizlabs/php_codesniffer": "~2.3.0"
            },
            "type": "library",
            "autoload": {
                "psr-4": {
                    "Pelago\\": "Classes/"
                }
            },
            "notification-url": "https://packagist.org/downloads/",
            "license": [
                "MIT"
            ],
            "authors": [
                {
                    "name": "John Reeve",
                    "email": "jreeve@pelagodesign.com"
                },
                {
                    "name": "Cameron Brooks"
                },
                {
                    "name": "Jaime Prado"
                },
                {
                    "name": "Oliver Klee",
                    "email": "typo3-coding@oliverklee.de"
                },
                {
                    "name": "Roman Ožana",
                    "email": "ozana@omdesign.cz"
                }
            ],
            "description": "Converts CSS styles into inline style attributes in your HTML code",
            "homepage": "http://www.pelagodesign.com/sidecar/emogrifier/",
            "time": "2015-05-15 11:37:51"
        },
        {
            "name": "phpseclib/phpseclib",
            "version": "0.3.10",
            "source": {
                "type": "git",
                "url": "https://github.com/phpseclib/phpseclib.git",
                "reference": "d15bba1edcc7c89e09cc74c5d961317a8b947bf4"
            },
            "dist": {
                "type": "zip",
                "url": "https://api.github.com/repos/phpseclib/phpseclib/zipball/d15bba1edcc7c89e09cc74c5d961317a8b947bf4",
                "reference": "d15bba1edcc7c89e09cc74c5d961317a8b947bf4",
                "shasum": ""
            },
            "require": {
                "php": ">=5.0.0"
            },
            "require-dev": {
                "phing/phing": "~2.7",
                "phpunit/phpunit": "~4.0",
                "sami/sami": "~2.0",
                "squizlabs/php_codesniffer": "~1.5"
            },
            "suggest": {
                "ext-gmp": "Install the GMP (GNU Multiple Precision) extension in order to speed up arbitrary precision integer arithmetic operations.",
                "ext-mcrypt": "Install the Mcrypt extension in order to speed up a wide variety of cryptographic operations.",
                "pear-pear/PHP_Compat": "Install PHP_Compat to get phpseclib working on PHP < 4.3.3."
            },
            "type": "library",
            "extra": {
                "branch-alias": {
                    "dev-master": "0.3-dev"
                }
            },
            "autoload": {
                "psr-0": {
                    "Crypt": "phpseclib/",
                    "File": "phpseclib/",
                    "Math": "phpseclib/",
                    "Net": "phpseclib/",
                    "System": "phpseclib/"
                },
                "files": [
                    "phpseclib/Crypt/Random.php"
                ]
            },
            "notification-url": "https://packagist.org/downloads/",
            "include-path": [
                "phpseclib/"
            ],
            "license": [
                "MIT"
            ],
            "authors": [
                {
                    "name": "Jim Wigginton",
                    "email": "terrafrost@php.net",
                    "role": "Lead Developer"
                },
                {
                    "name": "Patrick Monnerat",
                    "email": "pm@datasphere.ch",
                    "role": "Developer"
                },
                {
                    "name": "Andreas Fischer",
                    "email": "bantu@phpbb.com",
                    "role": "Developer"
                },
                {
                    "name": "Hans-Jürgen Petrich",
                    "email": "petrich@tronic-media.com",
                    "role": "Developer"
                }
            ],
            "description": "PHP Secure Communications Library - Pure-PHP implementations of RSA, AES, SSH2, SFTP, X.509 etc.",
            "homepage": "http://phpseclib.sourceforge.net",
            "keywords": [
                "BigInteger",
                "aes",
                "asn.1",
                "asn1",
                "blowfish",
                "crypto",
                "cryptography",
                "encryption",
                "rsa",
                "security",
                "sftp",
                "signature",
                "signing",
                "ssh",
                "twofish",
                "x.509",
                "x509"
            ],
            "time": "2015-01-28 21:50:33"
        },
        {
            "name": "psr/log",
            "version": "1.0.0",
            "source": {
                "type": "git",
                "url": "https://github.com/php-fig/log.git",
                "reference": "fe0936ee26643249e916849d48e3a51d5f5e278b"
            },
            "dist": {
                "type": "zip",
                "url": "https://api.github.com/repos/php-fig/log/zipball/fe0936ee26643249e916849d48e3a51d5f5e278b",
                "reference": "fe0936ee26643249e916849d48e3a51d5f5e278b",
                "shasum": ""
            },
            "type": "library",
            "autoload": {
                "psr-0": {
                    "Psr\\Log\\": ""
                }
            },
            "notification-url": "https://packagist.org/downloads/",
            "license": [
                "MIT"
            ],
            "authors": [
                {
                    "name": "PHP-FIG",
                    "homepage": "http://www.php-fig.org/"
                }
            ],
            "description": "Common interface for logging libraries",
            "keywords": [
                "log",
                "psr",
                "psr-3"
            ],
            "time": "2012-12-21 11:40:51"
        },
        {
            "name": "seld/jsonlint",
            "version": "1.3.1",
            "source": {
                "type": "git",
                "url": "https://github.com/Seldaek/jsonlint.git",
                "reference": "863ae85c6d3ef60ca49cb12bd051c4a0648c40c4"
            },
            "dist": {
                "type": "zip",
                "url": "https://api.github.com/repos/Seldaek/jsonlint/zipball/863ae85c6d3ef60ca49cb12bd051c4a0648c40c4",
                "reference": "863ae85c6d3ef60ca49cb12bd051c4a0648c40c4",
                "shasum": ""
            },
            "require": {
                "php": ">=5.3.0"
            },
            "bin": [
                "bin/jsonlint"
            ],
            "type": "library",
            "autoload": {
                "psr-4": {
                    "Seld\\JsonLint\\": "src/Seld/JsonLint/"
                }
            },
            "notification-url": "https://packagist.org/downloads/",
            "license": [
                "MIT"
            ],
            "authors": [
                {
                    "name": "Jordi Boggiano",
                    "email": "j.boggiano@seld.be",
                    "homepage": "http://seld.be"
                }
            ],
            "description": "JSON Linter",
            "keywords": [
                "json",
                "linter",
                "parser",
                "validator"
            ],
            "time": "2015-01-04 21:18:15"
        },
        {
            "name": "symfony/console",
            "version": "v2.6.11",
            "target-dir": "Symfony/Component/Console",
            "source": {
                "type": "git",
                "url": "https://github.com/symfony/Console.git",
                "reference": "0e5e18ae09d3f5c06367759be940e9ed3f568359"
            },
            "dist": {
                "type": "zip",
                "url": "https://api.github.com/repos/symfony/Console/zipball/0e5e18ae09d3f5c06367759be940e9ed3f568359",
                "reference": "0e5e18ae09d3f5c06367759be940e9ed3f568359",
                "shasum": ""
            },
            "require": {
                "php": ">=5.3.3"
            },
            "require-dev": {
                "psr/log": "~1.0",
                "symfony/event-dispatcher": "~2.1",
                "symfony/phpunit-bridge": "~2.7",
                "symfony/process": "~2.1"
            },
            "suggest": {
                "psr/log": "For using the console logger",
                "symfony/event-dispatcher": "",
                "symfony/process": ""
            },
            "type": "library",
            "extra": {
                "branch-alias": {
                    "dev-master": "2.6-dev"
                }
            },
            "autoload": {
                "psr-0": {
                    "Symfony\\Component\\Console\\": ""
                }
            },
            "notification-url": "https://packagist.org/downloads/",
            "license": [
                "MIT"
            ],
            "authors": [
                {
                    "name": "Fabien Potencier",
                    "email": "fabien@symfony.com"
                },
                {
                    "name": "Symfony Community",
                    "homepage": "https://symfony.com/contributors"
                }
            ],
            "description": "Symfony Console Component",
            "homepage": "https://symfony.com",
            "time": "2015-07-26 09:08:40"
        },
        {
            "name": "symfony/finder",
            "version": "v2.7.3",
            "source": {
                "type": "git",
                "url": "https://github.com/symfony/Finder.git",
                "reference": "ae0f363277485094edc04c9f3cbe595b183b78e4"
            },
            "dist": {
                "type": "zip",
                "url": "https://api.github.com/repos/symfony/Finder/zipball/ae0f363277485094edc04c9f3cbe595b183b78e4",
                "reference": "ae0f363277485094edc04c9f3cbe595b183b78e4",
                "shasum": ""
            },
            "require": {
                "php": ">=5.3.9"
            },
            "require-dev": {
                "symfony/phpunit-bridge": "~2.7"
            },
            "type": "library",
            "extra": {
                "branch-alias": {
                    "dev-master": "2.7-dev"
                }
            },
            "autoload": {
                "psr-4": {
                    "Symfony\\Component\\Finder\\": ""
                }
            },
            "notification-url": "https://packagist.org/downloads/",
            "license": [
                "MIT"
            ],
            "authors": [
                {
                    "name": "Fabien Potencier",
                    "email": "fabien@symfony.com"
                },
                {
                    "name": "Symfony Community",
                    "homepage": "https://symfony.com/contributors"
                }
            ],
            "description": "Symfony Finder Component",
            "homepage": "https://symfony.com",
            "time": "2015-07-09 16:07:40"
        },
        {
            "name": "symfony/process",
            "version": "v2.7.3",
            "source": {
                "type": "git",
                "url": "https://github.com/symfony/Process.git",
                "reference": "48aeb0e48600321c272955132d7606ab0a49adb3"
            },
            "dist": {
                "type": "zip",
                "url": "https://api.github.com/repos/symfony/Process/zipball/48aeb0e48600321c272955132d7606ab0a49adb3",
                "reference": "48aeb0e48600321c272955132d7606ab0a49adb3",
                "shasum": ""
            },
            "require": {
                "php": ">=5.3.9"
            },
            "require-dev": {
                "symfony/phpunit-bridge": "~2.7"
            },
            "type": "library",
            "extra": {
                "branch-alias": {
                    "dev-master": "2.7-dev"
                }
            },
            "autoload": {
                "psr-4": {
                    "Symfony\\Component\\Process\\": ""
                }
            },
            "notification-url": "https://packagist.org/downloads/",
            "license": [
                "MIT"
            ],
            "authors": [
                {
                    "name": "Fabien Potencier",
                    "email": "fabien@symfony.com"
                },
                {
                    "name": "Symfony Community",
                    "homepage": "https://symfony.com/contributors"
                }
            ],
            "description": "Symfony Process Component",
            "homepage": "https://symfony.com",
            "time": "2015-07-01 11:25:50"
        },
        {
            "name": "tedivm/jshrink",
            "version": "v1.0.1",
            "source": {
                "type": "git",
                "url": "https://github.com/tedious/JShrink.git",
                "reference": "7575d9d96f113bc7c1c28ec8231ee086751a9078"
            },
            "dist": {
                "type": "zip",
                "url": "https://api.github.com/repos/tedious/JShrink/zipball/7575d9d96f113bc7c1c28ec8231ee086751a9078",
                "reference": "7575d9d96f113bc7c1c28ec8231ee086751a9078",
                "shasum": ""
            },
            "require": {
                "php": ">=5.3.0"
            },
            "require-dev": {
                "fabpot/php-cs-fixer": "0.4.0",
                "phpunit/phpunit": "4.0.*",
                "satooshi/php-coveralls": "dev-master"
            },
            "type": "library",
            "autoload": {
                "psr-0": {
                    "JShrink": "src/"
                }
            },
            "notification-url": "https://packagist.org/downloads/",
            "license": [
                "BSD-3-Clause"
            ],
            "authors": [
                {
                    "name": "Robert Hafner",
                    "email": "tedivm@tedivm.com"
                }
            ],
            "description": "Javascript Minifier built in PHP",
            "homepage": "http://github.com/tedious/JShrink",
            "keywords": [
                "javascript",
                "minifier"
            ],
            "time": "2014-11-11 03:54:14"
        },
        {
            "name": "tubalmartin/cssmin",
            "version": "v2.4.8-p4",
            "source": {
                "type": "git",
                "url": "https://github.com/tubalmartin/YUI-CSS-compressor-PHP-port.git",
                "reference": "fe84d71e8420243544c0ce3bd0f5d7c1936b0f90"
            },
            "dist": {
                "type": "zip",
                "url": "https://api.github.com/repos/tubalmartin/YUI-CSS-compressor-PHP-port/zipball/fe84d71e8420243544c0ce3bd0f5d7c1936b0f90",
                "reference": "fe84d71e8420243544c0ce3bd0f5d7c1936b0f90",
                "shasum": ""
            },
            "require": {
                "php": ">=5.0.0"
            },
            "type": "library",
            "autoload": {
                "classmap": [
                    "cssmin.php"
                ]
            },
            "notification-url": "https://packagist.org/downloads/",
            "license": [
                "BSD-3-Clause"
            ],
            "authors": [
                {
                    "name": "Túbal Martín",
                    "homepage": "http://tubalmartin.me/"
                }
            ],
            "description": "A PHP port of the YUI CSS compressor",
            "homepage": "https://github.com/tubalmartin/YUI-CSS-compressor-PHP-port",
            "keywords": [
                "compress",
                "compressor",
                "css",
                "minify",
                "yui"
            ],
            "time": "2014-09-22 08:08:50"
        },
        {
            "name": "zendframework/zend-code",
            "version": "2.4.0",
            "source": {
                "type": "git",
                "url": "https://github.com/zendframework/zend-code.git",
                "reference": "cfd5951ff4348e4430850560416c7ddb755f95d3"
            },
            "dist": {
                "type": "zip",
                "url": "https://api.github.com/repos/zendframework/zend-code/zipball/0ed94f842ba60cdc900c46a61bdbd7ac95a3e140",
                "reference": "cfd5951ff4348e4430850560416c7ddb755f95d3",
                "shasum": ""
            },
            "require": {
                "php": ">=5.3.23",
                "zendframework/zend-eventmanager": "self.version"
            },
            "require-dev": {
                "doctrine/common": ">=2.1",
                "zendframework/zend-stdlib": "self.version"
            },
            "suggest": {
                "doctrine/common": "Doctrine\\Common >=2.1 for annotation features",
                "zendframework/zend-stdlib": "Zend\\Stdlib component"
            },
            "type": "library",
            "extra": {
                "branch-alias": {
                    "dev-master": "2.3-dev",
                    "dev-develop": "2.4-dev"
                }
            },
            "autoload": {
                "psr-4": {
                    "Zend\\Code\\": ""
                }
            },
            "notification-url": "https://packagist.org/downloads/",
            "license": [
                "BSD-3-Clause"
            ],
            "description": "provides facilities to generate arbitrary code using an object oriented interface",
            "homepage": "https://github.com/zendframework/zf2",
            "keywords": [
                "code",
                "zf2"
            ],
            "time": "2015-04-01 17:59:08"
        },
        {
            "name": "zendframework/zend-config",
            "version": "2.4.0",
            "source": {
                "type": "git",
                "url": "https://github.com/zendframework/zend-config.git",
                "reference": "8682fe4e2923b383bb6472fc84b5796a07589163"
            },
            "dist": {
                "type": "zip",
                "url": "https://api.github.com/repos/zendframework/zend-config/zipball/95f3a4b3fa85d49e6f060183122de4596fa6d29d",
                "reference": "8682fe4e2923b383bb6472fc84b5796a07589163",
                "shasum": ""
            },
            "require": {
                "php": ">=5.3.23",
                "zendframework/zend-stdlib": "self.version"
            },
            "require-dev": {
                "zendframework/zend-filter": "self.version",
                "zendframework/zend-i18n": "self.version",
                "zendframework/zend-json": "self.version",
                "zendframework/zend-servicemanager": "self.version"
            },
            "suggest": {
                "zendframework/zend-filter": "Zend\\Filter component",
                "zendframework/zend-i18n": "Zend\\I18n component",
                "zendframework/zend-json": "Zend\\Json to use the Json reader or writer classes",
                "zendframework/zend-servicemanager": "Zend\\ServiceManager for use with the Config Factory to retrieve reader and writer instances"
            },
            "type": "library",
            "extra": {
                "branch-alias": {
                    "dev-master": "2.3-dev",
                    "dev-develop": "2.4-dev"
                }
            },
            "autoload": {
                "psr-4": {
                    "Zend\\Config\\": ""
                }
            },
            "notification-url": "https://packagist.org/downloads/",
            "license": [
                "BSD-3-Clause"
            ],
            "description": "provides a nested object property based user interface for accessing this configuration data within application code",
            "homepage": "https://github.com/zendframework/zf2",
            "keywords": [
                "config",
                "zf2"
            ],
            "time": "2015-04-01 17:59:31"
        },
        {
            "name": "zendframework/zend-console",
            "version": "2.4.0",
            "source": {
                "type": "git",
                "url": "https://github.com/zendframework/zend-console.git",
                "reference": "94ab6663b07e19f20b3319ecf317bd72b6a72dca"
            },
            "dist": {
                "type": "zip",
                "url": "https://api.github.com/repos/zendframework/zend-console/zipball/54823d9ba6f8ce39046384ee5a043b5b3d5f56d7",
                "reference": "94ab6663b07e19f20b3319ecf317bd72b6a72dca",
                "shasum": ""
            },
            "require": {
                "php": ">=5.3.23",
                "zendframework/zend-stdlib": "self.version"
            },
            "suggest": {
                "zendframework/zend-filter": "To support DefaultRouteMatcher usage",
                "zendframework/zend-validator": "To support DefaultRouteMatcher usage"
            },
            "type": "library",
            "extra": {
                "branch-alias": {
                    "dev-master": "2.3-dev",
                    "dev-develop": "2.4-dev"
                }
            },
            "autoload": {
                "psr-4": {
                    "Zend\\Console\\": ""
                }
            },
            "notification-url": "https://packagist.org/downloads/",
            "license": [
                "BSD-3-Clause"
            ],
            "homepage": "https://github.com/zendframework/zf2",
            "keywords": [
                "console",
                "zf2"
            ],
            "time": "2015-04-01 17:59:48"
        },
        {
            "name": "zendframework/zend-crypt",
            "version": "2.4.0",
            "source": {
                "type": "git",
                "url": "https://github.com/zendframework/zend-crypt.git",
                "reference": "425b7c12f2a322ad74039f8e122e0a2695bf9787"
            },
            "dist": {
                "type": "zip",
                "url": "https://api.github.com/repos/zendframework/zend-crypt/zipball/425b7c12f2a322ad74039f8e122e0a2695bf9787",
                "reference": "425b7c12f2a322ad74039f8e122e0a2695bf9787",
                "shasum": ""
            },
            "require": {
                "php": ">=5.3.23",
                "zendframework/zend-math": "self.version",
                "zendframework/zend-servicemanager": "self.version",
                "zendframework/zend-stdlib": "self.version"
            },
            "require-dev": {
                "fabpot/php-cs-fixer": "1.7.*",
                "phpunit/phpunit": "~4.0",
                "satooshi/php-coveralls": "dev-master"
            },
            "suggest": {
                "ext-mcrypt": "Required for most features of Zend\\Crypt"
            },
            "type": "library",
            "extra": {
                "branch-alias": {
                    "dev-master": "2.3-dev",
                    "dev-develop": "2.4-dev"
                }
            },
            "autoload": {
                "psr-4": {
                    "Zend\\Crypt\\": "src/"
                }
            },
            "notification-url": "https://packagist.org/downloads/",
            "license": [
                "BSD-3-Clause"
            ],
            "homepage": "https://github.com/zendframework/zend-crypt",
            "keywords": [
                "crypt",
                "zf2"
            ],
            "time": "2015-03-25 20:55:48"
        },
        {
            "name": "zendframework/zend-di",
            "version": "2.4.0",
            "source": {
                "type": "git",
                "url": "https://github.com/zendframework/zend-di.git",
                "reference": "0811f2a67ad0b50dfb8d602ed67cde0b82249190"
            },
            "dist": {
                "type": "zip",
                "url": "https://api.github.com/repos/zendframework/zend-di/zipball/b9f8de081adecf71a003a569e9ba76c0a4c00bf2",
                "reference": "0811f2a67ad0b50dfb8d602ed67cde0b82249190",
                "shasum": ""
            },
            "require": {
                "php": ">=5.3.23",
                "zendframework/zend-code": "self.version",
                "zendframework/zend-stdlib": "self.version"
            },
            "require-dev": {
                "zendframework/zend-servicemanager": "self.version"
            },
            "suggest": {
                "zendframework/zend-servicemanager": "Zend\\ServiceManager component"
            },
            "type": "library",
            "extra": {
                "branch-alias": {
                    "dev-master": "2.3-dev",
                    "dev-develop": "2.4-dev"
                }
            },
            "autoload": {
                "psr-4": {
                    "Zend\\Di\\": ""
                }
            },
            "notification-url": "https://packagist.org/downloads/",
            "license": [
                "BSD-3-Clause"
            ],
            "homepage": "https://github.com/zendframework/zf2",
            "keywords": [
                "di",
                "zf2"
            ],
            "time": "2015-04-01 18:01:30"
        },
        {
            "name": "zendframework/zend-escaper",
            "version": "2.4.0",
            "source": {
                "type": "git",
                "url": "https://github.com/zendframework/zend-escaper.git",
                "reference": "65b3328627362b0be1d5e9067bc846511d1fbc96"
            },
            "dist": {
                "type": "zip",
                "url": "https://api.github.com/repos/zendframework/zend-escaper/zipball/15e5769e4fcdb4bf07ebd76500810e7070e23a97",
                "reference": "65b3328627362b0be1d5e9067bc846511d1fbc96",
                "shasum": ""
            },
            "require": {
                "php": ">=5.3.23"
            },
            "type": "library",
            "extra": {
                "branch-alias": {
                    "dev-master": "2.3-dev",
                    "dev-develop": "2.4-dev"
                }
            },
            "autoload": {
                "psr-4": {
                    "Zend\\Escaper\\": ""
                }
            },
            "notification-url": "https://packagist.org/downloads/",
            "license": [
                "BSD-3-Clause"
            ],
            "homepage": "https://github.com/zendframework/zf2",
            "keywords": [
                "escaper",
                "zf2"
            ],
            "time": "2015-04-01 18:02:07"
        },
        {
            "name": "zendframework/zend-eventmanager",
            "version": "2.4.0",
            "source": {
                "type": "git",
                "url": "https://github.com/zendframework/zend-eventmanager.git",
                "reference": "38df5b567d4ff4d22144745c503ba0502d0d5695"
            },
            "dist": {
                "type": "zip",
                "url": "https://api.github.com/repos/zendframework/zend-eventmanager/zipball/58d21c95c7005a527262fd536499195f104e83f9",
                "reference": "38df5b567d4ff4d22144745c503ba0502d0d5695",
                "shasum": ""
            },
            "require": {
                "php": ">=5.3.23",
                "zendframework/zend-stdlib": "self.version"
            },
            "type": "library",
            "extra": {
                "branch-alias": {
                    "dev-master": "2.3-dev",
                    "dev-develop": "2.4-dev"
                }
            },
            "autoload": {
                "psr-4": {
                    "Zend\\EventManager\\": ""
                }
            },
            "notification-url": "https://packagist.org/downloads/",
            "license": [
                "BSD-3-Clause"
            ],
            "homepage": "https://github.com/zendframework/zf2",
            "keywords": [
                "eventmanager",
                "zf2"
            ],
            "time": "2015-04-01 18:05:26"
        },
        {
            "name": "zendframework/zend-filter",
            "version": "2.4.0",
            "source": {
                "type": "git",
                "url": "https://github.com/zendframework/zend-filter.git",
                "reference": "b13741a88553351fc52472de529b57b580b8f6f1"
            },
            "dist": {
                "type": "zip",
                "url": "https://api.github.com/repos/zendframework/zend-filter/zipball/6d8aed2da81b62a04747346c4370562cdbe34595",
                "reference": "b13741a88553351fc52472de529b57b580b8f6f1",
                "shasum": ""
            },
            "require": {
                "php": ">=5.3.23",
                "zendframework/zend-stdlib": "self.version"
            },
            "require-dev": {
                "zendframework/zend-crypt": "self.version",
                "zendframework/zend-servicemanager": "self.version",
                "zendframework/zend-uri": "self.version"
            },
            "suggest": {
                "zendframework/zend-crypt": "Zend\\Crypt component",
                "zendframework/zend-i18n": "Zend\\I18n component",
                "zendframework/zend-servicemanager": "Zend\\ServiceManager component",
                "zendframework/zend-uri": "Zend\\Uri component for UriNormalize filter"
            },
            "type": "library",
            "extra": {
                "branch-alias": {
                    "dev-master": "2.3-dev",
                    "dev-develop": "2.4-dev"
                }
            },
            "autoload": {
                "psr-4": {
                    "Zend\\Filter\\": ""
                }
            },
            "notification-url": "https://packagist.org/downloads/",
            "license": [
                "BSD-3-Clause"
            ],
            "description": "provides a set of commonly needed data filters",
            "homepage": "https://github.com/zendframework/zf2",
            "keywords": [
                "filter",
                "zf2"
            ],
            "time": "2015-04-01 18:09:25"
        },
        {
            "name": "zendframework/zend-form",
            "version": "2.4.0",
            "source": {
                "type": "git",
                "url": "https://github.com/zendframework/zend-form.git",
                "reference": "09f5bd46ffbf783df22281898e2175b291bd43a3"
            },
            "dist": {
                "type": "zip",
                "url": "https://api.github.com/repos/zendframework/zend-form/zipball/bca0db55718355d25c2c10fdd41a83561f1c94b3",
                "reference": "09f5bd46ffbf783df22281898e2175b291bd43a3",
                "shasum": ""
            },
            "require": {
                "php": ">=5.3.23",
                "zendframework/zend-inputfilter": "self.version",
                "zendframework/zend-stdlib": "self.version"
            },
            "require-dev": {
                "zendframework/zend-captcha": "self.version",
                "zendframework/zend-code": "self.version",
                "zendframework/zend-eventmanager": "self.version",
                "zendframework/zend-filter": "self.version",
                "zendframework/zend-i18n": "self.version",
                "zendframework/zend-servicemanager": "self.version",
                "zendframework/zend-validator": "self.version",
                "zendframework/zend-view": "self.version",
                "zendframework/zendservice-recaptcha": "*"
            },
            "suggest": {
                "zendframework/zend-captcha": "Zend\\Captcha component",
                "zendframework/zend-code": "Zend\\Code component",
                "zendframework/zend-eventmanager": "Zend\\EventManager component",
                "zendframework/zend-filter": "Zend\\Filter component",
                "zendframework/zend-i18n": "Zend\\I18n component",
                "zendframework/zend-servicemanager": "Zend\\ServiceManager component",
                "zendframework/zend-validator": "Zend\\Validator component",
                "zendframework/zend-view": "Zend\\View component",
                "zendframework/zendservice-recaptcha": "ZendService\\ReCaptcha component"
            },
            "type": "library",
            "extra": {
                "branch-alias": {
                    "dev-master": "2.3-dev",
                    "dev-develop": "2.4-dev"
                }
            },
            "autoload": {
                "psr-4": {
                    "Zend\\Form\\": ""
                }
            },
            "notification-url": "https://packagist.org/downloads/",
            "license": [
                "BSD-3-Clause"
            ],
            "homepage": "https://github.com/zendframework/zf2",
            "keywords": [
                "form",
                "zf2"
            ],
            "time": "2015-04-01 18:09:25"
        },
        {
            "name": "zendframework/zend-http",
            "version": "2.4.0",
            "source": {
                "type": "git",
                "url": "https://github.com/zendframework/zend-http.git",
                "reference": "ee6220609845b32d1b2873c9ac694aef56d508f5"
            },
            "dist": {
                "type": "zip",
                "url": "https://api.github.com/repos/zendframework/zend-http/zipball/9c6047a0bdb3094d3ea07a215ff929cc47de4deb",
                "reference": "ee6220609845b32d1b2873c9ac694aef56d508f5",
                "shasum": ""
            },
            "require": {
                "php": ">=5.3.23",
                "zendframework/zend-loader": "self.version",
                "zendframework/zend-stdlib": "self.version",
                "zendframework/zend-uri": "self.version",
                "zendframework/zend-validator": "self.version"
            },
            "type": "library",
            "extra": {
                "branch-alias": {
                    "dev-master": "2.3-dev",
                    "dev-develop": "2.4-dev"
                }
            },
            "autoload": {
                "psr-4": {
                    "Zend\\Http\\": ""
                }
            },
            "notification-url": "https://packagist.org/downloads/",
            "license": [
                "BSD-3-Clause"
            ],
            "description": "provides an easy interface for performing Hyper-Text Transfer Protocol (HTTP) requests",
            "homepage": "https://github.com/zendframework/zf2",
            "keywords": [
                "http",
                "zf2"
            ],
            "time": "2015-04-01 18:09:25"
        },
        {
            "name": "zendframework/zend-i18n",
            "version": "2.4.0",
            "source": {
                "type": "git",
                "url": "https://github.com/zendframework/zend-i18n.git",
                "reference": "33051775d9a8c341fe3b77d1f3daa0e921e2f4bd"
            },
            "dist": {
                "type": "zip",
                "url": "https://api.github.com/repos/zendframework/zend-i18n/zipball/9aebc5287373a802540d75fe5508417f866c2e52",
                "reference": "33051775d9a8c341fe3b77d1f3daa0e921e2f4bd",
                "shasum": ""
            },
            "require": {
                "php": ">=5.3.23",
                "zendframework/zend-stdlib": "self.version"
            },
            "require-dev": {
                "zendframework/zend-cache": "self.version",
                "zendframework/zend-config": "self.version",
                "zendframework/zend-eventmanager": "self.version",
                "zendframework/zend-filter": "self.version",
                "zendframework/zend-servicemanager": "self.version",
                "zendframework/zend-validator": "self.version",
                "zendframework/zend-view": "self.version"
            },
            "suggest": {
                "ext-intl": "Required for most features of Zend\\I18n; included in default builds of PHP",
                "zendframework/zend-cache": "Zend\\Cache component",
                "zendframework/zend-config": "Zend\\Config component",
                "zendframework/zend-eventmanager": "You should install this package to use the events in the translator",
                "zendframework/zend-filter": "You should install this package to use the provided filters",
                "zendframework/zend-resources": "Translation resources",
                "zendframework/zend-servicemanager": "Zend\\ServiceManager component",
                "zendframework/zend-validator": "You should install this package to use the provided validators",
                "zendframework/zend-view": "You should install this package to use the provided view helpers"
            },
            "type": "library",
            "extra": {
                "branch-alias": {
                    "dev-master": "2.3-dev",
                    "dev-develop": "2.4-dev"
                }
            },
            "autoload": {
                "psr-4": {
                    "Zend\\I18n\\": ""
                }
            },
            "notification-url": "https://packagist.org/downloads/",
            "license": [
                "BSD-3-Clause"
            ],
            "homepage": "https://github.com/zendframework/zf2",
            "keywords": [
                "i18n",
                "zf2"
            ],
            "time": "2015-04-01 18:09:26"
        },
        {
            "name": "zendframework/zend-inputfilter",
            "version": "2.4.0",
            "source": {
                "type": "git",
                "url": "https://github.com/zendframework/zend-inputfilter.git",
                "reference": "16856fec61f285e41e5492235220a4dec06ab90f"
            },
            "dist": {
                "type": "zip",
                "url": "https://api.github.com/repos/zendframework/zend-inputfilter/zipball/4b1398f3635fae3cc5e873c5bb067274f3d10a93",
                "reference": "16856fec61f285e41e5492235220a4dec06ab90f",
                "shasum": ""
            },
            "require": {
                "php": ">=5.3.23",
                "zendframework/zend-filter": "self.version",
                "zendframework/zend-stdlib": "self.version",
                "zendframework/zend-validator": "self.version"
            },
            "require-dev": {
                "zendframework/zend-servicemanager": "self.version"
            },
            "suggest": {
                "zendframework/zend-servicemanager": "To support plugin manager support"
            },
            "type": "library",
            "extra": {
                "branch-alias": {
                    "dev-master": "2.3-dev",
                    "dev-develop": "2.4-dev"
                }
            },
            "autoload": {
                "psr-4": {
                    "Zend\\InputFilter\\": ""
                }
            },
            "notification-url": "https://packagist.org/downloads/",
            "license": [
                "BSD-3-Clause"
            ],
            "homepage": "https://github.com/zendframework/zf2",
            "keywords": [
                "inputfilter",
                "zf2"
            ],
            "time": "2015-04-01 18:09:26"
        },
        {
            "name": "zendframework/zend-json",
            "version": "2.4.0",
            "source": {
                "type": "git",
                "url": "https://github.com/zendframework/zend-json.git",
                "reference": "76aeb27e4baf39799e5ca3cf6f2fdd6748ee930c"
            },
            "dist": {
                "type": "zip",
                "url": "https://api.github.com/repos/zendframework/zend-json/zipball/2d845e151c1b9a237cf1899ac31e17fb10bd1e3f",
                "reference": "76aeb27e4baf39799e5ca3cf6f2fdd6748ee930c",
                "shasum": ""
            },
            "require": {
                "php": ">=5.3.23",
                "zendframework/zend-stdlib": "self.version"
            },
            "require-dev": {
                "zendframework/zend-http": "self.version",
                "zendframework/zend-server": "self.version"
            },
            "suggest": {
                "zendframework/zend-http": "Zend\\Http component",
                "zendframework/zend-server": "Zend\\Server component",
                "zendframework/zendxml": "To support Zend\\Json\\Json::fromXml() usage"
            },
            "type": "library",
            "extra": {
                "branch-alias": {
                    "dev-master": "2.3-dev",
                    "dev-develop": "2.4-dev"
                }
            },
            "autoload": {
                "psr-4": {
                    "Zend\\Json\\": ""
                }
            },
            "notification-url": "https://packagist.org/downloads/",
            "license": [
                "BSD-3-Clause"
            ],
            "description": "provides convenience methods for serializing native PHP to JSON and decoding JSON to native PHP",
            "homepage": "https://github.com/zendframework/zf2",
            "keywords": [
                "json",
                "zf2"
            ],
            "time": "2015-04-01 18:09:26"
        },
        {
            "name": "zendframework/zend-loader",
            "version": "2.4.0",
            "source": {
                "type": "git",
                "url": "https://github.com/zendframework/zend-loader.git",
                "reference": "6868b8a0c346f17fb97724c3a63aa2cbf6b94865"
            },
            "dist": {
                "type": "zip",
                "url": "https://api.github.com/repos/zendframework/zend-loader/zipball/65de2c7a56f8eee633c6bf1cfab73e45648880d4",
                "reference": "6868b8a0c346f17fb97724c3a63aa2cbf6b94865",
                "shasum": ""
            },
            "require": {
                "php": ">=5.3.23"
            },
            "type": "library",
            "extra": {
                "branch-alias": {
                    "dev-master": "2.3-dev",
                    "dev-develop": "2.4-dev"
                }
            },
            "autoload": {
                "psr-4": {
                    "Zend\\Loader\\": ""
                }
            },
            "notification-url": "https://packagist.org/downloads/",
            "license": [
                "BSD-3-Clause"
            ],
            "homepage": "https://github.com/zendframework/zf2",
            "keywords": [
                "loader",
                "zf2"
            ],
            "time": "2015-04-01 18:09:26"
        },
        {
            "name": "zendframework/zend-log",
            "version": "2.4.0",
            "source": {
                "type": "git",
                "url": "https://github.com/zendframework/zend-log.git",
                "reference": "2d5d20fd45470506bdaff727c46dc25fe953146e"
            },
            "dist": {
                "type": "zip",
                "url": "https://api.github.com/repos/zendframework/zend-log/zipball/002e3c810cad7e31e51c9895e9e3cb6fbd312cdd",
                "reference": "2d5d20fd45470506bdaff727c46dc25fe953146e",
                "shasum": ""
            },
            "require": {
                "php": ">=5.3.23",
                "zendframework/zend-servicemanager": "self.version",
                "zendframework/zend-stdlib": "self.version"
            },
            "require-dev": {
                "zendframework/zend-console": "self.version",
                "zendframework/zend-db": "self.version",
                "zendframework/zend-escaper": "self.version",
                "zendframework/zend-mail": "self.version",
                "zendframework/zend-validator": "self.version"
            },
            "suggest": {
                "ext-mongo": "*",
                "zendframework/zend-console": "Zend\\Console component",
                "zendframework/zend-db": "Zend\\Db component",
                "zendframework/zend-escaper": "Zend\\Escaper component, for use in the XML formatter",
                "zendframework/zend-mail": "Zend\\Mail component",
                "zendframework/zend-validator": "Zend\\Validator component"
            },
            "type": "library",
            "extra": {
                "branch-alias": {
                    "dev-master": "2.3-dev",
                    "dev-develop": "2.4-dev"
                }
            },
            "autoload": {
                "psr-4": {
                    "Zend\\Log\\": ""
                }
            },
            "notification-url": "https://packagist.org/downloads/",
            "license": [
                "BSD-3-Clause"
            ],
            "description": "component for general purpose logging",
            "homepage": "https://github.com/zendframework/zf2",
            "keywords": [
                "log",
                "logging",
                "zf2"
            ],
            "time": "2015-04-01 18:09:26"
        },
        {
            "name": "zendframework/zend-math",
            "version": "2.4.0",
            "source": {
                "type": "git",
                "url": "https://github.com/zendframework/zend-math.git",
                "reference": "634123f83ca90b6613f132d0d100e6b5e9890a29"
            },
            "dist": {
                "type": "zip",
                "url": "https://api.github.com/repos/zendframework/zend-math/zipball/f41fe4acfd809c14f2a802d1aa45dec8fcd2cc73",
                "reference": "634123f83ca90b6613f132d0d100e6b5e9890a29",
                "shasum": ""
            },
            "require": {
                "php": ">=5.3.23"
            },
            "suggest": {
                "ext-bcmath": "If using the bcmath functionality",
                "ext-gmp": "If using the gmp functionality",
                "ircmaxell/random-lib": "Fallback random byte generator for Zend\\Math\\Rand if OpenSSL/Mcrypt extensions are unavailable",
                "zendframework/zend-servicemanager": ">= current version, if using the BigInteger::factory functionality"
            },
            "type": "library",
            "extra": {
                "branch-alias": {
                    "dev-master": "2.3-dev",
                    "dev-develop": "2.4-dev"
                }
            },
            "autoload": {
                "psr-4": {
                    "Zend\\Math\\": ""
                }
            },
            "notification-url": "https://packagist.org/downloads/",
            "license": [
                "BSD-3-Clause"
            ],
            "homepage": "https://github.com/zendframework/zf2",
            "keywords": [
                "math",
                "zf2"
            ],
            "time": "2015-04-01 18:09:27"
        },
        {
            "name": "zendframework/zend-modulemanager",
            "version": "2.4.0",
            "source": {
                "type": "git",
                "url": "https://github.com/zendframework/zend-modulemanager.git",
                "reference": "cbe16b0eafe734a062ed0182381e64b9c953dccf"
            },
            "dist": {
                "type": "zip",
                "url": "https://api.github.com/repos/zendframework/zend-modulemanager/zipball/af7ae3cd29a1efb73cc66ae1081e606039d5c20f",
                "reference": "cbe16b0eafe734a062ed0182381e64b9c953dccf",
                "shasum": ""
            },
            "require": {
                "php": ">=5.3.23",
                "zendframework/zend-eventmanager": "self.version",
                "zendframework/zend-stdlib": "self.version"
            },
            "require-dev": {
                "zendframework/zend-config": "self.version",
                "zendframework/zend-console": "self.version",
                "zendframework/zend-loader": "self.version",
                "zendframework/zend-servicemanager": "self.version"
            },
            "suggest": {
                "zendframework/zend-config": "Zend\\Config component",
                "zendframework/zend-console": "Zend\\Console component",
                "zendframework/zend-loader": "Zend\\Loader component",
                "zendframework/zend-mvc": "Zend\\Mvc component",
                "zendframework/zend-servicemanager": "Zend\\ServiceManager component"
            },
            "type": "library",
            "extra": {
                "branch-alias": {
                    "dev-master": "2.3-dev",
                    "dev-develop": "2.4-dev"
                }
            },
            "autoload": {
                "psr-4": {
                    "Zend\\ModuleManager\\": ""
                }
            },
            "notification-url": "https://packagist.org/downloads/",
            "license": [
                "BSD-3-Clause"
            ],
            "homepage": "https://github.com/zendframework/zf2",
            "keywords": [
                "modulemanager",
                "zf2"
            ],
            "time": "2015-04-01 18:09:27"
        },
        {
            "name": "zendframework/zend-mvc",
            "version": "2.4.0",
            "source": {
                "type": "git",
                "url": "https://github.com/zendframework/zend-mvc.git",
                "reference": "bfff0f5f9e4d925ee13b8c159c9d6ae7e0db5412"
            },
            "dist": {
                "type": "zip",
                "url": "https://api.github.com/repos/zendframework/zend-mvc/zipball/0b4a4a829b30be510a3f215c4ff00c703ee8b431",
                "reference": "bfff0f5f9e4d925ee13b8c159c9d6ae7e0db5412",
                "shasum": ""
            },
            "require": {
                "php": ">=5.3.23",
                "zendframework/zend-eventmanager": "self.version",
                "zendframework/zend-form": "self.version",
                "zendframework/zend-servicemanager": "self.version",
                "zendframework/zend-stdlib": "self.version"
            },
            "require-dev": {
                "zendframework/zend-authentication": "self.version",
                "zendframework/zend-console": "self.version",
                "zendframework/zend-di": "self.version",
                "zendframework/zend-filter": "self.version",
                "zendframework/zend-http": "self.version",
                "zendframework/zend-i18n": "self.version",
                "zendframework/zend-inputfilter": "self.version",
                "zendframework/zend-json": "self.version",
                "zendframework/zend-log": "self.version",
                "zendframework/zend-modulemanager": "self.version",
                "zendframework/zend-serializer": "self.version",
                "zendframework/zend-session": "self.version",
                "zendframework/zend-text": "self.version",
                "zendframework/zend-uri": "self.version",
                "zendframework/zend-validator": "self.version",
                "zendframework/zend-version": "self.version",
                "zendframework/zend-view": "self.version"
            },
            "suggest": {
                "zendframework/zend-authentication": "Zend\\Authentication component for Identity plugin",
                "zendframework/zend-config": "Zend\\Config component",
                "zendframework/zend-console": "Zend\\Console component",
                "zendframework/zend-di": "Zend\\Di component",
                "zendframework/zend-filter": "Zend\\Filter component",
                "zendframework/zend-http": "Zend\\Http component",
                "zendframework/zend-i18n": "Zend\\I18n component for translatable segments",
                "zendframework/zend-inputfilter": "Zend\\Inputfilter component",
                "zendframework/zend-json": "Zend\\Json component",
                "zendframework/zend-log": "Zend\\Log component",
                "zendframework/zend-modulemanager": "Zend\\ModuleManager component",
                "zendframework/zend-serializer": "Zend\\Serializer component",
                "zendframework/zend-session": "Zend\\Session component for FlashMessenger, PRG, and FPRG plugins",
                "zendframework/zend-stdlib": "Zend\\Stdlib component",
                "zendframework/zend-text": "Zend\\Text component",
                "zendframework/zend-uri": "Zend\\Uri component",
                "zendframework/zend-validator": "Zend\\Validator component",
                "zendframework/zend-version": "Zend\\Version component",
                "zendframework/zend-view": "Zend\\View component"
            },
            "type": "library",
            "extra": {
                "branch-alias": {
                    "dev-master": "2.3-dev",
                    "dev-develop": "2.4-dev"
                }
            },
            "autoload": {
                "psr-4": {
                    "Zend\\Mvc\\": ""
                }
            },
            "notification-url": "https://packagist.org/downloads/",
            "license": [
                "BSD-3-Clause"
            ],
            "homepage": "https://github.com/zendframework/zf2",
            "keywords": [
                "mvc",
                "zf2"
            ],
            "time": "2015-04-01 18:09:27"
        },
        {
            "name": "zendframework/zend-serializer",
            "version": "2.4.0",
            "source": {
                "type": "git",
                "url": "https://github.com/zendframework/zend-serializer.git",
                "reference": "a46960854d6326f0036d98c9abc7a79e36e25928"
            },
            "dist": {
                "type": "zip",
                "url": "https://api.github.com/repos/zendframework/zend-serializer/zipball/3c531789a9882a5deb721356a7bd2642b65d4b09",
                "reference": "a46960854d6326f0036d98c9abc7a79e36e25928",
                "shasum": ""
            },
            "require": {
                "php": ">=5.3.23",
                "zendframework/zend-json": "self.version",
                "zendframework/zend-math": "self.version",
                "zendframework/zend-stdlib": "self.version"
            },
            "require-dev": {
                "zendframework/zend-servicemanager": "self.version"
            },
            "suggest": {
                "zendframework/zend-servicemanager": "To support plugin manager support"
            },
            "type": "library",
            "extra": {
                "branch-alias": {
                    "dev-master": "2.3-dev",
                    "dev-develop": "2.4-dev"
                }
            },
            "autoload": {
                "psr-4": {
                    "Zend\\Serializer\\": ""
                }
            },
            "notification-url": "https://packagist.org/downloads/",
            "license": [
                "BSD-3-Clause"
            ],
            "description": "provides an adapter based interface to simply generate storable representation of PHP types by different facilities, and recover",
            "homepage": "https://github.com/zendframework/zf2",
            "keywords": [
                "serializer",
                "zf2"
            ],
            "time": "2015-04-01 18:09:28"
        },
        {
            "name": "zendframework/zend-server",
            "version": "2.4.0",
            "source": {
                "type": "git",
                "url": "https://github.com/zendframework/zend-server.git",
                "reference": "fc73c34490908ba143af3c57c7e166b40c4b9f8e"
            },
            "dist": {
                "type": "zip",
                "url": "https://api.github.com/repos/zendframework/zend-server/zipball/d11ff0bd529d202022823d4accf5983cbd50fc49",
                "reference": "fc73c34490908ba143af3c57c7e166b40c4b9f8e",
                "shasum": ""
            },
            "require": {
                "php": ">=5.3.23",
                "zendframework/zend-code": "self.version",
                "zendframework/zend-stdlib": "self.version"
            },
            "type": "library",
            "extra": {
                "branch-alias": {
                    "dev-master": "2.3-dev",
                    "dev-develop": "2.4-dev"
                }
            },
            "autoload": {
                "psr-4": {
                    "Zend\\Server\\": ""
                }
            },
            "notification-url": "https://packagist.org/downloads/",
            "license": [
                "BSD-3-Clause"
            ],
            "homepage": "https://github.com/zendframework/zf2",
            "keywords": [
                "server",
                "zf2"
            ],
            "time": "2015-04-01 18:09:28"
        },
        {
            "name": "zendframework/zend-servicemanager",
            "version": "2.4.0",
            "source": {
                "type": "git",
                "url": "https://github.com/zendframework/zend-servicemanager.git",
                "reference": "d3c27c708a148a30608f313a5b7a61a531bd9cb9"
            },
            "dist": {
                "type": "zip",
                "url": "https://api.github.com/repos/zendframework/zend-servicemanager/zipball/57cf99fa5ac08c05a135a8d0d676c52a5e450083",
                "reference": "d3c27c708a148a30608f313a5b7a61a531bd9cb9",
                "shasum": ""
            },
            "require": {
                "php": ">=5.3.23"
            },
            "require-dev": {
                "zendframework/zend-di": "self.version"
            },
            "suggest": {
                "ocramius/proxy-manager": "ProxyManager 0.5.* to handle lazy initialization of services",
                "zendframework/zend-di": "Zend\\Di component"
            },
            "type": "library",
            "extra": {
                "branch-alias": {
                    "dev-master": "2.3-dev",
                    "dev-develop": "2.4-dev"
                }
            },
            "autoload": {
                "psr-4": {
                    "Zend\\ServiceManager\\": ""
                }
            },
            "notification-url": "https://packagist.org/downloads/",
            "license": [
                "BSD-3-Clause"
            ],
            "homepage": "https://github.com/zendframework/zf2",
            "keywords": [
                "servicemanager",
                "zf2"
            ],
            "time": "2015-04-01 18:09:28"
        },
        {
            "name": "zendframework/zend-soap",
            "version": "2.4.0",
            "source": {
                "type": "git",
                "url": "https://github.com/zendframework/zend-soap.git",
                "reference": "e42b900798ea95a9063fa4922da976d8b3a8ab6f"
            },
            "dist": {
                "type": "zip",
                "url": "https://api.github.com/repos/zendframework/zend-soap/zipball/a599463aba97ce247faf3fb443e3c7858b46449b",
                "reference": "e42b900798ea95a9063fa4922da976d8b3a8ab6f",
                "shasum": ""
            },
            "require": {
                "php": ">=5.3.23",
                "zendframework/zend-server": "self.version",
                "zendframework/zend-stdlib": "self.version",
                "zendframework/zend-uri": "self.version"
            },
            "require-dev": {
                "zendframework/zend-http": "self.version"
            },
            "suggest": {
                "zendframework/zend-http": "Zend\\Http component"
            },
            "type": "library",
            "extra": {
                "branch-alias": {
                    "dev-master": "2.3-dev",
                    "dev-develop": "2.4-dev"
                }
            },
            "autoload": {
                "psr-4": {
                    "Zend\\Soap\\": ""
                }
            },
            "notification-url": "https://packagist.org/downloads/",
            "license": [
                "BSD-3-Clause"
            ],
            "homepage": "https://github.com/zendframework/zf2",
            "keywords": [
                "soap",
                "zf2"
            ],
            "time": "2015-04-01 18:09:29"
        },
        {
            "name": "zendframework/zend-stdlib",
            "version": "2.4.0",
            "source": {
                "type": "git",
                "url": "https://github.com/zendframework/zend-stdlib.git",
                "reference": "cf05c5ba75606e47ffee91cedc72778da46f74c3"
            },
            "dist": {
                "type": "zip",
                "url": "https://api.github.com/repos/zendframework/zend-stdlib/zipball/cf05c5ba75606e47ffee91cedc72778da46f74c3",
                "reference": "cf05c5ba75606e47ffee91cedc72778da46f74c3",
                "shasum": ""
            },
            "require": {
                "php": ">=5.3.23"
            },
            "require-dev": {
                "fabpot/php-cs-fixer": "1.7.*",
                "phpunit/phpunit": "~4.0",
                "satooshi/php-coveralls": "dev-master",
                "zendframework/zend-eventmanager": "self.version",
                "zendframework/zend-filter": "self.version",
                "zendframework/zend-serializer": "self.version",
                "zendframework/zend-servicemanager": "self.version"
            },
            "suggest": {
                "zendframework/zend-eventmanager": "To support aggregate hydrator usage",
                "zendframework/zend-filter": "To support naming strategy hydrator usage",
                "zendframework/zend-serializer": "Zend\\Serializer component",
                "zendframework/zend-servicemanager": "To support hydrator plugin manager usage"
            },
            "type": "library",
            "extra": {
                "branch-alias": {
                    "dev-master": "2.3-dev",
                    "dev-develop": "2.4-dev"
                }
            },
            "autoload": {
                "psr-4": {
                    "Zend\\Stdlib\\": "src/"
                }
            },
            "notification-url": "https://packagist.org/downloads/",
            "license": [
                "BSD-3-Clause"
            ],
            "homepage": "https://github.com/zendframework/zend-stdlib",
            "keywords": [
                "stdlib",
                "zf2"
            ],
            "time": "2015-03-25 20:55:48"
        },
        {
            "name": "zendframework/zend-text",
            "version": "2.4.0",
            "source": {
                "type": "git",
                "url": "https://github.com/zendframework/zend-text.git",
                "reference": "35f519e20e575a331c2ee554e5a555a59ce4b9e2"
            },
            "dist": {
                "type": "zip",
                "url": "https://api.github.com/repos/zendframework/zend-text/zipball/d962ea25647b20527f3ca34ae225bbc885dabfc7",
                "reference": "35f519e20e575a331c2ee554e5a555a59ce4b9e2",
                "shasum": ""
            },
            "require": {
                "php": ">=5.3.23",
                "zendframework/zend-servicemanager": "self.version",
                "zendframework/zend-stdlib": "self.version"
            },
            "type": "library",
            "extra": {
                "branch-alias": {
                    "dev-master": "2.3-dev",
                    "dev-develop": "2.4-dev"
                }
            },
            "autoload": {
                "psr-4": {
                    "Zend\\Text\\": ""
                }
            },
            "notification-url": "https://packagist.org/downloads/",
            "license": [
                "BSD-3-Clause"
            ],
            "homepage": "https://github.com/zendframework/zf2",
            "keywords": [
                "text",
                "zf2"
            ],
            "time": "2015-04-01 18:09:29"
        },
        {
            "name": "zendframework/zend-uri",
            "version": "2.4.0",
            "source": {
                "type": "git",
                "url": "https://github.com/zendframework/zend-uri.git",
                "reference": "53f5b162b293f80de8b951eece8e08be83c4fe16"
            },
            "dist": {
                "type": "zip",
                "url": "https://api.github.com/repos/zendframework/zend-uri/zipball/bd9e625639415376f6a82551c73328448d7bc7d1",
                "reference": "53f5b162b293f80de8b951eece8e08be83c4fe16",
                "shasum": ""
            },
            "require": {
                "php": ">=5.3.23",
                "zendframework/zend-escaper": "self.version",
                "zendframework/zend-validator": "self.version"
            },
            "type": "library",
            "extra": {
                "branch-alias": {
                    "dev-master": "2.3-dev",
                    "dev-develop": "2.4-dev"
                }
            },
            "autoload": {
                "psr-4": {
                    "Zend\\Uri\\": ""
                }
            },
            "notification-url": "https://packagist.org/downloads/",
            "license": [
                "BSD-3-Clause"
            ],
            "description": "a component that aids in manipulating and validating » Uniform Resource Identifiers (URIs)",
            "homepage": "https://github.com/zendframework/zf2",
            "keywords": [
                "uri",
                "zf2"
            ],
            "time": "2015-04-01 18:09:29"
        },
        {
            "name": "zendframework/zend-validator",
            "version": "2.4.0",
            "source": {
                "type": "git",
                "url": "https://github.com/zendframework/zend-validator.git",
                "reference": "45fac2545a0f2eb66d71cb7966feee481e7c475f"
            },
            "dist": {
                "type": "zip",
                "url": "https://api.github.com/repos/zendframework/zend-validator/zipball/45fac2545a0f2eb66d71cb7966feee481e7c475f",
                "reference": "45fac2545a0f2eb66d71cb7966feee481e7c475f",
                "shasum": ""
            },
            "require": {
                "php": ">=5.3.23",
                "zendframework/zend-stdlib": "self.version"
            },
            "require-dev": {
                "fabpot/php-cs-fixer": "1.7.*",
                "phpunit/phpunit": "~4.0",
                "satooshi/php-coveralls": "dev-master",
                "zendframework/zend-db": "self.version",
                "zendframework/zend-filter": "self.version",
                "zendframework/zend-i18n": "self.version",
                "zendframework/zend-math": "self.version",
                "zendframework/zend-servicemanager": "self.version",
                "zendframework/zend-session": "self.version",
                "zendframework/zend-uri": "self.version"
            },
            "suggest": {
                "zendframework/zend-db": "Zend\\Db component",
                "zendframework/zend-filter": "Zend\\Filter component, required by the Digits validator",
                "zendframework/zend-i18n": "Zend\\I18n component to allow translation of validation error messages as well as to use the various Date validators",
                "zendframework/zend-math": "Zend\\Math component",
                "zendframework/zend-resources": "Translations of validator messages",
                "zendframework/zend-servicemanager": "Zend\\ServiceManager component to allow using the ValidatorPluginManager and validator chains",
                "zendframework/zend-session": "Zend\\Session component",
                "zendframework/zend-uri": "Zend\\Uri component, required by the Uri and Sitemap\\Loc validators"
            },
            "type": "library",
            "extra": {
                "branch-alias": {
                    "dev-master": "2.3-dev",
                    "dev-develop": "2.4-dev"
                }
            },
            "autoload": {
                "psr-4": {
                    "Zend\\Validator\\": "src/"
                }
            },
            "notification-url": "https://packagist.org/downloads/",
            "license": [
                "BSD-3-Clause"
            ],
            "description": "provides a set of commonly needed validators",
            "homepage": "https://github.com/zendframework/zend-validator",
            "keywords": [
                "validator",
                "zf2"
            ],
            "time": "2015-03-25 20:55:48"
        },
        {
            "name": "zendframework/zend-view",
            "version": "2.4.0",
            "source": {
                "type": "git",
                "url": "https://github.com/zendframework/zend-view.git",
                "reference": "e119b4b5f082af58a96eb206e782b62c193227bf"
            },
            "dist": {
                "type": "zip",
                "url": "https://api.github.com/repos/zendframework/zend-view/zipball/37beb1ad46e530f627b4b6c3716efd728e976ba9",
                "reference": "e119b4b5f082af58a96eb206e782b62c193227bf",
                "shasum": ""
            },
            "require": {
                "php": ">=5.3.23",
                "zendframework/zend-eventmanager": "self.version",
                "zendframework/zend-loader": "self.version",
                "zendframework/zend-stdlib": "self.version"
            },
            "require-dev": {
                "zendframework/zend-authentication": "self.version",
                "zendframework/zend-escaper": "self.version",
                "zendframework/zend-feed": "self.version",
                "zendframework/zend-filter": "self.version",
                "zendframework/zend-http": "self.version",
                "zendframework/zend-i18n": "self.version",
                "zendframework/zend-json": "self.version",
                "zendframework/zend-mvc": "self.version",
                "zendframework/zend-navigation": "self.version",
                "zendframework/zend-paginator": "self.version",
                "zendframework/zend-permissions-acl": "self.version",
                "zendframework/zend-servicemanager": "self.version",
                "zendframework/zend-uri": "self.version"
            },
            "suggest": {
                "zendframework/zend-authentication": "Zend\\Authentication component",
                "zendframework/zend-escaper": "Zend\\Escaper component",
                "zendframework/zend-feed": "Zend\\Feed component",
                "zendframework/zend-filter": "Zend\\Filter component",
                "zendframework/zend-http": "Zend\\Http component",
                "zendframework/zend-i18n": "Zend\\I18n component",
                "zendframework/zend-json": "Zend\\Json component",
                "zendframework/zend-mvc": "Zend\\Mvc component",
                "zendframework/zend-navigation": "Zend\\Navigation component",
                "zendframework/zend-paginator": "Zend\\Paginator component",
                "zendframework/zend-permissions-acl": "Zend\\Permissions\\Acl component",
                "zendframework/zend-servicemanager": "Zend\\ServiceManager component",
                "zendframework/zend-uri": "Zend\\Uri component"
            },
            "type": "library",
            "extra": {
                "branch-alias": {
                    "dev-master": "2.3-dev",
                    "dev-develop": "2.4-dev"
                }
            },
            "autoload": {
                "psr-4": {
                    "Zend\\View\\": ""
                }
            },
            "notification-url": "https://packagist.org/downloads/",
            "license": [
                "BSD-3-Clause"
            ],
            "description": "provides a system of helpers, output filters, and variable escaping",
            "homepage": "https://github.com/zendframework/zf2",
            "keywords": [
                "view",
                "zf2"
            ],
            "time": "2015-04-01 18:09:30"
        }
    ],
    "packages-dev": [
        {
            "name": "doctrine/instantiator",
            "version": "1.0.5",
            "source": {
                "type": "git",
                "url": "https://github.com/doctrine/instantiator.git",
                "reference": "8e884e78f9f0eb1329e445619e04456e64d8051d"
            },
            "dist": {
                "type": "zip",
                "url": "https://api.github.com/repos/doctrine/instantiator/zipball/8e884e78f9f0eb1329e445619e04456e64d8051d",
                "reference": "8e884e78f9f0eb1329e445619e04456e64d8051d",
                "shasum": ""
            },
            "require": {
                "php": ">=5.3,<8.0-DEV"
            },
            "require-dev": {
                "athletic/athletic": "~0.1.8",
                "ext-pdo": "*",
                "ext-phar": "*",
                "phpunit/phpunit": "~4.0",
                "squizlabs/php_codesniffer": "~2.0"
            },
            "type": "library",
            "extra": {
                "branch-alias": {
                    "dev-master": "1.0.x-dev"
                }
            },
            "autoload": {
                "psr-4": {
                    "Doctrine\\Instantiator\\": "src/Doctrine/Instantiator/"
                }
            },
            "notification-url": "https://packagist.org/downloads/",
            "license": [
                "MIT"
            ],
            "authors": [
                {
                    "name": "Marco Pivetta",
                    "email": "ocramius@gmail.com",
                    "homepage": "http://ocramius.github.com/"
                }
            ],
            "description": "A small, lightweight utility to instantiate objects in PHP without invoking their constructors",
            "homepage": "https://github.com/doctrine/instantiator",
            "keywords": [
                "constructor",
                "instantiate"
            ],
            "time": "2015-06-14 21:17:01"
        },
        {
            "name": "fabpot/php-cs-fixer",
            "version": "v1.10",
            "source": {
                "type": "git",
                "url": "https://github.com/FriendsOfPHP/PHP-CS-Fixer.git",
                "reference": "8e21b4fb32c4618a425817d9f0daf3d57a9808d1"
            },
            "dist": {
                "type": "zip",
                "url": "https://api.github.com/repos/FriendsOfPHP/PHP-CS-Fixer/zipball/8e21b4fb32c4618a425817d9f0daf3d57a9808d1",
                "reference": "8e21b4fb32c4618a425817d9f0daf3d57a9808d1",
                "shasum": ""
            },
            "require": {
                "ext-tokenizer": "*",
                "php": ">=5.3.6",
                "sebastian/diff": "~1.1",
                "symfony/console": "~2.3",
                "symfony/event-dispatcher": "~2.1",
                "symfony/filesystem": "~2.1",
                "symfony/finder": "~2.1",
                "symfony/process": "~2.3",
                "symfony/stopwatch": "~2.5"
            },
            "require-dev": {
                "satooshi/php-coveralls": "0.7.*@dev"
            },
            "bin": [
                "php-cs-fixer"
            ],
            "type": "application",
            "autoload": {
                "psr-4": {
                    "Symfony\\CS\\": "Symfony/CS/"
                }
            },
            "notification-url": "https://packagist.org/downloads/",
            "license": [
                "MIT"
            ],
            "authors": [
                {
                    "name": "Dariusz Rumiński",
                    "email": "dariusz.ruminski@gmail.com"
                },
                {
                    "name": "Fabien Potencier",
                    "email": "fabien@symfony.com"
                }
            ],
            "description": "A tool to automatically fix PHP code style",
            "time": "2015-07-27 20:56:10"
        },
        {
            "name": "league/climate",
            "version": "2.6.1",
            "source": {
                "type": "git",
                "url": "https://github.com/thephpleague/climate.git",
                "reference": "28851c909017424f61cc6a62089316313c645d1c"
            },
            "dist": {
                "type": "zip",
                "url": "https://api.github.com/repos/thephpleague/climate/zipball/28851c909017424f61cc6a62089316313c645d1c",
                "reference": "28851c909017424f61cc6a62089316313c645d1c",
                "shasum": ""
            },
            "require": {
                "php": ">=5.4.0"
            },
            "require-dev": {
                "mockery/mockery": "dev-master",
                "phpunit/phpunit": "4.1.*"
            },
            "type": "library",
            "autoload": {
                "psr-4": {
                    "League\\CLImate\\": "src/"
                }
            },
            "notification-url": "https://packagist.org/downloads/",
            "license": [
                "MIT"
            ],
            "authors": [
                {
                    "name": "Joe Tannenbaum",
                    "email": "hey@joe.codes",
                    "homepage": "http://joe.codes/",
                    "role": "Developer"
                }
            ],
            "description": "PHP's best friend for the terminal. CLImate allows you to easily output colored text, special formats, and more.",
            "keywords": [
                "cli",
                "colors",
                "command",
                "php",
                "terminal"
            ],
            "time": "2015-01-18 14:31:58"
        },
        {
            "name": "lusitanian/oauth",
            "version": "v0.3.5",
            "source": {
                "type": "git",
                "url": "https://github.com/Lusitanian/PHPoAuthLib.git",
                "reference": "ac5a1cd5a4519143728dce2213936eea302edf8a"
            },
            "dist": {
                "type": "zip",
                "url": "https://api.github.com/repos/Lusitanian/PHPoAuthLib/zipball/ac5a1cd5a4519143728dce2213936eea302edf8a",
                "reference": "ac5a1cd5a4519143728dce2213936eea302edf8a",
                "shasum": ""
            },
            "require": {
                "php": ">=5.3.0"
            },
            "require-dev": {
                "phpunit/phpunit": "3.7.*",
                "predis/predis": "0.8.*@dev",
                "symfony/http-foundation": "~2.1"
            },
            "suggest": {
                "ext-openssl": "Allows for usage of secure connections with the stream-based HTTP client.",
                "predis/predis": "Allows using the Redis storage backend.",
                "symfony/http-foundation": "Allows using the Symfony Session storage backend."
            },
            "type": "library",
            "extra": {
                "branch-alias": {
                    "dev-master": "0.1-dev"
                }
            },
            "autoload": {
                "psr-0": {
                    "OAuth": "src",
                    "OAuth\\Unit": "tests"
                }
            },
            "notification-url": "https://packagist.org/downloads/",
            "license": [
                "MIT"
            ],
            "authors": [
                {
                    "name": "David Desberg",
                    "email": "david@daviddesberg.com"
                },
                {
                    "name": "Pieter Hordijk",
                    "email": "info@pieterhordijk.com"
                }
            ],
            "description": "PHP 5.3+ oAuth 1/2 Library",
            "keywords": [
                "Authentication",
                "authorization",
                "oauth",
                "security"
            ],
            "time": "2014-09-05 15:19:58"
        },
        {
            "name": "pdepend/pdepend",
            "version": "2.0.6",
            "source": {
                "type": "git",
                "url": "https://github.com/pdepend/pdepend.git",
                "reference": "a15ffcbfbcc4570d4a733ca7b76e9cac0a56c3f4"
            },
            "dist": {
                "type": "zip",
                "url": "https://api.github.com/repos/pdepend/pdepend/zipball/a15ffcbfbcc4570d4a733ca7b76e9cac0a56c3f4",
                "reference": "a15ffcbfbcc4570d4a733ca7b76e9cac0a56c3f4",
                "shasum": ""
            },
            "require": {
                "symfony/config": ">=2.4",
                "symfony/dependency-injection": ">=2.4",
                "symfony/filesystem": ">=2.4"
            },
            "require-dev": {
                "phpunit/phpunit": "4.*@stable",
                "squizlabs/php_codesniffer": "@stable"
            },
            "bin": [
                "src/bin/pdepend"
            ],
            "type": "library",
            "autoload": {
                "psr-0": {
                    "PDepend\\": "src/main/php/"
                }
            },
            "notification-url": "https://packagist.org/downloads/",
            "license": [
                "BSD-3-Clause"
            ],
            "description": "Official version of pdepend to be handled with Composer",
            "time": "2015-03-02 08:06:43"
        },
        {
            "name": "phpmd/phpmd",
            "version": "2.2.3",
            "source": {
                "type": "git",
                "url": "https://github.com/phpmd/phpmd.git",
                "reference": "5eeb5a4d39c8304910b33ae49f8813905346cc35"
            },
            "dist": {
                "type": "zip",
                "url": "https://api.github.com/repos/phpmd/phpmd/zipball/5eeb5a4d39c8304910b33ae49f8813905346cc35",
                "reference": "5eeb5a4d39c8304910b33ae49f8813905346cc35",
                "shasum": ""
            },
            "require": {
                "pdepend/pdepend": "~2.0",
                "php": ">=5.3.0",
                "symfony/config": ">=2.4",
                "symfony/dependency-injection": ">=2.4",
                "symfony/filesystem": ">=2.4"
            },
            "require-dev": {
                "phpunit/phpunit": "*",
                "squizlabs/php_codesniffer": "*"
            },
            "bin": [
                "src/bin/phpmd"
            ],
            "type": "project",
            "autoload": {
                "psr-0": {
                    "PHPMD\\": "src/main/php"
                }
            },
            "notification-url": "https://packagist.org/downloads/",
            "license": [
                "BSD-3-Clause"
            ],
            "authors": [
                {
                    "name": "Manuel Pichler",
                    "email": "github@manuel-pichler.de",
                    "homepage": "https://github.com/manuelpichler",
                    "role": "Project founder"
                },
                {
                    "name": "Other contributors",
                    "homepage": "https://github.com/phpmd/phpmd/graphs/contributors",
                    "role": "Contributors"
                }
            ],
            "description": "PHPMD is a spin-off project of PHP Depend and aims to be a PHP equivalent of the well known Java tool PMD.",
            "homepage": "http://phpmd.org/",
            "keywords": [
                "mess detection",
                "mess detector",
                "pdepend",
                "phpmd",
                "pmd"
            ],
            "time": "2015-05-27 18:16:57"
        },
        {
            "name": "phpunit/php-code-coverage",
            "version": "2.2.2",
            "source": {
                "type": "git",
                "url": "https://github.com/sebastianbergmann/php-code-coverage.git",
                "reference": "2d7c03c0e4e080901b8f33b2897b0577be18a13c"
            },
            "dist": {
                "type": "zip",
                "url": "https://api.github.com/repos/sebastianbergmann/php-code-coverage/zipball/2d7c03c0e4e080901b8f33b2897b0577be18a13c",
                "reference": "2d7c03c0e4e080901b8f33b2897b0577be18a13c",
                "shasum": ""
            },
            "require": {
                "php": ">=5.3.3",
                "phpunit/php-file-iterator": "~1.3",
                "phpunit/php-text-template": "~1.2",
                "phpunit/php-token-stream": "~1.3",
                "sebastian/environment": "^1.3.2",
                "sebastian/version": "~1.0"
            },
            "require-dev": {
                "ext-xdebug": ">=2.1.4",
                "phpunit/phpunit": "~4"
            },
            "suggest": {
                "ext-dom": "*",
                "ext-xdebug": ">=2.2.1",
                "ext-xmlwriter": "*"
            },
            "type": "library",
            "extra": {
                "branch-alias": {
                    "dev-master": "2.2.x-dev"
                }
            },
            "autoload": {
                "classmap": [
                    "src/"
                ]
            },
            "notification-url": "https://packagist.org/downloads/",
            "license": [
                "BSD-3-Clause"
            ],
            "authors": [
                {
                    "name": "Sebastian Bergmann",
                    "email": "sb@sebastian-bergmann.de",
                    "role": "lead"
                }
            ],
            "description": "Library that provides collection, processing, and rendering functionality for PHP code coverage information.",
            "homepage": "https://github.com/sebastianbergmann/php-code-coverage",
            "keywords": [
                "coverage",
                "testing",
                "xunit"
            ],
            "time": "2015-08-04 03:42:39"
        },
        {
            "name": "phpunit/php-file-iterator",
            "version": "1.3.4",
            "source": {
                "type": "git",
                "url": "https://github.com/sebastianbergmann/php-file-iterator.git",
                "reference": "acd690379117b042d1c8af1fafd61bde001bf6bb"
            },
            "dist": {
                "type": "zip",
                "url": "https://api.github.com/repos/sebastianbergmann/php-file-iterator/zipball/acd690379117b042d1c8af1fafd61bde001bf6bb",
                "reference": "acd690379117b042d1c8af1fafd61bde001bf6bb",
                "shasum": ""
            },
            "require": {
                "php": ">=5.3.3"
            },
            "type": "library",
            "autoload": {
                "classmap": [
                    "File/"
                ]
            },
            "notification-url": "https://packagist.org/downloads/",
            "include-path": [
                ""
            ],
            "license": [
                "BSD-3-Clause"
            ],
            "authors": [
                {
                    "name": "Sebastian Bergmann",
                    "email": "sb@sebastian-bergmann.de",
                    "role": "lead"
                }
            ],
            "description": "FilterIterator implementation that filters files based on a list of suffixes.",
            "homepage": "https://github.com/sebastianbergmann/php-file-iterator/",
            "keywords": [
                "filesystem",
                "iterator"
            ],
            "time": "2013-10-10 15:34:57"
        },
        {
            "name": "phpunit/php-text-template",
            "version": "1.2.1",
            "source": {
                "type": "git",
                "url": "https://github.com/sebastianbergmann/php-text-template.git",
                "reference": "31f8b717e51d9a2afca6c9f046f5d69fc27c8686"
            },
            "dist": {
                "type": "zip",
                "url": "https://api.github.com/repos/sebastianbergmann/php-text-template/zipball/31f8b717e51d9a2afca6c9f046f5d69fc27c8686",
                "reference": "31f8b717e51d9a2afca6c9f046f5d69fc27c8686",
                "shasum": ""
            },
            "require": {
                "php": ">=5.3.3"
            },
            "type": "library",
            "autoload": {
                "classmap": [
                    "src/"
                ]
            },
            "notification-url": "https://packagist.org/downloads/",
            "license": [
                "BSD-3-Clause"
            ],
            "authors": [
                {
                    "name": "Sebastian Bergmann",
                    "email": "sebastian@phpunit.de",
                    "role": "lead"
                }
            ],
            "description": "Simple template engine.",
            "homepage": "https://github.com/sebastianbergmann/php-text-template/",
            "keywords": [
                "template"
            ],
            "time": "2015-06-21 13:50:34"
        },
        {
            "name": "phpunit/php-timer",
            "version": "1.0.7",
            "source": {
                "type": "git",
                "url": "https://github.com/sebastianbergmann/php-timer.git",
                "reference": "3e82f4e9fc92665fafd9157568e4dcb01d014e5b"
            },
            "dist": {
                "type": "zip",
                "url": "https://api.github.com/repos/sebastianbergmann/php-timer/zipball/3e82f4e9fc92665fafd9157568e4dcb01d014e5b",
                "reference": "3e82f4e9fc92665fafd9157568e4dcb01d014e5b",
                "shasum": ""
            },
            "require": {
                "php": ">=5.3.3"
            },
            "type": "library",
            "autoload": {
                "classmap": [
                    "src/"
                ]
            },
            "notification-url": "https://packagist.org/downloads/",
            "license": [
                "BSD-3-Clause"
            ],
            "authors": [
                {
                    "name": "Sebastian Bergmann",
                    "email": "sb@sebastian-bergmann.de",
                    "role": "lead"
                }
            ],
            "description": "Utility class for timing",
            "homepage": "https://github.com/sebastianbergmann/php-timer/",
            "keywords": [
                "timer"
            ],
            "time": "2015-06-21 08:01:12"
        },
        {
            "name": "phpunit/php-token-stream",
            "version": "1.4.6",
            "source": {
                "type": "git",
                "url": "https://github.com/sebastianbergmann/php-token-stream.git",
                "reference": "3ab72c62e550370a6cd5dc873e1a04ab57562f5b"
            },
            "dist": {
                "type": "zip",
                "url": "https://api.github.com/repos/sebastianbergmann/php-token-stream/zipball/3ab72c62e550370a6cd5dc873e1a04ab57562f5b",
                "reference": "3ab72c62e550370a6cd5dc873e1a04ab57562f5b",
                "shasum": ""
            },
            "require": {
                "ext-tokenizer": "*",
                "php": ">=5.3.3"
            },
            "require-dev": {
                "phpunit/phpunit": "~4.2"
            },
            "type": "library",
            "extra": {
                "branch-alias": {
                    "dev-master": "1.4-dev"
                }
            },
            "autoload": {
                "classmap": [
                    "src/"
                ]
            },
            "notification-url": "https://packagist.org/downloads/",
            "license": [
                "BSD-3-Clause"
            ],
            "authors": [
                {
                    "name": "Sebastian Bergmann",
                    "email": "sebastian@phpunit.de"
                }
            ],
            "description": "Wrapper around PHP's tokenizer extension.",
            "homepage": "https://github.com/sebastianbergmann/php-token-stream/",
            "keywords": [
                "tokenizer"
            ],
            "time": "2015-08-16 08:51:00"
        },
        {
            "name": "phpunit/phpunit",
            "version": "4.1.0",
            "source": {
                "type": "git",
                "url": "https://github.com/sebastianbergmann/phpunit.git",
                "reference": "efb1b1334605594417a3bd466477772d06d460a8"
            },
            "dist": {
                "type": "zip",
                "url": "https://api.github.com/repos/sebastianbergmann/phpunit/zipball/efb1b1334605594417a3bd466477772d06d460a8",
                "reference": "efb1b1334605594417a3bd466477772d06d460a8",
                "shasum": ""
            },
            "require": {
                "ext-dom": "*",
                "ext-json": "*",
                "ext-pcre": "*",
                "ext-reflection": "*",
                "ext-spl": "*",
                "php": ">=5.3.3",
                "phpunit/php-code-coverage": "~2.0",
                "phpunit/php-file-iterator": "~1.3.1",
                "phpunit/php-text-template": "~1.2",
                "phpunit/php-timer": "~1.0.2",
                "phpunit/phpunit-mock-objects": "~2.1",
                "sebastian/comparator": "~1.0",
                "sebastian/diff": "~1.1",
                "sebastian/environment": "~1.0",
                "sebastian/exporter": "~1.0",
                "sebastian/version": "~1.0",
                "symfony/yaml": "~2.0"
            },
            "suggest": {
                "phpunit/php-invoker": "~1.1"
            },
            "bin": [
                "phpunit"
            ],
            "type": "library",
            "extra": {
                "branch-alias": {
                    "dev-master": "4.1.x-dev"
                }
            },
            "autoload": {
                "classmap": [
                    "src/"
                ]
            },
            "notification-url": "https://packagist.org/downloads/",
            "include-path": [
                "",
                "../../symfony/yaml/"
            ],
            "license": [
                "BSD-3-Clause"
            ],
            "authors": [
                {
                    "name": "Sebastian Bergmann",
                    "email": "sebastian@phpunit.de",
                    "role": "lead"
                }
            ],
            "description": "The PHP Unit Testing framework.",
            "homepage": "http://www.phpunit.de/",
            "keywords": [
                "phpunit",
                "testing",
                "xunit"
            ],
            "time": "2014-05-02 07:13:40"
        },
        {
            "name": "phpunit/phpunit-mock-objects",
            "version": "2.3.7",
            "source": {
                "type": "git",
                "url": "https://github.com/sebastianbergmann/phpunit-mock-objects.git",
                "reference": "5e2645ad49d196e020b85598d7c97e482725786a"
            },
            "dist": {
                "type": "zip",
                "url": "https://api.github.com/repos/sebastianbergmann/phpunit-mock-objects/zipball/5e2645ad49d196e020b85598d7c97e482725786a",
                "reference": "5e2645ad49d196e020b85598d7c97e482725786a",
                "shasum": ""
            },
            "require": {
                "doctrine/instantiator": "^1.0.2",
                "php": ">=5.3.3",
                "phpunit/php-text-template": "~1.2",
                "sebastian/exporter": "~1.2"
            },
            "require-dev": {
                "phpunit/phpunit": "~4.4"
            },
            "suggest": {
                "ext-soap": "*"
            },
            "type": "library",
            "extra": {
                "branch-alias": {
                    "dev-master": "2.3.x-dev"
                }
            },
            "autoload": {
                "classmap": [
                    "src/"
                ]
            },
            "notification-url": "https://packagist.org/downloads/",
            "license": [
                "BSD-3-Clause"
            ],
            "authors": [
                {
                    "name": "Sebastian Bergmann",
                    "email": "sb@sebastian-bergmann.de",
                    "role": "lead"
                }
            ],
            "description": "Mock Object library for PHPUnit",
            "homepage": "https://github.com/sebastianbergmann/phpunit-mock-objects/",
            "keywords": [
                "mock",
                "xunit"
            ],
            "time": "2015-08-19 09:14:08"
        },
        {
            "name": "sebastian/comparator",
            "version": "1.2.0",
            "source": {
                "type": "git",
                "url": "https://github.com/sebastianbergmann/comparator.git",
                "reference": "937efb279bd37a375bcadf584dec0726f84dbf22"
            },
            "dist": {
                "type": "zip",
                "url": "https://api.github.com/repos/sebastianbergmann/comparator/zipball/937efb279bd37a375bcadf584dec0726f84dbf22",
                "reference": "937efb279bd37a375bcadf584dec0726f84dbf22",
                "shasum": ""
            },
            "require": {
                "php": ">=5.3.3",
                "sebastian/diff": "~1.2",
                "sebastian/exporter": "~1.2"
            },
            "require-dev": {
                "phpunit/phpunit": "~4.4"
            },
            "type": "library",
            "extra": {
                "branch-alias": {
                    "dev-master": "1.2.x-dev"
                }
            },
            "autoload": {
                "classmap": [
                    "src/"
                ]
            },
            "notification-url": "https://packagist.org/downloads/",
            "license": [
                "BSD-3-Clause"
            ],
            "authors": [
                {
                    "name": "Jeff Welch",
                    "email": "whatthejeff@gmail.com"
                },
                {
                    "name": "Volker Dusch",
                    "email": "github@wallbash.com"
                },
                {
                    "name": "Bernhard Schussek",
                    "email": "bschussek@2bepublished.at"
                },
                {
                    "name": "Sebastian Bergmann",
                    "email": "sebastian@phpunit.de"
                }
            ],
            "description": "Provides the functionality to compare PHP values for equality",
            "homepage": "http://www.github.com/sebastianbergmann/comparator",
            "keywords": [
                "comparator",
                "compare",
                "equality"
            ],
            "time": "2015-07-26 15:48:44"
        },
        {
            "name": "sebastian/diff",
            "version": "1.3.0",
            "source": {
                "type": "git",
                "url": "https://github.com/sebastianbergmann/diff.git",
                "reference": "863df9687835c62aa423a22412d26fa2ebde3fd3"
            },
            "dist": {
                "type": "zip",
                "url": "https://api.github.com/repos/sebastianbergmann/diff/zipball/863df9687835c62aa423a22412d26fa2ebde3fd3",
                "reference": "863df9687835c62aa423a22412d26fa2ebde3fd3",
                "shasum": ""
            },
            "require": {
                "php": ">=5.3.3"
            },
            "require-dev": {
                "phpunit/phpunit": "~4.2"
            },
            "type": "library",
            "extra": {
                "branch-alias": {
                    "dev-master": "1.3-dev"
                }
            },
            "autoload": {
                "classmap": [
                    "src/"
                ]
            },
            "notification-url": "https://packagist.org/downloads/",
            "license": [
                "BSD-3-Clause"
            ],
            "authors": [
                {
                    "name": "Kore Nordmann",
                    "email": "mail@kore-nordmann.de"
                },
                {
                    "name": "Sebastian Bergmann",
                    "email": "sebastian@phpunit.de"
                }
            ],
            "description": "Diff implementation",
            "homepage": "http://www.github.com/sebastianbergmann/diff",
            "keywords": [
                "diff"
            ],
            "time": "2015-02-22 15:13:53"
        },
        {
            "name": "sebastian/environment",
            "version": "1.3.2",
            "source": {
                "type": "git",
                "url": "https://github.com/sebastianbergmann/environment.git",
                "reference": "6324c907ce7a52478eeeaede764f48733ef5ae44"
            },
            "dist": {
                "type": "zip",
                "url": "https://api.github.com/repos/sebastianbergmann/environment/zipball/6324c907ce7a52478eeeaede764f48733ef5ae44",
                "reference": "6324c907ce7a52478eeeaede764f48733ef5ae44",
                "shasum": ""
            },
            "require": {
                "php": ">=5.3.3"
            },
            "require-dev": {
                "phpunit/phpunit": "~4.4"
            },
            "type": "library",
            "extra": {
                "branch-alias": {
                    "dev-master": "1.3.x-dev"
                }
            },
            "autoload": {
                "classmap": [
                    "src/"
                ]
            },
            "notification-url": "https://packagist.org/downloads/",
            "license": [
                "BSD-3-Clause"
            ],
            "authors": [
                {
                    "name": "Sebastian Bergmann",
                    "email": "sebastian@phpunit.de"
                }
            ],
            "description": "Provides functionality to handle HHVM/PHP environments",
            "homepage": "http://www.github.com/sebastianbergmann/environment",
            "keywords": [
                "Xdebug",
                "environment",
                "hhvm"
            ],
            "time": "2015-08-03 06:14:51"
        },
        {
            "name": "sebastian/exporter",
            "version": "1.2.1",
            "source": {
                "type": "git",
                "url": "https://github.com/sebastianbergmann/exporter.git",
                "reference": "7ae5513327cb536431847bcc0c10edba2701064e"
            },
            "dist": {
                "type": "zip",
                "url": "https://api.github.com/repos/sebastianbergmann/exporter/zipball/7ae5513327cb536431847bcc0c10edba2701064e",
                "reference": "7ae5513327cb536431847bcc0c10edba2701064e",
                "shasum": ""
            },
            "require": {
                "php": ">=5.3.3",
                "sebastian/recursion-context": "~1.0"
            },
            "require-dev": {
                "phpunit/phpunit": "~4.4"
            },
            "type": "library",
            "extra": {
                "branch-alias": {
                    "dev-master": "1.2.x-dev"
                }
            },
            "autoload": {
                "classmap": [
                    "src/"
                ]
            },
            "notification-url": "https://packagist.org/downloads/",
            "license": [
                "BSD-3-Clause"
            ],
            "authors": [
                {
                    "name": "Jeff Welch",
                    "email": "whatthejeff@gmail.com"
                },
                {
                    "name": "Volker Dusch",
                    "email": "github@wallbash.com"
                },
                {
                    "name": "Bernhard Schussek",
                    "email": "bschussek@2bepublished.at"
                },
                {
                    "name": "Sebastian Bergmann",
                    "email": "sebastian@phpunit.de"
                },
                {
                    "name": "Adam Harvey",
                    "email": "aharvey@php.net"
                }
            ],
            "description": "Provides the functionality to export PHP variables for visualization",
            "homepage": "http://www.github.com/sebastianbergmann/exporter",
            "keywords": [
                "export",
                "exporter"
            ],
            "time": "2015-06-21 07:55:53"
        },
        {
            "name": "sebastian/recursion-context",
            "version": "1.0.1",
            "source": {
                "type": "git",
                "url": "https://github.com/sebastianbergmann/recursion-context.git",
                "reference": "994d4a811bafe801fb06dccbee797863ba2792ba"
            },
            "dist": {
                "type": "zip",
                "url": "https://api.github.com/repos/sebastianbergmann/recursion-context/zipball/994d4a811bafe801fb06dccbee797863ba2792ba",
                "reference": "994d4a811bafe801fb06dccbee797863ba2792ba",
                "shasum": ""
            },
            "require": {
                "php": ">=5.3.3"
            },
            "require-dev": {
                "phpunit/phpunit": "~4.4"
            },
            "type": "library",
            "extra": {
                "branch-alias": {
                    "dev-master": "1.0.x-dev"
                }
            },
            "autoload": {
                "classmap": [
                    "src/"
                ]
            },
            "notification-url": "https://packagist.org/downloads/",
            "license": [
                "BSD-3-Clause"
            ],
            "authors": [
                {
                    "name": "Jeff Welch",
                    "email": "whatthejeff@gmail.com"
                },
                {
                    "name": "Sebastian Bergmann",
                    "email": "sebastian@phpunit.de"
                },
                {
                    "name": "Adam Harvey",
                    "email": "aharvey@php.net"
                }
            ],
            "description": "Provides functionality to recursively process PHP variables",
            "homepage": "http://www.github.com/sebastianbergmann/recursion-context",
            "time": "2015-06-21 08:04:50"
        },
        {
            "name": "sebastian/version",
            "version": "1.0.6",
            "source": {
                "type": "git",
                "url": "https://github.com/sebastianbergmann/version.git",
                "reference": "58b3a85e7999757d6ad81c787a1fbf5ff6c628c6"
            },
            "dist": {
                "type": "zip",
                "url": "https://api.github.com/repos/sebastianbergmann/version/zipball/58b3a85e7999757d6ad81c787a1fbf5ff6c628c6",
                "reference": "58b3a85e7999757d6ad81c787a1fbf5ff6c628c6",
                "shasum": ""
            },
            "type": "library",
            "autoload": {
                "classmap": [
                    "src/"
                ]
            },
            "notification-url": "https://packagist.org/downloads/",
            "license": [
                "BSD-3-Clause"
            ],
            "authors": [
                {
                    "name": "Sebastian Bergmann",
                    "email": "sebastian@phpunit.de",
                    "role": "lead"
                }
            ],
            "description": "Library that helps with managing the version number of Git-hosted PHP projects",
            "homepage": "https://github.com/sebastianbergmann/version",
            "time": "2015-06-21 13:59:46"
        },
        {
            "name": "sjparkinson/static-review",
            "version": "4.1.1",
            "source": {
                "type": "git",
                "url": "https://github.com/sjparkinson/static-review.git",
                "reference": "493c3410cf146a12fca84209bad126c494e125f0"
            },
            "dist": {
                "type": "zip",
                "url": "https://api.github.com/repos/sjparkinson/static-review/zipball/493c3410cf146a12fca84209bad126c494e125f0",
                "reference": "493c3410cf146a12fca84209bad126c494e125f0",
                "shasum": ""
            },
            "require": {
                "league/climate": "~2.0",
                "php": ">=5.4.0",
                "symfony/console": "~2.0",
                "symfony/process": "~2.0"
            },
            "require-dev": {
                "mockery/mockery": "~0.9",
                "phpunit/phpunit": "~4.0",
                "sensiolabs/security-checker": "~2.0",
                "squizlabs/php_codesniffer": "~1.0"
            },
            "suggest": {
                "sensiolabs/security-checker": "Required for ComposerSecurityReview.",
                "squizlabs/php_codesniffer": "Required for PhpCodeSnifferReview."
            },
            "bin": [
                "bin/static-review.php"
            ],
            "type": "library",
            "autoload": {
                "psr-4": {
                    "StaticReview\\": "src/"
                }
            },
            "notification-url": "https://packagist.org/downloads/",
            "license": [
                "MIT"
            ],
            "authors": [
                {
                    "name": "Samuel Parkinson",
                    "email": "sam.james.parkinson@gmail.com",
                    "homepage": "http://samp.im"
                }
            ],
            "description": "An extendable framework for version control hooks.",
            "time": "2014-09-22 08:40:36"
        },
        {
            "name": "squizlabs/php_codesniffer",
            "version": "1.5.3",
            "source": {
                "type": "git",
                "url": "https://github.com/squizlabs/PHP_CodeSniffer.git",
                "reference": "396178ada8499ec492363587f037125bf7b07fcc"
            },
            "dist": {
                "type": "zip",
                "url": "https://api.github.com/repos/squizlabs/PHP_CodeSniffer/zipball/396178ada8499ec492363587f037125bf7b07fcc",
                "reference": "396178ada8499ec492363587f037125bf7b07fcc",
                "shasum": ""
            },
            "require": {
                "ext-tokenizer": "*",
                "php": ">=5.1.2"
            },
            "suggest": {
                "phpunit/php-timer": "dev-master"
            },
            "bin": [
                "scripts/phpcs"
            ],
            "type": "library",
            "extra": {
                "branch-alias": {
                    "dev-phpcs-fixer": "2.0.x-dev"
                }
            },
            "autoload": {
                "classmap": [
                    "CodeSniffer.php",
                    "CodeSniffer/CLI.php",
                    "CodeSniffer/Exception.php",
                    "CodeSniffer/File.php",
                    "CodeSniffer/Report.php",
                    "CodeSniffer/Reporting.php",
                    "CodeSniffer/Sniff.php",
                    "CodeSniffer/Tokens.php",
                    "CodeSniffer/Reports/",
                    "CodeSniffer/CommentParser/",
                    "CodeSniffer/Tokenizers/",
                    "CodeSniffer/DocGenerators/",
                    "CodeSniffer/Standards/AbstractPatternSniff.php",
                    "CodeSniffer/Standards/AbstractScopeSniff.php",
                    "CodeSniffer/Standards/AbstractVariableSniff.php",
                    "CodeSniffer/Standards/IncorrectPatternException.php",
                    "CodeSniffer/Standards/Generic/Sniffs/",
                    "CodeSniffer/Standards/MySource/Sniffs/",
                    "CodeSniffer/Standards/PEAR/Sniffs/",
                    "CodeSniffer/Standards/PSR1/Sniffs/",
                    "CodeSniffer/Standards/PSR2/Sniffs/",
                    "CodeSniffer/Standards/Squiz/Sniffs/",
                    "CodeSniffer/Standards/Zend/Sniffs/"
                ]
            },
            "notification-url": "https://packagist.org/downloads/",
            "license": [
                "BSD-3-Clause"
            ],
            "authors": [
                {
                    "name": "Greg Sherwood",
                    "role": "lead"
                }
            ],
            "description": "PHP_CodeSniffer tokenises PHP, JavaScript and CSS files and detects violations of a defined set of coding standards.",
            "homepage": "http://www.squizlabs.com/php-codesniffer",
            "keywords": [
                "phpcs",
                "standards"
            ],
            "time": "2014-05-01 03:07:07"
        },
        {
            "name": "symfony/config",
            "version": "v2.7.3",
            "source": {
                "type": "git",
                "url": "https://github.com/symfony/Config.git",
                "reference": "6c905bbed1e728226de656e4c07d620dfe9e80d9"
            },
            "dist": {
                "type": "zip",
                "url": "https://api.github.com/repos/symfony/Config/zipball/6c905bbed1e728226de656e4c07d620dfe9e80d9",
                "reference": "6c905bbed1e728226de656e4c07d620dfe9e80d9",
                "shasum": ""
            },
            "require": {
                "php": ">=5.3.9",
                "symfony/filesystem": "~2.3"
            },
            "require-dev": {
                "symfony/phpunit-bridge": "~2.7"
            },
            "type": "library",
            "extra": {
                "branch-alias": {
                    "dev-master": "2.7-dev"
                }
            },
            "autoload": {
                "psr-4": {
                    "Symfony\\Component\\Config\\": ""
                }
            },
            "notification-url": "https://packagist.org/downloads/",
            "license": [
                "MIT"
            ],
            "authors": [
                {
                    "name": "Fabien Potencier",
                    "email": "fabien@symfony.com"
                },
                {
                    "name": "Symfony Community",
                    "homepage": "https://symfony.com/contributors"
                }
            ],
            "description": "Symfony Config Component",
            "homepage": "https://symfony.com",
            "time": "2015-07-09 16:07:40"
        },
        {
            "name": "symfony/dependency-injection",
            "version": "v2.7.3",
            "source": {
                "type": "git",
                "url": "https://github.com/symfony/DependencyInjection.git",
                "reference": "851e3ffe8a366b1590bdaf3df2c1395f2d27d8a6"
            },
            "dist": {
                "type": "zip",
                "url": "https://api.github.com/repos/symfony/DependencyInjection/zipball/851e3ffe8a366b1590bdaf3df2c1395f2d27d8a6",
                "reference": "851e3ffe8a366b1590bdaf3df2c1395f2d27d8a6",
                "shasum": ""
            },
            "require": {
                "php": ">=5.3.9"
            },
            "conflict": {
                "symfony/expression-language": "<2.6"
            },
            "require-dev": {
                "symfony/config": "~2.2",
                "symfony/expression-language": "~2.6",
                "symfony/phpunit-bridge": "~2.7",
                "symfony/yaml": "~2.1"
            },
            "suggest": {
                "symfony/config": "",
                "symfony/proxy-manager-bridge": "Generate service proxies to lazy load them",
                "symfony/yaml": ""
            },
            "type": "library",
            "extra": {
                "branch-alias": {
                    "dev-master": "2.7-dev"
                }
            },
            "autoload": {
                "psr-4": {
                    "Symfony\\Component\\DependencyInjection\\": ""
                }
            },
            "notification-url": "https://packagist.org/downloads/",
            "license": [
                "MIT"
            ],
            "authors": [
                {
                    "name": "Fabien Potencier",
                    "email": "fabien@symfony.com"
                },
                {
                    "name": "Symfony Community",
                    "homepage": "https://symfony.com/contributors"
                }
            ],
            "description": "Symfony DependencyInjection Component",
            "homepage": "https://symfony.com",
            "time": "2015-07-28 14:07:07"
        },
        {
            "name": "symfony/event-dispatcher",
            "version": "v2.7.3",
            "source": {
                "type": "git",
                "url": "https://github.com/symfony/EventDispatcher.git",
                "reference": "9310b5f9a87ec2ea75d20fec0b0017c77c66dac3"
            },
            "dist": {
                "type": "zip",
                "url": "https://api.github.com/repos/symfony/EventDispatcher/zipball/9310b5f9a87ec2ea75d20fec0b0017c77c66dac3",
                "reference": "9310b5f9a87ec2ea75d20fec0b0017c77c66dac3",
                "shasum": ""
            },
            "require": {
                "php": ">=5.3.9"
            },
            "require-dev": {
                "psr/log": "~1.0",
                "symfony/config": "~2.0,>=2.0.5",
                "symfony/dependency-injection": "~2.6",
                "symfony/expression-language": "~2.6",
                "symfony/phpunit-bridge": "~2.7",
                "symfony/stopwatch": "~2.3"
            },
            "suggest": {
                "symfony/dependency-injection": "",
                "symfony/http-kernel": ""
            },
            "type": "library",
            "extra": {
                "branch-alias": {
                    "dev-master": "2.7-dev"
                }
            },
            "autoload": {
                "psr-4": {
                    "Symfony\\Component\\EventDispatcher\\": ""
                }
            },
            "notification-url": "https://packagist.org/downloads/",
            "license": [
                "MIT"
            ],
            "authors": [
                {
                    "name": "Fabien Potencier",
                    "email": "fabien@symfony.com"
                },
                {
                    "name": "Symfony Community",
                    "homepage": "https://symfony.com/contributors"
                }
            ],
            "description": "Symfony EventDispatcher Component",
            "homepage": "https://symfony.com",
            "time": "2015-06-18 19:21:56"
        },
        {
            "name": "symfony/filesystem",
            "version": "v2.7.3",
            "source": {
                "type": "git",
                "url": "https://github.com/symfony/Filesystem.git",
                "reference": "2d7b2ddaf3f548f4292df49a99d19c853d43f0b8"
            },
            "dist": {
                "type": "zip",
                "url": "https://api.github.com/repos/symfony/Filesystem/zipball/2d7b2ddaf3f548f4292df49a99d19c853d43f0b8",
                "reference": "2d7b2ddaf3f548f4292df49a99d19c853d43f0b8",
                "shasum": ""
            },
            "require": {
                "php": ">=5.3.9"
            },
            "require-dev": {
                "symfony/phpunit-bridge": "~2.7"
            },
            "type": "library",
            "extra": {
                "branch-alias": {
                    "dev-master": "2.7-dev"
                }
            },
            "autoload": {
                "psr-4": {
                    "Symfony\\Component\\Filesystem\\": ""
                }
            },
            "notification-url": "https://packagist.org/downloads/",
            "license": [
                "MIT"
            ],
            "authors": [
                {
                    "name": "Fabien Potencier",
                    "email": "fabien@symfony.com"
                },
                {
                    "name": "Symfony Community",
                    "homepage": "https://symfony.com/contributors"
                }
            ],
            "description": "Symfony Filesystem Component",
            "homepage": "https://symfony.com",
            "time": "2015-07-09 16:07:40"
        },
        {
            "name": "symfony/stopwatch",
            "version": "v2.7.3",
            "source": {
                "type": "git",
                "url": "https://github.com/symfony/Stopwatch.git",
                "reference": "b07a866719bbac5294c67773340f97b871733310"
            },
            "dist": {
                "type": "zip",
                "url": "https://api.github.com/repos/symfony/Stopwatch/zipball/b07a866719bbac5294c67773340f97b871733310",
                "reference": "b07a866719bbac5294c67773340f97b871733310",
                "shasum": ""
            },
            "require": {
                "php": ">=5.3.9"
            },
            "require-dev": {
                "symfony/phpunit-bridge": "~2.7"
            },
            "type": "library",
            "extra": {
                "branch-alias": {
                    "dev-master": "2.7-dev"
                }
            },
            "autoload": {
                "psr-4": {
                    "Symfony\\Component\\Stopwatch\\": ""
                }
            },
            "notification-url": "https://packagist.org/downloads/",
            "license": [
                "MIT"
            ],
            "authors": [
                {
                    "name": "Fabien Potencier",
                    "email": "fabien@symfony.com"
                },
                {
                    "name": "Symfony Community",
                    "homepage": "https://symfony.com/contributors"
                }
            ],
            "description": "Symfony Stopwatch Component",
            "homepage": "https://symfony.com",
            "time": "2015-07-01 18:23:16"
        },
        {
            "name": "symfony/yaml",
            "version": "v2.7.3",
            "source": {
                "type": "git",
                "url": "https://github.com/symfony/Yaml.git",
                "reference": "71340e996171474a53f3d29111d046be4ad8a0ff"
            },
            "dist": {
                "type": "zip",
                "url": "https://api.github.com/repos/symfony/Yaml/zipball/71340e996171474a53f3d29111d046be4ad8a0ff",
                "reference": "71340e996171474a53f3d29111d046be4ad8a0ff",
                "shasum": ""
            },
            "require": {
                "php": ">=5.3.9"
            },
            "require-dev": {
                "symfony/phpunit-bridge": "~2.7"
            },
            "type": "library",
            "extra": {
                "branch-alias": {
                    "dev-master": "2.7-dev"
                }
            },
            "autoload": {
                "psr-4": {
                    "Symfony\\Component\\Yaml\\": ""
                }
            },
            "notification-url": "https://packagist.org/downloads/",
            "license": [
                "MIT"
            ],
            "authors": [
                {
                    "name": "Fabien Potencier",
                    "email": "fabien@symfony.com"
                },
                {
                    "name": "Symfony Community",
                    "homepage": "https://symfony.com/contributors"
                }
            ],
            "description": "Symfony Yaml Component",
            "homepage": "https://symfony.com",
            "time": "2015-07-28 14:07:07"
        }
    ],
    "aliases": [],
    "minimum-stability": "alpha",
    "stability-flags": {
        "composer/composer": 15,
        "phpmd/phpmd": 0
    },
    "prefer-stable": true,
    "prefer-lowest": false,
    "platform": {
        "php": "~5.5.0|~5.6.0|~7.0.0"
    },
    "platform-dev": {
        "lib-libxml": "*",
        "ext-ctype": "*",
        "ext-gd": "*",
        "ext-spl": "*",
        "ext-dom": "*",
        "ext-simplexml": "*",
        "ext-mcrypt": "*",
        "ext-hash": "*",
        "ext-curl": "*",
        "ext-iconv": "*",
        "ext-intl": "*",
        "ext-xsl": "*",
        "ext-mbstring": "*"
    }
}<|MERGE_RESOLUTION|>--- conflicted
+++ resolved
@@ -4,11 +4,7 @@
         "Read more about it at https://getcomposer.org/doc/01-basic-usage.md#composer-lock-the-lock-file",
         "This file is @generated automatically"
     ],
-<<<<<<< HEAD
-    "hash": "9c4928c60e8444ee8b37e81bbc0b1ac2",
-=======
-    "hash": "490e159b5b95cd3afb1d1f6e9992eee6",
->>>>>>> 56ff40d2
+    "hash": "3ed02e1b6c28008fb0abd8a549b193b8",
     "packages": [
         {
             "name": "braintree/braintree_php",
