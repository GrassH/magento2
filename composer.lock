{
    "_readme": [
        "This file locks the dependencies of your project to a known state",
        "Read more about it at https://getcomposer.org/doc/01-basic-usage.md#installing-dependencies",
        "This file is @generated automatically"
    ],
<<<<<<< HEAD
    "content-hash": "162dc00db23f312deb9dc821128e500b",
=======
    "content-hash": "fb578a81f7a819082165f73582c28dc2",
>>>>>>> 7e364fd2
    "packages": [
        {
            "name": "aws/aws-sdk-php",
            "version": "3.188.0",
            "source": {
                "type": "git",
                "url": "https://github.com/aws/aws-sdk-php.git",
                "reference": "613cea76913b632d75ed2f6ed5afb11c53762a6e"
            },
            "dist": {
                "type": "zip",
                "url": "https://api.github.com/repos/aws/aws-sdk-php/zipball/613cea76913b632d75ed2f6ed5afb11c53762a6e",
                "reference": "613cea76913b632d75ed2f6ed5afb11c53762a6e",
                "shasum": ""
            },
            "require": {
                "ext-json": "*",
                "ext-pcre": "*",
                "ext-simplexml": "*",
                "guzzlehttp/guzzle": "^5.3.3|^6.2.1|^7.0",
                "guzzlehttp/promises": "^1.4.0",
                "guzzlehttp/psr7": "^1.7.0",
                "mtdowling/jmespath.php": "^2.6",
                "php": ">=5.5"
            },
            "require-dev": {
                "andrewsville/php-token-reflection": "^1.4",
                "aws/aws-php-sns-message-validator": "~1.0",
                "behat/behat": "~3.0",
                "doctrine/cache": "~1.4",
                "ext-dom": "*",
                "ext-openssl": "*",
                "ext-pcntl": "*",
                "ext-sockets": "*",
                "nette/neon": "^2.3",
                "paragonie/random_compat": ">= 2",
                "phpunit/phpunit": "^4.8.35|^5.4.3",
                "psr/cache": "^1.0",
                "psr/simple-cache": "^1.0",
                "sebastian/comparator": "^1.2.3"
            },
            "suggest": {
                "aws/aws-php-sns-message-validator": "To validate incoming SNS notifications",
                "doctrine/cache": "To use the DoctrineCacheAdapter",
                "ext-curl": "To send requests using cURL",
                "ext-openssl": "Allows working with CloudFront private distributions and verifying received SNS messages",
                "ext-sockets": "To use client-side monitoring"
            },
            "type": "library",
            "extra": {
                "branch-alias": {
                    "dev-master": "3.0-dev"
                }
            },
            "autoload": {
                "psr-4": {
                    "Aws\\": "src/"
                },
                "files": [
                    "src/functions.php"
                ]
            },
            "notification-url": "https://packagist.org/downloads/",
            "license": [
                "Apache-2.0"
            ],
            "authors": [
                {
                    "name": "Amazon Web Services",
                    "homepage": "http://aws.amazon.com"
                }
            ],
            "description": "AWS SDK for PHP - Use Amazon Web Services in your PHP project",
            "homepage": "http://aws.amazon.com/sdkforphp",
            "keywords": [
                "amazon",
                "aws",
                "cloud",
                "dynamodb",
                "ec2",
                "glacier",
                "s3",
                "sdk"
            ],
            "support": {
                "forum": "https://forums.aws.amazon.com/forum.jspa?forumID=80",
                "issues": "https://github.com/aws/aws-sdk-php/issues",
                "source": "https://github.com/aws/aws-sdk-php/tree/3.188.0"
            },
            "time": "2021-08-06T18:17:12+00:00"
        },
        {
            "name": "brick/math",
            "version": "0.9.2",
            "source": {
                "type": "git",
                "url": "https://github.com/brick/math.git",
                "reference": "dff976c2f3487d42c1db75a3b180e2b9f0e72ce0"
            },
            "dist": {
                "type": "zip",
                "url": "https://api.github.com/repos/brick/math/zipball/dff976c2f3487d42c1db75a3b180e2b9f0e72ce0",
                "reference": "dff976c2f3487d42c1db75a3b180e2b9f0e72ce0",
                "shasum": ""
            },
            "require": {
                "ext-json": "*",
                "php": "^7.1 || ^8.0"
            },
            "require-dev": {
                "php-coveralls/php-coveralls": "^2.2",
                "phpunit/phpunit": "^7.5.15 || ^8.5 || ^9.0",
                "vimeo/psalm": "4.3.2"
            },
            "type": "library",
            "autoload": {
                "psr-4": {
                    "Brick\\Math\\": "src/"
                }
            },
            "notification-url": "https://packagist.org/downloads/",
            "license": [
                "MIT"
            ],
            "description": "Arbitrary-precision arithmetic library",
            "keywords": [
                "Arbitrary-precision",
                "BigInteger",
                "BigRational",
                "arithmetic",
                "bigdecimal",
                "bignum",
                "brick",
                "math"
            ],
            "support": {
                "issues": "https://github.com/brick/math/issues",
                "source": "https://github.com/brick/math/tree/0.9.2"
            },
            "funding": [
                {
                    "url": "https://tidelift.com/funding/github/packagist/brick/math",
                    "type": "tidelift"
                }
            ],
            "time": "2021-01-20T22:51:39+00:00"
        },
        {
            "name": "brick/varexporter",
            "version": "0.3.5",
            "source": {
                "type": "git",
                "url": "https://github.com/brick/varexporter.git",
                "reference": "05241f28dfcba2b51b11e2d750e296316ebbe518"
            },
            "dist": {
                "type": "zip",
                "url": "https://api.github.com/repos/brick/varexporter/zipball/05241f28dfcba2b51b11e2d750e296316ebbe518",
                "reference": "05241f28dfcba2b51b11e2d750e296316ebbe518",
                "shasum": ""
            },
            "require": {
                "nikic/php-parser": "^4.0",
                "php": "^7.2 || ^8.0"
            },
            "require-dev": {
                "php-coveralls/php-coveralls": "^2.2",
                "phpunit/phpunit": "^8.5 || ^9.0",
                "vimeo/psalm": "4.4.1"
            },
            "type": "library",
            "autoload": {
                "psr-4": {
                    "Brick\\VarExporter\\": "src/"
                }
            },
            "notification-url": "https://packagist.org/downloads/",
            "license": [
                "MIT"
            ],
            "description": "A powerful alternative to var_export(), which can export closures and objects without __set_state()",
            "keywords": [
                "var_export"
            ],
            "support": {
                "issues": "https://github.com/brick/varexporter/issues",
                "source": "https://github.com/brick/varexporter/tree/0.3.5"
            },
            "time": "2021-02-10T13:53:07+00:00"
        },
        {
            "name": "colinmollenhour/cache-backend-file",
            "version": "v1.4.5",
            "source": {
                "type": "git",
                "url": "https://github.com/colinmollenhour/Cm_Cache_Backend_File.git",
                "reference": "03c7d4c0f43b2de1b559a3527d18ff697d306544"
            },
            "dist": {
                "type": "zip",
                "url": "https://api.github.com/repos/colinmollenhour/Cm_Cache_Backend_File/zipball/03c7d4c0f43b2de1b559a3527d18ff697d306544",
                "reference": "03c7d4c0f43b2de1b559a3527d18ff697d306544",
                "shasum": ""
            },
            "type": "magento-module",
            "autoload": {
                "classmap": [
                    "File.php"
                ]
            },
            "notification-url": "https://packagist.org/downloads/",
            "license": [
                "BSD-3-Clause"
            ],
            "authors": [
                {
                    "name": "Colin Mollenhour"
                }
            ],
            "description": "The stock Zend_Cache_Backend_File backend has extremely poor performance for cleaning by tags making it become unusable as the number of cached items increases. This backend makes many changes resulting in a huge performance boost, especially for tag cleaning.",
            "homepage": "https://github.com/colinmollenhour/Cm_Cache_Backend_File",
            "support": {
                "issues": "https://github.com/colinmollenhour/Cm_Cache_Backend_File/issues",
                "source": "https://github.com/colinmollenhour/Cm_Cache_Backend_File/tree/master"
            },
            "time": "2019-04-18T21:54:31+00:00"
        },
        {
            "name": "colinmollenhour/cache-backend-redis",
            "version": "1.14.2",
            "source": {
                "type": "git",
                "url": "https://github.com/colinmollenhour/Cm_Cache_Backend_Redis.git",
                "reference": "0b042d26b8c2aa093485bdc4bb03a0113a03778d"
            },
            "dist": {
                "type": "zip",
                "url": "https://api.github.com/repos/colinmollenhour/Cm_Cache_Backend_Redis/zipball/0b042d26b8c2aa093485bdc4bb03a0113a03778d",
                "reference": "0b042d26b8c2aa093485bdc4bb03a0113a03778d",
                "shasum": ""
            },
            "require": {
                "colinmollenhour/credis": "*"
            },
            "type": "magento-module",
            "autoload": {
                "classmap": [
                    "Cm/Cache/Backend/Redis.php"
                ]
            },
            "notification-url": "https://packagist.org/downloads/",
            "license": [
                "BSD-3-Clause"
            ],
            "authors": [
                {
                    "name": "Colin Mollenhour"
                }
            ],
            "description": "Zend_Cache backend using Redis with full support for tags.",
            "homepage": "https://github.com/colinmollenhour/Cm_Cache_Backend_Redis",
            "support": {
                "issues": "https://github.com/colinmollenhour/Cm_Cache_Backend_Redis/issues",
                "source": "https://github.com/colinmollenhour/Cm_Cache_Backend_Redis/tree/1.14.2"
            },
            "time": "2021-03-02T18:36:21+00:00"
        },
        {
            "name": "colinmollenhour/credis",
            "version": "v1.12.1",
            "source": {
                "type": "git",
                "url": "https://github.com/colinmollenhour/credis.git",
                "reference": "c27faa11724229986335c23f4b6d0f1d8d6547fb"
            },
            "dist": {
                "type": "zip",
                "url": "https://api.github.com/repos/colinmollenhour/credis/zipball/c27faa11724229986335c23f4b6d0f1d8d6547fb",
                "reference": "c27faa11724229986335c23f4b6d0f1d8d6547fb",
                "shasum": ""
            },
            "require": {
                "php": ">=5.4.0"
            },
            "type": "library",
            "autoload": {
                "classmap": [
                    "Client.php",
                    "Cluster.php",
                    "Sentinel.php",
                    "Module.php"
                ]
            },
            "notification-url": "https://packagist.org/downloads/",
            "license": [
                "MIT"
            ],
            "authors": [
                {
                    "name": "Colin Mollenhour",
                    "email": "colin@mollenhour.com"
                }
            ],
            "description": "Credis is a lightweight interface to the Redis key-value store which wraps the phpredis library when available for better performance.",
            "homepage": "https://github.com/colinmollenhour/credis",
            "support": {
                "issues": "https://github.com/colinmollenhour/credis/issues",
                "source": "https://github.com/colinmollenhour/credis/tree/v1.12.1"
            },
            "time": "2020-11-06T16:09:14+00:00"
        },
        {
            "name": "colinmollenhour/php-redis-session-abstract",
            "version": "v1.4.4",
            "source": {
                "type": "git",
                "url": "https://github.com/colinmollenhour/php-redis-session-abstract.git",
                "reference": "8d684bbacac99450f2a9ddf6f56be296997e2959"
            },
            "dist": {
                "type": "zip",
                "url": "https://api.github.com/repos/colinmollenhour/php-redis-session-abstract/zipball/8d684bbacac99450f2a9ddf6f56be296997e2959",
                "reference": "8d684bbacac99450f2a9ddf6f56be296997e2959",
                "shasum": ""
            },
            "require": {
                "colinmollenhour/credis": "~1.6",
                "php": "^5.5 || ^7.0 || ^8.0"
            },
            "require-dev": {
                "phpunit/phpunit": "^9"
            },
            "type": "library",
            "autoload": {
                "psr-0": {
                    "Cm\\RedisSession\\": "src/"
                }
            },
            "notification-url": "https://packagist.org/downloads/",
            "license": [
                "BSD-3-Clause"
            ],
            "authors": [
                {
                    "name": "Colin Mollenhour"
                }
            ],
            "description": "A Redis-based session handler with optimistic locking",
            "homepage": "https://github.com/colinmollenhour/php-redis-session-abstract",
            "support": {
                "issues": "https://github.com/colinmollenhour/php-redis-session-abstract/issues",
                "source": "https://github.com/colinmollenhour/php-redis-session-abstract/tree/v1.4.4"
            },
            "time": "2021-04-07T21:51:17+00:00"
        },
        {
            "name": "composer/ca-bundle",
            "version": "1.2.10",
            "source": {
                "type": "git",
                "url": "https://github.com/composer/ca-bundle.git",
                "reference": "9fdb22c2e97a614657716178093cd1da90a64aa8"
            },
            "dist": {
                "type": "zip",
                "url": "https://api.github.com/repos/composer/ca-bundle/zipball/9fdb22c2e97a614657716178093cd1da90a64aa8",
                "reference": "9fdb22c2e97a614657716178093cd1da90a64aa8",
                "shasum": ""
            },
            "require": {
                "ext-openssl": "*",
                "ext-pcre": "*",
                "php": "^5.3.2 || ^7.0 || ^8.0"
            },
            "require-dev": {
                "phpstan/phpstan": "^0.12.55",
                "psr/log": "^1.0",
                "symfony/phpunit-bridge": "^4.2 || ^5",
                "symfony/process": "^2.5 || ^3.0 || ^4.0 || ^5.0"
            },
            "type": "library",
            "extra": {
                "branch-alias": {
                    "dev-main": "1.x-dev"
                }
            },
            "autoload": {
                "psr-4": {
                    "Composer\\CaBundle\\": "src"
                }
            },
            "notification-url": "https://packagist.org/downloads/",
            "license": [
                "MIT"
            ],
            "authors": [
                {
                    "name": "Jordi Boggiano",
                    "email": "j.boggiano@seld.be",
                    "homepage": "http://seld.be"
                }
            ],
            "description": "Lets you find a path to the system CA bundle, and includes a fallback to the Mozilla CA bundle.",
            "keywords": [
                "cabundle",
                "cacert",
                "certificate",
                "ssl",
                "tls"
            ],
            "support": {
                "irc": "irc://irc.freenode.org/composer",
                "issues": "https://github.com/composer/ca-bundle/issues",
                "source": "https://github.com/composer/ca-bundle/tree/1.2.10"
            },
            "funding": [
                {
                    "url": "https://packagist.com",
                    "type": "custom"
                },
                {
                    "url": "https://github.com/composer",
                    "type": "github"
                },
                {
                    "url": "https://tidelift.com/funding/github/packagist/composer/composer",
                    "type": "tidelift"
                }
            ],
            "time": "2021-06-07T13:58:28+00:00"
        },
        {
            "name": "composer/composer",
            "version": "2.1.5",
            "source": {
                "type": "git",
                "url": "https://github.com/composer/composer.git",
                "reference": "ac679902e9f66b85a8f9d8c1c88180f609a8745d"
            },
            "dist": {
                "type": "zip",
                "url": "https://api.github.com/repos/composer/composer/zipball/ac679902e9f66b85a8f9d8c1c88180f609a8745d",
                "reference": "ac679902e9f66b85a8f9d8c1c88180f609a8745d",
                "shasum": ""
            },
            "require": {
                "composer/ca-bundle": "^1.0",
                "composer/metadata-minifier": "^1.0",
                "composer/semver": "^3.0",
                "composer/spdx-licenses": "^1.2",
                "composer/xdebug-handler": "^2.0",
                "justinrainbow/json-schema": "^5.2.11",
                "php": "^5.3.2 || ^7.0 || ^8.0",
                "psr/log": "^1.0",
                "react/promise": "^1.2 || ^2.7",
                "seld/jsonlint": "^1.4",
                "seld/phar-utils": "^1.0",
                "symfony/console": "^2.8.52 || ^3.4.35 || ^4.4 || ^5.0 || ^6.0",
                "symfony/filesystem": "^2.8.52 || ^3.4.35 || ^4.4 || ^5.0 || ^6.0",
                "symfony/finder": "^2.8.52 || ^3.4.35 || ^4.4 || ^5.0 || ^6.0",
                "symfony/process": "^2.8.52 || ^3.4.35 || ^4.4 || ^5.0 || ^6.0"
            },
            "require-dev": {
                "phpspec/prophecy": "^1.10",
                "symfony/phpunit-bridge": "^4.2 || ^5.0 || ^6.0"
            },
            "suggest": {
                "ext-openssl": "Enabling the openssl extension allows you to access https URLs for repositories and packages",
                "ext-zip": "Enabling the zip extension allows you to unzip archives",
                "ext-zlib": "Allow gzip compression of HTTP requests"
            },
            "bin": [
                "bin/composer"
            ],
            "type": "library",
            "extra": {
                "branch-alias": {
                    "dev-master": "2.1-dev"
                }
            },
            "autoload": {
                "psr-4": {
                    "Composer\\": "src/Composer"
                }
            },
            "notification-url": "https://packagist.org/downloads/",
            "license": [
                "MIT"
            ],
            "authors": [
                {
                    "name": "Nils Adermann",
                    "email": "naderman@naderman.de",
                    "homepage": "https://www.naderman.de"
                },
                {
                    "name": "Jordi Boggiano",
                    "email": "j.boggiano@seld.be",
                    "homepage": "https://seld.be"
                }
            ],
            "description": "Composer helps you declare, manage and install dependencies of PHP projects. It ensures you have the right stack everywhere.",
            "homepage": "https://getcomposer.org/",
            "keywords": [
                "autoload",
                "dependency",
                "package"
            ],
            "support": {
                "irc": "irc://irc.freenode.org/composer",
                "issues": "https://github.com/composer/composer/issues",
                "source": "https://github.com/composer/composer/tree/2.1.5"
            },
            "funding": [
                {
                    "url": "https://packagist.com",
                    "type": "custom"
                },
                {
                    "url": "https://github.com/composer",
                    "type": "github"
                },
                {
                    "url": "https://tidelift.com/funding/github/packagist/composer/composer",
                    "type": "tidelift"
                }
            ],
            "time": "2021-07-23T08:35:47+00:00"
        },
        {
            "name": "composer/metadata-minifier",
            "version": "1.0.0",
            "source": {
                "type": "git",
                "url": "https://github.com/composer/metadata-minifier.git",
                "reference": "c549d23829536f0d0e984aaabbf02af91f443207"
            },
            "dist": {
                "type": "zip",
                "url": "https://api.github.com/repos/composer/metadata-minifier/zipball/c549d23829536f0d0e984aaabbf02af91f443207",
                "reference": "c549d23829536f0d0e984aaabbf02af91f443207",
                "shasum": ""
            },
            "require": {
                "php": "^5.3.2 || ^7.0 || ^8.0"
            },
            "require-dev": {
                "composer/composer": "^2",
                "phpstan/phpstan": "^0.12.55",
                "symfony/phpunit-bridge": "^4.2 || ^5"
            },
            "type": "library",
            "extra": {
                "branch-alias": {
                    "dev-main": "1.x-dev"
                }
            },
            "autoload": {
                "psr-4": {
                    "Composer\\MetadataMinifier\\": "src"
                }
            },
            "notification-url": "https://packagist.org/downloads/",
            "license": [
                "MIT"
            ],
            "authors": [
                {
                    "name": "Jordi Boggiano",
                    "email": "j.boggiano@seld.be",
                    "homepage": "http://seld.be"
                }
            ],
            "description": "Small utility library that handles metadata minification and expansion.",
            "keywords": [
                "composer",
                "compression"
            ],
            "support": {
                "issues": "https://github.com/composer/metadata-minifier/issues",
                "source": "https://github.com/composer/metadata-minifier/tree/1.0.0"
            },
            "funding": [
                {
                    "url": "https://packagist.com",
                    "type": "custom"
                },
                {
                    "url": "https://github.com/composer",
                    "type": "github"
                },
                {
                    "url": "https://tidelift.com/funding/github/packagist/composer/composer",
                    "type": "tidelift"
                }
            ],
            "time": "2021-04-07T13:37:33+00:00"
        },
        {
            "name": "composer/semver",
            "version": "3.2.5",
            "source": {
                "type": "git",
                "url": "https://github.com/composer/semver.git",
                "reference": "31f3ea725711245195f62e54ffa402d8ef2fdba9"
            },
            "dist": {
                "type": "zip",
                "url": "https://api.github.com/repos/composer/semver/zipball/31f3ea725711245195f62e54ffa402d8ef2fdba9",
                "reference": "31f3ea725711245195f62e54ffa402d8ef2fdba9",
                "shasum": ""
            },
            "require": {
                "php": "^5.3.2 || ^7.0 || ^8.0"
            },
            "require-dev": {
                "phpstan/phpstan": "^0.12.54",
                "symfony/phpunit-bridge": "^4.2 || ^5"
            },
            "type": "library",
            "extra": {
                "branch-alias": {
                    "dev-main": "3.x-dev"
                }
            },
            "autoload": {
                "psr-4": {
                    "Composer\\Semver\\": "src"
                }
            },
            "notification-url": "https://packagist.org/downloads/",
            "license": [
                "MIT"
            ],
            "authors": [
                {
                    "name": "Nils Adermann",
                    "email": "naderman@naderman.de",
                    "homepage": "http://www.naderman.de"
                },
                {
                    "name": "Jordi Boggiano",
                    "email": "j.boggiano@seld.be",
                    "homepage": "http://seld.be"
                },
                {
                    "name": "Rob Bast",
                    "email": "rob.bast@gmail.com",
                    "homepage": "http://robbast.nl"
                }
            ],
            "description": "Semver library that offers utilities, version constraint parsing and validation.",
            "keywords": [
                "semantic",
                "semver",
                "validation",
                "versioning"
            ],
            "support": {
                "irc": "irc://irc.freenode.org/composer",
                "issues": "https://github.com/composer/semver/issues",
                "source": "https://github.com/composer/semver/tree/3.2.5"
            },
            "funding": [
                {
                    "url": "https://packagist.com",
                    "type": "custom"
                },
                {
                    "url": "https://github.com/composer",
                    "type": "github"
                },
                {
                    "url": "https://tidelift.com/funding/github/packagist/composer/composer",
                    "type": "tidelift"
                }
            ],
            "time": "2021-05-24T12:41:47+00:00"
        },
        {
            "name": "composer/spdx-licenses",
            "version": "1.5.5",
            "source": {
                "type": "git",
                "url": "https://github.com/composer/spdx-licenses.git",
                "reference": "de30328a7af8680efdc03e396aad24befd513200"
            },
            "dist": {
                "type": "zip",
                "url": "https://api.github.com/repos/composer/spdx-licenses/zipball/de30328a7af8680efdc03e396aad24befd513200",
                "reference": "de30328a7af8680efdc03e396aad24befd513200",
                "shasum": ""
            },
            "require": {
                "php": "^5.3.2 || ^7.0 || ^8.0"
            },
            "require-dev": {
                "phpunit/phpunit": "^4.8.35 || ^5.7 || 6.5 - 7"
            },
            "type": "library",
            "extra": {
                "branch-alias": {
                    "dev-main": "1.x-dev"
                }
            },
            "autoload": {
                "psr-4": {
                    "Composer\\Spdx\\": "src"
                }
            },
            "notification-url": "https://packagist.org/downloads/",
            "license": [
                "MIT"
            ],
            "authors": [
                {
                    "name": "Nils Adermann",
                    "email": "naderman@naderman.de",
                    "homepage": "http://www.naderman.de"
                },
                {
                    "name": "Jordi Boggiano",
                    "email": "j.boggiano@seld.be",
                    "homepage": "http://seld.be"
                },
                {
                    "name": "Rob Bast",
                    "email": "rob.bast@gmail.com",
                    "homepage": "http://robbast.nl"
                }
            ],
            "description": "SPDX licenses list and validation library.",
            "keywords": [
                "license",
                "spdx",
                "validator"
            ],
            "support": {
                "irc": "irc://irc.freenode.org/composer",
                "issues": "https://github.com/composer/spdx-licenses/issues",
                "source": "https://github.com/composer/spdx-licenses/tree/1.5.5"
            },
            "funding": [
                {
                    "url": "https://packagist.com",
                    "type": "custom"
                },
                {
                    "url": "https://github.com/composer",
                    "type": "github"
                },
                {
                    "url": "https://tidelift.com/funding/github/packagist/composer/composer",
                    "type": "tidelift"
                }
            ],
            "time": "2020-12-03T16:04:16+00:00"
        },
        {
            "name": "composer/xdebug-handler",
            "version": "2.0.2",
            "source": {
                "type": "git",
                "url": "https://github.com/composer/xdebug-handler.git",
                "reference": "84674dd3a7575ba617f5a76d7e9e29a7d3891339"
            },
            "dist": {
                "type": "zip",
                "url": "https://api.github.com/repos/composer/xdebug-handler/zipball/84674dd3a7575ba617f5a76d7e9e29a7d3891339",
                "reference": "84674dd3a7575ba617f5a76d7e9e29a7d3891339",
                "shasum": ""
            },
            "require": {
                "php": "^5.3.2 || ^7.0 || ^8.0",
                "psr/log": "^1 || ^2 || ^3"
            },
            "require-dev": {
                "phpstan/phpstan": "^0.12.55",
                "symfony/phpunit-bridge": "^4.2 || ^5"
            },
            "type": "library",
            "autoload": {
                "psr-4": {
                    "Composer\\XdebugHandler\\": "src"
                }
            },
            "notification-url": "https://packagist.org/downloads/",
            "license": [
                "MIT"
            ],
            "authors": [
                {
                    "name": "John Stevenson",
                    "email": "john-stevenson@blueyonder.co.uk"
                }
            ],
            "description": "Restarts a process without Xdebug.",
            "keywords": [
                "Xdebug",
                "performance"
            ],
            "support": {
                "irc": "irc://irc.freenode.org/composer",
                "issues": "https://github.com/composer/xdebug-handler/issues",
                "source": "https://github.com/composer/xdebug-handler/tree/2.0.2"
            },
            "funding": [
                {
                    "url": "https://packagist.com",
                    "type": "custom"
                },
                {
                    "url": "https://github.com/composer",
                    "type": "github"
                },
                {
                    "url": "https://tidelift.com/funding/github/packagist/composer/composer",
                    "type": "tidelift"
                }
            ],
            "time": "2021-07-31T17:03:58+00:00"
        },
        {
            "name": "container-interop/container-interop",
            "version": "1.2.0",
            "source": {
                "type": "git",
                "url": "https://github.com/container-interop/container-interop.git",
                "reference": "79cbf1341c22ec75643d841642dd5d6acd83bdb8"
            },
            "dist": {
                "type": "zip",
                "url": "https://api.github.com/repos/container-interop/container-interop/zipball/79cbf1341c22ec75643d841642dd5d6acd83bdb8",
                "reference": "79cbf1341c22ec75643d841642dd5d6acd83bdb8",
                "shasum": ""
            },
            "require": {
                "psr/container": "^1.0"
            },
            "type": "library",
            "autoload": {
                "psr-4": {
                    "Interop\\Container\\": "src/Interop/Container/"
                }
            },
            "notification-url": "https://packagist.org/downloads/",
            "license": [
                "MIT"
            ],
            "description": "Promoting the interoperability of container objects (DIC, SL, etc.)",
            "homepage": "https://github.com/container-interop/container-interop",
            "support": {
                "issues": "https://github.com/container-interop/container-interop/issues",
                "source": "https://github.com/container-interop/container-interop/tree/master"
            },
            "abandoned": "psr/container",
            "time": "2017-02-14T19:40:03+00:00"
        },
        {
            "name": "elasticsearch/elasticsearch",
            "version": "v7.13.1",
            "source": {
                "type": "git",
                "url": "https://github.com/elastic/elasticsearch-php.git",
                "reference": "45e17adacd3319958d6135e4ee3a21dbbe36a24b"
            },
            "dist": {
                "type": "zip",
                "url": "https://api.github.com/repos/elastic/elasticsearch-php/zipball/45e17adacd3319958d6135e4ee3a21dbbe36a24b",
                "reference": "45e17adacd3319958d6135e4ee3a21dbbe36a24b",
                "shasum": ""
            },
            "require": {
                "ext-json": ">=1.3.7",
                "ezimuel/ringphp": "^1.1.2",
                "php": "^7.3 || ^8.0",
                "psr/log": "~1.0"
            },
            "require-dev": {
                "ext-yaml": "*",
                "ext-zip": "*",
                "mockery/mockery": "^1.2",
                "phpstan/phpstan": "^0.12",
                "phpunit/phpunit": "^9.3",
                "squizlabs/php_codesniffer": "^3.4",
                "symfony/finder": "~4.0"
            },
            "suggest": {
                "ext-curl": "*",
                "monolog/monolog": "Allows for client-level logging and tracing"
            },
            "type": "library",
            "autoload": {
                "files": [
                    "src/autoload.php"
                ],
                "psr-4": {
                    "Elasticsearch\\": "src/Elasticsearch/"
                }
            },
            "notification-url": "https://packagist.org/downloads/",
            "license": [
                "Apache-2.0"
            ],
            "authors": [
                {
                    "name": "Zachary Tong"
                },
                {
                    "name": "Enrico Zimuel"
                }
            ],
            "description": "PHP Client for Elasticsearch",
            "keywords": [
                "client",
                "elasticsearch",
                "search"
            ],
            "support": {
                "issues": "https://github.com/elastic/elasticsearch-php/issues",
                "source": "https://github.com/elastic/elasticsearch-php/tree/v7.13.1"
            },
            "time": "2021-06-15T18:36:52+00:00"
        },
        {
            "name": "ezimuel/guzzlestreams",
            "version": "3.0.1",
            "source": {
                "type": "git",
                "url": "https://github.com/ezimuel/guzzlestreams.git",
                "reference": "abe3791d231167f14eb80d413420d1eab91163a8"
            },
            "dist": {
                "type": "zip",
                "url": "https://api.github.com/repos/ezimuel/guzzlestreams/zipball/abe3791d231167f14eb80d413420d1eab91163a8",
                "reference": "abe3791d231167f14eb80d413420d1eab91163a8",
                "shasum": ""
            },
            "require": {
                "php": ">=5.4.0"
            },
            "require-dev": {
                "phpunit/phpunit": "~4.0"
            },
            "type": "library",
            "extra": {
                "branch-alias": {
                    "dev-master": "3.0-dev"
                }
            },
            "autoload": {
                "psr-4": {
                    "GuzzleHttp\\Stream\\": "src/"
                }
            },
            "notification-url": "https://packagist.org/downloads/",
            "license": [
                "MIT"
            ],
            "authors": [
                {
                    "name": "Michael Dowling",
                    "email": "mtdowling@gmail.com",
                    "homepage": "https://github.com/mtdowling"
                }
            ],
            "description": "Fork of guzzle/streams (abandoned) to be used with elasticsearch-php",
            "homepage": "http://guzzlephp.org/",
            "keywords": [
                "Guzzle",
                "stream"
            ],
            "support": {
                "source": "https://github.com/ezimuel/guzzlestreams/tree/3.0.1"
            },
            "time": "2020-02-14T23:11:50+00:00"
        },
        {
            "name": "ezimuel/ringphp",
            "version": "1.1.2",
            "source": {
                "type": "git",
                "url": "https://github.com/ezimuel/ringphp.git",
                "reference": "0b78f89d8e0bb9e380046c31adfa40347e9f663b"
            },
            "dist": {
                "type": "zip",
                "url": "https://api.github.com/repos/ezimuel/ringphp/zipball/0b78f89d8e0bb9e380046c31adfa40347e9f663b",
                "reference": "0b78f89d8e0bb9e380046c31adfa40347e9f663b",
                "shasum": ""
            },
            "require": {
                "ezimuel/guzzlestreams": "^3.0.1",
                "php": ">=5.4.0",
                "react/promise": "~2.0"
            },
            "require-dev": {
                "ext-curl": "*",
                "phpunit/phpunit": "~4.0"
            },
            "suggest": {
                "ext-curl": "Guzzle will use specific adapters if cURL is present"
            },
            "type": "library",
            "extra": {
                "branch-alias": {
                    "dev-master": "1.1-dev"
                }
            },
            "autoload": {
                "psr-4": {
                    "GuzzleHttp\\Ring\\": "src/"
                }
            },
            "notification-url": "https://packagist.org/downloads/",
            "license": [
                "MIT"
            ],
            "authors": [
                {
                    "name": "Michael Dowling",
                    "email": "mtdowling@gmail.com",
                    "homepage": "https://github.com/mtdowling"
                }
            ],
            "description": "Fork of guzzle/RingPHP (abandoned) to be used with elasticsearch-php",
            "support": {
                "source": "https://github.com/ezimuel/ringphp/tree/1.1.2"
            },
            "time": "2020-02-14T23:51:21+00:00"
        },
        {
            "name": "fgrosse/phpasn1",
            "version": "v2.3.0",
            "source": {
                "type": "git",
                "url": "https://github.com/fgrosse/PHPASN1.git",
                "reference": "20299033c35f4300eb656e7e8e88cf52d1d6694e"
            },
            "dist": {
                "type": "zip",
                "url": "https://api.github.com/repos/fgrosse/PHPASN1/zipball/20299033c35f4300eb656e7e8e88cf52d1d6694e",
                "reference": "20299033c35f4300eb656e7e8e88cf52d1d6694e",
                "shasum": ""
            },
            "require": {
                "php": ">=7.0.0"
            },
            "require-dev": {
                "phpunit/phpunit": "~6.3",
                "satooshi/php-coveralls": "~2.0"
            },
            "suggest": {
                "ext-bcmath": "BCmath is the fallback extension for big integer calculations",
                "ext-curl": "For loading OID information from the web if they have not bee defined statically",
                "ext-gmp": "GMP is the preferred extension for big integer calculations",
                "phpseclib/bcmath_compat": "BCmath polyfill for servers where neither GMP nor BCmath is available"
            },
            "type": "library",
            "extra": {
                "branch-alias": {
                    "dev-master": "2.0.x-dev"
                }
            },
            "autoload": {
                "psr-4": {
                    "FG\\": "lib/"
                }
            },
            "notification-url": "https://packagist.org/downloads/",
            "license": [
                "MIT"
            ],
            "authors": [
                {
                    "name": "Friedrich Große",
                    "email": "friedrich.grosse@gmail.com",
                    "homepage": "https://github.com/FGrosse",
                    "role": "Author"
                },
                {
                    "name": "All contributors",
                    "homepage": "https://github.com/FGrosse/PHPASN1/contributors"
                }
            ],
            "description": "A PHP Framework that allows you to encode and decode arbitrary ASN.1 structures using the ITU-T X.690 Encoding Rules.",
            "homepage": "https://github.com/FGrosse/PHPASN1",
            "keywords": [
                "DER",
                "asn.1",
                "asn1",
                "ber",
                "binary",
                "decoding",
                "encoding",
                "x.509",
                "x.690",
                "x509",
                "x690"
            ],
            "support": {
                "issues": "https://github.com/fgrosse/PHPASN1/issues",
                "source": "https://github.com/fgrosse/PHPASN1/tree/v2.3.0"
            },
            "time": "2021-04-24T19:01:55+00:00"
        },
        {
            "name": "guzzlehttp/guzzle",
            "version": "6.5.5",
            "source": {
                "type": "git",
                "url": "https://github.com/guzzle/guzzle.git",
                "reference": "9d4290de1cfd701f38099ef7e183b64b4b7b0c5e"
            },
            "dist": {
                "type": "zip",
                "url": "https://api.github.com/repos/guzzle/guzzle/zipball/9d4290de1cfd701f38099ef7e183b64b4b7b0c5e",
                "reference": "9d4290de1cfd701f38099ef7e183b64b4b7b0c5e",
                "shasum": ""
            },
            "require": {
                "ext-json": "*",
                "guzzlehttp/promises": "^1.0",
                "guzzlehttp/psr7": "^1.6.1",
                "php": ">=5.5",
                "symfony/polyfill-intl-idn": "^1.17.0"
            },
            "require-dev": {
                "ext-curl": "*",
                "phpunit/phpunit": "^4.8.35 || ^5.7 || ^6.4 || ^7.0",
                "psr/log": "^1.1"
            },
            "suggest": {
                "psr/log": "Required for using the Log middleware"
            },
            "type": "library",
            "extra": {
                "branch-alias": {
                    "dev-master": "6.5-dev"
                }
            },
            "autoload": {
                "psr-4": {
                    "GuzzleHttp\\": "src/"
                },
                "files": [
                    "src/functions_include.php"
                ]
            },
            "notification-url": "https://packagist.org/downloads/",
            "license": [
                "MIT"
            ],
            "authors": [
                {
                    "name": "Michael Dowling",
                    "email": "mtdowling@gmail.com",
                    "homepage": "https://github.com/mtdowling"
                }
            ],
            "description": "Guzzle is a PHP HTTP client library",
            "homepage": "http://guzzlephp.org/",
            "keywords": [
                "client",
                "curl",
                "framework",
                "http",
                "http client",
                "rest",
                "web service"
            ],
            "support": {
                "issues": "https://github.com/guzzle/guzzle/issues",
                "source": "https://github.com/guzzle/guzzle/tree/6.5"
            },
            "time": "2020-06-16T21:01:06+00:00"
        },
        {
            "name": "guzzlehttp/promises",
            "version": "1.4.1",
            "source": {
                "type": "git",
                "url": "https://github.com/guzzle/promises.git",
                "reference": "8e7d04f1f6450fef59366c399cfad4b9383aa30d"
            },
            "dist": {
                "type": "zip",
                "url": "https://api.github.com/repos/guzzle/promises/zipball/8e7d04f1f6450fef59366c399cfad4b9383aa30d",
                "reference": "8e7d04f1f6450fef59366c399cfad4b9383aa30d",
                "shasum": ""
            },
            "require": {
                "php": ">=5.5"
            },
            "require-dev": {
                "symfony/phpunit-bridge": "^4.4 || ^5.1"
            },
            "type": "library",
            "extra": {
                "branch-alias": {
                    "dev-master": "1.4-dev"
                }
            },
            "autoload": {
                "psr-4": {
                    "GuzzleHttp\\Promise\\": "src/"
                },
                "files": [
                    "src/functions_include.php"
                ]
            },
            "notification-url": "https://packagist.org/downloads/",
            "license": [
                "MIT"
            ],
            "authors": [
                {
                    "name": "Michael Dowling",
                    "email": "mtdowling@gmail.com",
                    "homepage": "https://github.com/mtdowling"
                }
            ],
            "description": "Guzzle promises library",
            "keywords": [
                "promise"
            ],
            "support": {
                "issues": "https://github.com/guzzle/promises/issues",
                "source": "https://github.com/guzzle/promises/tree/1.4.1"
            },
            "time": "2021-03-07T09:25:29+00:00"
        },
        {
            "name": "guzzlehttp/psr7",
            "version": "1.8.2",
            "source": {
                "type": "git",
                "url": "https://github.com/guzzle/psr7.git",
                "reference": "dc960a912984efb74d0a90222870c72c87f10c91"
            },
            "dist": {
                "type": "zip",
                "url": "https://api.github.com/repos/guzzle/psr7/zipball/dc960a912984efb74d0a90222870c72c87f10c91",
                "reference": "dc960a912984efb74d0a90222870c72c87f10c91",
                "shasum": ""
            },
            "require": {
                "php": ">=5.4.0",
                "psr/http-message": "~1.0",
                "ralouphie/getallheaders": "^2.0.5 || ^3.0.0"
            },
            "provide": {
                "psr/http-message-implementation": "1.0"
            },
            "require-dev": {
                "ext-zlib": "*",
                "phpunit/phpunit": "~4.8.36 || ^5.7.27 || ^6.5.14 || ^7.5.20 || ^8.5.8 || ^9.3.10"
            },
            "suggest": {
                "laminas/laminas-httphandlerrunner": "Emit PSR-7 responses"
            },
            "type": "library",
            "extra": {
                "branch-alias": {
                    "dev-master": "1.7-dev"
                }
            },
            "autoload": {
                "psr-4": {
                    "GuzzleHttp\\Psr7\\": "src/"
                },
                "files": [
                    "src/functions_include.php"
                ]
            },
            "notification-url": "https://packagist.org/downloads/",
            "license": [
                "MIT"
            ],
            "authors": [
                {
                    "name": "Michael Dowling",
                    "email": "mtdowling@gmail.com",
                    "homepage": "https://github.com/mtdowling"
                },
                {
                    "name": "Tobias Schultze",
                    "homepage": "https://github.com/Tobion"
                }
            ],
            "description": "PSR-7 message implementation that also provides common utility methods",
            "keywords": [
                "http",
                "message",
                "psr-7",
                "request",
                "response",
                "stream",
                "uri",
                "url"
            ],
            "support": {
                "issues": "https://github.com/guzzle/psr7/issues",
                "source": "https://github.com/guzzle/psr7/tree/1.8.2"
            },
            "time": "2021-04-26T09:17:50+00:00"
        },
        {
            "name": "justinrainbow/json-schema",
            "version": "5.2.11",
            "source": {
                "type": "git",
                "url": "https://github.com/justinrainbow/json-schema.git",
                "reference": "2ab6744b7296ded80f8cc4f9509abbff393399aa"
            },
            "dist": {
                "type": "zip",
                "url": "https://api.github.com/repos/justinrainbow/json-schema/zipball/2ab6744b7296ded80f8cc4f9509abbff393399aa",
                "reference": "2ab6744b7296ded80f8cc4f9509abbff393399aa",
                "shasum": ""
            },
            "require": {
                "php": ">=5.3.3"
            },
            "require-dev": {
                "friendsofphp/php-cs-fixer": "~2.2.20||~2.15.1",
                "json-schema/json-schema-test-suite": "1.2.0",
                "phpunit/phpunit": "^4.8.35"
            },
            "bin": [
                "bin/validate-json"
            ],
            "type": "library",
            "extra": {
                "branch-alias": {
                    "dev-master": "5.0.x-dev"
                }
            },
            "autoload": {
                "psr-4": {
                    "JsonSchema\\": "src/JsonSchema/"
                }
            },
            "notification-url": "https://packagist.org/downloads/",
            "license": [
                "MIT"
            ],
            "authors": [
                {
                    "name": "Bruno Prieto Reis",
                    "email": "bruno.p.reis@gmail.com"
                },
                {
                    "name": "Justin Rainbow",
                    "email": "justin.rainbow@gmail.com"
                },
                {
                    "name": "Igor Wiedler",
                    "email": "igor@wiedler.ch"
                },
                {
                    "name": "Robert Schönthal",
                    "email": "seroscho@googlemail.com"
                }
            ],
            "description": "A library to validate a json schema.",
            "homepage": "https://github.com/justinrainbow/json-schema",
            "keywords": [
                "json",
                "schema"
            ],
            "support": {
                "issues": "https://github.com/justinrainbow/json-schema/issues",
                "source": "https://github.com/justinrainbow/json-schema/tree/5.2.11"
            },
            "time": "2021-07-22T09:24:00+00:00"
        },
        {
            "name": "laminas/laminas-captcha",
            "version": "2.10.0",
            "source": {
                "type": "git",
                "url": "https://github.com/laminas/laminas-captcha.git",
                "reference": "9a0134e434cd792934ecca42cb66f316be7bba50"
            },
            "dist": {
                "type": "zip",
                "url": "https://api.github.com/repos/laminas/laminas-captcha/zipball/9a0134e434cd792934ecca42cb66f316be7bba50",
                "reference": "9a0134e434cd792934ecca42cb66f316be7bba50",
                "shasum": ""
            },
            "require": {
                "laminas/laminas-math": "^2.7 || ^3.0",
                "laminas/laminas-stdlib": "^3.3",
                "laminas/laminas-zendframework-bridge": "^1.1",
                "php": "^7.3 || ~8.0.0"
            },
            "replace": {
                "zendframework/zend-captcha": "^2.9.0"
            },
            "require-dev": {
                "laminas/laminas-coding-standard": "~2.1.4",
                "laminas/laminas-recaptcha": "^3.0",
                "laminas/laminas-session": "^2.10",
                "laminas/laminas-text": "^2.8",
                "laminas/laminas-validator": "^2.14",
                "phpunit/phpunit": "^9.4.3",
                "psalm/plugin-phpunit": "^0.15.1",
                "vimeo/psalm": "^4.6"
            },
            "suggest": {
                "laminas/laminas-i18n-resources": "Translations of captcha messages",
                "laminas/laminas-recaptcha": "Laminas\\ReCaptcha component",
                "laminas/laminas-session": "Laminas\\Session component",
                "laminas/laminas-text": "Laminas\\Text component",
                "laminas/laminas-validator": "Laminas\\Validator component"
            },
            "type": "library",
            "autoload": {
                "psr-4": {
                    "Laminas\\Captcha\\": "src/"
                }
            },
            "notification-url": "https://packagist.org/downloads/",
            "license": [
                "BSD-3-Clause"
            ],
            "description": "Generate and validate CAPTCHAs using Figlets, images, ReCaptcha, and more",
            "homepage": "https://laminas.dev",
            "keywords": [
                "captcha",
                "laminas"
            ],
            "support": {
                "chat": "https://laminas.dev/chat",
                "docs": "https://docs.laminas.dev/laminas-captcha/",
                "forum": "https://discourse.laminas.dev",
                "issues": "https://github.com/laminas/laminas-captcha/issues",
                "rss": "https://github.com/laminas/laminas-captcha/releases.atom",
                "source": "https://github.com/laminas/laminas-captcha"
            },
            "funding": [
                {
                    "url": "https://funding.communitybridge.org/projects/laminas-project",
                    "type": "community_bridge"
                }
            ],
            "time": "2021-03-17T16:42:11+00:00"
        },
        {
            "name": "laminas/laminas-code",
            "version": "3.5.1",
            "source": {
                "type": "git",
                "url": "https://github.com/laminas/laminas-code.git",
                "reference": "b549b70c0bb6e935d497f84f750c82653326ac77"
            },
            "dist": {
                "type": "zip",
                "url": "https://api.github.com/repos/laminas/laminas-code/zipball/b549b70c0bb6e935d497f84f750c82653326ac77",
                "reference": "b549b70c0bb6e935d497f84f750c82653326ac77",
                "shasum": ""
            },
            "require": {
                "laminas/laminas-eventmanager": "^3.3",
                "laminas/laminas-zendframework-bridge": "^1.1",
                "php": "^7.3 || ~8.0.0"
            },
            "conflict": {
                "phpspec/prophecy": "<1.9.0"
            },
            "replace": {
                "zendframework/zend-code": "^3.4.1"
            },
            "require-dev": {
                "doctrine/annotations": "^1.10.4",
                "ext-phar": "*",
                "laminas/laminas-coding-standard": "^1.0.0",
                "laminas/laminas-stdlib": "^3.3.0",
                "phpunit/phpunit": "^9.4.2"
            },
            "suggest": {
                "doctrine/annotations": "Doctrine\\Common\\Annotations >=1.0 for annotation features",
                "laminas/laminas-stdlib": "Laminas\\Stdlib component"
            },
            "type": "library",
            "autoload": {
                "psr-4": {
                    "Laminas\\Code\\": "src/"
                }
            },
            "notification-url": "https://packagist.org/downloads/",
            "license": [
                "BSD-3-Clause"
            ],
            "description": "Extensions to the PHP Reflection API, static code scanning, and code generation",
            "homepage": "https://laminas.dev",
            "keywords": [
                "code",
                "laminas"
            ],
            "support": {
                "chat": "https://laminas.dev/chat",
                "docs": "https://docs.laminas.dev/laminas-code/",
                "forum": "https://discourse.laminas.dev",
                "issues": "https://github.com/laminas/laminas-code/issues",
                "rss": "https://github.com/laminas/laminas-code/releases.atom",
                "source": "https://github.com/laminas/laminas-code"
            },
            "funding": [
                {
                    "url": "https://funding.communitybridge.org/projects/laminas-project",
                    "type": "community_bridge"
                }
            ],
            "time": "2020-11-30T20:16:31+00:00"
        },
        {
            "name": "laminas/laminas-config",
            "version": "3.5.0",
            "source": {
                "type": "git",
                "url": "https://github.com/laminas/laminas-config.git",
                "reference": "f91cd6fe79e82cbbcaa36485108a04e8ef1e679b"
            },
            "dist": {
                "type": "zip",
                "url": "https://api.github.com/repos/laminas/laminas-config/zipball/f91cd6fe79e82cbbcaa36485108a04e8ef1e679b",
                "reference": "f91cd6fe79e82cbbcaa36485108a04e8ef1e679b",
                "shasum": ""
            },
            "require": {
                "ext-json": "*",
                "laminas/laminas-stdlib": "^2.7.7 || ^3.1",
                "laminas/laminas-zendframework-bridge": "^1.0",
                "php": "^7.3 || ~8.0.0",
                "psr/container": "^1.0"
            },
            "conflict": {
                "container-interop/container-interop": "<1.2.0"
            },
            "replace": {
                "zendframework/zend-config": "^3.3.0"
            },
            "require-dev": {
                "laminas/laminas-coding-standard": "~1.0.0",
                "laminas/laminas-filter": "^2.7.2",
                "laminas/laminas-i18n": "^2.10.3",
                "laminas/laminas-servicemanager": "^3.4.1",
                "malukenho/docheader": "^0.1.6",
                "phpunit/phpunit": "^8.5.8"
            },
            "suggest": {
                "laminas/laminas-filter": "^2.7.2; install if you want to use the Filter processor",
                "laminas/laminas-i18n": "^2.7.4; install if you want to use the Translator processor",
                "laminas/laminas-servicemanager": "^2.7.8 || ^3.3; if you need an extensible plugin manager for use with the Config Factory"
            },
            "type": "library",
            "autoload": {
                "psr-4": {
                    "Laminas\\Config\\": "src/"
                }
            },
            "notification-url": "https://packagist.org/downloads/",
            "license": [
                "BSD-3-Clause"
            ],
            "description": "provides a nested object property based user interface for accessing this configuration data within application code",
            "homepage": "https://laminas.dev",
            "keywords": [
                "config",
                "laminas"
            ],
            "support": {
                "chat": "https://laminas.dev/chat",
                "docs": "https://docs.laminas.dev/laminas-config/",
                "forum": "https://discourse.laminas.dev",
                "issues": "https://github.com/laminas/laminas-config/issues",
                "rss": "https://github.com/laminas/laminas-config/releases.atom",
                "source": "https://github.com/laminas/laminas-config"
            },
            "funding": [
                {
                    "url": "https://funding.communitybridge.org/projects/laminas-project",
                    "type": "community_bridge"
                }
            ],
            "time": "2021-02-11T15:06:51+00:00"
        },
        {
            "name": "laminas/laminas-db",
            "version": "2.12.0",
            "source": {
                "type": "git",
                "url": "https://github.com/laminas/laminas-db.git",
                "reference": "80cbba4e749f9eb7d8036172acb9ad41e8b6923f"
            },
            "dist": {
                "type": "zip",
                "url": "https://api.github.com/repos/laminas/laminas-db/zipball/80cbba4e749f9eb7d8036172acb9ad41e8b6923f",
                "reference": "80cbba4e749f9eb7d8036172acb9ad41e8b6923f",
                "shasum": ""
            },
            "require": {
                "laminas/laminas-stdlib": "^3.3",
                "laminas/laminas-zendframework-bridge": "^1.0",
                "php": "^7.3 || ~8.0.0"
            },
            "replace": {
                "zendframework/zend-db": "^2.11.0"
            },
            "require-dev": {
                "laminas/laminas-coding-standard": "~1.0.0",
                "laminas/laminas-eventmanager": "^3.3",
                "laminas/laminas-hydrator": "^3.2 || ^4.0",
                "laminas/laminas-servicemanager": "^3.3",
                "phpspec/prophecy-phpunit": "^2.0",
                "phpunit/phpunit": "^9.3"
            },
            "suggest": {
                "laminas/laminas-eventmanager": "Laminas\\EventManager component",
                "laminas/laminas-hydrator": "(^3.2 || ^4.0) Laminas\\Hydrator component for using HydratingResultSets",
                "laminas/laminas-servicemanager": "Laminas\\ServiceManager component"
            },
            "type": "library",
            "extra": {
                "laminas": {
                    "component": "Laminas\\Db",
                    "config-provider": "Laminas\\Db\\ConfigProvider"
                }
            },
            "autoload": {
                "psr-4": {
                    "Laminas\\Db\\": "src/"
                }
            },
            "notification-url": "https://packagist.org/downloads/",
            "license": [
                "BSD-3-Clause"
            ],
            "description": "Database abstraction layer, SQL abstraction, result set abstraction, and RowDataGateway and TableDataGateway implementations",
            "homepage": "https://laminas.dev",
            "keywords": [
                "db",
                "laminas"
            ],
            "support": {
                "chat": "https://laminas.dev/chat",
                "docs": "https://docs.laminas.dev/laminas-db/",
                "forum": "https://discourse.laminas.dev",
                "issues": "https://github.com/laminas/laminas-db/issues",
                "rss": "https://github.com/laminas/laminas-db/releases.atom",
                "source": "https://github.com/laminas/laminas-db"
            },
            "funding": [
                {
                    "url": "https://funding.communitybridge.org/projects/laminas-project",
                    "type": "community_bridge"
                }
            ],
            "time": "2021-02-22T22:27:56+00:00"
        },
        {
            "name": "laminas/laminas-dependency-plugin",
            "version": "2.1.2",
            "source": {
                "type": "git",
                "url": "https://github.com/laminas/laminas-dependency-plugin.git",
                "reference": "c5b4bf87729d6f38c73ca8ed22a5d62ec641d075"
            },
            "dist": {
                "type": "zip",
                "url": "https://api.github.com/repos/laminas/laminas-dependency-plugin/zipball/c5b4bf87729d6f38c73ca8ed22a5d62ec641d075",
                "reference": "c5b4bf87729d6f38c73ca8ed22a5d62ec641d075",
                "shasum": ""
            },
            "require": {
                "composer-plugin-api": "^1.1 || ^2.0",
                "php": "^7.3 || ~8.0.0"
            },
            "require-dev": {
                "composer/composer": "^1.9 || ^2.0",
                "mikey179/vfsstream": "^1.6",
                "roave/security-advisories": "dev-master"
            },
            "type": "composer-plugin",
            "extra": {
                "class": "Laminas\\DependencyPlugin\\DependencyRewriterPluginDelegator"
            },
            "autoload": {
                "psr-4": {
                    "Laminas\\DependencyPlugin\\": "src/"
                }
            },
            "notification-url": "https://packagist.org/downloads/",
            "license": [
                "BSD-3-Clause"
            ],
            "description": "Replace zendframework and zfcampus packages with their Laminas Project equivalents.",
            "support": {
                "issues": "https://github.com/laminas/laminas-dependency-plugin/issues",
                "source": "https://github.com/laminas/laminas-dependency-plugin/tree/2.1.2"
            },
            "funding": [
                {
                    "url": "https://funding.communitybridge.org/projects/laminas-project",
                    "type": "community_bridge"
                }
            ],
            "time": "2021-02-15T16:44:31+00:00"
        },
        {
            "name": "laminas/laminas-di",
            "version": "3.2.2",
            "source": {
                "type": "git",
                "url": "https://github.com/laminas/laminas-di.git",
                "reference": "ed38ab3b066c0a1f1b087e0a664caadf1d4f8f04"
            },
            "dist": {
                "type": "zip",
                "url": "https://api.github.com/repos/laminas/laminas-di/zipball/ed38ab3b066c0a1f1b087e0a664caadf1d4f8f04",
                "reference": "ed38ab3b066c0a1f1b087e0a664caadf1d4f8f04",
                "shasum": ""
            },
            "require": {
                "laminas/laminas-stdlib": "^3.3",
                "laminas/laminas-zendframework-bridge": "^0.4.5 || ^1.0",
                "php": "^7.3 || ~8.0.0",
                "psr/container": "^1.0",
                "psr/log": "^1.0"
            },
            "conflict": {
                "laminas/laminas-servicemanager-di": "*",
                "phpspec/prophecy": "<1.9.0"
            },
            "replace": {
                "zendframework/zend-di": "^3.1.2"
            },
            "require-dev": {
                "container-interop/container-interop": "^1.2.0",
                "laminas/laminas-coding-standard": "^2",
                "laminas/laminas-servicemanager": "^3.4",
                "mikey179/vfsstream": "^1.6.7",
                "phpspec/prophecy-phpunit": "^2.0",
                "phpstan/phpstan": "^0.12.64",
                "phpunit/phpunit": "^9.3"
            },
            "suggest": {
                "laminas/laminas-servicemanager": "An IoC container without auto wiring capabilities"
            },
            "type": "library",
            "extra": {
                "laminas": {
                    "component": "Laminas\\Di",
                    "config-provider": "Laminas\\Di\\ConfigProvider"
                }
            },
            "autoload": {
                "psr-4": {
                    "Laminas\\Di\\": "src/"
                }
            },
            "notification-url": "https://packagist.org/downloads/",
            "license": [
                "BSD-3-Clause"
            ],
            "description": "Automated dependency injection for PSR-11 containers",
            "homepage": "https://laminas.dev",
            "keywords": [
                "PSR-11",
                "di",
                "laminas"
            ],
            "support": {
                "chat": "https://laminas.dev/chat",
                "docs": "https://docs.laminas.dev/laminas-di/",
                "forum": "https://discourse.laminas.dev",
                "issues": "https://github.com/laminas/laminas-di/issues",
                "rss": "https://github.com/laminas/laminas-di/releases.atom",
                "source": "https://github.com/laminas/laminas-di"
            },
            "funding": [
                {
                    "url": "https://funding.communitybridge.org/projects/laminas-project",
                    "type": "community_bridge"
                }
            ],
            "time": "2021-04-13T19:22:31+00:00"
        },
        {
            "name": "laminas/laminas-escaper",
            "version": "2.8.0",
            "source": {
                "type": "git",
                "url": "https://github.com/laminas/laminas-escaper.git",
                "reference": "2d6dce99668b413610e9544183fa10392437f542"
            },
            "dist": {
                "type": "zip",
                "url": "https://api.github.com/repos/laminas/laminas-escaper/zipball/2d6dce99668b413610e9544183fa10392437f542",
                "reference": "2d6dce99668b413610e9544183fa10392437f542",
                "shasum": ""
            },
            "require": {
                "laminas/laminas-zendframework-bridge": "^1.0",
                "php": "^7.3 || ~8.0.0"
            },
            "replace": {
                "zendframework/zend-escaper": "^2.6.1"
            },
            "require-dev": {
                "laminas/laminas-coding-standard": "~2.3.0",
                "phpunit/phpunit": "^9.3",
                "psalm/plugin-phpunit": "^0.12.2",
                "vimeo/psalm": "^3.16"
            },
            "suggest": {
                "ext-iconv": "*",
                "ext-mbstring": "*"
            },
            "type": "library",
            "autoload": {
                "psr-4": {
                    "Laminas\\Escaper\\": "src/"
                }
            },
            "notification-url": "https://packagist.org/downloads/",
            "license": [
                "BSD-3-Clause"
            ],
            "description": "Securely and safely escape HTML, HTML attributes, JavaScript, CSS, and URLs",
            "homepage": "https://laminas.dev",
            "keywords": [
                "escaper",
                "laminas"
            ],
            "support": {
                "chat": "https://laminas.dev/chat",
                "docs": "https://docs.laminas.dev/laminas-escaper/",
                "forum": "https://discourse.laminas.dev",
                "issues": "https://github.com/laminas/laminas-escaper/issues",
                "rss": "https://github.com/laminas/laminas-escaper/releases.atom",
                "source": "https://github.com/laminas/laminas-escaper"
            },
            "funding": [
                {
                    "url": "https://funding.communitybridge.org/projects/laminas-project",
                    "type": "community_bridge"
                }
            ],
            "time": "2021-06-26T14:26:08+00:00"
        },
        {
            "name": "laminas/laminas-eventmanager",
            "version": "3.3.1",
            "source": {
                "type": "git",
                "url": "https://github.com/laminas/laminas-eventmanager.git",
                "reference": "966c859b67867b179fde1eff0cd38df51472ce4a"
            },
            "dist": {
                "type": "zip",
                "url": "https://api.github.com/repos/laminas/laminas-eventmanager/zipball/966c859b67867b179fde1eff0cd38df51472ce4a",
                "reference": "966c859b67867b179fde1eff0cd38df51472ce4a",
                "shasum": ""
            },
            "require": {
                "laminas/laminas-zendframework-bridge": "^1.0",
                "php": "^7.3 || ^8.0"
            },
            "replace": {
                "zendframework/zend-eventmanager": "^3.2.1"
            },
            "require-dev": {
                "container-interop/container-interop": "^1.1",
                "laminas/laminas-coding-standard": "~1.0.0",
                "laminas/laminas-stdlib": "^2.7.3 || ^3.0",
                "phpbench/phpbench": "^0.17.1",
                "phpunit/phpunit": "^8.5.8"
            },
            "suggest": {
                "container-interop/container-interop": "^1.1, to use the lazy listeners feature",
                "laminas/laminas-stdlib": "^2.7.3 || ^3.0, to use the FilterChain feature"
            },
            "type": "library",
            "autoload": {
                "psr-4": {
                    "Laminas\\EventManager\\": "src/"
                }
            },
            "notification-url": "https://packagist.org/downloads/",
            "license": [
                "BSD-3-Clause"
            ],
            "description": "Trigger and listen to events within a PHP application",
            "homepage": "https://laminas.dev",
            "keywords": [
                "event",
                "eventmanager",
                "events",
                "laminas"
            ],
            "support": {
                "chat": "https://laminas.dev/chat",
                "docs": "https://docs.laminas.dev/laminas-eventmanager/",
                "forum": "https://discourse.laminas.dev",
                "issues": "https://github.com/laminas/laminas-eventmanager/issues",
                "rss": "https://github.com/laminas/laminas-eventmanager/releases.atom",
                "source": "https://github.com/laminas/laminas-eventmanager"
            },
            "funding": [
                {
                    "url": "https://funding.communitybridge.org/projects/laminas-project",
                    "type": "community_bridge"
                }
            ],
            "time": "2021-03-08T15:24:29+00:00"
        },
        {
            "name": "laminas/laminas-feed",
            "version": "2.14.1",
            "source": {
                "type": "git",
                "url": "https://github.com/laminas/laminas-feed.git",
                "reference": "463fdae515fba30633906098c258d3b2c733c15c"
            },
            "dist": {
                "type": "zip",
                "url": "https://api.github.com/repos/laminas/laminas-feed/zipball/463fdae515fba30633906098c258d3b2c733c15c",
                "reference": "463fdae515fba30633906098c258d3b2c733c15c",
                "shasum": ""
            },
            "require": {
                "ext-dom": "*",
                "ext-libxml": "*",
                "laminas/laminas-escaper": "^2.5.2",
                "laminas/laminas-stdlib": "^3.2.1",
                "laminas/laminas-zendframework-bridge": "^1.0",
                "php": "^7.3 || ~8.0.0"
            },
            "conflict": {
                "laminas/laminas-servicemanager": "<3.3"
            },
            "replace": {
                "zendframework/zend-feed": "^2.12.0"
            },
            "require-dev": {
                "laminas/laminas-cache": "^2.7.2",
                "laminas/laminas-coding-standard": "~1.0.0",
                "laminas/laminas-db": "^2.8.2",
                "laminas/laminas-http": "^2.7",
                "laminas/laminas-servicemanager": "^3.3",
                "laminas/laminas-validator": "^2.10.1",
                "phpunit/phpunit": "^9.3",
                "psalm/plugin-phpunit": "^0.13.0",
                "psr/http-message": "^1.0.1",
                "vimeo/psalm": "^4.1"
            },
            "suggest": {
                "laminas/laminas-cache": "Laminas\\Cache component, for optionally caching feeds between requests",
                "laminas/laminas-db": "Laminas\\Db component, for use with PubSubHubbub",
                "laminas/laminas-http": "Laminas\\Http for PubSubHubbub, and optionally for use with Laminas\\Feed\\Reader",
                "laminas/laminas-servicemanager": "Laminas\\ServiceManager component, for easily extending ExtensionManager implementations",
                "laminas/laminas-validator": "Laminas\\Validator component, for validating email addresses used in Atom feeds and entries when using the Writer subcomponent",
                "psr/http-message": "PSR-7 ^1.0.1, if you wish to use Laminas\\Feed\\Reader\\Http\\Psr7ResponseDecorator"
            },
            "type": "library",
            "autoload": {
                "psr-4": {
                    "Laminas\\Feed\\": "src/"
                }
            },
            "notification-url": "https://packagist.org/downloads/",
            "license": [
                "BSD-3-Clause"
            ],
            "description": "provides functionality for consuming RSS and Atom feeds",
            "homepage": "https://laminas.dev",
            "keywords": [
                "feed",
                "laminas"
            ],
            "support": {
                "chat": "https://laminas.dev/chat",
                "docs": "https://docs.laminas.dev/laminas-feed/",
                "forum": "https://discourse.laminas.dev",
                "issues": "https://github.com/laminas/laminas-feed/issues",
                "rss": "https://github.com/laminas/laminas-feed/releases.atom",
                "source": "https://github.com/laminas/laminas-feed"
            },
            "funding": [
                {
                    "url": "https://funding.communitybridge.org/projects/laminas-project",
                    "type": "community_bridge"
                }
            ],
            "time": "2021-04-01T19:26:09+00:00"
        },
        {
            "name": "laminas/laminas-http",
            "version": "2.14.3",
            "source": {
                "type": "git",
                "url": "https://github.com/laminas/laminas-http.git",
                "reference": "bfaab8093e382274efed7fdc3ceb15f09ba352bb"
            },
            "dist": {
                "type": "zip",
                "url": "https://api.github.com/repos/laminas/laminas-http/zipball/bfaab8093e382274efed7fdc3ceb15f09ba352bb",
                "reference": "bfaab8093e382274efed7fdc3ceb15f09ba352bb",
                "shasum": ""
            },
            "require": {
                "laminas/laminas-loader": "^2.5.1",
                "laminas/laminas-stdlib": "^3.2.1",
                "laminas/laminas-uri": "^2.5.2",
                "laminas/laminas-validator": "^2.10.1",
                "laminas/laminas-zendframework-bridge": "^1.0",
                "php": "^7.3 || ~8.0.0"
            },
            "replace": {
                "zendframework/zend-http": "^2.11.2"
            },
            "require-dev": {
                "laminas/laminas-coding-standard": "~1.0.0",
                "laminas/laminas-config": "^3.1 || ^2.6",
                "phpunit/phpunit": "^9.3"
            },
            "suggest": {
                "paragonie/certainty": "For automated management of cacert.pem"
            },
            "type": "library",
            "autoload": {
                "psr-4": {
                    "Laminas\\Http\\": "src/"
                }
            },
            "notification-url": "https://packagist.org/downloads/",
            "license": [
                "BSD-3-Clause"
            ],
            "description": "Provides an easy interface for performing Hyper-Text Transfer Protocol (HTTP) requests",
            "homepage": "https://laminas.dev",
            "keywords": [
                "http",
                "http client",
                "laminas"
            ],
            "support": {
                "chat": "https://laminas.dev/chat",
                "docs": "https://docs.laminas.dev/laminas-http/",
                "forum": "https://discourse.laminas.dev",
                "issues": "https://github.com/laminas/laminas-http/issues",
                "rss": "https://github.com/laminas/laminas-http/releases.atom",
                "source": "https://github.com/laminas/laminas-http"
            },
            "funding": [
                {
                    "url": "https://funding.communitybridge.org/projects/laminas-project",
                    "type": "community_bridge"
                }
            ],
            "time": "2021-02-18T21:58:11+00:00"
        },
        {
            "name": "laminas/laminas-json",
            "version": "3.2.0",
            "source": {
                "type": "git",
                "url": "https://github.com/laminas/laminas-json.git",
                "reference": "1e3b64d3b21dac0511e628ae8debc81002d14e3c"
            },
            "dist": {
                "type": "zip",
                "url": "https://api.github.com/repos/laminas/laminas-json/zipball/1e3b64d3b21dac0511e628ae8debc81002d14e3c",
                "reference": "1e3b64d3b21dac0511e628ae8debc81002d14e3c",
                "shasum": ""
            },
            "require": {
                "laminas/laminas-zendframework-bridge": "^1.0",
                "php": "^7.3 || ~8.0.0"
            },
            "replace": {
                "zendframework/zend-json": "^3.1.2"
            },
            "require-dev": {
                "laminas/laminas-coding-standard": "~1.0.0",
                "laminas/laminas-stdlib": "^2.7.7 || ^3.1",
                "phpunit/phpunit": "^9.3"
            },
            "suggest": {
                "laminas/laminas-json-server": "For implementing JSON-RPC servers",
                "laminas/laminas-xml2json": "For converting XML documents to JSON"
            },
            "type": "library",
            "autoload": {
                "psr-4": {
                    "Laminas\\Json\\": "src/"
                }
            },
            "notification-url": "https://packagist.org/downloads/",
            "license": [
                "BSD-3-Clause"
            ],
            "description": "provides convenience methods for serializing native PHP to JSON and decoding JSON to native PHP",
            "homepage": "https://laminas.dev",
            "keywords": [
                "json",
                "laminas"
            ],
            "support": {
                "chat": "https://laminas.dev/chat",
                "docs": "https://docs.laminas.dev/laminas-json/",
                "forum": "https://discourse.laminas.dev",
                "issues": "https://github.com/laminas/laminas-json/issues",
                "rss": "https://github.com/laminas/laminas-json/releases.atom",
                "source": "https://github.com/laminas/laminas-json"
            },
            "funding": [
                {
                    "url": "https://funding.communitybridge.org/projects/laminas-project",
                    "type": "community_bridge"
                }
            ],
            "time": "2021-02-12T15:38:10+00:00"
        },
        {
            "name": "laminas/laminas-loader",
            "version": "2.7.0",
            "source": {
                "type": "git",
                "url": "https://github.com/laminas/laminas-loader.git",
                "reference": "bcf8a566cb9925a2e7cc41a16db09235ec9fb616"
            },
            "dist": {
                "type": "zip",
                "url": "https://api.github.com/repos/laminas/laminas-loader/zipball/bcf8a566cb9925a2e7cc41a16db09235ec9fb616",
                "reference": "bcf8a566cb9925a2e7cc41a16db09235ec9fb616",
                "shasum": ""
            },
            "require": {
                "laminas/laminas-zendframework-bridge": "^1.0",
                "php": "^7.3 || ~8.0.0"
            },
            "replace": {
                "zendframework/zend-loader": "^2.6.1"
            },
            "require-dev": {
                "laminas/laminas-coding-standard": "~1.0.0",
                "phpunit/phpunit": "^9.3"
            },
            "type": "library",
            "autoload": {
                "psr-4": {
                    "Laminas\\Loader\\": "src/"
                }
            },
            "notification-url": "https://packagist.org/downloads/",
            "license": [
                "BSD-3-Clause"
            ],
            "description": "Autoloading and plugin loading strategies",
            "homepage": "https://laminas.dev",
            "keywords": [
                "laminas",
                "loader"
            ],
            "support": {
                "chat": "https://laminas.dev/chat",
                "docs": "https://docs.laminas.dev/laminas-loader/",
                "forum": "https://discourse.laminas.dev",
                "issues": "https://github.com/laminas/laminas-loader/issues",
                "rss": "https://github.com/laminas/laminas-loader/releases.atom",
                "source": "https://github.com/laminas/laminas-loader"
            },
            "funding": [
                {
                    "url": "https://funding.communitybridge.org/projects/laminas-project",
                    "type": "community_bridge"
                }
            ],
            "time": "2021-02-12T16:08:18+00:00"
        },
        {
            "name": "laminas/laminas-mail",
            "version": "2.14.1",
            "source": {
                "type": "git",
                "url": "https://github.com/laminas/laminas-mail.git",
                "reference": "180c6c7baa37cba16fe9fd34af0f346e796cf1a1"
            },
            "dist": {
                "type": "zip",
                "url": "https://api.github.com/repos/laminas/laminas-mail/zipball/180c6c7baa37cba16fe9fd34af0f346e796cf1a1",
                "reference": "180c6c7baa37cba16fe9fd34af0f346e796cf1a1",
                "shasum": ""
            },
            "require": {
                "ext-iconv": "*",
                "laminas/laminas-loader": "^2.5",
                "laminas/laminas-mime": "^2.5",
                "laminas/laminas-stdlib": "^2.7 || ^3.0",
                "laminas/laminas-validator": "^2.10.2",
                "laminas/laminas-zendframework-bridge": "^1.0",
                "php": "^7.3 || ~8.0.0",
                "symfony/polyfill-mbstring": "^1.12.0",
                "true/punycode": "^2.1"
            },
            "replace": {
                "zendframework/zend-mail": "^2.10.0"
            },
            "require-dev": {
                "laminas/laminas-coding-standard": "~1.0.0",
                "laminas/laminas-config": "^3.4",
                "laminas/laminas-crypt": "^2.6 || ^3.0",
                "laminas/laminas-servicemanager": "^3.2.1",
                "phpunit/phpunit": "^9.3",
                "psalm/plugin-phpunit": "^0.15.1",
                "vimeo/psalm": "^4.7"
            },
            "suggest": {
                "laminas/laminas-crypt": "Crammd5 support in SMTP Auth",
                "laminas/laminas-servicemanager": "^2.7.10 || ^3.3.1 when using SMTP to deliver messages"
            },
            "type": "library",
            "extra": {
                "laminas": {
                    "component": "Laminas\\Mail",
                    "config-provider": "Laminas\\Mail\\ConfigProvider"
                }
            },
            "autoload": {
                "psr-4": {
                    "Laminas\\Mail\\": "src/"
                }
            },
            "notification-url": "https://packagist.org/downloads/",
            "license": [
                "BSD-3-Clause"
            ],
            "description": "Provides generalized functionality to compose and send both text and MIME-compliant multipart e-mail messages",
            "homepage": "https://laminas.dev",
            "keywords": [
                "laminas",
                "mail"
            ],
            "support": {
                "chat": "https://laminas.dev/chat",
                "docs": "https://docs.laminas.dev/laminas-mail/",
                "forum": "https://discourse.laminas.dev",
                "issues": "https://github.com/laminas/laminas-mail/issues",
                "rss": "https://github.com/laminas/laminas-mail/releases.atom",
                "source": "https://github.com/laminas/laminas-mail"
            },
            "funding": [
                {
                    "url": "https://funding.communitybridge.org/projects/laminas-project",
                    "type": "community_bridge"
                }
            ],
            "time": "2021-05-20T04:00:23+00:00"
        },
        {
            "name": "laminas/laminas-math",
            "version": "3.3.2",
            "source": {
                "type": "git",
                "url": "https://github.com/laminas/laminas-math.git",
                "reference": "188456530923a449470963837c25560f1fdd8a60"
            },
            "dist": {
                "type": "zip",
                "url": "https://api.github.com/repos/laminas/laminas-math/zipball/188456530923a449470963837c25560f1fdd8a60",
                "reference": "188456530923a449470963837c25560f1fdd8a60",
                "shasum": ""
            },
            "require": {
                "ext-mbstring": "*",
                "laminas/laminas-zendframework-bridge": "^1.0",
                "php": "^7.3 || ~8.0.0"
            },
            "replace": {
                "zendframework/zend-math": "^3.2.0"
            },
            "require-dev": {
                "laminas/laminas-coding-standard": "~1.0.0",
                "phpunit/phpunit": "^9.3"
            },
            "suggest": {
                "ext-bcmath": "If using the bcmath functionality",
                "ext-gmp": "If using the gmp functionality"
            },
            "type": "library",
            "extra": {
                "branch-alias": {
                    "dev-master": "3.2.x-dev",
                    "dev-develop": "3.3.x-dev"
                }
            },
            "autoload": {
                "psr-4": {
                    "Laminas\\Math\\": "src/"
                }
            },
            "notification-url": "https://packagist.org/downloads/",
            "license": [
                "BSD-3-Clause"
            ],
            "description": "Create cryptographically secure pseudo-random numbers, and manage big integers",
            "homepage": "https://laminas.dev",
            "keywords": [
                "laminas",
                "math"
            ],
            "support": {
                "chat": "https://laminas.dev/chat",
                "docs": "https://docs.laminas.dev/laminas-math/",
                "forum": "https://discourse.laminas.dev",
                "issues": "https://github.com/laminas/laminas-math/issues",
                "rss": "https://github.com/laminas/laminas-math/releases.atom",
                "source": "https://github.com/laminas/laminas-math"
            },
            "funding": [
                {
                    "url": "https://funding.communitybridge.org/projects/laminas-project",
                    "type": "community_bridge"
                }
            ],
            "time": "2021-02-16T15:46:01+00:00"
        },
        {
            "name": "laminas/laminas-mime",
            "version": "2.8.0",
            "source": {
                "type": "git",
                "url": "https://github.com/laminas/laminas-mime.git",
                "reference": "9a59704f33106427a384d0ae421f96043174093a"
            },
            "dist": {
                "type": "zip",
                "url": "https://api.github.com/repos/laminas/laminas-mime/zipball/9a59704f33106427a384d0ae421f96043174093a",
                "reference": "9a59704f33106427a384d0ae421f96043174093a",
                "shasum": ""
            },
            "require": {
                "laminas/laminas-stdlib": "^2.7 || ^3.0",
                "laminas/laminas-zendframework-bridge": "^1.0",
                "php": "^7.3 || ~8.0.0"
            },
            "replace": {
                "zendframework/zend-mime": "^2.7.2"
            },
            "require-dev": {
                "laminas/laminas-coding-standard": "~1.0.0",
                "laminas/laminas-mail": "^2.6",
                "phpunit/phpunit": "^9.3"
            },
            "suggest": {
                "laminas/laminas-mail": "Laminas\\Mail component"
            },
            "type": "library",
            "autoload": {
                "psr-4": {
                    "Laminas\\Mime\\": "src/"
                }
            },
            "notification-url": "https://packagist.org/downloads/",
            "license": [
                "BSD-3-Clause"
            ],
            "description": "Create and parse MIME messages and parts",
            "homepage": "https://laminas.dev",
            "keywords": [
                "laminas",
                "mime"
            ],
            "support": {
                "chat": "https://laminas.dev/chat",
                "docs": "https://docs.laminas.dev/laminas-mime/",
                "forum": "https://discourse.laminas.dev",
                "issues": "https://github.com/laminas/laminas-mime/issues",
                "rss": "https://github.com/laminas/laminas-mime/releases.atom",
                "source": "https://github.com/laminas/laminas-mime"
            },
            "funding": [
                {
                    "url": "https://funding.communitybridge.org/projects/laminas-project",
                    "type": "community_bridge"
                }
            ],
            "time": "2021-02-16T17:40:06+00:00"
        },
        {
            "name": "laminas/laminas-modulemanager",
            "version": "2.10.2",
            "source": {
                "type": "git",
                "url": "https://github.com/laminas/laminas-modulemanager.git",
                "reference": "2068e0b300e87e139112016a6025be341ceaaf33"
            },
            "dist": {
                "type": "zip",
                "url": "https://api.github.com/repos/laminas/laminas-modulemanager/zipball/2068e0b300e87e139112016a6025be341ceaaf33",
                "reference": "2068e0b300e87e139112016a6025be341ceaaf33",
                "shasum": ""
            },
            "require": {
                "brick/varexporter": "^0.3.2",
                "laminas/laminas-config": "^3.4",
                "laminas/laminas-eventmanager": "^3.3",
                "laminas/laminas-stdlib": "^3.3",
                "laminas/laminas-zendframework-bridge": "^1.1",
                "php": "^7.3 || ^8.0",
                "webimpress/safe-writer": "^1.0.2 || ^2.1"
            },
            "replace": {
                "zendframework/zend-modulemanager": "^2.8.4"
            },
            "require-dev": {
                "laminas/laminas-coding-standard": "~1.0.0",
                "laminas/laminas-console": "^2.8",
                "laminas/laminas-di": "^2.6.1",
                "laminas/laminas-loader": "^2.6.1",
                "laminas/laminas-mvc": "^3.1.1",
                "laminas/laminas-servicemanager": "^3.4.1",
                "phpunit/phpunit": "^9.3.7"
            },
            "suggest": {
                "laminas/laminas-console": "Laminas\\Console component",
                "laminas/laminas-loader": "Laminas\\Loader component if you are not using Composer autoloading for your modules",
                "laminas/laminas-mvc": "Laminas\\Mvc component",
                "laminas/laminas-servicemanager": "Laminas\\ServiceManager component"
            },
            "type": "library",
            "autoload": {
                "psr-4": {
                    "Laminas\\ModuleManager\\": "src/"
                }
            },
            "notification-url": "https://packagist.org/downloads/",
            "license": [
                "BSD-3-Clause"
            ],
            "description": "Modular application system for laminas-mvc applications",
            "homepage": "https://laminas.dev",
            "keywords": [
                "laminas",
                "modulemanager"
            ],
            "support": {
                "chat": "https://laminas.dev/chat",
                "docs": "https://docs.laminas.dev/laminas-modulemanager/",
                "forum": "https://discourse.laminas.dev",
                "issues": "https://github.com/laminas/laminas-modulemanager/issues",
                "rss": "https://github.com/laminas/laminas-modulemanager/releases.atom",
                "source": "https://github.com/laminas/laminas-modulemanager"
            },
            "funding": [
                {
                    "url": "https://funding.communitybridge.org/projects/laminas-project",
                    "type": "community_bridge"
                }
            ],
            "time": "2021-04-13T20:11:28+00:00"
        },
        {
            "name": "laminas/laminas-mvc",
            "version": "3.2.0",
            "source": {
                "type": "git",
                "url": "https://github.com/laminas/laminas-mvc.git",
                "reference": "88da7200cf8f5a970c35d91717a5c4db94981e5e"
            },
            "dist": {
                "type": "zip",
                "url": "https://api.github.com/repos/laminas/laminas-mvc/zipball/88da7200cf8f5a970c35d91717a5c4db94981e5e",
                "reference": "88da7200cf8f5a970c35d91717a5c4db94981e5e",
                "shasum": ""
            },
            "require": {
                "container-interop/container-interop": "^1.2",
                "laminas/laminas-eventmanager": "^3.2",
                "laminas/laminas-http": "^2.7",
                "laminas/laminas-modulemanager": "^2.8",
                "laminas/laminas-router": "^3.0.2",
                "laminas/laminas-servicemanager": "^3.3",
                "laminas/laminas-stdlib": "^3.2.1",
                "laminas/laminas-view": "^2.11.3",
                "laminas/laminas-zendframework-bridge": "^1.0",
                "php": "^7.3 || ~8.0.0"
            },
            "replace": {
                "zendframework/zend-mvc": "^3.1.1"
            },
            "require-dev": {
                "http-interop/http-middleware": "^0.4.1",
                "laminas/laminas-coding-standard": "^1.0.0",
                "laminas/laminas-json": "^2.6.1 || ^3.0",
                "laminas/laminas-psr7bridge": "^1.0",
                "laminas/laminas-stratigility": ">=2.0.1 <2.2",
                "phpspec/prophecy-phpunit": "^2.0",
                "phpunit/phpunit": "^9.4.2"
            },
            "suggest": {
                "laminas/laminas-json": "(^2.6.1 || ^3.0) To auto-deserialize JSON body content in AbstractRestfulController extensions, when json_decode is unavailable",
                "laminas/laminas-log": "^2.9.1  To provide log functionality via LogFilterManager, LogFormatterManager, and LogProcessorManager",
                "laminas/laminas-mvc-console": "laminas-mvc-console provides the ability to expose laminas-mvc as a console application",
                "laminas/laminas-mvc-i18n": "laminas-mvc-i18n provides integration with laminas-i18n, including a translation bridge and translatable route segments",
                "laminas/laminas-mvc-middleware": "To dispatch middleware in your laminas-mvc application",
                "laminas/laminas-mvc-plugin-fileprg": "To provide Post/Redirect/Get functionality around forms that container file uploads",
                "laminas/laminas-mvc-plugin-flashmessenger": "To provide flash messaging capabilities between requests",
                "laminas/laminas-mvc-plugin-identity": "To access the authenticated identity (per laminas-authentication) in controllers",
                "laminas/laminas-mvc-plugin-prg": "To provide Post/Redirect/Get functionality within controllers",
                "laminas/laminas-paginator": "^2.7 To provide pagination functionality via PaginatorPluginManager",
                "laminas/laminas-servicemanager-di": "laminas-servicemanager-di provides utilities for integrating laminas-di and laminas-servicemanager in your laminas-mvc application"
            },
            "type": "library",
            "autoload": {
                "psr-4": {
                    "Laminas\\Mvc\\": "src/"
                }
            },
            "notification-url": "https://packagist.org/downloads/",
            "license": [
                "BSD-3-Clause"
            ],
            "description": "Laminas's event-driven MVC layer, including MVC Applications, Controllers, and Plugins",
            "homepage": "https://laminas.dev",
            "keywords": [
                "laminas",
                "mvc"
            ],
            "support": {
                "chat": "https://laminas.dev/chat",
                "docs": "https://docs.laminas.dev/laminas-mvc/",
                "forum": "https://discourse.laminas.dev",
                "issues": "https://github.com/laminas/laminas-mvc/issues",
                "rss": "https://github.com/laminas/laminas-mvc/releases.atom",
                "source": "https://github.com/laminas/laminas-mvc"
            },
            "funding": [
                {
                    "url": "https://funding.communitybridge.org/projects/laminas-project",
                    "type": "community_bridge"
                }
            ],
            "time": "2020-12-14T21:54:40+00:00"
        },
        {
            "name": "laminas/laminas-router",
            "version": "3.4.5",
            "source": {
                "type": "git",
                "url": "https://github.com/laminas/laminas-router.git",
                "reference": "aaf2eb364eedeb5c4d5b9ee14cd2938d0f7e89b7"
            },
            "dist": {
                "type": "zip",
                "url": "https://api.github.com/repos/laminas/laminas-router/zipball/aaf2eb364eedeb5c4d5b9ee14cd2938d0f7e89b7",
                "reference": "aaf2eb364eedeb5c4d5b9ee14cd2938d0f7e89b7",
                "shasum": ""
            },
            "require": {
                "container-interop/container-interop": "^1.2",
                "laminas/laminas-http": "^2.8.1",
                "laminas/laminas-servicemanager": "^2.7.8 || ^3.3",
                "laminas/laminas-stdlib": "^3.3",
                "laminas/laminas-zendframework-bridge": "^1.0",
                "php": "^7.3 || ~8.0.0"
            },
            "replace": {
                "zendframework/zend-router": "^3.3.0"
            },
            "require-dev": {
                "laminas/laminas-coding-standard": "~1.0.0",
                "laminas/laminas-i18n": "^2.7.4",
                "phpunit/phpunit": "^9.4"
            },
            "suggest": {
                "laminas/laminas-i18n": "^2.7.4, if defining translatable HTTP path segments"
            },
            "type": "library",
            "extra": {
                "laminas": {
                    "component": "Laminas\\Router",
                    "config-provider": "Laminas\\Router\\ConfigProvider"
                }
            },
            "autoload": {
                "psr-4": {
                    "Laminas\\Router\\": "src/"
                }
            },
            "notification-url": "https://packagist.org/downloads/",
            "license": [
                "BSD-3-Clause"
            ],
            "description": "Flexible routing system for HTTP and console applications",
            "homepage": "https://laminas.dev",
            "keywords": [
                "laminas",
                "routing"
            ],
            "support": {
                "chat": "https://laminas.dev/chat",
                "docs": "https://docs.laminas.dev/laminas-router/",
                "forum": "https://discourse.laminas.dev",
                "issues": "https://github.com/laminas/laminas-router/issues",
                "rss": "https://github.com/laminas/laminas-router/releases.atom",
                "source": "https://github.com/laminas/laminas-router"
            },
            "funding": [
                {
                    "url": "https://funding.communitybridge.org/projects/laminas-project",
                    "type": "community_bridge"
                }
            ],
            "time": "2021-04-19T16:06:00+00:00"
        },
        {
            "name": "laminas/laminas-server",
            "version": "2.10.0",
            "source": {
                "type": "git",
                "url": "https://github.com/laminas/laminas-server.git",
                "reference": "e1fd6853223feed7a00555144d661e0a914124cd"
            },
            "dist": {
                "type": "zip",
                "url": "https://api.github.com/repos/laminas/laminas-server/zipball/e1fd6853223feed7a00555144d661e0a914124cd",
                "reference": "e1fd6853223feed7a00555144d661e0a914124cd",
                "shasum": ""
            },
            "require": {
                "laminas/laminas-code": "^3.5.1 || ^4.0.0",
                "laminas/laminas-stdlib": "^3.3.1",
                "laminas/laminas-zendframework-bridge": "^1.2.0",
                "php": "^7.3 || ~8.0.0"
            },
            "replace": {
                "zendframework/zend-server": "^2.8.1"
            },
            "require-dev": {
                "laminas/laminas-coding-standard": "~1.0.0",
                "phpunit/phpunit": "^9.5.4",
                "psalm/plugin-phpunit": "^0.15.1",
                "vimeo/psalm": "^4.6.4"
            },
            "type": "library",
            "autoload": {
                "psr-4": {
                    "Laminas\\Server\\": "src/"
                }
            },
            "notification-url": "https://packagist.org/downloads/",
            "license": [
                "BSD-3-Clause"
            ],
            "description": "Create Reflection-based RPC servers",
            "homepage": "https://laminas.dev",
            "keywords": [
                "laminas",
                "server"
            ],
            "support": {
                "chat": "https://laminas.dev/chat",
                "docs": "https://docs.laminas.dev/laminas-server/",
                "forum": "https://discourse.laminas.dev",
                "issues": "https://github.com/laminas/laminas-server/issues",
                "rss": "https://github.com/laminas/laminas-server/releases.atom",
                "source": "https://github.com/laminas/laminas-server"
            },
            "funding": [
                {
                    "url": "https://funding.communitybridge.org/projects/laminas-project",
                    "type": "community_bridge"
                }
            ],
            "time": "2021-04-16T11:56:04+00:00"
        },
        {
            "name": "laminas/laminas-servicemanager",
            "version": "3.7.0",
            "source": {
                "type": "git",
                "url": "https://github.com/laminas/laminas-servicemanager.git",
                "reference": "2b0aee477fdbd3191af7c302b93dbc5fda0626f4"
            },
            "dist": {
                "type": "zip",
                "url": "https://api.github.com/repos/laminas/laminas-servicemanager/zipball/2b0aee477fdbd3191af7c302b93dbc5fda0626f4",
                "reference": "2b0aee477fdbd3191af7c302b93dbc5fda0626f4",
                "shasum": ""
            },
            "require": {
                "container-interop/container-interop": "^1.2",
                "laminas/laminas-stdlib": "^3.2.1",
                "laminas/laminas-zendframework-bridge": "^1.0",
                "php": "^7.3 || ~8.0.0",
                "psr/container": "^1.0"
            },
            "conflict": {
                "laminas/laminas-code": "<3.3.1",
                "zendframework/zend-code": "<3.3.1"
            },
            "provide": {
                "container-interop/container-interop-implementation": "^1.2",
                "psr/container-implementation": "^1.0"
            },
            "replace": {
                "zendframework/zend-servicemanager": "^3.4.0"
            },
            "require-dev": {
                "composer/package-versions-deprecated": "^1.0",
                "laminas/laminas-coding-standard": "~2.2.0",
                "laminas/laminas-container-config-test": "^0.3",
                "laminas/laminas-dependency-plugin": "^2.1.2",
                "mikey179/vfsstream": "^1.6.8",
                "ocramius/proxy-manager": "^2.2.3",
                "phpbench/phpbench": "^1.0.4",
                "phpspec/prophecy-phpunit": "^2.0",
                "phpunit/phpunit": "^9.4",
                "psalm/plugin-phpunit": "^0.16.1",
                "vimeo/psalm": "^4.8"
            },
            "suggest": {
                "ocramius/proxy-manager": "ProxyManager ^2.1.1 to handle lazy initialization of services"
            },
            "bin": [
                "bin/generate-deps-for-config-factory",
                "bin/generate-factory-for-class"
            ],
            "type": "library",
            "autoload": {
                "psr-4": {
                    "Laminas\\ServiceManager\\": "src/"
                }
            },
            "notification-url": "https://packagist.org/downloads/",
            "license": [
                "BSD-3-Clause"
            ],
            "description": "Factory-Driven Dependency Injection Container",
            "homepage": "https://laminas.dev",
            "keywords": [
                "PSR-11",
                "dependency-injection",
                "di",
                "dic",
                "laminas",
                "service-manager",
                "servicemanager"
            ],
            "support": {
                "chat": "https://laminas.dev/chat",
                "docs": "https://docs.laminas.dev/laminas-servicemanager/",
                "forum": "https://discourse.laminas.dev",
                "issues": "https://github.com/laminas/laminas-servicemanager/issues",
                "rss": "https://github.com/laminas/laminas-servicemanager/releases.atom",
                "source": "https://github.com/laminas/laminas-servicemanager"
            },
            "funding": [
                {
                    "url": "https://funding.communitybridge.org/projects/laminas-project",
                    "type": "community_bridge"
                }
            ],
            "time": "2021-07-24T19:33:07+00:00"
        },
        {
            "name": "laminas/laminas-session",
            "version": "2.11.0",
            "source": {
                "type": "git",
                "url": "https://github.com/laminas/laminas-session.git",
                "reference": "c4e19f1a3bc6f7ecf6f25f79b32717a544236922"
            },
            "dist": {
                "type": "zip",
                "url": "https://api.github.com/repos/laminas/laminas-session/zipball/c4e19f1a3bc6f7ecf6f25f79b32717a544236922",
                "reference": "c4e19f1a3bc6f7ecf6f25f79b32717a544236922",
                "shasum": ""
            },
            "require": {
                "laminas/laminas-eventmanager": "^3.0",
                "laminas/laminas-stdlib": "^3.2.1",
                "laminas/laminas-zendframework-bridge": "^1.0",
                "php": "^7.3 || ~8.0.0"
            },
            "replace": {
                "zendframework/zend-session": "^2.9.1"
            },
            "require-dev": {
                "container-interop/container-interop": "^1.1",
                "laminas/laminas-cache": "^2.6.1",
                "laminas/laminas-coding-standard": "~2.2.1",
                "laminas/laminas-db": "^2.7",
                "laminas/laminas-http": "^2.5.4",
                "laminas/laminas-servicemanager": "^3.0.3",
                "laminas/laminas-validator": "^2.6",
                "mongodb/mongodb": "^1.0.1",
                "php-mock/php-mock-phpunit": "^1.1.2 || ^2.0",
                "phpspec/prophecy-phpunit": "^2.0",
                "phpunit/phpunit": "^9.3"
            },
            "suggest": {
                "laminas/laminas-cache": "Laminas\\Cache component",
                "laminas/laminas-db": "Laminas\\Db component",
                "laminas/laminas-http": "Laminas\\Http component",
                "laminas/laminas-servicemanager": "Laminas\\ServiceManager component",
                "laminas/laminas-validator": "Laminas\\Validator component",
                "mongodb/mongodb": "If you want to use the MongoDB session save handler"
            },
            "type": "library",
            "extra": {
                "laminas": {
                    "component": "Laminas\\Session",
                    "config-provider": "Laminas\\Session\\ConfigProvider"
                }
            },
            "autoload": {
                "psr-4": {
                    "Laminas\\Session\\": "src/"
                }
            },
            "notification-url": "https://packagist.org/downloads/",
            "license": [
                "BSD-3-Clause"
            ],
            "description": "Object-oriented interface to PHP sessions and storage",
            "homepage": "https://laminas.dev",
            "keywords": [
                "laminas",
                "session"
            ],
            "support": {
                "chat": "https://laminas.dev/chat",
                "docs": "https://docs.laminas.dev/laminas-session/",
                "forum": "https://discourse.laminas.dev",
                "issues": "https://github.com/laminas/laminas-session/issues",
                "rss": "https://github.com/laminas/laminas-session/releases.atom",
                "source": "https://github.com/laminas/laminas-session"
            },
            "funding": [
                {
                    "url": "https://funding.communitybridge.org/projects/laminas-project",
                    "type": "community_bridge"
                }
            ],
            "time": "2021-06-30T15:33:53+00:00"
        },
        {
            "name": "laminas/laminas-soap",
            "version": "2.9.0",
            "source": {
                "type": "git",
                "url": "https://github.com/laminas/laminas-soap.git",
                "reference": "11672a79e9074fd8e4e7aedd75849902e7b45e23"
            },
            "dist": {
                "type": "zip",
                "url": "https://api.github.com/repos/laminas/laminas-soap/zipball/11672a79e9074fd8e4e7aedd75849902e7b45e23",
                "reference": "11672a79e9074fd8e4e7aedd75849902e7b45e23",
                "shasum": ""
            },
            "require": {
                "ext-dom": "*",
                "ext-soap": "*",
                "laminas/laminas-server": "^2.9",
                "laminas/laminas-stdlib": "^3.3",
                "laminas/laminas-uri": "^2.8",
                "laminas/laminas-zendframework-bridge": "^1.1.0",
                "php": "^7.3 || ~8.0.0"
            },
            "replace": {
                "zendframework/zend-soap": "^2.8.0"
            },
            "require-dev": {
                "laminas/laminas-coding-standard": "~1.0.0",
                "laminas/laminas-config": "^3.4",
                "laminas/laminas-http": "^2.14",
                "phpspec/prophecy-phpunit": "^2.0.1",
                "phpunit/phpunit": "^9.4.3"
            },
            "suggest": {
                "ext-curl": "Curl is required when .NET compatibility is required",
                "laminas/laminas-http": "Laminas\\Http component"
            },
            "type": "library",
            "autoload": {
                "psr-4": {
                    "Laminas\\Soap\\": "src/"
                }
            },
            "notification-url": "https://packagist.org/downloads/",
            "license": [
                "BSD-3-Clause"
            ],
            "homepage": "https://laminas.dev",
            "keywords": [
                "laminas",
                "soap"
            ],
            "support": {
                "chat": "https://laminas.dev/chat",
                "docs": "https://docs.laminas.dev/laminas-soap/",
                "forum": "https://discourse.laminas.dev",
                "issues": "https://github.com/laminas/laminas-soap/issues",
                "rss": "https://github.com/laminas/laminas-soap/releases.atom",
                "source": "https://github.com/laminas/laminas-soap"
            },
            "funding": [
                {
                    "url": "https://funding.communitybridge.org/projects/laminas-project",
                    "type": "community_bridge"
                }
            ],
            "time": "2021-02-17T18:59:03+00:00"
        },
        {
            "name": "laminas/laminas-stdlib",
            "version": "3.5.0",
            "source": {
                "type": "git",
                "url": "https://github.com/laminas/laminas-stdlib.git",
                "reference": "c8ac6a76a133e682acfabc821d4a2ec646934b12"
            },
            "dist": {
                "type": "zip",
                "url": "https://api.github.com/repos/laminas/laminas-stdlib/zipball/c8ac6a76a133e682acfabc821d4a2ec646934b12",
                "reference": "c8ac6a76a133e682acfabc821d4a2ec646934b12",
                "shasum": ""
            },
            "require": {
                "php": "^7.3 || ^8.0"
            },
            "conflict": {
                "zendframework/zend-stdlib": "*"
            },
            "require-dev": {
                "laminas/laminas-coding-standard": "~2.3.0",
                "phpbench/phpbench": "^0.17.1",
                "phpunit/phpunit": "~9.3.7",
                "psalm/plugin-phpunit": "^0.16.0",
                "vimeo/psalm": "^4.7"
            },
            "type": "library",
            "autoload": {
                "psr-4": {
                    "Laminas\\Stdlib\\": "src/"
                }
            },
            "notification-url": "https://packagist.org/downloads/",
            "license": [
                "BSD-3-Clause"
            ],
            "description": "SPL extensions, array utilities, error handlers, and more",
            "homepage": "https://laminas.dev",
            "keywords": [
                "laminas",
                "stdlib"
            ],
            "support": {
                "chat": "https://laminas.dev/chat",
                "docs": "https://docs.laminas.dev/laminas-stdlib/",
                "forum": "https://discourse.laminas.dev",
                "issues": "https://github.com/laminas/laminas-stdlib/issues",
                "rss": "https://github.com/laminas/laminas-stdlib/releases.atom",
                "source": "https://github.com/laminas/laminas-stdlib"
            },
            "funding": [
                {
                    "url": "https://funding.communitybridge.org/projects/laminas-project",
                    "type": "community_bridge"
                }
            ],
            "time": "2021-08-03T13:40:40+00:00"
        },
        {
            "name": "laminas/laminas-text",
            "version": "2.8.1",
            "source": {
                "type": "git",
                "url": "https://github.com/laminas/laminas-text.git",
                "reference": "d696fa1fb3880b9b8f02c08be58685013b421608"
            },
            "dist": {
                "type": "zip",
                "url": "https://api.github.com/repos/laminas/laminas-text/zipball/d696fa1fb3880b9b8f02c08be58685013b421608",
                "reference": "d696fa1fb3880b9b8f02c08be58685013b421608",
                "shasum": ""
            },
            "require": {
                "laminas/laminas-servicemanager": "^3.4",
                "laminas/laminas-stdlib": "^3.1",
                "laminas/laminas-zendframework-bridge": "^1.0",
                "php": "^7.3 || ~8.0.0"
            },
            "replace": {
                "zendframework/zend-text": "^2.7.1"
            },
            "require-dev": {
                "laminas/laminas-coding-standard": "~1.0.0",
                "laminas/laminas-config": "^3.4",
                "phpunit/phpunit": "^9.3"
            },
            "type": "library",
            "autoload": {
                "psr-4": {
                    "Laminas\\Text\\": "src/"
                }
            },
            "notification-url": "https://packagist.org/downloads/",
            "license": [
                "BSD-3-Clause"
            ],
            "description": "Create FIGlets and text-based tables",
            "homepage": "https://laminas.dev",
            "keywords": [
                "laminas",
                "text"
            ],
            "support": {
                "chat": "https://laminas.dev/chat",
                "docs": "https://docs.laminas.dev/laminas-text/",
                "forum": "https://discourse.laminas.dev",
                "issues": "https://github.com/laminas/laminas-text/issues",
                "rss": "https://github.com/laminas/laminas-text/releases.atom",
                "source": "https://github.com/laminas/laminas-text"
            },
            "funding": [
                {
                    "url": "https://funding.communitybridge.org/projects/laminas-project",
                    "type": "community_bridge"
                }
            ],
            "time": "2021-02-17T21:24:58+00:00"
        },
        {
            "name": "laminas/laminas-uri",
            "version": "2.8.1",
            "source": {
                "type": "git",
                "url": "https://github.com/laminas/laminas-uri.git",
                "reference": "79bd4c614c8cf9a6ba715a49fca8061e84933d87"
            },
            "dist": {
                "type": "zip",
                "url": "https://api.github.com/repos/laminas/laminas-uri/zipball/79bd4c614c8cf9a6ba715a49fca8061e84933d87",
                "reference": "79bd4c614c8cf9a6ba715a49fca8061e84933d87",
                "shasum": ""
            },
            "require": {
                "laminas/laminas-escaper": "^2.5",
                "laminas/laminas-validator": "^2.10",
                "laminas/laminas-zendframework-bridge": "^1.0",
                "php": "^7.3 || ~8.0.0"
            },
            "replace": {
                "zendframework/zend-uri": "^2.7.1"
            },
            "require-dev": {
                "laminas/laminas-coding-standard": "^2.1",
                "phpunit/phpunit": "^9.3"
            },
            "type": "library",
            "autoload": {
                "psr-4": {
                    "Laminas\\Uri\\": "src/"
                }
            },
            "notification-url": "https://packagist.org/downloads/",
            "license": [
                "BSD-3-Clause"
            ],
            "description": "A component that aids in manipulating and validating » Uniform Resource Identifiers (URIs)",
            "homepage": "https://laminas.dev",
            "keywords": [
                "laminas",
                "uri"
            ],
            "support": {
                "chat": "https://laminas.dev/chat",
                "docs": "https://docs.laminas.dev/laminas-uri/",
                "forum": "https://discourse.laminas.dev",
                "issues": "https://github.com/laminas/laminas-uri/issues",
                "rss": "https://github.com/laminas/laminas-uri/releases.atom",
                "source": "https://github.com/laminas/laminas-uri"
            },
            "funding": [
                {
                    "url": "https://funding.communitybridge.org/projects/laminas-project",
                    "type": "community_bridge"
                }
            ],
            "time": "2021-02-17T21:53:05+00:00"
        },
        {
            "name": "laminas/laminas-validator",
            "version": "2.14.5",
            "source": {
                "type": "git",
                "url": "https://github.com/laminas/laminas-validator.git",
                "reference": "4680bc4241cb5b3ff78954c421fe43105ca413b7"
            },
            "dist": {
                "type": "zip",
                "url": "https://api.github.com/repos/laminas/laminas-validator/zipball/4680bc4241cb5b3ff78954c421fe43105ca413b7",
                "reference": "4680bc4241cb5b3ff78954c421fe43105ca413b7",
                "shasum": ""
            },
            "require": {
                "container-interop/container-interop": "^1.1",
                "laminas/laminas-stdlib": "^3.3",
                "laminas/laminas-zendframework-bridge": "^1.0",
                "php": "^7.3 || ~8.0.0"
            },
            "replace": {
                "zendframework/zend-validator": "^2.13.0"
            },
            "require-dev": {
                "laminas/laminas-cache": "^2.6.1",
                "laminas/laminas-coding-standard": "~2.2.1",
                "laminas/laminas-config": "^2.6",
                "laminas/laminas-db": "^2.7",
                "laminas/laminas-filter": "^2.6",
                "laminas/laminas-http": "^2.14.2",
                "laminas/laminas-i18n": "^2.6",
                "laminas/laminas-math": "^2.6",
                "laminas/laminas-servicemanager": "^2.7.11 || ^3.0.3",
                "laminas/laminas-session": "^2.8",
                "laminas/laminas-uri": "^2.7",
                "phpspec/prophecy-phpunit": "^2.0",
                "phpunit/phpunit": "^9.3",
                "psalm/plugin-phpunit": "^0.15.0",
                "psr/http-client": "^1.0",
                "psr/http-factory": "^1.0",
                "psr/http-message": "^1.0",
                "vimeo/psalm": "^4.3"
            },
            "suggest": {
                "laminas/laminas-db": "Laminas\\Db component, required by the (No)RecordExists validator",
                "laminas/laminas-filter": "Laminas\\Filter component, required by the Digits validator",
                "laminas/laminas-i18n": "Laminas\\I18n component to allow translation of validation error messages",
                "laminas/laminas-i18n-resources": "Translations of validator messages",
                "laminas/laminas-math": "Laminas\\Math component, required by the Csrf validator",
                "laminas/laminas-servicemanager": "Laminas\\ServiceManager component to allow using the ValidatorPluginManager and validator chains",
                "laminas/laminas-session": "Laminas\\Session component, ^2.8; required by the Csrf validator",
                "laminas/laminas-uri": "Laminas\\Uri component, required by the Uri and Sitemap\\Loc validators",
                "psr/http-message": "psr/http-message, required when validating PSR-7 UploadedFileInterface instances via the Upload and UploadFile validators"
            },
            "type": "library",
            "extra": {
                "laminas": {
                    "component": "Laminas\\Validator",
                    "config-provider": "Laminas\\Validator\\ConfigProvider"
                }
            },
            "autoload": {
                "psr-4": {
                    "Laminas\\Validator\\": "src/"
                }
            },
            "notification-url": "https://packagist.org/downloads/",
            "license": [
                "BSD-3-Clause"
            ],
            "description": "Validation classes for a wide range of domains, and the ability to chain validators to create complex validation criteria",
            "homepage": "https://laminas.dev",
            "keywords": [
                "laminas",
                "validator"
            ],
            "support": {
                "chat": "https://laminas.dev/chat",
                "docs": "https://docs.laminas.dev/laminas-validator/",
                "forum": "https://discourse.laminas.dev",
                "issues": "https://github.com/laminas/laminas-validator/issues",
                "rss": "https://github.com/laminas/laminas-validator/releases.atom",
                "source": "https://github.com/laminas/laminas-validator"
            },
            "funding": [
                {
                    "url": "https://funding.communitybridge.org/projects/laminas-project",
                    "type": "community_bridge"
                }
            ],
            "time": "2021-07-14T13:59:23+00:00"
        },
        {
            "name": "laminas/laminas-view",
            "version": "2.12.0",
            "source": {
                "type": "git",
                "url": "https://github.com/laminas/laminas-view.git",
                "reference": "3ef103da6887809f08ecf52f42c31a76c9bf08b1"
            },
            "dist": {
                "type": "zip",
                "url": "https://api.github.com/repos/laminas/laminas-view/zipball/3ef103da6887809f08ecf52f42c31a76c9bf08b1",
                "reference": "3ef103da6887809f08ecf52f42c31a76c9bf08b1",
                "shasum": ""
            },
            "require": {
                "laminas/laminas-eventmanager": "^3.0",
                "laminas/laminas-json": "^2.6.1 || ^3.0",
                "laminas/laminas-loader": "^2.5",
                "laminas/laminas-stdlib": "^3.2.1",
                "laminas/laminas-zendframework-bridge": "^1.0",
                "php": "^7.3 || ~8.0.0"
            },
            "conflict": {
                "laminas/laminas-servicemanager": "<3.3"
            },
            "replace": {
                "zendframework/zend-view": "^2.11.4"
            },
            "require-dev": {
                "laminas/laminas-authentication": "^2.5",
                "laminas/laminas-cache": "^2.6.1",
                "laminas/laminas-coding-standard": "~1.0.0",
                "laminas/laminas-config": "^2.6",
                "laminas/laminas-console": "^2.6",
                "laminas/laminas-escaper": "^2.5",
                "laminas/laminas-feed": "^2.7",
                "laminas/laminas-filter": "^2.6.1",
                "laminas/laminas-http": "^2.5.4",
                "laminas/laminas-i18n": "^2.6",
                "laminas/laminas-log": "^2.7",
                "laminas/laminas-modulemanager": "^2.7.1",
                "laminas/laminas-mvc": "^2.7.14 || ^3.0",
                "laminas/laminas-navigation": "^2.5",
                "laminas/laminas-paginator": "^2.5",
                "laminas/laminas-permissions-acl": "^2.6",
                "laminas/laminas-router": "^3.0.1",
                "laminas/laminas-serializer": "^2.6.1",
                "laminas/laminas-servicemanager": "^3.3",
                "laminas/laminas-session": "^2.8.1",
                "laminas/laminas-uri": "^2.5",
                "phpspec/prophecy": "^1.12",
                "phpspec/prophecy-phpunit": "^2.0",
                "phpunit/phpunit": "^9.3"
            },
            "suggest": {
                "laminas/laminas-authentication": "Laminas\\Authentication component",
                "laminas/laminas-escaper": "Laminas\\Escaper component",
                "laminas/laminas-feed": "Laminas\\Feed component",
                "laminas/laminas-filter": "Laminas\\Filter component",
                "laminas/laminas-http": "Laminas\\Http component",
                "laminas/laminas-i18n": "Laminas\\I18n component",
                "laminas/laminas-mvc": "Laminas\\Mvc component",
                "laminas/laminas-mvc-plugin-flashmessenger": "laminas-mvc-plugin-flashmessenger component, if you want to use the FlashMessenger view helper with laminas-mvc versions 3 and up",
                "laminas/laminas-navigation": "Laminas\\Navigation component",
                "laminas/laminas-paginator": "Laminas\\Paginator component",
                "laminas/laminas-permissions-acl": "Laminas\\Permissions\\Acl component",
                "laminas/laminas-servicemanager": "Laminas\\ServiceManager component",
                "laminas/laminas-uri": "Laminas\\Uri component"
            },
            "bin": [
                "bin/templatemap_generator.php"
            ],
            "type": "library",
            "autoload": {
                "psr-4": {
                    "Laminas\\View\\": "src/"
                }
            },
            "notification-url": "https://packagist.org/downloads/",
            "license": [
                "BSD-3-Clause"
            ],
            "description": "Flexible view layer supporting and providing multiple view layers, helpers, and more",
            "homepage": "https://laminas.dev",
            "keywords": [
                "laminas",
                "view"
            ],
            "support": {
                "chat": "https://laminas.dev/chat",
                "docs": "https://docs.laminas.dev/laminas-view/",
                "forum": "https://discourse.laminas.dev",
                "issues": "https://github.com/laminas/laminas-view/issues",
                "rss": "https://github.com/laminas/laminas-view/releases.atom",
                "source": "https://github.com/laminas/laminas-view"
            },
            "funding": [
                {
                    "url": "https://funding.communitybridge.org/projects/laminas-project",
                    "type": "community_bridge"
                }
            ],
            "time": "2021-01-01T14:07:41+00:00"
        },
        {
            "name": "laminas/laminas-zendframework-bridge",
            "version": "1.3.0",
            "source": {
                "type": "git",
                "url": "https://github.com/laminas/laminas-zendframework-bridge.git",
                "reference": "13af2502d9bb6f7d33be2de4b51fb68c6cdb476e"
            },
            "dist": {
                "type": "zip",
                "url": "https://api.github.com/repos/laminas/laminas-zendframework-bridge/zipball/13af2502d9bb6f7d33be2de4b51fb68c6cdb476e",
                "reference": "13af2502d9bb6f7d33be2de4b51fb68c6cdb476e",
                "shasum": ""
            },
            "require": {
                "php": "^7.3 || ^8.0"
            },
            "require-dev": {
                "phpunit/phpunit": "^5.7 || ^6.5 || ^7.5 || ^8.1 || ^9.3",
                "psalm/plugin-phpunit": "^0.15.1",
                "squizlabs/php_codesniffer": "^3.5",
                "vimeo/psalm": "^4.6"
            },
            "type": "library",
            "extra": {
                "laminas": {
                    "module": "Laminas\\ZendFrameworkBridge"
                }
            },
            "autoload": {
                "files": [
                    "src/autoload.php"
                ],
                "psr-4": {
                    "Laminas\\ZendFrameworkBridge\\": "src//"
                }
            },
            "notification-url": "https://packagist.org/downloads/",
            "license": [
                "BSD-3-Clause"
            ],
            "description": "Alias legacy ZF class names to Laminas Project equivalents.",
            "keywords": [
                "ZendFramework",
                "autoloading",
                "laminas",
                "zf"
            ],
            "support": {
                "forum": "https://discourse.laminas.dev/",
                "issues": "https://github.com/laminas/laminas-zendframework-bridge/issues",
                "rss": "https://github.com/laminas/laminas-zendframework-bridge/releases.atom",
                "source": "https://github.com/laminas/laminas-zendframework-bridge"
            },
            "funding": [
                {
                    "url": "https://funding.communitybridge.org/projects/laminas-project",
                    "type": "community_bridge"
                }
            ],
            "time": "2021-06-24T12:49:22+00:00"
        },
        {
            "name": "league/flysystem",
            "version": "2.2.0",
            "source": {
                "type": "git",
                "url": "https://github.com/thephpleague/flysystem.git",
                "reference": "29a3ba148287db3142412ef34f6fdcbc22c957cd"
            },
            "dist": {
                "type": "zip",
                "url": "https://api.github.com/repos/thephpleague/flysystem/zipball/29a3ba148287db3142412ef34f6fdcbc22c957cd",
                "reference": "29a3ba148287db3142412ef34f6fdcbc22c957cd",
                "shasum": ""
            },
            "require": {
                "ext-json": "*",
                "league/mime-type-detection": "^1.0.0",
                "php": "^7.2 || ^8.0"
            },
            "conflict": {
                "guzzlehttp/ringphp": "<1.1.1"
            },
            "require-dev": {
                "async-aws/s3": "^1.5",
                "async-aws/simple-s3": "^1.0",
                "aws/aws-sdk-php": "^3.132.4",
                "composer/semver": "^3.0",
                "ext-fileinfo": "*",
                "friendsofphp/php-cs-fixer": "^2.16",
                "google/cloud-storage": "^1.23",
                "phpseclib/phpseclib": "^2.0",
                "phpstan/phpstan": "^0.12.26",
                "phpunit/phpunit": "^8.5 || ^9.4",
                "sabre/dav": "^4.1"
            },
            "type": "library",
            "autoload": {
                "psr-4": {
                    "League\\Flysystem\\": "src"
                }
            },
            "notification-url": "https://packagist.org/downloads/",
            "license": [
                "MIT"
            ],
            "authors": [
                {
                    "name": "Frank de Jonge",
                    "email": "info@frankdejonge.nl"
                }
            ],
            "description": "File storage abstraction for PHP",
            "keywords": [
                "WebDAV",
                "aws",
                "cloud",
                "file",
                "files",
                "filesystem",
                "filesystems",
                "ftp",
                "s3",
                "sftp",
                "storage"
            ],
            "support": {
                "issues": "https://github.com/thephpleague/flysystem/issues",
                "source": "https://github.com/thephpleague/flysystem/tree/2.2.0"
            },
            "funding": [
                {
                    "url": "https://offset.earth/frankdejonge",
                    "type": "custom"
                },
                {
                    "url": "https://github.com/frankdejonge",
                    "type": "github"
                },
                {
                    "url": "https://tidelift.com/funding/github/packagist/league/flysystem",
                    "type": "tidelift"
                }
            ],
            "time": "2021-07-20T16:54:08+00:00"
        },
        {
            "name": "league/flysystem-aws-s3-v3",
            "version": "2.1.0",
            "source": {
                "type": "git",
                "url": "https://github.com/thephpleague/flysystem-aws-s3-v3.git",
                "reference": "8d8edfe2541d94e6607808e3dd8484734c86eb2a"
            },
            "dist": {
                "type": "zip",
                "url": "https://api.github.com/repos/thephpleague/flysystem-aws-s3-v3/zipball/8d8edfe2541d94e6607808e3dd8484734c86eb2a",
                "reference": "8d8edfe2541d94e6607808e3dd8484734c86eb2a",
                "shasum": ""
            },
            "require": {
                "aws/aws-sdk-php": "^3.132.4",
                "league/flysystem": "^2.0.0",
                "league/mime-type-detection": "^1.0.0",
                "php": "^7.2 || ^8.0"
            },
            "conflict": {
                "guzzlehttp/ringphp": "<1.1.1"
            },
            "type": "library",
            "autoload": {
                "psr-4": {
                    "League\\Flysystem\\AwsS3V3\\": ""
                }
            },
            "notification-url": "https://packagist.org/downloads/",
            "license": [
                "MIT"
            ],
            "authors": [
                {
                    "name": "Frank de Jonge",
                    "email": "info@frankdejonge.nl"
                }
            ],
            "description": "AWS S3 filesystem adapter for Flysystem.",
            "keywords": [
                "Flysystem",
                "aws",
                "file",
                "files",
                "filesystem",
                "s3",
                "storage"
            ],
            "support": {
                "issues": "https://github.com/thephpleague/flysystem-aws-s3-v3/issues",
                "source": "https://github.com/thephpleague/flysystem-aws-s3-v3/tree/2.1.0"
            },
            "time": "2021-05-24T15:37:00+00:00"
        },
        {
            "name": "league/mime-type-detection",
            "version": "1.7.0",
            "source": {
                "type": "git",
                "url": "https://github.com/thephpleague/mime-type-detection.git",
                "reference": "3b9dff8aaf7323590c1d2e443db701eb1f9aa0d3"
            },
            "dist": {
                "type": "zip",
                "url": "https://api.github.com/repos/thephpleague/mime-type-detection/zipball/3b9dff8aaf7323590c1d2e443db701eb1f9aa0d3",
                "reference": "3b9dff8aaf7323590c1d2e443db701eb1f9aa0d3",
                "shasum": ""
            },
            "require": {
                "ext-fileinfo": "*",
                "php": "^7.2 || ^8.0"
            },
            "require-dev": {
                "friendsofphp/php-cs-fixer": "^2.18",
                "phpstan/phpstan": "^0.12.68",
                "phpunit/phpunit": "^8.5.8 || ^9.3"
            },
            "type": "library",
            "autoload": {
                "psr-4": {
                    "League\\MimeTypeDetection\\": "src"
                }
            },
            "notification-url": "https://packagist.org/downloads/",
            "license": [
                "MIT"
            ],
            "authors": [
                {
                    "name": "Frank de Jonge",
                    "email": "info@frankdejonge.nl"
                }
            ],
            "description": "Mime-type detection for Flysystem",
            "support": {
                "issues": "https://github.com/thephpleague/mime-type-detection/issues",
                "source": "https://github.com/thephpleague/mime-type-detection/tree/1.7.0"
            },
            "funding": [
                {
                    "url": "https://github.com/frankdejonge",
                    "type": "github"
                },
                {
                    "url": "https://tidelift.com/funding/github/packagist/league/flysystem",
                    "type": "tidelift"
                }
            ],
            "time": "2021-01-18T20:58:21+00:00"
        },
        {
            "name": "magento/composer",
            "version": "1.7.0",
            "source": {
                "type": "git",
                "url": "https://github.com/magento/composer.git",
                "reference": "59a67efe96a11d9d00ae20694c48c20770c4e904"
            },
            "dist": {
                "type": "zip",
                "url": "https://api.github.com/repos/magento/composer/zipball/59a67efe96a11d9d00ae20694c48c20770c4e904",
                "reference": "59a67efe96a11d9d00ae20694c48c20770c4e904",
                "shasum": ""
            },
            "require": {
                "composer/composer": "^1.9 || ^2.0",
                "php": "~7.3.0||~7.4.0",
                "symfony/console": "~4.4.0"
            },
            "require-dev": {
                "phpunit/phpunit": "^9"
            },
            "type": "library",
            "autoload": {
                "psr-4": {
                    "Magento\\Composer\\": "src"
                }
            },
            "notification-url": "https://packagist.org/downloads/",
            "license": [
                "OSL-3.0",
                "AFL-3.0"
            ],
            "description": "Magento composer library helps to instantiate Composer application and run composer commands.",
            "support": {
                "issues": "https://github.com/magento/composer/issues",
                "source": "https://github.com/magento/composer/tree/1.7.0"
            },
            "time": "2021-03-29T21:33:27+00:00"
        },
        {
            "name": "magento/magento-composer-installer",
            "version": "0.2.1",
            "source": {
                "type": "git",
                "url": "https://github.com/magento/magento-composer-installer.git",
                "reference": "b9f929f718ef93ed61b6410bad85d40c37fd5ed3"
            },
            "dist": {
                "type": "zip",
                "url": "https://api.github.com/repos/magento/magento-composer-installer/zipball/b9f929f718ef93ed61b6410bad85d40c37fd5ed3",
                "reference": "b9f929f718ef93ed61b6410bad85d40c37fd5ed3",
                "shasum": ""
            },
            "require": {
                "composer-plugin-api": "^1.1 || ^2.0",
                "composer/composer": "^1.9 || ^2.0"
            },
            "replace": {
                "magento-hackathon/magento-composer-installer": "*"
            },
            "require-dev": {
                "firegento/phpcs": "~1.1.0",
                "mikey179/vfsstream": "*",
                "phpunit/phpunit": "*",
                "phpunit/phpunit-mock-objects": "dev-master",
                "squizlabs/php_codesniffer": "1.4.7",
                "symfony/process": "*"
            },
            "type": "composer-plugin",
            "extra": {
                "composer-command-registry": [
                    "MagentoHackathon\\Composer\\Magento\\Command\\DeployCommand"
                ],
                "class": "MagentoHackathon\\Composer\\Magento\\Plugin"
            },
            "autoload": {
                "psr-0": {
                    "MagentoHackathon\\Composer\\Magento": "src/"
                }
            },
            "notification-url": "https://packagist.org/downloads/",
            "license": [
                "OSL-3.0"
            ],
            "authors": [
                {
                    "name": "Daniel Fahlke aka Flyingmana",
                    "email": "flyingmana@googlemail.com"
                },
                {
                    "name": "Jörg Weller",
                    "email": "weller@flagbit.de"
                },
                {
                    "name": "Karl Spies",
                    "email": "karl.spies@gmx.net"
                },
                {
                    "name": "Tobias Vogt",
                    "email": "tobi@webguys.de"
                },
                {
                    "name": "David Fuhr",
                    "email": "fuhr@flagbit.de"
                },
                {
                    "name": "Vinai Kopp",
                    "email": "vinai@netzarbeiter.com"
                }
            ],
            "description": "Composer installer for Magento modules",
            "homepage": "https://github.com/magento/magento-composer-installer",
            "keywords": [
                "composer-installer",
                "magento"
            ],
            "support": {
                "source": "https://github.com/magento/magento-composer-installer/tree/0.2.1"
            },
            "time": "2021-03-04T20:05:10+00:00"
        },
        {
            "name": "magento/zendframework1",
            "version": "1.14.5",
            "source": {
                "type": "git",
                "url": "https://github.com/magento/zf1.git",
                "reference": "6ad81500d33f085ca2391f2b59e37bd34203b29b"
            },
            "dist": {
                "type": "zip",
                "url": "https://api.github.com/repos/magento/zf1/zipball/6ad81500d33f085ca2391f2b59e37bd34203b29b",
                "reference": "6ad81500d33f085ca2391f2b59e37bd34203b29b",
                "shasum": ""
            },
            "require": {
                "php": ">=5.2.11"
            },
            "require-dev": {
                "phpunit/dbunit": "1.3.*",
                "phpunit/phpunit": "3.7.*"
            },
            "type": "library",
            "extra": {
                "branch-alias": {
                    "dev-master": "1.12.x-dev"
                }
            },
            "autoload": {
                "psr-0": {
                    "Zend_": "library/"
                }
            },
            "notification-url": "https://packagist.org/downloads/",
            "include-path": [
                "library/"
            ],
            "license": [
                "BSD-3-Clause"
            ],
            "description": "Magento Zend Framework 1",
            "homepage": "http://framework.zend.com/",
            "keywords": [
                "ZF1",
                "framework"
            ],
            "support": {
                "issues": "https://github.com/magento/zf1/issues",
                "source": "https://github.com/magento/zf1/tree/1.14.5"
            },
            "time": "2020-12-02T21:12:59+00:00"
        },
        {
            "name": "monolog/monolog",
            "version": "2.3.2",
            "source": {
                "type": "git",
                "url": "https://github.com/Seldaek/monolog.git",
                "reference": "71312564759a7db5b789296369c1a264efc43aad"
            },
            "dist": {
                "type": "zip",
                "url": "https://api.github.com/repos/Seldaek/monolog/zipball/71312564759a7db5b789296369c1a264efc43aad",
                "reference": "71312564759a7db5b789296369c1a264efc43aad",
                "shasum": ""
            },
            "require": {
                "php": ">=7.2",
                "psr/log": "^1.0.1"
            },
            "provide": {
                "psr/log-implementation": "1.0.0"
            },
            "require-dev": {
                "aws/aws-sdk-php": "^2.4.9 || ^3.0",
                "doctrine/couchdb": "~1.0@dev",
                "elasticsearch/elasticsearch": "^7",
                "graylog2/gelf-php": "^1.4.2",
                "mongodb/mongodb": "^1.8",
                "php-amqplib/php-amqplib": "~2.4",
                "php-console/php-console": "^3.1.3",
                "phpspec/prophecy": "^1.6.1",
                "phpstan/phpstan": "^0.12.91",
                "phpunit/phpunit": "^8.5",
                "predis/predis": "^1.1",
                "rollbar/rollbar": "^1.3",
                "ruflin/elastica": ">=0.90 <7.0.1",
                "swiftmailer/swiftmailer": "^5.3|^6.0"
            },
            "suggest": {
                "aws/aws-sdk-php": "Allow sending log messages to AWS services like DynamoDB",
                "doctrine/couchdb": "Allow sending log messages to a CouchDB server",
                "elasticsearch/elasticsearch": "Allow sending log messages to an Elasticsearch server via official client",
                "ext-amqp": "Allow sending log messages to an AMQP server (1.0+ required)",
                "ext-mbstring": "Allow to work properly with unicode symbols",
                "ext-mongodb": "Allow sending log messages to a MongoDB server (via driver)",
                "graylog2/gelf-php": "Allow sending log messages to a GrayLog2 server",
                "mongodb/mongodb": "Allow sending log messages to a MongoDB server (via library)",
                "php-amqplib/php-amqplib": "Allow sending log messages to an AMQP server using php-amqplib",
                "php-console/php-console": "Allow sending log messages to Google Chrome",
                "rollbar/rollbar": "Allow sending log messages to Rollbar",
                "ruflin/elastica": "Allow sending log messages to an Elastic Search server"
            },
            "type": "library",
            "extra": {
                "branch-alias": {
                    "dev-main": "2.x-dev"
                }
            },
            "autoload": {
                "psr-4": {
                    "Monolog\\": "src/Monolog"
                }
            },
            "notification-url": "https://packagist.org/downloads/",
            "license": [
                "MIT"
            ],
            "authors": [
                {
                    "name": "Jordi Boggiano",
                    "email": "j.boggiano@seld.be",
                    "homepage": "https://seld.be"
                }
            ],
            "description": "Sends your logs to files, sockets, inboxes, databases and various web services",
            "homepage": "https://github.com/Seldaek/monolog",
            "keywords": [
                "log",
                "logging",
                "psr-3"
            ],
            "support": {
                "issues": "https://github.com/Seldaek/monolog/issues",
                "source": "https://github.com/Seldaek/monolog/tree/2.3.2"
            },
            "funding": [
                {
                    "url": "https://github.com/Seldaek",
                    "type": "github"
                },
                {
                    "url": "https://tidelift.com/funding/github/packagist/monolog/monolog",
                    "type": "tidelift"
                }
            ],
            "time": "2021-07-23T07:42:52+00:00"
        },
        {
            "name": "mtdowling/jmespath.php",
            "version": "2.6.1",
            "source": {
                "type": "git",
                "url": "https://github.com/jmespath/jmespath.php.git",
                "reference": "9b87907a81b87bc76d19a7fb2d61e61486ee9edb"
            },
            "dist": {
                "type": "zip",
                "url": "https://api.github.com/repos/jmespath/jmespath.php/zipball/9b87907a81b87bc76d19a7fb2d61e61486ee9edb",
                "reference": "9b87907a81b87bc76d19a7fb2d61e61486ee9edb",
                "shasum": ""
            },
            "require": {
                "php": "^5.4 || ^7.0 || ^8.0",
                "symfony/polyfill-mbstring": "^1.17"
            },
            "require-dev": {
                "composer/xdebug-handler": "^1.4 || ^2.0",
                "phpunit/phpunit": "^4.8.36 || ^7.5.15"
            },
            "bin": [
                "bin/jp.php"
            ],
            "type": "library",
            "extra": {
                "branch-alias": {
                    "dev-master": "2.6-dev"
                }
            },
            "autoload": {
                "psr-4": {
                    "JmesPath\\": "src/"
                },
                "files": [
                    "src/JmesPath.php"
                ]
            },
            "notification-url": "https://packagist.org/downloads/",
            "license": [
                "MIT"
            ],
            "authors": [
                {
                    "name": "Michael Dowling",
                    "email": "mtdowling@gmail.com",
                    "homepage": "https://github.com/mtdowling"
                }
            ],
            "description": "Declaratively specify how to extract elements from a JSON document",
            "keywords": [
                "json",
                "jsonpath"
            ],
            "support": {
                "issues": "https://github.com/jmespath/jmespath.php/issues",
                "source": "https://github.com/jmespath/jmespath.php/tree/2.6.1"
            },
            "time": "2021-06-14T00:11:39+00:00"
        },
        {
            "name": "nikic/php-parser",
            "version": "v4.4.0",
            "source": {
                "type": "git",
                "url": "https://github.com/nikic/PHP-Parser.git",
                "reference": "bd43ec7152eaaab3bd8c6d0aa95ceeb1df8ee120"
            },
            "dist": {
                "type": "zip",
                "url": "https://api.github.com/repos/nikic/PHP-Parser/zipball/bd43ec7152eaaab3bd8c6d0aa95ceeb1df8ee120",
                "reference": "bd43ec7152eaaab3bd8c6d0aa95ceeb1df8ee120",
                "shasum": ""
            },
            "require": {
                "ext-tokenizer": "*",
                "php": ">=7.0"
            },
            "require-dev": {
                "ircmaxell/php-yacc": "0.0.5",
                "phpunit/phpunit": "^6.5 || ^7.0 || ^8.0"
            },
            "bin": [
                "bin/php-parse"
            ],
            "type": "library",
            "extra": {
                "branch-alias": {
                    "dev-master": "4.3-dev"
                }
            },
            "autoload": {
                "psr-4": {
                    "PhpParser\\": "lib/PhpParser"
                }
            },
            "notification-url": "https://packagist.org/downloads/",
            "license": [
                "BSD-3-Clause"
            ],
            "authors": [
                {
                    "name": "Nikita Popov"
                }
            ],
            "description": "A PHP parser written in PHP",
            "keywords": [
                "parser",
                "php"
            ],
            "support": {
                "issues": "https://github.com/nikic/PHP-Parser/issues",
                "source": "https://github.com/nikic/PHP-Parser/tree/master"
            },
            "time": "2020-04-10T16:34:50+00:00"
        },
        {
            "name": "pelago/emogrifier",
            "version": "v5.0.1",
            "source": {
                "type": "git",
                "url": "https://github.com/MyIntervals/emogrifier.git",
                "reference": "37595a9bb62c3c25969bdd9e8d7dd24c3ac62bc9"
            },
            "dist": {
                "type": "zip",
                "url": "https://api.github.com/repos/MyIntervals/emogrifier/zipball/37595a9bb62c3c25969bdd9e8d7dd24c3ac62bc9",
                "reference": "37595a9bb62c3c25969bdd9e8d7dd24c3ac62bc9",
                "shasum": ""
            },
            "require": {
                "ext-dom": "*",
                "ext-libxml": "*",
                "php": "~7.1.0 || ~7.2.0 || ~7.3.0 || ~7.4.0 || ~8.0.0",
                "symfony/css-selector": "^3.4.32 || ^4.4 || ^5.1"
            },
            "require-dev": {
                "php-parallel-lint/php-parallel-lint": "^1.2.0",
                "rawr/cross-data-providers": "^2.3.0",
                "slevomat/coding-standard": "^6.4.1",
                "squizlabs/php_codesniffer": "^3.5.8"
            },
            "type": "library",
            "extra": {
                "branch-alias": {
                    "dev-main": "6.0.x-dev"
                }
            },
            "autoload": {
                "psr-4": {
                    "Pelago\\Emogrifier\\": "src/"
                }
            },
            "notification-url": "https://packagist.org/downloads/",
            "license": [
                "MIT"
            ],
            "authors": [
                {
                    "name": "Oliver Klee",
                    "email": "github@oliverklee.de"
                },
                {
                    "name": "Zoli Szabó",
                    "email": "zoli.szabo+github@gmail.com"
                },
                {
                    "name": "John Reeve",
                    "email": "jreeve@pelagodesign.com"
                },
                {
                    "name": "Jake Hotson",
                    "email": "jake@qzdesign.co.uk"
                },
                {
                    "name": "Cameron Brooks"
                },
                {
                    "name": "Jaime Prado"
                }
            ],
            "description": "Converts CSS styles into inline style attributes in your HTML code",
            "homepage": "https://www.myintervals.com/emogrifier.php",
            "keywords": [
                "css",
                "email",
                "pre-processing"
            ],
            "support": {
                "issues": "https://github.com/MyIntervals/emogrifier/issues",
                "source": "https://github.com/MyIntervals/emogrifier"
            },
            "time": "2021-04-06T08:18:22+00:00"
        },
        {
            "name": "php-amqplib/php-amqplib",
            "version": "v3.0.0",
            "source": {
                "type": "git",
                "url": "https://github.com/php-amqplib/php-amqplib.git",
                "reference": "c0a8eade209b7e43d6a405303d8de716dfd02749"
            },
            "dist": {
                "type": "zip",
                "url": "https://api.github.com/repos/php-amqplib/php-amqplib/zipball/c0a8eade209b7e43d6a405303d8de716dfd02749",
                "reference": "c0a8eade209b7e43d6a405303d8de716dfd02749",
                "shasum": ""
            },
            "require": {
                "ext-mbstring": "*",
                "ext-sockets": "*",
                "php": "^7.0|~8.0.0",
                "phpseclib/phpseclib": "^2.0|^3.0"
            },
            "conflict": {
                "php": "7.4.0 - 7.4.1"
            },
            "replace": {
                "videlalvaro/php-amqplib": "self.version"
            },
            "require-dev": {
                "ext-curl": "*",
                "nategood/httpful": "^0.2.20",
                "phpunit/phpunit": "^6.5|^7.0|^9.5",
                "squizlabs/php_codesniffer": "^3.5"
            },
            "type": "library",
            "extra": {
                "branch-alias": {
                    "dev-master": "3.0-dev"
                }
            },
            "autoload": {
                "psr-4": {
                    "PhpAmqpLib\\": "PhpAmqpLib/"
                }
            },
            "notification-url": "https://packagist.org/downloads/",
            "license": [
                "LGPL-2.1-or-later"
            ],
            "authors": [
                {
                    "name": "Alvaro Videla",
                    "role": "Original Maintainer"
                },
                {
                    "name": "Raúl Araya",
                    "email": "nubeiro@gmail.com",
                    "role": "Maintainer"
                },
                {
                    "name": "Luke Bakken",
                    "email": "luke@bakken.io",
                    "role": "Maintainer"
                },
                {
                    "name": "Ramūnas Dronga",
                    "email": "github@ramuno.lt",
                    "role": "Maintainer"
                }
            ],
            "description": "Formerly videlalvaro/php-amqplib.  This library is a pure PHP implementation of the AMQP protocol. It's been tested against RabbitMQ.",
            "homepage": "https://github.com/php-amqplib/php-amqplib/",
            "keywords": [
                "message",
                "queue",
                "rabbitmq"
            ],
            "support": {
                "issues": "https://github.com/php-amqplib/php-amqplib/issues",
                "source": "https://github.com/php-amqplib/php-amqplib/tree/v3.0.0"
            },
            "time": "2021-03-16T15:00:23+00:00"
        },
        {
            "name": "phpseclib/mcrypt_compat",
            "version": "1.0.8",
            "source": {
                "type": "git",
                "url": "https://github.com/phpseclib/mcrypt_compat.git",
                "reference": "f74c7b1897b62f08f268184b8bb98d9d9ab723b0"
            },
            "dist": {
                "type": "zip",
                "url": "https://api.github.com/repos/phpseclib/mcrypt_compat/zipball/f74c7b1897b62f08f268184b8bb98d9d9ab723b0",
                "reference": "f74c7b1897b62f08f268184b8bb98d9d9ab723b0",
                "shasum": ""
            },
            "require": {
                "php": ">=5.3.3",
                "phpseclib/phpseclib": ">=2.0.11 <3.0.0"
            },
            "require-dev": {
                "phpunit/phpunit": "^4.8.35|^5.7|^6.0"
            },
            "suggest": {
                "ext-openssl": "Will enable faster cryptographic operations"
            },
            "type": "library",
            "autoload": {
                "files": [
                    "lib/mcrypt.php"
                ]
            },
            "notification-url": "https://packagist.org/downloads/",
            "license": [
                "MIT"
            ],
            "authors": [
                {
                    "name": "Jim Wigginton",
                    "email": "terrafrost@php.net",
                    "homepage": "http://phpseclib.sourceforge.net"
                }
            ],
            "description": "PHP 7.1 polyfill for the mcrypt extension from PHP <= 7.0",
            "keywords": [
                "cryptograpy",
                "encryption",
                "mcrypt"
            ],
            "support": {
                "email": "terrafrost@php.net",
                "issues": "https://github.com/phpseclib/mcrypt_compat/issues",
                "source": "https://github.com/phpseclib/mcrypt_compat"
            },
            "time": "2018-08-22T03:11:43+00:00"
        },
        {
            "name": "phpseclib/phpseclib",
            "version": "2.0.32",
            "source": {
                "type": "git",
                "url": "https://github.com/phpseclib/phpseclib.git",
                "reference": "f5c4c19880d45d0be3e7d24ae8ac434844a898cd"
            },
            "dist": {
                "type": "zip",
                "url": "https://api.github.com/repos/phpseclib/phpseclib/zipball/f5c4c19880d45d0be3e7d24ae8ac434844a898cd",
                "reference": "f5c4c19880d45d0be3e7d24ae8ac434844a898cd",
                "shasum": ""
            },
            "require": {
                "php": ">=5.3.3"
            },
            "require-dev": {
                "phing/phing": "~2.7",
                "phpunit/phpunit": "^4.8.35|^5.7|^6.0|^9.4",
                "squizlabs/php_codesniffer": "~2.0"
            },
            "suggest": {
                "ext-gmp": "Install the GMP (GNU Multiple Precision) extension in order to speed up arbitrary precision integer arithmetic operations.",
                "ext-libsodium": "SSH2/SFTP can make use of some algorithms provided by the libsodium-php extension.",
                "ext-mcrypt": "Install the Mcrypt extension in order to speed up a few other cryptographic operations.",
                "ext-openssl": "Install the OpenSSL extension in order to speed up a wide variety of cryptographic operations."
            },
            "type": "library",
            "autoload": {
                "files": [
                    "phpseclib/bootstrap.php"
                ],
                "psr-4": {
                    "phpseclib\\": "phpseclib/"
                }
            },
            "notification-url": "https://packagist.org/downloads/",
            "license": [
                "MIT"
            ],
            "authors": [
                {
                    "name": "Jim Wigginton",
                    "email": "terrafrost@php.net",
                    "role": "Lead Developer"
                },
                {
                    "name": "Patrick Monnerat",
                    "email": "pm@datasphere.ch",
                    "role": "Developer"
                },
                {
                    "name": "Andreas Fischer",
                    "email": "bantu@phpbb.com",
                    "role": "Developer"
                },
                {
                    "name": "Hans-Jürgen Petrich",
                    "email": "petrich@tronic-media.com",
                    "role": "Developer"
                },
                {
                    "name": "Graham Campbell",
                    "email": "graham@alt-three.com",
                    "role": "Developer"
                }
            ],
            "description": "PHP Secure Communications Library - Pure-PHP implementations of RSA, AES, SSH2, SFTP, X.509 etc.",
            "homepage": "http://phpseclib.sourceforge.net",
            "keywords": [
                "BigInteger",
                "aes",
                "asn.1",
                "asn1",
                "blowfish",
                "crypto",
                "cryptography",
                "encryption",
                "rsa",
                "security",
                "sftp",
                "signature",
                "signing",
                "ssh",
                "twofish",
                "x.509",
                "x509"
            ],
            "support": {
                "issues": "https://github.com/phpseclib/phpseclib/issues",
                "source": "https://github.com/phpseclib/phpseclib/tree/2.0.32"
            },
            "funding": [
                {
                    "url": "https://github.com/terrafrost",
                    "type": "github"
                },
                {
                    "url": "https://www.patreon.com/phpseclib",
                    "type": "patreon"
                },
                {
                    "url": "https://tidelift.com/funding/github/packagist/phpseclib/phpseclib",
                    "type": "tidelift"
                }
            ],
            "time": "2021-06-12T12:12:59+00:00"
        },
        {
            "name": "psr/container",
            "version": "1.1.1",
            "source": {
                "type": "git",
                "url": "https://github.com/php-fig/container.git",
                "reference": "8622567409010282b7aeebe4bb841fe98b58dcaf"
            },
            "dist": {
                "type": "zip",
                "url": "https://api.github.com/repos/php-fig/container/zipball/8622567409010282b7aeebe4bb841fe98b58dcaf",
                "reference": "8622567409010282b7aeebe4bb841fe98b58dcaf",
                "shasum": ""
            },
            "require": {
                "php": ">=7.2.0"
            },
            "type": "library",
            "autoload": {
                "psr-4": {
                    "Psr\\Container\\": "src/"
                }
            },
            "notification-url": "https://packagist.org/downloads/",
            "license": [
                "MIT"
            ],
            "authors": [
                {
                    "name": "PHP-FIG",
                    "homepage": "https://www.php-fig.org/"
                }
            ],
            "description": "Common Container Interface (PHP FIG PSR-11)",
            "homepage": "https://github.com/php-fig/container",
            "keywords": [
                "PSR-11",
                "container",
                "container-interface",
                "container-interop",
                "psr"
            ],
            "support": {
                "issues": "https://github.com/php-fig/container/issues",
                "source": "https://github.com/php-fig/container/tree/1.1.1"
            },
            "time": "2021-03-05T17:36:06+00:00"
        },
        {
            "name": "psr/event-dispatcher",
            "version": "1.0.0",
            "source": {
                "type": "git",
                "url": "https://github.com/php-fig/event-dispatcher.git",
                "reference": "dbefd12671e8a14ec7f180cab83036ed26714bb0"
            },
            "dist": {
                "type": "zip",
                "url": "https://api.github.com/repos/php-fig/event-dispatcher/zipball/dbefd12671e8a14ec7f180cab83036ed26714bb0",
                "reference": "dbefd12671e8a14ec7f180cab83036ed26714bb0",
                "shasum": ""
            },
            "require": {
                "php": ">=7.2.0"
            },
            "type": "library",
            "extra": {
                "branch-alias": {
                    "dev-master": "1.0.x-dev"
                }
            },
            "autoload": {
                "psr-4": {
                    "Psr\\EventDispatcher\\": "src/"
                }
            },
            "notification-url": "https://packagist.org/downloads/",
            "license": [
                "MIT"
            ],
            "authors": [
                {
                    "name": "PHP-FIG",
                    "homepage": "http://www.php-fig.org/"
                }
            ],
            "description": "Standard interfaces for event handling.",
            "keywords": [
                "events",
                "psr",
                "psr-14"
            ],
            "support": {
                "issues": "https://github.com/php-fig/event-dispatcher/issues",
                "source": "https://github.com/php-fig/event-dispatcher/tree/1.0.0"
            },
            "time": "2019-01-08T18:20:26+00:00"
        },
        {
            "name": "psr/http-client",
            "version": "1.0.1",
            "source": {
                "type": "git",
                "url": "https://github.com/php-fig/http-client.git",
                "reference": "2dfb5f6c5eff0e91e20e913f8c5452ed95b86621"
            },
            "dist": {
                "type": "zip",
                "url": "https://api.github.com/repos/php-fig/http-client/zipball/2dfb5f6c5eff0e91e20e913f8c5452ed95b86621",
                "reference": "2dfb5f6c5eff0e91e20e913f8c5452ed95b86621",
                "shasum": ""
            },
            "require": {
                "php": "^7.0 || ^8.0",
                "psr/http-message": "^1.0"
            },
            "type": "library",
            "extra": {
                "branch-alias": {
                    "dev-master": "1.0.x-dev"
                }
            },
            "autoload": {
                "psr-4": {
                    "Psr\\Http\\Client\\": "src/"
                }
            },
            "notification-url": "https://packagist.org/downloads/",
            "license": [
                "MIT"
            ],
            "authors": [
                {
                    "name": "PHP-FIG",
                    "homepage": "http://www.php-fig.org/"
                }
            ],
            "description": "Common interface for HTTP clients",
            "homepage": "https://github.com/php-fig/http-client",
            "keywords": [
                "http",
                "http-client",
                "psr",
                "psr-18"
            ],
            "support": {
                "source": "https://github.com/php-fig/http-client/tree/master"
            },
            "time": "2020-06-29T06:28:15+00:00"
        },
        {
            "name": "psr/http-factory",
            "version": "1.0.1",
            "source": {
                "type": "git",
                "url": "https://github.com/php-fig/http-factory.git",
                "reference": "12ac7fcd07e5b077433f5f2bee95b3a771bf61be"
            },
            "dist": {
                "type": "zip",
                "url": "https://api.github.com/repos/php-fig/http-factory/zipball/12ac7fcd07e5b077433f5f2bee95b3a771bf61be",
                "reference": "12ac7fcd07e5b077433f5f2bee95b3a771bf61be",
                "shasum": ""
            },
            "require": {
                "php": ">=7.0.0",
                "psr/http-message": "^1.0"
            },
            "type": "library",
            "extra": {
                "branch-alias": {
                    "dev-master": "1.0.x-dev"
                }
            },
            "autoload": {
                "psr-4": {
                    "Psr\\Http\\Message\\": "src/"
                }
            },
            "notification-url": "https://packagist.org/downloads/",
            "license": [
                "MIT"
            ],
            "authors": [
                {
                    "name": "PHP-FIG",
                    "homepage": "http://www.php-fig.org/"
                }
            ],
            "description": "Common interfaces for PSR-7 HTTP message factories",
            "keywords": [
                "factory",
                "http",
                "message",
                "psr",
                "psr-17",
                "psr-7",
                "request",
                "response"
            ],
            "support": {
                "source": "https://github.com/php-fig/http-factory/tree/master"
            },
            "time": "2019-04-30T12:38:16+00:00"
        },
        {
            "name": "psr/http-message",
            "version": "1.0.1",
            "source": {
                "type": "git",
                "url": "https://github.com/php-fig/http-message.git",
                "reference": "f6561bf28d520154e4b0ec72be95418abe6d9363"
            },
            "dist": {
                "type": "zip",
                "url": "https://api.github.com/repos/php-fig/http-message/zipball/f6561bf28d520154e4b0ec72be95418abe6d9363",
                "reference": "f6561bf28d520154e4b0ec72be95418abe6d9363",
                "shasum": ""
            },
            "require": {
                "php": ">=5.3.0"
            },
            "type": "library",
            "extra": {
                "branch-alias": {
                    "dev-master": "1.0.x-dev"
                }
            },
            "autoload": {
                "psr-4": {
                    "Psr\\Http\\Message\\": "src/"
                }
            },
            "notification-url": "https://packagist.org/downloads/",
            "license": [
                "MIT"
            ],
            "authors": [
                {
                    "name": "PHP-FIG",
                    "homepage": "http://www.php-fig.org/"
                }
            ],
            "description": "Common interface for HTTP messages",
            "homepage": "https://github.com/php-fig/http-message",
            "keywords": [
                "http",
                "http-message",
                "psr",
                "psr-7",
                "request",
                "response"
            ],
            "support": {
                "source": "https://github.com/php-fig/http-message/tree/master"
            },
            "time": "2016-08-06T14:39:51+00:00"
        },
        {
            "name": "psr/log",
            "version": "1.1.4",
            "source": {
                "type": "git",
                "url": "https://github.com/php-fig/log.git",
                "reference": "d49695b909c3b7628b6289db5479a1c204601f11"
            },
            "dist": {
                "type": "zip",
                "url": "https://api.github.com/repos/php-fig/log/zipball/d49695b909c3b7628b6289db5479a1c204601f11",
                "reference": "d49695b909c3b7628b6289db5479a1c204601f11",
                "shasum": ""
            },
            "require": {
                "php": ">=5.3.0"
            },
            "type": "library",
            "extra": {
                "branch-alias": {
                    "dev-master": "1.1.x-dev"
                }
            },
            "autoload": {
                "psr-4": {
                    "Psr\\Log\\": "Psr/Log/"
                }
            },
            "notification-url": "https://packagist.org/downloads/",
            "license": [
                "MIT"
            ],
            "authors": [
                {
                    "name": "PHP-FIG",
                    "homepage": "https://www.php-fig.org/"
                }
            ],
            "description": "Common interface for logging libraries",
            "homepage": "https://github.com/php-fig/log",
            "keywords": [
                "log",
                "psr",
                "psr-3"
            ],
            "support": {
                "source": "https://github.com/php-fig/log/tree/1.1.4"
            },
            "time": "2021-05-03T11:20:27+00:00"
        },
        {
            "name": "ralouphie/getallheaders",
            "version": "3.0.3",
            "source": {
                "type": "git",
                "url": "https://github.com/ralouphie/getallheaders.git",
                "reference": "120b605dfeb996808c31b6477290a714d356e822"
            },
            "dist": {
                "type": "zip",
                "url": "https://api.github.com/repos/ralouphie/getallheaders/zipball/120b605dfeb996808c31b6477290a714d356e822",
                "reference": "120b605dfeb996808c31b6477290a714d356e822",
                "shasum": ""
            },
            "require": {
                "php": ">=5.6"
            },
            "require-dev": {
                "php-coveralls/php-coveralls": "^2.1",
                "phpunit/phpunit": "^5 || ^6.5"
            },
            "type": "library",
            "autoload": {
                "files": [
                    "src/getallheaders.php"
                ]
            },
            "notification-url": "https://packagist.org/downloads/",
            "license": [
                "MIT"
            ],
            "authors": [
                {
                    "name": "Ralph Khattar",
                    "email": "ralph.khattar@gmail.com"
                }
            ],
            "description": "A polyfill for getallheaders.",
            "support": {
                "issues": "https://github.com/ralouphie/getallheaders/issues",
                "source": "https://github.com/ralouphie/getallheaders/tree/develop"
            },
            "time": "2019-03-08T08:55:37+00:00"
        },
        {
            "name": "ramsey/collection",
            "version": "1.2.1",
            "source": {
                "type": "git",
                "url": "https://github.com/ramsey/collection.git",
                "reference": "eaca1dc1054ddd10cbd83c1461907bee6fb528fa"
            },
            "dist": {
                "type": "zip",
                "url": "https://api.github.com/repos/ramsey/collection/zipball/eaca1dc1054ddd10cbd83c1461907bee6fb528fa",
                "reference": "eaca1dc1054ddd10cbd83c1461907bee6fb528fa",
                "shasum": ""
            },
            "require": {
                "php": "^7.3 || ^8",
                "symfony/polyfill-php81": "^1.23"
            },
            "require-dev": {
                "captainhook/captainhook": "^5.3",
                "dealerdirect/phpcodesniffer-composer-installer": "^0.7.0",
                "ergebnis/composer-normalize": "^2.6",
                "fakerphp/faker": "^1.5",
                "hamcrest/hamcrest-php": "^2",
                "jangregor/phpstan-prophecy": "^0.8",
                "mockery/mockery": "^1.3",
                "phpspec/prophecy-phpunit": "^2.0",
                "phpstan/extension-installer": "^1",
                "phpstan/phpstan": "^0.12.32",
                "phpstan/phpstan-mockery": "^0.12.5",
                "phpstan/phpstan-phpunit": "^0.12.11",
                "phpunit/phpunit": "^8.5 || ^9",
                "psy/psysh": "^0.10.4",
                "slevomat/coding-standard": "^6.3",
                "squizlabs/php_codesniffer": "^3.5",
                "vimeo/psalm": "^4.4"
            },
            "type": "library",
            "autoload": {
                "psr-4": {
                    "Ramsey\\Collection\\": "src/"
                }
            },
            "notification-url": "https://packagist.org/downloads/",
            "license": [
                "MIT"
            ],
            "authors": [
                {
                    "name": "Ben Ramsey",
                    "email": "ben@benramsey.com",
                    "homepage": "https://benramsey.com"
                }
            ],
            "description": "A PHP library for representing and manipulating collections.",
            "keywords": [
                "array",
                "collection",
                "hash",
                "map",
                "queue",
                "set"
            ],
            "support": {
                "issues": "https://github.com/ramsey/collection/issues",
                "source": "https://github.com/ramsey/collection/tree/1.2.1"
            },
            "funding": [
                {
                    "url": "https://github.com/ramsey",
                    "type": "github"
                },
                {
                    "url": "https://tidelift.com/funding/github/packagist/ramsey/collection",
                    "type": "tidelift"
                }
            ],
            "time": "2021-08-06T03:41:06+00:00"
        },
        {
            "name": "ramsey/uuid",
            "version": "4.1.1",
            "source": {
                "type": "git",
                "url": "https://github.com/ramsey/uuid.git",
                "reference": "cd4032040a750077205918c86049aa0f43d22947"
            },
            "dist": {
                "type": "zip",
                "url": "https://api.github.com/repos/ramsey/uuid/zipball/cd4032040a750077205918c86049aa0f43d22947",
                "reference": "cd4032040a750077205918c86049aa0f43d22947",
                "shasum": ""
            },
            "require": {
                "brick/math": "^0.8 || ^0.9",
                "ext-json": "*",
                "php": "^7.2 || ^8",
                "ramsey/collection": "^1.0",
                "symfony/polyfill-ctype": "^1.8"
            },
            "replace": {
                "rhumsaa/uuid": "self.version"
            },
            "require-dev": {
                "codeception/aspect-mock": "^3",
                "dealerdirect/phpcodesniffer-composer-installer": "^0.6.2 || ^0.7.0",
                "doctrine/annotations": "^1.8",
                "goaop/framework": "^2",
                "mockery/mockery": "^1.3",
                "moontoast/math": "^1.1",
                "paragonie/random-lib": "^2",
                "php-mock/php-mock-mockery": "^1.3",
                "php-mock/php-mock-phpunit": "^2.5",
                "php-parallel-lint/php-parallel-lint": "^1.1",
                "phpbench/phpbench": "^0.17.1",
                "phpstan/extension-installer": "^1.0",
                "phpstan/phpstan": "^0.12",
                "phpstan/phpstan-mockery": "^0.12",
                "phpstan/phpstan-phpunit": "^0.12",
                "phpunit/phpunit": "^8.5",
                "psy/psysh": "^0.10.0",
                "slevomat/coding-standard": "^6.0",
                "squizlabs/php_codesniffer": "^3.5",
                "vimeo/psalm": "3.9.4"
            },
            "suggest": {
                "ext-bcmath": "Enables faster math with arbitrary-precision integers using BCMath.",
                "ext-ctype": "Enables faster processing of character classification using ctype functions.",
                "ext-gmp": "Enables faster math with arbitrary-precision integers using GMP.",
                "ext-uuid": "Enables the use of PeclUuidTimeGenerator and PeclUuidRandomGenerator.",
                "paragonie/random-lib": "Provides RandomLib for use with the RandomLibAdapter",
                "ramsey/uuid-doctrine": "Allows the use of Ramsey\\Uuid\\Uuid as Doctrine field type."
            },
            "type": "library",
            "extra": {
                "branch-alias": {
                    "dev-master": "4.x-dev"
                }
            },
            "autoload": {
                "psr-4": {
                    "Ramsey\\Uuid\\": "src/"
                },
                "files": [
                    "src/functions.php"
                ]
            },
            "notification-url": "https://packagist.org/downloads/",
            "license": [
                "MIT"
            ],
            "description": "A PHP library for generating and working with universally unique identifiers (UUIDs).",
            "homepage": "https://github.com/ramsey/uuid",
            "keywords": [
                "guid",
                "identifier",
                "uuid"
            ],
            "support": {
                "issues": "https://github.com/ramsey/uuid/issues",
                "rss": "https://github.com/ramsey/uuid/releases.atom",
                "source": "https://github.com/ramsey/uuid"
            },
            "funding": [
                {
                    "url": "https://github.com/ramsey",
                    "type": "github"
                }
            ],
            "time": "2020-08-18T17:17:46+00:00"
        },
        {
            "name": "react/promise",
            "version": "v2.8.0",
            "source": {
                "type": "git",
                "url": "https://github.com/reactphp/promise.git",
                "reference": "f3cff96a19736714524ca0dd1d4130de73dbbbc4"
            },
            "dist": {
                "type": "zip",
                "url": "https://api.github.com/repos/reactphp/promise/zipball/f3cff96a19736714524ca0dd1d4130de73dbbbc4",
                "reference": "f3cff96a19736714524ca0dd1d4130de73dbbbc4",
                "shasum": ""
            },
            "require": {
                "php": ">=5.4.0"
            },
            "require-dev": {
                "phpunit/phpunit": "^7.0 || ^6.5 || ^5.7 || ^4.8.36"
            },
            "type": "library",
            "autoload": {
                "psr-4": {
                    "React\\Promise\\": "src/"
                },
                "files": [
                    "src/functions_include.php"
                ]
            },
            "notification-url": "https://packagist.org/downloads/",
            "license": [
                "MIT"
            ],
            "authors": [
                {
                    "name": "Jan Sorgalla",
                    "email": "jsorgalla@gmail.com"
                }
            ],
            "description": "A lightweight implementation of CommonJS Promises/A for PHP",
            "keywords": [
                "promise",
                "promises"
            ],
            "support": {
                "issues": "https://github.com/reactphp/promise/issues",
                "source": "https://github.com/reactphp/promise/tree/v2.8.0"
            },
            "time": "2020-05-12T15:16:56+00:00"
        },
        {
            "name": "seld/jsonlint",
            "version": "1.8.3",
            "source": {
                "type": "git",
                "url": "https://github.com/Seldaek/jsonlint.git",
                "reference": "9ad6ce79c342fbd44df10ea95511a1b24dee5b57"
            },
            "dist": {
                "type": "zip",
                "url": "https://api.github.com/repos/Seldaek/jsonlint/zipball/9ad6ce79c342fbd44df10ea95511a1b24dee5b57",
                "reference": "9ad6ce79c342fbd44df10ea95511a1b24dee5b57",
                "shasum": ""
            },
            "require": {
                "php": "^5.3 || ^7.0 || ^8.0"
            },
            "require-dev": {
                "phpunit/phpunit": "^4.8.35 || ^5.7 || ^6.0"
            },
            "bin": [
                "bin/jsonlint"
            ],
            "type": "library",
            "autoload": {
                "psr-4": {
                    "Seld\\JsonLint\\": "src/Seld/JsonLint/"
                }
            },
            "notification-url": "https://packagist.org/downloads/",
            "license": [
                "MIT"
            ],
            "authors": [
                {
                    "name": "Jordi Boggiano",
                    "email": "j.boggiano@seld.be",
                    "homepage": "http://seld.be"
                }
            ],
            "description": "JSON Linter",
            "keywords": [
                "json",
                "linter",
                "parser",
                "validator"
            ],
            "support": {
                "issues": "https://github.com/Seldaek/jsonlint/issues",
                "source": "https://github.com/Seldaek/jsonlint/tree/1.8.3"
            },
            "funding": [
                {
                    "url": "https://github.com/Seldaek",
                    "type": "github"
                },
                {
                    "url": "https://tidelift.com/funding/github/packagist/seld/jsonlint",
                    "type": "tidelift"
                }
            ],
            "time": "2020-11-11T09:19:24+00:00"
        },
        {
            "name": "seld/phar-utils",
            "version": "1.1.1",
            "source": {
                "type": "git",
                "url": "https://github.com/Seldaek/phar-utils.git",
                "reference": "8674b1d84ffb47cc59a101f5d5a3b61e87d23796"
            },
            "dist": {
                "type": "zip",
                "url": "https://api.github.com/repos/Seldaek/phar-utils/zipball/8674b1d84ffb47cc59a101f5d5a3b61e87d23796",
                "reference": "8674b1d84ffb47cc59a101f5d5a3b61e87d23796",
                "shasum": ""
            },
            "require": {
                "php": ">=5.3"
            },
            "type": "library",
            "extra": {
                "branch-alias": {
                    "dev-master": "1.x-dev"
                }
            },
            "autoload": {
                "psr-4": {
                    "Seld\\PharUtils\\": "src/"
                }
            },
            "notification-url": "https://packagist.org/downloads/",
            "license": [
                "MIT"
            ],
            "authors": [
                {
                    "name": "Jordi Boggiano",
                    "email": "j.boggiano@seld.be"
                }
            ],
            "description": "PHAR file format utilities, for when PHP phars you up",
            "keywords": [
                "phar"
            ],
            "support": {
                "issues": "https://github.com/Seldaek/phar-utils/issues",
                "source": "https://github.com/Seldaek/phar-utils/tree/master"
            },
            "time": "2020-07-07T18:42:57+00:00"
        },
        {
            "name": "spomky-labs/aes-key-wrap",
            "version": "v6.0.0",
            "source": {
                "type": "git",
                "url": "https://github.com/Spomky-Labs/aes-key-wrap.git",
                "reference": "97388255a37ad6fb1ed332d07e61fa2b7bb62e0d"
            },
            "dist": {
                "type": "zip",
                "url": "https://api.github.com/repos/Spomky-Labs/aes-key-wrap/zipball/97388255a37ad6fb1ed332d07e61fa2b7bb62e0d",
                "reference": "97388255a37ad6fb1ed332d07e61fa2b7bb62e0d",
                "shasum": ""
            },
            "require": {
                "ext-mbstring": "*",
                "lib-openssl": "*",
                "php": ">=7.2",
                "thecodingmachine/safe": "^1.1"
            },
            "require-dev": {
                "php-coveralls/php-coveralls": "^2.0",
                "phpstan/phpstan": "^0.12",
                "phpstan/phpstan-beberlei-assert": "^0.12",
                "phpstan/phpstan-deprecation-rules": "^0.12",
                "phpstan/phpstan-phpunit": "^0.12",
                "phpstan/phpstan-strict-rules": "^0.12",
                "phpunit/phpunit": "^7.0|^8.0|^9.0",
                "thecodingmachine/phpstan-safe-rule": "^1.0"
            },
            "type": "library",
            "extra": {
                "branch-alias": {
                    "dev-master": "5.0.x-dev"
                }
            },
            "autoload": {
                "psr-4": {
                    "AESKW\\": "src/"
                }
            },
            "notification-url": "https://packagist.org/downloads/",
            "license": [
                "MIT"
            ],
            "authors": [
                {
                    "name": "Florent Morselli",
                    "homepage": "https://github.com/Spomky-Labs/aes-key-wrap/contributors"
                }
            ],
            "description": "AES Key Wrap for PHP.",
            "homepage": "https://github.com/Spomky-Labs/aes-key-wrap",
            "keywords": [
                "A128KW",
                "A192KW",
                "A256KW",
                "RFC3394",
                "RFC5649",
                "aes",
                "key",
                "padding",
                "wrap"
            ],
            "support": {
                "issues": "https://github.com/Spomky-Labs/aes-key-wrap/issues",
                "source": "https://github.com/Spomky-Labs/aes-key-wrap/tree/v6.0.0"
            },
            "time": "2020-08-01T14:07:55+00:00"
        },
        {
            "name": "spomky-labs/base64url",
            "version": "v2.0.4",
            "source": {
                "type": "git",
                "url": "https://github.com/Spomky-Labs/base64url.git",
                "reference": "7752ce931ec285da4ed1f4c5aa27e45e097be61d"
            },
            "dist": {
                "type": "zip",
                "url": "https://api.github.com/repos/Spomky-Labs/base64url/zipball/7752ce931ec285da4ed1f4c5aa27e45e097be61d",
                "reference": "7752ce931ec285da4ed1f4c5aa27e45e097be61d",
                "shasum": ""
            },
            "require": {
                "php": ">=7.1"
            },
            "require-dev": {
                "phpstan/extension-installer": "^1.0",
                "phpstan/phpstan": "^0.11|^0.12",
                "phpstan/phpstan-beberlei-assert": "^0.11|^0.12",
                "phpstan/phpstan-deprecation-rules": "^0.11|^0.12",
                "phpstan/phpstan-phpunit": "^0.11|^0.12",
                "phpstan/phpstan-strict-rules": "^0.11|^0.12"
            },
            "type": "library",
            "autoload": {
                "psr-4": {
                    "Base64Url\\": "src/"
                }
            },
            "notification-url": "https://packagist.org/downloads/",
            "license": [
                "MIT"
            ],
            "authors": [
                {
                    "name": "Florent Morselli",
                    "homepage": "https://github.com/Spomky-Labs/base64url/contributors"
                }
            ],
            "description": "Base 64 URL Safe Encoding/Decoding PHP Library",
            "homepage": "https://github.com/Spomky-Labs/base64url",
            "keywords": [
                "base64",
                "rfc4648",
                "safe",
                "url"
            ],
            "support": {
                "issues": "https://github.com/Spomky-Labs/base64url/issues",
                "source": "https://github.com/Spomky-Labs/base64url/tree/v2.0.4"
            },
            "funding": [
                {
                    "url": "https://github.com/Spomky",
                    "type": "github"
                },
                {
                    "url": "https://www.patreon.com/FlorentMorselli",
                    "type": "patreon"
                }
            ],
            "time": "2020-11-03T09:10:25+00:00"
        },
        {
            "name": "symfony/config",
            "version": "v5.3.4",
            "source": {
                "type": "git",
                "url": "https://github.com/symfony/config.git",
                "reference": "4268f3059c904c61636275182707f81645517a37"
            },
            "dist": {
                "type": "zip",
                "url": "https://api.github.com/repos/symfony/config/zipball/4268f3059c904c61636275182707f81645517a37",
                "reference": "4268f3059c904c61636275182707f81645517a37",
                "shasum": ""
            },
            "require": {
                "php": ">=7.2.5",
                "symfony/deprecation-contracts": "^2.1",
                "symfony/filesystem": "^4.4|^5.0",
                "symfony/polyfill-ctype": "~1.8",
                "symfony/polyfill-php80": "^1.16",
                "symfony/polyfill-php81": "^1.22"
            },
            "conflict": {
                "symfony/finder": "<4.4"
            },
            "require-dev": {
                "symfony/event-dispatcher": "^4.4|^5.0",
                "symfony/finder": "^4.4|^5.0",
                "symfony/messenger": "^4.4|^5.0",
                "symfony/service-contracts": "^1.1|^2",
                "symfony/yaml": "^4.4|^5.0"
            },
            "suggest": {
                "symfony/yaml": "To use the yaml reference dumper"
            },
            "type": "library",
            "autoload": {
                "psr-4": {
                    "Symfony\\Component\\Config\\": ""
                },
                "exclude-from-classmap": [
                    "/Tests/"
                ]
            },
            "notification-url": "https://packagist.org/downloads/",
            "license": [
                "MIT"
            ],
            "authors": [
                {
                    "name": "Fabien Potencier",
                    "email": "fabien@symfony.com"
                },
                {
                    "name": "Symfony Community",
                    "homepage": "https://symfony.com/contributors"
                }
            ],
            "description": "Helps you find, load, combine, autofill and validate configuration values of any kind",
            "homepage": "https://symfony.com",
            "support": {
                "source": "https://github.com/symfony/config/tree/v5.3.4"
            },
            "funding": [
                {
                    "url": "https://symfony.com/sponsor",
                    "type": "custom"
                },
                {
                    "url": "https://github.com/fabpot",
                    "type": "github"
                },
                {
                    "url": "https://tidelift.com/funding/github/packagist/symfony/symfony",
                    "type": "tidelift"
                }
            ],
            "time": "2021-07-21T12:40:44+00:00"
        },
        {
            "name": "symfony/console",
            "version": "v4.4.29",
            "source": {
                "type": "git",
                "url": "https://github.com/symfony/console.git",
                "reference": "8baf0bbcfddfde7d7225ae8e04705cfd1081cd7b"
            },
            "dist": {
                "type": "zip",
                "url": "https://api.github.com/repos/symfony/console/zipball/8baf0bbcfddfde7d7225ae8e04705cfd1081cd7b",
                "reference": "8baf0bbcfddfde7d7225ae8e04705cfd1081cd7b",
                "shasum": ""
            },
            "require": {
                "php": ">=7.1.3",
                "symfony/polyfill-mbstring": "~1.0",
                "symfony/polyfill-php73": "^1.8",
                "symfony/polyfill-php80": "^1.16",
                "symfony/service-contracts": "^1.1|^2"
            },
            "conflict": {
                "psr/log": ">=3",
                "symfony/dependency-injection": "<3.4",
                "symfony/event-dispatcher": "<4.3|>=5",
                "symfony/lock": "<4.4",
                "symfony/process": "<3.3"
            },
            "provide": {
                "psr/log-implementation": "1.0|2.0"
            },
            "require-dev": {
                "psr/log": "^1|^2",
                "symfony/config": "^3.4|^4.0|^5.0",
                "symfony/dependency-injection": "^3.4|^4.0|^5.0",
                "symfony/event-dispatcher": "^4.3",
                "symfony/lock": "^4.4|^5.0",
                "symfony/process": "^3.4|^4.0|^5.0",
                "symfony/var-dumper": "^4.3|^5.0"
            },
            "suggest": {
                "psr/log": "For using the console logger",
                "symfony/event-dispatcher": "",
                "symfony/lock": "",
                "symfony/process": ""
            },
            "type": "library",
            "autoload": {
                "psr-4": {
                    "Symfony\\Component\\Console\\": ""
                },
                "exclude-from-classmap": [
                    "/Tests/"
                ]
            },
            "notification-url": "https://packagist.org/downloads/",
            "license": [
                "MIT"
            ],
            "authors": [
                {
                    "name": "Fabien Potencier",
                    "email": "fabien@symfony.com"
                },
                {
                    "name": "Symfony Community",
                    "homepage": "https://symfony.com/contributors"
                }
            ],
            "description": "Eases the creation of beautiful and testable command line interfaces",
            "homepage": "https://symfony.com",
            "support": {
                "source": "https://github.com/symfony/console/tree/v4.4.29"
            },
            "funding": [
                {
                    "url": "https://symfony.com/sponsor",
                    "type": "custom"
                },
                {
                    "url": "https://github.com/fabpot",
                    "type": "github"
                },
                {
                    "url": "https://tidelift.com/funding/github/packagist/symfony/symfony",
                    "type": "tidelift"
                }
            ],
            "time": "2021-07-27T19:04:53+00:00"
        },
        {
            "name": "symfony/css-selector",
            "version": "v5.3.4",
            "source": {
                "type": "git",
                "url": "https://github.com/symfony/css-selector.git",
                "reference": "7fb120adc7f600a59027775b224c13a33530dd90"
            },
            "dist": {
                "type": "zip",
                "url": "https://api.github.com/repos/symfony/css-selector/zipball/7fb120adc7f600a59027775b224c13a33530dd90",
                "reference": "7fb120adc7f600a59027775b224c13a33530dd90",
                "shasum": ""
            },
            "require": {
                "php": ">=7.2.5",
                "symfony/polyfill-php80": "^1.16"
            },
            "type": "library",
            "autoload": {
                "psr-4": {
                    "Symfony\\Component\\CssSelector\\": ""
                },
                "exclude-from-classmap": [
                    "/Tests/"
                ]
            },
            "notification-url": "https://packagist.org/downloads/",
            "license": [
                "MIT"
            ],
            "authors": [
                {
                    "name": "Fabien Potencier",
                    "email": "fabien@symfony.com"
                },
                {
                    "name": "Jean-François Simon",
                    "email": "jeanfrancois.simon@sensiolabs.com"
                },
                {
                    "name": "Symfony Community",
                    "homepage": "https://symfony.com/contributors"
                }
            ],
            "description": "Converts CSS selectors to XPath expressions",
            "homepage": "https://symfony.com",
            "support": {
                "source": "https://github.com/symfony/css-selector/tree/v5.3.4"
            },
            "funding": [
                {
                    "url": "https://symfony.com/sponsor",
                    "type": "custom"
                },
                {
                    "url": "https://github.com/fabpot",
                    "type": "github"
                },
                {
                    "url": "https://tidelift.com/funding/github/packagist/symfony/symfony",
                    "type": "tidelift"
                }
            ],
            "time": "2021-07-21T12:38:00+00:00"
        },
        {
            "name": "symfony/debug",
            "version": "v4.4.27",
            "source": {
                "type": "git",
                "url": "https://github.com/symfony/debug.git",
                "reference": "2f9160e92eb64c95da7368c867b663a8e34e980c"
            },
            "dist": {
                "type": "zip",
                "url": "https://api.github.com/repos/symfony/debug/zipball/2f9160e92eb64c95da7368c867b663a8e34e980c",
                "reference": "2f9160e92eb64c95da7368c867b663a8e34e980c",
                "shasum": ""
            },
            "require": {
                "php": ">=7.1.3",
                "psr/log": "^1|^2|^3"
            },
            "conflict": {
                "symfony/http-kernel": "<3.4"
            },
            "require-dev": {
                "symfony/http-kernel": "^3.4|^4.0|^5.0"
            },
            "type": "library",
            "autoload": {
                "psr-4": {
                    "Symfony\\Component\\Debug\\": ""
                },
                "exclude-from-classmap": [
                    "/Tests/"
                ]
            },
            "notification-url": "https://packagist.org/downloads/",
            "license": [
                "MIT"
            ],
            "authors": [
                {
                    "name": "Fabien Potencier",
                    "email": "fabien@symfony.com"
                },
                {
                    "name": "Symfony Community",
                    "homepage": "https://symfony.com/contributors"
                }
            ],
            "description": "Provides tools to ease debugging PHP code",
            "homepage": "https://symfony.com",
            "support": {
                "source": "https://github.com/symfony/debug/tree/v4.4.27"
            },
            "funding": [
                {
                    "url": "https://symfony.com/sponsor",
                    "type": "custom"
                },
                {
                    "url": "https://github.com/fabpot",
                    "type": "github"
                },
                {
                    "url": "https://tidelift.com/funding/github/packagist/symfony/symfony",
                    "type": "tidelift"
                }
            ],
            "time": "2021-07-22T07:21:39+00:00"
        },
        {
            "name": "symfony/dependency-injection",
            "version": "v5.3.4",
            "source": {
                "type": "git",
                "url": "https://github.com/symfony/dependency-injection.git",
                "reference": "5a825e4b386066167a8b55487091cb62beec74c2"
            },
            "dist": {
                "type": "zip",
                "url": "https://api.github.com/repos/symfony/dependency-injection/zipball/5a825e4b386066167a8b55487091cb62beec74c2",
                "reference": "5a825e4b386066167a8b55487091cb62beec74c2",
                "shasum": ""
            },
            "require": {
                "php": ">=7.2.5",
                "psr/container": "^1.1.1",
                "symfony/deprecation-contracts": "^2.1",
                "symfony/polyfill-php80": "^1.16",
                "symfony/service-contracts": "^1.1.6|^2"
            },
            "conflict": {
                "ext-psr": "<1.1|>=2",
                "symfony/config": "<5.3",
                "symfony/finder": "<4.4",
                "symfony/proxy-manager-bridge": "<4.4",
                "symfony/yaml": "<4.4"
            },
            "provide": {
                "psr/container-implementation": "1.0",
                "symfony/service-implementation": "1.0|2.0"
            },
            "require-dev": {
                "symfony/config": "^5.3",
                "symfony/expression-language": "^4.4|^5.0",
                "symfony/yaml": "^4.4|^5.0"
            },
            "suggest": {
                "symfony/config": "",
                "symfony/expression-language": "For using expressions in service container configuration",
                "symfony/finder": "For using double-star glob patterns or when GLOB_BRACE portability is required",
                "symfony/proxy-manager-bridge": "Generate service proxies to lazy load them",
                "symfony/yaml": ""
            },
            "type": "library",
            "autoload": {
                "psr-4": {
                    "Symfony\\Component\\DependencyInjection\\": ""
                },
                "exclude-from-classmap": [
                    "/Tests/"
                ]
            },
            "notification-url": "https://packagist.org/downloads/",
            "license": [
                "MIT"
            ],
            "authors": [
                {
                    "name": "Fabien Potencier",
                    "email": "fabien@symfony.com"
                },
                {
                    "name": "Symfony Community",
                    "homepage": "https://symfony.com/contributors"
                }
            ],
            "description": "Allows you to standardize and centralize the way objects are constructed in your application",
            "homepage": "https://symfony.com",
            "support": {
                "source": "https://github.com/symfony/dependency-injection/tree/v5.3.4"
            },
            "funding": [
                {
                    "url": "https://symfony.com/sponsor",
                    "type": "custom"
                },
                {
                    "url": "https://github.com/fabpot",
                    "type": "github"
                },
                {
                    "url": "https://tidelift.com/funding/github/packagist/symfony/symfony",
                    "type": "tidelift"
                }
            ],
            "time": "2021-07-23T15:55:36+00:00"
        },
        {
            "name": "symfony/deprecation-contracts",
            "version": "v2.4.0",
            "source": {
                "type": "git",
                "url": "https://github.com/symfony/deprecation-contracts.git",
                "reference": "5f38c8804a9e97d23e0c8d63341088cd8a22d627"
            },
            "dist": {
                "type": "zip",
                "url": "https://api.github.com/repos/symfony/deprecation-contracts/zipball/5f38c8804a9e97d23e0c8d63341088cd8a22d627",
                "reference": "5f38c8804a9e97d23e0c8d63341088cd8a22d627",
                "shasum": ""
            },
            "require": {
                "php": ">=7.1"
            },
            "type": "library",
            "extra": {
                "branch-alias": {
                    "dev-main": "2.4-dev"
                },
                "thanks": {
                    "name": "symfony/contracts",
                    "url": "https://github.com/symfony/contracts"
                }
            },
            "autoload": {
                "files": [
                    "function.php"
                ]
            },
            "notification-url": "https://packagist.org/downloads/",
            "license": [
                "MIT"
            ],
            "authors": [
                {
                    "name": "Nicolas Grekas",
                    "email": "p@tchwork.com"
                },
                {
                    "name": "Symfony Community",
                    "homepage": "https://symfony.com/contributors"
                }
            ],
            "description": "A generic function and convention to trigger deprecation notices",
            "homepage": "https://symfony.com",
            "support": {
                "source": "https://github.com/symfony/deprecation-contracts/tree/v2.4.0"
            },
            "funding": [
                {
                    "url": "https://symfony.com/sponsor",
                    "type": "custom"
                },
                {
                    "url": "https://github.com/fabpot",
                    "type": "github"
                },
                {
                    "url": "https://tidelift.com/funding/github/packagist/symfony/symfony",
                    "type": "tidelift"
                }
            ],
            "time": "2021-03-23T23:28:01+00:00"
        },
        {
            "name": "symfony/error-handler",
            "version": "v4.4.27",
            "source": {
                "type": "git",
                "url": "https://github.com/symfony/error-handler.git",
                "reference": "16ac2be1c0f49d6d9eb9d3ce9324bde268717905"
            },
            "dist": {
                "type": "zip",
                "url": "https://api.github.com/repos/symfony/error-handler/zipball/16ac2be1c0f49d6d9eb9d3ce9324bde268717905",
                "reference": "16ac2be1c0f49d6d9eb9d3ce9324bde268717905",
                "shasum": ""
            },
            "require": {
                "php": ">=7.1.3",
                "psr/log": "^1|^2|^3",
                "symfony/debug": "^4.4.5",
                "symfony/var-dumper": "^4.4|^5.0"
            },
            "require-dev": {
                "symfony/http-kernel": "^4.4|^5.0",
                "symfony/serializer": "^4.4|^5.0"
            },
            "type": "library",
            "autoload": {
                "psr-4": {
                    "Symfony\\Component\\ErrorHandler\\": ""
                },
                "exclude-from-classmap": [
                    "/Tests/"
                ]
            },
            "notification-url": "https://packagist.org/downloads/",
            "license": [
                "MIT"
            ],
            "authors": [
                {
                    "name": "Fabien Potencier",
                    "email": "fabien@symfony.com"
                },
                {
                    "name": "Symfony Community",
                    "homepage": "https://symfony.com/contributors"
                }
            ],
            "description": "Provides tools to manage errors and ease debugging PHP code",
            "homepage": "https://symfony.com",
            "support": {
                "source": "https://github.com/symfony/error-handler/tree/v4.4.27"
            },
            "funding": [
                {
                    "url": "https://symfony.com/sponsor",
                    "type": "custom"
                },
                {
                    "url": "https://github.com/fabpot",
                    "type": "github"
                },
                {
                    "url": "https://tidelift.com/funding/github/packagist/symfony/symfony",
                    "type": "tidelift"
                }
            ],
            "time": "2021-07-23T15:41:52+00:00"
        },
        {
            "name": "symfony/event-dispatcher",
            "version": "v4.4.27",
            "source": {
                "type": "git",
                "url": "https://github.com/symfony/event-dispatcher.git",
                "reference": "958a128b184fcf0ba45ec90c0e88554c9327c2e9"
            },
            "dist": {
                "type": "zip",
                "url": "https://api.github.com/repos/symfony/event-dispatcher/zipball/958a128b184fcf0ba45ec90c0e88554c9327c2e9",
                "reference": "958a128b184fcf0ba45ec90c0e88554c9327c2e9",
                "shasum": ""
            },
            "require": {
                "php": ">=7.1.3",
                "symfony/event-dispatcher-contracts": "^1.1",
                "symfony/polyfill-php80": "^1.16"
            },
            "conflict": {
                "symfony/dependency-injection": "<3.4"
            },
            "provide": {
                "psr/event-dispatcher-implementation": "1.0",
                "symfony/event-dispatcher-implementation": "1.1"
            },
            "require-dev": {
                "psr/log": "^1|^2|^3",
                "symfony/config": "^3.4|^4.0|^5.0",
                "symfony/dependency-injection": "^3.4|^4.0|^5.0",
                "symfony/error-handler": "~3.4|~4.4",
                "symfony/expression-language": "^3.4|^4.0|^5.0",
                "symfony/http-foundation": "^3.4|^4.0|^5.0",
                "symfony/service-contracts": "^1.1|^2",
                "symfony/stopwatch": "^3.4|^4.0|^5.0"
            },
            "suggest": {
                "symfony/dependency-injection": "",
                "symfony/http-kernel": ""
            },
            "type": "library",
            "autoload": {
                "psr-4": {
                    "Symfony\\Component\\EventDispatcher\\": ""
                },
                "exclude-from-classmap": [
                    "/Tests/"
                ]
            },
            "notification-url": "https://packagist.org/downloads/",
            "license": [
                "MIT"
            ],
            "authors": [
                {
                    "name": "Fabien Potencier",
                    "email": "fabien@symfony.com"
                },
                {
                    "name": "Symfony Community",
                    "homepage": "https://symfony.com/contributors"
                }
            ],
            "description": "Provides tools that allow your application components to communicate with each other by dispatching events and listening to them",
            "homepage": "https://symfony.com",
            "support": {
                "source": "https://github.com/symfony/event-dispatcher/tree/v4.4.27"
            },
            "funding": [
                {
                    "url": "https://symfony.com/sponsor",
                    "type": "custom"
                },
                {
                    "url": "https://github.com/fabpot",
                    "type": "github"
                },
                {
                    "url": "https://tidelift.com/funding/github/packagist/symfony/symfony",
                    "type": "tidelift"
                }
            ],
            "time": "2021-07-23T15:41:52+00:00"
        },
        {
            "name": "symfony/event-dispatcher-contracts",
            "version": "v1.1.9",
            "source": {
                "type": "git",
                "url": "https://github.com/symfony/event-dispatcher-contracts.git",
                "reference": "84e23fdcd2517bf37aecbd16967e83f0caee25a7"
            },
            "dist": {
                "type": "zip",
                "url": "https://api.github.com/repos/symfony/event-dispatcher-contracts/zipball/84e23fdcd2517bf37aecbd16967e83f0caee25a7",
                "reference": "84e23fdcd2517bf37aecbd16967e83f0caee25a7",
                "shasum": ""
            },
            "require": {
                "php": ">=7.1.3"
            },
            "suggest": {
                "psr/event-dispatcher": "",
                "symfony/event-dispatcher-implementation": ""
            },
            "type": "library",
            "extra": {
                "branch-alias": {
                    "dev-master": "1.1-dev"
                },
                "thanks": {
                    "name": "symfony/contracts",
                    "url": "https://github.com/symfony/contracts"
                }
            },
            "autoload": {
                "psr-4": {
                    "Symfony\\Contracts\\EventDispatcher\\": ""
                }
            },
            "notification-url": "https://packagist.org/downloads/",
            "license": [
                "MIT"
            ],
            "authors": [
                {
                    "name": "Nicolas Grekas",
                    "email": "p@tchwork.com"
                },
                {
                    "name": "Symfony Community",
                    "homepage": "https://symfony.com/contributors"
                }
            ],
            "description": "Generic abstractions related to dispatching event",
            "homepage": "https://symfony.com",
            "keywords": [
                "abstractions",
                "contracts",
                "decoupling",
                "interfaces",
                "interoperability",
                "standards"
            ],
            "support": {
                "source": "https://github.com/symfony/event-dispatcher-contracts/tree/v1.1.9"
            },
            "funding": [
                {
                    "url": "https://symfony.com/sponsor",
                    "type": "custom"
                },
                {
                    "url": "https://github.com/fabpot",
                    "type": "github"
                },
                {
                    "url": "https://tidelift.com/funding/github/packagist/symfony/symfony",
                    "type": "tidelift"
                }
            ],
            "time": "2020-07-06T13:19:58+00:00"
        },
        {
            "name": "symfony/filesystem",
            "version": "v5.3.4",
            "source": {
                "type": "git",
                "url": "https://github.com/symfony/filesystem.git",
                "reference": "343f4fe324383ca46792cae728a3b6e2f708fb32"
            },
            "dist": {
                "type": "zip",
                "url": "https://api.github.com/repos/symfony/filesystem/zipball/343f4fe324383ca46792cae728a3b6e2f708fb32",
                "reference": "343f4fe324383ca46792cae728a3b6e2f708fb32",
                "shasum": ""
            },
            "require": {
                "php": ">=7.2.5",
                "symfony/polyfill-ctype": "~1.8",
                "symfony/polyfill-php80": "^1.16"
            },
            "type": "library",
            "autoload": {
                "psr-4": {
                    "Symfony\\Component\\Filesystem\\": ""
                },
                "exclude-from-classmap": [
                    "/Tests/"
                ]
            },
            "notification-url": "https://packagist.org/downloads/",
            "license": [
                "MIT"
            ],
            "authors": [
                {
                    "name": "Fabien Potencier",
                    "email": "fabien@symfony.com"
                },
                {
                    "name": "Symfony Community",
                    "homepage": "https://symfony.com/contributors"
                }
            ],
            "description": "Provides basic utilities for the filesystem",
            "homepage": "https://symfony.com",
            "support": {
                "source": "https://github.com/symfony/filesystem/tree/v5.3.4"
            },
            "funding": [
                {
                    "url": "https://symfony.com/sponsor",
                    "type": "custom"
                },
                {
                    "url": "https://github.com/fabpot",
                    "type": "github"
                },
                {
                    "url": "https://tidelift.com/funding/github/packagist/symfony/symfony",
                    "type": "tidelift"
                }
            ],
            "time": "2021-07-21T12:40:44+00:00"
        },
        {
            "name": "symfony/finder",
            "version": "v5.3.4",
            "source": {
                "type": "git",
                "url": "https://github.com/symfony/finder.git",
                "reference": "17f50e06018baec41551a71a15731287dbaab186"
            },
            "dist": {
                "type": "zip",
                "url": "https://api.github.com/repos/symfony/finder/zipball/17f50e06018baec41551a71a15731287dbaab186",
                "reference": "17f50e06018baec41551a71a15731287dbaab186",
                "shasum": ""
            },
            "require": {
                "php": ">=7.2.5",
                "symfony/polyfill-php80": "^1.16"
            },
            "type": "library",
            "autoload": {
                "psr-4": {
                    "Symfony\\Component\\Finder\\": ""
                },
                "exclude-from-classmap": [
                    "/Tests/"
                ]
            },
            "notification-url": "https://packagist.org/downloads/",
            "license": [
                "MIT"
            ],
            "authors": [
                {
                    "name": "Fabien Potencier",
                    "email": "fabien@symfony.com"
                },
                {
                    "name": "Symfony Community",
                    "homepage": "https://symfony.com/contributors"
                }
            ],
            "description": "Finds files and directories via an intuitive fluent interface",
            "homepage": "https://symfony.com",
            "support": {
                "source": "https://github.com/symfony/finder/tree/v5.3.4"
            },
            "funding": [
                {
                    "url": "https://symfony.com/sponsor",
                    "type": "custom"
                },
                {
                    "url": "https://github.com/fabpot",
                    "type": "github"
                },
                {
                    "url": "https://tidelift.com/funding/github/packagist/symfony/symfony",
                    "type": "tidelift"
                }
            ],
            "time": "2021-07-23T15:54:19+00:00"
        },
        {
            "name": "symfony/http-client-contracts",
            "version": "v2.4.0",
            "source": {
                "type": "git",
                "url": "https://github.com/symfony/http-client-contracts.git",
                "reference": "7e82f6084d7cae521a75ef2cb5c9457bbda785f4"
            },
            "dist": {
                "type": "zip",
                "url": "https://api.github.com/repos/symfony/http-client-contracts/zipball/7e82f6084d7cae521a75ef2cb5c9457bbda785f4",
                "reference": "7e82f6084d7cae521a75ef2cb5c9457bbda785f4",
                "shasum": ""
            },
            "require": {
                "php": ">=7.2.5"
            },
            "suggest": {
                "symfony/http-client-implementation": ""
            },
            "type": "library",
            "extra": {
                "branch-alias": {
                    "dev-main": "2.4-dev"
                },
                "thanks": {
                    "name": "symfony/contracts",
                    "url": "https://github.com/symfony/contracts"
                }
            },
            "autoload": {
                "psr-4": {
                    "Symfony\\Contracts\\HttpClient\\": ""
                }
            },
            "notification-url": "https://packagist.org/downloads/",
            "license": [
                "MIT"
            ],
            "authors": [
                {
                    "name": "Nicolas Grekas",
                    "email": "p@tchwork.com"
                },
                {
                    "name": "Symfony Community",
                    "homepage": "https://symfony.com/contributors"
                }
            ],
            "description": "Generic abstractions related to HTTP clients",
            "homepage": "https://symfony.com",
            "keywords": [
                "abstractions",
                "contracts",
                "decoupling",
                "interfaces",
                "interoperability",
                "standards"
            ],
            "support": {
                "source": "https://github.com/symfony/http-client-contracts/tree/v2.4.0"
            },
            "funding": [
                {
                    "url": "https://symfony.com/sponsor",
                    "type": "custom"
                },
                {
                    "url": "https://github.com/fabpot",
                    "type": "github"
                },
                {
                    "url": "https://tidelift.com/funding/github/packagist/symfony/symfony",
                    "type": "tidelift"
                }
            ],
            "time": "2021-04-11T23:07:08+00:00"
        },
        {
            "name": "symfony/http-foundation",
            "version": "v5.3.6",
            "source": {
                "type": "git",
                "url": "https://github.com/symfony/http-foundation.git",
                "reference": "a8388f7b7054a7401997008ce9cd8c6b0ab7ac75"
            },
            "dist": {
                "type": "zip",
                "url": "https://api.github.com/repos/symfony/http-foundation/zipball/a8388f7b7054a7401997008ce9cd8c6b0ab7ac75",
                "reference": "a8388f7b7054a7401997008ce9cd8c6b0ab7ac75",
                "shasum": ""
            },
            "require": {
                "php": ">=7.2.5",
                "symfony/deprecation-contracts": "^2.1",
                "symfony/polyfill-mbstring": "~1.1",
                "symfony/polyfill-php80": "^1.16"
            },
            "require-dev": {
                "predis/predis": "~1.0",
                "symfony/cache": "^4.4|^5.0",
                "symfony/expression-language": "^4.4|^5.0",
                "symfony/mime": "^4.4|^5.0"
            },
            "suggest": {
                "symfony/mime": "To use the file extension guesser"
            },
            "type": "library",
            "autoload": {
                "psr-4": {
                    "Symfony\\Component\\HttpFoundation\\": ""
                },
                "exclude-from-classmap": [
                    "/Tests/"
                ]
            },
            "notification-url": "https://packagist.org/downloads/",
            "license": [
                "MIT"
            ],
            "authors": [
                {
                    "name": "Fabien Potencier",
                    "email": "fabien@symfony.com"
                },
                {
                    "name": "Symfony Community",
                    "homepage": "https://symfony.com/contributors"
                }
            ],
            "description": "Defines an object-oriented layer for the HTTP specification",
            "homepage": "https://symfony.com",
            "support": {
                "source": "https://github.com/symfony/http-foundation/tree/v5.3.6"
            },
            "funding": [
                {
                    "url": "https://symfony.com/sponsor",
                    "type": "custom"
                },
                {
                    "url": "https://github.com/fabpot",
                    "type": "github"
                },
                {
                    "url": "https://tidelift.com/funding/github/packagist/symfony/symfony",
                    "type": "tidelift"
                }
            ],
            "time": "2021-07-27T17:08:17+00:00"
        },
        {
            "name": "symfony/http-kernel",
            "version": "v4.4.29",
            "source": {
                "type": "git",
                "url": "https://github.com/symfony/http-kernel.git",
                "reference": "752b170e1ba0dd4104e7fa17c1cef1ec8a7fc506"
            },
            "dist": {
                "type": "zip",
                "url": "https://api.github.com/repos/symfony/http-kernel/zipball/752b170e1ba0dd4104e7fa17c1cef1ec8a7fc506",
                "reference": "752b170e1ba0dd4104e7fa17c1cef1ec8a7fc506",
                "shasum": ""
            },
            "require": {
                "php": ">=7.1.3",
                "psr/log": "^1|^2",
                "symfony/error-handler": "^4.4",
                "symfony/event-dispatcher": "^4.4",
                "symfony/http-client-contracts": "^1.1|^2",
                "symfony/http-foundation": "^4.4|^5.0",
                "symfony/polyfill-ctype": "^1.8",
                "symfony/polyfill-php73": "^1.9",
                "symfony/polyfill-php80": "^1.16"
            },
            "conflict": {
                "symfony/browser-kit": "<4.3",
                "symfony/config": "<3.4",
                "symfony/console": ">=5",
                "symfony/dependency-injection": "<4.3",
                "symfony/translation": "<4.2",
                "twig/twig": "<1.43|<2.13,>=2"
            },
            "provide": {
                "psr/log-implementation": "1.0|2.0"
            },
            "require-dev": {
                "psr/cache": "^1.0|^2.0|^3.0",
                "symfony/browser-kit": "^4.3|^5.0",
                "symfony/config": "^3.4|^4.0|^5.0",
                "symfony/console": "^3.4|^4.0",
                "symfony/css-selector": "^3.4|^4.0|^5.0",
                "symfony/dependency-injection": "^4.3|^5.0",
                "symfony/dom-crawler": "^3.4|^4.0|^5.0",
                "symfony/expression-language": "^3.4|^4.0|^5.0",
                "symfony/finder": "^3.4|^4.0|^5.0",
                "symfony/process": "^3.4|^4.0|^5.0",
                "symfony/routing": "^3.4|^4.0|^5.0",
                "symfony/stopwatch": "^3.4|^4.0|^5.0",
                "symfony/templating": "^3.4|^4.0|^5.0",
                "symfony/translation": "^4.2|^5.0",
                "symfony/translation-contracts": "^1.1|^2",
                "twig/twig": "^1.43|^2.13|^3.0.4"
            },
            "suggest": {
                "symfony/browser-kit": "",
                "symfony/config": "",
                "symfony/console": "",
                "symfony/dependency-injection": ""
            },
            "type": "library",
            "autoload": {
                "psr-4": {
                    "Symfony\\Component\\HttpKernel\\": ""
                },
                "exclude-from-classmap": [
                    "/Tests/"
                ]
            },
            "notification-url": "https://packagist.org/downloads/",
            "license": [
                "MIT"
            ],
            "authors": [
                {
                    "name": "Fabien Potencier",
                    "email": "fabien@symfony.com"
                },
                {
                    "name": "Symfony Community",
                    "homepage": "https://symfony.com/contributors"
                }
            ],
            "description": "Provides a structured process for converting a Request into a Response",
            "homepage": "https://symfony.com",
            "support": {
                "source": "https://github.com/symfony/http-kernel/tree/v4.4.29"
            },
            "funding": [
                {
                    "url": "https://symfony.com/sponsor",
                    "type": "custom"
                },
                {
                    "url": "https://github.com/fabpot",
                    "type": "github"
                },
                {
                    "url": "https://tidelift.com/funding/github/packagist/symfony/symfony",
                    "type": "tidelift"
                }
            ],
            "time": "2021-07-29T06:45:05+00:00"
        },
        {
            "name": "symfony/polyfill-ctype",
            "version": "v1.23.0",
            "source": {
                "type": "git",
                "url": "https://github.com/symfony/polyfill-ctype.git",
                "reference": "46cd95797e9df938fdd2b03693b5fca5e64b01ce"
            },
            "dist": {
                "type": "zip",
                "url": "https://api.github.com/repos/symfony/polyfill-ctype/zipball/46cd95797e9df938fdd2b03693b5fca5e64b01ce",
                "reference": "46cd95797e9df938fdd2b03693b5fca5e64b01ce",
                "shasum": ""
            },
            "require": {
                "php": ">=7.1"
            },
            "suggest": {
                "ext-ctype": "For best performance"
            },
            "type": "library",
            "extra": {
                "branch-alias": {
                    "dev-main": "1.23-dev"
                },
                "thanks": {
                    "name": "symfony/polyfill",
                    "url": "https://github.com/symfony/polyfill"
                }
            },
            "autoload": {
                "psr-4": {
                    "Symfony\\Polyfill\\Ctype\\": ""
                },
                "files": [
                    "bootstrap.php"
                ]
            },
            "notification-url": "https://packagist.org/downloads/",
            "license": [
                "MIT"
            ],
            "authors": [
                {
                    "name": "Gert de Pagter",
                    "email": "BackEndTea@gmail.com"
                },
                {
                    "name": "Symfony Community",
                    "homepage": "https://symfony.com/contributors"
                }
            ],
            "description": "Symfony polyfill for ctype functions",
            "homepage": "https://symfony.com",
            "keywords": [
                "compatibility",
                "ctype",
                "polyfill",
                "portable"
            ],
            "support": {
                "source": "https://github.com/symfony/polyfill-ctype/tree/v1.23.0"
            },
            "funding": [
                {
                    "url": "https://symfony.com/sponsor",
                    "type": "custom"
                },
                {
                    "url": "https://github.com/fabpot",
                    "type": "github"
                },
                {
                    "url": "https://tidelift.com/funding/github/packagist/symfony/symfony",
                    "type": "tidelift"
                }
            ],
            "time": "2021-02-19T12:13:01+00:00"
        },
        {
            "name": "symfony/polyfill-intl-idn",
            "version": "v1.23.0",
            "source": {
                "type": "git",
                "url": "https://github.com/symfony/polyfill-intl-idn.git",
                "reference": "65bd267525e82759e7d8c4e8ceea44f398838e65"
            },
            "dist": {
                "type": "zip",
                "url": "https://api.github.com/repos/symfony/polyfill-intl-idn/zipball/65bd267525e82759e7d8c4e8ceea44f398838e65",
                "reference": "65bd267525e82759e7d8c4e8ceea44f398838e65",
                "shasum": ""
            },
            "require": {
                "php": ">=7.1",
                "symfony/polyfill-intl-normalizer": "^1.10",
                "symfony/polyfill-php72": "^1.10"
            },
            "suggest": {
                "ext-intl": "For best performance"
            },
            "type": "library",
            "extra": {
                "branch-alias": {
                    "dev-main": "1.23-dev"
                },
                "thanks": {
                    "name": "symfony/polyfill",
                    "url": "https://github.com/symfony/polyfill"
                }
            },
            "autoload": {
                "psr-4": {
                    "Symfony\\Polyfill\\Intl\\Idn\\": ""
                },
                "files": [
                    "bootstrap.php"
                ]
            },
            "notification-url": "https://packagist.org/downloads/",
            "license": [
                "MIT"
            ],
            "authors": [
                {
                    "name": "Laurent Bassin",
                    "email": "laurent@bassin.info"
                },
                {
                    "name": "Trevor Rowbotham",
                    "email": "trevor.rowbotham@pm.me"
                },
                {
                    "name": "Symfony Community",
                    "homepage": "https://symfony.com/contributors"
                }
            ],
            "description": "Symfony polyfill for intl's idn_to_ascii and idn_to_utf8 functions",
            "homepage": "https://symfony.com",
            "keywords": [
                "compatibility",
                "idn",
                "intl",
                "polyfill",
                "portable",
                "shim"
            ],
            "support": {
                "source": "https://github.com/symfony/polyfill-intl-idn/tree/v1.23.0"
            },
            "funding": [
                {
                    "url": "https://symfony.com/sponsor",
                    "type": "custom"
                },
                {
                    "url": "https://github.com/fabpot",
                    "type": "github"
                },
                {
                    "url": "https://tidelift.com/funding/github/packagist/symfony/symfony",
                    "type": "tidelift"
                }
            ],
            "time": "2021-05-27T09:27:20+00:00"
        },
        {
            "name": "symfony/polyfill-intl-normalizer",
            "version": "v1.23.0",
            "source": {
                "type": "git",
                "url": "https://github.com/symfony/polyfill-intl-normalizer.git",
                "reference": "8590a5f561694770bdcd3f9b5c69dde6945028e8"
            },
            "dist": {
                "type": "zip",
                "url": "https://api.github.com/repos/symfony/polyfill-intl-normalizer/zipball/8590a5f561694770bdcd3f9b5c69dde6945028e8",
                "reference": "8590a5f561694770bdcd3f9b5c69dde6945028e8",
                "shasum": ""
            },
            "require": {
                "php": ">=7.1"
            },
            "suggest": {
                "ext-intl": "For best performance"
            },
            "type": "library",
            "extra": {
                "branch-alias": {
                    "dev-main": "1.23-dev"
                },
                "thanks": {
                    "name": "symfony/polyfill",
                    "url": "https://github.com/symfony/polyfill"
                }
            },
            "autoload": {
                "psr-4": {
                    "Symfony\\Polyfill\\Intl\\Normalizer\\": ""
                },
                "files": [
                    "bootstrap.php"
                ],
                "classmap": [
                    "Resources/stubs"
                ]
            },
            "notification-url": "https://packagist.org/downloads/",
            "license": [
                "MIT"
            ],
            "authors": [
                {
                    "name": "Nicolas Grekas",
                    "email": "p@tchwork.com"
                },
                {
                    "name": "Symfony Community",
                    "homepage": "https://symfony.com/contributors"
                }
            ],
            "description": "Symfony polyfill for intl's Normalizer class and related functions",
            "homepage": "https://symfony.com",
            "keywords": [
                "compatibility",
                "intl",
                "normalizer",
                "polyfill",
                "portable",
                "shim"
            ],
            "support": {
                "source": "https://github.com/symfony/polyfill-intl-normalizer/tree/v1.23.0"
            },
            "funding": [
                {
                    "url": "https://symfony.com/sponsor",
                    "type": "custom"
                },
                {
                    "url": "https://github.com/fabpot",
                    "type": "github"
                },
                {
                    "url": "https://tidelift.com/funding/github/packagist/symfony/symfony",
                    "type": "tidelift"
                }
            ],
            "time": "2021-02-19T12:13:01+00:00"
        },
        {
            "name": "symfony/polyfill-mbstring",
            "version": "v1.23.1",
            "source": {
                "type": "git",
                "url": "https://github.com/symfony/polyfill-mbstring.git",
                "reference": "9174a3d80210dca8daa7f31fec659150bbeabfc6"
            },
            "dist": {
                "type": "zip",
                "url": "https://api.github.com/repos/symfony/polyfill-mbstring/zipball/9174a3d80210dca8daa7f31fec659150bbeabfc6",
                "reference": "9174a3d80210dca8daa7f31fec659150bbeabfc6",
                "shasum": ""
            },
            "require": {
                "php": ">=7.1"
            },
            "suggest": {
                "ext-mbstring": "For best performance"
            },
            "type": "library",
            "extra": {
                "branch-alias": {
                    "dev-main": "1.23-dev"
                },
                "thanks": {
                    "name": "symfony/polyfill",
                    "url": "https://github.com/symfony/polyfill"
                }
            },
            "autoload": {
                "psr-4": {
                    "Symfony\\Polyfill\\Mbstring\\": ""
                },
                "files": [
                    "bootstrap.php"
                ]
            },
            "notification-url": "https://packagist.org/downloads/",
            "license": [
                "MIT"
            ],
            "authors": [
                {
                    "name": "Nicolas Grekas",
                    "email": "p@tchwork.com"
                },
                {
                    "name": "Symfony Community",
                    "homepage": "https://symfony.com/contributors"
                }
            ],
            "description": "Symfony polyfill for the Mbstring extension",
            "homepage": "https://symfony.com",
            "keywords": [
                "compatibility",
                "mbstring",
                "polyfill",
                "portable",
                "shim"
            ],
            "support": {
                "source": "https://github.com/symfony/polyfill-mbstring/tree/v1.23.1"
            },
            "funding": [
                {
                    "url": "https://symfony.com/sponsor",
                    "type": "custom"
                },
                {
                    "url": "https://github.com/fabpot",
                    "type": "github"
                },
                {
                    "url": "https://tidelift.com/funding/github/packagist/symfony/symfony",
                    "type": "tidelift"
                }
            ],
            "time": "2021-05-27T12:26:48+00:00"
        },
        {
            "name": "symfony/polyfill-php72",
            "version": "v1.23.0",
            "source": {
                "type": "git",
                "url": "https://github.com/symfony/polyfill-php72.git",
                "reference": "9a142215a36a3888e30d0a9eeea9766764e96976"
            },
            "dist": {
                "type": "zip",
                "url": "https://api.github.com/repos/symfony/polyfill-php72/zipball/9a142215a36a3888e30d0a9eeea9766764e96976",
                "reference": "9a142215a36a3888e30d0a9eeea9766764e96976",
                "shasum": ""
            },
            "require": {
                "php": ">=7.1"
            },
            "type": "library",
            "extra": {
                "branch-alias": {
                    "dev-main": "1.23-dev"
                },
                "thanks": {
                    "name": "symfony/polyfill",
                    "url": "https://github.com/symfony/polyfill"
                }
            },
            "autoload": {
                "psr-4": {
                    "Symfony\\Polyfill\\Php72\\": ""
                },
                "files": [
                    "bootstrap.php"
                ]
            },
            "notification-url": "https://packagist.org/downloads/",
            "license": [
                "MIT"
            ],
            "authors": [
                {
                    "name": "Nicolas Grekas",
                    "email": "p@tchwork.com"
                },
                {
                    "name": "Symfony Community",
                    "homepage": "https://symfony.com/contributors"
                }
            ],
            "description": "Symfony polyfill backporting some PHP 7.2+ features to lower PHP versions",
            "homepage": "https://symfony.com",
            "keywords": [
                "compatibility",
                "polyfill",
                "portable",
                "shim"
            ],
            "support": {
                "source": "https://github.com/symfony/polyfill-php72/tree/v1.23.0"
            },
            "funding": [
                {
                    "url": "https://symfony.com/sponsor",
                    "type": "custom"
                },
                {
                    "url": "https://github.com/fabpot",
                    "type": "github"
                },
                {
                    "url": "https://tidelift.com/funding/github/packagist/symfony/symfony",
                    "type": "tidelift"
                }
            ],
            "time": "2021-05-27T09:17:38+00:00"
        },
        {
            "name": "symfony/polyfill-php73",
            "version": "v1.23.0",
            "source": {
                "type": "git",
                "url": "https://github.com/symfony/polyfill-php73.git",
                "reference": "fba8933c384d6476ab14fb7b8526e5287ca7e010"
            },
            "dist": {
                "type": "zip",
                "url": "https://api.github.com/repos/symfony/polyfill-php73/zipball/fba8933c384d6476ab14fb7b8526e5287ca7e010",
                "reference": "fba8933c384d6476ab14fb7b8526e5287ca7e010",
                "shasum": ""
            },
            "require": {
                "php": ">=7.1"
            },
            "type": "library",
            "extra": {
                "branch-alias": {
                    "dev-main": "1.23-dev"
                },
                "thanks": {
                    "name": "symfony/polyfill",
                    "url": "https://github.com/symfony/polyfill"
                }
            },
            "autoload": {
                "psr-4": {
                    "Symfony\\Polyfill\\Php73\\": ""
                },
                "files": [
                    "bootstrap.php"
                ],
                "classmap": [
                    "Resources/stubs"
                ]
            },
            "notification-url": "https://packagist.org/downloads/",
            "license": [
                "MIT"
            ],
            "authors": [
                {
                    "name": "Nicolas Grekas",
                    "email": "p@tchwork.com"
                },
                {
                    "name": "Symfony Community",
                    "homepage": "https://symfony.com/contributors"
                }
            ],
            "description": "Symfony polyfill backporting some PHP 7.3+ features to lower PHP versions",
            "homepage": "https://symfony.com",
            "keywords": [
                "compatibility",
                "polyfill",
                "portable",
                "shim"
            ],
            "support": {
                "source": "https://github.com/symfony/polyfill-php73/tree/v1.23.0"
            },
            "funding": [
                {
                    "url": "https://symfony.com/sponsor",
                    "type": "custom"
                },
                {
                    "url": "https://github.com/fabpot",
                    "type": "github"
                },
                {
                    "url": "https://tidelift.com/funding/github/packagist/symfony/symfony",
                    "type": "tidelift"
                }
            ],
            "time": "2021-02-19T12:13:01+00:00"
        },
        {
            "name": "symfony/polyfill-php80",
            "version": "v1.23.1",
            "source": {
                "type": "git",
                "url": "https://github.com/symfony/polyfill-php80.git",
                "reference": "1100343ed1a92e3a38f9ae122fc0eb21602547be"
            },
            "dist": {
                "type": "zip",
                "url": "https://api.github.com/repos/symfony/polyfill-php80/zipball/1100343ed1a92e3a38f9ae122fc0eb21602547be",
                "reference": "1100343ed1a92e3a38f9ae122fc0eb21602547be",
                "shasum": ""
            },
            "require": {
                "php": ">=7.1"
            },
            "type": "library",
            "extra": {
                "branch-alias": {
                    "dev-main": "1.23-dev"
                },
                "thanks": {
                    "name": "symfony/polyfill",
                    "url": "https://github.com/symfony/polyfill"
                }
            },
            "autoload": {
                "psr-4": {
                    "Symfony\\Polyfill\\Php80\\": ""
                },
                "files": [
                    "bootstrap.php"
                ],
                "classmap": [
                    "Resources/stubs"
                ]
            },
            "notification-url": "https://packagist.org/downloads/",
            "license": [
                "MIT"
            ],
            "authors": [
                {
                    "name": "Ion Bazan",
                    "email": "ion.bazan@gmail.com"
                },
                {
                    "name": "Nicolas Grekas",
                    "email": "p@tchwork.com"
                },
                {
                    "name": "Symfony Community",
                    "homepage": "https://symfony.com/contributors"
                }
            ],
            "description": "Symfony polyfill backporting some PHP 8.0+ features to lower PHP versions",
            "homepage": "https://symfony.com",
            "keywords": [
                "compatibility",
                "polyfill",
                "portable",
                "shim"
            ],
            "support": {
                "source": "https://github.com/symfony/polyfill-php80/tree/v1.23.1"
            },
            "funding": [
                {
                    "url": "https://symfony.com/sponsor",
                    "type": "custom"
                },
                {
                    "url": "https://github.com/fabpot",
                    "type": "github"
                },
                {
                    "url": "https://tidelift.com/funding/github/packagist/symfony/symfony",
                    "type": "tidelift"
                }
            ],
            "time": "2021-07-28T13:41:28+00:00"
        },
        {
            "name": "symfony/polyfill-php81",
            "version": "v1.23.0",
            "source": {
                "type": "git",
                "url": "https://github.com/symfony/polyfill-php81.git",
                "reference": "e66119f3de95efc359483f810c4c3e6436279436"
            },
            "dist": {
                "type": "zip",
                "url": "https://api.github.com/repos/symfony/polyfill-php81/zipball/e66119f3de95efc359483f810c4c3e6436279436",
                "reference": "e66119f3de95efc359483f810c4c3e6436279436",
                "shasum": ""
            },
            "require": {
                "php": ">=7.1"
            },
            "type": "library",
            "extra": {
                "branch-alias": {
                    "dev-main": "1.23-dev"
                },
                "thanks": {
                    "name": "symfony/polyfill",
                    "url": "https://github.com/symfony/polyfill"
                }
            },
            "autoload": {
                "psr-4": {
                    "Symfony\\Polyfill\\Php81\\": ""
                },
                "files": [
                    "bootstrap.php"
                ],
                "classmap": [
                    "Resources/stubs"
                ]
            },
            "notification-url": "https://packagist.org/downloads/",
            "license": [
                "MIT"
            ],
            "authors": [
                {
                    "name": "Nicolas Grekas",
                    "email": "p@tchwork.com"
                },
                {
                    "name": "Symfony Community",
                    "homepage": "https://symfony.com/contributors"
                }
            ],
            "description": "Symfony polyfill backporting some PHP 8.1+ features to lower PHP versions",
            "homepage": "https://symfony.com",
            "keywords": [
                "compatibility",
                "polyfill",
                "portable",
                "shim"
            ],
            "support": {
                "source": "https://github.com/symfony/polyfill-php81/tree/v1.23.0"
            },
            "funding": [
                {
                    "url": "https://symfony.com/sponsor",
                    "type": "custom"
                },
                {
                    "url": "https://github.com/fabpot",
                    "type": "github"
                },
                {
                    "url": "https://tidelift.com/funding/github/packagist/symfony/symfony",
                    "type": "tidelift"
                }
            ],
            "time": "2021-05-21T13:25:03+00:00"
        },
        {
            "name": "symfony/process",
            "version": "v4.4.27",
            "source": {
                "type": "git",
                "url": "https://github.com/symfony/process.git",
                "reference": "0b7dc5599ac4aa6d7b936c8f7d10abae64f6cf7f"
            },
            "dist": {
                "type": "zip",
                "url": "https://api.github.com/repos/symfony/process/zipball/0b7dc5599ac4aa6d7b936c8f7d10abae64f6cf7f",
                "reference": "0b7dc5599ac4aa6d7b936c8f7d10abae64f6cf7f",
                "shasum": ""
            },
            "require": {
                "php": ">=7.1.3",
                "symfony/polyfill-php80": "^1.16"
            },
            "type": "library",
            "autoload": {
                "psr-4": {
                    "Symfony\\Component\\Process\\": ""
                },
                "exclude-from-classmap": [
                    "/Tests/"
                ]
            },
            "notification-url": "https://packagist.org/downloads/",
            "license": [
                "MIT"
            ],
            "authors": [
                {
                    "name": "Fabien Potencier",
                    "email": "fabien@symfony.com"
                },
                {
                    "name": "Symfony Community",
                    "homepage": "https://symfony.com/contributors"
                }
            ],
            "description": "Executes commands in sub-processes",
            "homepage": "https://symfony.com",
            "support": {
                "source": "https://github.com/symfony/process/tree/v4.4.27"
            },
            "funding": [
                {
                    "url": "https://symfony.com/sponsor",
                    "type": "custom"
                },
                {
                    "url": "https://github.com/fabpot",
                    "type": "github"
                },
                {
                    "url": "https://tidelift.com/funding/github/packagist/symfony/symfony",
                    "type": "tidelift"
                }
            ],
            "time": "2021-07-23T15:41:52+00:00"
        },
        {
            "name": "symfony/service-contracts",
            "version": "v2.4.0",
            "source": {
                "type": "git",
                "url": "https://github.com/symfony/service-contracts.git",
                "reference": "f040a30e04b57fbcc9c6cbcf4dbaa96bd318b9bb"
            },
            "dist": {
                "type": "zip",
                "url": "https://api.github.com/repos/symfony/service-contracts/zipball/f040a30e04b57fbcc9c6cbcf4dbaa96bd318b9bb",
                "reference": "f040a30e04b57fbcc9c6cbcf4dbaa96bd318b9bb",
                "shasum": ""
            },
            "require": {
                "php": ">=7.2.5",
                "psr/container": "^1.1"
            },
            "suggest": {
                "symfony/service-implementation": ""
            },
            "type": "library",
            "extra": {
                "branch-alias": {
                    "dev-main": "2.4-dev"
                },
                "thanks": {
                    "name": "symfony/contracts",
                    "url": "https://github.com/symfony/contracts"
                }
            },
            "autoload": {
                "psr-4": {
                    "Symfony\\Contracts\\Service\\": ""
                }
            },
            "notification-url": "https://packagist.org/downloads/",
            "license": [
                "MIT"
            ],
            "authors": [
                {
                    "name": "Nicolas Grekas",
                    "email": "p@tchwork.com"
                },
                {
                    "name": "Symfony Community",
                    "homepage": "https://symfony.com/contributors"
                }
            ],
            "description": "Generic abstractions related to writing services",
            "homepage": "https://symfony.com",
            "keywords": [
                "abstractions",
                "contracts",
                "decoupling",
                "interfaces",
                "interoperability",
                "standards"
            ],
            "support": {
                "source": "https://github.com/symfony/service-contracts/tree/v2.4.0"
            },
            "funding": [
                {
                    "url": "https://symfony.com/sponsor",
                    "type": "custom"
                },
                {
                    "url": "https://github.com/fabpot",
                    "type": "github"
                },
                {
                    "url": "https://tidelift.com/funding/github/packagist/symfony/symfony",
                    "type": "tidelift"
                }
            ],
            "time": "2021-04-01T10:43:52+00:00"
        },
        {
            "name": "symfony/var-dumper",
            "version": "v5.3.6",
            "source": {
                "type": "git",
                "url": "https://github.com/symfony/var-dumper.git",
                "reference": "3dd8ddd1e260e58ecc61bb78da3b6584b3bfcba0"
            },
            "dist": {
                "type": "zip",
                "url": "https://api.github.com/repos/symfony/var-dumper/zipball/3dd8ddd1e260e58ecc61bb78da3b6584b3bfcba0",
                "reference": "3dd8ddd1e260e58ecc61bb78da3b6584b3bfcba0",
                "shasum": ""
            },
            "require": {
                "php": ">=7.2.5",
                "symfony/polyfill-mbstring": "~1.0",
                "symfony/polyfill-php80": "^1.16"
            },
            "conflict": {
                "phpunit/phpunit": "<5.4.3",
                "symfony/console": "<4.4"
            },
            "require-dev": {
                "ext-iconv": "*",
                "symfony/console": "^4.4|^5.0",
                "symfony/process": "^4.4|^5.0",
                "twig/twig": "^2.13|^3.0.4"
            },
            "suggest": {
                "ext-iconv": "To convert non-UTF-8 strings to UTF-8 (or symfony/polyfill-iconv in case ext-iconv cannot be used).",
                "ext-intl": "To show region name in time zone dump",
                "symfony/console": "To use the ServerDumpCommand and/or the bin/var-dump-server script"
            },
            "bin": [
                "Resources/bin/var-dump-server"
            ],
            "type": "library",
            "autoload": {
                "files": [
                    "Resources/functions/dump.php"
                ],
                "psr-4": {
                    "Symfony\\Component\\VarDumper\\": ""
                },
                "exclude-from-classmap": [
                    "/Tests/"
                ]
            },
            "notification-url": "https://packagist.org/downloads/",
            "license": [
                "MIT"
            ],
            "authors": [
                {
                    "name": "Nicolas Grekas",
                    "email": "p@tchwork.com"
                },
                {
                    "name": "Symfony Community",
                    "homepage": "https://symfony.com/contributors"
                }
            ],
            "description": "Provides mechanisms for walking through any arbitrary PHP variable",
            "homepage": "https://symfony.com",
            "keywords": [
                "debug",
                "dump"
            ],
            "support": {
                "source": "https://github.com/symfony/var-dumper/tree/v5.3.6"
            },
            "funding": [
                {
                    "url": "https://symfony.com/sponsor",
                    "type": "custom"
                },
                {
                    "url": "https://github.com/fabpot",
                    "type": "github"
                },
                {
                    "url": "https://tidelift.com/funding/github/packagist/symfony/symfony",
                    "type": "tidelift"
                }
            ],
            "time": "2021-07-27T01:56:02+00:00"
        },
        {
            "name": "tedivm/jshrink",
            "version": "v1.4.0",
            "source": {
                "type": "git",
                "url": "https://github.com/tedious/JShrink.git",
                "reference": "0513ba1407b1f235518a939455855e6952a48bbc"
            },
            "dist": {
                "type": "zip",
                "url": "https://api.github.com/repos/tedious/JShrink/zipball/0513ba1407b1f235518a939455855e6952a48bbc",
                "reference": "0513ba1407b1f235518a939455855e6952a48bbc",
                "shasum": ""
            },
            "require": {
                "php": "^5.6|^7.0|^8.0"
            },
            "require-dev": {
                "friendsofphp/php-cs-fixer": "^2.8",
                "php-coveralls/php-coveralls": "^1.1.0",
                "phpunit/phpunit": "^6"
            },
            "type": "library",
            "autoload": {
                "psr-0": {
                    "JShrink": "src/"
                }
            },
            "notification-url": "https://packagist.org/downloads/",
            "license": [
                "BSD-3-Clause"
            ],
            "authors": [
                {
                    "name": "Robert Hafner",
                    "email": "tedivm@tedivm.com"
                }
            ],
            "description": "Javascript Minifier built in PHP",
            "homepage": "http://github.com/tedious/JShrink",
            "keywords": [
                "javascript",
                "minifier"
            ],
            "support": {
                "issues": "https://github.com/tedious/JShrink/issues",
                "source": "https://github.com/tedious/JShrink/tree/v1.4.0"
            },
            "funding": [
                {
                    "url": "https://tidelift.com/funding/github/packagist/tedivm/jshrink",
                    "type": "tidelift"
                }
            ],
            "time": "2020-11-30T18:10:21+00:00"
        },
        {
            "name": "thecodingmachine/safe",
            "version": "v1.3.3",
            "source": {
                "type": "git",
                "url": "https://github.com/thecodingmachine/safe.git",
                "reference": "a8ab0876305a4cdaef31b2350fcb9811b5608dbc"
            },
            "dist": {
                "type": "zip",
                "url": "https://api.github.com/repos/thecodingmachine/safe/zipball/a8ab0876305a4cdaef31b2350fcb9811b5608dbc",
                "reference": "a8ab0876305a4cdaef31b2350fcb9811b5608dbc",
                "shasum": ""
            },
            "require": {
                "php": ">=7.2"
            },
            "require-dev": {
                "phpstan/phpstan": "^0.12",
                "squizlabs/php_codesniffer": "^3.2",
                "thecodingmachine/phpstan-strict-rules": "^0.12"
            },
            "type": "library",
            "extra": {
                "branch-alias": {
                    "dev-master": "0.1-dev"
                }
            },
            "autoload": {
                "psr-4": {
                    "Safe\\": [
                        "lib/",
                        "deprecated/",
                        "generated/"
                    ]
                },
                "files": [
                    "deprecated/apc.php",
                    "deprecated/libevent.php",
                    "deprecated/mssql.php",
                    "deprecated/stats.php",
                    "lib/special_cases.php",
                    "generated/apache.php",
                    "generated/apcu.php",
                    "generated/array.php",
                    "generated/bzip2.php",
                    "generated/calendar.php",
                    "generated/classobj.php",
                    "generated/com.php",
                    "generated/cubrid.php",
                    "generated/curl.php",
                    "generated/datetime.php",
                    "generated/dir.php",
                    "generated/eio.php",
                    "generated/errorfunc.php",
                    "generated/exec.php",
                    "generated/fileinfo.php",
                    "generated/filesystem.php",
                    "generated/filter.php",
                    "generated/fpm.php",
                    "generated/ftp.php",
                    "generated/funchand.php",
                    "generated/gmp.php",
                    "generated/gnupg.php",
                    "generated/hash.php",
                    "generated/ibase.php",
                    "generated/ibmDb2.php",
                    "generated/iconv.php",
                    "generated/image.php",
                    "generated/imap.php",
                    "generated/info.php",
                    "generated/ingres-ii.php",
                    "generated/inotify.php",
                    "generated/json.php",
                    "generated/ldap.php",
                    "generated/libxml.php",
                    "generated/lzf.php",
                    "generated/mailparse.php",
                    "generated/mbstring.php",
                    "generated/misc.php",
                    "generated/msql.php",
                    "generated/mysql.php",
                    "generated/mysqli.php",
                    "generated/mysqlndMs.php",
                    "generated/mysqlndQc.php",
                    "generated/network.php",
                    "generated/oci8.php",
                    "generated/opcache.php",
                    "generated/openssl.php",
                    "generated/outcontrol.php",
                    "generated/password.php",
                    "generated/pcntl.php",
                    "generated/pcre.php",
                    "generated/pdf.php",
                    "generated/pgsql.php",
                    "generated/posix.php",
                    "generated/ps.php",
                    "generated/pspell.php",
                    "generated/readline.php",
                    "generated/rpminfo.php",
                    "generated/rrd.php",
                    "generated/sem.php",
                    "generated/session.php",
                    "generated/shmop.php",
                    "generated/simplexml.php",
                    "generated/sockets.php",
                    "generated/sodium.php",
                    "generated/solr.php",
                    "generated/spl.php",
                    "generated/sqlsrv.php",
                    "generated/ssdeep.php",
                    "generated/ssh2.php",
                    "generated/stream.php",
                    "generated/strings.php",
                    "generated/swoole.php",
                    "generated/uodbc.php",
                    "generated/uopz.php",
                    "generated/url.php",
                    "generated/var.php",
                    "generated/xdiff.php",
                    "generated/xml.php",
                    "generated/xmlrpc.php",
                    "generated/yaml.php",
                    "generated/yaz.php",
                    "generated/zip.php",
                    "generated/zlib.php"
                ]
            },
            "notification-url": "https://packagist.org/downloads/",
            "license": [
                "MIT"
            ],
            "description": "PHP core functions that throw exceptions instead of returning FALSE on error",
            "support": {
                "issues": "https://github.com/thecodingmachine/safe/issues",
                "source": "https://github.com/thecodingmachine/safe/tree/v1.3.3"
            },
            "time": "2020-10-28T17:51:34+00:00"
        },
        {
            "name": "true/punycode",
            "version": "v2.1.1",
            "source": {
                "type": "git",
                "url": "https://github.com/true/php-punycode.git",
                "reference": "a4d0c11a36dd7f4e7cd7096076cab6d3378a071e"
            },
            "dist": {
                "type": "zip",
                "url": "https://api.github.com/repos/true/php-punycode/zipball/a4d0c11a36dd7f4e7cd7096076cab6d3378a071e",
                "reference": "a4d0c11a36dd7f4e7cd7096076cab6d3378a071e",
                "shasum": ""
            },
            "require": {
                "php": ">=5.3.0",
                "symfony/polyfill-mbstring": "^1.3"
            },
            "require-dev": {
                "phpunit/phpunit": "~4.7",
                "squizlabs/php_codesniffer": "~2.0"
            },
            "type": "library",
            "autoload": {
                "psr-4": {
                    "TrueBV\\": "src/"
                }
            },
            "notification-url": "https://packagist.org/downloads/",
            "license": [
                "MIT"
            ],
            "authors": [
                {
                    "name": "Renan Gonçalves",
                    "email": "renan.saddam@gmail.com"
                }
            ],
            "description": "A Bootstring encoding of Unicode for Internationalized Domain Names in Applications (IDNA)",
            "homepage": "https://github.com/true/php-punycode",
            "keywords": [
                "idna",
                "punycode"
            ],
            "support": {
                "issues": "https://github.com/true/php-punycode/issues",
                "source": "https://github.com/true/php-punycode/tree/master"
            },
            "time": "2016-11-16T10:37:54+00:00"
        },
        {
            "name": "tubalmartin/cssmin",
            "version": "v4.1.1",
            "source": {
                "type": "git",
                "url": "https://github.com/tubalmartin/YUI-CSS-compressor-PHP-port.git",
                "reference": "3cbf557f4079d83a06f9c3ff9b957c022d7805cf"
            },
            "dist": {
                "type": "zip",
                "url": "https://api.github.com/repos/tubalmartin/YUI-CSS-compressor-PHP-port/zipball/3cbf557f4079d83a06f9c3ff9b957c022d7805cf",
                "reference": "3cbf557f4079d83a06f9c3ff9b957c022d7805cf",
                "shasum": ""
            },
            "require": {
                "ext-pcre": "*",
                "php": ">=5.3.2"
            },
            "require-dev": {
                "cogpowered/finediff": "0.3.*",
                "phpunit/phpunit": "4.8.*"
            },
            "bin": [
                "cssmin"
            ],
            "type": "library",
            "autoload": {
                "psr-4": {
                    "tubalmartin\\CssMin\\": "src"
                }
            },
            "notification-url": "https://packagist.org/downloads/",
            "license": [
                "BSD-3-Clause"
            ],
            "authors": [
                {
                    "name": "Túbal Martín",
                    "homepage": "http://tubalmartin.me/"
                }
            ],
            "description": "A PHP port of the YUI CSS compressor",
            "homepage": "https://github.com/tubalmartin/YUI-CSS-compressor-PHP-port",
            "keywords": [
                "compress",
                "compressor",
                "css",
                "cssmin",
                "minify",
                "yui"
            ],
            "support": {
                "issues": "https://github.com/tubalmartin/YUI-CSS-compressor-PHP-port/issues",
                "source": "https://github.com/tubalmartin/YUI-CSS-compressor-PHP-port"
            },
            "time": "2018-01-15T15:26:51+00:00"
        },
        {
            "name": "web-token/jwt-framework",
            "version": "v2.2.10",
            "source": {
                "type": "git",
                "url": "https://github.com/web-token/jwt-framework.git",
                "reference": "49e48633d8cdd7da993c4a94f66dd3ebceda16a5"
            },
            "dist": {
                "type": "zip",
                "url": "https://api.github.com/repos/web-token/jwt-framework/zipball/49e48633d8cdd7da993c4a94f66dd3ebceda16a5",
                "reference": "49e48633d8cdd7da993c4a94f66dd3ebceda16a5",
                "shasum": ""
            },
            "require": {
                "brick/math": "^0.8.17|^0.9",
                "ext-json": "*",
                "ext-mbstring": "*",
                "ext-openssl": "*",
                "ext-sodium": "*",
                "fgrosse/phpasn1": "^2.0",
                "php": ">=7.2",
                "psr/event-dispatcher": "^1.0",
                "psr/http-client": "^1.0",
                "psr/http-factory": "^1.0",
                "spomky-labs/aes-key-wrap": "^5.0|^6.0",
                "spomky-labs/base64url": "^1.0|^2.0",
                "symfony/config": "^4.2|^5.0",
                "symfony/console": "^4.2|^5.0",
                "symfony/dependency-injection": "^4.2|^5.0",
                "symfony/event-dispatcher": "^4.2|^5.0",
                "symfony/http-kernel": "^4.2|^5.0",
                "symfony/polyfill-mbstring": "^1.12"
            },
            "conflict": {
                "spomky-labs/jose": "*"
            },
            "replace": {
                "web-token/encryption-pack": "self.version",
                "web-token/jwt-bundle": "self.version",
                "web-token/jwt-checker": "self.version",
                "web-token/jwt-console": "self.version",
                "web-token/jwt-core": "self.version",
                "web-token/jwt-easy": "self.version",
                "web-token/jwt-encryption": "self.version",
                "web-token/jwt-encryption-algorithm-aescbc": "self.version",
                "web-token/jwt-encryption-algorithm-aesgcm": "self.version",
                "web-token/jwt-encryption-algorithm-aesgcmkw": "self.version",
                "web-token/jwt-encryption-algorithm-aeskw": "self.version",
                "web-token/jwt-encryption-algorithm-dir": "self.version",
                "web-token/jwt-encryption-algorithm-ecdh-es": "self.version",
                "web-token/jwt-encryption-algorithm-experimental": "self.version",
                "web-token/jwt-encryption-algorithm-pbes2": "self.version",
                "web-token/jwt-encryption-algorithm-rsa": "self.version",
                "web-token/jwt-key-mgmt": "self.version",
                "web-token/jwt-nested-token": "self.version",
                "web-token/jwt-signature": "self.version",
                "web-token/jwt-signature-algorithm-ecdsa": "self.version",
                "web-token/jwt-signature-algorithm-eddsa": "self.version",
                "web-token/jwt-signature-algorithm-experimental": "self.version",
                "web-token/jwt-signature-algorithm-hmac": "self.version",
                "web-token/jwt-signature-algorithm-none": "self.version",
                "web-token/jwt-signature-algorithm-rsa": "self.version",
                "web-token/jwt-util-ecc": "self.version",
                "web-token/signature-pack": "self.version"
            },
            "require-dev": {
                "bjeavons/zxcvbn-php": "^1.0",
                "blackfire/php-sdk": "^1.14",
                "ext-curl": "*",
                "ext-gmp": "*",
                "friendsofphp/php-cs-fixer": "^2.16",
                "infection/infection": "^0.15|^0.16|^0.17|^0.18|^0.19|^0.20",
                "matthiasnoback/symfony-config-test": "^3.1|^4.0",
                "nyholm/psr7": "^1.3",
                "php-coveralls/php-coveralls": "^2.0",
                "php-http/mock-client": "^1.0",
                "phpstan/phpstan": "^0.12",
                "phpstan/phpstan-deprecation-rules": "^0.12",
                "phpstan/phpstan-phpunit": "^0.12",
                "phpstan/phpstan-strict-rules": "^0.12",
                "phpunit/phpunit": "^8.0|^9.0",
                "symfony/browser-kit": "^4.2|^5.0",
                "symfony/finder": "^4.2|^5.0",
                "symfony/framework-bundle": "^4.2|^5.0",
                "symfony/http-client": "^5.2",
                "symfony/phpunit-bridge": "^4.2|^5.0",
                "symfony/serializer": "^4.2|^5.0",
                "symfony/var-dumper": "^4.2|^5.0"
            },
            "suggest": {
                "bjeavons/zxcvbn-php": "Adds key quality check for oct keys.",
                "ext-sodium": "Sodium is required for OKP key creation, EdDSA signature algorithm and ECDH-ES key encryption with OKP keys",
                "php-http/httplug": "To enable JKU/X5U support.",
                "php-http/httplug-bundle": "To enable JKU/X5U support.",
                "php-http/message-factory": "To enable JKU/X5U support.",
                "symfony/serializer": "Use the Symfony serializer to serialize/unserialize JWS and JWE tokens.",
                "symfony/var-dumper": "Used to show data on the debug toolbar."
            },
            "type": "symfony-bundle",
            "autoload": {
                "psr-4": {
                    "Jose\\": "src/",
                    "Jose\\Component\\Signature\\Algorithm\\": [
                        "src/SignatureAlgorithm/ECDSA",
                        "src/SignatureAlgorithm/EdDSA",
                        "src/SignatureAlgorithm/HMAC",
                        "src/SignatureAlgorithm/None",
                        "src/SignatureAlgorithm/RSA",
                        "src/SignatureAlgorithm/Experimental"
                    ],
                    "Jose\\Component\\Core\\Util\\Ecc\\": [
                        "src/Ecc"
                    ],
                    "Jose\\Component\\Encryption\\Algorithm\\": [
                        "src/EncryptionAlgorithm/Experimental"
                    ],
                    "Jose\\Component\\Encryption\\Algorithm\\KeyEncryption\\": [
                        "src/EncryptionAlgorithm/KeyEncryption/AESGCMKW",
                        "src/EncryptionAlgorithm/KeyEncryption/AESKW",
                        "src/EncryptionAlgorithm/KeyEncryption/Direct",
                        "src/EncryptionAlgorithm/KeyEncryption/ECDHES",
                        "src/EncryptionAlgorithm/KeyEncryption/PBES2",
                        "src/EncryptionAlgorithm/KeyEncryption/RSA"
                    ],
                    "Jose\\Component\\Encryption\\Algorithm\\ContentEncryption\\": [
                        "src/EncryptionAlgorithm/ContentEncryption/AESGCM",
                        "src/EncryptionAlgorithm/ContentEncryption/AESCBC"
                    ]
                }
            },
            "notification-url": "https://packagist.org/downloads/",
            "license": [
                "MIT"
            ],
            "authors": [
                {
                    "name": "Florent Morselli",
                    "homepage": "https://github.com/Spomky"
                },
                {
                    "name": "All contributors",
                    "homepage": "https://github.com/web-token/jwt-framework/contributors"
                }
            ],
            "description": "JSON Object Signing and Encryption library for PHP and Symfony Bundle.",
            "homepage": "https://github.com/web-token/jwt-framework",
            "keywords": [
                "JOSE",
                "JWE",
                "JWK",
                "JWKSet",
                "JWS",
                "Jot",
                "RFC7515",
                "RFC7516",
                "RFC7517",
                "RFC7518",
                "RFC7519",
                "RFC7520",
                "bundle",
                "jwa",
                "jwt",
                "symfony"
            ],
            "support": {
                "issues": "https://github.com/web-token/jwt-framework/issues",
                "source": "https://github.com/web-token/jwt-framework/tree/v2.2.10"
            },
            "funding": [
                {
                    "url": "https://github.com/Spomky",
                    "type": "github"
                }
            ],
            "time": "2021-03-24T14:00:05+00:00"
        },
        {
            "name": "webimpress/safe-writer",
            "version": "2.2.0",
            "source": {
                "type": "git",
                "url": "https://github.com/webimpress/safe-writer.git",
                "reference": "9d37cc8bee20f7cb2f58f6e23e05097eab5072e6"
            },
            "dist": {
                "type": "zip",
                "url": "https://api.github.com/repos/webimpress/safe-writer/zipball/9d37cc8bee20f7cb2f58f6e23e05097eab5072e6",
                "reference": "9d37cc8bee20f7cb2f58f6e23e05097eab5072e6",
                "shasum": ""
            },
            "require": {
                "php": "^7.3 || ^8.0"
            },
            "require-dev": {
                "phpunit/phpunit": "^9.5.4",
                "vimeo/psalm": "^4.7",
                "webimpress/coding-standard": "^1.2.2"
            },
            "type": "library",
            "extra": {
                "branch-alias": {
                    "dev-master": "2.2.x-dev",
                    "dev-develop": "2.3.x-dev",
                    "dev-release-1.0": "1.0.x-dev"
                }
            },
            "autoload": {
                "psr-4": {
                    "Webimpress\\SafeWriter\\": "src/"
                }
            },
            "notification-url": "https://packagist.org/downloads/",
            "license": [
                "BSD-2-Clause"
            ],
            "description": "Tool to write files safely, to avoid race conditions",
            "keywords": [
                "concurrent write",
                "file writer",
                "race condition",
                "safe writer",
                "webimpress"
            ],
            "support": {
                "issues": "https://github.com/webimpress/safe-writer/issues",
                "source": "https://github.com/webimpress/safe-writer/tree/2.2.0"
            },
            "funding": [
                {
                    "url": "https://github.com/michalbundyra",
                    "type": "github"
                }
            ],
            "time": "2021-04-19T16:34:45+00:00"
        },
        {
            "name": "webonyx/graphql-php",
            "version": "v0.13.9",
            "source": {
                "type": "git",
                "url": "https://github.com/webonyx/graphql-php.git",
                "reference": "d9a94fddcad0a35d4bced212b8a44ad1bc59bdf3"
            },
            "dist": {
                "type": "zip",
                "url": "https://api.github.com/repos/webonyx/graphql-php/zipball/d9a94fddcad0a35d4bced212b8a44ad1bc59bdf3",
                "reference": "d9a94fddcad0a35d4bced212b8a44ad1bc59bdf3",
                "shasum": ""
            },
            "require": {
                "ext-json": "*",
                "ext-mbstring": "*",
                "php": "^7.1||^8.0"
            },
            "require-dev": {
                "doctrine/coding-standard": "^6.0",
                "phpbench/phpbench": "^0.14.0",
                "phpstan/phpstan": "^0.11.4",
                "phpstan/phpstan-phpunit": "^0.11.0",
                "phpstan/phpstan-strict-rules": "^0.11.0",
                "phpunit/phpcov": "^5.0",
                "phpunit/phpunit": "^7.2",
                "psr/http-message": "^1.0",
                "react/promise": "2.*"
            },
            "suggest": {
                "psr/http-message": "To use standard GraphQL server",
                "react/promise": "To leverage async resolving on React PHP platform"
            },
            "type": "library",
            "autoload": {
                "psr-4": {
                    "GraphQL\\": "src/"
                }
            },
            "notification-url": "https://packagist.org/downloads/",
            "license": [
                "MIT"
            ],
            "description": "A PHP port of GraphQL reference implementation",
            "homepage": "https://github.com/webonyx/graphql-php",
            "keywords": [
                "api",
                "graphql"
            ],
            "support": {
                "issues": "https://github.com/webonyx/graphql-php/issues",
                "source": "https://github.com/webonyx/graphql-php/tree/0.13.x"
            },
            "funding": [
                {
                    "url": "https://opencollective.com/webonyx-graphql-php",
                    "type": "open_collective"
                }
            ],
            "time": "2020-07-02T05:49:25+00:00"
        },
        {
            "name": "wikimedia/less.php",
            "version": "v3.1.0",
            "source": {
                "type": "git",
                "url": "https://github.com/wikimedia/less.php.git",
                "reference": "a486d78b9bd16b72f237fc6093aa56d69ce8bd13"
            },
            "dist": {
                "type": "zip",
                "url": "https://api.github.com/repos/wikimedia/less.php/zipball/a486d78b9bd16b72f237fc6093aa56d69ce8bd13",
                "reference": "a486d78b9bd16b72f237fc6093aa56d69ce8bd13",
                "shasum": ""
            },
            "require": {
                "php": ">=7.2.9"
            },
            "require-dev": {
                "mediawiki/mediawiki-codesniffer": "34.0.0",
                "mediawiki/minus-x": "1.0.0",
                "php-parallel-lint/php-console-highlighter": "0.5.0",
                "php-parallel-lint/php-parallel-lint": "1.2.0",
                "phpunit/phpunit": "^8.5"
            },
            "bin": [
                "bin/lessc"
            ],
            "type": "library",
            "autoload": {
                "psr-0": {
                    "Less": "lib/"
                },
                "classmap": [
                    "lessc.inc.php"
                ]
            },
            "notification-url": "https://packagist.org/downloads/",
            "license": [
                "Apache-2.0"
            ],
            "authors": [
                {
                    "name": "Josh Schmidt",
                    "homepage": "https://github.com/oyejorge"
                },
                {
                    "name": "Matt Agar",
                    "homepage": "https://github.com/agar"
                },
                {
                    "name": "Martin Jantošovič",
                    "homepage": "https://github.com/Mordred"
                }
            ],
            "description": "PHP port of the Javascript version of LESS http://lesscss.org (Originally maintained by Josh Schmidt)",
            "keywords": [
                "css",
                "less",
                "less.js",
                "lesscss",
                "php",
                "stylesheet"
            ],
            "support": {
                "issues": "https://github.com/wikimedia/less.php/issues",
                "source": "https://github.com/wikimedia/less.php/tree/v3.1.0"
            },
            "time": "2020-12-11T19:33:31+00:00"
        }
    ],
    "packages-dev": [
        {
            "name": "allure-framework/allure-codeception",
            "version": "1.5.2",
            "source": {
                "type": "git",
                "url": "https://github.com/allure-framework/allure-codeception.git",
                "reference": "a6156aef942a4e4de0add34a73d066a9458cefc6"
            },
            "dist": {
                "type": "zip",
                "url": "https://api.github.com/repos/allure-framework/allure-codeception/zipball/a6156aef942a4e4de0add34a73d066a9458cefc6",
                "reference": "a6156aef942a4e4de0add34a73d066a9458cefc6",
                "shasum": ""
            },
            "require": {
                "allure-framework/allure-php-api": "^1.3",
                "codeception/codeception": "^2.5 | ^3 | ^4",
                "ext-json": "*",
                "php": ">=7.1.3",
                "symfony/filesystem": "^2.7 | ^3 | ^4 | ^5",
                "symfony/finder": "^2.7 | ^3 | ^4 | ^5"
            },
            "require-dev": {
                "ext-dom": "*",
                "phpunit/phpunit": "^7.2 | ^8 | ^9"
            },
            "type": "library",
            "autoload": {
                "psr-0": {
                    "Yandex": "src/"
                }
            },
            "notification-url": "https://packagist.org/downloads/",
            "license": [
                "Apache-2.0"
            ],
            "authors": [
                {
                    "name": "Ivan Krutov",
                    "email": "vania-pooh@aerokube.com",
                    "role": "Developer"
                }
            ],
            "description": "Allure Codeception integration",
            "homepage": "http://allure.qatools.ru/",
            "keywords": [
                "allure",
                "attachments",
                "cases",
                "codeception",
                "report",
                "steps",
                "testing"
            ],
            "support": {
                "email": "allure@qameta.io",
                "issues": "https://github.com/allure-framework/allure-codeception/issues",
                "source": "https://github.com/allure-framework/allure-codeception"
            },
            "time": "2021-06-04T13:24:36+00:00"
        },
        {
            "name": "allure-framework/allure-php-api",
            "version": "1.3.1",
            "source": {
                "type": "git",
                "url": "https://github.com/allure-framework/allure-php-commons.git",
                "reference": "f64b69afeff472c564a4e2379efb2b69c430ec5a"
            },
            "dist": {
                "type": "zip",
                "url": "https://api.github.com/repos/allure-framework/allure-php-commons/zipball/f64b69afeff472c564a4e2379efb2b69c430ec5a",
                "reference": "f64b69afeff472c564a4e2379efb2b69c430ec5a",
                "shasum": ""
            },
            "require": {
                "jms/serializer": "^1 | ^2 | ^3",
                "php": ">=7.1.3",
                "ramsey/uuid": "^3 | ^4",
                "symfony/mime": "^4.3 | ^5"
            },
            "require-dev": {
                "phpunit/phpunit": "^7 | ^8 | ^9"
            },
            "type": "library",
            "autoload": {
                "psr-0": {
                    "Yandex": [
                        "src/",
                        "test/"
                    ]
                }
            },
            "notification-url": "https://packagist.org/downloads/",
            "license": [
                "Apache-2.0"
            ],
            "authors": [
                {
                    "name": "Ivan Krutov",
                    "email": "vania-pooh@yandex-team.ru",
                    "role": "Developer"
                }
            ],
            "description": "PHP API for Allure adapter",
            "homepage": "http://allure.qatools.ru/",
            "keywords": [
                "allure",
                "api",
                "php",
                "report"
            ],
            "support": {
                "email": "allure@yandex-team.ru",
                "issues": "https://github.com/allure-framework/allure-php-commons/issues",
                "source": "https://github.com/allure-framework/allure-php-api"
            },
            "time": "2021-03-26T14:32:27+00:00"
        },
        {
            "name": "allure-framework/allure-phpunit",
            "version": "1.4.0",
            "source": {
                "type": "git",
                "url": "https://github.com/allure-framework/allure-phpunit.git",
                "reference": "56c65ae482c40411b74a65f97629d16b0e7662ee"
            },
            "dist": {
                "type": "zip",
                "url": "https://api.github.com/repos/allure-framework/allure-phpunit/zipball/56c65ae482c40411b74a65f97629d16b0e7662ee",
                "reference": "56c65ae482c40411b74a65f97629d16b0e7662ee",
                "shasum": ""
            },
            "require": {
                "allure-framework/allure-php-api": "^1.3",
                "php": ">=7.1",
                "phpunit/phpunit": "^7.2 | ^8 | ^9"
            },
            "require-dev": {
                "ext-dom": "*",
                "mikey179/vfsstream": "^1"
            },
            "type": "library",
            "autoload": {
                "psr-0": {
                    "Yandex": "src/"
                }
            },
            "notification-url": "https://packagist.org/downloads/",
            "license": [
                "Apache-2.0"
            ],
            "authors": [
                {
                    "name": "Ivan Krutov",
                    "email": "vania-pooh@yandex-team.ru",
                    "role": "Developer"
                }
            ],
            "description": "Allure PHPUNit integration",
            "homepage": "http://allure.qatools.ru/",
            "keywords": [
                "allure",
                "attachments",
                "cases",
                "phpunit",
                "report",
                "steps",
                "testing"
            ],
            "support": {
                "email": "allure@qameta.io",
                "issues": "https://github.com/allure-framework/allure-phpunit/issues",
                "source": "https://github.com/allure-framework/allure-phpunit"
            },
            "time": "2021-03-26T15:43:03+00:00"
        },
        {
            "name": "beberlei/assert",
            "version": "v3.3.1",
            "source": {
                "type": "git",
                "url": "https://github.com/beberlei/assert.git",
                "reference": "5e721d7e937ca3ba2cdec1e1adf195f9e5188372"
            },
            "dist": {
                "type": "zip",
                "url": "https://api.github.com/repos/beberlei/assert/zipball/5e721d7e937ca3ba2cdec1e1adf195f9e5188372",
                "reference": "5e721d7e937ca3ba2cdec1e1adf195f9e5188372",
                "shasum": ""
            },
            "require": {
                "ext-ctype": "*",
                "ext-json": "*",
                "ext-mbstring": "*",
                "ext-simplexml": "*",
                "php": "^7.0 || ^8.0"
            },
            "require-dev": {
                "friendsofphp/php-cs-fixer": "*",
                "phpstan/phpstan": "*",
                "phpunit/phpunit": ">=6.0.0",
                "yoast/phpunit-polyfills": "^0.1.0"
            },
            "suggest": {
                "ext-intl": "Needed to allow Assertion::count(), Assertion::isCountable(), Assertion::minCount(), and Assertion::maxCount() to operate on ResourceBundles"
            },
            "type": "library",
            "autoload": {
                "psr-4": {
                    "Assert\\": "lib/Assert"
                },
                "files": [
                    "lib/Assert/functions.php"
                ]
            },
            "notification-url": "https://packagist.org/downloads/",
            "license": [
                "BSD-2-Clause"
            ],
            "authors": [
                {
                    "name": "Benjamin Eberlei",
                    "email": "kontakt@beberlei.de",
                    "role": "Lead Developer"
                },
                {
                    "name": "Richard Quadling",
                    "email": "rquadling@gmail.com",
                    "role": "Collaborator"
                }
            ],
            "description": "Thin assertion library for input validation in business models.",
            "keywords": [
                "assert",
                "assertion",
                "validation"
            ],
            "support": {
                "issues": "https://github.com/beberlei/assert/issues",
                "source": "https://github.com/beberlei/assert/tree/v3.3.1"
            },
            "time": "2021-04-18T20:11:03+00:00"
        },
        {
            "name": "behat/gherkin",
            "version": "v4.8.0",
            "source": {
                "type": "git",
                "url": "https://github.com/Behat/Gherkin.git",
                "reference": "2391482cd003dfdc36b679b27e9f5326bd656acd"
            },
            "dist": {
                "type": "zip",
                "url": "https://api.github.com/repos/Behat/Gherkin/zipball/2391482cd003dfdc36b679b27e9f5326bd656acd",
                "reference": "2391482cd003dfdc36b679b27e9f5326bd656acd",
                "shasum": ""
            },
            "require": {
                "php": "~7.2|~8.0"
            },
            "require-dev": {
                "cucumber/cucumber": "dev-gherkin-16.0.0",
                "phpunit/phpunit": "~8|~9",
                "symfony/phpunit-bridge": "~3|~4|~5",
                "symfony/yaml": "~3|~4|~5"
            },
            "suggest": {
                "symfony/yaml": "If you want to parse features, represented in YAML files"
            },
            "type": "library",
            "extra": {
                "branch-alias": {
                    "dev-master": "4.4-dev"
                }
            },
            "autoload": {
                "psr-0": {
                    "Behat\\Gherkin": "src/"
                }
            },
            "notification-url": "https://packagist.org/downloads/",
            "license": [
                "MIT"
            ],
            "authors": [
                {
                    "name": "Konstantin Kudryashov",
                    "email": "ever.zet@gmail.com",
                    "homepage": "http://everzet.com"
                }
            ],
            "description": "Gherkin DSL parser for PHP",
            "homepage": "http://behat.org/",
            "keywords": [
                "BDD",
                "Behat",
                "Cucumber",
                "DSL",
                "gherkin",
                "parser"
            ],
            "support": {
                "issues": "https://github.com/Behat/Gherkin/issues",
                "source": "https://github.com/Behat/Gherkin/tree/v4.8.0"
            },
            "time": "2021-02-04T12:44:21+00:00"
        },
        {
            "name": "codeception/codeception",
            "version": "4.1.22",
            "source": {
                "type": "git",
                "url": "https://github.com/Codeception/Codeception.git",
                "reference": "9777ec3690ceedc4bce2ed13af7af4ca4ee3088f"
            },
            "dist": {
                "type": "zip",
                "url": "https://api.github.com/repos/Codeception/Codeception/zipball/9777ec3690ceedc4bce2ed13af7af4ca4ee3088f",
                "reference": "9777ec3690ceedc4bce2ed13af7af4ca4ee3088f",
                "shasum": ""
            },
            "require": {
                "behat/gherkin": "^4.4.0",
                "codeception/lib-asserts": "^1.0",
                "codeception/phpunit-wrapper": ">6.0.15 <6.1.0 | ^6.6.1 | ^7.7.1 | ^8.1.1 | ^9.0",
                "codeception/stub": "^2.0 | ^3.0",
                "ext-curl": "*",
                "ext-json": "*",
                "ext-mbstring": "*",
                "guzzlehttp/psr7": "^1.4 | ^2.0",
                "php": ">=5.6.0 <9.0",
                "symfony/console": ">=2.7 <6.0",
                "symfony/css-selector": ">=2.7 <6.0",
                "symfony/event-dispatcher": ">=2.7 <6.0",
                "symfony/finder": ">=2.7 <6.0",
                "symfony/yaml": ">=2.7 <6.0"
            },
            "require-dev": {
                "codeception/module-asserts": "1.*@dev",
                "codeception/module-cli": "1.*@dev",
                "codeception/module-db": "1.*@dev",
                "codeception/module-filesystem": "1.*@dev",
                "codeception/module-phpbrowser": "1.*@dev",
                "codeception/specify": "~0.3",
                "codeception/util-universalframework": "*@dev",
                "monolog/monolog": "~1.8",
                "squizlabs/php_codesniffer": "~2.0",
                "symfony/process": ">=2.7 <6.0",
                "vlucas/phpdotenv": "^2.0 | ^3.0 | ^4.0 | ^5.0"
            },
            "suggest": {
                "codeception/specify": "BDD-style code blocks",
                "codeception/verify": "BDD-style assertions",
                "hoa/console": "For interactive console functionality",
                "stecman/symfony-console-completion": "For BASH autocompletion",
                "symfony/phpunit-bridge": "For phpunit-bridge support"
            },
            "bin": [
                "codecept"
            ],
            "type": "library",
            "extra": {
                "branch-alias": []
            },
            "autoload": {
                "psr-4": {
                    "Codeception\\": "src/Codeception",
                    "Codeception\\Extension\\": "ext"
                }
            },
            "notification-url": "https://packagist.org/downloads/",
            "license": [
                "MIT"
            ],
            "authors": [
                {
                    "name": "Michael Bodnarchuk",
                    "email": "davert@mail.ua",
                    "homepage": "http://codegyre.com"
                }
            ],
            "description": "BDD-style testing framework",
            "homepage": "http://codeception.com/",
            "keywords": [
                "BDD",
                "TDD",
                "acceptance testing",
                "functional testing",
                "unit testing"
            ],
            "support": {
                "issues": "https://github.com/Codeception/Codeception/issues",
                "source": "https://github.com/Codeception/Codeception/tree/4.1.22"
            },
            "funding": [
                {
                    "url": "https://opencollective.com/codeception",
                    "type": "open_collective"
                }
            ],
            "time": "2021-08-06T17:15:34+00:00"
        },
        {
            "name": "codeception/lib-asserts",
            "version": "1.13.2",
            "source": {
                "type": "git",
                "url": "https://github.com/Codeception/lib-asserts.git",
                "reference": "184231d5eab66bc69afd6b9429344d80c67a33b6"
            },
            "dist": {
                "type": "zip",
                "url": "https://api.github.com/repos/Codeception/lib-asserts/zipball/184231d5eab66bc69afd6b9429344d80c67a33b6",
                "reference": "184231d5eab66bc69afd6b9429344d80c67a33b6",
                "shasum": ""
            },
            "require": {
                "codeception/phpunit-wrapper": ">6.0.15 <6.1.0 | ^6.6.1 | ^7.7.1 | ^8.0.3 | ^9.0",
                "ext-dom": "*",
                "php": ">=5.6.0 <9.0"
            },
            "type": "library",
            "autoload": {
                "classmap": [
                    "src/"
                ]
            },
            "notification-url": "https://packagist.org/downloads/",
            "license": [
                "MIT"
            ],
            "authors": [
                {
                    "name": "Michael Bodnarchuk",
                    "email": "davert@mail.ua",
                    "homepage": "http://codegyre.com"
                },
                {
                    "name": "Gintautas Miselis"
                },
                {
                    "name": "Gustavo Nieves",
                    "homepage": "https://medium.com/@ganieves"
                }
            ],
            "description": "Assertion methods used by Codeception core and Asserts module",
            "homepage": "https://codeception.com/",
            "keywords": [
                "codeception"
            ],
            "support": {
                "issues": "https://github.com/Codeception/lib-asserts/issues",
                "source": "https://github.com/Codeception/lib-asserts/tree/1.13.2"
            },
            "time": "2020-10-21T16:26:20+00:00"
        },
        {
            "name": "codeception/module-asserts",
            "version": "1.3.1",
            "source": {
                "type": "git",
                "url": "https://github.com/Codeception/module-asserts.git",
                "reference": "59374f2fef0cabb9e8ddb53277e85cdca74328de"
            },
            "dist": {
                "type": "zip",
                "url": "https://api.github.com/repos/Codeception/module-asserts/zipball/59374f2fef0cabb9e8ddb53277e85cdca74328de",
                "reference": "59374f2fef0cabb9e8ddb53277e85cdca74328de",
                "shasum": ""
            },
            "require": {
                "codeception/codeception": "*@dev",
                "codeception/lib-asserts": "^1.13.1",
                "php": ">=5.6.0 <9.0"
            },
            "conflict": {
                "codeception/codeception": "<4.0"
            },
            "type": "library",
            "autoload": {
                "classmap": [
                    "src/"
                ]
            },
            "notification-url": "https://packagist.org/downloads/",
            "license": [
                "MIT"
            ],
            "authors": [
                {
                    "name": "Michael Bodnarchuk"
                },
                {
                    "name": "Gintautas Miselis"
                },
                {
                    "name": "Gustavo Nieves",
                    "homepage": "https://medium.com/@ganieves"
                }
            ],
            "description": "Codeception module containing various assertions",
            "homepage": "https://codeception.com/",
            "keywords": [
                "assertions",
                "asserts",
                "codeception"
            ],
            "support": {
                "issues": "https://github.com/Codeception/module-asserts/issues",
                "source": "https://github.com/Codeception/module-asserts/tree/1.3.1"
            },
            "time": "2020-10-21T16:48:15+00:00"
        },
        {
            "name": "codeception/module-sequence",
            "version": "1.0.1",
            "source": {
                "type": "git",
                "url": "https://github.com/Codeception/module-sequence.git",
                "reference": "b75be26681ae90824cde8f8df785981f293667e1"
            },
            "dist": {
                "type": "zip",
                "url": "https://api.github.com/repos/Codeception/module-sequence/zipball/b75be26681ae90824cde8f8df785981f293667e1",
                "reference": "b75be26681ae90824cde8f8df785981f293667e1",
                "shasum": ""
            },
            "require": {
                "codeception/codeception": "^4.0",
                "php": ">=5.6.0 <9.0"
            },
            "type": "library",
            "autoload": {
                "classmap": [
                    "src/"
                ]
            },
            "notification-url": "https://packagist.org/downloads/",
            "license": [
                "MIT"
            ],
            "authors": [
                {
                    "name": "Michael Bodnarchuk"
                }
            ],
            "description": "Sequence module for Codeception",
            "homepage": "http://codeception.com/",
            "keywords": [
                "codeception"
            ],
            "support": {
                "issues": "https://github.com/Codeception/module-sequence/issues",
                "source": "https://github.com/Codeception/module-sequence/tree/1.0.1"
            },
            "time": "2020-10-31T18:36:26+00:00"
        },
        {
            "name": "codeception/module-webdriver",
            "version": "1.2.1",
            "source": {
                "type": "git",
                "url": "https://github.com/Codeception/module-webdriver.git",
                "reference": "ebbe729c630415e8caf6b0087e457906f0c6c0c6"
            },
            "dist": {
                "type": "zip",
                "url": "https://api.github.com/repos/Codeception/module-webdriver/zipball/ebbe729c630415e8caf6b0087e457906f0c6c0c6",
                "reference": "ebbe729c630415e8caf6b0087e457906f0c6c0c6",
                "shasum": ""
            },
            "require": {
                "codeception/codeception": "^4.0",
                "php": ">=5.6.0 <9.0",
                "php-webdriver/webdriver": "^1.8.0"
            },
            "suggest": {
                "codeception/phpbuiltinserver": "Start and stop PHP built-in web server for your tests"
            },
            "type": "library",
            "autoload": {
                "classmap": [
                    "src/"
                ]
            },
            "notification-url": "https://packagist.org/downloads/",
            "license": [
                "MIT"
            ],
            "authors": [
                {
                    "name": "Michael Bodnarchuk"
                },
                {
                    "name": "Gintautas Miselis"
                },
                {
                    "name": "Zaahid Bateson"
                }
            ],
            "description": "WebDriver module for Codeception",
            "homepage": "http://codeception.com/",
            "keywords": [
                "acceptance-testing",
                "browser-testing",
                "codeception"
            ],
            "support": {
                "issues": "https://github.com/Codeception/module-webdriver/issues",
                "source": "https://github.com/Codeception/module-webdriver/tree/1.2.1"
            },
            "time": "2021-04-23T17:30:57+00:00"
        },
        {
            "name": "codeception/phpunit-wrapper",
            "version": "9.0.6",
            "source": {
                "type": "git",
                "url": "https://github.com/Codeception/phpunit-wrapper.git",
                "reference": "b0c06abb3181eedca690170f7ed0fd26a70bfacc"
            },
            "dist": {
                "type": "zip",
                "url": "https://api.github.com/repos/Codeception/phpunit-wrapper/zipball/b0c06abb3181eedca690170f7ed0fd26a70bfacc",
                "reference": "b0c06abb3181eedca690170f7ed0fd26a70bfacc",
                "shasum": ""
            },
            "require": {
                "php": ">=7.2",
                "phpunit/phpunit": "^9.0"
            },
            "require-dev": {
                "codeception/specify": "*",
                "consolidation/robo": "^3.0.0-alpha3",
                "vlucas/phpdotenv": "^3.0"
            },
            "type": "library",
            "autoload": {
                "psr-4": {
                    "Codeception\\PHPUnit\\": "src/"
                }
            },
            "notification-url": "https://packagist.org/downloads/",
            "license": [
                "MIT"
            ],
            "authors": [
                {
                    "name": "Davert",
                    "email": "davert.php@resend.cc"
                },
                {
                    "name": "Naktibalda"
                }
            ],
            "description": "PHPUnit classes used by Codeception",
            "support": {
                "issues": "https://github.com/Codeception/phpunit-wrapper/issues",
                "source": "https://github.com/Codeception/phpunit-wrapper/tree/9.0.6"
            },
            "time": "2020-12-28T13:59:47+00:00"
        },
        {
            "name": "codeception/stub",
            "version": "3.7.0",
            "source": {
                "type": "git",
                "url": "https://github.com/Codeception/Stub.git",
                "reference": "468dd5fe659f131fc997f5196aad87512f9b1304"
            },
            "dist": {
                "type": "zip",
                "url": "https://api.github.com/repos/Codeception/Stub/zipball/468dd5fe659f131fc997f5196aad87512f9b1304",
                "reference": "468dd5fe659f131fc997f5196aad87512f9b1304",
                "shasum": ""
            },
            "require": {
                "phpunit/phpunit": "^8.4 | ^9.0"
            },
            "type": "library",
            "autoload": {
                "psr-4": {
                    "Codeception\\": "src/"
                }
            },
            "notification-url": "https://packagist.org/downloads/",
            "license": [
                "MIT"
            ],
            "description": "Flexible Stub wrapper for PHPUnit's Mock Builder",
            "support": {
                "issues": "https://github.com/Codeception/Stub/issues",
                "source": "https://github.com/Codeception/Stub/tree/3.7.0"
            },
            "time": "2020-07-03T15:54:43+00:00"
        },
        {
            "name": "csharpru/vault-php",
            "version": "4.2.1",
            "source": {
                "type": "git",
                "url": "https://github.com/CSharpRU/vault-php.git",
                "reference": "89b393ecf65f61a44d3a1872547f65085982b481"
            },
            "dist": {
                "type": "zip",
                "url": "https://api.github.com/repos/CSharpRU/vault-php/zipball/89b393ecf65f61a44d3a1872547f65085982b481",
                "reference": "89b393ecf65f61a44d3a1872547f65085982b481",
                "shasum": ""
            },
            "require": {
                "ext-json": "*",
                "php": "^7.2 || ^8.0",
                "psr/cache": "^1.0",
                "psr/http-client": "^1.0",
                "psr/http-factory": "^1.0",
                "psr/log": "^1.0",
                "weew/helpers-array": "^1.3"
            },
            "require-dev": {
                "alextartan/guzzle-psr18-adapter": "^1.2 || ^2.0",
                "cache/array-adapter": "^1.0",
                "codeception/codeception": "^4.1",
                "codeception/module-asserts": "^1.3",
                "laminas/laminas-diactoros": "^2.3",
                "php-vcr/php-vcr": "^1.5",
                "symfony/event-dispatcher": "<5.0"
            },
            "suggest": {
                "cache/array-adapter": "For usage with CachedClient class"
            },
            "type": "library",
            "autoload": {
                "psr-4": {
                    "Vault\\": "src/"
                }
            },
            "notification-url": "https://packagist.org/downloads/",
            "license": [
                "MIT"
            ],
            "authors": [
                {
                    "name": "Yaroslav Lukyanov",
                    "email": "c_sharp@mail.ru"
                }
            ],
            "description": "Best Vault client for PHP that you can find",
            "keywords": [
                "hashicorp",
                "secrets",
                "vault"
            ],
            "support": {
                "issues": "https://github.com/CSharpRU/vault-php/issues",
                "source": "https://github.com/CSharpRU/vault-php/tree/4.2.1"
            },
            "time": "2021-05-21T06:39:35+00:00"
        },
        {
            "name": "csharpru/vault-php-guzzle6-transport",
            "version": "2.0.4",
            "source": {
                "type": "git",
                "url": "https://github.com/CSharpRU/vault-php-guzzle6-transport.git",
                "reference": "33c392120ac9f253b62b034e0e8ffbbdb3513bd8"
            },
            "dist": {
                "type": "zip",
                "url": "https://api.github.com/repos/CSharpRU/vault-php-guzzle6-transport/zipball/33c392120ac9f253b62b034e0e8ffbbdb3513bd8",
                "reference": "33c392120ac9f253b62b034e0e8ffbbdb3513bd8",
                "shasum": ""
            },
            "require": {
                "guzzlehttp/guzzle": "~6.2",
                "guzzlehttp/promises": "^1.3",
                "guzzlehttp/psr7": "^1.4"
            },
            "type": "library",
            "autoload": {
                "psr-4": {
                    "VaultTransports\\": "src/"
                }
            },
            "notification-url": "https://packagist.org/downloads/",
            "license": [
                "MIT"
            ],
            "authors": [
                {
                    "name": "Yaroslav Lukyanov",
                    "email": "c_sharp@mail.ru"
                }
            ],
            "description": "Guzzle6 transport for Vault PHP client",
            "support": {
                "issues": "https://github.com/CSharpRU/vault-php-guzzle6-transport/issues",
                "source": "https://github.com/CSharpRU/vault-php-guzzle6-transport/tree/master"
            },
            "abandoned": true,
            "time": "2019-03-10T06:17:37+00:00"
        },
        {
            "name": "dealerdirect/phpcodesniffer-composer-installer",
            "version": "v0.7.1",
            "source": {
                "type": "git",
                "url": "https://github.com/Dealerdirect/phpcodesniffer-composer-installer.git",
                "reference": "fe390591e0241955f22eb9ba327d137e501c771c"
            },
            "dist": {
                "type": "zip",
                "url": "https://api.github.com/repos/Dealerdirect/phpcodesniffer-composer-installer/zipball/fe390591e0241955f22eb9ba327d137e501c771c",
                "reference": "fe390591e0241955f22eb9ba327d137e501c771c",
                "shasum": ""
            },
            "require": {
                "composer-plugin-api": "^1.0 || ^2.0",
                "php": ">=5.3",
                "squizlabs/php_codesniffer": "^2.0 || ^3.0 || ^4.0"
            },
            "require-dev": {
                "composer/composer": "*",
                "phpcompatibility/php-compatibility": "^9.0",
                "sensiolabs/security-checker": "^4.1.0"
            },
            "type": "composer-plugin",
            "extra": {
                "class": "Dealerdirect\\Composer\\Plugin\\Installers\\PHPCodeSniffer\\Plugin"
            },
            "autoload": {
                "psr-4": {
                    "Dealerdirect\\Composer\\Plugin\\Installers\\PHPCodeSniffer\\": "src/"
                }
            },
            "notification-url": "https://packagist.org/downloads/",
            "license": [
                "MIT"
            ],
            "authors": [
                {
                    "name": "Franck Nijhof",
                    "email": "franck.nijhof@dealerdirect.com",
                    "homepage": "http://www.frenck.nl",
                    "role": "Developer / IT Manager"
                }
            ],
            "description": "PHP_CodeSniffer Standards Composer Installer Plugin",
            "homepage": "http://www.dealerdirect.com",
            "keywords": [
                "PHPCodeSniffer",
                "PHP_CodeSniffer",
                "code quality",
                "codesniffer",
                "composer",
                "installer",
                "phpcs",
                "plugin",
                "qa",
                "quality",
                "standard",
                "standards",
                "style guide",
                "stylecheck",
                "tests"
            ],
            "support": {
                "issues": "https://github.com/dealerdirect/phpcodesniffer-composer-installer/issues",
                "source": "https://github.com/dealerdirect/phpcodesniffer-composer-installer"
            },
            "time": "2020-12-07T18:04:37+00:00"
        },
        {
            "name": "doctrine/annotations",
            "version": "1.13.2",
            "source": {
                "type": "git",
                "url": "https://github.com/doctrine/annotations.git",
                "reference": "5b668aef16090008790395c02c893b1ba13f7e08"
            },
            "dist": {
                "type": "zip",
                "url": "https://api.github.com/repos/doctrine/annotations/zipball/5b668aef16090008790395c02c893b1ba13f7e08",
                "reference": "5b668aef16090008790395c02c893b1ba13f7e08",
                "shasum": ""
            },
            "require": {
                "doctrine/lexer": "1.*",
                "ext-tokenizer": "*",
                "php": "^7.1 || ^8.0",
                "psr/cache": "^1 || ^2 || ^3"
            },
            "require-dev": {
                "doctrine/cache": "^1.11 || ^2.0",
                "doctrine/coding-standard": "^6.0 || ^8.1",
                "phpstan/phpstan": "^0.12.20",
                "phpunit/phpunit": "^7.5 || ^8.0 || ^9.1.5",
                "symfony/cache": "^4.4 || ^5.2"
            },
            "type": "library",
            "autoload": {
                "psr-4": {
                    "Doctrine\\Common\\Annotations\\": "lib/Doctrine/Common/Annotations"
                }
            },
            "notification-url": "https://packagist.org/downloads/",
            "license": [
                "MIT"
            ],
            "authors": [
                {
                    "name": "Guilherme Blanco",
                    "email": "guilhermeblanco@gmail.com"
                },
                {
                    "name": "Roman Borschel",
                    "email": "roman@code-factory.org"
                },
                {
                    "name": "Benjamin Eberlei",
                    "email": "kontakt@beberlei.de"
                },
                {
                    "name": "Jonathan Wage",
                    "email": "jonwage@gmail.com"
                },
                {
                    "name": "Johannes Schmitt",
                    "email": "schmittjoh@gmail.com"
                }
            ],
            "description": "Docblock Annotations Parser",
            "homepage": "https://www.doctrine-project.org/projects/annotations.html",
            "keywords": [
                "annotations",
                "docblock",
                "parser"
            ],
            "support": {
                "issues": "https://github.com/doctrine/annotations/issues",
                "source": "https://github.com/doctrine/annotations/tree/1.13.2"
            },
            "time": "2021-08-05T19:00:23+00:00"
        },
        {
            "name": "doctrine/instantiator",
            "version": "1.4.0",
            "source": {
                "type": "git",
                "url": "https://github.com/doctrine/instantiator.git",
                "reference": "d56bf6102915de5702778fe20f2de3b2fe570b5b"
            },
            "dist": {
                "type": "zip",
                "url": "https://api.github.com/repos/doctrine/instantiator/zipball/d56bf6102915de5702778fe20f2de3b2fe570b5b",
                "reference": "d56bf6102915de5702778fe20f2de3b2fe570b5b",
                "shasum": ""
            },
            "require": {
                "php": "^7.1 || ^8.0"
            },
            "require-dev": {
                "doctrine/coding-standard": "^8.0",
                "ext-pdo": "*",
                "ext-phar": "*",
                "phpbench/phpbench": "^0.13 || 1.0.0-alpha2",
                "phpstan/phpstan": "^0.12",
                "phpstan/phpstan-phpunit": "^0.12",
                "phpunit/phpunit": "^7.0 || ^8.0 || ^9.0"
            },
            "type": "library",
            "autoload": {
                "psr-4": {
                    "Doctrine\\Instantiator\\": "src/Doctrine/Instantiator/"
                }
            },
            "notification-url": "https://packagist.org/downloads/",
            "license": [
                "MIT"
            ],
            "authors": [
                {
                    "name": "Marco Pivetta",
                    "email": "ocramius@gmail.com",
                    "homepage": "https://ocramius.github.io/"
                }
            ],
            "description": "A small, lightweight utility to instantiate objects in PHP without invoking their constructors",
            "homepage": "https://www.doctrine-project.org/projects/instantiator.html",
            "keywords": [
                "constructor",
                "instantiate"
            ],
            "support": {
                "issues": "https://github.com/doctrine/instantiator/issues",
                "source": "https://github.com/doctrine/instantiator/tree/1.4.0"
            },
            "funding": [
                {
                    "url": "https://www.doctrine-project.org/sponsorship.html",
                    "type": "custom"
                },
                {
                    "url": "https://www.patreon.com/phpdoctrine",
                    "type": "patreon"
                },
                {
                    "url": "https://tidelift.com/funding/github/packagist/doctrine%2Finstantiator",
                    "type": "tidelift"
                }
            ],
            "time": "2020-11-10T18:47:58+00:00"
        },
        {
            "name": "doctrine/lexer",
            "version": "1.2.1",
            "source": {
                "type": "git",
                "url": "https://github.com/doctrine/lexer.git",
                "reference": "e864bbf5904cb8f5bb334f99209b48018522f042"
            },
            "dist": {
                "type": "zip",
                "url": "https://api.github.com/repos/doctrine/lexer/zipball/e864bbf5904cb8f5bb334f99209b48018522f042",
                "reference": "e864bbf5904cb8f5bb334f99209b48018522f042",
                "shasum": ""
            },
            "require": {
                "php": "^7.2 || ^8.0"
            },
            "require-dev": {
                "doctrine/coding-standard": "^6.0",
                "phpstan/phpstan": "^0.11.8",
                "phpunit/phpunit": "^8.2"
            },
            "type": "library",
            "extra": {
                "branch-alias": {
                    "dev-master": "1.2.x-dev"
                }
            },
            "autoload": {
                "psr-4": {
                    "Doctrine\\Common\\Lexer\\": "lib/Doctrine/Common/Lexer"
                }
            },
            "notification-url": "https://packagist.org/downloads/",
            "license": [
                "MIT"
            ],
            "authors": [
                {
                    "name": "Guilherme Blanco",
                    "email": "guilhermeblanco@gmail.com"
                },
                {
                    "name": "Roman Borschel",
                    "email": "roman@code-factory.org"
                },
                {
                    "name": "Johannes Schmitt",
                    "email": "schmittjoh@gmail.com"
                }
            ],
            "description": "PHP Doctrine Lexer parser library that can be used in Top-Down, Recursive Descent Parsers.",
            "homepage": "https://www.doctrine-project.org/projects/lexer.html",
            "keywords": [
                "annotations",
                "docblock",
                "lexer",
                "parser",
                "php"
            ],
            "support": {
                "issues": "https://github.com/doctrine/lexer/issues",
                "source": "https://github.com/doctrine/lexer/tree/1.2.1"
            },
            "funding": [
                {
                    "url": "https://www.doctrine-project.org/sponsorship.html",
                    "type": "custom"
                },
                {
                    "url": "https://www.patreon.com/phpdoctrine",
                    "type": "patreon"
                },
                {
                    "url": "https://tidelift.com/funding/github/packagist/doctrine%2Flexer",
                    "type": "tidelift"
                }
            ],
            "time": "2020-05-25T17:44:05+00:00"
        },
        {
            "name": "friendsofphp/php-cs-fixer",
            "version": "v3.0.2",
            "source": {
                "type": "git",
                "url": "https://github.com/FriendsOfPHP/PHP-CS-Fixer.git",
                "reference": "990b979379502feb7f393d6c9aa36cc9b9765f24"
            },
            "dist": {
                "type": "zip",
                "url": "https://api.github.com/repos/FriendsOfPHP/PHP-CS-Fixer/zipball/990b979379502feb7f393d6c9aa36cc9b9765f24",
                "reference": "990b979379502feb7f393d6c9aa36cc9b9765f24",
                "shasum": ""
            },
            "require": {
                "composer/semver": "^3.2",
                "composer/xdebug-handler": "^2.0",
                "doctrine/annotations": "^1.12",
                "ext-json": "*",
                "ext-tokenizer": "*",
                "php": "^7.1.3 || ^8.0",
                "php-cs-fixer/diff": "^2.0",
                "symfony/console": "^4.4.20 || ^5.1.3",
                "symfony/event-dispatcher": "^4.4.20 || ^5.0",
                "symfony/filesystem": "^4.4.20 || ^5.0",
                "symfony/finder": "^4.4.20 || ^5.0",
                "symfony/options-resolver": "^4.4.20 || ^5.0",
                "symfony/polyfill-php72": "^1.22",
                "symfony/process": "^4.4.20 || ^5.0",
                "symfony/stopwatch": "^4.4.20 || ^5.0"
            },
            "require-dev": {
                "justinrainbow/json-schema": "^5.2",
                "keradus/cli-executor": "^1.4",
                "mikey179/vfsstream": "^1.6.8",
                "php-coveralls/php-coveralls": "^2.4.3",
                "php-cs-fixer/accessible-object": "^1.1",
                "php-cs-fixer/phpunit-constraint-isidenticalstring": "^1.2",
                "php-cs-fixer/phpunit-constraint-xmlmatchesxsd": "^1.2.1",
                "phpspec/prophecy": "^1.10.3",
                "phpspec/prophecy-phpunit": "^1.1 || ^2.0",
                "phpunit/phpunit": "^7.5.20 || ^8.5.14 || ^9.5",
                "phpunitgoodpractices/polyfill": "^1.5",
                "phpunitgoodpractices/traits": "^1.9.1",
                "symfony/phpunit-bridge": "^5.2.4",
                "symfony/yaml": "^4.4.20 || ^5.0"
            },
            "suggest": {
                "ext-dom": "For handling output formats in XML",
                "ext-mbstring": "For handling non-UTF8 characters.",
                "symfony/polyfill-mbstring": "When enabling `ext-mbstring` is not possible."
            },
            "bin": [
                "php-cs-fixer"
            ],
            "type": "application",
            "autoload": {
                "psr-4": {
                    "PhpCsFixer\\": "src/"
                }
            },
            "notification-url": "https://packagist.org/downloads/",
            "license": [
                "MIT"
            ],
            "authors": [
                {
                    "name": "Fabien Potencier",
                    "email": "fabien@symfony.com"
                },
                {
                    "name": "Dariusz Rumiński",
                    "email": "dariusz.ruminski@gmail.com"
                }
            ],
            "description": "A tool to automatically fix PHP code style",
            "support": {
                "issues": "https://github.com/FriendsOfPHP/PHP-CS-Fixer/issues",
                "source": "https://github.com/FriendsOfPHP/PHP-CS-Fixer/tree/v3.0.2"
            },
            "funding": [
                {
                    "url": "https://github.com/keradus",
                    "type": "github"
                }
            ],
            "time": "2021-08-04T19:28:19+00:00"
        },
        {
            "name": "hoa/consistency",
            "version": "1.17.05.02",
            "source": {
                "type": "git",
                "url": "https://github.com/hoaproject/Consistency.git",
                "reference": "fd7d0adc82410507f332516faf655b6ed22e4c2f"
            },
            "dist": {
                "type": "zip",
                "url": "https://api.github.com/repos/hoaproject/Consistency/zipball/fd7d0adc82410507f332516faf655b6ed22e4c2f",
                "reference": "fd7d0adc82410507f332516faf655b6ed22e4c2f",
                "shasum": ""
            },
            "require": {
                "hoa/exception": "~1.0",
                "php": ">=5.5.0"
            },
            "require-dev": {
                "hoa/stream": "~1.0",
                "hoa/test": "~2.0"
            },
            "type": "library",
            "extra": {
                "branch-alias": {
                    "dev-master": "1.x-dev"
                }
            },
            "autoload": {
                "psr-4": {
                    "Hoa\\Consistency\\": "."
                },
                "files": [
                    "Prelude.php"
                ]
            },
            "notification-url": "https://packagist.org/downloads/",
            "license": [
                "BSD-3-Clause"
            ],
            "authors": [
                {
                    "name": "Ivan Enderlin",
                    "email": "ivan.enderlin@hoa-project.net"
                },
                {
                    "name": "Hoa community",
                    "homepage": "https://hoa-project.net/"
                }
            ],
            "description": "The Hoa\\Consistency library.",
            "homepage": "https://hoa-project.net/",
            "keywords": [
                "autoloader",
                "callable",
                "consistency",
                "entity",
                "flex",
                "keyword",
                "library"
            ],
            "support": {
                "docs": "https://central.hoa-project.net/Documentation/Library/Consistency",
                "email": "support@hoa-project.net",
                "forum": "https://users.hoa-project.net/",
                "irc": "irc://chat.freenode.net/hoaproject",
                "issues": "https://github.com/hoaproject/Consistency/issues",
                "source": "https://central.hoa-project.net/Resource/Library/Consistency"
            },
            "time": "2017-05-02T12:18:12+00:00"
        },
        {
            "name": "hoa/console",
            "version": "3.17.05.02",
            "source": {
                "type": "git",
                "url": "https://github.com/hoaproject/Console.git",
                "reference": "e231fd3ea70e6d773576ae78de0bdc1daf331a66"
            },
            "dist": {
                "type": "zip",
                "url": "https://api.github.com/repos/hoaproject/Console/zipball/e231fd3ea70e6d773576ae78de0bdc1daf331a66",
                "reference": "e231fd3ea70e6d773576ae78de0bdc1daf331a66",
                "shasum": ""
            },
            "require": {
                "hoa/consistency": "~1.0",
                "hoa/event": "~1.0",
                "hoa/exception": "~1.0",
                "hoa/file": "~1.0",
                "hoa/protocol": "~1.0",
                "hoa/stream": "~1.0",
                "hoa/ustring": "~4.0"
            },
            "require-dev": {
                "hoa/test": "~2.0"
            },
            "suggest": {
                "ext-pcntl": "To enable hoa://Event/Console/Window:resize.",
                "hoa/dispatcher": "To use the console kit.",
                "hoa/router": "To use the console kit."
            },
            "type": "library",
            "extra": {
                "branch-alias": {
                    "dev-master": "3.x-dev"
                }
            },
            "autoload": {
                "psr-4": {
                    "Hoa\\Console\\": "."
                }
            },
            "notification-url": "https://packagist.org/downloads/",
            "license": [
                "BSD-3-Clause"
            ],
            "authors": [
                {
                    "name": "Ivan Enderlin",
                    "email": "ivan.enderlin@hoa-project.net"
                },
                {
                    "name": "Hoa community",
                    "homepage": "https://hoa-project.net/"
                }
            ],
            "description": "The Hoa\\Console library.",
            "homepage": "https://hoa-project.net/",
            "keywords": [
                "autocompletion",
                "chrome",
                "cli",
                "console",
                "cursor",
                "getoption",
                "library",
                "option",
                "parser",
                "processus",
                "readline",
                "terminfo",
                "tput",
                "window"
            ],
            "support": {
                "docs": "https://central.hoa-project.net/Documentation/Library/Console",
                "email": "support@hoa-project.net",
                "forum": "https://users.hoa-project.net/",
                "irc": "irc://chat.freenode.net/hoaproject",
                "issues": "https://github.com/hoaproject/Console/issues",
                "source": "https://central.hoa-project.net/Resource/Library/Console"
            },
            "time": "2017-05-02T12:26:19+00:00"
        },
        {
            "name": "hoa/event",
            "version": "1.17.01.13",
            "source": {
                "type": "git",
                "url": "https://github.com/hoaproject/Event.git",
                "reference": "6c0060dced212ffa3af0e34bb46624f990b29c54"
            },
            "dist": {
                "type": "zip",
                "url": "https://api.github.com/repos/hoaproject/Event/zipball/6c0060dced212ffa3af0e34bb46624f990b29c54",
                "reference": "6c0060dced212ffa3af0e34bb46624f990b29c54",
                "shasum": ""
            },
            "require": {
                "hoa/consistency": "~1.0",
                "hoa/exception": "~1.0"
            },
            "require-dev": {
                "hoa/test": "~2.0"
            },
            "type": "library",
            "extra": {
                "branch-alias": {
                    "dev-master": "1.x-dev"
                }
            },
            "autoload": {
                "psr-4": {
                    "Hoa\\Event\\": "."
                }
            },
            "notification-url": "https://packagist.org/downloads/",
            "license": [
                "BSD-3-Clause"
            ],
            "authors": [
                {
                    "name": "Ivan Enderlin",
                    "email": "ivan.enderlin@hoa-project.net"
                },
                {
                    "name": "Hoa community",
                    "homepage": "https://hoa-project.net/"
                }
            ],
            "description": "The Hoa\\Event library.",
            "homepage": "https://hoa-project.net/",
            "keywords": [
                "event",
                "library",
                "listener",
                "observer"
            ],
            "support": {
                "docs": "https://central.hoa-project.net/Documentation/Library/Event",
                "email": "support@hoa-project.net",
                "forum": "https://users.hoa-project.net/",
                "irc": "irc://chat.freenode.net/hoaproject",
                "issues": "https://github.com/hoaproject/Event/issues",
                "source": "https://central.hoa-project.net/Resource/Library/Event"
            },
            "time": "2017-01-13T15:30:50+00:00"
        },
        {
            "name": "hoa/exception",
            "version": "1.17.01.16",
            "source": {
                "type": "git",
                "url": "https://github.com/hoaproject/Exception.git",
                "reference": "091727d46420a3d7468ef0595651488bfc3a458f"
            },
            "dist": {
                "type": "zip",
                "url": "https://api.github.com/repos/hoaproject/Exception/zipball/091727d46420a3d7468ef0595651488bfc3a458f",
                "reference": "091727d46420a3d7468ef0595651488bfc3a458f",
                "shasum": ""
            },
            "require": {
                "hoa/consistency": "~1.0",
                "hoa/event": "~1.0"
            },
            "require-dev": {
                "hoa/test": "~2.0"
            },
            "type": "library",
            "extra": {
                "branch-alias": {
                    "dev-master": "1.x-dev"
                }
            },
            "autoload": {
                "psr-4": {
                    "Hoa\\Exception\\": "."
                }
            },
            "notification-url": "https://packagist.org/downloads/",
            "license": [
                "BSD-3-Clause"
            ],
            "authors": [
                {
                    "name": "Ivan Enderlin",
                    "email": "ivan.enderlin@hoa-project.net"
                },
                {
                    "name": "Hoa community",
                    "homepage": "https://hoa-project.net/"
                }
            ],
            "description": "The Hoa\\Exception library.",
            "homepage": "https://hoa-project.net/",
            "keywords": [
                "exception",
                "library"
            ],
            "support": {
                "docs": "https://central.hoa-project.net/Documentation/Library/Exception",
                "email": "support@hoa-project.net",
                "forum": "https://users.hoa-project.net/",
                "irc": "irc://chat.freenode.net/hoaproject",
                "issues": "https://github.com/hoaproject/Exception/issues",
                "source": "https://central.hoa-project.net/Resource/Library/Exception"
            },
            "time": "2017-01-16T07:53:27+00:00"
        },
        {
            "name": "hoa/file",
            "version": "1.17.07.11",
            "source": {
                "type": "git",
                "url": "https://github.com/hoaproject/File.git",
                "reference": "35cb979b779bc54918d2f9a4e02ed6c7a1fa67ca"
            },
            "dist": {
                "type": "zip",
                "url": "https://api.github.com/repos/hoaproject/File/zipball/35cb979b779bc54918d2f9a4e02ed6c7a1fa67ca",
                "reference": "35cb979b779bc54918d2f9a4e02ed6c7a1fa67ca",
                "shasum": ""
            },
            "require": {
                "hoa/consistency": "~1.0",
                "hoa/event": "~1.0",
                "hoa/exception": "~1.0",
                "hoa/iterator": "~2.0",
                "hoa/stream": "~1.0"
            },
            "require-dev": {
                "hoa/test": "~2.0"
            },
            "type": "library",
            "extra": {
                "branch-alias": {
                    "dev-master": "1.x-dev"
                }
            },
            "autoload": {
                "psr-4": {
                    "Hoa\\File\\": "."
                }
            },
            "notification-url": "https://packagist.org/downloads/",
            "license": [
                "BSD-3-Clause"
            ],
            "authors": [
                {
                    "name": "Ivan Enderlin",
                    "email": "ivan.enderlin@hoa-project.net"
                },
                {
                    "name": "Hoa community",
                    "homepage": "https://hoa-project.net/"
                }
            ],
            "description": "The Hoa\\File library.",
            "homepage": "https://hoa-project.net/",
            "keywords": [
                "Socket",
                "directory",
                "file",
                "finder",
                "library",
                "link",
                "temporary"
            ],
            "support": {
                "docs": "https://central.hoa-project.net/Documentation/Library/File",
                "email": "support@hoa-project.net",
                "forum": "https://users.hoa-project.net/",
                "irc": "irc://chat.freenode.net/hoaproject",
                "issues": "https://github.com/hoaproject/File/issues",
                "source": "https://central.hoa-project.net/Resource/Library/File"
            },
            "time": "2017-07-11T07:42:15+00:00"
        },
        {
            "name": "hoa/iterator",
            "version": "2.17.01.10",
            "source": {
                "type": "git",
                "url": "https://github.com/hoaproject/Iterator.git",
                "reference": "d1120ba09cb4ccd049c86d10058ab94af245f0cc"
            },
            "dist": {
                "type": "zip",
                "url": "https://api.github.com/repos/hoaproject/Iterator/zipball/d1120ba09cb4ccd049c86d10058ab94af245f0cc",
                "reference": "d1120ba09cb4ccd049c86d10058ab94af245f0cc",
                "shasum": ""
            },
            "require": {
                "hoa/consistency": "~1.0",
                "hoa/exception": "~1.0"
            },
            "require-dev": {
                "hoa/test": "~2.0"
            },
            "type": "library",
            "extra": {
                "branch-alias": {
                    "dev-master": "2.x-dev"
                }
            },
            "autoload": {
                "psr-4": {
                    "Hoa\\Iterator\\": "."
                }
            },
            "notification-url": "https://packagist.org/downloads/",
            "license": [
                "BSD-3-Clause"
            ],
            "authors": [
                {
                    "name": "Ivan Enderlin",
                    "email": "ivan.enderlin@hoa-project.net"
                },
                {
                    "name": "Hoa community",
                    "homepage": "https://hoa-project.net/"
                }
            ],
            "description": "The Hoa\\Iterator library.",
            "homepage": "https://hoa-project.net/",
            "keywords": [
                "iterator",
                "library"
            ],
            "support": {
                "docs": "https://central.hoa-project.net/Documentation/Library/Iterator",
                "email": "support@hoa-project.net",
                "forum": "https://users.hoa-project.net/",
                "irc": "irc://chat.freenode.net/hoaproject",
                "issues": "https://github.com/hoaproject/Iterator/issues",
                "source": "https://central.hoa-project.net/Resource/Library/Iterator"
            },
            "time": "2017-01-10T10:34:47+00:00"
        },
        {
            "name": "hoa/protocol",
            "version": "1.17.01.14",
            "source": {
                "type": "git",
                "url": "https://github.com/hoaproject/Protocol.git",
                "reference": "5c2cf972151c45f373230da170ea015deecf19e2"
            },
            "dist": {
                "type": "zip",
                "url": "https://api.github.com/repos/hoaproject/Protocol/zipball/5c2cf972151c45f373230da170ea015deecf19e2",
                "reference": "5c2cf972151c45f373230da170ea015deecf19e2",
                "shasum": ""
            },
            "require": {
                "hoa/consistency": "~1.0",
                "hoa/exception": "~1.0"
            },
            "require-dev": {
                "hoa/test": "~2.0"
            },
            "type": "library",
            "extra": {
                "branch-alias": {
                    "dev-master": "1.x-dev"
                }
            },
            "autoload": {
                "psr-4": {
                    "Hoa\\Protocol\\": "."
                },
                "files": [
                    "Wrapper.php"
                ]
            },
            "notification-url": "https://packagist.org/downloads/",
            "license": [
                "BSD-3-Clause"
            ],
            "authors": [
                {
                    "name": "Ivan Enderlin",
                    "email": "ivan.enderlin@hoa-project.net"
                },
                {
                    "name": "Hoa community",
                    "homepage": "https://hoa-project.net/"
                }
            ],
            "description": "The Hoa\\Protocol library.",
            "homepage": "https://hoa-project.net/",
            "keywords": [
                "library",
                "protocol",
                "resource",
                "stream",
                "wrapper"
            ],
            "support": {
                "docs": "https://central.hoa-project.net/Documentation/Library/Protocol",
                "email": "support@hoa-project.net",
                "forum": "https://users.hoa-project.net/",
                "irc": "irc://chat.freenode.net/hoaproject",
                "issues": "https://github.com/hoaproject/Protocol/issues",
                "source": "https://central.hoa-project.net/Resource/Library/Protocol"
            },
            "time": "2017-01-14T12:26:10+00:00"
        },
        {
            "name": "hoa/stream",
            "version": "1.17.02.21",
            "source": {
                "type": "git",
                "url": "https://github.com/hoaproject/Stream.git",
                "reference": "3293cfffca2de10525df51436adf88a559151d82"
            },
            "dist": {
                "type": "zip",
                "url": "https://api.github.com/repos/hoaproject/Stream/zipball/3293cfffca2de10525df51436adf88a559151d82",
                "reference": "3293cfffca2de10525df51436adf88a559151d82",
                "shasum": ""
            },
            "require": {
                "hoa/consistency": "~1.0",
                "hoa/event": "~1.0",
                "hoa/exception": "~1.0",
                "hoa/protocol": "~1.0"
            },
            "require-dev": {
                "hoa/test": "~2.0"
            },
            "type": "library",
            "extra": {
                "branch-alias": {
                    "dev-master": "1.x-dev"
                }
            },
            "autoload": {
                "psr-4": {
                    "Hoa\\Stream\\": "."
                }
            },
            "notification-url": "https://packagist.org/downloads/",
            "license": [
                "BSD-3-Clause"
            ],
            "authors": [
                {
                    "name": "Ivan Enderlin",
                    "email": "ivan.enderlin@hoa-project.net"
                },
                {
                    "name": "Hoa community",
                    "homepage": "https://hoa-project.net/"
                }
            ],
            "description": "The Hoa\\Stream library.",
            "homepage": "https://hoa-project.net/",
            "keywords": [
                "Context",
                "bucket",
                "composite",
                "filter",
                "in",
                "library",
                "out",
                "protocol",
                "stream",
                "wrapper"
            ],
            "support": {
                "docs": "https://central.hoa-project.net/Documentation/Library/Stream",
                "email": "support@hoa-project.net",
                "forum": "https://users.hoa-project.net/",
                "irc": "irc://chat.freenode.net/hoaproject",
                "issues": "https://github.com/hoaproject/Stream/issues",
                "source": "https://central.hoa-project.net/Resource/Library/Stream"
            },
            "time": "2017-02-21T16:01:06+00:00"
        },
        {
            "name": "hoa/ustring",
            "version": "4.17.01.16",
            "source": {
                "type": "git",
                "url": "https://github.com/hoaproject/Ustring.git",
                "reference": "e6326e2739178799b1fe3fdd92029f9517fa17a0"
            },
            "dist": {
                "type": "zip",
                "url": "https://api.github.com/repos/hoaproject/Ustring/zipball/e6326e2739178799b1fe3fdd92029f9517fa17a0",
                "reference": "e6326e2739178799b1fe3fdd92029f9517fa17a0",
                "shasum": ""
            },
            "require": {
                "hoa/consistency": "~1.0",
                "hoa/exception": "~1.0"
            },
            "require-dev": {
                "hoa/test": "~2.0"
            },
            "suggest": {
                "ext-iconv": "ext/iconv must be present (or a third implementation) to use Hoa\\Ustring::transcode().",
                "ext-intl": "To get a better Hoa\\Ustring::toAscii() and Hoa\\Ustring::compareTo()."
            },
            "type": "library",
            "extra": {
                "branch-alias": {
                    "dev-master": "4.x-dev"
                }
            },
            "autoload": {
                "psr-4": {
                    "Hoa\\Ustring\\": "."
                }
            },
            "notification-url": "https://packagist.org/downloads/",
            "license": [
                "BSD-3-Clause"
            ],
            "authors": [
                {
                    "name": "Ivan Enderlin",
                    "email": "ivan.enderlin@hoa-project.net"
                },
                {
                    "name": "Hoa community",
                    "homepage": "https://hoa-project.net/"
                }
            ],
            "description": "The Hoa\\Ustring library.",
            "homepage": "https://hoa-project.net/",
            "keywords": [
                "library",
                "search",
                "string",
                "unicode"
            ],
            "support": {
                "docs": "https://central.hoa-project.net/Documentation/Library/Ustring",
                "email": "support@hoa-project.net",
                "forum": "https://users.hoa-project.net/",
                "irc": "irc://chat.freenode.net/hoaproject",
                "issues": "https://github.com/hoaproject/Ustring/issues",
                "source": "https://central.hoa-project.net/Resource/Library/Ustring"
            },
            "time": "2017-01-16T07:08:25+00:00"
        },
        {
            "name": "jms/metadata",
            "version": "2.5.0",
            "source": {
                "type": "git",
                "url": "https://github.com/schmittjoh/metadata.git",
                "reference": "b5c52549807b2d855b3d7e36ec164c00eb547338"
            },
            "dist": {
                "type": "zip",
                "url": "https://api.github.com/repos/schmittjoh/metadata/zipball/b5c52549807b2d855b3d7e36ec164c00eb547338",
                "reference": "b5c52549807b2d855b3d7e36ec164c00eb547338",
                "shasum": ""
            },
            "require": {
                "php": "^7.2|^8.0"
            },
            "require-dev": {
                "doctrine/cache": "^1.0",
                "doctrine/coding-standard": "^8.0",
                "mikey179/vfsstream": "^1.6.7",
                "phpunit/phpunit": "^8.5|^9.0",
                "psr/container": "^1.0",
                "symfony/cache": "^3.1|^4.0|^5.0",
                "symfony/dependency-injection": "^3.1|^4.0|^5.0"
            },
            "type": "library",
            "extra": {
                "branch-alias": {
                    "dev-master": "2.x-dev"
                }
            },
            "autoload": {
                "psr-4": {
                    "Metadata\\": "src/"
                }
            },
            "notification-url": "https://packagist.org/downloads/",
            "license": [
                "MIT"
            ],
            "authors": [
                {
                    "name": "Johannes M. Schmitt",
                    "email": "schmittjoh@gmail.com"
                },
                {
                    "name": "Asmir Mustafic",
                    "email": "goetas@gmail.com"
                }
            ],
            "description": "Class/method/property metadata management in PHP",
            "keywords": [
                "annotations",
                "metadata",
                "xml",
                "yaml"
            ],
            "support": {
                "issues": "https://github.com/schmittjoh/metadata/issues",
                "source": "https://github.com/schmittjoh/metadata/tree/2.5.0"
            },
            "time": "2021-03-07T19:20:09+00:00"
        },
        {
            "name": "jms/serializer",
            "version": "3.14.0",
            "source": {
                "type": "git",
                "url": "https://github.com/schmittjoh/serializer.git",
                "reference": "bf371f55d8137fec4ff096bd45ff19e2db02ac4c"
            },
            "dist": {
                "type": "zip",
                "url": "https://api.github.com/repos/schmittjoh/serializer/zipball/bf371f55d8137fec4ff096bd45ff19e2db02ac4c",
                "reference": "bf371f55d8137fec4ff096bd45ff19e2db02ac4c",
                "shasum": ""
            },
            "require": {
                "doctrine/annotations": "^1.10.4",
                "doctrine/instantiator": "^1.0.3",
                "doctrine/lexer": "^1.1",
                "jms/metadata": "^2.0",
                "php": "^7.2||^8.0",
                "phpstan/phpdoc-parser": "^0.4 || ^0.5"
            },
            "require-dev": {
                "doctrine/coding-standard": "^8.1",
                "doctrine/orm": "~2.1",
                "doctrine/persistence": "^1.3.3|^2.0|^3.0",
                "doctrine/phpcr-odm": "^1.3|^2.0",
                "ext-pdo_sqlite": "*",
                "jackalope/jackalope-doctrine-dbal": "^1.1.5",
                "ocramius/proxy-manager": "^1.0|^2.0",
                "phpstan/phpstan": "^0.12.65",
                "phpunit/phpunit": "^8.0||^9.0",
                "psr/container": "^1.0",
                "symfony/dependency-injection": "^3.0|^4.0|^5.0",
                "symfony/expression-language": "^3.0|^4.0|^5.0",
                "symfony/filesystem": "^3.0|^4.0|^5.0",
                "symfony/form": "^3.0|^4.0|^5.0",
                "symfony/translation": "^3.0|^4.0|^5.0",
                "symfony/validator": "^3.1.9|^4.0|^5.0",
                "symfony/yaml": "^3.3|^4.0|^5.0",
                "twig/twig": "~1.34|~2.4|^3.0"
            },
            "suggest": {
                "doctrine/collections": "Required if you like to use doctrine collection types as ArrayCollection.",
                "symfony/cache": "Required if you like to use cache functionality.",
                "symfony/yaml": "Required if you'd like to use the YAML metadata format."
            },
            "type": "library",
            "extra": {
                "branch-alias": {
                    "dev-master": "3.14-dev"
                }
            },
            "autoload": {
                "psr-4": {
                    "JMS\\Serializer\\": "src/"
                }
            },
            "notification-url": "https://packagist.org/downloads/",
            "license": [
                "MIT"
            ],
            "authors": [
                {
                    "name": "Johannes M. Schmitt",
                    "email": "schmittjoh@gmail.com"
                },
                {
                    "name": "Asmir Mustafic",
                    "email": "goetas@gmail.com"
                }
            ],
            "description": "Library for (de-)serializing data of any complexity; supports XML, JSON, and YAML.",
            "homepage": "http://jmsyst.com/libs/serializer",
            "keywords": [
                "deserialization",
                "jaxb",
                "json",
                "serialization",
                "xml"
            ],
            "support": {
                "issues": "https://github.com/schmittjoh/serializer/issues",
                "source": "https://github.com/schmittjoh/serializer/tree/3.14.0"
            },
            "funding": [
                {
                    "url": "https://github.com/goetas",
                    "type": "github"
                }
            ],
            "time": "2021-08-06T12:10:02+00:00"
        },
        {
            "name": "lusitanian/oauth",
            "version": "v0.8.11",
            "source": {
                "type": "git",
                "url": "https://github.com/Lusitanian/PHPoAuthLib.git",
                "reference": "fc11a53db4b66da555a6a11fce294f574a8374f9"
            },
            "dist": {
                "type": "zip",
                "url": "https://api.github.com/repos/Lusitanian/PHPoAuthLib/zipball/fc11a53db4b66da555a6a11fce294f574a8374f9",
                "reference": "fc11a53db4b66da555a6a11fce294f574a8374f9",
                "shasum": ""
            },
            "require": {
                "php": ">=5.3.0"
            },
            "require-dev": {
                "phpunit/phpunit": "3.7.*",
                "predis/predis": "0.8.*@dev",
                "squizlabs/php_codesniffer": "2.*",
                "symfony/http-foundation": "~2.1"
            },
            "suggest": {
                "ext-openssl": "Allows for usage of secure connections with the stream-based HTTP client.",
                "predis/predis": "Allows using the Redis storage backend.",
                "symfony/http-foundation": "Allows using the Symfony Session storage backend."
            },
            "type": "library",
            "extra": {
                "branch-alias": {
                    "dev-master": "0.1-dev"
                }
            },
            "autoload": {
                "psr-0": {
                    "OAuth": "src",
                    "OAuth\\Unit": "tests"
                }
            },
            "notification-url": "https://packagist.org/downloads/",
            "license": [
                "MIT"
            ],
            "authors": [
                {
                    "name": "David Desberg",
                    "email": "david@daviddesberg.com"
                },
                {
                    "name": "Elliot Chance",
                    "email": "elliotchance@gmail.com"
                },
                {
                    "name": "Pieter Hordijk",
                    "email": "info@pieterhordijk.com"
                }
            ],
            "description": "PHP 5.3+ oAuth 1/2 Library",
            "keywords": [
                "Authentication",
                "authorization",
                "oauth",
                "security"
            ],
            "support": {
                "issues": "https://github.com/Lusitanian/PHPoAuthLib/issues",
                "source": "https://github.com/Lusitanian/PHPoAuthLib/tree/master"
            },
            "time": "2018-02-14T22:37:14+00:00"
        },
        {
            "name": "magento/magento-coding-standard",
            "version": "6",
            "source": {
                "type": "git",
                "url": "https://github.com/magento/magento-coding-standard.git",
                "reference": "efc9084db3d1bd145b92d6b8a2e9cb0faec54fa7"
            },
            "dist": {
                "type": "zip",
                "url": "https://api.github.com/repos/magento/magento-coding-standard/zipball/efc9084db3d1bd145b92d6b8a2e9cb0faec54fa7",
                "reference": "efc9084db3d1bd145b92d6b8a2e9cb0faec54fa7",
                "shasum": ""
            },
            "require": {
                "php": ">=5.6.0",
                "squizlabs/php_codesniffer": "^3.5",
                "webonyx/graphql-php": ">=0.12.6 <1.0"
            },
            "require-dev": {
                "phpunit/phpunit": "^4.0 || ^5.0 || ^6.0 || ^7.0"
            },
            "type": "phpcodesniffer-standard",
            "autoload": {
                "classmap": [
                    "PHP_CodeSniffer/Tokenizers/"
                ],
                "psr-4": {
                    "Magento2\\": "Magento2/"
                }
            },
            "notification-url": "https://packagist.org/downloads/",
            "license": [
                "OSL-3.0",
                "AFL-3.0"
            ],
            "description": "A set of Magento specific PHP CodeSniffer rules.",
            "support": {
                "issues": "https://github.com/magento/magento-coding-standard/issues",
                "source": "https://github.com/magento/magento-coding-standard/tree/v6"
            },
            "time": "2020-12-03T14:41:54+00:00"
        },
        {
            "name": "magento/magento2-functional-testing-framework",
            "version": "3.6.0",
            "source": {
                "type": "git",
                "url": "https://github.com/magento/magento2-functional-testing-framework.git",
                "reference": "d0350979b7c02ca5329d61d1cce2760d14170e90"
            },
            "dist": {
                "type": "zip",
                "url": "https://api.github.com/repos/magento/magento2-functional-testing-framework/zipball/d0350979b7c02ca5329d61d1cce2760d14170e90",
                "reference": "d0350979b7c02ca5329d61d1cce2760d14170e90",
                "shasum": ""
            },
            "require": {
                "allure-framework/allure-codeception": "^1.4",
                "aws/aws-sdk-php": "^3.132",
                "codeception/codeception": "^4.1",
                "codeception/module-asserts": "^1.1",
                "codeception/module-sequence": "^1.0",
                "codeception/module-webdriver": "^1.0",
                "composer/composer": "^1.9||^2.0",
                "csharpru/vault-php": "^4.2.1",
                "csharpru/vault-php-guzzle6-transport": "^2.0",
                "ext-curl": "*",
                "ext-dom": "*",
                "ext-intl": "*",
                "ext-json": "*",
                "ext-openssl": "*",
                "hoa/console": "~3.0",
                "monolog/monolog": "^2.3",
                "mustache/mustache": "~2.5",
                "nikic/php-parser": "^4.4",
                "php": "^7.3",
                "php-webdriver/webdriver": "^1.9.0",
                "spomky-labs/otphp": "^10.0",
                "symfony/console": "^4.4",
                "symfony/finder": "^5.0",
                "symfony/http-foundation": "^5.0",
                "symfony/mime": "^5.0",
                "symfony/process": "^4.4",
                "vlucas/phpdotenv": "^2.4",
                "weew/helpers-array": "^1.3"
            },
            "require-dev": {
                "brainmaestro/composer-git-hooks": "^2.3.1",
                "codacy/coverage": "^1.4",
                "codeception/aspect-mock": "^3.0",
                "php-coveralls/php-coveralls": "^1.0||^2.2",
                "phpmd/phpmd": "^2.8.0",
                "phpunit/phpunit": "^9.0",
                "sebastian/phpcpd": "~6.0.0",
                "squizlabs/php_codesniffer": "~3.5.4"
            },
            "bin": [
                "bin/mftf"
            ],
            "type": "library",
            "extra": {
                "hooks": {
                    "pre-push": "bin/all-checks"
                }
            },
            "autoload": {
                "files": [
                    "src/Magento/FunctionalTestingFramework/_bootstrap.php"
                ],
                "psr-4": {
                    "Magento\\FunctionalTestingFramework\\": "src/Magento/FunctionalTestingFramework",
                    "MFTF\\": "dev/tests/functional/tests/MFTF"
                }
            },
            "notification-url": "https://packagist.org/downloads/",
            "license": [
                "AGPL-3.0"
            ],
            "description": "Magento2 Functional Testing Framework",
            "keywords": [
                "automation",
                "functional",
                "magento",
                "testing"
            ],
            "support": {
                "issues": "https://github.com/magento/magento2-functional-testing-framework/issues",
                "source": "https://github.com/magento/magento2-functional-testing-framework/tree/3.6.0"
            },
            "time": "2021-07-23T16:10:15+00:00"
        },
        {
            "name": "mustache/mustache",
            "version": "v2.13.0",
            "source": {
                "type": "git",
                "url": "https://github.com/bobthecow/mustache.php.git",
                "reference": "e95c5a008c23d3151d59ea72484d4f72049ab7f4"
            },
            "dist": {
                "type": "zip",
                "url": "https://api.github.com/repos/bobthecow/mustache.php/zipball/e95c5a008c23d3151d59ea72484d4f72049ab7f4",
                "reference": "e95c5a008c23d3151d59ea72484d4f72049ab7f4",
                "shasum": ""
            },
            "require": {
                "php": ">=5.2.4"
            },
            "require-dev": {
                "friendsofphp/php-cs-fixer": "~1.11",
                "phpunit/phpunit": "~3.7|~4.0|~5.0"
            },
            "type": "library",
            "autoload": {
                "psr-0": {
                    "Mustache": "src/"
                }
            },
            "notification-url": "https://packagist.org/downloads/",
            "license": [
                "MIT"
            ],
            "authors": [
                {
                    "name": "Justin Hileman",
                    "email": "justin@justinhileman.info",
                    "homepage": "http://justinhileman.com"
                }
            ],
            "description": "A Mustache implementation in PHP.",
            "homepage": "https://github.com/bobthecow/mustache.php",
            "keywords": [
                "mustache",
                "templating"
            ],
            "support": {
                "issues": "https://github.com/bobthecow/mustache.php/issues",
                "source": "https://github.com/bobthecow/mustache.php/tree/master"
            },
            "time": "2019-11-23T21:40:31+00:00"
        },
        {
            "name": "myclabs/deep-copy",
            "version": "1.10.2",
            "source": {
                "type": "git",
                "url": "https://github.com/myclabs/DeepCopy.git",
                "reference": "776f831124e9c62e1a2c601ecc52e776d8bb7220"
            },
            "dist": {
                "type": "zip",
                "url": "https://api.github.com/repos/myclabs/DeepCopy/zipball/776f831124e9c62e1a2c601ecc52e776d8bb7220",
                "reference": "776f831124e9c62e1a2c601ecc52e776d8bb7220",
                "shasum": ""
            },
            "require": {
                "php": "^7.1 || ^8.0"
            },
            "replace": {
                "myclabs/deep-copy": "self.version"
            },
            "require-dev": {
                "doctrine/collections": "^1.0",
                "doctrine/common": "^2.6",
                "phpunit/phpunit": "^7.1"
            },
            "type": "library",
            "autoload": {
                "psr-4": {
                    "DeepCopy\\": "src/DeepCopy/"
                },
                "files": [
                    "src/DeepCopy/deep_copy.php"
                ]
            },
            "notification-url": "https://packagist.org/downloads/",
            "license": [
                "MIT"
            ],
            "description": "Create deep copies (clones) of your objects",
            "keywords": [
                "clone",
                "copy",
                "duplicate",
                "object",
                "object graph"
            ],
            "support": {
                "issues": "https://github.com/myclabs/DeepCopy/issues",
                "source": "https://github.com/myclabs/DeepCopy/tree/1.10.2"
            },
            "funding": [
                {
                    "url": "https://tidelift.com/funding/github/packagist/myclabs/deep-copy",
                    "type": "tidelift"
                }
            ],
            "time": "2020-11-13T09:40:50+00:00"
        },
        {
            "name": "paragonie/constant_time_encoding",
            "version": "v2.4.0",
            "source": {
                "type": "git",
                "url": "https://github.com/paragonie/constant_time_encoding.git",
                "reference": "f34c2b11eb9d2c9318e13540a1dbc2a3afbd939c"
            },
            "dist": {
                "type": "zip",
                "url": "https://api.github.com/repos/paragonie/constant_time_encoding/zipball/f34c2b11eb9d2c9318e13540a1dbc2a3afbd939c",
                "reference": "f34c2b11eb9d2c9318e13540a1dbc2a3afbd939c",
                "shasum": ""
            },
            "require": {
                "php": "^7|^8"
            },
            "require-dev": {
                "phpunit/phpunit": "^6|^7|^8|^9",
                "vimeo/psalm": "^1|^2|^3|^4"
            },
            "type": "library",
            "autoload": {
                "psr-4": {
                    "ParagonIE\\ConstantTime\\": "src/"
                }
            },
            "notification-url": "https://packagist.org/downloads/",
            "license": [
                "MIT"
            ],
            "authors": [
                {
                    "name": "Paragon Initiative Enterprises",
                    "email": "security@paragonie.com",
                    "homepage": "https://paragonie.com",
                    "role": "Maintainer"
                },
                {
                    "name": "Steve 'Sc00bz' Thomas",
                    "email": "steve@tobtu.com",
                    "homepage": "https://www.tobtu.com",
                    "role": "Original Developer"
                }
            ],
            "description": "Constant-time Implementations of RFC 4648 Encoding (Base-64, Base-32, Base-16)",
            "keywords": [
                "base16",
                "base32",
                "base32_decode",
                "base32_encode",
                "base64",
                "base64_decode",
                "base64_encode",
                "bin2hex",
                "encoding",
                "hex",
                "hex2bin",
                "rfc4648"
            ],
            "support": {
                "email": "info@paragonie.com",
                "issues": "https://github.com/paragonie/constant_time_encoding/issues",
                "source": "https://github.com/paragonie/constant_time_encoding"
            },
            "time": "2020-12-06T15:14:20+00:00"
        },
        {
            "name": "pdepend/pdepend",
            "version": "2.10.0",
            "source": {
                "type": "git",
                "url": "https://github.com/pdepend/pdepend.git",
                "reference": "1fd30f4352b630ad53fec3fd5e8b8ba760f85596"
            },
            "dist": {
                "type": "zip",
                "url": "https://api.github.com/repos/pdepend/pdepend/zipball/1fd30f4352b630ad53fec3fd5e8b8ba760f85596",
                "reference": "1fd30f4352b630ad53fec3fd5e8b8ba760f85596",
                "shasum": ""
            },
            "require": {
                "php": ">=5.3.7",
                "symfony/config": "^2.3.0|^3|^4|^5",
                "symfony/dependency-injection": "^2.3.0|^3|^4|^5",
                "symfony/filesystem": "^2.3.0|^3|^4|^5"
            },
            "require-dev": {
                "easy-doc/easy-doc": "0.0.0|^1.2.3",
                "gregwar/rst": "^1.0",
                "phpunit/phpunit": "^4.8.36|^5.7.27",
                "squizlabs/php_codesniffer": "^2.0.0"
            },
            "bin": [
                "src/bin/pdepend"
            ],
            "type": "library",
            "extra": {
                "branch-alias": {
                    "dev-master": "2.x-dev"
                }
            },
            "autoload": {
                "psr-4": {
                    "PDepend\\": "src/main/php/PDepend"
                }
            },
            "notification-url": "https://packagist.org/downloads/",
            "license": [
                "BSD-3-Clause"
            ],
            "description": "Official version of pdepend to be handled with Composer",
            "support": {
                "issues": "https://github.com/pdepend/pdepend/issues",
                "source": "https://github.com/pdepend/pdepend/tree/2.10.0"
            },
            "funding": [
                {
                    "url": "https://tidelift.com/funding/github/packagist/pdepend/pdepend",
                    "type": "tidelift"
                }
            ],
            "time": "2021-07-20T09:56:09+00:00"
        },
        {
            "name": "phar-io/manifest",
            "version": "1.0.3",
            "source": {
                "type": "git",
                "url": "https://github.com/phar-io/manifest.git",
                "reference": "7761fcacf03b4d4f16e7ccb606d4879ca431fcf4"
            },
            "dist": {
                "type": "zip",
                "url": "https://api.github.com/repos/phar-io/manifest/zipball/7761fcacf03b4d4f16e7ccb606d4879ca431fcf4",
                "reference": "7761fcacf03b4d4f16e7ccb606d4879ca431fcf4",
                "shasum": ""
            },
            "require": {
                "ext-dom": "*",
                "ext-phar": "*",
                "phar-io/version": "^2.0",
                "php": "^5.6 || ^7.0"
            },
            "type": "library",
            "extra": {
                "branch-alias": {
                    "dev-master": "1.0.x-dev"
                }
            },
            "autoload": {
                "classmap": [
                    "src/"
                ]
            },
            "notification-url": "https://packagist.org/downloads/",
            "license": [
                "BSD-3-Clause"
            ],
            "authors": [
                {
                    "name": "Arne Blankerts",
                    "email": "arne@blankerts.de",
                    "role": "Developer"
                },
                {
                    "name": "Sebastian Heuer",
                    "email": "sebastian@phpeople.de",
                    "role": "Developer"
                },
                {
                    "name": "Sebastian Bergmann",
                    "email": "sebastian@phpunit.de",
                    "role": "Developer"
                }
            ],
            "description": "Component for reading phar.io manifest information from a PHP Archive (PHAR)",
            "support": {
                "issues": "https://github.com/phar-io/manifest/issues",
                "source": "https://github.com/phar-io/manifest/tree/master"
            },
            "time": "2018-07-08T19:23:20+00:00"
        },
        {
            "name": "phar-io/version",
            "version": "2.0.1",
            "source": {
                "type": "git",
                "url": "https://github.com/phar-io/version.git",
                "reference": "45a2ec53a73c70ce41d55cedef9063630abaf1b6"
            },
            "dist": {
                "type": "zip",
                "url": "https://api.github.com/repos/phar-io/version/zipball/45a2ec53a73c70ce41d55cedef9063630abaf1b6",
                "reference": "45a2ec53a73c70ce41d55cedef9063630abaf1b6",
                "shasum": ""
            },
            "require": {
                "php": "^5.6 || ^7.0"
            },
            "type": "library",
            "autoload": {
                "classmap": [
                    "src/"
                ]
            },
            "notification-url": "https://packagist.org/downloads/",
            "license": [
                "BSD-3-Clause"
            ],
            "authors": [
                {
                    "name": "Arne Blankerts",
                    "email": "arne@blankerts.de",
                    "role": "Developer"
                },
                {
                    "name": "Sebastian Heuer",
                    "email": "sebastian@phpeople.de",
                    "role": "Developer"
                },
                {
                    "name": "Sebastian Bergmann",
                    "email": "sebastian@phpunit.de",
                    "role": "Developer"
                }
            ],
            "description": "Library for handling version information and constraints",
            "support": {
                "issues": "https://github.com/phar-io/version/issues",
                "source": "https://github.com/phar-io/version/tree/master"
            },
            "time": "2018-07-08T19:19:57+00:00"
        },
        {
            "name": "php-cs-fixer/diff",
            "version": "v2.0.2",
            "source": {
                "type": "git",
                "url": "https://github.com/PHP-CS-Fixer/diff.git",
                "reference": "29dc0d507e838c4580d018bd8b5cb412474f7ec3"
            },
            "dist": {
                "type": "zip",
                "url": "https://api.github.com/repos/PHP-CS-Fixer/diff/zipball/29dc0d507e838c4580d018bd8b5cb412474f7ec3",
                "reference": "29dc0d507e838c4580d018bd8b5cb412474f7ec3",
                "shasum": ""
            },
            "require": {
                "php": "^5.6 || ^7.0 || ^8.0"
            },
            "require-dev": {
                "phpunit/phpunit": "^5.7.23 || ^6.4.3 || ^7.0",
                "symfony/process": "^3.3"
            },
            "type": "library",
            "autoload": {
                "classmap": [
                    "src/"
                ]
            },
            "notification-url": "https://packagist.org/downloads/",
            "license": [
                "BSD-3-Clause"
            ],
            "authors": [
                {
                    "name": "Sebastian Bergmann",
                    "email": "sebastian@phpunit.de"
                },
                {
                    "name": "Kore Nordmann",
                    "email": "mail@kore-nordmann.de"
                }
            ],
            "description": "sebastian/diff v3 backport support for PHP 5.6+",
            "homepage": "https://github.com/PHP-CS-Fixer",
            "keywords": [
                "diff"
            ],
            "support": {
                "issues": "https://github.com/PHP-CS-Fixer/diff/issues",
                "source": "https://github.com/PHP-CS-Fixer/diff/tree/v2.0.2"
            },
            "time": "2020-10-14T08:32:19+00:00"
        },
        {
            "name": "php-webdriver/webdriver",
            "version": "1.11.1",
            "source": {
                "type": "git",
                "url": "https://github.com/php-webdriver/php-webdriver.git",
                "reference": "da16e39968f8dd5cfb7d07eef91dc2b731c69880"
            },
            "dist": {
                "type": "zip",
                "url": "https://api.github.com/repos/php-webdriver/php-webdriver/zipball/da16e39968f8dd5cfb7d07eef91dc2b731c69880",
                "reference": "da16e39968f8dd5cfb7d07eef91dc2b731c69880",
                "shasum": ""
            },
            "require": {
                "ext-curl": "*",
                "ext-json": "*",
                "ext-zip": "*",
                "php": "^5.6 || ~7.0 || ^8.0",
                "symfony/polyfill-mbstring": "^1.12",
                "symfony/process": "^2.8 || ^3.1 || ^4.0 || ^5.0"
            },
            "replace": {
                "facebook/webdriver": "*"
            },
            "require-dev": {
                "friendsofphp/php-cs-fixer": "^2.0",
                "ondram/ci-detector": "^2.1 || ^3.5 || ^4.0",
                "php-coveralls/php-coveralls": "^2.4",
                "php-mock/php-mock-phpunit": "^1.1 || ^2.0",
                "php-parallel-lint/php-parallel-lint": "^1.2",
                "phpunit/phpunit": "^5.7 || ^7 || ^8 || ^9",
                "squizlabs/php_codesniffer": "^3.5",
                "symfony/var-dumper": "^3.3 || ^4.0 || ^5.0"
            },
            "suggest": {
                "ext-SimpleXML": "For Firefox profile creation"
            },
            "type": "library",
            "autoload": {
                "psr-4": {
                    "Facebook\\WebDriver\\": "lib/"
                },
                "files": [
                    "lib/Exception/TimeoutException.php"
                ]
            },
            "notification-url": "https://packagist.org/downloads/",
            "license": [
                "MIT"
            ],
            "description": "A PHP client for Selenium WebDriver. Previously facebook/webdriver.",
            "homepage": "https://github.com/php-webdriver/php-webdriver",
            "keywords": [
                "Chromedriver",
                "geckodriver",
                "php",
                "selenium",
                "webdriver"
            ],
            "support": {
                "issues": "https://github.com/php-webdriver/php-webdriver/issues",
                "source": "https://github.com/php-webdriver/php-webdriver/tree/1.11.1"
            },
            "time": "2021-05-21T15:12:49+00:00"
        },
        {
            "name": "phpcompatibility/php-compatibility",
            "version": "9.3.5",
            "source": {
                "type": "git",
                "url": "https://github.com/PHPCompatibility/PHPCompatibility.git",
                "reference": "9fb324479acf6f39452e0655d2429cc0d3914243"
            },
            "dist": {
                "type": "zip",
                "url": "https://api.github.com/repos/PHPCompatibility/PHPCompatibility/zipball/9fb324479acf6f39452e0655d2429cc0d3914243",
                "reference": "9fb324479acf6f39452e0655d2429cc0d3914243",
                "shasum": ""
            },
            "require": {
                "php": ">=5.3",
                "squizlabs/php_codesniffer": "^2.3 || ^3.0.2"
            },
            "conflict": {
                "squizlabs/php_codesniffer": "2.6.2"
            },
            "require-dev": {
                "phpunit/phpunit": "~4.5 || ^5.0 || ^6.0 || ^7.0"
            },
            "suggest": {
                "dealerdirect/phpcodesniffer-composer-installer": "^0.5 || This Composer plugin will sort out the PHPCS 'installed_paths' automatically.",
                "roave/security-advisories": "dev-master || Helps prevent installing dependencies with known security issues."
            },
            "type": "phpcodesniffer-standard",
            "notification-url": "https://packagist.org/downloads/",
            "license": [
                "LGPL-3.0-or-later"
            ],
            "authors": [
                {
                    "name": "Wim Godden",
                    "homepage": "https://github.com/wimg",
                    "role": "lead"
                },
                {
                    "name": "Juliette Reinders Folmer",
                    "homepage": "https://github.com/jrfnl",
                    "role": "lead"
                },
                {
                    "name": "Contributors",
                    "homepage": "https://github.com/PHPCompatibility/PHPCompatibility/graphs/contributors"
                }
            ],
            "description": "A set of sniffs for PHP_CodeSniffer that checks for PHP cross-version compatibility.",
            "homepage": "http://techblog.wimgodden.be/tag/codesniffer/",
            "keywords": [
                "compatibility",
                "phpcs",
                "standards"
            ],
            "support": {
                "issues": "https://github.com/PHPCompatibility/PHPCompatibility/issues",
                "source": "https://github.com/PHPCompatibility/PHPCompatibility"
            },
            "time": "2019-12-27T09:44:58+00:00"
        },
        {
            "name": "phpdocumentor/reflection-common",
            "version": "2.2.0",
            "source": {
                "type": "git",
                "url": "https://github.com/phpDocumentor/ReflectionCommon.git",
                "reference": "1d01c49d4ed62f25aa84a747ad35d5a16924662b"
            },
            "dist": {
                "type": "zip",
                "url": "https://api.github.com/repos/phpDocumentor/ReflectionCommon/zipball/1d01c49d4ed62f25aa84a747ad35d5a16924662b",
                "reference": "1d01c49d4ed62f25aa84a747ad35d5a16924662b",
                "shasum": ""
            },
            "require": {
                "php": "^7.2 || ^8.0"
            },
            "type": "library",
            "extra": {
                "branch-alias": {
                    "dev-2.x": "2.x-dev"
                }
            },
            "autoload": {
                "psr-4": {
                    "phpDocumentor\\Reflection\\": "src/"
                }
            },
            "notification-url": "https://packagist.org/downloads/",
            "license": [
                "MIT"
            ],
            "authors": [
                {
                    "name": "Jaap van Otterdijk",
                    "email": "opensource@ijaap.nl"
                }
            ],
            "description": "Common reflection classes used by phpdocumentor to reflect the code structure",
            "homepage": "http://www.phpdoc.org",
            "keywords": [
                "FQSEN",
                "phpDocumentor",
                "phpdoc",
                "reflection",
                "static analysis"
            ],
            "support": {
                "issues": "https://github.com/phpDocumentor/ReflectionCommon/issues",
                "source": "https://github.com/phpDocumentor/ReflectionCommon/tree/2.x"
            },
            "time": "2020-06-27T09:03:43+00:00"
        },
        {
            "name": "phpdocumentor/reflection-docblock",
            "version": "5.2.2",
            "source": {
                "type": "git",
                "url": "https://github.com/phpDocumentor/ReflectionDocBlock.git",
                "reference": "069a785b2141f5bcf49f3e353548dc1cce6df556"
            },
            "dist": {
                "type": "zip",
                "url": "https://api.github.com/repos/phpDocumentor/ReflectionDocBlock/zipball/069a785b2141f5bcf49f3e353548dc1cce6df556",
                "reference": "069a785b2141f5bcf49f3e353548dc1cce6df556",
                "shasum": ""
            },
            "require": {
                "ext-filter": "*",
                "php": "^7.2 || ^8.0",
                "phpdocumentor/reflection-common": "^2.2",
                "phpdocumentor/type-resolver": "^1.3",
                "webmozart/assert": "^1.9.1"
            },
            "require-dev": {
                "mockery/mockery": "~1.3.2"
            },
            "type": "library",
            "extra": {
                "branch-alias": {
                    "dev-master": "5.x-dev"
                }
            },
            "autoload": {
                "psr-4": {
                    "phpDocumentor\\Reflection\\": "src"
                }
            },
            "notification-url": "https://packagist.org/downloads/",
            "license": [
                "MIT"
            ],
            "authors": [
                {
                    "name": "Mike van Riel",
                    "email": "me@mikevanriel.com"
                },
                {
                    "name": "Jaap van Otterdijk",
                    "email": "account@ijaap.nl"
                }
            ],
            "description": "With this component, a library can provide support for annotations via DocBlocks or otherwise retrieve information that is embedded in a DocBlock.",
            "support": {
                "issues": "https://github.com/phpDocumentor/ReflectionDocBlock/issues",
                "source": "https://github.com/phpDocumentor/ReflectionDocBlock/tree/master"
            },
            "time": "2020-09-03T19:13:55+00:00"
        },
        {
            "name": "phpdocumentor/type-resolver",
            "version": "1.4.0",
            "source": {
                "type": "git",
                "url": "https://github.com/phpDocumentor/TypeResolver.git",
                "reference": "6a467b8989322d92aa1c8bf2bebcc6e5c2ba55c0"
            },
            "dist": {
                "type": "zip",
                "url": "https://api.github.com/repos/phpDocumentor/TypeResolver/zipball/6a467b8989322d92aa1c8bf2bebcc6e5c2ba55c0",
                "reference": "6a467b8989322d92aa1c8bf2bebcc6e5c2ba55c0",
                "shasum": ""
            },
            "require": {
                "php": "^7.2 || ^8.0",
                "phpdocumentor/reflection-common": "^2.0"
            },
            "require-dev": {
                "ext-tokenizer": "*"
            },
            "type": "library",
            "extra": {
                "branch-alias": {
                    "dev-1.x": "1.x-dev"
                }
            },
            "autoload": {
                "psr-4": {
                    "phpDocumentor\\Reflection\\": "src"
                }
            },
            "notification-url": "https://packagist.org/downloads/",
            "license": [
                "MIT"
            ],
            "authors": [
                {
                    "name": "Mike van Riel",
                    "email": "me@mikevanriel.com"
                }
            ],
            "description": "A PSR-5 based resolver of Class names, Types and Structural Element Names",
            "support": {
                "issues": "https://github.com/phpDocumentor/TypeResolver/issues",
                "source": "https://github.com/phpDocumentor/TypeResolver/tree/1.4.0"
            },
            "time": "2020-09-17T18:55:26+00:00"
        },
        {
            "name": "phpmd/phpmd",
            "version": "2.10.2",
            "source": {
                "type": "git",
                "url": "https://github.com/phpmd/phpmd.git",
                "reference": "1bc74db7cf834662d83abebae265be11bb2eec3a"
            },
            "dist": {
                "type": "zip",
                "url": "https://api.github.com/repos/phpmd/phpmd/zipball/1bc74db7cf834662d83abebae265be11bb2eec3a",
                "reference": "1bc74db7cf834662d83abebae265be11bb2eec3a",
                "shasum": ""
            },
            "require": {
                "composer/xdebug-handler": "^1.0 || ^2.0",
                "ext-xml": "*",
                "pdepend/pdepend": "^2.10.0",
                "php": ">=5.3.9"
            },
            "require-dev": {
                "easy-doc/easy-doc": "0.0.0 || ^1.3.2",
                "ext-json": "*",
                "ext-simplexml": "*",
                "gregwar/rst": "^1.0",
                "mikey179/vfsstream": "^1.6.8",
                "phpunit/phpunit": "^4.8.36 || ^5.7.27",
                "squizlabs/php_codesniffer": "^2.0"
            },
            "bin": [
                "src/bin/phpmd"
            ],
            "type": "library",
            "autoload": {
                "psr-0": {
                    "PHPMD\\": "src/main/php"
                }
            },
            "notification-url": "https://packagist.org/downloads/",
            "license": [
                "BSD-3-Clause"
            ],
            "authors": [
                {
                    "name": "Manuel Pichler",
                    "email": "github@manuel-pichler.de",
                    "homepage": "https://github.com/manuelpichler",
                    "role": "Project Founder"
                },
                {
                    "name": "Marc Würth",
                    "email": "ravage@bluewin.ch",
                    "homepage": "https://github.com/ravage84",
                    "role": "Project Maintainer"
                },
                {
                    "name": "Other contributors",
                    "homepage": "https://github.com/phpmd/phpmd/graphs/contributors",
                    "role": "Contributors"
                }
            ],
            "description": "PHPMD is a spin-off project of PHP Depend and aims to be a PHP equivalent of the well known Java tool PMD.",
            "homepage": "https://phpmd.org/",
            "keywords": [
                "mess detection",
                "mess detector",
                "pdepend",
                "phpmd",
                "pmd"
            ],
            "support": {
                "irc": "irc://irc.freenode.org/phpmd",
                "issues": "https://github.com/phpmd/phpmd/issues",
                "source": "https://github.com/phpmd/phpmd/tree/2.10.2"
            },
            "funding": [
                {
                    "url": "https://tidelift.com/funding/github/packagist/phpmd/phpmd",
                    "type": "tidelift"
                }
            ],
            "time": "2021-07-22T09:56:23+00:00"
        },
        {
            "name": "phpspec/prophecy",
            "version": "1.13.0",
            "source": {
                "type": "git",
                "url": "https://github.com/phpspec/prophecy.git",
                "reference": "be1996ed8adc35c3fd795488a653f4b518be70ea"
            },
            "dist": {
                "type": "zip",
                "url": "https://api.github.com/repos/phpspec/prophecy/zipball/be1996ed8adc35c3fd795488a653f4b518be70ea",
                "reference": "be1996ed8adc35c3fd795488a653f4b518be70ea",
                "shasum": ""
            },
            "require": {
                "doctrine/instantiator": "^1.2",
                "php": "^7.2 || ~8.0, <8.1",
                "phpdocumentor/reflection-docblock": "^5.2",
                "sebastian/comparator": "^3.0 || ^4.0",
                "sebastian/recursion-context": "^3.0 || ^4.0"
            },
            "require-dev": {
                "phpspec/phpspec": "^6.0",
                "phpunit/phpunit": "^8.0 || ^9.0"
            },
            "type": "library",
            "extra": {
                "branch-alias": {
                    "dev-master": "1.11.x-dev"
                }
            },
            "autoload": {
                "psr-4": {
                    "Prophecy\\": "src/Prophecy"
                }
            },
            "notification-url": "https://packagist.org/downloads/",
            "license": [
                "MIT"
            ],
            "authors": [
                {
                    "name": "Konstantin Kudryashov",
                    "email": "ever.zet@gmail.com",
                    "homepage": "http://everzet.com"
                },
                {
                    "name": "Marcello Duarte",
                    "email": "marcello.duarte@gmail.com"
                }
            ],
            "description": "Highly opinionated mocking framework for PHP 5.3+",
            "homepage": "https://github.com/phpspec/prophecy",
            "keywords": [
                "Double",
                "Dummy",
                "fake",
                "mock",
                "spy",
                "stub"
            ],
            "support": {
                "issues": "https://github.com/phpspec/prophecy/issues",
                "source": "https://github.com/phpspec/prophecy/tree/1.13.0"
            },
            "time": "2021-03-17T13:42:18+00:00"
        },
        {
            "name": "phpstan/phpdoc-parser",
            "version": "0.5.5",
            "source": {
                "type": "git",
                "url": "https://github.com/phpstan/phpdoc-parser.git",
                "reference": "ea0b17460ec38e20d7eb64e7ec49b5d44af5d28c"
            },
            "dist": {
                "type": "zip",
                "url": "https://api.github.com/repos/phpstan/phpdoc-parser/zipball/ea0b17460ec38e20d7eb64e7ec49b5d44af5d28c",
                "reference": "ea0b17460ec38e20d7eb64e7ec49b5d44af5d28c",
                "shasum": ""
            },
            "require": {
                "php": "^7.1 || ^8.0"
            },
            "require-dev": {
                "php-parallel-lint/php-parallel-lint": "^1.2",
                "phpstan/extension-installer": "^1.0",
                "phpstan/phpstan": "^0.12.87",
                "phpstan/phpstan-strict-rules": "^0.12.5",
                "phpunit/phpunit": "^9.5",
                "symfony/process": "^5.2"
            },
            "type": "library",
            "extra": {
                "branch-alias": {
                    "dev-master": "0.5-dev"
                }
            },
            "autoload": {
                "psr-4": {
                    "PHPStan\\PhpDocParser\\": [
                        "src/"
                    ]
                }
            },
            "notification-url": "https://packagist.org/downloads/",
            "license": [
                "MIT"
            ],
            "description": "PHPDoc parser with support for nullable, intersection and generic types",
            "support": {
                "issues": "https://github.com/phpstan/phpdoc-parser/issues",
                "source": "https://github.com/phpstan/phpdoc-parser/tree/0.5.5"
            },
            "time": "2021-06-11T13:24:46+00:00"
        },
        {
            "name": "phpstan/phpstan",
            "version": "0.12.94",
            "source": {
                "type": "git",
                "url": "https://github.com/phpstan/phpstan.git",
                "reference": "3d0ba4c198a24e3c3fc489f3ec6ac9612c4be5d6"
            },
            "dist": {
                "type": "zip",
                "url": "https://api.github.com/repos/phpstan/phpstan/zipball/3d0ba4c198a24e3c3fc489f3ec6ac9612c4be5d6",
                "reference": "3d0ba4c198a24e3c3fc489f3ec6ac9612c4be5d6",
                "shasum": ""
            },
            "require": {
                "php": "^7.1|^8.0"
            },
            "conflict": {
                "phpstan/phpstan-shim": "*"
            },
            "bin": [
                "phpstan",
                "phpstan.phar"
            ],
            "type": "library",
            "extra": {
                "branch-alias": {
                    "dev-master": "0.12-dev"
                }
            },
            "autoload": {
                "files": [
                    "bootstrap.php"
                ]
            },
            "notification-url": "https://packagist.org/downloads/",
            "license": [
                "MIT"
            ],
            "description": "PHPStan - PHP Static Analysis Tool",
            "support": {
                "issues": "https://github.com/phpstan/phpstan/issues",
                "source": "https://github.com/phpstan/phpstan/tree/0.12.94"
            },
            "funding": [
                {
                    "url": "https://github.com/ondrejmirtes",
                    "type": "github"
                },
                {
                    "url": "https://github.com/phpstan",
                    "type": "github"
                },
                {
                    "url": "https://www.patreon.com/phpstan",
                    "type": "patreon"
                },
                {
                    "url": "https://tidelift.com/funding/github/packagist/phpstan/phpstan",
                    "type": "tidelift"
                }
            ],
            "time": "2021-07-30T09:05:27+00:00"
        },
        {
            "name": "phpunit/php-code-coverage",
            "version": "8.0.2",
            "source": {
                "type": "git",
                "url": "https://github.com/sebastianbergmann/php-code-coverage.git",
                "reference": "ca6647ffddd2add025ab3f21644a441d7c146cdc"
            },
            "dist": {
                "type": "zip",
                "url": "https://api.github.com/repos/sebastianbergmann/php-code-coverage/zipball/ca6647ffddd2add025ab3f21644a441d7c146cdc",
                "reference": "ca6647ffddd2add025ab3f21644a441d7c146cdc",
                "shasum": ""
            },
            "require": {
                "ext-dom": "*",
                "ext-xmlwriter": "*",
                "php": "^7.3",
                "phpunit/php-file-iterator": "^3.0",
                "phpunit/php-text-template": "^2.0",
                "phpunit/php-token-stream": "^4.0",
                "sebastian/code-unit-reverse-lookup": "^2.0",
                "sebastian/environment": "^5.0",
                "sebastian/version": "^3.0",
                "theseer/tokenizer": "^1.1.3"
            },
            "require-dev": {
                "phpunit/phpunit": "^9.0"
            },
            "suggest": {
                "ext-pcov": "*",
                "ext-xdebug": "*"
            },
            "type": "library",
            "extra": {
                "branch-alias": {
                    "dev-master": "8.0-dev"
                }
            },
            "autoload": {
                "classmap": [
                    "src/"
                ]
            },
            "notification-url": "https://packagist.org/downloads/",
            "license": [
                "BSD-3-Clause"
            ],
            "authors": [
                {
                    "name": "Sebastian Bergmann",
                    "email": "sebastian@phpunit.de",
                    "role": "lead"
                }
            ],
            "description": "Library that provides collection, processing, and rendering functionality for PHP code coverage information.",
            "homepage": "https://github.com/sebastianbergmann/php-code-coverage",
            "keywords": [
                "coverage",
                "testing",
                "xunit"
            ],
            "support": {
                "issues": "https://github.com/sebastianbergmann/php-code-coverage/issues",
                "source": "https://github.com/sebastianbergmann/php-code-coverage/tree/8.0.2"
            },
            "funding": [
                {
                    "url": "https://github.com/sebastianbergmann",
                    "type": "github"
                }
            ],
            "time": "2020-05-23T08:02:54+00:00"
        },
        {
            "name": "phpunit/php-file-iterator",
            "version": "3.0.5",
            "source": {
                "type": "git",
                "url": "https://github.com/sebastianbergmann/php-file-iterator.git",
                "reference": "aa4be8575f26070b100fccb67faabb28f21f66f8"
            },
            "dist": {
                "type": "zip",
                "url": "https://api.github.com/repos/sebastianbergmann/php-file-iterator/zipball/aa4be8575f26070b100fccb67faabb28f21f66f8",
                "reference": "aa4be8575f26070b100fccb67faabb28f21f66f8",
                "shasum": ""
            },
            "require": {
                "php": ">=7.3"
            },
            "require-dev": {
                "phpunit/phpunit": "^9.3"
            },
            "type": "library",
            "extra": {
                "branch-alias": {
                    "dev-master": "3.0-dev"
                }
            },
            "autoload": {
                "classmap": [
                    "src/"
                ]
            },
            "notification-url": "https://packagist.org/downloads/",
            "license": [
                "BSD-3-Clause"
            ],
            "authors": [
                {
                    "name": "Sebastian Bergmann",
                    "email": "sebastian@phpunit.de",
                    "role": "lead"
                }
            ],
            "description": "FilterIterator implementation that filters files based on a list of suffixes.",
            "homepage": "https://github.com/sebastianbergmann/php-file-iterator/",
            "keywords": [
                "filesystem",
                "iterator"
            ],
            "support": {
                "issues": "https://github.com/sebastianbergmann/php-file-iterator/issues",
                "source": "https://github.com/sebastianbergmann/php-file-iterator/tree/3.0.5"
            },
            "funding": [
                {
                    "url": "https://github.com/sebastianbergmann",
                    "type": "github"
                }
            ],
            "time": "2020-09-28T05:57:25+00:00"
        },
        {
            "name": "phpunit/php-invoker",
            "version": "3.1.1",
            "source": {
                "type": "git",
                "url": "https://github.com/sebastianbergmann/php-invoker.git",
                "reference": "5a10147d0aaf65b58940a0b72f71c9ac0423cc67"
            },
            "dist": {
                "type": "zip",
                "url": "https://api.github.com/repos/sebastianbergmann/php-invoker/zipball/5a10147d0aaf65b58940a0b72f71c9ac0423cc67",
                "reference": "5a10147d0aaf65b58940a0b72f71c9ac0423cc67",
                "shasum": ""
            },
            "require": {
                "php": ">=7.3"
            },
            "require-dev": {
                "ext-pcntl": "*",
                "phpunit/phpunit": "^9.3"
            },
            "suggest": {
                "ext-pcntl": "*"
            },
            "type": "library",
            "extra": {
                "branch-alias": {
                    "dev-master": "3.1-dev"
                }
            },
            "autoload": {
                "classmap": [
                    "src/"
                ]
            },
            "notification-url": "https://packagist.org/downloads/",
            "license": [
                "BSD-3-Clause"
            ],
            "authors": [
                {
                    "name": "Sebastian Bergmann",
                    "email": "sebastian@phpunit.de",
                    "role": "lead"
                }
            ],
            "description": "Invoke callables with a timeout",
            "homepage": "https://github.com/sebastianbergmann/php-invoker/",
            "keywords": [
                "process"
            ],
            "support": {
                "issues": "https://github.com/sebastianbergmann/php-invoker/issues",
                "source": "https://github.com/sebastianbergmann/php-invoker/tree/3.1.1"
            },
            "funding": [
                {
                    "url": "https://github.com/sebastianbergmann",
                    "type": "github"
                }
            ],
            "time": "2020-09-28T05:58:55+00:00"
        },
        {
            "name": "phpunit/php-text-template",
            "version": "2.0.4",
            "source": {
                "type": "git",
                "url": "https://github.com/sebastianbergmann/php-text-template.git",
                "reference": "5da5f67fc95621df9ff4c4e5a84d6a8a2acf7c28"
            },
            "dist": {
                "type": "zip",
                "url": "https://api.github.com/repos/sebastianbergmann/php-text-template/zipball/5da5f67fc95621df9ff4c4e5a84d6a8a2acf7c28",
                "reference": "5da5f67fc95621df9ff4c4e5a84d6a8a2acf7c28",
                "shasum": ""
            },
            "require": {
                "php": ">=7.3"
            },
            "require-dev": {
                "phpunit/phpunit": "^9.3"
            },
            "type": "library",
            "extra": {
                "branch-alias": {
                    "dev-master": "2.0-dev"
                }
            },
            "autoload": {
                "classmap": [
                    "src/"
                ]
            },
            "notification-url": "https://packagist.org/downloads/",
            "license": [
                "BSD-3-Clause"
            ],
            "authors": [
                {
                    "name": "Sebastian Bergmann",
                    "email": "sebastian@phpunit.de",
                    "role": "lead"
                }
            ],
            "description": "Simple template engine.",
            "homepage": "https://github.com/sebastianbergmann/php-text-template/",
            "keywords": [
                "template"
            ],
            "support": {
                "issues": "https://github.com/sebastianbergmann/php-text-template/issues",
                "source": "https://github.com/sebastianbergmann/php-text-template/tree/2.0.4"
            },
            "funding": [
                {
                    "url": "https://github.com/sebastianbergmann",
                    "type": "github"
                }
            ],
            "time": "2020-10-26T05:33:50+00:00"
        },
        {
            "name": "phpunit/php-timer",
            "version": "5.0.3",
            "source": {
                "type": "git",
                "url": "https://github.com/sebastianbergmann/php-timer.git",
                "reference": "5a63ce20ed1b5bf577850e2c4e87f4aa902afbd2"
            },
            "dist": {
                "type": "zip",
                "url": "https://api.github.com/repos/sebastianbergmann/php-timer/zipball/5a63ce20ed1b5bf577850e2c4e87f4aa902afbd2",
                "reference": "5a63ce20ed1b5bf577850e2c4e87f4aa902afbd2",
                "shasum": ""
            },
            "require": {
                "php": ">=7.3"
            },
            "require-dev": {
                "phpunit/phpunit": "^9.3"
            },
            "type": "library",
            "extra": {
                "branch-alias": {
                    "dev-master": "5.0-dev"
                }
            },
            "autoload": {
                "classmap": [
                    "src/"
                ]
            },
            "notification-url": "https://packagist.org/downloads/",
            "license": [
                "BSD-3-Clause"
            ],
            "authors": [
                {
                    "name": "Sebastian Bergmann",
                    "email": "sebastian@phpunit.de",
                    "role": "lead"
                }
            ],
            "description": "Utility class for timing",
            "homepage": "https://github.com/sebastianbergmann/php-timer/",
            "keywords": [
                "timer"
            ],
            "support": {
                "issues": "https://github.com/sebastianbergmann/php-timer/issues",
                "source": "https://github.com/sebastianbergmann/php-timer/tree/5.0.3"
            },
            "funding": [
                {
                    "url": "https://github.com/sebastianbergmann",
                    "type": "github"
                }
            ],
            "time": "2020-10-26T13:16:10+00:00"
        },
        {
            "name": "phpunit/php-token-stream",
            "version": "4.0.4",
            "source": {
                "type": "git",
                "url": "https://github.com/sebastianbergmann/php-token-stream.git",
                "reference": "a853a0e183b9db7eed023d7933a858fa1c8d25a3"
            },
            "dist": {
                "type": "zip",
                "url": "https://api.github.com/repos/sebastianbergmann/php-token-stream/zipball/a853a0e183b9db7eed023d7933a858fa1c8d25a3",
                "reference": "a853a0e183b9db7eed023d7933a858fa1c8d25a3",
                "shasum": ""
            },
            "require": {
                "ext-tokenizer": "*",
                "php": "^7.3 || ^8.0"
            },
            "require-dev": {
                "phpunit/phpunit": "^9.0"
            },
            "type": "library",
            "extra": {
                "branch-alias": {
                    "dev-master": "4.0-dev"
                }
            },
            "autoload": {
                "classmap": [
                    "src/"
                ]
            },
            "notification-url": "https://packagist.org/downloads/",
            "license": [
                "BSD-3-Clause"
            ],
            "authors": [
                {
                    "name": "Sebastian Bergmann",
                    "email": "sebastian@phpunit.de"
                }
            ],
            "description": "Wrapper around PHP's tokenizer extension.",
            "homepage": "https://github.com/sebastianbergmann/php-token-stream/",
            "keywords": [
                "tokenizer"
            ],
            "support": {
                "issues": "https://github.com/sebastianbergmann/php-token-stream/issues",
                "source": "https://github.com/sebastianbergmann/php-token-stream/tree/master"
            },
            "funding": [
                {
                    "url": "https://github.com/sebastianbergmann",
                    "type": "github"
                }
            ],
            "abandoned": true,
            "time": "2020-08-04T08:28:15+00:00"
        },
        {
            "name": "phpunit/phpunit",
            "version": "9.2.6",
            "source": {
                "type": "git",
                "url": "https://github.com/sebastianbergmann/phpunit.git",
                "reference": "1c6a9e4312e209e659f1fce3ce88dd197c2448f6"
            },
            "dist": {
                "type": "zip",
                "url": "https://api.github.com/repos/sebastianbergmann/phpunit/zipball/1c6a9e4312e209e659f1fce3ce88dd197c2448f6",
                "reference": "1c6a9e4312e209e659f1fce3ce88dd197c2448f6",
                "shasum": ""
            },
            "require": {
                "doctrine/instantiator": "^1.3.1",
                "ext-dom": "*",
                "ext-json": "*",
                "ext-libxml": "*",
                "ext-mbstring": "*",
                "ext-xml": "*",
                "ext-xmlwriter": "*",
                "myclabs/deep-copy": "^1.9.5",
                "phar-io/manifest": "^1.0.3",
                "phar-io/version": "^2.0.1",
                "php": "^7.3",
                "phpspec/prophecy": "^1.10.3",
                "phpunit/php-code-coverage": "^8.0.2",
                "phpunit/php-file-iterator": "^3.0.3",
                "phpunit/php-invoker": "^3.0.2",
                "phpunit/php-text-template": "^2.0.2",
                "phpunit/php-timer": "^5.0.1",
                "sebastian/code-unit": "^1.0.5",
                "sebastian/comparator": "^4.0.3",
                "sebastian/diff": "^4.0.1",
                "sebastian/environment": "^5.1.2",
                "sebastian/exporter": "^4.0.2",
                "sebastian/global-state": "^4.0",
                "sebastian/object-enumerator": "^4.0.2",
                "sebastian/resource-operations": "^3.0.2",
                "sebastian/type": "^2.1.1",
                "sebastian/version": "^3.0.1"
            },
            "require-dev": {
                "ext-pdo": "*",
                "phpspec/prophecy-phpunit": "^2.0"
            },
            "suggest": {
                "ext-soap": "*",
                "ext-xdebug": "*"
            },
            "bin": [
                "phpunit"
            ],
            "type": "library",
            "extra": {
                "branch-alias": {
                    "dev-master": "9.2-dev"
                }
            },
            "autoload": {
                "classmap": [
                    "src/"
                ],
                "files": [
                    "src/Framework/Assert/Functions.php"
                ]
            },
            "notification-url": "https://packagist.org/downloads/",
            "license": [
                "BSD-3-Clause"
            ],
            "authors": [
                {
                    "name": "Sebastian Bergmann",
                    "email": "sebastian@phpunit.de",
                    "role": "lead"
                }
            ],
            "description": "The PHP Unit Testing framework.",
            "homepage": "https://phpunit.de/",
            "keywords": [
                "phpunit",
                "testing",
                "xunit"
            ],
            "support": {
                "issues": "https://github.com/sebastianbergmann/phpunit/issues",
                "source": "https://github.com/sebastianbergmann/phpunit/tree/9.2.6"
            },
            "funding": [
                {
                    "url": "https://phpunit.de/donate.html",
                    "type": "custom"
                },
                {
                    "url": "https://github.com/sebastianbergmann",
                    "type": "github"
                }
            ],
            "time": "2020-07-13T17:55:55+00:00"
        },
        {
            "name": "psr/cache",
            "version": "1.0.1",
            "source": {
                "type": "git",
                "url": "https://github.com/php-fig/cache.git",
                "reference": "d11b50ad223250cf17b86e38383413f5a6764bf8"
            },
            "dist": {
                "type": "zip",
                "url": "https://api.github.com/repos/php-fig/cache/zipball/d11b50ad223250cf17b86e38383413f5a6764bf8",
                "reference": "d11b50ad223250cf17b86e38383413f5a6764bf8",
                "shasum": ""
            },
            "require": {
                "php": ">=5.3.0"
            },
            "type": "library",
            "extra": {
                "branch-alias": {
                    "dev-master": "1.0.x-dev"
                }
            },
            "autoload": {
                "psr-4": {
                    "Psr\\Cache\\": "src/"
                }
            },
            "notification-url": "https://packagist.org/downloads/",
            "license": [
                "MIT"
            ],
            "authors": [
                {
                    "name": "PHP-FIG",
                    "homepage": "http://www.php-fig.org/"
                }
            ],
            "description": "Common interface for caching libraries",
            "keywords": [
                "cache",
                "psr",
                "psr-6"
            ],
            "support": {
                "source": "https://github.com/php-fig/cache/tree/master"
            },
            "time": "2016-08-06T20:24:11+00:00"
        },
        {
            "name": "sebastian/cli-parser",
            "version": "1.0.1",
            "source": {
                "type": "git",
                "url": "https://github.com/sebastianbergmann/cli-parser.git",
                "reference": "442e7c7e687e42adc03470c7b668bc4b2402c0b2"
            },
            "dist": {
                "type": "zip",
                "url": "https://api.github.com/repos/sebastianbergmann/cli-parser/zipball/442e7c7e687e42adc03470c7b668bc4b2402c0b2",
                "reference": "442e7c7e687e42adc03470c7b668bc4b2402c0b2",
                "shasum": ""
            },
            "require": {
                "php": ">=7.3"
            },
            "require-dev": {
                "phpunit/phpunit": "^9.3"
            },
            "type": "library",
            "extra": {
                "branch-alias": {
                    "dev-master": "1.0-dev"
                }
            },
            "autoload": {
                "classmap": [
                    "src/"
                ]
            },
            "notification-url": "https://packagist.org/downloads/",
            "license": [
                "BSD-3-Clause"
            ],
            "authors": [
                {
                    "name": "Sebastian Bergmann",
                    "email": "sebastian@phpunit.de",
                    "role": "lead"
                }
            ],
            "description": "Library for parsing CLI options",
            "homepage": "https://github.com/sebastianbergmann/cli-parser",
            "support": {
                "issues": "https://github.com/sebastianbergmann/cli-parser/issues",
                "source": "https://github.com/sebastianbergmann/cli-parser/tree/1.0.1"
            },
            "funding": [
                {
                    "url": "https://github.com/sebastianbergmann",
                    "type": "github"
                }
            ],
            "time": "2020-09-28T06:08:49+00:00"
        },
        {
            "name": "sebastian/code-unit",
            "version": "1.0.8",
            "source": {
                "type": "git",
                "url": "https://github.com/sebastianbergmann/code-unit.git",
                "reference": "1fc9f64c0927627ef78ba436c9b17d967e68e120"
            },
            "dist": {
                "type": "zip",
                "url": "https://api.github.com/repos/sebastianbergmann/code-unit/zipball/1fc9f64c0927627ef78ba436c9b17d967e68e120",
                "reference": "1fc9f64c0927627ef78ba436c9b17d967e68e120",
                "shasum": ""
            },
            "require": {
                "php": ">=7.3"
            },
            "require-dev": {
                "phpunit/phpunit": "^9.3"
            },
            "type": "library",
            "extra": {
                "branch-alias": {
                    "dev-master": "1.0-dev"
                }
            },
            "autoload": {
                "classmap": [
                    "src/"
                ]
            },
            "notification-url": "https://packagist.org/downloads/",
            "license": [
                "BSD-3-Clause"
            ],
            "authors": [
                {
                    "name": "Sebastian Bergmann",
                    "email": "sebastian@phpunit.de",
                    "role": "lead"
                }
            ],
            "description": "Collection of value objects that represent the PHP code units",
            "homepage": "https://github.com/sebastianbergmann/code-unit",
            "support": {
                "issues": "https://github.com/sebastianbergmann/code-unit/issues",
                "source": "https://github.com/sebastianbergmann/code-unit/tree/1.0.8"
            },
            "funding": [
                {
                    "url": "https://github.com/sebastianbergmann",
                    "type": "github"
                }
            ],
            "time": "2020-10-26T13:08:54+00:00"
        },
        {
            "name": "sebastian/code-unit-reverse-lookup",
            "version": "2.0.3",
            "source": {
                "type": "git",
                "url": "https://github.com/sebastianbergmann/code-unit-reverse-lookup.git",
                "reference": "ac91f01ccec49fb77bdc6fd1e548bc70f7faa3e5"
            },
            "dist": {
                "type": "zip",
                "url": "https://api.github.com/repos/sebastianbergmann/code-unit-reverse-lookup/zipball/ac91f01ccec49fb77bdc6fd1e548bc70f7faa3e5",
                "reference": "ac91f01ccec49fb77bdc6fd1e548bc70f7faa3e5",
                "shasum": ""
            },
            "require": {
                "php": ">=7.3"
            },
            "require-dev": {
                "phpunit/phpunit": "^9.3"
            },
            "type": "library",
            "extra": {
                "branch-alias": {
                    "dev-master": "2.0-dev"
                }
            },
            "autoload": {
                "classmap": [
                    "src/"
                ]
            },
            "notification-url": "https://packagist.org/downloads/",
            "license": [
                "BSD-3-Clause"
            ],
            "authors": [
                {
                    "name": "Sebastian Bergmann",
                    "email": "sebastian@phpunit.de"
                }
            ],
            "description": "Looks up which function or method a line of code belongs to",
            "homepage": "https://github.com/sebastianbergmann/code-unit-reverse-lookup/",
            "support": {
                "issues": "https://github.com/sebastianbergmann/code-unit-reverse-lookup/issues",
                "source": "https://github.com/sebastianbergmann/code-unit-reverse-lookup/tree/2.0.3"
            },
            "funding": [
                {
                    "url": "https://github.com/sebastianbergmann",
                    "type": "github"
                }
            ],
            "time": "2020-09-28T05:30:19+00:00"
        },
        {
            "name": "sebastian/comparator",
            "version": "4.0.6",
            "source": {
                "type": "git",
                "url": "https://github.com/sebastianbergmann/comparator.git",
                "reference": "55f4261989e546dc112258c7a75935a81a7ce382"
            },
            "dist": {
                "type": "zip",
                "url": "https://api.github.com/repos/sebastianbergmann/comparator/zipball/55f4261989e546dc112258c7a75935a81a7ce382",
                "reference": "55f4261989e546dc112258c7a75935a81a7ce382",
                "shasum": ""
            },
            "require": {
                "php": ">=7.3",
                "sebastian/diff": "^4.0",
                "sebastian/exporter": "^4.0"
            },
            "require-dev": {
                "phpunit/phpunit": "^9.3"
            },
            "type": "library",
            "extra": {
                "branch-alias": {
                    "dev-master": "4.0-dev"
                }
            },
            "autoload": {
                "classmap": [
                    "src/"
                ]
            },
            "notification-url": "https://packagist.org/downloads/",
            "license": [
                "BSD-3-Clause"
            ],
            "authors": [
                {
                    "name": "Sebastian Bergmann",
                    "email": "sebastian@phpunit.de"
                },
                {
                    "name": "Jeff Welch",
                    "email": "whatthejeff@gmail.com"
                },
                {
                    "name": "Volker Dusch",
                    "email": "github@wallbash.com"
                },
                {
                    "name": "Bernhard Schussek",
                    "email": "bschussek@2bepublished.at"
                }
            ],
            "description": "Provides the functionality to compare PHP values for equality",
            "homepage": "https://github.com/sebastianbergmann/comparator",
            "keywords": [
                "comparator",
                "compare",
                "equality"
            ],
            "support": {
                "issues": "https://github.com/sebastianbergmann/comparator/issues",
                "source": "https://github.com/sebastianbergmann/comparator/tree/4.0.6"
            },
            "funding": [
                {
                    "url": "https://github.com/sebastianbergmann",
                    "type": "github"
                }
            ],
            "time": "2020-10-26T15:49:45+00:00"
        },
        {
            "name": "sebastian/diff",
            "version": "4.0.4",
            "source": {
                "type": "git",
                "url": "https://github.com/sebastianbergmann/diff.git",
                "reference": "3461e3fccc7cfdfc2720be910d3bd73c69be590d"
            },
            "dist": {
                "type": "zip",
                "url": "https://api.github.com/repos/sebastianbergmann/diff/zipball/3461e3fccc7cfdfc2720be910d3bd73c69be590d",
                "reference": "3461e3fccc7cfdfc2720be910d3bd73c69be590d",
                "shasum": ""
            },
            "require": {
                "php": ">=7.3"
            },
            "require-dev": {
                "phpunit/phpunit": "^9.3",
                "symfony/process": "^4.2 || ^5"
            },
            "type": "library",
            "extra": {
                "branch-alias": {
                    "dev-master": "4.0-dev"
                }
            },
            "autoload": {
                "classmap": [
                    "src/"
                ]
            },
            "notification-url": "https://packagist.org/downloads/",
            "license": [
                "BSD-3-Clause"
            ],
            "authors": [
                {
                    "name": "Sebastian Bergmann",
                    "email": "sebastian@phpunit.de"
                },
                {
                    "name": "Kore Nordmann",
                    "email": "mail@kore-nordmann.de"
                }
            ],
            "description": "Diff implementation",
            "homepage": "https://github.com/sebastianbergmann/diff",
            "keywords": [
                "diff",
                "udiff",
                "unidiff",
                "unified diff"
            ],
            "support": {
                "issues": "https://github.com/sebastianbergmann/diff/issues",
                "source": "https://github.com/sebastianbergmann/diff/tree/4.0.4"
            },
            "funding": [
                {
                    "url": "https://github.com/sebastianbergmann",
                    "type": "github"
                }
            ],
            "time": "2020-10-26T13:10:38+00:00"
        },
        {
            "name": "sebastian/environment",
            "version": "5.1.3",
            "source": {
                "type": "git",
                "url": "https://github.com/sebastianbergmann/environment.git",
                "reference": "388b6ced16caa751030f6a69e588299fa09200ac"
            },
            "dist": {
                "type": "zip",
                "url": "https://api.github.com/repos/sebastianbergmann/environment/zipball/388b6ced16caa751030f6a69e588299fa09200ac",
                "reference": "388b6ced16caa751030f6a69e588299fa09200ac",
                "shasum": ""
            },
            "require": {
                "php": ">=7.3"
            },
            "require-dev": {
                "phpunit/phpunit": "^9.3"
            },
            "suggest": {
                "ext-posix": "*"
            },
            "type": "library",
            "extra": {
                "branch-alias": {
                    "dev-master": "5.1-dev"
                }
            },
            "autoload": {
                "classmap": [
                    "src/"
                ]
            },
            "notification-url": "https://packagist.org/downloads/",
            "license": [
                "BSD-3-Clause"
            ],
            "authors": [
                {
                    "name": "Sebastian Bergmann",
                    "email": "sebastian@phpunit.de"
                }
            ],
            "description": "Provides functionality to handle HHVM/PHP environments",
            "homepage": "http://www.github.com/sebastianbergmann/environment",
            "keywords": [
                "Xdebug",
                "environment",
                "hhvm"
            ],
            "support": {
                "issues": "https://github.com/sebastianbergmann/environment/issues",
                "source": "https://github.com/sebastianbergmann/environment/tree/5.1.3"
            },
            "funding": [
                {
                    "url": "https://github.com/sebastianbergmann",
                    "type": "github"
                }
            ],
            "time": "2020-09-28T05:52:38+00:00"
        },
        {
            "name": "sebastian/exporter",
            "version": "4.0.3",
            "source": {
                "type": "git",
                "url": "https://github.com/sebastianbergmann/exporter.git",
                "reference": "d89cc98761b8cb5a1a235a6b703ae50d34080e65"
            },
            "dist": {
                "type": "zip",
                "url": "https://api.github.com/repos/sebastianbergmann/exporter/zipball/d89cc98761b8cb5a1a235a6b703ae50d34080e65",
                "reference": "d89cc98761b8cb5a1a235a6b703ae50d34080e65",
                "shasum": ""
            },
            "require": {
                "php": ">=7.3",
                "sebastian/recursion-context": "^4.0"
            },
            "require-dev": {
                "ext-mbstring": "*",
                "phpunit/phpunit": "^9.3"
            },
            "type": "library",
            "extra": {
                "branch-alias": {
                    "dev-master": "4.0-dev"
                }
            },
            "autoload": {
                "classmap": [
                    "src/"
                ]
            },
            "notification-url": "https://packagist.org/downloads/",
            "license": [
                "BSD-3-Clause"
            ],
            "authors": [
                {
                    "name": "Sebastian Bergmann",
                    "email": "sebastian@phpunit.de"
                },
                {
                    "name": "Jeff Welch",
                    "email": "whatthejeff@gmail.com"
                },
                {
                    "name": "Volker Dusch",
                    "email": "github@wallbash.com"
                },
                {
                    "name": "Adam Harvey",
                    "email": "aharvey@php.net"
                },
                {
                    "name": "Bernhard Schussek",
                    "email": "bschussek@gmail.com"
                }
            ],
            "description": "Provides the functionality to export PHP variables for visualization",
            "homepage": "http://www.github.com/sebastianbergmann/exporter",
            "keywords": [
                "export",
                "exporter"
            ],
            "support": {
                "issues": "https://github.com/sebastianbergmann/exporter/issues",
                "source": "https://github.com/sebastianbergmann/exporter/tree/4.0.3"
            },
            "funding": [
                {
                    "url": "https://github.com/sebastianbergmann",
                    "type": "github"
                }
            ],
            "time": "2020-09-28T05:24:23+00:00"
        },
        {
            "name": "sebastian/global-state",
            "version": "4.0.0",
            "source": {
                "type": "git",
                "url": "https://github.com/sebastianbergmann/global-state.git",
                "reference": "bdb1e7c79e592b8c82cb1699be3c8743119b8a72"
            },
            "dist": {
                "type": "zip",
                "url": "https://api.github.com/repos/sebastianbergmann/global-state/zipball/bdb1e7c79e592b8c82cb1699be3c8743119b8a72",
                "reference": "bdb1e7c79e592b8c82cb1699be3c8743119b8a72",
                "shasum": ""
            },
            "require": {
                "php": "^7.3",
                "sebastian/object-reflector": "^2.0",
                "sebastian/recursion-context": "^4.0"
            },
            "require-dev": {
                "ext-dom": "*",
                "phpunit/phpunit": "^9.0"
            },
            "suggest": {
                "ext-uopz": "*"
            },
            "type": "library",
            "extra": {
                "branch-alias": {
                    "dev-master": "4.0-dev"
                }
            },
            "autoload": {
                "classmap": [
                    "src/"
                ]
            },
            "notification-url": "https://packagist.org/downloads/",
            "license": [
                "BSD-3-Clause"
            ],
            "authors": [
                {
                    "name": "Sebastian Bergmann",
                    "email": "sebastian@phpunit.de"
                }
            ],
            "description": "Snapshotting of global state",
            "homepage": "http://www.github.com/sebastianbergmann/global-state",
            "keywords": [
                "global state"
            ],
            "support": {
                "issues": "https://github.com/sebastianbergmann/global-state/issues",
                "source": "https://github.com/sebastianbergmann/global-state/tree/master"
            },
            "time": "2020-02-07T06:11:37+00:00"
        },
        {
            "name": "sebastian/object-enumerator",
            "version": "4.0.4",
            "source": {
                "type": "git",
                "url": "https://github.com/sebastianbergmann/object-enumerator.git",
                "reference": "5c9eeac41b290a3712d88851518825ad78f45c71"
            },
            "dist": {
                "type": "zip",
                "url": "https://api.github.com/repos/sebastianbergmann/object-enumerator/zipball/5c9eeac41b290a3712d88851518825ad78f45c71",
                "reference": "5c9eeac41b290a3712d88851518825ad78f45c71",
                "shasum": ""
            },
            "require": {
                "php": ">=7.3",
                "sebastian/object-reflector": "^2.0",
                "sebastian/recursion-context": "^4.0"
            },
            "require-dev": {
                "phpunit/phpunit": "^9.3"
            },
            "type": "library",
            "extra": {
                "branch-alias": {
                    "dev-master": "4.0-dev"
                }
            },
            "autoload": {
                "classmap": [
                    "src/"
                ]
            },
            "notification-url": "https://packagist.org/downloads/",
            "license": [
                "BSD-3-Clause"
            ],
            "authors": [
                {
                    "name": "Sebastian Bergmann",
                    "email": "sebastian@phpunit.de"
                }
            ],
            "description": "Traverses array structures and object graphs to enumerate all referenced objects",
            "homepage": "https://github.com/sebastianbergmann/object-enumerator/",
            "support": {
                "issues": "https://github.com/sebastianbergmann/object-enumerator/issues",
                "source": "https://github.com/sebastianbergmann/object-enumerator/tree/4.0.4"
            },
            "funding": [
                {
                    "url": "https://github.com/sebastianbergmann",
                    "type": "github"
                }
            ],
            "time": "2020-10-26T13:12:34+00:00"
        },
        {
            "name": "sebastian/object-reflector",
            "version": "2.0.4",
            "source": {
                "type": "git",
                "url": "https://github.com/sebastianbergmann/object-reflector.git",
                "reference": "b4f479ebdbf63ac605d183ece17d8d7fe49c15c7"
            },
            "dist": {
                "type": "zip",
                "url": "https://api.github.com/repos/sebastianbergmann/object-reflector/zipball/b4f479ebdbf63ac605d183ece17d8d7fe49c15c7",
                "reference": "b4f479ebdbf63ac605d183ece17d8d7fe49c15c7",
                "shasum": ""
            },
            "require": {
                "php": ">=7.3"
            },
            "require-dev": {
                "phpunit/phpunit": "^9.3"
            },
            "type": "library",
            "extra": {
                "branch-alias": {
                    "dev-master": "2.0-dev"
                }
            },
            "autoload": {
                "classmap": [
                    "src/"
                ]
            },
            "notification-url": "https://packagist.org/downloads/",
            "license": [
                "BSD-3-Clause"
            ],
            "authors": [
                {
                    "name": "Sebastian Bergmann",
                    "email": "sebastian@phpunit.de"
                }
            ],
            "description": "Allows reflection of object attributes, including inherited and non-public ones",
            "homepage": "https://github.com/sebastianbergmann/object-reflector/",
            "support": {
                "issues": "https://github.com/sebastianbergmann/object-reflector/issues",
                "source": "https://github.com/sebastianbergmann/object-reflector/tree/2.0.4"
            },
            "funding": [
                {
                    "url": "https://github.com/sebastianbergmann",
                    "type": "github"
                }
            ],
            "time": "2020-10-26T13:14:26+00:00"
        },
        {
            "name": "sebastian/phpcpd",
            "version": "6.0.3",
            "source": {
                "type": "git",
                "url": "https://github.com/sebastianbergmann/phpcpd.git",
                "reference": "f3683aa0db2e8e09287c2bb33a595b2873ea9176"
            },
            "dist": {
                "type": "zip",
                "url": "https://api.github.com/repos/sebastianbergmann/phpcpd/zipball/f3683aa0db2e8e09287c2bb33a595b2873ea9176",
                "reference": "f3683aa0db2e8e09287c2bb33a595b2873ea9176",
                "shasum": ""
            },
            "require": {
                "ext-dom": "*",
                "php": ">=7.3",
                "phpunit/php-file-iterator": "^3.0",
                "phpunit/php-timer": "^5.0",
                "sebastian/cli-parser": "^1.0",
                "sebastian/version": "^3.0"
            },
            "bin": [
                "phpcpd"
            ],
            "type": "library",
            "extra": {
                "branch-alias": {
                    "dev-master": "6.0-dev"
                }
            },
            "autoload": {
                "classmap": [
                    "src/"
                ]
            },
            "notification-url": "https://packagist.org/downloads/",
            "license": [
                "BSD-3-Clause"
            ],
            "authors": [
                {
                    "name": "Sebastian Bergmann",
                    "email": "sebastian@phpunit.de",
                    "role": "lead"
                }
            ],
            "description": "Copy/Paste Detector (CPD) for PHP code.",
            "homepage": "https://github.com/sebastianbergmann/phpcpd",
            "support": {
                "issues": "https://github.com/sebastianbergmann/phpcpd/issues",
                "source": "https://github.com/sebastianbergmann/phpcpd/tree/6.0.3"
            },
            "funding": [
                {
                    "url": "https://github.com/sebastianbergmann",
                    "type": "github"
                }
            ],
            "time": "2020-12-07T05:39:23+00:00"
        },
        {
            "name": "sebastian/recursion-context",
            "version": "4.0.4",
            "source": {
                "type": "git",
                "url": "https://github.com/sebastianbergmann/recursion-context.git",
                "reference": "cd9d8cf3c5804de4341c283ed787f099f5506172"
            },
            "dist": {
                "type": "zip",
                "url": "https://api.github.com/repos/sebastianbergmann/recursion-context/zipball/cd9d8cf3c5804de4341c283ed787f099f5506172",
                "reference": "cd9d8cf3c5804de4341c283ed787f099f5506172",
                "shasum": ""
            },
            "require": {
                "php": ">=7.3"
            },
            "require-dev": {
                "phpunit/phpunit": "^9.3"
            },
            "type": "library",
            "extra": {
                "branch-alias": {
                    "dev-master": "4.0-dev"
                }
            },
            "autoload": {
                "classmap": [
                    "src/"
                ]
            },
            "notification-url": "https://packagist.org/downloads/",
            "license": [
                "BSD-3-Clause"
            ],
            "authors": [
                {
                    "name": "Sebastian Bergmann",
                    "email": "sebastian@phpunit.de"
                },
                {
                    "name": "Jeff Welch",
                    "email": "whatthejeff@gmail.com"
                },
                {
                    "name": "Adam Harvey",
                    "email": "aharvey@php.net"
                }
            ],
            "description": "Provides functionality to recursively process PHP variables",
            "homepage": "http://www.github.com/sebastianbergmann/recursion-context",
            "support": {
                "issues": "https://github.com/sebastianbergmann/recursion-context/issues",
                "source": "https://github.com/sebastianbergmann/recursion-context/tree/4.0.4"
            },
            "funding": [
                {
                    "url": "https://github.com/sebastianbergmann",
                    "type": "github"
                }
            ],
            "time": "2020-10-26T13:17:30+00:00"
        },
        {
            "name": "sebastian/resource-operations",
            "version": "3.0.3",
            "source": {
                "type": "git",
                "url": "https://github.com/sebastianbergmann/resource-operations.git",
                "reference": "0f4443cb3a1d92ce809899753bc0d5d5a8dd19a8"
            },
            "dist": {
                "type": "zip",
                "url": "https://api.github.com/repos/sebastianbergmann/resource-operations/zipball/0f4443cb3a1d92ce809899753bc0d5d5a8dd19a8",
                "reference": "0f4443cb3a1d92ce809899753bc0d5d5a8dd19a8",
                "shasum": ""
            },
            "require": {
                "php": ">=7.3"
            },
            "require-dev": {
                "phpunit/phpunit": "^9.0"
            },
            "type": "library",
            "extra": {
                "branch-alias": {
                    "dev-master": "3.0-dev"
                }
            },
            "autoload": {
                "classmap": [
                    "src/"
                ]
            },
            "notification-url": "https://packagist.org/downloads/",
            "license": [
                "BSD-3-Clause"
            ],
            "authors": [
                {
                    "name": "Sebastian Bergmann",
                    "email": "sebastian@phpunit.de"
                }
            ],
            "description": "Provides a list of PHP built-in functions that operate on resources",
            "homepage": "https://www.github.com/sebastianbergmann/resource-operations",
            "support": {
                "issues": "https://github.com/sebastianbergmann/resource-operations/issues",
                "source": "https://github.com/sebastianbergmann/resource-operations/tree/3.0.3"
            },
            "funding": [
                {
                    "url": "https://github.com/sebastianbergmann",
                    "type": "github"
                }
            ],
            "time": "2020-09-28T06:45:17+00:00"
        },
        {
            "name": "sebastian/type",
            "version": "2.3.4",
            "source": {
                "type": "git",
                "url": "https://github.com/sebastianbergmann/type.git",
                "reference": "b8cd8a1c753c90bc1a0f5372170e3e489136f914"
            },
            "dist": {
                "type": "zip",
                "url": "https://api.github.com/repos/sebastianbergmann/type/zipball/b8cd8a1c753c90bc1a0f5372170e3e489136f914",
                "reference": "b8cd8a1c753c90bc1a0f5372170e3e489136f914",
                "shasum": ""
            },
            "require": {
                "php": ">=7.3"
            },
            "require-dev": {
                "phpunit/phpunit": "^9.3"
            },
            "type": "library",
            "extra": {
                "branch-alias": {
                    "dev-master": "2.3-dev"
                }
            },
            "autoload": {
                "classmap": [
                    "src/"
                ]
            },
            "notification-url": "https://packagist.org/downloads/",
            "license": [
                "BSD-3-Clause"
            ],
            "authors": [
                {
                    "name": "Sebastian Bergmann",
                    "email": "sebastian@phpunit.de",
                    "role": "lead"
                }
            ],
            "description": "Collection of value objects that represent the types of the PHP type system",
            "homepage": "https://github.com/sebastianbergmann/type",
            "support": {
                "issues": "https://github.com/sebastianbergmann/type/issues",
                "source": "https://github.com/sebastianbergmann/type/tree/2.3.4"
            },
            "funding": [
                {
                    "url": "https://github.com/sebastianbergmann",
                    "type": "github"
                }
            ],
            "time": "2021-06-15T12:49:02+00:00"
        },
        {
            "name": "sebastian/version",
            "version": "3.0.2",
            "source": {
                "type": "git",
                "url": "https://github.com/sebastianbergmann/version.git",
                "reference": "c6c1022351a901512170118436c764e473f6de8c"
            },
            "dist": {
                "type": "zip",
                "url": "https://api.github.com/repos/sebastianbergmann/version/zipball/c6c1022351a901512170118436c764e473f6de8c",
                "reference": "c6c1022351a901512170118436c764e473f6de8c",
                "shasum": ""
            },
            "require": {
                "php": ">=7.3"
            },
            "type": "library",
            "extra": {
                "branch-alias": {
                    "dev-master": "3.0-dev"
                }
            },
            "autoload": {
                "classmap": [
                    "src/"
                ]
            },
            "notification-url": "https://packagist.org/downloads/",
            "license": [
                "BSD-3-Clause"
            ],
            "authors": [
                {
                    "name": "Sebastian Bergmann",
                    "email": "sebastian@phpunit.de",
                    "role": "lead"
                }
            ],
            "description": "Library that helps with managing the version number of Git-hosted PHP projects",
            "homepage": "https://github.com/sebastianbergmann/version",
            "support": {
                "issues": "https://github.com/sebastianbergmann/version/issues",
                "source": "https://github.com/sebastianbergmann/version/tree/3.0.2"
            },
            "funding": [
                {
                    "url": "https://github.com/sebastianbergmann",
                    "type": "github"
                }
            ],
            "time": "2020-09-28T06:39:44+00:00"
        },
        {
            "name": "spomky-labs/otphp",
            "version": "v10.0.1",
            "source": {
                "type": "git",
                "url": "https://github.com/Spomky-Labs/otphp.git",
                "reference": "f44cce5a9db4b8da410215d992110482c931232f"
            },
            "dist": {
                "type": "zip",
                "url": "https://api.github.com/repos/Spomky-Labs/otphp/zipball/f44cce5a9db4b8da410215d992110482c931232f",
                "reference": "f44cce5a9db4b8da410215d992110482c931232f",
                "shasum": ""
            },
            "require": {
                "beberlei/assert": "^3.0",
                "ext-mbstring": "*",
                "paragonie/constant_time_encoding": "^2.0",
                "php": "^7.2|^8.0",
                "thecodingmachine/safe": "^0.1.14|^1.0"
            },
            "require-dev": {
                "php-coveralls/php-coveralls": "^2.0",
                "phpstan/phpstan": "^0.12",
                "phpstan/phpstan-beberlei-assert": "^0.12",
                "phpstan/phpstan-deprecation-rules": "^0.12",
                "phpstan/phpstan-phpunit": "^0.12",
                "phpstan/phpstan-strict-rules": "^0.12",
                "phpunit/phpunit": "^8.0",
                "thecodingmachine/phpstan-safe-rule": "^1.0"
            },
            "type": "library",
            "extra": {
                "branch-alias": {
                    "v10.0": "10.0.x-dev",
                    "v9.0": "9.0.x-dev",
                    "v8.3": "8.3.x-dev"
                }
            },
            "autoload": {
                "psr-4": {
                    "OTPHP\\": "src/"
                }
            },
            "notification-url": "https://packagist.org/downloads/",
            "license": [
                "MIT"
            ],
            "authors": [
                {
                    "name": "Florent Morselli",
                    "homepage": "https://github.com/Spomky"
                },
                {
                    "name": "All contributors",
                    "homepage": "https://github.com/Spomky-Labs/otphp/contributors"
                }
            ],
            "description": "A PHP library for generating one time passwords according to RFC 4226 (HOTP Algorithm) and the RFC 6238 (TOTP Algorithm) and compatible with Google Authenticator",
            "homepage": "https://github.com/Spomky-Labs/otphp",
            "keywords": [
                "FreeOTP",
                "RFC 4226",
                "RFC 6238",
                "google authenticator",
                "hotp",
                "otp",
                "totp"
            ],
            "support": {
                "issues": "https://github.com/Spomky-Labs/otphp/issues",
                "source": "https://github.com/Spomky-Labs/otphp/tree/v10.0.1"
            },
            "time": "2020-01-28T09:24:19+00:00"
        },
        {
            "name": "squizlabs/php_codesniffer",
            "version": "3.5.8",
            "source": {
                "type": "git",
                "url": "https://github.com/squizlabs/PHP_CodeSniffer.git",
                "reference": "9d583721a7157ee997f235f327de038e7ea6dac4"
            },
            "dist": {
                "type": "zip",
                "url": "https://api.github.com/repos/squizlabs/PHP_CodeSniffer/zipball/9d583721a7157ee997f235f327de038e7ea6dac4",
                "reference": "9d583721a7157ee997f235f327de038e7ea6dac4",
                "shasum": ""
            },
            "require": {
                "ext-simplexml": "*",
                "ext-tokenizer": "*",
                "ext-xmlwriter": "*",
                "php": ">=5.4.0"
            },
            "require-dev": {
                "phpunit/phpunit": "^4.0 || ^5.0 || ^6.0 || ^7.0"
            },
            "bin": [
                "bin/phpcs",
                "bin/phpcbf"
            ],
            "type": "library",
            "extra": {
                "branch-alias": {
                    "dev-master": "3.x-dev"
                }
            },
            "notification-url": "https://packagist.org/downloads/",
            "license": [
                "BSD-3-Clause"
            ],
            "authors": [
                {
                    "name": "Greg Sherwood",
                    "role": "lead"
                }
            ],
            "description": "PHP_CodeSniffer tokenizes PHP, JavaScript and CSS files and detects violations of a defined set of coding standards.",
            "homepage": "https://github.com/squizlabs/PHP_CodeSniffer",
            "keywords": [
                "phpcs",
                "standards"
            ],
            "support": {
                "issues": "https://github.com/squizlabs/PHP_CodeSniffer/issues",
                "source": "https://github.com/squizlabs/PHP_CodeSniffer",
                "wiki": "https://github.com/squizlabs/PHP_CodeSniffer/wiki"
            },
            "time": "2020-10-23T02:01:07+00:00"
        },
        {
            "name": "symfony/mime",
            "version": "v5.3.4",
            "source": {
                "type": "git",
                "url": "https://github.com/symfony/mime.git",
                "reference": "633e4e8afe9e529e5599d71238849a4218dd497b"
            },
            "dist": {
                "type": "zip",
                "url": "https://api.github.com/repos/symfony/mime/zipball/633e4e8afe9e529e5599d71238849a4218dd497b",
                "reference": "633e4e8afe9e529e5599d71238849a4218dd497b",
                "shasum": ""
            },
            "require": {
                "php": ">=7.2.5",
                "symfony/deprecation-contracts": "^2.1",
                "symfony/polyfill-intl-idn": "^1.10",
                "symfony/polyfill-mbstring": "^1.0",
                "symfony/polyfill-php80": "^1.16"
            },
            "conflict": {
                "egulias/email-validator": "~3.0.0",
                "phpdocumentor/reflection-docblock": "<3.2.2",
                "phpdocumentor/type-resolver": "<1.4.0",
                "symfony/mailer": "<4.4"
            },
            "require-dev": {
                "egulias/email-validator": "^2.1.10|^3.1",
                "phpdocumentor/reflection-docblock": "^3.0|^4.0|^5.0",
                "symfony/dependency-injection": "^4.4|^5.0",
                "symfony/property-access": "^4.4|^5.1",
                "symfony/property-info": "^4.4|^5.1",
                "symfony/serializer": "^5.2"
            },
            "type": "library",
            "autoload": {
                "psr-4": {
                    "Symfony\\Component\\Mime\\": ""
                },
                "exclude-from-classmap": [
                    "/Tests/"
                ]
            },
            "notification-url": "https://packagist.org/downloads/",
            "license": [
                "MIT"
            ],
            "authors": [
                {
                    "name": "Fabien Potencier",
                    "email": "fabien@symfony.com"
                },
                {
                    "name": "Symfony Community",
                    "homepage": "https://symfony.com/contributors"
                }
            ],
            "description": "Allows manipulating MIME messages",
            "homepage": "https://symfony.com",
            "keywords": [
                "mime",
                "mime-type"
            ],
            "support": {
                "source": "https://github.com/symfony/mime/tree/v5.3.4"
            },
            "funding": [
                {
                    "url": "https://symfony.com/sponsor",
                    "type": "custom"
                },
                {
                    "url": "https://github.com/fabpot",
                    "type": "github"
                },
                {
                    "url": "https://tidelift.com/funding/github/packagist/symfony/symfony",
                    "type": "tidelift"
                }
            ],
            "time": "2021-07-21T12:40:44+00:00"
        },
        {
            "name": "symfony/options-resolver",
            "version": "v5.3.4",
            "source": {
                "type": "git",
                "url": "https://github.com/symfony/options-resolver.git",
                "reference": "a603e5701bd6e305cfc777a8b50bf081ef73105e"
            },
            "dist": {
                "type": "zip",
                "url": "https://api.github.com/repos/symfony/options-resolver/zipball/a603e5701bd6e305cfc777a8b50bf081ef73105e",
                "reference": "a603e5701bd6e305cfc777a8b50bf081ef73105e",
                "shasum": ""
            },
            "require": {
                "php": ">=7.2.5",
                "symfony/deprecation-contracts": "^2.1",
                "symfony/polyfill-php73": "~1.0",
                "symfony/polyfill-php80": "^1.16"
            },
            "type": "library",
            "autoload": {
                "psr-4": {
                    "Symfony\\Component\\OptionsResolver\\": ""
                },
                "exclude-from-classmap": [
                    "/Tests/"
                ]
            },
            "notification-url": "https://packagist.org/downloads/",
            "license": [
                "MIT"
            ],
            "authors": [
                {
                    "name": "Fabien Potencier",
                    "email": "fabien@symfony.com"
                },
                {
                    "name": "Symfony Community",
                    "homepage": "https://symfony.com/contributors"
                }
            ],
            "description": "Provides an improved replacement for the array_replace PHP function",
            "homepage": "https://symfony.com",
            "keywords": [
                "config",
                "configuration",
                "options"
            ],
            "support": {
                "source": "https://github.com/symfony/options-resolver/tree/v5.3.4"
            },
            "funding": [
                {
                    "url": "https://symfony.com/sponsor",
                    "type": "custom"
                },
                {
                    "url": "https://github.com/fabpot",
                    "type": "github"
                },
                {
                    "url": "https://tidelift.com/funding/github/packagist/symfony/symfony",
                    "type": "tidelift"
                }
            ],
            "time": "2021-07-23T15:55:36+00:00"
        },
        {
            "name": "symfony/stopwatch",
            "version": "v5.3.4",
            "source": {
                "type": "git",
                "url": "https://github.com/symfony/stopwatch.git",
                "reference": "b24c6a92c6db316fee69e38c80591e080e41536c"
            },
            "dist": {
                "type": "zip",
                "url": "https://api.github.com/repos/symfony/stopwatch/zipball/b24c6a92c6db316fee69e38c80591e080e41536c",
                "reference": "b24c6a92c6db316fee69e38c80591e080e41536c",
                "shasum": ""
            },
            "require": {
                "php": ">=7.2.5",
                "symfony/service-contracts": "^1.0|^2"
            },
            "type": "library",
            "autoload": {
                "psr-4": {
                    "Symfony\\Component\\Stopwatch\\": ""
                },
                "exclude-from-classmap": [
                    "/Tests/"
                ]
            },
            "notification-url": "https://packagist.org/downloads/",
            "license": [
                "MIT"
            ],
            "authors": [
                {
                    "name": "Fabien Potencier",
                    "email": "fabien@symfony.com"
                },
                {
                    "name": "Symfony Community",
                    "homepage": "https://symfony.com/contributors"
                }
            ],
            "description": "Provides a way to profile code",
            "homepage": "https://symfony.com",
            "support": {
                "source": "https://github.com/symfony/stopwatch/tree/v5.3.4"
            },
            "funding": [
                {
                    "url": "https://symfony.com/sponsor",
                    "type": "custom"
                },
                {
                    "url": "https://github.com/fabpot",
                    "type": "github"
                },
                {
                    "url": "https://tidelift.com/funding/github/packagist/symfony/symfony",
                    "type": "tidelift"
                }
            ],
            "time": "2021-07-10T08:58:57+00:00"
        },
        {
            "name": "symfony/yaml",
            "version": "v5.3.6",
            "source": {
                "type": "git",
                "url": "https://github.com/symfony/yaml.git",
                "reference": "4500fe63dc9c6ffc32d3b1cb0448c329f9c814b7"
            },
            "dist": {
                "type": "zip",
                "url": "https://api.github.com/repos/symfony/yaml/zipball/4500fe63dc9c6ffc32d3b1cb0448c329f9c814b7",
                "reference": "4500fe63dc9c6ffc32d3b1cb0448c329f9c814b7",
                "shasum": ""
            },
            "require": {
                "php": ">=7.2.5",
                "symfony/deprecation-contracts": "^2.1",
                "symfony/polyfill-ctype": "~1.8"
            },
            "conflict": {
                "symfony/console": "<4.4"
            },
            "require-dev": {
                "symfony/console": "^4.4|^5.0"
            },
            "suggest": {
                "symfony/console": "For validating YAML files using the lint command"
            },
            "bin": [
                "Resources/bin/yaml-lint"
            ],
            "type": "library",
            "autoload": {
                "psr-4": {
                    "Symfony\\Component\\Yaml\\": ""
                },
                "exclude-from-classmap": [
                    "/Tests/"
                ]
            },
            "notification-url": "https://packagist.org/downloads/",
            "license": [
                "MIT"
            ],
            "authors": [
                {
                    "name": "Fabien Potencier",
                    "email": "fabien@symfony.com"
                },
                {
                    "name": "Symfony Community",
                    "homepage": "https://symfony.com/contributors"
                }
            ],
            "description": "Loads and dumps YAML files",
            "homepage": "https://symfony.com",
            "support": {
                "source": "https://github.com/symfony/yaml/tree/v5.3.6"
            },
            "funding": [
                {
                    "url": "https://symfony.com/sponsor",
                    "type": "custom"
                },
                {
                    "url": "https://github.com/fabpot",
                    "type": "github"
                },
                {
                    "url": "https://tidelift.com/funding/github/packagist/symfony/symfony",
                    "type": "tidelift"
                }
            ],
            "time": "2021-07-29T06:20:01+00:00"
        },
        {
            "name": "theseer/tokenizer",
            "version": "1.2.1",
            "source": {
                "type": "git",
                "url": "https://github.com/theseer/tokenizer.git",
                "reference": "34a41e998c2183e22995f158c581e7b5e755ab9e"
            },
            "dist": {
                "type": "zip",
                "url": "https://api.github.com/repos/theseer/tokenizer/zipball/34a41e998c2183e22995f158c581e7b5e755ab9e",
                "reference": "34a41e998c2183e22995f158c581e7b5e755ab9e",
                "shasum": ""
            },
            "require": {
                "ext-dom": "*",
                "ext-tokenizer": "*",
                "ext-xmlwriter": "*",
                "php": "^7.2 || ^8.0"
            },
            "type": "library",
            "autoload": {
                "classmap": [
                    "src/"
                ]
            },
            "notification-url": "https://packagist.org/downloads/",
            "license": [
                "BSD-3-Clause"
            ],
            "authors": [
                {
                    "name": "Arne Blankerts",
                    "email": "arne@blankerts.de",
                    "role": "Developer"
                }
            ],
            "description": "A small library for converting tokenized PHP source code into XML and potentially other formats",
            "support": {
                "issues": "https://github.com/theseer/tokenizer/issues",
                "source": "https://github.com/theseer/tokenizer/tree/1.2.1"
            },
            "funding": [
                {
                    "url": "https://github.com/theseer",
                    "type": "github"
                }
            ],
            "time": "2021-07-28T10:34:58+00:00"
        },
        {
            "name": "vlucas/phpdotenv",
            "version": "v2.6.7",
            "source": {
                "type": "git",
                "url": "https://github.com/vlucas/phpdotenv.git",
                "reference": "b786088918a884258c9e3e27405c6a4cf2ee246e"
            },
            "dist": {
                "type": "zip",
                "url": "https://api.github.com/repos/vlucas/phpdotenv/zipball/b786088918a884258c9e3e27405c6a4cf2ee246e",
                "reference": "b786088918a884258c9e3e27405c6a4cf2ee246e",
                "shasum": ""
            },
            "require": {
                "php": "^5.3.9 || ^7.0 || ^8.0",
                "symfony/polyfill-ctype": "^1.17"
            },
            "require-dev": {
                "ext-filter": "*",
                "ext-pcre": "*",
                "phpunit/phpunit": "^4.8.36 || ^5.7.27 || ^6.5.14 || ^7.5.20"
            },
            "suggest": {
                "ext-filter": "Required to use the boolean validator.",
                "ext-pcre": "Required to use most of the library."
            },
            "type": "library",
            "extra": {
                "branch-alias": {
                    "dev-master": "2.6-dev"
                }
            },
            "autoload": {
                "psr-4": {
                    "Dotenv\\": "src/"
                }
            },
            "notification-url": "https://packagist.org/downloads/",
            "license": [
                "BSD-3-Clause"
            ],
            "authors": [
                {
                    "name": "Graham Campbell",
                    "email": "graham@alt-three.com",
                    "homepage": "https://gjcampbell.co.uk/"
                },
                {
                    "name": "Vance Lucas",
                    "email": "vance@vancelucas.com",
                    "homepage": "https://vancelucas.com/"
                }
            ],
            "description": "Loads environment variables from `.env` to `getenv()`, `$_ENV` and `$_SERVER` automagically.",
            "keywords": [
                "dotenv",
                "env",
                "environment"
            ],
            "support": {
                "issues": "https://github.com/vlucas/phpdotenv/issues",
                "source": "https://github.com/vlucas/phpdotenv/tree/v2.6.7"
            },
            "funding": [
                {
                    "url": "https://github.com/GrahamCampbell",
                    "type": "github"
                },
                {
                    "url": "https://tidelift.com/funding/github/packagist/vlucas/phpdotenv",
                    "type": "tidelift"
                }
            ],
            "time": "2021-01-20T14:39:13+00:00"
        },
        {
            "name": "webmozart/assert",
            "version": "1.10.0",
            "source": {
                "type": "git",
                "url": "https://github.com/webmozarts/assert.git",
                "reference": "6964c76c7804814a842473e0c8fd15bab0f18e25"
            },
            "dist": {
                "type": "zip",
                "url": "https://api.github.com/repos/webmozarts/assert/zipball/6964c76c7804814a842473e0c8fd15bab0f18e25",
                "reference": "6964c76c7804814a842473e0c8fd15bab0f18e25",
                "shasum": ""
            },
            "require": {
                "php": "^7.2 || ^8.0",
                "symfony/polyfill-ctype": "^1.8"
            },
            "conflict": {
                "phpstan/phpstan": "<0.12.20",
                "vimeo/psalm": "<4.6.1 || 4.6.2"
            },
            "require-dev": {
                "phpunit/phpunit": "^8.5.13"
            },
            "type": "library",
            "extra": {
                "branch-alias": {
                    "dev-master": "1.10-dev"
                }
            },
            "autoload": {
                "psr-4": {
                    "Webmozart\\Assert\\": "src/"
                }
            },
            "notification-url": "https://packagist.org/downloads/",
            "license": [
                "MIT"
            ],
            "authors": [
                {
                    "name": "Bernhard Schussek",
                    "email": "bschussek@gmail.com"
                }
            ],
            "description": "Assertions to validate method input/output with nice error messages.",
            "keywords": [
                "assert",
                "check",
                "validate"
            ],
            "support": {
                "issues": "https://github.com/webmozarts/assert/issues",
                "source": "https://github.com/webmozarts/assert/tree/1.10.0"
            },
            "time": "2021-03-09T10:59:23+00:00"
        },
        {
            "name": "weew/helpers-array",
            "version": "v1.3.1",
            "source": {
                "type": "git",
                "url": "https://github.com/weew/helpers-array.git",
                "reference": "9bff63111f9765b4277750db8d276d92b3e16ed0"
            },
            "dist": {
                "type": "zip",
                "url": "https://api.github.com/repos/weew/helpers-array/zipball/9bff63111f9765b4277750db8d276d92b3e16ed0",
                "reference": "9bff63111f9765b4277750db8d276d92b3e16ed0",
                "shasum": ""
            },
            "require-dev": {
                "phpunit/phpunit": "^4.7",
                "satooshi/php-coveralls": "^0.6.1"
            },
            "type": "library",
            "autoload": {
                "files": [
                    "src/array.php"
                ]
            },
            "notification-url": "https://packagist.org/downloads/",
            "license": [
                "MIT"
            ],
            "authors": [
                {
                    "name": "Maxim Kott",
                    "email": "maximkott@gmail.com"
                }
            ],
            "description": "Useful collection of php array helpers.",
            "support": {
                "issues": "https://github.com/weew/helpers-array/issues",
                "source": "https://github.com/weew/helpers-array/tree/master"
            },
            "time": "2016-07-21T11:18:01+00:00"
        }
    ],
    "aliases": [],
    "minimum-stability": "stable",
    "stability-flags": [],
    "prefer-stable": true,
    "prefer-lowest": false,
    "platform": {
        "php": "~7.3.0||~7.4.0",
        "ext-bcmath": "*",
        "ext-ctype": "*",
        "ext-curl": "*",
        "ext-dom": "*",
        "ext-gd": "*",
        "ext-hash": "*",
        "ext-iconv": "*",
        "ext-intl": "*",
        "ext-mbstring": "*",
        "ext-openssl": "*",
        "ext-pdo_mysql": "*",
        "ext-simplexml": "*",
        "ext-soap": "*",
        "ext-sodium": "*",
        "ext-xsl": "*",
        "ext-zip": "*",
        "lib-libxml": "*"
    },
    "platform-dev": [],
    "plugin-api-version": "2.1.0"
}<|MERGE_RESOLUTION|>--- conflicted
+++ resolved
@@ -4,24 +4,20 @@
         "Read more about it at https://getcomposer.org/doc/01-basic-usage.md#installing-dependencies",
         "This file is @generated automatically"
     ],
-<<<<<<< HEAD
-    "content-hash": "162dc00db23f312deb9dc821128e500b",
-=======
-    "content-hash": "fb578a81f7a819082165f73582c28dc2",
->>>>>>> 7e364fd2
+    "content-hash": "ff16c037054a3e722e0cb05dd3c4b29b",
     "packages": [
         {
             "name": "aws/aws-sdk-php",
-            "version": "3.188.0",
+            "version": "3.190.4",
             "source": {
                 "type": "git",
                 "url": "https://github.com/aws/aws-sdk-php.git",
-                "reference": "613cea76913b632d75ed2f6ed5afb11c53762a6e"
-            },
-            "dist": {
-                "type": "zip",
-                "url": "https://api.github.com/repos/aws/aws-sdk-php/zipball/613cea76913b632d75ed2f6ed5afb11c53762a6e",
-                "reference": "613cea76913b632d75ed2f6ed5afb11c53762a6e",
+                "reference": "b66a54a7825ce5a639fe929906746249d903ae5d"
+            },
+            "dist": {
+                "type": "zip",
+                "url": "https://api.github.com/repos/aws/aws-sdk-php/zipball/b66a54a7825ce5a639fe929906746249d903ae5d",
+                "reference": "b66a54a7825ce5a639fe929906746249d903ae5d",
                 "shasum": ""
             },
             "require": {
@@ -96,22 +92,22 @@
             "support": {
                 "forum": "https://forums.aws.amazon.com/forum.jspa?forumID=80",
                 "issues": "https://github.com/aws/aws-sdk-php/issues",
-                "source": "https://github.com/aws/aws-sdk-php/tree/3.188.0"
-            },
-            "time": "2021-08-06T18:17:12+00:00"
+                "source": "https://github.com/aws/aws-sdk-php/tree/3.190.4"
+            },
+            "time": "2021-08-17T18:17:31+00:00"
         },
         {
             "name": "brick/math",
-            "version": "0.9.2",
+            "version": "0.9.3",
             "source": {
                 "type": "git",
                 "url": "https://github.com/brick/math.git",
-                "reference": "dff976c2f3487d42c1db75a3b180e2b9f0e72ce0"
-            },
-            "dist": {
-                "type": "zip",
-                "url": "https://api.github.com/repos/brick/math/zipball/dff976c2f3487d42c1db75a3b180e2b9f0e72ce0",
-                "reference": "dff976c2f3487d42c1db75a3b180e2b9f0e72ce0",
+                "reference": "ca57d18f028f84f777b2168cd1911b0dee2343ae"
+            },
+            "dist": {
+                "type": "zip",
+                "url": "https://api.github.com/repos/brick/math/zipball/ca57d18f028f84f777b2168cd1911b0dee2343ae",
+                "reference": "ca57d18f028f84f777b2168cd1911b0dee2343ae",
                 "shasum": ""
             },
             "require": {
@@ -121,7 +117,7 @@
             "require-dev": {
                 "php-coveralls/php-coveralls": "^2.2",
                 "phpunit/phpunit": "^7.5.15 || ^8.5 || ^9.0",
-                "vimeo/psalm": "4.3.2"
+                "vimeo/psalm": "4.9.2"
             },
             "type": "library",
             "autoload": {
@@ -146,15 +142,19 @@
             ],
             "support": {
                 "issues": "https://github.com/brick/math/issues",
-                "source": "https://github.com/brick/math/tree/0.9.2"
+                "source": "https://github.com/brick/math/tree/0.9.3"
             },
             "funding": [
+                {
+                    "url": "https://github.com/BenMorel",
+                    "type": "github"
+                },
                 {
                     "url": "https://tidelift.com/funding/github/packagist/brick/math",
                     "type": "tidelift"
                 }
             ],
-            "time": "2021-01-20T22:51:39+00:00"
+            "time": "2021-08-15T20:50:18+00:00"
         },
         {
             "name": "brick/varexporter",
@@ -1801,16 +1801,16 @@
         },
         {
             "name": "laminas/laminas-escaper",
-            "version": "2.8.0",
+            "version": "2.7.0",
             "source": {
                 "type": "git",
                 "url": "https://github.com/laminas/laminas-escaper.git",
-                "reference": "2d6dce99668b413610e9544183fa10392437f542"
-            },
-            "dist": {
-                "type": "zip",
-                "url": "https://api.github.com/repos/laminas/laminas-escaper/zipball/2d6dce99668b413610e9544183fa10392437f542",
-                "reference": "2d6dce99668b413610e9544183fa10392437f542",
+                "reference": "5e04bc5ae5990b17159d79d331055e2c645e5cc5"
+            },
+            "dist": {
+                "type": "zip",
+                "url": "https://api.github.com/repos/laminas/laminas-escaper/zipball/5e04bc5ae5990b17159d79d331055e2c645e5cc5",
+                "reference": "5e04bc5ae5990b17159d79d331055e2c645e5cc5",
                 "shasum": ""
             },
             "require": {
@@ -1821,7 +1821,7 @@
                 "zendframework/zend-escaper": "^2.6.1"
             },
             "require-dev": {
-                "laminas/laminas-coding-standard": "~2.3.0",
+                "laminas/laminas-coding-standard": "~1.0.0",
                 "phpunit/phpunit": "^9.3",
                 "psalm/plugin-phpunit": "^0.12.2",
                 "vimeo/psalm": "^3.16"
@@ -1860,7 +1860,7 @@
                     "type": "community_bridge"
                 }
             ],
-            "time": "2021-06-26T14:26:08+00:00"
+            "time": "2020-11-17T21:26:43+00:00"
         },
         {
             "name": "laminas/laminas-eventmanager",
@@ -3367,16 +3367,16 @@
         },
         {
             "name": "league/flysystem",
-            "version": "2.2.0",
+            "version": "2.2.2",
             "source": {
                 "type": "git",
                 "url": "https://github.com/thephpleague/flysystem.git",
-                "reference": "29a3ba148287db3142412ef34f6fdcbc22c957cd"
-            },
-            "dist": {
-                "type": "zip",
-                "url": "https://api.github.com/repos/thephpleague/flysystem/zipball/29a3ba148287db3142412ef34f6fdcbc22c957cd",
-                "reference": "29a3ba148287db3142412ef34f6fdcbc22c957cd",
+                "reference": "629cd411b1eb56808ce85b1dd6f9b5bf422932ad"
+            },
+            "dist": {
+                "type": "zip",
+                "url": "https://api.github.com/repos/thephpleague/flysystem/zipball/629cd411b1eb56808ce85b1dd6f9b5bf422932ad",
+                "reference": "629cd411b1eb56808ce85b1dd6f9b5bf422932ad",
                 "shasum": ""
             },
             "require": {
@@ -3432,7 +3432,7 @@
             ],
             "support": {
                 "issues": "https://github.com/thephpleague/flysystem/issues",
-                "source": "https://github.com/thephpleague/flysystem/tree/2.2.0"
+                "source": "https://github.com/thephpleague/flysystem/tree/2.2.2"
             },
             "funding": [
                 {
@@ -3448,7 +3448,7 @@
                     "type": "tidelift"
                 }
             ],
-            "time": "2021-07-20T16:54:08+00:00"
+            "time": "2021-08-18T08:51:30+00:00"
         },
         {
             "name": "league/flysystem-aws-s3-v3",
@@ -3893,16 +3893,16 @@
         },
         {
             "name": "nikic/php-parser",
-            "version": "v4.4.0",
+            "version": "v4.12.0",
             "source": {
                 "type": "git",
                 "url": "https://github.com/nikic/PHP-Parser.git",
-                "reference": "bd43ec7152eaaab3bd8c6d0aa95ceeb1df8ee120"
-            },
-            "dist": {
-                "type": "zip",
-                "url": "https://api.github.com/repos/nikic/PHP-Parser/zipball/bd43ec7152eaaab3bd8c6d0aa95ceeb1df8ee120",
-                "reference": "bd43ec7152eaaab3bd8c6d0aa95ceeb1df8ee120",
+                "reference": "6608f01670c3cc5079e18c1dab1104e002579143"
+            },
+            "dist": {
+                "type": "zip",
+                "url": "https://api.github.com/repos/nikic/PHP-Parser/zipball/6608f01670c3cc5079e18c1dab1104e002579143",
+                "reference": "6608f01670c3cc5079e18c1dab1104e002579143",
                 "shasum": ""
             },
             "require": {
@@ -3910,8 +3910,8 @@
                 "php": ">=7.0"
             },
             "require-dev": {
-                "ircmaxell/php-yacc": "0.0.5",
-                "phpunit/phpunit": "^6.5 || ^7.0 || ^8.0"
+                "ircmaxell/php-yacc": "^0.0.7",
+                "phpunit/phpunit": "^6.5 || ^7.0 || ^8.0 || ^9.0"
             },
             "bin": [
                 "bin/php-parse"
@@ -3919,7 +3919,7 @@
             "type": "library",
             "extra": {
                 "branch-alias": {
-                    "dev-master": "4.3-dev"
+                    "dev-master": "4.9-dev"
                 }
             },
             "autoload": {
@@ -3943,9 +3943,9 @@
             ],
             "support": {
                 "issues": "https://github.com/nikic/PHP-Parser/issues",
-                "source": "https://github.com/nikic/PHP-Parser/tree/master"
-            },
-            "time": "2020-04-10T16:34:50+00:00"
+                "source": "https://github.com/nikic/PHP-Parser/tree/v4.12.0"
+            },
+            "time": "2021-07-21T10:44:31+00:00"
         },
         {
             "name": "pelago/emogrifier",
@@ -4162,16 +4162,16 @@
         },
         {
             "name": "phpseclib/phpseclib",
-            "version": "2.0.32",
+            "version": "2.0.33",
             "source": {
                 "type": "git",
                 "url": "https://github.com/phpseclib/phpseclib.git",
-                "reference": "f5c4c19880d45d0be3e7d24ae8ac434844a898cd"
-            },
-            "dist": {
-                "type": "zip",
-                "url": "https://api.github.com/repos/phpseclib/phpseclib/zipball/f5c4c19880d45d0be3e7d24ae8ac434844a898cd",
-                "reference": "f5c4c19880d45d0be3e7d24ae8ac434844a898cd",
+                "reference": "fb53b7889497ec7c1362c94e61d8127ac67ea094"
+            },
+            "dist": {
+                "type": "zip",
+                "url": "https://api.github.com/repos/phpseclib/phpseclib/zipball/fb53b7889497ec7c1362c94e61d8127ac67ea094",
+                "reference": "fb53b7889497ec7c1362c94e61d8127ac67ea094",
                 "shasum": ""
             },
             "require": {
@@ -4251,7 +4251,7 @@
             ],
             "support": {
                 "issues": "https://github.com/phpseclib/phpseclib/issues",
-                "source": "https://github.com/phpseclib/phpseclib/tree/2.0.32"
+                "source": "https://github.com/phpseclib/phpseclib/tree/2.0.33"
             },
             "funding": [
                 {
@@ -4267,7 +4267,7 @@
                     "type": "tidelift"
                 }
             ],
-            "time": "2021-06-12T12:12:59+00:00"
+            "time": "2021-08-16T04:20:12+00:00"
         },
         {
             "name": "psr/container",
@@ -10101,28 +10101,29 @@
         },
         {
             "name": "phar-io/manifest",
-            "version": "1.0.3",
+            "version": "2.0.3",
             "source": {
                 "type": "git",
                 "url": "https://github.com/phar-io/manifest.git",
-                "reference": "7761fcacf03b4d4f16e7ccb606d4879ca431fcf4"
-            },
-            "dist": {
-                "type": "zip",
-                "url": "https://api.github.com/repos/phar-io/manifest/zipball/7761fcacf03b4d4f16e7ccb606d4879ca431fcf4",
-                "reference": "7761fcacf03b4d4f16e7ccb606d4879ca431fcf4",
+                "reference": "97803eca37d319dfa7826cc2437fc020857acb53"
+            },
+            "dist": {
+                "type": "zip",
+                "url": "https://api.github.com/repos/phar-io/manifest/zipball/97803eca37d319dfa7826cc2437fc020857acb53",
+                "reference": "97803eca37d319dfa7826cc2437fc020857acb53",
                 "shasum": ""
             },
             "require": {
                 "ext-dom": "*",
                 "ext-phar": "*",
-                "phar-io/version": "^2.0",
-                "php": "^5.6 || ^7.0"
+                "ext-xmlwriter": "*",
+                "phar-io/version": "^3.0.1",
+                "php": "^7.2 || ^8.0"
             },
             "type": "library",
             "extra": {
                 "branch-alias": {
-                    "dev-master": "1.0.x-dev"
+                    "dev-master": "2.0.x-dev"
                 }
             },
             "autoload": {
@@ -10154,26 +10155,26 @@
             "description": "Component for reading phar.io manifest information from a PHP Archive (PHAR)",
             "support": {
                 "issues": "https://github.com/phar-io/manifest/issues",
-                "source": "https://github.com/phar-io/manifest/tree/master"
-            },
-            "time": "2018-07-08T19:23:20+00:00"
+                "source": "https://github.com/phar-io/manifest/tree/2.0.3"
+            },
+            "time": "2021-07-20T11:28:43+00:00"
         },
         {
             "name": "phar-io/version",
-            "version": "2.0.1",
+            "version": "3.1.0",
             "source": {
                 "type": "git",
                 "url": "https://github.com/phar-io/version.git",
-                "reference": "45a2ec53a73c70ce41d55cedef9063630abaf1b6"
-            },
-            "dist": {
-                "type": "zip",
-                "url": "https://api.github.com/repos/phar-io/version/zipball/45a2ec53a73c70ce41d55cedef9063630abaf1b6",
-                "reference": "45a2ec53a73c70ce41d55cedef9063630abaf1b6",
-                "shasum": ""
-            },
-            "require": {
-                "php": "^5.6 || ^7.0"
+                "reference": "bae7c545bef187884426f042434e561ab1ddb182"
+            },
+            "dist": {
+                "type": "zip",
+                "url": "https://api.github.com/repos/phar-io/version/zipball/bae7c545bef187884426f042434e561ab1ddb182",
+                "reference": "bae7c545bef187884426f042434e561ab1ddb182",
+                "shasum": ""
+            },
+            "require": {
+                "php": "^7.2 || ^8.0"
             },
             "type": "library",
             "autoload": {
@@ -10205,9 +10206,9 @@
             "description": "Library for handling version information and constraints",
             "support": {
                 "issues": "https://github.com/phar-io/version/issues",
-                "source": "https://github.com/phar-io/version/tree/master"
-            },
-            "time": "2018-07-08T19:19:57+00:00"
+                "source": "https://github.com/phar-io/version/tree/3.1.0"
+            },
+            "time": "2021-02-23T14:00:09+00:00"
         },
         {
             "name": "php-cs-fixer/diff",
@@ -10812,32 +10813,35 @@
         },
         {
             "name": "phpunit/php-code-coverage",
-            "version": "8.0.2",
+            "version": "9.2.6",
             "source": {
                 "type": "git",
                 "url": "https://github.com/sebastianbergmann/php-code-coverage.git",
-                "reference": "ca6647ffddd2add025ab3f21644a441d7c146cdc"
-            },
-            "dist": {
-                "type": "zip",
-                "url": "https://api.github.com/repos/sebastianbergmann/php-code-coverage/zipball/ca6647ffddd2add025ab3f21644a441d7c146cdc",
-                "reference": "ca6647ffddd2add025ab3f21644a441d7c146cdc",
+                "reference": "f6293e1b30a2354e8428e004689671b83871edde"
+            },
+            "dist": {
+                "type": "zip",
+                "url": "https://api.github.com/repos/sebastianbergmann/php-code-coverage/zipball/f6293e1b30a2354e8428e004689671b83871edde",
+                "reference": "f6293e1b30a2354e8428e004689671b83871edde",
                 "shasum": ""
             },
             "require": {
                 "ext-dom": "*",
+                "ext-libxml": "*",
                 "ext-xmlwriter": "*",
-                "php": "^7.3",
-                "phpunit/php-file-iterator": "^3.0",
-                "phpunit/php-text-template": "^2.0",
-                "phpunit/php-token-stream": "^4.0",
-                "sebastian/code-unit-reverse-lookup": "^2.0",
-                "sebastian/environment": "^5.0",
-                "sebastian/version": "^3.0",
-                "theseer/tokenizer": "^1.1.3"
-            },
-            "require-dev": {
-                "phpunit/phpunit": "^9.0"
+                "nikic/php-parser": "^4.10.2",
+                "php": ">=7.3",
+                "phpunit/php-file-iterator": "^3.0.3",
+                "phpunit/php-text-template": "^2.0.2",
+                "sebastian/code-unit-reverse-lookup": "^2.0.2",
+                "sebastian/complexity": "^2.0",
+                "sebastian/environment": "^5.1.2",
+                "sebastian/lines-of-code": "^1.0.3",
+                "sebastian/version": "^3.0.1",
+                "theseer/tokenizer": "^1.2.0"
+            },
+            "require-dev": {
+                "phpunit/phpunit": "^9.3"
             },
             "suggest": {
                 "ext-pcov": "*",
@@ -10846,7 +10850,7 @@
             "type": "library",
             "extra": {
                 "branch-alias": {
-                    "dev-master": "8.0-dev"
+                    "dev-master": "9.2-dev"
                 }
             },
             "autoload": {
@@ -10874,7 +10878,7 @@
             ],
             "support": {
                 "issues": "https://github.com/sebastianbergmann/php-code-coverage/issues",
-                "source": "https://github.com/sebastianbergmann/php-code-coverage/tree/8.0.2"
+                "source": "https://github.com/sebastianbergmann/php-code-coverage/tree/9.2.6"
             },
             "funding": [
                 {
@@ -10882,7 +10886,7 @@
                     "type": "github"
                 }
             ],
-            "time": "2020-05-23T08:02:54+00:00"
+            "time": "2021-03-28T07:26:59+00:00"
         },
         {
             "name": "phpunit/php-file-iterator",
@@ -11126,77 +11130,17 @@
             "time": "2020-10-26T13:16:10+00:00"
         },
         {
-            "name": "phpunit/php-token-stream",
-            "version": "4.0.4",
-            "source": {
-                "type": "git",
-                "url": "https://github.com/sebastianbergmann/php-token-stream.git",
-                "reference": "a853a0e183b9db7eed023d7933a858fa1c8d25a3"
-            },
-            "dist": {
-                "type": "zip",
-                "url": "https://api.github.com/repos/sebastianbergmann/php-token-stream/zipball/a853a0e183b9db7eed023d7933a858fa1c8d25a3",
-                "reference": "a853a0e183b9db7eed023d7933a858fa1c8d25a3",
-                "shasum": ""
-            },
-            "require": {
-                "ext-tokenizer": "*",
-                "php": "^7.3 || ^8.0"
-            },
-            "require-dev": {
-                "phpunit/phpunit": "^9.0"
-            },
-            "type": "library",
-            "extra": {
-                "branch-alias": {
-                    "dev-master": "4.0-dev"
-                }
-            },
-            "autoload": {
-                "classmap": [
-                    "src/"
-                ]
-            },
-            "notification-url": "https://packagist.org/downloads/",
-            "license": [
-                "BSD-3-Clause"
-            ],
-            "authors": [
-                {
-                    "name": "Sebastian Bergmann",
-                    "email": "sebastian@phpunit.de"
-                }
-            ],
-            "description": "Wrapper around PHP's tokenizer extension.",
-            "homepage": "https://github.com/sebastianbergmann/php-token-stream/",
-            "keywords": [
-                "tokenizer"
-            ],
-            "support": {
-                "issues": "https://github.com/sebastianbergmann/php-token-stream/issues",
-                "source": "https://github.com/sebastianbergmann/php-token-stream/tree/master"
-            },
-            "funding": [
-                {
-                    "url": "https://github.com/sebastianbergmann",
-                    "type": "github"
-                }
-            ],
-            "abandoned": true,
-            "time": "2020-08-04T08:28:15+00:00"
-        },
-        {
             "name": "phpunit/phpunit",
-            "version": "9.2.6",
+            "version": "9.5.8",
             "source": {
                 "type": "git",
                 "url": "https://github.com/sebastianbergmann/phpunit.git",
-                "reference": "1c6a9e4312e209e659f1fce3ce88dd197c2448f6"
-            },
-            "dist": {
-                "type": "zip",
-                "url": "https://api.github.com/repos/sebastianbergmann/phpunit/zipball/1c6a9e4312e209e659f1fce3ce88dd197c2448f6",
-                "reference": "1c6a9e4312e209e659f1fce3ce88dd197c2448f6",
+                "reference": "191768ccd5c85513b4068bdbe99bb6390c7d54fb"
+            },
+            "dist": {
+                "type": "zip",
+                "url": "https://api.github.com/repos/sebastianbergmann/phpunit/zipball/191768ccd5c85513b4068bdbe99bb6390c7d54fb",
+                "reference": "191768ccd5c85513b4068bdbe99bb6390c7d54fb",
                 "shasum": ""
             },
             "require": {
@@ -11207,30 +11151,31 @@
                 "ext-mbstring": "*",
                 "ext-xml": "*",
                 "ext-xmlwriter": "*",
-                "myclabs/deep-copy": "^1.9.5",
-                "phar-io/manifest": "^1.0.3",
-                "phar-io/version": "^2.0.1",
-                "php": "^7.3",
-                "phpspec/prophecy": "^1.10.3",
-                "phpunit/php-code-coverage": "^8.0.2",
-                "phpunit/php-file-iterator": "^3.0.3",
-                "phpunit/php-invoker": "^3.0.2",
-                "phpunit/php-text-template": "^2.0.2",
-                "phpunit/php-timer": "^5.0.1",
-                "sebastian/code-unit": "^1.0.5",
-                "sebastian/comparator": "^4.0.3",
-                "sebastian/diff": "^4.0.1",
-                "sebastian/environment": "^5.1.2",
-                "sebastian/exporter": "^4.0.2",
-                "sebastian/global-state": "^4.0",
-                "sebastian/object-enumerator": "^4.0.2",
-                "sebastian/resource-operations": "^3.0.2",
-                "sebastian/type": "^2.1.1",
-                "sebastian/version": "^3.0.1"
+                "myclabs/deep-copy": "^1.10.1",
+                "phar-io/manifest": "^2.0.3",
+                "phar-io/version": "^3.0.2",
+                "php": ">=7.3",
+                "phpspec/prophecy": "^1.12.1",
+                "phpunit/php-code-coverage": "^9.2.3",
+                "phpunit/php-file-iterator": "^3.0.5",
+                "phpunit/php-invoker": "^3.1.1",
+                "phpunit/php-text-template": "^2.0.3",
+                "phpunit/php-timer": "^5.0.2",
+                "sebastian/cli-parser": "^1.0.1",
+                "sebastian/code-unit": "^1.0.6",
+                "sebastian/comparator": "^4.0.5",
+                "sebastian/diff": "^4.0.3",
+                "sebastian/environment": "^5.1.3",
+                "sebastian/exporter": "^4.0.3",
+                "sebastian/global-state": "^5.0.1",
+                "sebastian/object-enumerator": "^4.0.3",
+                "sebastian/resource-operations": "^3.0.3",
+                "sebastian/type": "^2.3.4",
+                "sebastian/version": "^3.0.2"
             },
             "require-dev": {
                 "ext-pdo": "*",
-                "phpspec/prophecy-phpunit": "^2.0"
+                "phpspec/prophecy-phpunit": "^2.0.1"
             },
             "suggest": {
                 "ext-soap": "*",
@@ -11242,7 +11187,7 @@
             "type": "library",
             "extra": {
                 "branch-alias": {
-                    "dev-master": "9.2-dev"
+                    "dev-master": "9.5-dev"
                 }
             },
             "autoload": {
@@ -11273,7 +11218,7 @@
             ],
             "support": {
                 "issues": "https://github.com/sebastianbergmann/phpunit/issues",
-                "source": "https://github.com/sebastianbergmann/phpunit/tree/9.2.6"
+                "source": "https://github.com/sebastianbergmann/phpunit/tree/9.5.8"
             },
             "funding": [
                 {
@@ -11285,7 +11230,7 @@
                     "type": "github"
                 }
             ],
-            "time": "2020-07-13T17:55:55+00:00"
+            "time": "2021-07-31T15:17:34+00:00"
         },
         {
             "name": "psr/cache",
@@ -11576,6 +11521,63 @@
                 }
             ],
             "time": "2020-10-26T15:49:45+00:00"
+        },
+        {
+            "name": "sebastian/complexity",
+            "version": "2.0.2",
+            "source": {
+                "type": "git",
+                "url": "https://github.com/sebastianbergmann/complexity.git",
+                "reference": "739b35e53379900cc9ac327b2147867b8b6efd88"
+            },
+            "dist": {
+                "type": "zip",
+                "url": "https://api.github.com/repos/sebastianbergmann/complexity/zipball/739b35e53379900cc9ac327b2147867b8b6efd88",
+                "reference": "739b35e53379900cc9ac327b2147867b8b6efd88",
+                "shasum": ""
+            },
+            "require": {
+                "nikic/php-parser": "^4.7",
+                "php": ">=7.3"
+            },
+            "require-dev": {
+                "phpunit/phpunit": "^9.3"
+            },
+            "type": "library",
+            "extra": {
+                "branch-alias": {
+                    "dev-master": "2.0-dev"
+                }
+            },
+            "autoload": {
+                "classmap": [
+                    "src/"
+                ]
+            },
+            "notification-url": "https://packagist.org/downloads/",
+            "license": [
+                "BSD-3-Clause"
+            ],
+            "authors": [
+                {
+                    "name": "Sebastian Bergmann",
+                    "email": "sebastian@phpunit.de",
+                    "role": "lead"
+                }
+            ],
+            "description": "Library for calculating the complexity of PHP code units",
+            "homepage": "https://github.com/sebastianbergmann/complexity",
+            "support": {
+                "issues": "https://github.com/sebastianbergmann/complexity/issues",
+                "source": "https://github.com/sebastianbergmann/complexity/tree/2.0.2"
+            },
+            "funding": [
+                {
+                    "url": "https://github.com/sebastianbergmann",
+                    "type": "github"
+                }
+            ],
+            "time": "2020-10-26T15:52:27+00:00"
         },
         {
             "name": "sebastian/diff",
@@ -11785,26 +11787,26 @@
         },
         {
             "name": "sebastian/global-state",
-            "version": "4.0.0",
+            "version": "5.0.3",
             "source": {
                 "type": "git",
                 "url": "https://github.com/sebastianbergmann/global-state.git",
-                "reference": "bdb1e7c79e592b8c82cb1699be3c8743119b8a72"
-            },
-            "dist": {
-                "type": "zip",
-                "url": "https://api.github.com/repos/sebastianbergmann/global-state/zipball/bdb1e7c79e592b8c82cb1699be3c8743119b8a72",
-                "reference": "bdb1e7c79e592b8c82cb1699be3c8743119b8a72",
-                "shasum": ""
-            },
-            "require": {
-                "php": "^7.3",
+                "reference": "23bd5951f7ff26f12d4e3242864df3e08dec4e49"
+            },
+            "dist": {
+                "type": "zip",
+                "url": "https://api.github.com/repos/sebastianbergmann/global-state/zipball/23bd5951f7ff26f12d4e3242864df3e08dec4e49",
+                "reference": "23bd5951f7ff26f12d4e3242864df3e08dec4e49",
+                "shasum": ""
+            },
+            "require": {
+                "php": ">=7.3",
                 "sebastian/object-reflector": "^2.0",
                 "sebastian/recursion-context": "^4.0"
             },
             "require-dev": {
                 "ext-dom": "*",
-                "phpunit/phpunit": "^9.0"
+                "phpunit/phpunit": "^9.3"
             },
             "suggest": {
                 "ext-uopz": "*"
@@ -11812,7 +11814,7 @@
             "type": "library",
             "extra": {
                 "branch-alias": {
-                    "dev-master": "4.0-dev"
+                    "dev-master": "5.0-dev"
                 }
             },
             "autoload": {
@@ -11837,9 +11839,72 @@
             ],
             "support": {
                 "issues": "https://github.com/sebastianbergmann/global-state/issues",
-                "source": "https://github.com/sebastianbergmann/global-state/tree/master"
-            },
-            "time": "2020-02-07T06:11:37+00:00"
+                "source": "https://github.com/sebastianbergmann/global-state/tree/5.0.3"
+            },
+            "funding": [
+                {
+                    "url": "https://github.com/sebastianbergmann",
+                    "type": "github"
+                }
+            ],
+            "time": "2021-06-11T13:31:12+00:00"
+        },
+        {
+            "name": "sebastian/lines-of-code",
+            "version": "1.0.3",
+            "source": {
+                "type": "git",
+                "url": "https://github.com/sebastianbergmann/lines-of-code.git",
+                "reference": "c1c2e997aa3146983ed888ad08b15470a2e22ecc"
+            },
+            "dist": {
+                "type": "zip",
+                "url": "https://api.github.com/repos/sebastianbergmann/lines-of-code/zipball/c1c2e997aa3146983ed888ad08b15470a2e22ecc",
+                "reference": "c1c2e997aa3146983ed888ad08b15470a2e22ecc",
+                "shasum": ""
+            },
+            "require": {
+                "nikic/php-parser": "^4.6",
+                "php": ">=7.3"
+            },
+            "require-dev": {
+                "phpunit/phpunit": "^9.3"
+            },
+            "type": "library",
+            "extra": {
+                "branch-alias": {
+                    "dev-master": "1.0-dev"
+                }
+            },
+            "autoload": {
+                "classmap": [
+                    "src/"
+                ]
+            },
+            "notification-url": "https://packagist.org/downloads/",
+            "license": [
+                "BSD-3-Clause"
+            ],
+            "authors": [
+                {
+                    "name": "Sebastian Bergmann",
+                    "email": "sebastian@phpunit.de",
+                    "role": "lead"
+                }
+            ],
+            "description": "Library for counting the lines of code in PHP source code",
+            "homepage": "https://github.com/sebastianbergmann/lines-of-code",
+            "support": {
+                "issues": "https://github.com/sebastianbergmann/lines-of-code/issues",
+                "source": "https://github.com/sebastianbergmann/lines-of-code/tree/1.0.3"
+            },
+            "funding": [
+                {
+                    "url": "https://github.com/sebastianbergmann",
+                    "type": "github"
+                }
+            ],
+            "time": "2020-11-28T06:42:11+00:00"
         },
         {
             "name": "sebastian/object-enumerator",
