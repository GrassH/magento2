--- conflicted
+++ resolved
@@ -4,11 +4,7 @@
         "Read more about it at https://getcomposer.org/doc/01-basic-usage.md#installing-dependencies",
         "This file is @generated automatically"
     ],
-<<<<<<< HEAD
-    "content-hash": "ec5d100a8719c739e3070e7c8fb5d605",
-=======
     "content-hash": "2a92426c3051b5ae42b72073d9ae90df",
->>>>>>> ceffb8ba
     "packages": [
         {
             "name": "aws/aws-crt-php",
@@ -2417,29 +2413,29 @@
         },
         {
             "name": "laminas/laminas-math",
-            "version": "3.4.0",
+            "version": "3.3.2",
             "source": {
                 "type": "git",
                 "url": "https://github.com/laminas/laminas-math.git",
-                "reference": "79f6453a47a5774cf3736c5c66cb4818486681da"
-            },
-            "dist": {
-                "type": "zip",
-                "url": "https://api.github.com/repos/laminas/laminas-math/zipball/79f6453a47a5774cf3736c5c66cb4818486681da",
-                "reference": "79f6453a47a5774cf3736c5c66cb4818486681da",
+                "reference": "188456530923a449470963837c25560f1fdd8a60"
+            },
+            "dist": {
+                "type": "zip",
+                "url": "https://api.github.com/repos/laminas/laminas-math/zipball/188456530923a449470963837c25560f1fdd8a60",
+                "reference": "188456530923a449470963837c25560f1fdd8a60",
                 "shasum": ""
             },
             "require": {
                 "ext-mbstring": "*",
                 "laminas/laminas-zendframework-bridge": "^1.0",
-                "php": "^7.3 || ~8.0.0 || ~8.1.0"
+                "php": "^7.3 || ~8.0.0"
             },
             "replace": {
                 "zendframework/zend-math": "^3.2.0"
             },
             "require-dev": {
                 "laminas/laminas-coding-standard": "~1.0.0",
-                "phpunit/phpunit": "^9.5.5"
+                "phpunit/phpunit": "^9.3"
             },
             "suggest": {
                 "ext-bcmath": "If using the bcmath functionality",
@@ -2481,7 +2477,7 @@
                     "type": "community_bridge"
                 }
             ],
-            "time": "2021-10-09T15:15:23+00:00"
+            "time": "2021-02-16T15:46:01+00:00"
         },
         {
             "name": "laminas/laminas-mime",
@@ -3336,56 +3332,57 @@
         },
         {
             "name": "laminas/laminas-view",
-            "version": "2.13.1",
+            "version": "2.12.0",
             "source": {
                 "type": "git",
                 "url": "https://github.com/laminas/laminas-view.git",
-                "reference": "968738347347234ae1551169a5db0a13dbda8e44"
-            },
-            "dist": {
-                "type": "zip",
-                "url": "https://api.github.com/repos/laminas/laminas-view/zipball/968738347347234ae1551169a5db0a13dbda8e44",
-                "reference": "968738347347234ae1551169a5db0a13dbda8e44",
-                "shasum": ""
-            },
-            "require": {
-                "laminas/laminas-eventmanager": "^3.4",
-                "laminas/laminas-json": "^2.6.1 || ^3.3",
-                "laminas/laminas-stdlib": "^3.6",
-                "php": "^7.3 || ~8.0.0 || ~8.1.0"
+                "reference": "3ef103da6887809f08ecf52f42c31a76c9bf08b1"
+            },
+            "dist": {
+                "type": "zip",
+                "url": "https://api.github.com/repos/laminas/laminas-view/zipball/3ef103da6887809f08ecf52f42c31a76c9bf08b1",
+                "reference": "3ef103da6887809f08ecf52f42c31a76c9bf08b1",
+                "shasum": ""
+            },
+            "require": {
+                "laminas/laminas-eventmanager": "^3.0",
+                "laminas/laminas-json": "^2.6.1 || ^3.0",
+                "laminas/laminas-loader": "^2.5",
+                "laminas/laminas-stdlib": "^3.2.1",
+                "laminas/laminas-zendframework-bridge": "^1.0",
+                "php": "^7.3 || ~8.0.0"
             },
             "conflict": {
-                "laminas/laminas-router": "<3.0.1",
-                "laminas/laminas-servicemanager": "<3.3",
-                "zendframework/zend-view": "*"
+                "laminas/laminas-servicemanager": "<3.3"
+            },
+            "replace": {
+                "zendframework/zend-view": "^2.11.4"
             },
             "require-dev": {
                 "laminas/laminas-authentication": "^2.5",
                 "laminas/laminas-cache": "^2.6.1",
                 "laminas/laminas-coding-standard": "~1.0.0",
-                "laminas/laminas-config": "^3.7",
+                "laminas/laminas-config": "^2.6",
                 "laminas/laminas-console": "^2.6",
                 "laminas/laminas-escaper": "^2.5",
-                "laminas/laminas-feed": "^2.15",
+                "laminas/laminas-feed": "^2.7",
                 "laminas/laminas-filter": "^2.6.1",
-                "laminas/laminas-http": "^2.15",
+                "laminas/laminas-http": "^2.5.4",
                 "laminas/laminas-i18n": "^2.6",
+                "laminas/laminas-log": "^2.7",
                 "laminas/laminas-modulemanager": "^2.7.1",
                 "laminas/laminas-mvc": "^2.7.14 || ^3.0",
-                "laminas/laminas-mvc-i18n": "^1.1",
-                "laminas/laminas-mvc-plugin-flashmessenger": "^1.2",
-                "laminas/laminas-navigation": "^2.8.1",
+                "laminas/laminas-navigation": "^2.5",
                 "laminas/laminas-paginator": "^2.5",
                 "laminas/laminas-permissions-acl": "^2.6",
                 "laminas/laminas-router": "^3.0.1",
+                "laminas/laminas-serializer": "^2.6.1",
                 "laminas/laminas-servicemanager": "^3.3",
-                "laminas/laminas-session": "^2.12",
+                "laminas/laminas-session": "^2.8.1",
                 "laminas/laminas-uri": "^2.5",
                 "phpspec/prophecy": "^1.12",
                 "phpspec/prophecy-phpunit": "^2.0",
-                "phpunit/phpunit": "^9.5.5",
-                "psalm/plugin-phpunit": "^0.16.1",
-                "vimeo/psalm": "^4.10"
+                "phpunit/phpunit": "^9.3"
             },
             "suggest": {
                 "laminas/laminas-authentication": "Laminas\\Authentication component",
@@ -3435,7 +3432,7 @@
                     "type": "community_bridge"
                 }
             ],
-            "time": "2021-10-12T22:36:07+00:00"
+            "time": "2021-01-01T14:07:41+00:00"
         },
         {
             "name": "laminas/laminas-zendframework-bridge",
