{
    "_readme": [
        "This file locks the dependencies of your project to a known state",
        "Read more about it at https://getcomposer.org/doc/01-basic-usage.md#installing-dependencies",
        "This file is @generated automatically"
    ],
<<<<<<< HEAD
    "content-hash": "92dbe431360d97af80030834b46dd77d",
=======
    "content-hash": "68246e4c5ac6555ff2d3d013c81c3537",
>>>>>>> 1e64fa5d
    "packages": [
        {
            "name": "colinmollenhour/cache-backend-file",
            "version": "v1.4.5",
            "source": {
                "type": "git",
                "url": "https://github.com/colinmollenhour/Cm_Cache_Backend_File.git",
                "reference": "03c7d4c0f43b2de1b559a3527d18ff697d306544"
            },
            "dist": {
                "type": "zip",
                "url": "https://api.github.com/repos/colinmollenhour/Cm_Cache_Backend_File/zipball/03c7d4c0f43b2de1b559a3527d18ff697d306544",
                "reference": "03c7d4c0f43b2de1b559a3527d18ff697d306544",
                "shasum": ""
            },
            "type": "magento-module",
            "autoload": {
                "classmap": [
                    "File.php"
                ]
            },
            "notification-url": "https://packagist.org/downloads/",
            "license": [
                "BSD-3-Clause"
            ],
            "authors": [
                {
                    "name": "Colin Mollenhour"
                }
            ],
            "description": "The stock Zend_Cache_Backend_File backend has extremely poor performance for cleaning by tags making it become unusable as the number of cached items increases. This backend makes many changes resulting in a huge performance boost, especially for tag cleaning.",
            "homepage": "https://github.com/colinmollenhour/Cm_Cache_Backend_File",
            "time": "2019-04-18T21:54:31+00:00"
        },
        {
            "name": "colinmollenhour/cache-backend-redis",
            "version": "1.11.0",
            "source": {
                "type": "git",
                "url": "https://github.com/colinmollenhour/Cm_Cache_Backend_Redis.git",
                "reference": "389fb68de15660e39b055d149d31f3708b5d6cbc"
            },
            "dist": {
                "type": "zip",
                "url": "https://api.github.com/repos/colinmollenhour/Cm_Cache_Backend_Redis/zipball/389fb68de15660e39b055d149d31f3708b5d6cbc",
                "reference": "389fb68de15660e39b055d149d31f3708b5d6cbc",
                "shasum": ""
            },
            "require": {
                "magento-hackathon/magento-composer-installer": "*"
            },
            "type": "magento-module",
            "autoload": {
                "classmap": [
                    "Cm/Cache/Backend/Redis.php"
                ]
            },
            "notification-url": "https://packagist.org/downloads/",
            "license": [
                "BSD-3-Clause"
            ],
            "authors": [
                {
                    "name": "Colin Mollenhour"
                }
            ],
            "description": "Zend_Cache backend using Redis with full support for tags.",
            "homepage": "https://github.com/colinmollenhour/Cm_Cache_Backend_Redis",
            "time": "2019-03-03T04:04:49+00:00"
        },
        {
            "name": "colinmollenhour/credis",
            "version": "1.11.1",
            "source": {
                "type": "git",
                "url": "https://github.com/colinmollenhour/credis.git",
                "reference": "bd1da4698ab1918477f9e71e5ff0062b9a345008"
            },
            "dist": {
                "type": "zip",
                "url": "https://api.github.com/repos/colinmollenhour/credis/zipball/bd1da4698ab1918477f9e71e5ff0062b9a345008",
                "reference": "bd1da4698ab1918477f9e71e5ff0062b9a345008",
                "shasum": ""
            },
            "require": {
                "php": ">=5.4.0"
            },
            "type": "library",
            "autoload": {
                "classmap": [
                    "Client.php",
                    "Cluster.php",
                    "Sentinel.php",
                    "Module.php"
                ]
            },
            "notification-url": "https://packagist.org/downloads/",
            "license": [
                "MIT"
            ],
            "authors": [
                {
                    "name": "Colin Mollenhour",
                    "email": "colin@mollenhour.com"
                }
            ],
            "description": "Credis is a lightweight interface to the Redis key-value store which wraps the phpredis library when available for better performance.",
            "homepage": "https://github.com/colinmollenhour/credis",
            "time": "2019-11-26T18:09:45+00:00"
        },
        {
            "name": "colinmollenhour/php-redis-session-abstract",
            "version": "v1.4.2",
            "source": {
                "type": "git",
                "url": "https://github.com/colinmollenhour/php-redis-session-abstract.git",
                "reference": "669521218794f125c7b668252f4f576eda65e1e4"
            },
            "dist": {
                "type": "zip",
                "url": "https://api.github.com/repos/colinmollenhour/php-redis-session-abstract/zipball/669521218794f125c7b668252f4f576eda65e1e4",
                "reference": "669521218794f125c7b668252f4f576eda65e1e4",
                "shasum": ""
            },
            "require": {
                "colinmollenhour/credis": "~1.6",
                "php": "^5.5 || ^7.0"
            },
            "type": "library",
            "autoload": {
                "psr-0": {
                    "Cm\\RedisSession\\": "src/"
                }
            },
            "notification-url": "https://packagist.org/downloads/",
            "license": [
                "BSD-3-Clause"
            ],
            "authors": [
                {
                    "name": "Colin Mollenhour"
                }
            ],
            "description": "A Redis-based session handler with optimistic locking",
            "homepage": "https://github.com/colinmollenhour/php-redis-session-abstract",
            "time": "2020-01-08T17:41:01+00:00"
        },
        {
            "name": "composer/ca-bundle",
            "version": "1.2.7",
            "source": {
                "type": "git",
                "url": "https://github.com/composer/ca-bundle.git",
                "reference": "95c63ab2117a72f48f5a55da9740a3273d45b7fd"
            },
            "dist": {
                "type": "zip",
                "url": "https://api.github.com/repos/composer/ca-bundle/zipball/95c63ab2117a72f48f5a55da9740a3273d45b7fd",
                "reference": "95c63ab2117a72f48f5a55da9740a3273d45b7fd",
                "shasum": ""
            },
            "require": {
                "ext-openssl": "*",
                "ext-pcre": "*",
                "php": "^5.3.2 || ^7.0 || ^8.0"
            },
            "require-dev": {
                "phpunit/phpunit": "^4.8.35 || ^5.7 || 6.5 - 8",
                "psr/log": "^1.0",
                "symfony/process": "^2.5 || ^3.0 || ^4.0 || ^5.0"
            },
            "type": "library",
            "extra": {
                "branch-alias": {
                    "dev-master": "1.x-dev"
                }
            },
            "autoload": {
                "psr-4": {
                    "Composer\\CaBundle\\": "src"
                }
            },
            "notification-url": "https://packagist.org/downloads/",
            "license": [
                "MIT"
            ],
            "authors": [
                {
                    "name": "Jordi Boggiano",
                    "email": "j.boggiano@seld.be",
                    "homepage": "http://seld.be"
                }
            ],
            "description": "Lets you find a path to the system CA bundle, and includes a fallback to the Mozilla CA bundle.",
            "keywords": [
                "cabundle",
                "cacert",
                "certificate",
                "ssl",
                "tls"
            ],
            "time": "2020-04-08T08:27:21+00:00"
        },
        {
            "name": "composer/composer",
            "version": "1.10.6",
            "source": {
                "type": "git",
                "url": "https://github.com/composer/composer.git",
                "reference": "be81b9c4735362c26876bdbfd3b5bc7e7f711c88"
            },
            "dist": {
                "type": "zip",
                "url": "https://api.github.com/repos/composer/composer/zipball/be81b9c4735362c26876bdbfd3b5bc7e7f711c88",
                "reference": "be81b9c4735362c26876bdbfd3b5bc7e7f711c88",
                "shasum": ""
            },
            "require": {
                "composer/ca-bundle": "^1.0",
                "composer/semver": "^1.0",
                "composer/spdx-licenses": "^1.2",
                "composer/xdebug-handler": "^1.1",
                "justinrainbow/json-schema": "^3.0 || ^4.0 || ^5.0",
                "php": "^5.3.2 || ^7.0",
                "psr/log": "^1.0",
                "seld/jsonlint": "^1.4",
                "seld/phar-utils": "^1.0",
                "symfony/console": "^2.7 || ^3.0 || ^4.0 || ^5.0",
                "symfony/filesystem": "^2.7 || ^3.0 || ^4.0 || ^5.0",
                "symfony/finder": "^2.7 || ^3.0 || ^4.0 || ^5.0",
                "symfony/process": "^2.7 || ^3.0 || ^4.0 || ^5.0"
            },
            "conflict": {
                "symfony/console": "2.8.38",
                "symfony/phpunit-bridge": "3.4.40"
            },
            "require-dev": {
                "phpspec/prophecy": "^1.10",
                "symfony/phpunit-bridge": "^3.4"
            },
            "suggest": {
                "ext-openssl": "Enabling the openssl extension allows you to access https URLs for repositories and packages",
                "ext-zip": "Enabling the zip extension allows you to unzip archives",
                "ext-zlib": "Allow gzip compression of HTTP requests"
            },
            "bin": [
                "bin/composer"
            ],
            "type": "library",
            "extra": {
                "branch-alias": {
                    "dev-master": "1.10-dev"
                }
            },
            "autoload": {
                "psr-4": {
                    "Composer\\": "src/Composer"
                }
            },
            "notification-url": "https://packagist.org/downloads/",
            "license": [
                "MIT"
            ],
            "authors": [
                {
                    "name": "Nils Adermann",
                    "email": "naderman@naderman.de",
                    "homepage": "http://www.naderman.de"
                },
                {
                    "name": "Jordi Boggiano",
                    "email": "j.boggiano@seld.be",
                    "homepage": "http://seld.be"
                }
            ],
            "description": "Composer helps you declare, manage and install dependencies of PHP projects. It ensures you have the right stack everywhere.",
            "homepage": "https://getcomposer.org/",
            "keywords": [
                "autoload",
                "dependency",
                "package"
            ],
            "time": "2020-05-06T08:28:10+00:00"
        },
        {
            "name": "composer/semver",
            "version": "1.5.1",
            "source": {
                "type": "git",
                "url": "https://github.com/composer/semver.git",
                "reference": "c6bea70230ef4dd483e6bbcab6005f682ed3a8de"
            },
            "dist": {
                "type": "zip",
                "url": "https://api.github.com/repos/composer/semver/zipball/c6bea70230ef4dd483e6bbcab6005f682ed3a8de",
                "reference": "c6bea70230ef4dd483e6bbcab6005f682ed3a8de",
                "shasum": ""
            },
            "require": {
                "php": "^5.3.2 || ^7.0"
            },
            "require-dev": {
                "phpunit/phpunit": "^4.5 || ^5.0.5"
            },
            "type": "library",
            "extra": {
                "branch-alias": {
                    "dev-master": "1.x-dev"
                }
            },
            "autoload": {
                "psr-4": {
                    "Composer\\Semver\\": "src"
                }
            },
            "notification-url": "https://packagist.org/downloads/",
            "license": [
                "MIT"
            ],
            "authors": [
                {
                    "name": "Nils Adermann",
                    "email": "naderman@naderman.de",
                    "homepage": "http://www.naderman.de"
                },
                {
                    "name": "Jordi Boggiano",
                    "email": "j.boggiano@seld.be",
                    "homepage": "http://seld.be"
                },
                {
                    "name": "Rob Bast",
                    "email": "rob.bast@gmail.com",
                    "homepage": "http://robbast.nl"
                }
            ],
            "description": "Semver library that offers utilities, version constraint parsing and validation.",
            "keywords": [
                "semantic",
                "semver",
                "validation",
                "versioning"
            ],
            "time": "2020-01-13T12:06:48+00:00"
        },
        {
            "name": "composer/spdx-licenses",
            "version": "1.5.3",
            "source": {
                "type": "git",
                "url": "https://github.com/composer/spdx-licenses.git",
                "reference": "0c3e51e1880ca149682332770e25977c70cf9dae"
            },
            "dist": {
                "type": "zip",
                "url": "https://api.github.com/repos/composer/spdx-licenses/zipball/0c3e51e1880ca149682332770e25977c70cf9dae",
                "reference": "0c3e51e1880ca149682332770e25977c70cf9dae",
                "shasum": ""
            },
            "require": {
                "php": "^5.3.2 || ^7.0 || ^8.0"
            },
            "require-dev": {
                "phpunit/phpunit": "^4.8.35 || ^5.7 || 6.5 - 7"
            },
            "type": "library",
            "extra": {
                "branch-alias": {
                    "dev-master": "1.x-dev"
                }
            },
            "autoload": {
                "psr-4": {
                    "Composer\\Spdx\\": "src"
                }
            },
            "notification-url": "https://packagist.org/downloads/",
            "license": [
                "MIT"
            ],
            "authors": [
                {
                    "name": "Nils Adermann",
                    "email": "naderman@naderman.de",
                    "homepage": "http://www.naderman.de"
                },
                {
                    "name": "Jordi Boggiano",
                    "email": "j.boggiano@seld.be",
                    "homepage": "http://seld.be"
                },
                {
                    "name": "Rob Bast",
                    "email": "rob.bast@gmail.com",
                    "homepage": "http://robbast.nl"
                }
            ],
            "description": "SPDX licenses list and validation library.",
            "keywords": [
                "license",
                "spdx",
                "validator"
            ],
            "time": "2020-02-14T07:44:31+00:00"
        },
        {
            "name": "composer/xdebug-handler",
            "version": "1.4.1",
            "source": {
                "type": "git",
                "url": "https://github.com/composer/xdebug-handler.git",
                "reference": "1ab9842d69e64fb3a01be6b656501032d1b78cb7"
            },
            "dist": {
                "type": "zip",
                "url": "https://api.github.com/repos/composer/xdebug-handler/zipball/1ab9842d69e64fb3a01be6b656501032d1b78cb7",
                "reference": "1ab9842d69e64fb3a01be6b656501032d1b78cb7",
                "shasum": ""
            },
            "require": {
                "php": "^5.3.2 || ^7.0 || ^8.0",
                "psr/log": "^1.0"
            },
            "require-dev": {
                "phpunit/phpunit": "^4.8.35 || ^5.7 || 6.5 - 8"
            },
            "type": "library",
            "autoload": {
                "psr-4": {
                    "Composer\\XdebugHandler\\": "src"
                }
            },
            "notification-url": "https://packagist.org/downloads/",
            "license": [
                "MIT"
            ],
            "authors": [
                {
                    "name": "John Stevenson",
                    "email": "john-stevenson@blueyonder.co.uk"
                }
            ],
            "description": "Restarts a process without Xdebug.",
            "keywords": [
                "Xdebug",
                "performance"
            ],
            "time": "2020-03-01T12:26:26+00:00"
        },
        {
            "name": "container-interop/container-interop",
            "version": "1.2.0",
            "source": {
                "type": "git",
                "url": "https://github.com/container-interop/container-interop.git",
                "reference": "79cbf1341c22ec75643d841642dd5d6acd83bdb8"
            },
            "dist": {
                "type": "zip",
                "url": "https://api.github.com/repos/container-interop/container-interop/zipball/79cbf1341c22ec75643d841642dd5d6acd83bdb8",
                "reference": "79cbf1341c22ec75643d841642dd5d6acd83bdb8",
                "shasum": ""
            },
            "require": {
                "psr/container": "^1.0"
            },
            "type": "library",
            "autoload": {
                "psr-4": {
                    "Interop\\Container\\": "src/Interop/Container/"
                }
            },
            "notification-url": "https://packagist.org/downloads/",
            "license": [
                "MIT"
            ],
            "description": "Promoting the interoperability of container objects (DIC, SL, etc.)",
            "homepage": "https://github.com/container-interop/container-interop",
            "abandoned": "psr/container",
            "time": "2017-02-14T19:40:03+00:00"
        },
        {
            "name": "elasticsearch/elasticsearch",
            "version": "v7.7.0",
            "source": {
                "type": "git",
                "url": "https://github.com/elastic/elasticsearch-php.git",
                "reference": "1d90a7ff4fb1936dc4376f09d723af75714f6f05"
            },
            "dist": {
                "type": "zip",
                "url": "https://api.github.com/repos/elastic/elasticsearch-php/zipball/1d90a7ff4fb1936dc4376f09d723af75714f6f05",
                "reference": "1d90a7ff4fb1936dc4376f09d723af75714f6f05",
                "shasum": ""
            },
            "require": {
                "ext-json": ">=1.3.7",
                "ezimuel/ringphp": "^1.1.2",
                "php": "^7.1",
                "psr/log": "~1.0"
            },
            "require-dev": {
                "cpliakas/git-wrapper": "~2.0",
                "doctrine/inflector": "^1.3",
                "mockery/mockery": "^1.2",
                "phpstan/phpstan": "^0.12",
                "phpunit/phpunit": "^7.5",
                "squizlabs/php_codesniffer": "^3.4",
                "symfony/finder": "~4.0",
                "symfony/yaml": "~4.0"
            },
            "suggest": {
                "ext-curl": "*",
                "monolog/monolog": "Allows for client-level logging and tracing"
            },
            "type": "library",
            "autoload": {
                "files": [
                    "src/autoload.php"
                ],
                "psr-4": {
                    "Elasticsearch\\": "src/Elasticsearch/"
                }
            },
            "notification-url": "https://packagist.org/downloads/",
            "license": [
                "Apache-2.0"
            ],
            "authors": [
                {
                    "name": "Zachary Tong"
                },
                {
                    "name": "Enrico Zimuel"
                }
            ],
            "description": "PHP Client for Elasticsearch",
            "keywords": [
                "client",
                "elasticsearch",
                "search"
            ],
            "time": "2020-05-13T15:19:26+00:00"
        },
        {
            "name": "ezimuel/guzzlestreams",
            "version": "3.0.1",
            "source": {
                "type": "git",
                "url": "https://github.com/ezimuel/guzzlestreams.git",
                "reference": "abe3791d231167f14eb80d413420d1eab91163a8"
            },
            "dist": {
                "type": "zip",
                "url": "https://api.github.com/repos/ezimuel/guzzlestreams/zipball/abe3791d231167f14eb80d413420d1eab91163a8",
                "reference": "abe3791d231167f14eb80d413420d1eab91163a8",
                "shasum": ""
            },
            "require": {
                "php": ">=5.4.0"
            },
            "require-dev": {
                "phpunit/phpunit": "~4.0"
            },
            "type": "library",
            "extra": {
                "branch-alias": {
                    "dev-master": "3.0-dev"
                }
            },
            "autoload": {
                "psr-4": {
                    "GuzzleHttp\\Stream\\": "src/"
                }
            },
            "notification-url": "https://packagist.org/downloads/",
            "license": [
                "MIT"
            ],
            "authors": [
                {
                    "name": "Michael Dowling",
                    "email": "mtdowling@gmail.com",
                    "homepage": "https://github.com/mtdowling"
                }
            ],
            "description": "Fork of guzzle/streams (abandoned) to be used with elasticsearch-php",
            "homepage": "http://guzzlephp.org/",
            "keywords": [
                "Guzzle",
                "stream"
            ],
            "time": "2020-02-14T23:11:50+00:00"
        },
        {
            "name": "ezimuel/ringphp",
            "version": "1.1.2",
            "source": {
                "type": "git",
                "url": "https://github.com/ezimuel/ringphp.git",
                "reference": "0b78f89d8e0bb9e380046c31adfa40347e9f663b"
            },
            "dist": {
                "type": "zip",
                "url": "https://api.github.com/repos/ezimuel/ringphp/zipball/0b78f89d8e0bb9e380046c31adfa40347e9f663b",
                "reference": "0b78f89d8e0bb9e380046c31adfa40347e9f663b",
                "shasum": ""
            },
            "require": {
                "ezimuel/guzzlestreams": "^3.0.1",
                "php": ">=5.4.0",
                "react/promise": "~2.0"
            },
            "require-dev": {
                "ext-curl": "*",
                "phpunit/phpunit": "~4.0"
            },
            "suggest": {
                "ext-curl": "Guzzle will use specific adapters if cURL is present"
            },
            "type": "library",
            "extra": {
                "branch-alias": {
                    "dev-master": "1.1-dev"
                }
            },
            "autoload": {
                "psr-4": {
                    "GuzzleHttp\\Ring\\": "src/"
                }
            },
            "notification-url": "https://packagist.org/downloads/",
            "license": [
                "MIT"
            ],
            "authors": [
                {
                    "name": "Michael Dowling",
                    "email": "mtdowling@gmail.com",
                    "homepage": "https://github.com/mtdowling"
                }
            ],
            "description": "Fork of guzzle/RingPHP (abandoned) to be used with elasticsearch-php",
            "time": "2020-02-14T23:51:21+00:00"
        },
        {
            "name": "guzzlehttp/guzzle",
            "version": "6.5.3",
            "source": {
                "type": "git",
                "url": "https://github.com/guzzle/guzzle.git",
                "reference": "aab4ebd862aa7d04f01a4b51849d657db56d882e"
            },
            "dist": {
                "type": "zip",
                "url": "https://api.github.com/repos/guzzle/guzzle/zipball/aab4ebd862aa7d04f01a4b51849d657db56d882e",
                "reference": "aab4ebd862aa7d04f01a4b51849d657db56d882e",
                "shasum": ""
            },
            "require": {
                "ext-json": "*",
                "guzzlehttp/promises": "^1.0",
                "guzzlehttp/psr7": "^1.6.1",
                "php": ">=5.5",
                "symfony/polyfill-intl-idn": "^1.11"
            },
            "require-dev": {
                "ext-curl": "*",
                "phpunit/phpunit": "^4.8.35 || ^5.7 || ^6.4 || ^7.0",
                "psr/log": "^1.1"
            },
            "suggest": {
                "psr/log": "Required for using the Log middleware"
            },
            "type": "library",
            "extra": {
                "branch-alias": {
                    "dev-master": "6.5-dev"
                }
            },
            "autoload": {
                "psr-4": {
                    "GuzzleHttp\\": "src/"
                },
                "files": [
                    "src/functions_include.php"
                ]
            },
            "notification-url": "https://packagist.org/downloads/",
            "license": [
                "MIT"
            ],
            "authors": [
                {
                    "name": "Michael Dowling",
                    "email": "mtdowling@gmail.com",
                    "homepage": "https://github.com/mtdowling"
                }
            ],
            "description": "Guzzle is a PHP HTTP client library",
            "homepage": "http://guzzlephp.org/",
            "keywords": [
                "client",
                "curl",
                "framework",
                "http",
                "http client",
                "rest",
                "web service"
            ],
            "time": "2020-04-18T10:38:46+00:00"
        },
        {
            "name": "guzzlehttp/promises",
            "version": "v1.3.1",
            "source": {
                "type": "git",
                "url": "https://github.com/guzzle/promises.git",
                "reference": "a59da6cf61d80060647ff4d3eb2c03a2bc694646"
            },
            "dist": {
                "type": "zip",
                "url": "https://api.github.com/repos/guzzle/promises/zipball/a59da6cf61d80060647ff4d3eb2c03a2bc694646",
                "reference": "a59da6cf61d80060647ff4d3eb2c03a2bc694646",
                "shasum": ""
            },
            "require": {
                "php": ">=5.5.0"
            },
            "require-dev": {
                "phpunit/phpunit": "^4.0"
            },
            "type": "library",
            "extra": {
                "branch-alias": {
                    "dev-master": "1.4-dev"
                }
            },
            "autoload": {
                "psr-4": {
                    "GuzzleHttp\\Promise\\": "src/"
                },
                "files": [
                    "src/functions_include.php"
                ]
            },
            "notification-url": "https://packagist.org/downloads/",
            "license": [
                "MIT"
            ],
            "authors": [
                {
                    "name": "Michael Dowling",
                    "email": "mtdowling@gmail.com",
                    "homepage": "https://github.com/mtdowling"
                }
            ],
            "description": "Guzzle promises library",
            "keywords": [
                "promise"
            ],
            "time": "2016-12-20T10:07:11+00:00"
        },
        {
            "name": "guzzlehttp/psr7",
            "version": "1.6.1",
            "source": {
                "type": "git",
                "url": "https://github.com/guzzle/psr7.git",
                "reference": "239400de7a173fe9901b9ac7c06497751f00727a"
            },
            "dist": {
                "type": "zip",
                "url": "https://api.github.com/repos/guzzle/psr7/zipball/239400de7a173fe9901b9ac7c06497751f00727a",
                "reference": "239400de7a173fe9901b9ac7c06497751f00727a",
                "shasum": ""
            },
            "require": {
                "php": ">=5.4.0",
                "psr/http-message": "~1.0",
                "ralouphie/getallheaders": "^2.0.5 || ^3.0.0"
            },
            "provide": {
                "psr/http-message-implementation": "1.0"
            },
            "require-dev": {
                "ext-zlib": "*",
                "phpunit/phpunit": "~4.8.36 || ^5.7.27 || ^6.5.8"
            },
            "suggest": {
                "zendframework/zend-httphandlerrunner": "Emit PSR-7 responses"
            },
            "type": "library",
            "extra": {
                "branch-alias": {
                    "dev-master": "1.6-dev"
                }
            },
            "autoload": {
                "psr-4": {
                    "GuzzleHttp\\Psr7\\": "src/"
                },
                "files": [
                    "src/functions_include.php"
                ]
            },
            "notification-url": "https://packagist.org/downloads/",
            "license": [
                "MIT"
            ],
            "authors": [
                {
                    "name": "Michael Dowling",
                    "email": "mtdowling@gmail.com",
                    "homepage": "https://github.com/mtdowling"
                },
                {
                    "name": "Tobias Schultze",
                    "homepage": "https://github.com/Tobion"
                }
            ],
            "description": "PSR-7 message implementation that also provides common utility methods",
            "keywords": [
                "http",
                "message",
                "psr-7",
                "request",
                "response",
                "stream",
                "uri",
                "url"
            ],
            "time": "2019-07-01T23:21:34+00:00"
        },
        {
            "name": "justinrainbow/json-schema",
            "version": "5.2.9",
            "source": {
                "type": "git",
                "url": "https://github.com/justinrainbow/json-schema.git",
                "reference": "44c6787311242a979fa15c704327c20e7221a0e4"
            },
            "dist": {
                "type": "zip",
                "url": "https://api.github.com/repos/justinrainbow/json-schema/zipball/44c6787311242a979fa15c704327c20e7221a0e4",
                "reference": "44c6787311242a979fa15c704327c20e7221a0e4",
                "shasum": ""
            },
            "require": {
                "php": ">=5.3.3"
            },
            "require-dev": {
                "friendsofphp/php-cs-fixer": "~2.2.20||~2.15.1",
                "json-schema/json-schema-test-suite": "1.2.0",
                "phpunit/phpunit": "^4.8.35"
            },
            "bin": [
                "bin/validate-json"
            ],
            "type": "library",
            "extra": {
                "branch-alias": {
                    "dev-master": "5.0.x-dev"
                }
            },
            "autoload": {
                "psr-4": {
                    "JsonSchema\\": "src/JsonSchema/"
                }
            },
            "notification-url": "https://packagist.org/downloads/",
            "license": [
                "MIT"
            ],
            "authors": [
                {
                    "name": "Bruno Prieto Reis",
                    "email": "bruno.p.reis@gmail.com"
                },
                {
                    "name": "Justin Rainbow",
                    "email": "justin.rainbow@gmail.com"
                },
                {
                    "name": "Igor Wiedler",
                    "email": "igor@wiedler.ch"
                },
                {
                    "name": "Robert Schönthal",
                    "email": "seroscho@googlemail.com"
                }
            ],
            "description": "A library to validate a json schema.",
            "homepage": "https://github.com/justinrainbow/json-schema",
            "keywords": [
                "json",
                "schema"
            ],
            "time": "2019-09-25T14:49:45+00:00"
        },
        {
            "name": "laminas/laminas-captcha",
            "version": "2.9.0",
            "source": {
                "type": "git",
                "url": "https://github.com/laminas/laminas-captcha.git",
                "reference": "b88f650f3adf2d902ef56f6377cceb5cd87b9876"
            },
            "dist": {
                "type": "zip",
                "url": "https://api.github.com/repos/laminas/laminas-captcha/zipball/b88f650f3adf2d902ef56f6377cceb5cd87b9876",
                "reference": "b88f650f3adf2d902ef56f6377cceb5cd87b9876",
                "shasum": ""
            },
            "require": {
                "laminas/laminas-math": "^2.7 || ^3.0",
                "laminas/laminas-stdlib": "^3.2.1",
                "laminas/laminas-zendframework-bridge": "^1.0",
                "php": "^5.6 || ^7.0"
            },
            "replace": {
                "zendframework/zend-captcha": "self.version"
            },
            "require-dev": {
                "laminas/laminas-coding-standard": "~1.0.0",
                "laminas/laminas-recaptcha": "^3.0",
                "laminas/laminas-session": "^2.8",
                "laminas/laminas-text": "^2.6",
                "laminas/laminas-validator": "^2.10.1",
                "phpunit/phpunit": "^5.7.27 || ^6.5.8 || ^7.1.2"
            },
            "suggest": {
                "laminas/laminas-i18n-resources": "Translations of captcha messages",
                "laminas/laminas-recaptcha": "Laminas\\ReCaptcha component",
                "laminas/laminas-session": "Laminas\\Session component",
                "laminas/laminas-text": "Laminas\\Text component",
                "laminas/laminas-validator": "Laminas\\Validator component"
            },
            "type": "library",
            "extra": {
                "branch-alias": {
                    "dev-master": "2.9.x-dev",
                    "dev-develop": "2.10.x-dev"
                }
            },
            "autoload": {
                "psr-4": {
                    "Laminas\\Captcha\\": "src/"
                }
            },
            "notification-url": "https://packagist.org/downloads/",
            "license": [
                "BSD-3-Clause"
            ],
            "description": "Generate and validate CAPTCHAs using Figlets, images, ReCaptcha, and more",
            "homepage": "https://laminas.dev",
            "keywords": [
                "captcha",
                "laminas"
            ],
            "time": "2019-12-31T16:24:14+00:00"
        },
        {
            "name": "laminas/laminas-code",
            "version": "3.4.1",
            "source": {
                "type": "git",
                "url": "https://github.com/laminas/laminas-code.git",
                "reference": "1cb8f203389ab1482bf89c0e70a04849bacd7766"
            },
            "dist": {
                "type": "zip",
                "url": "https://api.github.com/repos/laminas/laminas-code/zipball/1cb8f203389ab1482bf89c0e70a04849bacd7766",
                "reference": "1cb8f203389ab1482bf89c0e70a04849bacd7766",
                "shasum": ""
            },
            "require": {
                "laminas/laminas-eventmanager": "^2.6 || ^3.0",
                "laminas/laminas-zendframework-bridge": "^1.0",
                "php": "^7.1"
            },
            "conflict": {
                "phpspec/prophecy": "<1.9.0"
            },
            "replace": {
                "zendframework/zend-code": "self.version"
            },
            "require-dev": {
                "doctrine/annotations": "^1.7",
                "ext-phar": "*",
                "laminas/laminas-coding-standard": "^1.0",
                "laminas/laminas-stdlib": "^2.7 || ^3.0",
                "phpunit/phpunit": "^7.5.16 || ^8.4"
            },
            "suggest": {
                "doctrine/annotations": "Doctrine\\Common\\Annotations >=1.0 for annotation features",
                "laminas/laminas-stdlib": "Laminas\\Stdlib component"
            },
            "type": "library",
            "extra": {
                "branch-alias": {
                    "dev-master": "3.4.x-dev",
                    "dev-develop": "3.5.x-dev",
                    "dev-dev-4.0": "4.0.x-dev"
                }
            },
            "autoload": {
                "psr-4": {
                    "Laminas\\Code\\": "src/"
                }
            },
            "notification-url": "https://packagist.org/downloads/",
            "license": [
                "BSD-3-Clause"
            ],
            "description": "Extensions to the PHP Reflection API, static code scanning, and code generation",
            "homepage": "https://laminas.dev",
            "keywords": [
                "code",
                "laminas"
            ],
            "time": "2019-12-31T16:28:24+00:00"
        },
        {
            "name": "laminas/laminas-config",
            "version": "2.6.0",
            "source": {
                "type": "git",
                "url": "https://github.com/laminas/laminas-config.git",
                "reference": "71ba6d5dd703196ce66b25abc4d772edb094dae1"
            },
            "dist": {
                "type": "zip",
                "url": "https://api.github.com/repos/laminas/laminas-config/zipball/71ba6d5dd703196ce66b25abc4d772edb094dae1",
                "reference": "71ba6d5dd703196ce66b25abc4d772edb094dae1",
                "shasum": ""
            },
            "require": {
                "laminas/laminas-stdlib": "^2.7 || ^3.0",
                "laminas/laminas-zendframework-bridge": "^1.0",
                "php": "^5.5 || ^7.0"
            },
            "replace": {
                "zendframework/zend-config": "self.version"
            },
            "require-dev": {
                "fabpot/php-cs-fixer": "1.7.*",
                "laminas/laminas-filter": "^2.6",
                "laminas/laminas-i18n": "^2.5",
                "laminas/laminas-json": "^2.6.1",
                "laminas/laminas-servicemanager": "^2.7.5 || ^3.0.3",
                "phpunit/phpunit": "~4.0"
            },
            "suggest": {
                "laminas/laminas-filter": "Laminas\\Filter component",
                "laminas/laminas-i18n": "Laminas\\I18n component",
                "laminas/laminas-json": "Laminas\\Json to use the Json reader or writer classes",
                "laminas/laminas-servicemanager": "Laminas\\ServiceManager for use with the Config Factory to retrieve reader and writer instances"
            },
            "type": "library",
            "extra": {
                "branch-alias": {
                    "dev-master": "2.6-dev",
                    "dev-develop": "2.7-dev"
                }
            },
            "autoload": {
                "psr-4": {
                    "Laminas\\Config\\": "src/"
                }
            },
            "notification-url": "https://packagist.org/downloads/",
            "license": [
                "BSD-3-Clause"
            ],
            "description": "provides a nested object property based user interface for accessing this configuration data within application code",
            "homepage": "https://laminas.dev",
            "keywords": [
                "config",
                "laminas"
            ],
            "time": "2019-12-31T16:30:04+00:00"
        },
        {
            "name": "laminas/laminas-console",
            "version": "2.8.0",
            "source": {
                "type": "git",
                "url": "https://github.com/laminas/laminas-console.git",
                "reference": "478a6ceac3e31fb38d6314088abda8b239ee23a5"
            },
            "dist": {
                "type": "zip",
                "url": "https://api.github.com/repos/laminas/laminas-console/zipball/478a6ceac3e31fb38d6314088abda8b239ee23a5",
                "reference": "478a6ceac3e31fb38d6314088abda8b239ee23a5",
                "shasum": ""
            },
            "require": {
                "laminas/laminas-stdlib": "^3.2.1",
                "laminas/laminas-zendframework-bridge": "^1.0",
                "php": "^5.6 || ^7.0"
            },
            "replace": {
                "zendframework/zend-console": "self.version"
            },
            "require-dev": {
                "laminas/laminas-coding-standard": "~1.0.0",
                "laminas/laminas-filter": "^2.7.2",
                "laminas/laminas-json": "^2.6 || ^3.0",
                "laminas/laminas-validator": "^2.10.1",
                "phpunit/phpunit": "^5.7.23 || ^6.4.3"
            },
            "suggest": {
                "laminas/laminas-filter": "To support DefaultRouteMatcher usage",
                "laminas/laminas-validator": "To support DefaultRouteMatcher usage"
            },
            "type": "library",
            "extra": {
                "branch-alias": {
                    "dev-master": "2.8.x-dev",
                    "dev-develop": "2.9.x-dev"
                }
            },
            "autoload": {
                "psr-4": {
                    "Laminas\\Console\\": "src/"
                }
            },
            "notification-url": "https://packagist.org/downloads/",
            "license": [
                "BSD-3-Clause"
            ],
            "description": "Build console applications using getopt syntax or routing, complete with prompts",
            "homepage": "https://laminas.dev",
            "keywords": [
                "console",
                "laminas"
            ],
            "time": "2019-12-31T16:31:45+00:00"
        },
        {
            "name": "laminas/laminas-crypt",
            "version": "2.6.0",
            "source": {
                "type": "git",
                "url": "https://github.com/laminas/laminas-crypt.git",
                "reference": "6f291fe90c84c74d737c9dc9b8f0ad2b55dc0567"
            },
            "dist": {
                "type": "zip",
                "url": "https://api.github.com/repos/laminas/laminas-crypt/zipball/6f291fe90c84c74d737c9dc9b8f0ad2b55dc0567",
                "reference": "6f291fe90c84c74d737c9dc9b8f0ad2b55dc0567",
                "shasum": ""
            },
            "require": {
                "container-interop/container-interop": "~1.0",
                "laminas/laminas-math": "^2.6",
                "laminas/laminas-stdlib": "^2.7 || ^3.0",
                "laminas/laminas-zendframework-bridge": "^1.0",
                "php": "^5.5 || ^7.0"
            },
            "replace": {
                "zendframework/zend-crypt": "self.version"
            },
            "require-dev": {
                "fabpot/php-cs-fixer": "1.7.*",
                "phpunit/phpunit": "~4.0"
            },
            "suggest": {
                "ext-mcrypt": "Required for most features of Laminas\\Crypt"
            },
            "type": "library",
            "extra": {
                "branch-alias": {
                    "dev-master": "2.6-dev",
                    "dev-develop": "2.7-dev"
                }
            },
            "autoload": {
                "psr-4": {
                    "Laminas\\Crypt\\": "src/"
                }
            },
            "notification-url": "https://packagist.org/downloads/",
            "license": [
                "BSD-3-Clause"
            ],
            "homepage": "https://laminas.dev",
            "keywords": [
                "crypt",
                "laminas"
            ],
            "time": "2019-12-31T16:33:11+00:00"
        },
        {
            "name": "laminas/laminas-db",
            "version": "2.11.3",
            "source": {
                "type": "git",
                "url": "https://github.com/laminas/laminas-db.git",
                "reference": "6c4238918b9204db1eb8cafae2c1940d40f4c007"
            },
            "dist": {
                "type": "zip",
                "url": "https://api.github.com/repos/laminas/laminas-db/zipball/6c4238918b9204db1eb8cafae2c1940d40f4c007",
                "reference": "6c4238918b9204db1eb8cafae2c1940d40f4c007",
                "shasum": ""
            },
            "require": {
                "laminas/laminas-stdlib": "^2.7 || ^3.0",
                "laminas/laminas-zendframework-bridge": "^1.0",
                "php": "^5.6 || ^7.0"
            },
            "replace": {
                "zendframework/zend-db": "^2.11.0"
            },
            "require-dev": {
                "laminas/laminas-coding-standard": "~1.0.0",
                "laminas/laminas-eventmanager": "^2.6.2 || ^3.0",
                "laminas/laminas-hydrator": "^1.1 || ^2.1 || ^3.0",
                "laminas/laminas-servicemanager": "^2.7.5 || ^3.0.3",
                "phpunit/phpunit": "^5.7.27 || ^6.5.14"
            },
            "suggest": {
                "laminas/laminas-eventmanager": "Laminas\\EventManager component",
                "laminas/laminas-hydrator": "Laminas\\Hydrator component for using HydratingResultSets",
                "laminas/laminas-servicemanager": "Laminas\\ServiceManager component"
            },
            "type": "library",
            "extra": {
                "branch-alias": {
                    "dev-master": "2.11.x-dev",
                    "dev-develop": "2.12.x-dev"
                },
                "laminas": {
                    "component": "Laminas\\Db",
                    "config-provider": "Laminas\\Db\\ConfigProvider"
                }
            },
            "autoload": {
                "psr-4": {
                    "Laminas\\Db\\": "src/"
                }
            },
            "notification-url": "https://packagist.org/downloads/",
            "license": [
                "BSD-3-Clause"
            ],
            "description": "Database abstraction layer, SQL abstraction, result set abstraction, and RowDataGateway and TableDataGateway implementations",
            "homepage": "https://laminas.dev",
            "keywords": [
                "db",
                "laminas"
            ],
            "time": "2020-03-29T12:08:51+00:00"
        },
        {
            "name": "laminas/laminas-dependency-plugin",
            "version": "1.0.4",
            "source": {
                "type": "git",
                "url": "https://github.com/laminas/laminas-dependency-plugin.git",
                "reference": "38bf91861f5b4d49f9a1c530327c997f7a7fb2db"
            },
            "dist": {
                "type": "zip",
                "url": "https://api.github.com/repos/laminas/laminas-dependency-plugin/zipball/38bf91861f5b4d49f9a1c530327c997f7a7fb2db",
                "reference": "38bf91861f5b4d49f9a1c530327c997f7a7fb2db",
                "shasum": ""
            },
            "require": {
                "composer-plugin-api": "^1.1",
                "php": "^5.6 || ^7.0"
            },
            "require-dev": {
                "composer/composer": "^1.9",
                "dealerdirect/phpcodesniffer-composer-installer": "^0.5.0",
                "phpcompatibility/php-compatibility": "^9.3",
                "phpunit/phpunit": "^8.4",
                "roave/security-advisories": "dev-master",
                "webimpress/coding-standard": "^1.0"
            },
            "type": "composer-plugin",
            "extra": {
                "branch-alias": {
                    "dev-master": "1.0.x-dev",
                    "dev-develop": "1.1.x-dev"
                },
                "class": "Laminas\\DependencyPlugin\\DependencyRewriterPlugin"
            },
            "autoload": {
                "psr-4": {
                    "Laminas\\DependencyPlugin\\": "src/"
                }
            },
            "notification-url": "https://packagist.org/downloads/",
            "license": [
                "BSD-3-Clause"
            ],
            "description": "Replace zendframework and zfcampus packages with their Laminas Project equivalents.",
            "time": "2020-05-20T13:45:39+00:00"
        },
        {
            "name": "laminas/laminas-di",
            "version": "2.6.1",
            "source": {
                "type": "git",
                "url": "https://github.com/laminas/laminas-di.git",
                "reference": "239b22408a1f8eacda6fc2b838b5065c4cf1d88e"
            },
            "dist": {
                "type": "zip",
                "url": "https://api.github.com/repos/laminas/laminas-di/zipball/239b22408a1f8eacda6fc2b838b5065c4cf1d88e",
                "reference": "239b22408a1f8eacda6fc2b838b5065c4cf1d88e",
                "shasum": ""
            },
            "require": {
                "container-interop/container-interop": "^1.1",
                "laminas/laminas-code": "^2.6 || ^3.0",
                "laminas/laminas-stdlib": "^2.7 || ^3.0",
                "laminas/laminas-zendframework-bridge": "^0.4.5 || ^1.0",
                "php": "^5.5 || ^7.0"
            },
            "replace": {
                "zendframework/zend-di": "self.version"
            },
            "require-dev": {
                "fabpot/php-cs-fixer": "1.7.*",
                "phpunit/phpunit": "~4.0"
            },
            "type": "library",
            "extra": {
                "branch-alias": {
                    "dev-master": "2.6-dev",
                    "dev-develop": "2.7-dev"
                }
            },
            "autoload": {
                "psr-4": {
                    "Laminas\\Di\\": "src/"
                }
            },
            "notification-url": "https://packagist.org/downloads/",
            "license": [
                "BSD-3-Clause"
            ],
            "homepage": "https://laminas.dev",
            "keywords": [
                "di",
                "laminas"
            ],
            "time": "2019-12-31T15:17:33+00:00"
        },
        {
            "name": "laminas/laminas-diactoros",
            "version": "1.8.7p2",
            "source": {
                "type": "git",
                "url": "https://github.com/laminas/laminas-diactoros.git",
                "reference": "6991c1af7c8d2c8efee81b22ba97024781824aaa"
            },
            "dist": {
                "type": "zip",
                "url": "https://api.github.com/repos/laminas/laminas-diactoros/zipball/6991c1af7c8d2c8efee81b22ba97024781824aaa",
                "reference": "6991c1af7c8d2c8efee81b22ba97024781824aaa",
                "shasum": ""
            },
            "require": {
                "laminas/laminas-zendframework-bridge": "^1.0",
                "php": "^5.6 || ^7.0",
                "psr/http-message": "^1.0"
            },
            "provide": {
                "psr/http-message-implementation": "1.0"
            },
            "replace": {
                "zendframework/zend-diactoros": "~1.8.7.0"
            },
            "require-dev": {
                "ext-dom": "*",
                "ext-libxml": "*",
                "laminas/laminas-coding-standard": "~1.0",
                "php-http/psr7-integration-tests": "dev-master",
                "phpunit/phpunit": "^5.7.16 || ^6.0.8 || ^7.2.7"
            },
            "type": "library",
            "extra": {
                "branch-alias": {
                    "dev-release-1.8": "1.8.x-dev"
                }
            },
            "autoload": {
                "files": [
                    "src/functions/create_uploaded_file.php",
                    "src/functions/marshal_headers_from_sapi.php",
                    "src/functions/marshal_method_from_sapi.php",
                    "src/functions/marshal_protocol_version_from_sapi.php",
                    "src/functions/marshal_uri_from_sapi.php",
                    "src/functions/normalize_server.php",
                    "src/functions/normalize_uploaded_files.php",
                    "src/functions/parse_cookie_header.php",
                    "src/functions/create_uploaded_file.legacy.php",
                    "src/functions/marshal_headers_from_sapi.legacy.php",
                    "src/functions/marshal_method_from_sapi.legacy.php",
                    "src/functions/marshal_protocol_version_from_sapi.legacy.php",
                    "src/functions/marshal_uri_from_sapi.legacy.php",
                    "src/functions/normalize_server.legacy.php",
                    "src/functions/normalize_uploaded_files.legacy.php",
                    "src/functions/parse_cookie_header.legacy.php"
                ],
                "psr-4": {
                    "Laminas\\Diactoros\\": "src/"
                }
            },
            "notification-url": "https://packagist.org/downloads/",
            "license": [
                "BSD-3-Clause"
            ],
            "description": "PSR HTTP Message implementations",
            "homepage": "https://laminas.dev",
            "keywords": [
                "http",
                "laminas",
                "psr",
                "psr-7"
            ],
            "time": "2020-03-23T15:28:28+00:00"
        },
        {
            "name": "laminas/laminas-escaper",
            "version": "2.6.1",
            "source": {
                "type": "git",
                "url": "https://github.com/laminas/laminas-escaper.git",
                "reference": "25f2a053eadfa92ddacb609dcbbc39362610da70"
            },
            "dist": {
                "type": "zip",
                "url": "https://api.github.com/repos/laminas/laminas-escaper/zipball/25f2a053eadfa92ddacb609dcbbc39362610da70",
                "reference": "25f2a053eadfa92ddacb609dcbbc39362610da70",
                "shasum": ""
            },
            "require": {
                "laminas/laminas-zendframework-bridge": "^1.0",
                "php": "^5.6 || ^7.0"
            },
            "replace": {
                "zendframework/zend-escaper": "self.version"
            },
            "require-dev": {
                "laminas/laminas-coding-standard": "~1.0.0",
                "phpunit/phpunit": "^5.7.27 || ^6.5.8 || ^7.1.2"
            },
            "type": "library",
            "extra": {
                "branch-alias": {
                    "dev-master": "2.6.x-dev",
                    "dev-develop": "2.7.x-dev"
                }
            },
            "autoload": {
                "psr-4": {
                    "Laminas\\Escaper\\": "src/"
                }
            },
            "notification-url": "https://packagist.org/downloads/",
            "license": [
                "BSD-3-Clause"
            ],
            "description": "Securely and safely escape HTML, HTML attributes, JavaScript, CSS, and URLs",
            "homepage": "https://laminas.dev",
            "keywords": [
                "escaper",
                "laminas"
            ],
            "time": "2019-12-31T16:43:30+00:00"
        },
        {
            "name": "laminas/laminas-eventmanager",
            "version": "3.2.1",
            "source": {
                "type": "git",
                "url": "https://github.com/laminas/laminas-eventmanager.git",
                "reference": "ce4dc0bdf3b14b7f9815775af9dfee80a63b4748"
            },
            "dist": {
                "type": "zip",
                "url": "https://api.github.com/repos/laminas/laminas-eventmanager/zipball/ce4dc0bdf3b14b7f9815775af9dfee80a63b4748",
                "reference": "ce4dc0bdf3b14b7f9815775af9dfee80a63b4748",
                "shasum": ""
            },
            "require": {
                "laminas/laminas-zendframework-bridge": "^1.0",
                "php": "^5.6 || ^7.0"
            },
            "replace": {
                "zendframework/zend-eventmanager": "self.version"
            },
            "require-dev": {
                "athletic/athletic": "^0.1",
                "container-interop/container-interop": "^1.1.0",
                "laminas/laminas-coding-standard": "~1.0.0",
                "laminas/laminas-stdlib": "^2.7.3 || ^3.0",
                "phpunit/phpunit": "^5.7.27 || ^6.5.8 || ^7.1.2"
            },
            "suggest": {
                "container-interop/container-interop": "^1.1.0, to use the lazy listeners feature",
                "laminas/laminas-stdlib": "^2.7.3 || ^3.0, to use the FilterChain feature"
            },
            "type": "library",
            "extra": {
                "branch-alias": {
                    "dev-master": "3.2-dev",
                    "dev-develop": "3.3-dev"
                }
            },
            "autoload": {
                "psr-4": {
                    "Laminas\\EventManager\\": "src/"
                }
            },
            "notification-url": "https://packagist.org/downloads/",
            "license": [
                "BSD-3-Clause"
            ],
            "description": "Trigger and listen to events within a PHP application",
            "homepage": "https://laminas.dev",
            "keywords": [
                "event",
                "eventmanager",
                "events",
                "laminas"
            ],
            "time": "2019-12-31T16:44:52+00:00"
        },
        {
            "name": "laminas/laminas-feed",
            "version": "2.12.2",
            "source": {
                "type": "git",
                "url": "https://github.com/laminas/laminas-feed.git",
                "reference": "8a193ac96ebcb3e16b6ee754ac2a889eefacb654"
            },
            "dist": {
                "type": "zip",
                "url": "https://api.github.com/repos/laminas/laminas-feed/zipball/8a193ac96ebcb3e16b6ee754ac2a889eefacb654",
                "reference": "8a193ac96ebcb3e16b6ee754ac2a889eefacb654",
                "shasum": ""
            },
            "require": {
                "ext-dom": "*",
                "ext-libxml": "*",
                "laminas/laminas-escaper": "^2.5.2",
                "laminas/laminas-stdlib": "^3.2.1",
                "laminas/laminas-zendframework-bridge": "^1.0",
                "php": "^5.6 || ^7.0"
            },
            "replace": {
                "zendframework/zend-feed": "^2.12.0"
            },
            "require-dev": {
                "laminas/laminas-cache": "^2.7.2",
                "laminas/laminas-coding-standard": "~1.0.0",
                "laminas/laminas-db": "^2.8.2",
                "laminas/laminas-http": "^2.7",
                "laminas/laminas-servicemanager": "^2.7.8 || ^3.3",
                "laminas/laminas-validator": "^2.10.1",
                "phpunit/phpunit": "^5.7.27 || ^6.5.14 || ^7.5.20",
                "psr/http-message": "^1.0.1"
            },
            "suggest": {
                "laminas/laminas-cache": "Laminas\\Cache component, for optionally caching feeds between requests",
                "laminas/laminas-db": "Laminas\\Db component, for use with PubSubHubbub",
                "laminas/laminas-http": "Laminas\\Http for PubSubHubbub, and optionally for use with Laminas\\Feed\\Reader",
                "laminas/laminas-servicemanager": "Laminas\\ServiceManager component, for easily extending ExtensionManager implementations",
                "laminas/laminas-validator": "Laminas\\Validator component, for validating email addresses used in Atom feeds and entries when using the Writer subcomponent",
                "psr/http-message": "PSR-7 ^1.0.1, if you wish to use Laminas\\Feed\\Reader\\Http\\Psr7ResponseDecorator"
            },
            "type": "library",
            "extra": {
                "branch-alias": {
                    "dev-master": "2.12.x-dev",
                    "dev-develop": "2.13.x-dev"
                }
            },
            "autoload": {
                "psr-4": {
                    "Laminas\\Feed\\": "src/"
                }
            },
            "notification-url": "https://packagist.org/downloads/",
            "license": [
                "BSD-3-Clause"
            ],
            "description": "provides functionality for consuming RSS and Atom feeds",
            "homepage": "https://laminas.dev",
            "keywords": [
                "feed",
                "laminas"
            ],
            "time": "2020-03-29T12:36:29+00:00"
        },
        {
            "name": "laminas/laminas-filter",
            "version": "2.9.4",
            "source": {
                "type": "git",
                "url": "https://github.com/laminas/laminas-filter.git",
                "reference": "3c4476e772a062cef7531c6793377ae585d89c82"
            },
            "dist": {
                "type": "zip",
                "url": "https://api.github.com/repos/laminas/laminas-filter/zipball/3c4476e772a062cef7531c6793377ae585d89c82",
                "reference": "3c4476e772a062cef7531c6793377ae585d89c82",
                "shasum": ""
            },
            "require": {
                "laminas/laminas-stdlib": "^2.7.7 || ^3.1",
                "laminas/laminas-zendframework-bridge": "^1.0",
                "php": "^5.6 || ^7.0"
            },
            "conflict": {
                "laminas/laminas-validator": "<2.10.1"
            },
            "replace": {
                "zendframework/zend-filter": "^2.9.2"
            },
            "require-dev": {
                "laminas/laminas-coding-standard": "~1.0.0",
                "laminas/laminas-crypt": "^3.2.1",
                "laminas/laminas-servicemanager": "^2.7.8 || ^3.3",
                "laminas/laminas-uri": "^2.6",
                "pear/archive_tar": "^1.4.3",
                "phpunit/phpunit": "^5.7.23 || ^6.4.3",
                "psr/http-factory": "^1.0"
            },
            "suggest": {
                "laminas/laminas-crypt": "Laminas\\Crypt component, for encryption filters",
                "laminas/laminas-i18n": "Laminas\\I18n component for filters depending on i18n functionality",
                "laminas/laminas-servicemanager": "Laminas\\ServiceManager component, for using the filter chain functionality",
                "laminas/laminas-uri": "Laminas\\Uri component, for the UriNormalize filter",
                "psr/http-factory-implementation": "psr/http-factory-implementation, for creating file upload instances when consuming PSR-7 in file upload filters"
            },
            "type": "library",
            "extra": {
                "branch-alias": {
                    "dev-master": "2.9.x-dev",
                    "dev-develop": "2.10.x-dev"
                },
                "laminas": {
                    "component": "Laminas\\Filter",
                    "config-provider": "Laminas\\Filter\\ConfigProvider"
                }
            },
            "autoload": {
                "psr-4": {
                    "Laminas\\Filter\\": "src/"
                }
            },
            "notification-url": "https://packagist.org/downloads/",
            "license": [
                "BSD-3-Clause"
            ],
            "description": "Programmatically filter and normalize data and files",
            "homepage": "https://laminas.dev",
            "keywords": [
                "filter",
                "laminas"
            ],
            "time": "2020-03-29T12:41:29+00:00"
        },
        {
            "name": "laminas/laminas-form",
            "version": "2.14.5",
            "source": {
                "type": "git",
                "url": "https://github.com/laminas/laminas-form.git",
                "reference": "3e22e09751cf6ae031be87a44e092e7925ce5b7b"
            },
            "dist": {
                "type": "zip",
                "url": "https://api.github.com/repos/laminas/laminas-form/zipball/3e22e09751cf6ae031be87a44e092e7925ce5b7b",
                "reference": "3e22e09751cf6ae031be87a44e092e7925ce5b7b",
                "shasum": ""
            },
            "require": {
                "laminas/laminas-hydrator": "^1.1 || ^2.1 || ^3.0",
                "laminas/laminas-inputfilter": "^2.8",
                "laminas/laminas-stdlib": "^3.2.1",
                "laminas/laminas-zendframework-bridge": "^1.0",
                "php": "^5.6 || ^7.0"
            },
            "replace": {
                "zendframework/zend-form": "^2.14.3"
            },
            "require-dev": {
                "doctrine/annotations": "~1.0",
                "laminas/laminas-cache": "^2.6.1",
                "laminas/laminas-captcha": "^2.7.1",
                "laminas/laminas-code": "^2.6 || ^3.0",
                "laminas/laminas-coding-standard": "~1.0.0",
                "laminas/laminas-escaper": "^2.5",
                "laminas/laminas-eventmanager": "^2.6.2 || ^3.0",
                "laminas/laminas-filter": "^2.6",
                "laminas/laminas-i18n": "^2.6",
                "laminas/laminas-recaptcha": "^3.0.0",
                "laminas/laminas-servicemanager": "^2.7.5 || ^3.0.3",
                "laminas/laminas-session": "^2.8.1",
                "laminas/laminas-text": "^2.6",
                "laminas/laminas-validator": "^2.6",
                "laminas/laminas-view": "^2.6.2",
                "phpunit/phpunit": "^5.7.27 || ^6.5.14 || ^7.5.20"
            },
            "suggest": {
                "laminas/laminas-captcha": "^2.7.1, required for using CAPTCHA form elements",
                "laminas/laminas-code": "^2.6 || ^3.0, required to use laminas-form annotations support",
                "laminas/laminas-eventmanager": "^2.6.2 || ^3.0, reuired for laminas-form annotations support",
                "laminas/laminas-i18n": "^2.6, required when using laminas-form view helpers",
                "laminas/laminas-recaptcha": "in order to use the ReCaptcha form element",
                "laminas/laminas-servicemanager": "^2.7.5 || ^3.0.3, required to use the form factories or provide services",
                "laminas/laminas-view": "^2.6.2, required for using the laminas-form view helpers"
            },
            "type": "library",
            "extra": {
                "branch-alias": {
                    "dev-master": "2.14.x-dev",
                    "dev-develop": "2.15.x-dev"
                },
                "laminas": {
                    "component": "Laminas\\Form",
                    "config-provider": "Laminas\\Form\\ConfigProvider"
                }
            },
            "autoload": {
                "psr-4": {
                    "Laminas\\Form\\": "src/"
                },
                "files": [
                    "autoload/formElementManagerPolyfill.php"
                ]
            },
            "notification-url": "https://packagist.org/downloads/",
            "license": [
                "BSD-3-Clause"
            ],
            "description": "Validate and display simple and complex forms, casting forms to business objects and vice versa",
            "homepage": "https://laminas.dev",
            "keywords": [
                "form",
                "laminas"
            ],
            "time": "2020-03-29T12:46:16+00:00"
        },
        {
            "name": "laminas/laminas-http",
            "version": "2.11.2",
            "source": {
                "type": "git",
                "url": "https://github.com/laminas/laminas-http.git",
                "reference": "8c66963b933c80da59433da56a44dfa979f3ec88"
            },
            "dist": {
                "type": "zip",
                "url": "https://api.github.com/repos/laminas/laminas-http/zipball/8c66963b933c80da59433da56a44dfa979f3ec88",
                "reference": "8c66963b933c80da59433da56a44dfa979f3ec88",
                "shasum": ""
            },
            "require": {
                "laminas/laminas-loader": "^2.5.1",
                "laminas/laminas-stdlib": "^3.2.1",
                "laminas/laminas-uri": "^2.5.2",
                "laminas/laminas-validator": "^2.10.1",
                "laminas/laminas-zendframework-bridge": "^1.0",
                "php": "^5.6 || ^7.0"
            },
            "replace": {
                "zendframework/zend-http": "self.version"
            },
            "require-dev": {
                "laminas/laminas-coding-standard": "~1.0.0",
                "laminas/laminas-config": "^3.1 || ^2.6",
                "phpunit/phpunit": "^5.7.27 || ^6.5.8 || ^7.1.3"
            },
            "suggest": {
                "paragonie/certainty": "For automated management of cacert.pem"
            },
            "type": "library",
            "extra": {
                "branch-alias": {
                    "dev-master": "2.11.x-dev",
                    "dev-develop": "2.12.x-dev"
                }
            },
            "autoload": {
                "psr-4": {
                    "Laminas\\Http\\": "src/"
                }
            },
            "notification-url": "https://packagist.org/downloads/",
            "license": [
                "BSD-3-Clause"
            ],
            "description": "Provides an easy interface for performing Hyper-Text Transfer Protocol (HTTP) requests",
            "homepage": "https://laminas.dev",
            "keywords": [
                "http",
                "http client",
                "laminas"
            ],
            "time": "2019-12-31T17:02:36+00:00"
        },
        {
            "name": "laminas/laminas-hydrator",
            "version": "2.4.2",
            "source": {
                "type": "git",
                "url": "https://github.com/laminas/laminas-hydrator.git",
                "reference": "4a0e81cf05f32edcace817f1f48cb4055f689d85"
            },
            "dist": {
                "type": "zip",
                "url": "https://api.github.com/repos/laminas/laminas-hydrator/zipball/4a0e81cf05f32edcace817f1f48cb4055f689d85",
                "reference": "4a0e81cf05f32edcace817f1f48cb4055f689d85",
                "shasum": ""
            },
            "require": {
                "laminas/laminas-stdlib": "^3.0",
                "laminas/laminas-zendframework-bridge": "^1.0",
                "php": "^5.6 || ^7.0"
            },
            "replace": {
                "zendframework/zend-hydrator": "self.version"
            },
            "require-dev": {
                "laminas/laminas-coding-standard": "~1.0.0",
                "laminas/laminas-eventmanager": "^2.6.2 || ^3.0",
                "laminas/laminas-filter": "^2.6",
                "laminas/laminas-inputfilter": "^2.6",
                "laminas/laminas-serializer": "^2.6.1",
                "laminas/laminas-servicemanager": "^2.7.5 || ^3.0.3",
                "phpunit/phpunit": "^5.7.27 || ^6.5.8 || ^7.1.2"
            },
            "suggest": {
                "laminas/laminas-eventmanager": "^2.6.2 || ^3.0, to support aggregate hydrator usage",
                "laminas/laminas-filter": "^2.6, to support naming strategy hydrator usage",
                "laminas/laminas-serializer": "^2.6.1, to use the SerializableStrategy",
                "laminas/laminas-servicemanager": "^2.7.5 || ^3.0.3, to support hydrator plugin manager usage"
            },
            "type": "library",
            "extra": {
                "branch-alias": {
                    "dev-release-2.4": "2.4.x-dev"
                },
                "laminas": {
                    "component": "Laminas\\Hydrator",
                    "config-provider": "Laminas\\Hydrator\\ConfigProvider"
                }
            },
            "autoload": {
                "psr-4": {
                    "Laminas\\Hydrator\\": "src/"
                }
            },
            "notification-url": "https://packagist.org/downloads/",
            "license": [
                "BSD-3-Clause"
            ],
            "description": "Serialize objects to arrays, and vice versa",
            "homepage": "https://laminas.dev",
            "keywords": [
                "hydrator",
                "laminas"
            ],
            "time": "2019-12-31T17:06:38+00:00"
        },
        {
            "name": "laminas/laminas-i18n",
            "version": "2.10.3",
            "source": {
                "type": "git",
                "url": "https://github.com/laminas/laminas-i18n.git",
                "reference": "94ff957a1366f5be94f3d3a9b89b50386649e3ae"
            },
            "dist": {
                "type": "zip",
                "url": "https://api.github.com/repos/laminas/laminas-i18n/zipball/94ff957a1366f5be94f3d3a9b89b50386649e3ae",
                "reference": "94ff957a1366f5be94f3d3a9b89b50386649e3ae",
                "shasum": ""
            },
            "require": {
                "ext-intl": "*",
                "laminas/laminas-stdlib": "^2.7 || ^3.0",
                "laminas/laminas-zendframework-bridge": "^1.0",
                "php": "^5.6 || ^7.0"
            },
            "conflict": {
                "phpspec/prophecy": "<1.9.0"
            },
            "replace": {
                "zendframework/zend-i18n": "^2.10.1"
            },
            "require-dev": {
                "laminas/laminas-cache": "^2.6.1",
                "laminas/laminas-coding-standard": "~1.0.0",
                "laminas/laminas-config": "^2.6",
                "laminas/laminas-eventmanager": "^2.6.2 || ^3.0",
                "laminas/laminas-filter": "^2.6.1",
                "laminas/laminas-servicemanager": "^2.7.5 || ^3.0.3",
                "laminas/laminas-validator": "^2.6",
                "laminas/laminas-view": "^2.6.3",
                "phpunit/phpunit": "^5.7.27 || ^6.5.14 || ^7.5.16"
            },
            "suggest": {
                "laminas/laminas-cache": "Laminas\\Cache component",
                "laminas/laminas-config": "Laminas\\Config component",
                "laminas/laminas-eventmanager": "You should install this package to use the events in the translator",
                "laminas/laminas-filter": "You should install this package to use the provided filters",
                "laminas/laminas-i18n-resources": "Translation resources",
                "laminas/laminas-servicemanager": "Laminas\\ServiceManager component",
                "laminas/laminas-validator": "You should install this package to use the provided validators",
                "laminas/laminas-view": "You should install this package to use the provided view helpers"
            },
            "type": "library",
            "extra": {
                "branch-alias": {
                    "dev-master": "2.10.x-dev",
                    "dev-develop": "2.11.x-dev"
                },
                "laminas": {
                    "component": "Laminas\\I18n",
                    "config-provider": "Laminas\\I18n\\ConfigProvider"
                }
            },
            "autoload": {
                "psr-4": {
                    "Laminas\\I18n\\": "src/"
                }
            },
            "notification-url": "https://packagist.org/downloads/",
            "license": [
                "BSD-3-Clause"
            ],
            "description": "Provide translations for your application, and filter and validate internationalized values",
            "homepage": "https://laminas.dev",
            "keywords": [
                "i18n",
                "laminas"
            ],
            "time": "2020-03-29T12:51:08+00:00"
        },
        {
            "name": "laminas/laminas-inputfilter",
            "version": "2.10.1",
            "source": {
                "type": "git",
                "url": "git@github.com:laminas/laminas-inputfilter.git",
                "reference": "b29ce8f512c966468eee37ea4873ae5fb545d00a"
            },
            "dist": {
                "type": "zip",
                "url": "https://api.github.com/repos/laminas/laminas-inputfilter/zipball/b29ce8f512c966468eee37ea4873ae5fb545d00a",
                "reference": "b29ce8f512c966468eee37ea4873ae5fb545d00a",
                "shasum": ""
            },
            "require": {
                "laminas/laminas-filter": "^2.9.1",
                "laminas/laminas-servicemanager": "^2.7.10 || ^3.3.1",
                "laminas/laminas-stdlib": "^2.7 || ^3.0",
                "laminas/laminas-validator": "^2.11",
                "laminas/laminas-zendframework-bridge": "^1.0",
                "php": "^5.6 || ^7.0"
            },
            "replace": {
                "zendframework/zend-inputfilter": "self.version"
            },
            "require-dev": {
                "laminas/laminas-coding-standard": "~1.0.0",
                "phpunit/phpunit": "^5.7.27 || ^6.5.14 || ^7.5.15",
                "psr/http-message": "^1.0"
            },
            "suggest": {
                "psr/http-message-implementation": "PSR-7 is required if you wish to validate PSR-7 UploadedFileInterface payloads"
            },
            "type": "library",
            "extra": {
                "branch-alias": {
                    "dev-master": "2.10.x-dev",
                    "dev-develop": "2.11.x-dev"
                },
                "laminas": {
                    "component": "Laminas\\InputFilter",
                    "config-provider": "Laminas\\InputFilter\\ConfigProvider"
                }
            },
            "autoload": {
                "psr-4": {
                    "Laminas\\InputFilter\\": "src/"
                }
            },
            "notification-url": "https://packagist.org/downloads/",
            "license": [
                "BSD-3-Clause"
            ],
            "description": "Normalize and validate input sets from the web, APIs, the CLI, and more, including files",
            "homepage": "https://laminas.dev",
            "keywords": [
                "inputfilter",
                "laminas"
            ],
            "time": "2019-12-31T17:11:54+00:00"
        },
        {
            "name": "laminas/laminas-json",
            "version": "2.6.1",
            "source": {
                "type": "git",
                "url": "https://github.com/laminas/laminas-json.git",
                "reference": "db58425b7f0eba44a7539450cc926af80915951a"
            },
            "dist": {
                "type": "zip",
                "url": "https://api.github.com/repos/laminas/laminas-json/zipball/db58425b7f0eba44a7539450cc926af80915951a",
                "reference": "db58425b7f0eba44a7539450cc926af80915951a",
                "shasum": ""
            },
            "require": {
                "laminas/laminas-zendframework-bridge": "^1.0",
                "php": "^5.5 || ^7.0"
            },
            "replace": {
                "zendframework/zend-json": "self.version"
            },
            "require-dev": {
                "fabpot/php-cs-fixer": "1.7.*",
                "laminas/laminas-http": "^2.5.4",
                "laminas/laminas-server": "^2.6.1",
                "laminas/laminas-stdlib": "^2.5 || ^3.0",
                "laminas/laminas-xml": "^1.0.2",
                "phpunit/phpunit": "~4.0"
            },
            "suggest": {
                "laminas/laminas-http": "Laminas\\Http component, required to use Laminas\\Json\\Server",
                "laminas/laminas-server": "Laminas\\Server component, required to use Laminas\\Json\\Server",
                "laminas/laminas-stdlib": "Laminas\\Stdlib component, for use with caching Laminas\\Json\\Server responses",
                "laminas/laminas-xml": "To support Laminas\\Json\\Json::fromXml() usage"
            },
            "type": "library",
            "extra": {
                "branch-alias": {
                    "dev-master": "2.6-dev",
                    "dev-develop": "2.7-dev"
                }
            },
            "autoload": {
                "psr-4": {
                    "Laminas\\Json\\": "src/"
                }
            },
            "notification-url": "https://packagist.org/downloads/",
            "license": [
                "BSD-3-Clause"
            ],
            "description": "provides convenience methods for serializing native PHP to JSON and decoding JSON to native PHP",
            "homepage": "https://laminas.dev",
            "keywords": [
                "json",
                "laminas"
            ],
            "time": "2019-12-31T17:15:00+00:00"
        },
        {
            "name": "laminas/laminas-loader",
            "version": "2.6.1",
            "source": {
                "type": "git",
                "url": "https://github.com/laminas/laminas-loader.git",
                "reference": "5d01c2c237ae9e68bec262f339947e2ea18979bc"
            },
            "dist": {
                "type": "zip",
                "url": "https://api.github.com/repos/laminas/laminas-loader/zipball/5d01c2c237ae9e68bec262f339947e2ea18979bc",
                "reference": "5d01c2c237ae9e68bec262f339947e2ea18979bc",
                "shasum": ""
            },
            "require": {
                "laminas/laminas-zendframework-bridge": "^1.0",
                "php": "^5.6 || ^7.0"
            },
            "replace": {
                "zendframework/zend-loader": "self.version"
            },
            "require-dev": {
                "laminas/laminas-coding-standard": "~1.0.0",
                "phpunit/phpunit": "^5.7.27 || ^6.5.8 || ^7.1.4"
            },
            "type": "library",
            "extra": {
                "branch-alias": {
                    "dev-master": "2.6.x-dev",
                    "dev-develop": "2.7.x-dev"
                }
            },
            "autoload": {
                "psr-4": {
                    "Laminas\\Loader\\": "src/"
                }
            },
            "notification-url": "https://packagist.org/downloads/",
            "license": [
                "BSD-3-Clause"
            ],
            "description": "Autoloading and plugin loading strategies",
            "homepage": "https://laminas.dev",
            "keywords": [
                "laminas",
                "loader"
            ],
            "time": "2019-12-31T17:18:27+00:00"
        },
        {
            "name": "laminas/laminas-log",
            "version": "2.12.0",
            "source": {
                "type": "git",
                "url": "https://github.com/laminas/laminas-log.git",
                "reference": "4e92d841b48868714a070b10866e94be80fc92ff"
            },
            "dist": {
                "type": "zip",
                "url": "https://api.github.com/repos/laminas/laminas-log/zipball/4e92d841b48868714a070b10866e94be80fc92ff",
                "reference": "4e92d841b48868714a070b10866e94be80fc92ff",
                "shasum": ""
            },
            "require": {
                "laminas/laminas-servicemanager": "^2.7.5 || ^3.0.3",
                "laminas/laminas-stdlib": "^2.7 || ^3.0",
                "laminas/laminas-zendframework-bridge": "^1.0",
                "php": "^5.6 || ^7.0",
                "psr/log": "^1.1.2"
            },
            "provide": {
                "psr/log-implementation": "1.0.0"
            },
            "replace": {
                "zendframework/zend-log": "self.version"
            },
            "require-dev": {
                "laminas/laminas-coding-standard": "~1.0.0",
                "laminas/laminas-db": "^2.6",
                "laminas/laminas-escaper": "^2.5",
                "laminas/laminas-filter": "^2.5",
                "laminas/laminas-mail": "^2.6.1",
                "laminas/laminas-validator": "^2.10.1",
                "mikey179/vfsstream": "^1.6.7",
                "phpunit/phpunit": "^5.7.27 || ^6.5.14 || ^7.5.15"
            },
            "suggest": {
                "ext-mongo": "mongo extension to use Mongo writer",
                "ext-mongodb": "mongodb extension to use MongoDB writer",
                "laminas/laminas-db": "Laminas\\Db component to use the database log writer",
                "laminas/laminas-escaper": "Laminas\\Escaper component, for use in the XML log formatter",
                "laminas/laminas-mail": "Laminas\\Mail component to use the email log writer",
                "laminas/laminas-validator": "Laminas\\Validator component to block invalid log messages"
            },
            "type": "library",
            "extra": {
                "branch-alias": {
                    "dev-master": "2.12.x-dev",
                    "dev-develop": "2.13.x-dev"
                },
                "laminas": {
                    "component": "Laminas\\Log",
                    "config-provider": "Laminas\\Log\\ConfigProvider"
                }
            },
            "autoload": {
                "psr-4": {
                    "Laminas\\Log\\": "src/"
                }
            },
            "notification-url": "https://packagist.org/downloads/",
            "license": [
                "BSD-3-Clause"
            ],
            "description": "Robust, composite logger with filtering, formatting, and PSR-3 support",
            "homepage": "https://laminas.dev",
            "keywords": [
                "laminas",
                "log",
                "logging"
            ],
            "time": "2019-12-31T17:18:59+00:00"
        },
        {
            "name": "laminas/laminas-mail",
            "version": "2.10.1",
            "source": {
                "type": "git",
                "url": "https://github.com/laminas/laminas-mail.git",
                "reference": "cfe0711446c8d9c392e9fc664c9ccc180fa89005"
            },
            "dist": {
                "type": "zip",
                "url": "https://api.github.com/repos/laminas/laminas-mail/zipball/cfe0711446c8d9c392e9fc664c9ccc180fa89005",
                "reference": "cfe0711446c8d9c392e9fc664c9ccc180fa89005",
                "shasum": ""
            },
            "require": {
                "ext-iconv": "*",
                "laminas/laminas-loader": "^2.5",
                "laminas/laminas-mime": "^2.5",
                "laminas/laminas-stdlib": "^2.7 || ^3.0",
                "laminas/laminas-validator": "^2.10.2",
                "laminas/laminas-zendframework-bridge": "^1.0",
                "php": "^5.6 || ^7.0",
                "true/punycode": "^2.1"
            },
            "replace": {
                "zendframework/zend-mail": "^2.10.0"
            },
            "require-dev": {
                "laminas/laminas-coding-standard": "~1.0.0",
                "laminas/laminas-config": "^2.6",
                "laminas/laminas-crypt": "^2.6 || ^3.0",
                "laminas/laminas-servicemanager": "^2.7.10 || ^3.3.1",
                "phpunit/phpunit": "^5.7.25 || ^6.4.4 || ^7.1.4"
            },
            "suggest": {
                "laminas/laminas-crypt": "Crammd5 support in SMTP Auth",
                "laminas/laminas-servicemanager": "^2.7.10 || ^3.3.1 when using SMTP to deliver messages"
            },
            "type": "library",
            "extra": {
                "branch-alias": {
                    "dev-master": "2.10.x-dev",
                    "dev-develop": "2.11.x-dev"
                },
                "laminas": {
                    "component": "Laminas\\Mail",
                    "config-provider": "Laminas\\Mail\\ConfigProvider"
                }
            },
            "autoload": {
                "psr-4": {
                    "Laminas\\Mail\\": "src/"
                }
            },
            "notification-url": "https://packagist.org/downloads/",
            "license": [
                "BSD-3-Clause"
            ],
            "description": "Provides generalized functionality to compose and send both text and MIME-compliant multipart e-mail messages",
            "homepage": "https://laminas.dev",
            "keywords": [
                "laminas",
                "mail"
            ],
            "time": "2020-04-21T16:42:19+00:00"
        },
        {
            "name": "laminas/laminas-math",
            "version": "2.7.1",
            "source": {
                "type": "git",
                "url": "https://github.com/laminas/laminas-math.git",
                "reference": "8027b37e00accc43f28605c7d8fd081baed1f475"
            },
            "dist": {
                "type": "zip",
                "url": "https://api.github.com/repos/laminas/laminas-math/zipball/8027b37e00accc43f28605c7d8fd081baed1f475",
                "reference": "8027b37e00accc43f28605c7d8fd081baed1f475",
                "shasum": ""
            },
            "require": {
                "laminas/laminas-zendframework-bridge": "^1.0",
                "php": "^5.5 || ^7.0"
            },
            "replace": {
                "zendframework/zend-math": "self.version"
            },
            "require-dev": {
                "fabpot/php-cs-fixer": "1.7.*",
                "ircmaxell/random-lib": "~1.1",
                "phpunit/phpunit": "~4.0"
            },
            "suggest": {
                "ext-bcmath": "If using the bcmath functionality",
                "ext-gmp": "If using the gmp functionality",
                "ircmaxell/random-lib": "Fallback random byte generator for Laminas\\Math\\Rand if Mcrypt extensions is unavailable"
            },
            "type": "library",
            "extra": {
                "branch-alias": {
                    "dev-master": "2.7-dev",
                    "dev-develop": "2.8-dev"
                }
            },
            "autoload": {
                "psr-4": {
                    "Laminas\\Math\\": "src/"
                }
            },
            "notification-url": "https://packagist.org/downloads/",
            "license": [
                "BSD-3-Clause"
            ],
            "homepage": "https://laminas.dev",
            "keywords": [
                "laminas",
                "math"
            ],
            "time": "2019-12-31T17:24:15+00:00"
        },
        {
            "name": "laminas/laminas-mime",
            "version": "2.7.4",
            "source": {
                "type": "git",
                "url": "https://github.com/laminas/laminas-mime.git",
                "reference": "e45a7d856bf7b4a7b5bd00d6371f9961dc233add"
            },
            "dist": {
                "type": "zip",
                "url": "https://api.github.com/repos/laminas/laminas-mime/zipball/e45a7d856bf7b4a7b5bd00d6371f9961dc233add",
                "reference": "e45a7d856bf7b4a7b5bd00d6371f9961dc233add",
                "shasum": ""
            },
            "require": {
                "laminas/laminas-stdlib": "^2.7 || ^3.0",
                "laminas/laminas-zendframework-bridge": "^1.0",
                "php": "^5.6 || ^7.0"
            },
            "replace": {
                "zendframework/zend-mime": "^2.7.2"
            },
            "require-dev": {
                "laminas/laminas-coding-standard": "~1.0.0",
                "laminas/laminas-mail": "^2.6",
                "phpunit/phpunit": "^5.7.27 || ^6.5.14 || ^7.5.20"
            },
            "suggest": {
                "laminas/laminas-mail": "Laminas\\Mail component"
            },
            "type": "library",
            "extra": {
                "branch-alias": {
                    "dev-master": "2.7.x-dev",
                    "dev-develop": "2.8.x-dev"
                }
            },
            "autoload": {
                "psr-4": {
                    "Laminas\\Mime\\": "src/"
                }
            },
            "notification-url": "https://packagist.org/downloads/",
            "license": [
                "BSD-3-Clause"
            ],
            "description": "Create and parse MIME messages and parts",
            "homepage": "https://laminas.dev",
            "keywords": [
                "laminas",
                "mime"
            ],
            "time": "2020-03-29T13:12:07+00:00"
        },
        {
            "name": "laminas/laminas-modulemanager",
            "version": "2.8.4",
            "source": {
                "type": "git",
                "url": "https://github.com/laminas/laminas-modulemanager.git",
                "reference": "92b1cde1aab5aef687b863face6dd5d9c6751c78"
            },
            "dist": {
                "type": "zip",
                "url": "https://api.github.com/repos/laminas/laminas-modulemanager/zipball/92b1cde1aab5aef687b863face6dd5d9c6751c78",
                "reference": "92b1cde1aab5aef687b863face6dd5d9c6751c78",
                "shasum": ""
            },
            "require": {
                "laminas/laminas-config": "^3.1 || ^2.6",
                "laminas/laminas-eventmanager": "^3.2 || ^2.6.3",
                "laminas/laminas-stdlib": "^3.1 || ^2.7",
                "laminas/laminas-zendframework-bridge": "^1.0",
                "php": "^5.6 || ^7.0"
            },
            "replace": {
                "zendframework/zend-modulemanager": "self.version"
            },
            "require-dev": {
                "laminas/laminas-coding-standard": "~1.0.0",
                "laminas/laminas-console": "^2.6",
                "laminas/laminas-di": "^2.6",
                "laminas/laminas-loader": "^2.5",
                "laminas/laminas-mvc": "^3.0 || ^2.7",
                "laminas/laminas-servicemanager": "^3.0.3 || ^2.7.5",
                "phpunit/phpunit": "^5.7.27 || ^6.5.14 || ^7.5.16"
            },
            "suggest": {
                "laminas/laminas-console": "Laminas\\Console component",
                "laminas/laminas-loader": "Laminas\\Loader component if you are not using Composer autoloading for your modules",
                "laminas/laminas-mvc": "Laminas\\Mvc component",
                "laminas/laminas-servicemanager": "Laminas\\ServiceManager component"
            },
            "type": "library",
            "extra": {
                "branch-alias": {
                    "dev-master": "2.8.x-dev",
                    "dev-develop": "2.9.x-dev"
                }
            },
            "autoload": {
                "psr-4": {
                    "Laminas\\ModuleManager\\": "src/"
                }
            },
            "notification-url": "https://packagist.org/downloads/",
            "license": [
                "BSD-3-Clause"
            ],
            "description": "Modular application system for laminas-mvc applications",
            "homepage": "https://laminas.dev",
            "keywords": [
                "laminas",
                "modulemanager"
            ],
            "time": "2019-12-31T17:26:56+00:00"
        },
        {
            "name": "laminas/laminas-mvc",
            "version": "2.7.15",
            "source": {
                "type": "git",
                "url": "https://github.com/laminas/laminas-mvc.git",
                "reference": "7e7198b03556a57fb5fd3ed919d9e1cf71500642"
            },
            "dist": {
                "type": "zip",
                "url": "https://api.github.com/repos/laminas/laminas-mvc/zipball/7e7198b03556a57fb5fd3ed919d9e1cf71500642",
                "reference": "7e7198b03556a57fb5fd3ed919d9e1cf71500642",
                "shasum": ""
            },
            "require": {
                "container-interop/container-interop": "^1.1",
                "laminas/laminas-console": "^2.7",
                "laminas/laminas-eventmanager": "^2.6.4 || ^3.0",
                "laminas/laminas-form": "^2.11",
                "laminas/laminas-hydrator": "^1.1 || ^2.4",
                "laminas/laminas-psr7bridge": "^0.2",
                "laminas/laminas-servicemanager": "^2.7.10 || ^3.0.3",
                "laminas/laminas-stdlib": "^2.7.5 || ^3.0",
                "laminas/laminas-zendframework-bridge": "^1.0",
                "php": "^5.5 || ^7.0"
            },
            "replace": {
                "zendframework/zend-mvc": "self.version"
            },
            "require-dev": {
                "friendsofphp/php-cs-fixer": "1.7.*",
                "laminas/laminas-authentication": "^2.6",
                "laminas/laminas-cache": "^2.8",
                "laminas/laminas-di": "^2.6",
                "laminas/laminas-filter": "^2.8",
                "laminas/laminas-http": "^2.8",
                "laminas/laminas-i18n": "^2.8",
                "laminas/laminas-inputfilter": "^2.8",
                "laminas/laminas-json": "^2.6.1",
                "laminas/laminas-log": "^2.9.3",
                "laminas/laminas-modulemanager": "^2.8",
                "laminas/laminas-serializer": "^2.8",
                "laminas/laminas-session": "^2.8.1",
                "laminas/laminas-text": "^2.7",
                "laminas/laminas-uri": "^2.6",
                "laminas/laminas-validator": "^2.10",
                "laminas/laminas-view": "^2.9",
                "phpunit/phpunit": "^4.8.36",
                "sebastian/comparator": "^1.2.4",
                "sebastian/version": "^1.0.4"
            },
            "suggest": {
                "laminas/laminas-authentication": "Laminas\\Authentication component for Identity plugin",
                "laminas/laminas-config": "Laminas\\Config component",
                "laminas/laminas-di": "Laminas\\Di component",
                "laminas/laminas-filter": "Laminas\\Filter component",
                "laminas/laminas-http": "Laminas\\Http component",
                "laminas/laminas-i18n": "Laminas\\I18n component for translatable segments",
                "laminas/laminas-inputfilter": "Laminas\\Inputfilter component",
                "laminas/laminas-json": "Laminas\\Json component",
                "laminas/laminas-log": "Laminas\\Log component",
                "laminas/laminas-modulemanager": "Laminas\\ModuleManager component",
                "laminas/laminas-serializer": "Laminas\\Serializer component",
                "laminas/laminas-servicemanager-di": "^1.0.1, if using laminas-servicemanager v3 and requiring the laminas-di integration",
                "laminas/laminas-session": "Laminas\\Session component for FlashMessenger, PRG, and FPRG plugins",
                "laminas/laminas-text": "Laminas\\Text component",
                "laminas/laminas-uri": "Laminas\\Uri component",
                "laminas/laminas-validator": "Laminas\\Validator component",
                "laminas/laminas-view": "Laminas\\View component"
            },
            "type": "library",
            "extra": {
                "branch-alias": {
                    "dev-master": "2.7-dev",
                    "dev-develop": "3.0-dev"
                }
            },
            "autoload": {
                "files": [
                    "src/autoload.php"
                ],
                "psr-4": {
                    "Laminas\\Mvc\\": "src/"
                }
            },
            "notification-url": "https://packagist.org/downloads/",
            "license": [
                "BSD-3-Clause"
            ],
            "homepage": "https://laminas.dev",
            "keywords": [
                "laminas",
                "mvc"
            ],
            "time": "2019-12-31T17:32:15+00:00"
        },
        {
            "name": "laminas/laminas-psr7bridge",
            "version": "0.2.2",
            "source": {
                "type": "git",
                "url": "https://github.com/laminas/laminas-psr7bridge.git",
                "reference": "14780ef1d40effd59d77ab29c6d439b2af42cdfa"
            },
            "dist": {
                "type": "zip",
                "url": "https://api.github.com/repos/laminas/laminas-psr7bridge/zipball/14780ef1d40effd59d77ab29c6d439b2af42cdfa",
                "reference": "14780ef1d40effd59d77ab29c6d439b2af42cdfa",
                "shasum": ""
            },
            "require": {
                "laminas/laminas-diactoros": "^1.1",
                "laminas/laminas-http": "^2.5",
                "laminas/laminas-zendframework-bridge": "^1.0",
                "php": ">=5.5",
                "psr/http-message": "^1.0"
            },
            "replace": {
                "zendframework/zend-psr7bridge": "self.version"
            },
            "require-dev": {
                "phpunit/phpunit": "^4.7",
                "squizlabs/php_codesniffer": "^2.3"
            },
            "type": "library",
            "extra": {
                "branch-alias": {
                    "dev-master": "1.0-dev",
                    "dev-develop": "1.1-dev"
                }
            },
            "autoload": {
                "psr-4": {
                    "Laminas\\Psr7Bridge\\": "src/"
                }
            },
            "notification-url": "https://packagist.org/downloads/",
            "license": [
                "BSD-3-Clause"
            ],
            "description": "PSR-7 <-> Laminas\\Http bridge",
            "homepage": "https://laminas.dev",
            "keywords": [
                "http",
                "laminas",
                "psr",
                "psr-7"
            ],
            "time": "2019-12-31T17:38:47+00:00"
        },
        {
            "name": "laminas/laminas-serializer",
            "version": "2.9.1",
            "source": {
                "type": "git",
                "url": "https://github.com/laminas/laminas-serializer.git",
                "reference": "c1c9361f114271b0736db74e0083a919081af5e0"
            },
            "dist": {
                "type": "zip",
                "url": "https://api.github.com/repos/laminas/laminas-serializer/zipball/c1c9361f114271b0736db74e0083a919081af5e0",
                "reference": "c1c9361f114271b0736db74e0083a919081af5e0",
                "shasum": ""
            },
            "require": {
                "laminas/laminas-json": "^2.5 || ^3.0",
                "laminas/laminas-stdlib": "^2.7 || ^3.0",
                "laminas/laminas-zendframework-bridge": "^1.0",
                "php": "^5.6 || ^7.0"
            },
            "replace": {
                "zendframework/zend-serializer": "self.version"
            },
            "require-dev": {
                "laminas/laminas-coding-standard": "~1.0.0",
                "laminas/laminas-math": "^2.6 || ^3.0",
                "laminas/laminas-servicemanager": "^2.7.5 || ^3.0.3",
                "phpunit/phpunit": "^5.7.27 || ^6.5.14 || ^7.5.16"
            },
            "suggest": {
                "laminas/laminas-math": "(^2.6 || ^3.0) To support Python Pickle serialization",
                "laminas/laminas-servicemanager": "(^2.7.5 || ^3.0.3) To support plugin manager support"
            },
            "type": "library",
            "extra": {
                "branch-alias": {
                    "dev-master": "2.9.x-dev",
                    "dev-develop": "2.10.x-dev"
                },
                "laminas": {
                    "component": "Laminas\\Serializer",
                    "config-provider": "Laminas\\Serializer\\ConfigProvider"
                }
            },
            "autoload": {
                "psr-4": {
                    "Laminas\\Serializer\\": "src/"
                }
            },
            "notification-url": "https://packagist.org/downloads/",
            "license": [
                "BSD-3-Clause"
            ],
            "description": "Serialize and deserialize PHP structures to a variety of representations",
            "homepage": "https://laminas.dev",
            "keywords": [
                "laminas",
                "serializer"
            ],
            "time": "2019-12-31T17:42:11+00:00"
        },
        {
            "name": "laminas/laminas-server",
            "version": "2.8.1",
            "source": {
                "type": "git",
                "url": "https://github.com/laminas/laminas-server.git",
                "reference": "4aaca9174c40a2fab2e2aa77999da99f71bdd88e"
            },
            "dist": {
                "type": "zip",
                "url": "https://api.github.com/repos/laminas/laminas-server/zipball/4aaca9174c40a2fab2e2aa77999da99f71bdd88e",
                "reference": "4aaca9174c40a2fab2e2aa77999da99f71bdd88e",
                "shasum": ""
            },
            "require": {
                "laminas/laminas-code": "^2.5 || ^3.0",
                "laminas/laminas-stdlib": "^2.5 || ^3.0",
                "laminas/laminas-zendframework-bridge": "^1.0",
                "php": "^5.6 || ^7.0"
            },
            "replace": {
                "zendframework/zend-server": "self.version"
            },
            "require-dev": {
                "laminas/laminas-coding-standard": "~1.0.0",
                "phpunit/phpunit": "^5.7.27 || ^6.5.8 || ^7.1.4"
            },
            "type": "library",
            "extra": {
                "branch-alias": {
                    "dev-master": "2.8.x-dev",
                    "dev-develop": "2.9.x-dev"
                }
            },
            "autoload": {
                "psr-4": {
                    "Laminas\\Server\\": "src/"
                }
            },
            "notification-url": "https://packagist.org/downloads/",
            "license": [
                "BSD-3-Clause"
            ],
            "description": "Create Reflection-based RPC servers",
            "homepage": "https://laminas.dev",
            "keywords": [
                "laminas",
                "server"
            ],
            "time": "2019-12-31T17:43:03+00:00"
        },
        {
            "name": "laminas/laminas-servicemanager",
            "version": "2.7.11",
            "source": {
                "type": "git",
                "url": "https://github.com/laminas/laminas-servicemanager.git",
                "reference": "841abb656c6018afebeec1f355be438426d6a3dd"
            },
            "dist": {
                "type": "zip",
                "url": "https://api.github.com/repos/laminas/laminas-servicemanager/zipball/841abb656c6018afebeec1f355be438426d6a3dd",
                "reference": "841abb656c6018afebeec1f355be438426d6a3dd",
                "shasum": ""
            },
            "require": {
                "container-interop/container-interop": "~1.0",
                "laminas/laminas-zendframework-bridge": "^1.0",
                "php": "^5.5 || ^7.0"
            },
            "replace": {
                "zendframework/zend-servicemanager": "self.version"
            },
            "require-dev": {
                "athletic/athletic": "dev-master",
                "fabpot/php-cs-fixer": "1.7.*",
                "laminas/laminas-di": "~2.5",
                "laminas/laminas-mvc": "~2.5",
                "phpunit/phpunit": "~4.0"
            },
            "suggest": {
                "laminas/laminas-di": "Laminas\\Di component",
                "ocramius/proxy-manager": "ProxyManager 0.5.* to handle lazy initialization of services"
            },
            "type": "library",
            "extra": {
                "branch-alias": {
                    "dev-master": "2.7-dev",
                    "dev-develop": "3.0-dev"
                }
            },
            "autoload": {
                "psr-4": {
                    "Laminas\\ServiceManager\\": "src/"
                }
            },
            "notification-url": "https://packagist.org/downloads/",
            "license": [
                "BSD-3-Clause"
            ],
            "homepage": "https://laminas.dev",
            "keywords": [
                "laminas",
                "servicemanager"
            ],
            "time": "2019-12-31T17:44:16+00:00"
        },
        {
            "name": "laminas/laminas-session",
            "version": "2.9.3",
            "source": {
                "type": "git",
                "url": "https://github.com/laminas/laminas-session.git",
                "reference": "519e8966146536cd97c1cc3d59a21b095fb814d7"
            },
            "dist": {
                "type": "zip",
                "url": "https://api.github.com/repos/laminas/laminas-session/zipball/519e8966146536cd97c1cc3d59a21b095fb814d7",
                "reference": "519e8966146536cd97c1cc3d59a21b095fb814d7",
                "shasum": ""
            },
            "require": {
                "laminas/laminas-eventmanager": "^2.6.2 || ^3.0",
                "laminas/laminas-stdlib": "^3.2.1",
                "laminas/laminas-zendframework-bridge": "^1.0",
                "php": "^5.6 || ^7.0"
            },
            "replace": {
                "zendframework/zend-session": "^2.9.1"
            },
            "require-dev": {
                "container-interop/container-interop": "^1.1",
                "laminas/laminas-cache": "^2.6.1",
                "laminas/laminas-coding-standard": "~1.0.0",
                "laminas/laminas-db": "^2.7",
                "laminas/laminas-http": "^2.5.4",
                "laminas/laminas-servicemanager": "^2.7.5 || ^3.0.3",
                "laminas/laminas-validator": "^2.6",
                "mongodb/mongodb": "^1.0.1",
                "php-mock/php-mock-phpunit": "^1.1.2 || ^2.0",
                "phpunit/phpunit": "^5.7.27 || ^6.5.14 || ^7.5.20"
            },
            "suggest": {
                "laminas/laminas-cache": "Laminas\\Cache component",
                "laminas/laminas-db": "Laminas\\Db component",
                "laminas/laminas-http": "Laminas\\Http component",
                "laminas/laminas-servicemanager": "Laminas\\ServiceManager component",
                "laminas/laminas-validator": "Laminas\\Validator component",
                "mongodb/mongodb": "If you want to use the MongoDB session save handler"
            },
            "type": "library",
            "extra": {
                "branch-alias": {
                    "dev-master": "2.9.x-dev",
                    "dev-develop": "2.10.x-dev"
                },
                "laminas": {
                    "component": "Laminas\\Session",
                    "config-provider": "Laminas\\Session\\ConfigProvider"
                }
            },
            "autoload": {
                "psr-4": {
                    "Laminas\\Session\\": "src/"
                }
            },
            "notification-url": "https://packagist.org/downloads/",
            "license": [
                "BSD-3-Clause"
            ],
            "description": "Object-oriented interface to PHP sessions and storage",
            "homepage": "https://laminas.dev",
            "keywords": [
                "laminas",
                "session"
            ],
            "time": "2020-03-29T13:26:04+00:00"
        },
        {
            "name": "laminas/laminas-soap",
            "version": "2.8.0",
            "source": {
                "type": "git",
                "url": "https://github.com/laminas/laminas-soap.git",
                "reference": "34f91d5c4c0a78bc5689cca2d1eaf829b27edd72"
            },
            "dist": {
                "type": "zip",
                "url": "https://api.github.com/repos/laminas/laminas-soap/zipball/34f91d5c4c0a78bc5689cca2d1eaf829b27edd72",
                "reference": "34f91d5c4c0a78bc5689cca2d1eaf829b27edd72",
                "shasum": ""
            },
            "require": {
                "ext-soap": "*",
                "laminas/laminas-server": "^2.6.1",
                "laminas/laminas-stdlib": "^2.7 || ^3.0",
                "laminas/laminas-uri": "^2.5.2",
                "laminas/laminas-zendframework-bridge": "^1.0",
                "php": "^5.6 || ^7.0"
            },
            "replace": {
                "zendframework/zend-soap": "self.version"
            },
            "require-dev": {
                "laminas/laminas-coding-standard": "~1.0.0",
                "laminas/laminas-config": "^2.6",
                "laminas/laminas-http": "^2.5.4",
                "phpunit/phpunit": "^5.7.21 || ^6.3"
            },
            "suggest": {
                "laminas/laminas-http": "Laminas\\Http component"
            },
            "type": "library",
            "extra": {
                "branch-alias": {
                    "dev-master": "2.7.x-dev",
                    "dev-develop": "2.8.x-dev"
                }
            },
            "autoload": {
                "psr-4": {
                    "Laminas\\Soap\\": "src/"
                }
            },
            "notification-url": "https://packagist.org/downloads/",
            "license": [
                "BSD-3-Clause"
            ],
            "homepage": "https://laminas.dev",
            "keywords": [
                "laminas",
                "soap"
            ],
            "time": "2019-12-31T17:48:49+00:00"
        },
        {
            "name": "laminas/laminas-stdlib",
            "version": "3.2.1",
            "source": {
                "type": "git",
                "url": "https://github.com/laminas/laminas-stdlib.git",
                "reference": "2b18347625a2f06a1a485acfbc870f699dbe51c6"
            },
            "dist": {
                "type": "zip",
                "url": "https://api.github.com/repos/laminas/laminas-stdlib/zipball/2b18347625a2f06a1a485acfbc870f699dbe51c6",
                "reference": "2b18347625a2f06a1a485acfbc870f699dbe51c6",
                "shasum": ""
            },
            "require": {
                "laminas/laminas-zendframework-bridge": "^1.0",
                "php": "^5.6 || ^7.0"
            },
            "replace": {
                "zendframework/zend-stdlib": "self.version"
            },
            "require-dev": {
                "laminas/laminas-coding-standard": "~1.0.0",
                "phpbench/phpbench": "^0.13",
                "phpunit/phpunit": "^5.7.27 || ^6.5.8 || ^7.1.2"
            },
            "type": "library",
            "extra": {
                "branch-alias": {
                    "dev-master": "3.2.x-dev",
                    "dev-develop": "3.3.x-dev"
                }
            },
            "autoload": {
                "psr-4": {
                    "Laminas\\Stdlib\\": "src/"
                }
            },
            "notification-url": "https://packagist.org/downloads/",
            "license": [
                "BSD-3-Clause"
            ],
            "description": "SPL extensions, array utilities, error handlers, and more",
            "homepage": "https://laminas.dev",
            "keywords": [
                "laminas",
                "stdlib"
            ],
            "time": "2019-12-31T17:51:15+00:00"
        },
        {
            "name": "laminas/laminas-text",
            "version": "2.7.1",
            "source": {
                "type": "git",
                "url": "https://github.com/laminas/laminas-text.git",
                "reference": "3601b5eacb06ed0a12f658df860cc0f9613cf4db"
            },
            "dist": {
                "type": "zip",
                "url": "https://api.github.com/repos/laminas/laminas-text/zipball/3601b5eacb06ed0a12f658df860cc0f9613cf4db",
                "reference": "3601b5eacb06ed0a12f658df860cc0f9613cf4db",
                "shasum": ""
            },
            "require": {
                "laminas/laminas-servicemanager": "^2.7.5 || ^3.0.3",
                "laminas/laminas-stdlib": "^2.7 || ^3.0",
                "laminas/laminas-zendframework-bridge": "^1.0",
                "php": "^5.6 || ^7.0"
            },
            "replace": {
                "zendframework/zend-text": "self.version"
            },
            "require-dev": {
                "laminas/laminas-coding-standard": "~1.0.0",
                "laminas/laminas-config": "^2.6",
                "phpunit/phpunit": "^5.7.27 || ^6.5.8 || ^7.1.4"
            },
            "type": "library",
            "extra": {
                "branch-alias": {
                    "dev-master": "2.7.x-dev",
                    "dev-develop": "2.8.x-dev"
                }
            },
            "autoload": {
                "psr-4": {
                    "Laminas\\Text\\": "src/"
                }
            },
            "notification-url": "https://packagist.org/downloads/",
            "license": [
                "BSD-3-Clause"
            ],
            "description": "Create FIGlets and text-based tables",
            "homepage": "https://laminas.dev",
            "keywords": [
                "laminas",
                "text"
            ],
            "time": "2019-12-31T17:54:52+00:00"
        },
        {
            "name": "laminas/laminas-uri",
            "version": "2.7.1",
            "source": {
                "type": "git",
                "url": "https://github.com/laminas/laminas-uri.git",
                "reference": "6be8ce19622f359b048ce4faebf1aa1bca73a7ff"
            },
            "dist": {
                "type": "zip",
                "url": "https://api.github.com/repos/laminas/laminas-uri/zipball/6be8ce19622f359b048ce4faebf1aa1bca73a7ff",
                "reference": "6be8ce19622f359b048ce4faebf1aa1bca73a7ff",
                "shasum": ""
            },
            "require": {
                "laminas/laminas-escaper": "^2.5",
                "laminas/laminas-validator": "^2.10",
                "laminas/laminas-zendframework-bridge": "^1.0",
                "php": "^5.6 || ^7.0"
            },
            "replace": {
                "zendframework/zend-uri": "self.version"
            },
            "require-dev": {
                "laminas/laminas-coding-standard": "~1.0.0",
                "phpunit/phpunit": "^5.7.27 || ^6.5.8 || ^7.1.4"
            },
            "type": "library",
            "extra": {
                "branch-alias": {
                    "dev-master": "2.7.x-dev",
                    "dev-develop": "2.8.x-dev"
                }
            },
            "autoload": {
                "psr-4": {
                    "Laminas\\Uri\\": "src/"
                }
            },
            "notification-url": "https://packagist.org/downloads/",
            "license": [
                "BSD-3-Clause"
            ],
            "description": "A component that aids in manipulating and validating » Uniform Resource Identifiers (URIs)",
            "homepage": "https://laminas.dev",
            "keywords": [
                "laminas",
                "uri"
            ],
            "time": "2019-12-31T17:56:00+00:00"
        },
        {
            "name": "laminas/laminas-validator",
            "version": "2.13.4",
            "source": {
                "type": "git",
                "url": "https://github.com/laminas/laminas-validator.git",
                "reference": "93593684e70b8ed1e870cacd34ca32b0c0ace185"
            },
            "dist": {
                "type": "zip",
                "url": "https://api.github.com/repos/laminas/laminas-validator/zipball/93593684e70b8ed1e870cacd34ca32b0c0ace185",
                "reference": "93593684e70b8ed1e870cacd34ca32b0c0ace185",
                "shasum": ""
            },
            "require": {
                "container-interop/container-interop": "^1.1",
                "laminas/laminas-stdlib": "^3.2.1",
                "laminas/laminas-zendframework-bridge": "^1.0",
                "php": "^7.1"
            },
            "replace": {
                "zendframework/zend-validator": "^2.13.0"
            },
            "require-dev": {
                "laminas/laminas-cache": "^2.6.1",
                "laminas/laminas-coding-standard": "~1.0.0",
                "laminas/laminas-config": "^2.6",
                "laminas/laminas-db": "^2.7",
                "laminas/laminas-filter": "^2.6",
                "laminas/laminas-http": "^2.5.4",
                "laminas/laminas-i18n": "^2.6",
                "laminas/laminas-math": "^2.6",
                "laminas/laminas-servicemanager": "^2.7.5 || ^3.0.3",
                "laminas/laminas-session": "^2.8",
                "laminas/laminas-uri": "^2.5",
                "phpunit/phpunit": "^7.5.20 || ^8.5.2",
                "psr/http-client": "^1.0",
                "psr/http-factory": "^1.0",
                "psr/http-message": "^1.0"
            },
            "suggest": {
                "laminas/laminas-db": "Laminas\\Db component, required by the (No)RecordExists validator",
                "laminas/laminas-filter": "Laminas\\Filter component, required by the Digits validator",
                "laminas/laminas-i18n": "Laminas\\I18n component to allow translation of validation error messages",
                "laminas/laminas-i18n-resources": "Translations of validator messages",
                "laminas/laminas-math": "Laminas\\Math component, required by the Csrf validator",
                "laminas/laminas-servicemanager": "Laminas\\ServiceManager component to allow using the ValidatorPluginManager and validator chains",
                "laminas/laminas-session": "Laminas\\Session component, ^2.8; required by the Csrf validator",
                "laminas/laminas-uri": "Laminas\\Uri component, required by the Uri and Sitemap\\Loc validators",
                "psr/http-message": "psr/http-message, required when validating PSR-7 UploadedFileInterface instances via the Upload and UploadFile validators"
            },
            "type": "library",
            "extra": {
                "branch-alias": {
                    "dev-master": "2.13.x-dev",
                    "dev-develop": "2.14.x-dev"
                },
                "laminas": {
                    "component": "Laminas\\Validator",
                    "config-provider": "Laminas\\Validator\\ConfigProvider"
                }
            },
            "autoload": {
                "psr-4": {
                    "Laminas\\Validator\\": "src/"
                }
            },
            "notification-url": "https://packagist.org/downloads/",
            "license": [
                "BSD-3-Clause"
            ],
            "description": "Validation classes for a wide range of domains, and the ability to chain validators to create complex validation criteria",
            "homepage": "https://laminas.dev",
            "keywords": [
                "laminas",
                "validator"
            ],
            "time": "2020-03-31T18:57:01+00:00"
        },
        {
            "name": "laminas/laminas-view",
            "version": "2.11.4",
            "source": {
                "type": "git",
                "url": "https://github.com/laminas/laminas-view.git",
                "reference": "3bbb2e94287383604c898284a18d2d06cf17301e"
            },
            "dist": {
                "type": "zip",
                "url": "https://api.github.com/repos/laminas/laminas-view/zipball/3bbb2e94287383604c898284a18d2d06cf17301e",
                "reference": "3bbb2e94287383604c898284a18d2d06cf17301e",
                "shasum": ""
            },
            "require": {
                "laminas/laminas-eventmanager": "^2.6.2 || ^3.0",
                "laminas/laminas-json": "^2.6.1 || ^3.0",
                "laminas/laminas-loader": "^2.5",
                "laminas/laminas-stdlib": "^2.7 || ^3.0",
                "laminas/laminas-zendframework-bridge": "^1.0",
                "php": "^5.6 || ^7.0"
            },
            "replace": {
                "zendframework/zend-view": "self.version"
            },
            "require-dev": {
                "laminas/laminas-authentication": "^2.5",
                "laminas/laminas-cache": "^2.6.1",
                "laminas/laminas-coding-standard": "~1.0.0",
                "laminas/laminas-config": "^2.6",
                "laminas/laminas-console": "^2.6",
                "laminas/laminas-escaper": "^2.5",
                "laminas/laminas-feed": "^2.7",
                "laminas/laminas-filter": "^2.6.1",
                "laminas/laminas-http": "^2.5.4",
                "laminas/laminas-i18n": "^2.6",
                "laminas/laminas-log": "^2.7",
                "laminas/laminas-modulemanager": "^2.7.1",
                "laminas/laminas-mvc": "^2.7.14 || ^3.0",
                "laminas/laminas-navigation": "^2.5",
                "laminas/laminas-paginator": "^2.5",
                "laminas/laminas-permissions-acl": "^2.6",
                "laminas/laminas-router": "^3.0.1",
                "laminas/laminas-serializer": "^2.6.1",
                "laminas/laminas-servicemanager": "^2.7.5 || ^3.0.3",
                "laminas/laminas-session": "^2.8.1",
                "laminas/laminas-uri": "^2.5",
                "phpunit/phpunit": "^5.7.15 || ^6.0.8"
            },
            "suggest": {
                "laminas/laminas-authentication": "Laminas\\Authentication component",
                "laminas/laminas-escaper": "Laminas\\Escaper component",
                "laminas/laminas-feed": "Laminas\\Feed component",
                "laminas/laminas-filter": "Laminas\\Filter component",
                "laminas/laminas-http": "Laminas\\Http component",
                "laminas/laminas-i18n": "Laminas\\I18n component",
                "laminas/laminas-mvc": "Laminas\\Mvc component",
                "laminas/laminas-mvc-plugin-flashmessenger": "laminas-mvc-plugin-flashmessenger component, if you want to use the FlashMessenger view helper with laminas-mvc versions 3 and up",
                "laminas/laminas-navigation": "Laminas\\Navigation component",
                "laminas/laminas-paginator": "Laminas\\Paginator component",
                "laminas/laminas-permissions-acl": "Laminas\\Permissions\\Acl component",
                "laminas/laminas-servicemanager": "Laminas\\ServiceManager component",
                "laminas/laminas-uri": "Laminas\\Uri component"
            },
            "bin": [
                "bin/templatemap_generator.php"
            ],
            "type": "library",
            "extra": {
                "branch-alias": {
                    "dev-master": "2.11.x-dev",
                    "dev-develop": "2.12.x-dev"
                }
            },
            "autoload": {
                "psr-4": {
                    "Laminas\\View\\": "src/"
                }
            },
            "notification-url": "https://packagist.org/downloads/",
            "license": [
                "BSD-3-Clause"
            ],
            "description": "Flexible view layer supporting and providing multiple view layers, helpers, and more",
            "homepage": "https://laminas.dev",
            "keywords": [
                "laminas",
                "view"
            ],
            "time": "2019-12-31T18:03:30+00:00"
        },
        {
            "name": "laminas/laminas-zendframework-bridge",
            "version": "1.0.4",
            "source": {
                "type": "git",
                "url": "https://github.com/laminas/laminas-zendframework-bridge.git",
                "reference": "fcd87520e4943d968557803919523772475e8ea3"
            },
            "dist": {
                "type": "zip",
                "url": "https://api.github.com/repos/laminas/laminas-zendframework-bridge/zipball/fcd87520e4943d968557803919523772475e8ea3",
                "reference": "fcd87520e4943d968557803919523772475e8ea3",
                "shasum": ""
            },
            "require": {
                "php": "^5.6 || ^7.0"
            },
            "require-dev": {
                "phpunit/phpunit": "^5.7 || ^6.5 || ^7.5 || ^8.1",
                "squizlabs/php_codesniffer": "^3.5"
            },
            "type": "library",
            "extra": {
                "branch-alias": {
                    "dev-master": "1.0.x-dev",
                    "dev-develop": "1.1.x-dev"
                },
                "laminas": {
                    "module": "Laminas\\ZendFrameworkBridge"
                }
            },
            "autoload": {
                "files": [
                    "src/autoload.php"
                ],
                "psr-4": {
                    "Laminas\\ZendFrameworkBridge\\": "src//"
                }
            },
            "notification-url": "https://packagist.org/downloads/",
            "license": [
                "BSD-3-Clause"
            ],
            "description": "Alias legacy ZF class names to Laminas Project equivalents.",
            "keywords": [
                "ZendFramework",
                "autoloading",
                "laminas",
                "zf"
            ],
            "time": "2020-05-20T16:45:56+00:00"
        },
        {
            "name": "magento/composer",
            "version": "1.6.x-dev",
            "source": {
                "type": "git",
                "url": "https://github.com/magento/composer.git",
                "reference": "f3e4bec8fc73a97a6cbc391b1b93d4c32566763d"
            },
            "dist": {
                "type": "zip",
                "url": "https://api.github.com/repos/magento/composer/zipball/f3e4bec8fc73a97a6cbc391b1b93d4c32566763d",
                "reference": "f3e4bec8fc73a97a6cbc391b1b93d4c32566763d",
                "shasum": ""
            },
            "require": {
                "composer/composer": "^1.9",
                "php": "~7.3.0||~7.4.0",
                "symfony/console": "~4.4.0"
            },
            "require-dev": {
                "phpunit/phpunit": "^9"
            },
            "type": "library",
            "autoload": {
                "psr-4": {
                    "Magento\\Composer\\": "src"
                }
            },
            "notification-url": "https://packagist.org/downloads/",
            "license": [
                "OSL-3.0",
                "AFL-3.0"
            ],
            "description": "Magento composer library helps to instantiate Composer application and run composer commands.",
            "time": "2020-05-08T01:07:09+00:00"
        },
        {
            "name": "magento/magento-composer-installer",
            "version": "0.1.13",
            "source": {
                "type": "git",
                "url": "https://github.com/magento/magento-composer-installer.git",
                "reference": "8b6c32f53b4944a5d6656e86344cd0f9784709a1"
            },
            "dist": {
                "type": "zip",
                "url": "https://api.github.com/repos/magento/magento-composer-installer/zipball/8b6c32f53b4944a5d6656e86344cd0f9784709a1",
                "reference": "8b6c32f53b4944a5d6656e86344cd0f9784709a1",
                "shasum": ""
            },
            "require": {
                "composer-plugin-api": "^1.0"
            },
            "replace": {
                "magento-hackathon/magento-composer-installer": "*"
            },
            "require-dev": {
                "composer/composer": "*@dev",
                "firegento/phpcs": "dev-patch-1",
                "mikey179/vfsstream": "*",
                "phpunit/phpunit": "*",
                "phpunit/phpunit-mock-objects": "dev-master",
                "squizlabs/php_codesniffer": "1.4.7",
                "symfony/process": "*"
            },
            "type": "composer-plugin",
            "extra": {
                "composer-command-registry": [
                    "MagentoHackathon\\Composer\\Magento\\Command\\DeployCommand"
                ],
                "class": "MagentoHackathon\\Composer\\Magento\\Plugin"
            },
            "autoload": {
                "psr-0": {
                    "MagentoHackathon\\Composer\\Magento": "src/"
                }
            },
            "notification-url": "https://packagist.org/downloads/",
            "license": [
                "OSL-3.0"
            ],
            "authors": [
                {
                    "name": "Vinai Kopp",
                    "email": "vinai@netzarbeiter.com"
                },
                {
                    "name": "Daniel Fahlke aka Flyingmana",
                    "email": "flyingmana@googlemail.com"
                },
                {
                    "name": "Jörg Weller",
                    "email": "weller@flagbit.de"
                },
                {
                    "name": "Karl Spies",
                    "email": "karl.spies@gmx.net"
                },
                {
                    "name": "Tobias Vogt",
                    "email": "tobi@webguys.de"
                },
                {
                    "name": "David Fuhr",
                    "email": "fuhr@flagbit.de"
                }
            ],
            "description": "Composer installer for Magento modules",
            "homepage": "https://github.com/magento/magento-composer-installer",
            "keywords": [
                "composer-installer",
                "magento"
            ],
            "time": "2017-12-29T16:45:24+00:00"
        },
        {
            "name": "magento/zendframework1",
            "version": "1.14.4",
            "source": {
                "type": "git",
                "url": "https://github.com/magento/zf1.git",
                "reference": "250f35c0e80b5e6fa1a1598c144cba2fff36b565"
            },
            "dist": {
                "type": "zip",
                "url": "https://api.github.com/repos/magento/zf1/zipball/250f35c0e80b5e6fa1a1598c144cba2fff36b565",
                "reference": "250f35c0e80b5e6fa1a1598c144cba2fff36b565",
                "shasum": ""
            },
            "require": {
                "php": ">=5.2.11"
            },
            "require-dev": {
                "phpunit/dbunit": "1.3.*",
                "phpunit/phpunit": "3.7.*"
            },
            "type": "library",
            "extra": {
                "branch-alias": {
                    "dev-master": "1.12.x-dev"
                }
            },
            "autoload": {
                "psr-0": {
                    "Zend_": "library/"
                }
            },
            "notification-url": "https://packagist.org/downloads/",
            "include-path": [
                "library/"
            ],
            "license": [
                "BSD-3-Clause"
            ],
            "description": "Magento Zend Framework 1",
            "homepage": "http://framework.zend.com/",
            "keywords": [
                "ZF1",
                "framework"
            ],
            "time": "2020-05-19T23:25:07+00:00"
        },
        {
            "name": "monolog/monolog",
            "version": "1.25.4",
            "source": {
                "type": "git",
                "url": "https://github.com/Seldaek/monolog.git",
                "reference": "3022efff205e2448b560c833c6fbbf91c3139168"
            },
            "dist": {
                "type": "zip",
                "url": "https://api.github.com/repos/Seldaek/monolog/zipball/3022efff205e2448b560c833c6fbbf91c3139168",
                "reference": "3022efff205e2448b560c833c6fbbf91c3139168",
                "shasum": ""
            },
            "require": {
                "php": ">=5.3.0",
                "psr/log": "~1.0"
            },
            "provide": {
                "psr/log-implementation": "1.0.0"
            },
            "require-dev": {
                "aws/aws-sdk-php": "^2.4.9 || ^3.0",
                "doctrine/couchdb": "~1.0@dev",
                "graylog2/gelf-php": "~1.0",
                "php-amqplib/php-amqplib": "~2.4",
                "php-console/php-console": "^3.1.3",
                "php-parallel-lint/php-parallel-lint": "^1.0",
                "phpunit/phpunit": "~4.5",
                "ruflin/elastica": ">=0.90 <3.0",
                "sentry/sentry": "^0.13",
                "swiftmailer/swiftmailer": "^5.3|^6.0"
            },
            "suggest": {
                "aws/aws-sdk-php": "Allow sending log messages to AWS services like DynamoDB",
                "doctrine/couchdb": "Allow sending log messages to a CouchDB server",
                "ext-amqp": "Allow sending log messages to an AMQP server (1.0+ required)",
                "ext-mongo": "Allow sending log messages to a MongoDB server",
                "graylog2/gelf-php": "Allow sending log messages to a GrayLog2 server",
                "mongodb/mongodb": "Allow sending log messages to a MongoDB server via PHP Driver",
                "php-amqplib/php-amqplib": "Allow sending log messages to an AMQP server using php-amqplib",
                "php-console/php-console": "Allow sending log messages to Google Chrome",
                "rollbar/rollbar": "Allow sending log messages to Rollbar",
                "ruflin/elastica": "Allow sending log messages to an Elastic Search server",
                "sentry/sentry": "Allow sending log messages to a Sentry server"
            },
            "type": "library",
            "extra": {
                "branch-alias": {
                    "dev-master": "2.0.x-dev"
                }
            },
            "autoload": {
                "psr-4": {
                    "Monolog\\": "src/Monolog"
                }
            },
            "notification-url": "https://packagist.org/downloads/",
            "license": [
                "MIT"
            ],
            "authors": [
                {
                    "name": "Jordi Boggiano",
                    "email": "j.boggiano@seld.be",
                    "homepage": "http://seld.be"
                }
            ],
            "description": "Sends your logs to files, sockets, inboxes, databases and various web services",
            "homepage": "http://github.com/Seldaek/monolog",
            "keywords": [
                "log",
                "logging",
                "psr-3"
            ],
            "time": "2020-05-22T07:31:27+00:00"
        },
        {
            "name": "paragonie/random_compat",
            "version": "v9.99.99",
            "source": {
                "type": "git",
                "url": "https://github.com/paragonie/random_compat.git",
                "reference": "84b4dfb120c6f9b4ff7b3685f9b8f1aa365a0c95"
            },
            "dist": {
                "type": "zip",
                "url": "https://api.github.com/repos/paragonie/random_compat/zipball/84b4dfb120c6f9b4ff7b3685f9b8f1aa365a0c95",
                "reference": "84b4dfb120c6f9b4ff7b3685f9b8f1aa365a0c95",
                "shasum": ""
            },
            "require": {
                "php": "^7"
            },
            "require-dev": {
                "phpunit/phpunit": "4.*|5.*",
                "vimeo/psalm": "^1"
            },
            "suggest": {
                "ext-libsodium": "Provides a modern crypto API that can be used to generate random bytes."
            },
            "type": "library",
            "notification-url": "https://packagist.org/downloads/",
            "license": [
                "MIT"
            ],
            "authors": [
                {
                    "name": "Paragon Initiative Enterprises",
                    "email": "security@paragonie.com",
                    "homepage": "https://paragonie.com"
                }
            ],
            "description": "PHP 5.x polyfill for random_bytes() and random_int() from PHP 7",
            "keywords": [
                "csprng",
                "polyfill",
                "pseudorandom",
                "random"
            ],
            "time": "2018-07-02T15:55:56+00:00"
        },
        {
            "name": "paragonie/sodium_compat",
            "version": "v1.13.0",
            "source": {
                "type": "git",
                "url": "https://github.com/paragonie/sodium_compat.git",
                "reference": "bbade402cbe84c69b718120911506a3aa2bae653"
            },
            "dist": {
                "type": "zip",
                "url": "https://api.github.com/repos/paragonie/sodium_compat/zipball/bbade402cbe84c69b718120911506a3aa2bae653",
                "reference": "bbade402cbe84c69b718120911506a3aa2bae653",
                "shasum": ""
            },
            "require": {
                "paragonie/random_compat": ">=1",
                "php": "^5.2.4|^5.3|^5.4|^5.5|^5.6|^7|^8"
            },
            "require-dev": {
                "phpunit/phpunit": "^3|^4|^5|^6|^7"
            },
            "suggest": {
                "ext-libsodium": "PHP < 7.0: Better performance, password hashing (Argon2i), secure memory management (memzero), and better security.",
                "ext-sodium": "PHP >= 7.0: Better performance, password hashing (Argon2i), secure memory management (memzero), and better security."
            },
            "type": "library",
            "autoload": {
                "files": [
                    "autoload.php"
                ]
            },
            "notification-url": "https://packagist.org/downloads/",
            "license": [
                "ISC"
            ],
            "authors": [
                {
                    "name": "Paragon Initiative Enterprises",
                    "email": "security@paragonie.com"
                },
                {
                    "name": "Frank Denis",
                    "email": "jedisct1@pureftpd.org"
                }
            ],
            "description": "Pure PHP implementation of libsodium; uses the PHP extension if it exists",
            "keywords": [
                "Authentication",
                "BLAKE2b",
                "ChaCha20",
                "ChaCha20-Poly1305",
                "Chapoly",
                "Curve25519",
                "Ed25519",
                "EdDSA",
                "Edwards-curve Digital Signature Algorithm",
                "Elliptic Curve Diffie-Hellman",
                "Poly1305",
                "Pure-PHP cryptography",
                "RFC 7748",
                "RFC 8032",
                "Salpoly",
                "Salsa20",
                "X25519",
                "XChaCha20-Poly1305",
                "XSalsa20-Poly1305",
                "Xchacha20",
                "Xsalsa20",
                "aead",
                "cryptography",
                "ecdh",
                "elliptic curve",
                "elliptic curve cryptography",
                "encryption",
                "libsodium",
                "php",
                "public-key cryptography",
                "secret-key cryptography",
                "side-channel resistant"
            ],
            "time": "2020-03-20T21:48:09+00:00"
        },
        {
            "name": "pelago/emogrifier",
            "version": "v3.1.0",
            "source": {
                "type": "git",
                "url": "https://github.com/MyIntervals/emogrifier.git",
                "reference": "f6a5c7d44612d86c3901c93f1592f5440e6b2cd8"
            },
            "dist": {
                "type": "zip",
                "url": "https://api.github.com/repos/MyIntervals/emogrifier/zipball/f6a5c7d44612d86c3901c93f1592f5440e6b2cd8",
                "reference": "f6a5c7d44612d86c3901c93f1592f5440e6b2cd8",
                "shasum": ""
            },
            "require": {
                "ext-dom": "*",
                "ext-libxml": "*",
                "php": "^5.6 || ~7.0 || ~7.1 || ~7.2 || ~7.3 || ~7.4",
                "symfony/css-selector": "^2.8 || ^3.0 || ^4.0 || ^5.0"
            },
            "require-dev": {
                "friendsofphp/php-cs-fixer": "^2.15.3",
                "phpmd/phpmd": "^2.7.0",
                "phpunit/phpunit": "^5.7.27",
                "squizlabs/php_codesniffer": "^3.5.0"
            },
            "type": "library",
            "extra": {
                "branch-alias": {
                    "dev-master": "4.0.x-dev"
                }
            },
            "autoload": {
                "psr-4": {
                    "Pelago\\": "src/"
                }
            },
            "notification-url": "https://packagist.org/downloads/",
            "license": [
                "MIT"
            ],
            "authors": [
                {
                    "name": "Oliver Klee",
                    "email": "github@oliverklee.de"
                },
                {
                    "name": "Zoli Szabó",
                    "email": "zoli.szabo+github@gmail.com"
                },
                {
                    "name": "John Reeve",
                    "email": "jreeve@pelagodesign.com"
                },
                {
                    "name": "Jake Hotson",
                    "email": "jake@qzdesign.co.uk"
                },
                {
                    "name": "Cameron Brooks"
                },
                {
                    "name": "Jaime Prado"
                }
            ],
            "description": "Converts CSS styles into inline style attributes in your HTML code",
            "homepage": "https://www.myintervals.com/emogrifier.php",
            "keywords": [
                "css",
                "email",
                "pre-processing"
            ],
            "time": "2019-12-26T19:37:31+00:00"
        },
        {
            "name": "php-amqplib/php-amqplib",
            "version": "v2.10.1",
            "source": {
                "type": "git",
                "url": "https://github.com/php-amqplib/php-amqplib.git",
                "reference": "6e2b2501e021e994fb64429e5a78118f83b5c200"
            },
            "dist": {
                "type": "zip",
                "url": "https://api.github.com/repos/php-amqplib/php-amqplib/zipball/6e2b2501e021e994fb64429e5a78118f83b5c200",
                "reference": "6e2b2501e021e994fb64429e5a78118f83b5c200",
                "shasum": ""
            },
            "require": {
                "ext-bcmath": "*",
                "ext-sockets": "*",
                "php": ">=5.6"
            },
            "replace": {
                "videlalvaro/php-amqplib": "self.version"
            },
            "require-dev": {
                "ext-curl": "*",
                "nategood/httpful": "^0.2.20",
                "phpunit/phpunit": "^5.7|^6.5|^7.0",
                "squizlabs/php_codesniffer": "^2.5"
            },
            "type": "library",
            "extra": {
                "branch-alias": {
                    "dev-master": "2.10-dev"
                }
            },
            "autoload": {
                "psr-4": {
                    "PhpAmqpLib\\": "PhpAmqpLib/"
                }
            },
            "notification-url": "https://packagist.org/downloads/",
            "license": [
                "LGPL-2.1-or-later"
            ],
            "authors": [
                {
                    "name": "Alvaro Videla",
                    "role": "Original Maintainer"
                },
                {
                    "name": "John Kelly",
                    "email": "johnmkelly86@gmail.com",
                    "role": "Maintainer"
                },
                {
                    "name": "Raúl Araya",
                    "email": "nubeiro@gmail.com",
                    "role": "Maintainer"
                },
                {
                    "name": "Luke Bakken",
                    "email": "luke@bakken.io",
                    "role": "Maintainer"
                }
            ],
            "description": "Formerly videlalvaro/php-amqplib.  This library is a pure PHP implementation of the AMQP protocol. It's been tested against RabbitMQ.",
            "homepage": "https://github.com/php-amqplib/php-amqplib/",
            "keywords": [
                "message",
                "queue",
                "rabbitmq"
            ],
            "time": "2019-10-10T13:23:40+00:00"
        },
        {
            "name": "phpseclib/mcrypt_compat",
            "version": "1.0.8",
            "source": {
                "type": "git",
                "url": "https://github.com/phpseclib/mcrypt_compat.git",
                "reference": "f74c7b1897b62f08f268184b8bb98d9d9ab723b0"
            },
            "dist": {
                "type": "zip",
                "url": "https://api.github.com/repos/phpseclib/mcrypt_compat/zipball/f74c7b1897b62f08f268184b8bb98d9d9ab723b0",
                "reference": "f74c7b1897b62f08f268184b8bb98d9d9ab723b0",
                "shasum": ""
            },
            "require": {
                "php": ">=5.3.3",
                "phpseclib/phpseclib": ">=2.0.11 <3.0.0"
            },
            "require-dev": {
                "phpunit/phpunit": "^4.8.35|^5.7|^6.0"
            },
            "suggest": {
                "ext-openssl": "Will enable faster cryptographic operations"
            },
            "type": "library",
            "autoload": {
                "files": [
                    "lib/mcrypt.php"
                ]
            },
            "notification-url": "https://packagist.org/downloads/",
            "license": [
                "MIT"
            ],
            "authors": [
                {
                    "name": "Jim Wigginton",
                    "email": "terrafrost@php.net",
                    "homepage": "http://phpseclib.sourceforge.net"
                }
            ],
            "description": "PHP 7.1 polyfill for the mcrypt extension from PHP <= 7.0",
            "keywords": [
                "cryptograpy",
                "encryption",
                "mcrypt"
            ],
            "time": "2018-08-22T03:11:43+00:00"
        },
        {
            "name": "phpseclib/phpseclib",
            "version": "2.0.27",
            "source": {
                "type": "git",
                "url": "https://github.com/phpseclib/phpseclib.git",
                "reference": "34620af4df7d1988d8f0d7e91f6c8a3bf931d8dc"
            },
            "dist": {
                "type": "zip",
                "url": "https://api.github.com/repos/phpseclib/phpseclib/zipball/34620af4df7d1988d8f0d7e91f6c8a3bf931d8dc",
                "reference": "34620af4df7d1988d8f0d7e91f6c8a3bf931d8dc",
                "shasum": ""
            },
            "require": {
                "php": ">=5.3.3"
            },
            "require-dev": {
                "phing/phing": "~2.7",
                "phpunit/phpunit": "^4.8.35|^5.7|^6.0",
                "sami/sami": "~2.0",
                "squizlabs/php_codesniffer": "~2.0"
            },
            "suggest": {
                "ext-gmp": "Install the GMP (GNU Multiple Precision) extension in order to speed up arbitrary precision integer arithmetic operations.",
                "ext-libsodium": "SSH2/SFTP can make use of some algorithms provided by the libsodium-php extension.",
                "ext-mcrypt": "Install the Mcrypt extension in order to speed up a few other cryptographic operations.",
                "ext-openssl": "Install the OpenSSL extension in order to speed up a wide variety of cryptographic operations."
            },
            "type": "library",
            "autoload": {
                "files": [
                    "phpseclib/bootstrap.php"
                ],
                "psr-4": {
                    "phpseclib\\": "phpseclib/"
                }
            },
            "notification-url": "https://packagist.org/downloads/",
            "license": [
                "MIT"
            ],
            "authors": [
                {
                    "name": "Jim Wigginton",
                    "email": "terrafrost@php.net",
                    "role": "Lead Developer"
                },
                {
                    "name": "Patrick Monnerat",
                    "email": "pm@datasphere.ch",
                    "role": "Developer"
                },
                {
                    "name": "Andreas Fischer",
                    "email": "bantu@phpbb.com",
                    "role": "Developer"
                },
                {
                    "name": "Hans-Jürgen Petrich",
                    "email": "petrich@tronic-media.com",
                    "role": "Developer"
                },
                {
                    "name": "Graham Campbell",
                    "email": "graham@alt-three.com",
                    "role": "Developer"
                }
            ],
            "description": "PHP Secure Communications Library - Pure-PHP implementations of RSA, AES, SSH2, SFTP, X.509 etc.",
            "homepage": "http://phpseclib.sourceforge.net",
            "keywords": [
                "BigInteger",
                "aes",
                "asn.1",
                "asn1",
                "blowfish",
                "crypto",
                "cryptography",
                "encryption",
                "rsa",
                "security",
                "sftp",
                "signature",
                "signing",
                "ssh",
                "twofish",
                "x.509",
                "x509"
            ],
            "time": "2020-04-04T23:17:33+00:00"
        },
        {
            "name": "psr/container",
            "version": "1.0.0",
            "source": {
                "type": "git",
                "url": "https://github.com/php-fig/container.git",
                "reference": "b7ce3b176482dbbc1245ebf52b181af44c2cf55f"
            },
            "dist": {
                "type": "zip",
                "url": "https://api.github.com/repos/php-fig/container/zipball/b7ce3b176482dbbc1245ebf52b181af44c2cf55f",
                "reference": "b7ce3b176482dbbc1245ebf52b181af44c2cf55f",
                "shasum": ""
            },
            "require": {
                "php": ">=5.3.0"
            },
            "type": "library",
            "extra": {
                "branch-alias": {
                    "dev-master": "1.0.x-dev"
                }
            },
            "autoload": {
                "psr-4": {
                    "Psr\\Container\\": "src/"
                }
            },
            "notification-url": "https://packagist.org/downloads/",
            "license": [
                "MIT"
            ],
            "authors": [
                {
                    "name": "PHP-FIG",
                    "homepage": "http://www.php-fig.org/"
                }
            ],
            "description": "Common Container Interface (PHP FIG PSR-11)",
            "homepage": "https://github.com/php-fig/container",
            "keywords": [
                "PSR-11",
                "container",
                "container-interface",
                "container-interop",
                "psr"
            ],
            "time": "2017-02-14T16:28:37+00:00"
        },
        {
            "name": "psr/http-message",
            "version": "1.0.1",
            "source": {
                "type": "git",
                "url": "https://github.com/php-fig/http-message.git",
                "reference": "f6561bf28d520154e4b0ec72be95418abe6d9363"
            },
            "dist": {
                "type": "zip",
                "url": "https://api.github.com/repos/php-fig/http-message/zipball/f6561bf28d520154e4b0ec72be95418abe6d9363",
                "reference": "f6561bf28d520154e4b0ec72be95418abe6d9363",
                "shasum": ""
            },
            "require": {
                "php": ">=5.3.0"
            },
            "type": "library",
            "extra": {
                "branch-alias": {
                    "dev-master": "1.0.x-dev"
                }
            },
            "autoload": {
                "psr-4": {
                    "Psr\\Http\\Message\\": "src/"
                }
            },
            "notification-url": "https://packagist.org/downloads/",
            "license": [
                "MIT"
            ],
            "authors": [
                {
                    "name": "PHP-FIG",
                    "homepage": "http://www.php-fig.org/"
                }
            ],
            "description": "Common interface for HTTP messages",
            "homepage": "https://github.com/php-fig/http-message",
            "keywords": [
                "http",
                "http-message",
                "psr",
                "psr-7",
                "request",
                "response"
            ],
            "time": "2016-08-06T14:39:51+00:00"
        },
        {
            "name": "psr/log",
            "version": "1.1.3",
            "source": {
                "type": "git",
                "url": "https://github.com/php-fig/log.git",
                "reference": "0f73288fd15629204f9d42b7055f72dacbe811fc"
            },
            "dist": {
                "type": "zip",
                "url": "https://api.github.com/repos/php-fig/log/zipball/0f73288fd15629204f9d42b7055f72dacbe811fc",
                "reference": "0f73288fd15629204f9d42b7055f72dacbe811fc",
                "shasum": ""
            },
            "require": {
                "php": ">=5.3.0"
            },
            "type": "library",
            "extra": {
                "branch-alias": {
                    "dev-master": "1.1.x-dev"
                }
            },
            "autoload": {
                "psr-4": {
                    "Psr\\Log\\": "Psr/Log/"
                }
            },
            "notification-url": "https://packagist.org/downloads/",
            "license": [
                "MIT"
            ],
            "authors": [
                {
                    "name": "PHP-FIG",
                    "homepage": "http://www.php-fig.org/"
                }
            ],
            "description": "Common interface for logging libraries",
            "homepage": "https://github.com/php-fig/log",
            "keywords": [
                "log",
                "psr",
                "psr-3"
            ],
            "time": "2020-03-23T09:12:05+00:00"
        },
        {
            "name": "ralouphie/getallheaders",
            "version": "3.0.3",
            "source": {
                "type": "git",
                "url": "https://github.com/ralouphie/getallheaders.git",
                "reference": "120b605dfeb996808c31b6477290a714d356e822"
            },
            "dist": {
                "type": "zip",
                "url": "https://api.github.com/repos/ralouphie/getallheaders/zipball/120b605dfeb996808c31b6477290a714d356e822",
                "reference": "120b605dfeb996808c31b6477290a714d356e822",
                "shasum": ""
            },
            "require": {
                "php": ">=5.6"
            },
            "require-dev": {
                "php-coveralls/php-coveralls": "^2.1",
                "phpunit/phpunit": "^5 || ^6.5"
            },
            "type": "library",
            "autoload": {
                "files": [
                    "src/getallheaders.php"
                ]
            },
            "notification-url": "https://packagist.org/downloads/",
            "license": [
                "MIT"
            ],
            "authors": [
                {
                    "name": "Ralph Khattar",
                    "email": "ralph.khattar@gmail.com"
                }
            ],
            "description": "A polyfill for getallheaders.",
            "time": "2019-03-08T08:55:37+00:00"
        },
        {
            "name": "ramsey/uuid",
            "version": "3.8.0",
            "source": {
                "type": "git",
                "url": "https://github.com/ramsey/uuid.git",
                "reference": "d09ea80159c1929d75b3f9c60504d613aeb4a1e3"
            },
            "dist": {
                "type": "zip",
                "url": "https://api.github.com/repos/ramsey/uuid/zipball/d09ea80159c1929d75b3f9c60504d613aeb4a1e3",
                "reference": "d09ea80159c1929d75b3f9c60504d613aeb4a1e3",
                "shasum": ""
            },
            "require": {
                "paragonie/random_compat": "^1.0|^2.0|9.99.99",
                "php": "^5.4 || ^7.0",
                "symfony/polyfill-ctype": "^1.8"
            },
            "replace": {
                "rhumsaa/uuid": "self.version"
            },
            "require-dev": {
                "codeception/aspect-mock": "^1.0 | ~2.0.0",
                "doctrine/annotations": "~1.2.0",
                "goaop/framework": "1.0.0-alpha.2 | ^1.0 | ~2.1.0",
                "ircmaxell/random-lib": "^1.1",
                "jakub-onderka/php-parallel-lint": "^0.9.0",
                "mockery/mockery": "^0.9.9",
                "moontoast/math": "^1.1",
                "php-mock/php-mock-phpunit": "^0.3|^1.1",
                "phpunit/phpunit": "^4.7|^5.0|^6.5",
                "squizlabs/php_codesniffer": "^2.3"
            },
            "suggest": {
                "ext-ctype": "Provides support for PHP Ctype functions",
                "ext-libsodium": "Provides the PECL libsodium extension for use with the SodiumRandomGenerator",
                "ext-uuid": "Provides the PECL UUID extension for use with the PeclUuidTimeGenerator and PeclUuidRandomGenerator",
                "ircmaxell/random-lib": "Provides RandomLib for use with the RandomLibAdapter",
                "moontoast/math": "Provides support for converting UUID to 128-bit integer (in string form).",
                "ramsey/uuid-console": "A console application for generating UUIDs with ramsey/uuid",
                "ramsey/uuid-doctrine": "Allows the use of Ramsey\\Uuid\\Uuid as Doctrine field type."
            },
            "type": "library",
            "extra": {
                "branch-alias": {
                    "dev-master": "3.x-dev"
                }
            },
            "autoload": {
                "psr-4": {
                    "Ramsey\\Uuid\\": "src/"
                }
            },
            "notification-url": "https://packagist.org/downloads/",
            "license": [
                "MIT"
            ],
            "authors": [
                {
                    "name": "Ben Ramsey",
                    "email": "ben@benramsey.com",
                    "homepage": "https://benramsey.com"
                },
                {
                    "name": "Marijn Huizendveld",
                    "email": "marijn.huizendveld@gmail.com"
                },
                {
                    "name": "Thibaud Fabre",
                    "email": "thibaud@aztech.io"
                }
            ],
            "description": "Formerly rhumsaa/uuid. A PHP 5.4+ library for generating RFC 4122 version 1, 3, 4, and 5 universally unique identifiers (UUID).",
            "homepage": "https://github.com/ramsey/uuid",
            "keywords": [
                "guid",
                "identifier",
                "uuid"
            ],
            "time": "2018-07-19T23:38:55+00:00"
        },
        {
            "name": "react/promise",
            "version": "v2.8.0",
            "source": {
                "type": "git",
                "url": "https://github.com/reactphp/promise.git",
                "reference": "f3cff96a19736714524ca0dd1d4130de73dbbbc4"
            },
            "dist": {
                "type": "zip",
                "url": "https://api.github.com/repos/reactphp/promise/zipball/f3cff96a19736714524ca0dd1d4130de73dbbbc4",
                "reference": "f3cff96a19736714524ca0dd1d4130de73dbbbc4",
                "shasum": ""
            },
            "require": {
                "php": ">=5.4.0"
            },
            "require-dev": {
                "phpunit/phpunit": "^7.0 || ^6.5 || ^5.7 || ^4.8.36"
            },
            "type": "library",
            "autoload": {
                "psr-4": {
                    "React\\Promise\\": "src/"
                },
                "files": [
                    "src/functions_include.php"
                ]
            },
            "notification-url": "https://packagist.org/downloads/",
            "license": [
                "MIT"
            ],
            "authors": [
                {
                    "name": "Jan Sorgalla",
                    "email": "jsorgalla@gmail.com"
                }
            ],
            "description": "A lightweight implementation of CommonJS Promises/A for PHP",
            "keywords": [
                "promise",
                "promises"
            ],
            "time": "2020-05-12T15:16:56+00:00"
        },
        {
            "name": "seld/jsonlint",
            "version": "1.8.0",
            "source": {
                "type": "git",
                "url": "https://github.com/Seldaek/jsonlint.git",
                "reference": "ff2aa5420bfbc296cf6a0bc785fa5b35736de7c1"
            },
            "dist": {
                "type": "zip",
                "url": "https://api.github.com/repos/Seldaek/jsonlint/zipball/ff2aa5420bfbc296cf6a0bc785fa5b35736de7c1",
                "reference": "ff2aa5420bfbc296cf6a0bc785fa5b35736de7c1",
                "shasum": ""
            },
            "require": {
                "php": "^5.3 || ^7.0 || ^8.0"
            },
            "require-dev": {
                "phpunit/phpunit": "^4.8.35 || ^5.7 || ^6.0"
            },
            "bin": [
                "bin/jsonlint"
            ],
            "type": "library",
            "autoload": {
                "psr-4": {
                    "Seld\\JsonLint\\": "src/Seld/JsonLint/"
                }
            },
            "notification-url": "https://packagist.org/downloads/",
            "license": [
                "MIT"
            ],
            "authors": [
                {
                    "name": "Jordi Boggiano",
                    "email": "j.boggiano@seld.be",
                    "homepage": "http://seld.be"
                }
            ],
            "description": "JSON Linter",
            "keywords": [
                "json",
                "linter",
                "parser",
                "validator"
            ],
            "time": "2020-04-30T19:05:18+00:00"
        },
        {
            "name": "seld/phar-utils",
            "version": "1.1.0",
            "source": {
                "type": "git",
                "url": "https://github.com/Seldaek/phar-utils.git",
                "reference": "8800503d56b9867d43d9c303b9cbcc26016e82f0"
            },
            "dist": {
                "type": "zip",
                "url": "https://api.github.com/repos/Seldaek/phar-utils/zipball/8800503d56b9867d43d9c303b9cbcc26016e82f0",
                "reference": "8800503d56b9867d43d9c303b9cbcc26016e82f0",
                "shasum": ""
            },
            "require": {
                "php": ">=5.3"
            },
            "type": "library",
            "extra": {
                "branch-alias": {
                    "dev-master": "1.x-dev"
                }
            },
            "autoload": {
                "psr-4": {
                    "Seld\\PharUtils\\": "src/"
                }
            },
            "notification-url": "https://packagist.org/downloads/",
            "license": [
                "MIT"
            ],
            "authors": [
                {
                    "name": "Jordi Boggiano",
                    "email": "j.boggiano@seld.be"
                }
            ],
            "description": "PHAR file format utilities, for when PHP phars you up",
            "keywords": [
                "phar"
            ],
            "time": "2020-02-14T15:25:33+00:00"
        },
        {
            "name": "symfony/console",
            "version": "v4.4.8",
            "source": {
                "type": "git",
                "url": "https://github.com/symfony/console.git",
                "reference": "10bb3ee3c97308869d53b3e3d03f6ac23ff985f7"
            },
            "dist": {
                "type": "zip",
                "url": "https://api.github.com/repos/symfony/console/zipball/10bb3ee3c97308869d53b3e3d03f6ac23ff985f7",
                "reference": "10bb3ee3c97308869d53b3e3d03f6ac23ff985f7",
                "shasum": ""
            },
            "require": {
                "php": "^7.1.3",
                "symfony/polyfill-mbstring": "~1.0",
                "symfony/polyfill-php73": "^1.8",
                "symfony/service-contracts": "^1.1|^2"
            },
            "conflict": {
                "symfony/dependency-injection": "<3.4",
                "symfony/event-dispatcher": "<4.3|>=5",
                "symfony/lock": "<4.4",
                "symfony/process": "<3.3"
            },
            "provide": {
                "psr/log-implementation": "1.0"
            },
            "require-dev": {
                "psr/log": "~1.0",
                "symfony/config": "^3.4|^4.0|^5.0",
                "symfony/dependency-injection": "^3.4|^4.0|^5.0",
                "symfony/event-dispatcher": "^4.3",
                "symfony/lock": "^4.4|^5.0",
                "symfony/process": "^3.4|^4.0|^5.0",
                "symfony/var-dumper": "^4.3|^5.0"
            },
            "suggest": {
                "psr/log": "For using the console logger",
                "symfony/event-dispatcher": "",
                "symfony/lock": "",
                "symfony/process": ""
            },
            "type": "library",
            "extra": {
                "branch-alias": {
                    "dev-master": "4.4-dev"
                }
            },
            "autoload": {
                "psr-4": {
                    "Symfony\\Component\\Console\\": ""
                },
                "exclude-from-classmap": [
                    "/Tests/"
                ]
            },
            "notification-url": "https://packagist.org/downloads/",
            "license": [
                "MIT"
            ],
            "authors": [
                {
                    "name": "Fabien Potencier",
                    "email": "fabien@symfony.com"
                },
                {
                    "name": "Symfony Community",
                    "homepage": "https://symfony.com/contributors"
                }
            ],
            "description": "Symfony Console Component",
            "homepage": "https://symfony.com",
            "time": "2020-03-30T11:41:10+00:00"
        },
        {
            "name": "symfony/css-selector",
            "version": "v5.1.0",
            "source": {
                "type": "git",
                "url": "https://github.com/symfony/css-selector.git",
                "reference": "e544e24472d4c97b2d11ade7caacd446727c6bf9"
            },
            "dist": {
                "type": "zip",
                "url": "https://api.github.com/repos/symfony/css-selector/zipball/e544e24472d4c97b2d11ade7caacd446727c6bf9",
                "reference": "e544e24472d4c97b2d11ade7caacd446727c6bf9",
                "shasum": ""
            },
            "require": {
                "php": ">=7.2.5"
            },
            "type": "library",
            "extra": {
                "branch-alias": {
                    "dev-master": "5.1-dev"
                }
            },
            "autoload": {
                "psr-4": {
                    "Symfony\\Component\\CssSelector\\": ""
                },
                "exclude-from-classmap": [
                    "/Tests/"
                ]
            },
            "notification-url": "https://packagist.org/downloads/",
            "license": [
                "MIT"
            ],
            "authors": [
                {
                    "name": "Fabien Potencier",
                    "email": "fabien@symfony.com"
                },
                {
                    "name": "Jean-François Simon",
                    "email": "jeanfrancois.simon@sensiolabs.com"
                },
                {
                    "name": "Symfony Community",
                    "homepage": "https://symfony.com/contributors"
                }
            ],
            "description": "Symfony CssSelector Component",
            "homepage": "https://symfony.com",
            "time": "2020-05-20T17:43:50+00:00"
        },
        {
            "name": "symfony/event-dispatcher",
            "version": "v4.4.8",
            "source": {
                "type": "git",
                "url": "https://github.com/symfony/event-dispatcher.git",
                "reference": "abc8e3618bfdb55e44c8c6a00abd333f831bbfed"
            },
            "dist": {
                "type": "zip",
                "url": "https://api.github.com/repos/symfony/event-dispatcher/zipball/abc8e3618bfdb55e44c8c6a00abd333f831bbfed",
                "reference": "abc8e3618bfdb55e44c8c6a00abd333f831bbfed",
                "shasum": ""
            },
            "require": {
                "php": "^7.1.3",
                "symfony/event-dispatcher-contracts": "^1.1"
            },
            "conflict": {
                "symfony/dependency-injection": "<3.4"
            },
            "provide": {
                "psr/event-dispatcher-implementation": "1.0",
                "symfony/event-dispatcher-implementation": "1.1"
            },
            "require-dev": {
                "psr/log": "~1.0",
                "symfony/config": "^3.4|^4.0|^5.0",
                "symfony/dependency-injection": "^3.4|^4.0|^5.0",
                "symfony/expression-language": "^3.4|^4.0|^5.0",
                "symfony/http-foundation": "^3.4|^4.0|^5.0",
                "symfony/service-contracts": "^1.1|^2",
                "symfony/stopwatch": "^3.4|^4.0|^5.0"
            },
            "suggest": {
                "symfony/dependency-injection": "",
                "symfony/http-kernel": ""
            },
            "type": "library",
            "extra": {
                "branch-alias": {
                    "dev-master": "4.4-dev"
                }
            },
            "autoload": {
                "psr-4": {
                    "Symfony\\Component\\EventDispatcher\\": ""
                },
                "exclude-from-classmap": [
                    "/Tests/"
                ]
            },
            "notification-url": "https://packagist.org/downloads/",
            "license": [
                "MIT"
            ],
            "authors": [
                {
                    "name": "Fabien Potencier",
                    "email": "fabien@symfony.com"
                },
                {
                    "name": "Symfony Community",
                    "homepage": "https://symfony.com/contributors"
                }
            ],
            "description": "Symfony EventDispatcher Component",
            "homepage": "https://symfony.com",
            "time": "2020-03-27T16:54:36+00:00"
        },
        {
            "name": "symfony/event-dispatcher-contracts",
            "version": "v1.1.7",
            "source": {
                "type": "git",
                "url": "https://github.com/symfony/event-dispatcher-contracts.git",
                "reference": "c43ab685673fb6c8d84220c77897b1d6cdbe1d18"
            },
            "dist": {
                "type": "zip",
                "url": "https://api.github.com/repos/symfony/event-dispatcher-contracts/zipball/c43ab685673fb6c8d84220c77897b1d6cdbe1d18",
                "reference": "c43ab685673fb6c8d84220c77897b1d6cdbe1d18",
                "shasum": ""
            },
            "require": {
                "php": "^7.1.3"
            },
            "suggest": {
                "psr/event-dispatcher": "",
                "symfony/event-dispatcher-implementation": ""
            },
            "type": "library",
            "extra": {
                "branch-alias": {
                    "dev-master": "1.1-dev"
                }
            },
            "autoload": {
                "psr-4": {
                    "Symfony\\Contracts\\EventDispatcher\\": ""
                }
            },
            "notification-url": "https://packagist.org/downloads/",
            "license": [
                "MIT"
            ],
            "authors": [
                {
                    "name": "Nicolas Grekas",
                    "email": "p@tchwork.com"
                },
                {
                    "name": "Symfony Community",
                    "homepage": "https://symfony.com/contributors"
                }
            ],
            "description": "Generic abstractions related to dispatching event",
            "homepage": "https://symfony.com",
            "keywords": [
                "abstractions",
                "contracts",
                "decoupling",
                "interfaces",
                "interoperability",
                "standards"
            ],
            "time": "2019-09-17T09:54:03+00:00"
        },
        {
            "name": "symfony/filesystem",
            "version": "v5.1.0",
            "source": {
                "type": "git",
                "url": "https://github.com/symfony/filesystem.git",
                "reference": "6e4320f06d5f2cce0d96530162491f4465179157"
            },
            "dist": {
                "type": "zip",
                "url": "https://api.github.com/repos/symfony/filesystem/zipball/6e4320f06d5f2cce0d96530162491f4465179157",
                "reference": "6e4320f06d5f2cce0d96530162491f4465179157",
                "shasum": ""
            },
            "require": {
                "php": ">=7.2.5",
                "symfony/polyfill-ctype": "~1.8"
            },
            "type": "library",
            "extra": {
                "branch-alias": {
                    "dev-master": "5.1-dev"
                }
            },
            "autoload": {
                "psr-4": {
                    "Symfony\\Component\\Filesystem\\": ""
                },
                "exclude-from-classmap": [
                    "/Tests/"
                ]
            },
            "notification-url": "https://packagist.org/downloads/",
            "license": [
                "MIT"
            ],
            "authors": [
                {
                    "name": "Fabien Potencier",
                    "email": "fabien@symfony.com"
                },
                {
                    "name": "Symfony Community",
                    "homepage": "https://symfony.com/contributors"
                }
            ],
            "description": "Symfony Filesystem Component",
            "homepage": "https://symfony.com",
            "time": "2020-05-30T20:35:19+00:00"
        },
        {
            "name": "symfony/finder",
            "version": "v5.1.0",
            "source": {
                "type": "git",
                "url": "https://github.com/symfony/finder.git",
                "reference": "4298870062bfc667cb78d2b379be4bf5dec5f187"
            },
            "dist": {
                "type": "zip",
                "url": "https://api.github.com/repos/symfony/finder/zipball/4298870062bfc667cb78d2b379be4bf5dec5f187",
                "reference": "4298870062bfc667cb78d2b379be4bf5dec5f187",
                "shasum": ""
            },
            "require": {
                "php": ">=7.2.5"
            },
            "type": "library",
            "extra": {
                "branch-alias": {
                    "dev-master": "5.1-dev"
                }
            },
            "autoload": {
                "psr-4": {
                    "Symfony\\Component\\Finder\\": ""
                },
                "exclude-from-classmap": [
                    "/Tests/"
                ]
            },
            "notification-url": "https://packagist.org/downloads/",
            "license": [
                "MIT"
            ],
            "authors": [
                {
                    "name": "Fabien Potencier",
                    "email": "fabien@symfony.com"
                },
                {
                    "name": "Symfony Community",
                    "homepage": "https://symfony.com/contributors"
                }
            ],
            "description": "Symfony Finder Component",
            "homepage": "https://symfony.com",
            "time": "2020-05-20T17:43:50+00:00"
        },
        {
            "name": "symfony/polyfill-ctype",
            "version": "v1.17.0",
            "source": {
                "type": "git",
                "url": "https://github.com/symfony/polyfill-ctype.git",
                "reference": "e94c8b1bbe2bc77507a1056cdb06451c75b427f9"
            },
            "dist": {
                "type": "zip",
                "url": "https://api.github.com/repos/symfony/polyfill-ctype/zipball/e94c8b1bbe2bc77507a1056cdb06451c75b427f9",
                "reference": "e94c8b1bbe2bc77507a1056cdb06451c75b427f9",
                "shasum": ""
            },
            "require": {
                "php": ">=5.3.3"
            },
            "suggest": {
                "ext-ctype": "For best performance"
            },
            "type": "library",
            "extra": {
                "branch-alias": {
                    "dev-master": "1.17-dev"
                }
            },
            "autoload": {
                "psr-4": {
                    "Symfony\\Polyfill\\Ctype\\": ""
                },
                "files": [
                    "bootstrap.php"
                ]
            },
            "notification-url": "https://packagist.org/downloads/",
            "license": [
                "MIT"
            ],
            "authors": [
                {
                    "name": "Gert de Pagter",
                    "email": "BackEndTea@gmail.com"
                },
                {
                    "name": "Symfony Community",
                    "homepage": "https://symfony.com/contributors"
                }
            ],
            "description": "Symfony polyfill for ctype functions",
            "homepage": "https://symfony.com",
            "keywords": [
                "compatibility",
                "ctype",
                "polyfill",
                "portable"
            ],
            "time": "2020-05-12T16:14:59+00:00"
        },
        {
            "name": "symfony/polyfill-intl-idn",
            "version": "v1.17.0",
            "source": {
                "type": "git",
                "url": "https://github.com/symfony/polyfill-intl-idn.git",
                "reference": "3bff59ea7047e925be6b7f2059d60af31bb46d6a"
            },
            "dist": {
                "type": "zip",
                "url": "https://api.github.com/repos/symfony/polyfill-intl-idn/zipball/3bff59ea7047e925be6b7f2059d60af31bb46d6a",
                "reference": "3bff59ea7047e925be6b7f2059d60af31bb46d6a",
                "shasum": ""
            },
            "require": {
                "php": ">=5.3.3",
                "symfony/polyfill-mbstring": "^1.3",
                "symfony/polyfill-php72": "^1.10"
            },
            "suggest": {
                "ext-intl": "For best performance"
            },
            "type": "library",
            "extra": {
                "branch-alias": {
                    "dev-master": "1.17-dev"
                }
            },
            "autoload": {
                "psr-4": {
                    "Symfony\\Polyfill\\Intl\\Idn\\": ""
                },
                "files": [
                    "bootstrap.php"
                ]
            },
            "notification-url": "https://packagist.org/downloads/",
            "license": [
                "MIT"
            ],
            "authors": [
                {
                    "name": "Laurent Bassin",
                    "email": "laurent@bassin.info"
                },
                {
                    "name": "Symfony Community",
                    "homepage": "https://symfony.com/contributors"
                }
            ],
            "description": "Symfony polyfill for intl's idn_to_ascii and idn_to_utf8 functions",
            "homepage": "https://symfony.com",
            "keywords": [
                "compatibility",
                "idn",
                "intl",
                "polyfill",
                "portable",
                "shim"
            ],
            "time": "2020-05-12T16:47:27+00:00"
        },
        {
            "name": "symfony/polyfill-mbstring",
            "version": "v1.17.0",
            "source": {
                "type": "git",
                "url": "https://github.com/symfony/polyfill-mbstring.git",
                "reference": "fa79b11539418b02fc5e1897267673ba2c19419c"
            },
            "dist": {
                "type": "zip",
                "url": "https://api.github.com/repos/symfony/polyfill-mbstring/zipball/fa79b11539418b02fc5e1897267673ba2c19419c",
                "reference": "fa79b11539418b02fc5e1897267673ba2c19419c",
                "shasum": ""
            },
            "require": {
                "php": ">=5.3.3"
            },
            "suggest": {
                "ext-mbstring": "For best performance"
            },
            "type": "library",
            "extra": {
                "branch-alias": {
                    "dev-master": "1.17-dev"
                }
            },
            "autoload": {
                "psr-4": {
                    "Symfony\\Polyfill\\Mbstring\\": ""
                },
                "files": [
                    "bootstrap.php"
                ]
            },
            "notification-url": "https://packagist.org/downloads/",
            "license": [
                "MIT"
            ],
            "authors": [
                {
                    "name": "Nicolas Grekas",
                    "email": "p@tchwork.com"
                },
                {
                    "name": "Symfony Community",
                    "homepage": "https://symfony.com/contributors"
                }
            ],
            "description": "Symfony polyfill for the Mbstring extension",
            "homepage": "https://symfony.com",
            "keywords": [
                "compatibility",
                "mbstring",
                "polyfill",
                "portable",
                "shim"
            ],
            "time": "2020-05-12T16:47:27+00:00"
        },
        {
            "name": "symfony/polyfill-php72",
            "version": "v1.17.0",
            "source": {
                "type": "git",
                "url": "https://github.com/symfony/polyfill-php72.git",
                "reference": "f048e612a3905f34931127360bdd2def19a5e582"
            },
            "dist": {
                "type": "zip",
                "url": "https://api.github.com/repos/symfony/polyfill-php72/zipball/f048e612a3905f34931127360bdd2def19a5e582",
                "reference": "f048e612a3905f34931127360bdd2def19a5e582",
                "shasum": ""
            },
            "require": {
                "php": ">=5.3.3"
            },
            "type": "library",
            "extra": {
                "branch-alias": {
                    "dev-master": "1.17-dev"
                }
            },
            "autoload": {
                "psr-4": {
                    "Symfony\\Polyfill\\Php72\\": ""
                },
                "files": [
                    "bootstrap.php"
                ]
            },
            "notification-url": "https://packagist.org/downloads/",
            "license": [
                "MIT"
            ],
            "authors": [
                {
                    "name": "Nicolas Grekas",
                    "email": "p@tchwork.com"
                },
                {
                    "name": "Symfony Community",
                    "homepage": "https://symfony.com/contributors"
                }
            ],
            "description": "Symfony polyfill backporting some PHP 7.2+ features to lower PHP versions",
            "homepage": "https://symfony.com",
            "keywords": [
                "compatibility",
                "polyfill",
                "portable",
                "shim"
            ],
            "time": "2020-05-12T16:47:27+00:00"
        },
        {
            "name": "symfony/polyfill-php73",
            "version": "v1.17.0",
            "source": {
                "type": "git",
                "url": "https://github.com/symfony/polyfill-php73.git",
                "reference": "a760d8964ff79ab9bf057613a5808284ec852ccc"
            },
            "dist": {
                "type": "zip",
                "url": "https://api.github.com/repos/symfony/polyfill-php73/zipball/a760d8964ff79ab9bf057613a5808284ec852ccc",
                "reference": "a760d8964ff79ab9bf057613a5808284ec852ccc",
                "shasum": ""
            },
            "require": {
                "php": ">=5.3.3"
            },
            "type": "library",
            "extra": {
                "branch-alias": {
                    "dev-master": "1.17-dev"
                }
            },
            "autoload": {
                "psr-4": {
                    "Symfony\\Polyfill\\Php73\\": ""
                },
                "files": [
                    "bootstrap.php"
                ],
                "classmap": [
                    "Resources/stubs"
                ]
            },
            "notification-url": "https://packagist.org/downloads/",
            "license": [
                "MIT"
            ],
            "authors": [
                {
                    "name": "Nicolas Grekas",
                    "email": "p@tchwork.com"
                },
                {
                    "name": "Symfony Community",
                    "homepage": "https://symfony.com/contributors"
                }
            ],
            "description": "Symfony polyfill backporting some PHP 7.3+ features to lower PHP versions",
            "homepage": "https://symfony.com",
            "keywords": [
                "compatibility",
                "polyfill",
                "portable",
                "shim"
            ],
            "time": "2020-05-12T16:47:27+00:00"
        },
        {
            "name": "symfony/process",
            "version": "v4.4.8",
            "source": {
                "type": "git",
                "url": "https://github.com/symfony/process.git",
                "reference": "4b6a9a4013baa65d409153cbb5a895bf093dc7f4"
            },
            "dist": {
                "type": "zip",
                "url": "https://api.github.com/repos/symfony/process/zipball/4b6a9a4013baa65d409153cbb5a895bf093dc7f4",
                "reference": "4b6a9a4013baa65d409153cbb5a895bf093dc7f4",
                "shasum": ""
            },
            "require": {
                "php": "^7.1.3"
            },
            "type": "library",
            "extra": {
                "branch-alias": {
                    "dev-master": "4.4-dev"
                }
            },
            "autoload": {
                "psr-4": {
                    "Symfony\\Component\\Process\\": ""
                },
                "exclude-from-classmap": [
                    "/Tests/"
                ]
            },
            "notification-url": "https://packagist.org/downloads/",
            "license": [
                "MIT"
            ],
            "authors": [
                {
                    "name": "Fabien Potencier",
                    "email": "fabien@symfony.com"
                },
                {
                    "name": "Symfony Community",
                    "homepage": "https://symfony.com/contributors"
                }
            ],
            "description": "Symfony Process Component",
            "homepage": "https://symfony.com",
            "time": "2020-04-15T15:56:18+00:00"
        },
        {
            "name": "symfony/service-contracts",
            "version": "v2.0.1",
            "source": {
                "type": "git",
                "url": "https://github.com/symfony/service-contracts.git",
                "reference": "144c5e51266b281231e947b51223ba14acf1a749"
            },
            "dist": {
                "type": "zip",
                "url": "https://api.github.com/repos/symfony/service-contracts/zipball/144c5e51266b281231e947b51223ba14acf1a749",
                "reference": "144c5e51266b281231e947b51223ba14acf1a749",
                "shasum": ""
            },
            "require": {
                "php": "^7.2.5",
                "psr/container": "^1.0"
            },
            "suggest": {
                "symfony/service-implementation": ""
            },
            "type": "library",
            "extra": {
                "branch-alias": {
                    "dev-master": "2.0-dev"
                }
            },
            "autoload": {
                "psr-4": {
                    "Symfony\\Contracts\\Service\\": ""
                }
            },
            "notification-url": "https://packagist.org/downloads/",
            "license": [
                "MIT"
            ],
            "authors": [
                {
                    "name": "Nicolas Grekas",
                    "email": "p@tchwork.com"
                },
                {
                    "name": "Symfony Community",
                    "homepage": "https://symfony.com/contributors"
                }
            ],
            "description": "Generic abstractions related to writing services",
            "homepage": "https://symfony.com",
            "keywords": [
                "abstractions",
                "contracts",
                "decoupling",
                "interfaces",
                "interoperability",
                "standards"
            ],
            "time": "2019-11-18T17:27:11+00:00"
        },
        {
            "name": "tedivm/jshrink",
            "version": "v1.3.3",
            "source": {
                "type": "git",
                "url": "https://github.com/tedious/JShrink.git",
                "reference": "566e0c731ba4e372be2de429ef7d54f4faf4477a"
            },
            "dist": {
                "type": "zip",
                "url": "https://api.github.com/repos/tedious/JShrink/zipball/566e0c731ba4e372be2de429ef7d54f4faf4477a",
                "reference": "566e0c731ba4e372be2de429ef7d54f4faf4477a",
                "shasum": ""
            },
            "require": {
                "php": "^5.6|^7.0"
            },
            "require-dev": {
                "friendsofphp/php-cs-fixer": "^2.8",
                "php-coveralls/php-coveralls": "^1.1.0",
                "phpunit/phpunit": "^6"
            },
            "type": "library",
            "autoload": {
                "psr-0": {
                    "JShrink": "src/"
                }
            },
            "notification-url": "https://packagist.org/downloads/",
            "license": [
                "BSD-3-Clause"
            ],
            "authors": [
                {
                    "name": "Robert Hafner",
                    "email": "tedivm@tedivm.com"
                }
            ],
            "description": "Javascript Minifier built in PHP",
            "homepage": "http://github.com/tedious/JShrink",
            "keywords": [
                "javascript",
                "minifier"
            ],
            "time": "2019-06-28T18:11:46+00:00"
        },
        {
            "name": "true/punycode",
            "version": "v2.1.1",
            "source": {
                "type": "git",
                "url": "https://github.com/true/php-punycode.git",
                "reference": "a4d0c11a36dd7f4e7cd7096076cab6d3378a071e"
            },
            "dist": {
                "type": "zip",
                "url": "https://api.github.com/repos/true/php-punycode/zipball/a4d0c11a36dd7f4e7cd7096076cab6d3378a071e",
                "reference": "a4d0c11a36dd7f4e7cd7096076cab6d3378a071e",
                "shasum": ""
            },
            "require": {
                "php": ">=5.3.0",
                "symfony/polyfill-mbstring": "^1.3"
            },
            "require-dev": {
                "phpunit/phpunit": "~4.7",
                "squizlabs/php_codesniffer": "~2.0"
            },
            "type": "library",
            "autoload": {
                "psr-4": {
                    "TrueBV\\": "src/"
                }
            },
            "notification-url": "https://packagist.org/downloads/",
            "license": [
                "MIT"
            ],
            "authors": [
                {
                    "name": "Renan Gonçalves",
                    "email": "renan.saddam@gmail.com"
                }
            ],
            "description": "A Bootstring encoding of Unicode for Internationalized Domain Names in Applications (IDNA)",
            "homepage": "https://github.com/true/php-punycode",
            "keywords": [
                "idna",
                "punycode"
            ],
            "time": "2016-11-16T10:37:54+00:00"
        },
        {
            "name": "tubalmartin/cssmin",
            "version": "v4.1.1",
            "source": {
                "type": "git",
                "url": "https://github.com/tubalmartin/YUI-CSS-compressor-PHP-port.git",
                "reference": "3cbf557f4079d83a06f9c3ff9b957c022d7805cf"
            },
            "dist": {
                "type": "zip",
                "url": "https://api.github.com/repos/tubalmartin/YUI-CSS-compressor-PHP-port/zipball/3cbf557f4079d83a06f9c3ff9b957c022d7805cf",
                "reference": "3cbf557f4079d83a06f9c3ff9b957c022d7805cf",
                "shasum": ""
            },
            "require": {
                "ext-pcre": "*",
                "php": ">=5.3.2"
            },
            "require-dev": {
                "cogpowered/finediff": "0.3.*",
                "phpunit/phpunit": "4.8.*"
            },
            "bin": [
                "cssmin"
            ],
            "type": "library",
            "autoload": {
                "psr-4": {
                    "tubalmartin\\CssMin\\": "src"
                }
            },
            "notification-url": "https://packagist.org/downloads/",
            "license": [
                "BSD-3-Clause"
            ],
            "authors": [
                {
                    "name": "Túbal Martín",
                    "homepage": "http://tubalmartin.me/"
                }
            ],
            "description": "A PHP port of the YUI CSS compressor",
            "homepage": "https://github.com/tubalmartin/YUI-CSS-compressor-PHP-port",
            "keywords": [
                "compress",
                "compressor",
                "css",
                "cssmin",
                "minify",
                "yui"
            ],
            "time": "2018-01-15T15:26:51+00:00"
        },
        {
            "name": "webonyx/graphql-php",
            "version": "v0.13.8",
            "source": {
                "type": "git",
                "url": "https://github.com/webonyx/graphql-php.git",
                "reference": "6829ae58f4c59121df1f86915fb9917a2ec595e8"
            },
            "dist": {
                "type": "zip",
                "url": "https://api.github.com/repos/webonyx/graphql-php/zipball/6829ae58f4c59121df1f86915fb9917a2ec595e8",
                "reference": "6829ae58f4c59121df1f86915fb9917a2ec595e8",
                "shasum": ""
            },
            "require": {
                "ext-json": "*",
                "ext-mbstring": "*",
                "php": "^7.1||^8.0"
            },
            "require-dev": {
                "doctrine/coding-standard": "^6.0",
                "phpbench/phpbench": "^0.14.0",
                "phpstan/phpstan": "^0.11.4",
                "phpstan/phpstan-phpunit": "^0.11.0",
                "phpstan/phpstan-strict-rules": "^0.11.0",
                "phpunit/phpcov": "^5.0",
                "phpunit/phpunit": "^7.2",
                "psr/http-message": "^1.0",
                "react/promise": "2.*"
            },
            "suggest": {
                "psr/http-message": "To use standard GraphQL server",
                "react/promise": "To leverage async resolving on React PHP platform"
            },
            "type": "library",
            "autoload": {
                "psr-4": {
                    "GraphQL\\": "src/"
                }
            },
            "notification-url": "https://packagist.org/downloads/",
            "license": [
                "MIT"
            ],
            "description": "A PHP port of GraphQL reference implementation",
            "homepage": "https://github.com/webonyx/graphql-php",
            "keywords": [
                "api",
                "graphql"
            ],
            "time": "2019-08-25T10:32:47+00:00"
        },
        {
            "name": "wikimedia/less.php",
            "version": "1.8.2",
            "source": {
                "type": "git",
                "url": "https://github.com/wikimedia/less.php.git",
                "reference": "e238ad228d74b6ffd38209c799b34e9826909266"
            },
            "dist": {
                "type": "zip",
                "url": "https://api.github.com/repos/wikimedia/less.php/zipball/e238ad228d74b6ffd38209c799b34e9826909266",
                "reference": "e238ad228d74b6ffd38209c799b34e9826909266",
                "shasum": ""
            },
            "require": {
                "php": ">=7.2.9"
            },
            "require-dev": {
                "phpunit/phpunit": "7.5.14"
            },
            "bin": [
                "bin/lessc"
            ],
            "type": "library",
            "autoload": {
                "psr-0": {
                    "Less": "lib/"
                },
                "classmap": [
                    "lessc.inc.php"
                ]
            },
            "notification-url": "https://packagist.org/downloads/",
            "license": [
                "Apache-2.0"
            ],
            "authors": [
                {
                    "name": "Josh Schmidt",
                    "homepage": "https://github.com/oyejorge"
                },
                {
                    "name": "Matt Agar",
                    "homepage": "https://github.com/agar"
                },
                {
                    "name": "Martin Jantošovič",
                    "homepage": "https://github.com/Mordred"
                }
            ],
            "description": "PHP port of the Javascript version of LESS http://lesscss.org (Originally maintained by Josh Schmidt)",
            "keywords": [
                "css",
                "less",
                "less.js",
                "lesscss",
                "php",
                "stylesheet"
            ],
            "time": "2019-11-06T18:30:11+00:00"
        }
    ],
    "packages-dev": [
        {
            "name": "allure-framework/allure-codeception",
            "version": "1.4.3",
            "source": {
                "type": "git",
                "url": "https://github.com/allure-framework/allure-codeception.git",
                "reference": "9e0e25f8960fa5ac17c65c932ea8153ce6700713"
            },
            "dist": {
                "type": "zip",
                "url": "https://api.github.com/repos/allure-framework/allure-codeception/zipball/9e0e25f8960fa5ac17c65c932ea8153ce6700713",
                "reference": "9e0e25f8960fa5ac17c65c932ea8153ce6700713",
                "shasum": ""
            },
            "require": {
                "allure-framework/allure-php-api": "~1.1.8",
                "codeception/codeception": "^2.3|^3.0|^4.0",
                "php": ">=5.6",
                "symfony/filesystem": ">=2.6",
                "symfony/finder": ">=2.6"
            },
            "type": "library",
            "autoload": {
                "psr-0": {
                    "Yandex": "src/"
                }
            },
            "notification-url": "https://packagist.org/downloads/",
            "license": [
                "Apache-2.0"
            ],
            "authors": [
                {
                    "name": "Ivan Krutov",
                    "email": "vania-pooh@yandex-team.ru",
                    "role": "Developer"
                }
            ],
            "description": "A Codeception adapter for Allure report.",
            "homepage": "http://allure.qatools.ru/",
            "keywords": [
                "allure",
                "attachments",
                "cases",
                "codeception",
                "report",
                "steps",
                "testing"
            ],
            "time": "2020-03-13T11:07:13+00:00"
        },
        {
            "name": "allure-framework/allure-php-api",
            "version": "1.1.8",
            "source": {
                "type": "git",
                "url": "https://github.com/allure-framework/allure-php-commons.git",
                "reference": "5ae2deac1c7e1b992cfa572167370de45bdd346d"
            },
            "dist": {
                "type": "zip",
                "url": "https://api.github.com/repos/allure-framework/allure-php-commons/zipball/5ae2deac1c7e1b992cfa572167370de45bdd346d",
                "reference": "5ae2deac1c7e1b992cfa572167370de45bdd346d",
                "shasum": ""
            },
            "require": {
                "jms/serializer": "^0.16 || ^1.0",
                "php": ">=5.4.0",
                "ramsey/uuid": "^3.0",
                "symfony/http-foundation": "^2.0 || ^3.0 || ^4.0 || ^5.0"
            },
            "require-dev": {
                "phpunit/phpunit": "^4.0.0"
            },
            "type": "library",
            "autoload": {
                "psr-0": {
                    "Yandex": [
                        "src/",
                        "test/"
                    ]
                }
            },
            "notification-url": "https://packagist.org/downloads/",
            "license": [
                "Apache-2.0"
            ],
            "authors": [
                {
                    "name": "Ivan Krutov",
                    "email": "vania-pooh@yandex-team.ru",
                    "role": "Developer"
                }
            ],
            "description": "PHP API for Allure adapter",
            "homepage": "http://allure.qatools.ru/",
            "keywords": [
                "allure",
                "api",
                "php",
                "report"
            ],
            "time": "2020-03-13T10:47:35+00:00"
        },
        {
            "name": "allure-framework/allure-phpunit",
            "version": "1.2.4",
            "source": {
                "type": "git",
                "url": "https://github.com/allure-framework/allure-phpunit.git",
                "reference": "9399629c6eed79da4be18fd22adf83ef36c2d2e0"
            },
            "dist": {
                "type": "zip",
                "url": "https://api.github.com/repos/allure-framework/allure-phpunit/zipball/9399629c6eed79da4be18fd22adf83ef36c2d2e0",
                "reference": "9399629c6eed79da4be18fd22adf83ef36c2d2e0",
                "shasum": ""
            },
            "require": {
                "allure-framework/allure-php-api": "~1.1.0",
                "mikey179/vfsstream": "1.*",
                "php": ">=7.1.0",
                "phpunit/phpunit": ">=7.0.0"
            },
            "type": "library",
            "autoload": {
                "psr-0": {
                    "Yandex": "src/"
                }
            },
            "notification-url": "https://packagist.org/downloads/",
            "license": [
                "Apache-2.0"
            ],
            "authors": [
                {
                    "name": "Ivan Krutov",
                    "email": "vania-pooh@yandex-team.ru",
                    "role": "Developer"
                }
            ],
            "description": "A PHPUnit adapter for Allure report.",
            "homepage": "http://allure.qatools.ru/",
            "keywords": [
                "allure",
                "attachments",
                "cases",
                "phpunit",
                "report",
                "steps",
                "testing"
            ],
            "time": "2018-10-25T12:03:54+00:00"
        },
        {
            "name": "aws/aws-sdk-php",
            "version": "3.140.2",
            "source": {
                "type": "git",
                "url": "https://github.com/aws/aws-sdk-php.git",
                "reference": "7e37960c1103ee211932be51b2282b41c948a5f0"
            },
            "dist": {
                "type": "zip",
                "url": "https://api.github.com/repos/aws/aws-sdk-php/zipball/7e37960c1103ee211932be51b2282b41c948a5f0",
                "reference": "7e37960c1103ee211932be51b2282b41c948a5f0",
                "shasum": ""
            },
            "require": {
                "ext-json": "*",
                "ext-pcre": "*",
                "ext-simplexml": "*",
                "guzzlehttp/guzzle": "^5.3.3|^6.2.1|^7.0",
                "guzzlehttp/promises": "^1.0",
                "guzzlehttp/psr7": "^1.4.1",
                "mtdowling/jmespath.php": "^2.5",
                "php": ">=5.5"
            },
            "require-dev": {
                "andrewsville/php-token-reflection": "^1.4",
                "aws/aws-php-sns-message-validator": "~1.0",
                "behat/behat": "~3.0",
                "doctrine/cache": "~1.4",
                "ext-dom": "*",
                "ext-openssl": "*",
                "ext-pcntl": "*",
                "ext-sockets": "*",
                "nette/neon": "^2.3",
                "phpunit/phpunit": "^4.8.35|^5.4.3",
                "psr/cache": "^1.0",
                "psr/simple-cache": "^1.0",
                "sebastian/comparator": "^1.2.3"
            },
            "suggest": {
                "aws/aws-php-sns-message-validator": "To validate incoming SNS notifications",
                "doctrine/cache": "To use the DoctrineCacheAdapter",
                "ext-curl": "To send requests using cURL",
                "ext-openssl": "Allows working with CloudFront private distributions and verifying received SNS messages",
                "ext-sockets": "To use client-side monitoring"
            },
            "type": "library",
            "extra": {
                "branch-alias": {
                    "dev-master": "3.0-dev"
                }
            },
            "autoload": {
                "psr-4": {
                    "Aws\\": "src/"
                },
                "files": [
                    "src/functions.php"
                ]
            },
            "notification-url": "https://packagist.org/downloads/",
            "license": [
                "Apache-2.0"
            ],
            "authors": [
                {
                    "name": "Amazon Web Services",
                    "homepage": "http://aws.amazon.com"
                }
            ],
            "description": "AWS SDK for PHP - Use Amazon Web Services in your PHP project",
            "homepage": "http://aws.amazon.com/sdkforphp",
            "keywords": [
                "amazon",
                "aws",
                "cloud",
                "dynamodb",
                "ec2",
                "glacier",
                "s3",
                "sdk"
            ],
            "time": "2020-06-05T18:12:25+00:00"
        },
        {
            "name": "beberlei/assert",
            "version": "v3.2.7",
            "source": {
                "type": "git",
                "url": "https://github.com/beberlei/assert.git",
                "reference": "d63a6943fc4fd1a2aedb65994e3548715105abcf"
            },
            "dist": {
                "type": "zip",
                "url": "https://api.github.com/repos/beberlei/assert/zipball/d63a6943fc4fd1a2aedb65994e3548715105abcf",
                "reference": "d63a6943fc4fd1a2aedb65994e3548715105abcf",
                "shasum": ""
            },
            "require": {
                "ext-ctype": "*",
                "ext-json": "*",
                "ext-mbstring": "*",
                "ext-simplexml": "*",
                "php": "^7"
            },
            "require-dev": {
                "friendsofphp/php-cs-fixer": "*",
                "phpstan/phpstan-shim": "*",
                "phpunit/phpunit": ">=6.0.0 <8"
            },
            "suggest": {
                "ext-intl": "Needed to allow Assertion::count(), Assertion::isCountable(), Assertion::minCount(), and Assertion::maxCount() to operate on ResourceBundles"
            },
            "type": "library",
            "autoload": {
                "psr-4": {
                    "Assert\\": "lib/Assert"
                },
                "files": [
                    "lib/Assert/functions.php"
                ]
            },
            "notification-url": "https://packagist.org/downloads/",
            "license": [
                "BSD-2-Clause"
            ],
            "authors": [
                {
                    "name": "Benjamin Eberlei",
                    "email": "kontakt@beberlei.de",
                    "role": "Lead Developer"
                },
                {
                    "name": "Richard Quadling",
                    "email": "rquadling@gmail.com",
                    "role": "Collaborator"
                }
            ],
            "description": "Thin assertion library for input validation in business models.",
            "keywords": [
                "assert",
                "assertion",
                "validation"
            ],
            "time": "2019-12-19T17:51:41+00:00"
        },
        {
            "name": "behat/gherkin",
            "version": "v4.6.2",
            "source": {
                "type": "git",
                "url": "https://github.com/Behat/Gherkin.git",
                "reference": "51ac4500c4dc30cbaaabcd2f25694299df666a31"
            },
            "dist": {
                "type": "zip",
                "url": "https://api.github.com/repos/Behat/Gherkin/zipball/51ac4500c4dc30cbaaabcd2f25694299df666a31",
                "reference": "51ac4500c4dc30cbaaabcd2f25694299df666a31",
                "shasum": ""
            },
            "require": {
                "php": ">=5.3.1"
            },
            "require-dev": {
                "phpunit/phpunit": "~4.5|~5",
                "symfony/phpunit-bridge": "~2.7|~3|~4",
                "symfony/yaml": "~2.3|~3|~4"
            },
            "suggest": {
                "symfony/yaml": "If you want to parse features, represented in YAML files"
            },
            "type": "library",
            "extra": {
                "branch-alias": {
                    "dev-master": "4.4-dev"
                }
            },
            "autoload": {
                "psr-0": {
                    "Behat\\Gherkin": "src/"
                }
            },
            "notification-url": "https://packagist.org/downloads/",
            "license": [
                "MIT"
            ],
            "authors": [
                {
                    "name": "Konstantin Kudryashov",
                    "email": "ever.zet@gmail.com",
                    "homepage": "http://everzet.com"
                }
            ],
            "description": "Gherkin DSL parser for PHP 5.3",
            "homepage": "http://behat.org/",
            "keywords": [
                "BDD",
                "Behat",
                "Cucumber",
                "DSL",
                "gherkin",
                "parser"
            ],
            "time": "2020-03-17T14:03:26+00:00"
        },
        {
            "name": "cache/cache",
            "version": "0.4.0",
            "source": {
                "type": "git",
                "url": "https://github.com/php-cache/cache.git",
                "reference": "902b2e5b54ea57e3a801437748652228c4c58604"
            },
            "dist": {
                "type": "zip",
                "url": "https://api.github.com/repos/php-cache/cache/zipball/902b2e5b54ea57e3a801437748652228c4c58604",
                "reference": "902b2e5b54ea57e3a801437748652228c4c58604",
                "shasum": ""
            },
            "require": {
                "doctrine/cache": "^1.3",
                "league/flysystem": "^1.0",
                "php": "^5.6 || ^7.0",
                "psr/cache": "^1.0",
                "psr/log": "^1.0",
                "psr/simple-cache": "^1.0"
            },
            "conflict": {
                "cache/adapter-common": "*",
                "cache/apc-adapter": "*",
                "cache/apcu-adapter": "*",
                "cache/array-adapter": "*",
                "cache/chain-adapter": "*",
                "cache/doctrine-adapter": "*",
                "cache/filesystem-adapter": "*",
                "cache/hierarchical-cache": "*",
                "cache/illuminate-adapter": "*",
                "cache/memcache-adapter": "*",
                "cache/memcached-adapter": "*",
                "cache/mongodb-adapter": "*",
                "cache/predis-adapter": "*",
                "cache/psr-6-doctrine-bridge": "*",
                "cache/redis-adapter": "*",
                "cache/session-handler": "*",
                "cache/taggable-cache": "*",
                "cache/void-adapter": "*"
            },
            "require-dev": {
                "cache/integration-tests": "^0.16",
                "defuse/php-encryption": "^2.0",
                "illuminate/cache": "^5.4",
                "mockery/mockery": "^0.9",
                "phpunit/phpunit": "^4.0 || ^5.1",
                "predis/predis": "^1.0",
                "symfony/cache": "dev-master"
            },
            "suggest": {
                "ext-apc": "APC extension is required to use the APC Adapter",
                "ext-apcu": "APCu extension is required to use the APCu Adapter",
                "ext-memcache": "Memcache extension is required to use the Memcache Adapter",
                "ext-memcached": "Memcached extension is required to use the Memcached Adapter",
                "ext-mongodb": "Mongodb extension required to use the Mongodb adapter",
                "ext-redis": "Redis extension is required to use the Redis adapter",
                "mongodb/mongodb": "Mongodb lib required to use the Mongodb adapter"
            },
            "type": "library",
            "autoload": {
                "psr-4": {
                    "Cache\\": "src/"
                },
                "exclude-from-classmap": [
                    "**/Tests/"
                ]
            },
            "notification-url": "https://packagist.org/downloads/",
            "license": [
                "MIT"
            ],
            "authors": [
                {
                    "name": "Aaron Scherer",
                    "email": "aequasi@gmail.com",
                    "homepage": "https://github.com/aequasi"
                },
                {
                    "name": "Tobias Nyholm",
                    "email": "tobias.nyholm@gmail.com",
                    "homepage": "https://github.com/Nyholm"
                }
            ],
            "description": "Library of all the php-cache adapters",
            "homepage": "http://www.php-cache.com/en/latest/",
            "keywords": [
                "cache",
                "psr6"
            ],
            "time": "2017-03-28T16:08:48+00:00"
        },
        {
            "name": "codeception/codeception",
            "version": "4.1.5",
            "source": {
                "type": "git",
                "url": "https://github.com/Codeception/Codeception.git",
                "reference": "24f2345329b1059f1208f65581fc632a4a6e5a55"
            },
            "dist": {
                "type": "zip",
                "url": "https://api.github.com/repos/Codeception/Codeception/zipball/24f2345329b1059f1208f65581fc632a4a6e5a55",
                "reference": "24f2345329b1059f1208f65581fc632a4a6e5a55",
                "shasum": ""
            },
            "require": {
                "behat/gherkin": "^4.4.0",
                "codeception/lib-asserts": "^1.0",
                "codeception/phpunit-wrapper": ">6.0.15 <6.1.0 | ^6.6.1 | ^7.7.1 | ^8.1.1 | ^9.0",
                "codeception/stub": "^2.0 | ^3.0",
                "ext-curl": "*",
                "ext-json": "*",
                "ext-mbstring": "*",
                "guzzlehttp/psr7": "~1.4",
                "php": ">=5.6.0 <8.0",
                "symfony/console": ">=2.7 <6.0",
                "symfony/css-selector": ">=2.7 <6.0",
                "symfony/event-dispatcher": ">=2.7 <6.0",
                "symfony/finder": ">=2.7 <6.0",
                "symfony/yaml": ">=2.7 <6.0"
            },
            "require-dev": {
                "codeception/module-asserts": "*@dev",
                "codeception/module-cli": "*@dev",
                "codeception/module-db": "*@dev",
                "codeception/module-filesystem": "*@dev",
                "codeception/module-phpbrowser": "*@dev",
                "codeception/specify": "~0.3",
                "codeception/util-universalframework": "*@dev",
                "monolog/monolog": "~1.8",
                "squizlabs/php_codesniffer": "~2.0",
                "symfony/process": ">=2.7 <6.0",
                "vlucas/phpdotenv": "^2.0 | ^3.0 | ^4.0"
            },
            "suggest": {
                "codeception/specify": "BDD-style code blocks",
                "codeception/verify": "BDD-style assertions",
                "hoa/console": "For interactive console functionality",
                "stecman/symfony-console-completion": "For BASH autocompletion",
                "symfony/phpunit-bridge": "For phpunit-bridge support"
            },
            "bin": [
                "codecept"
            ],
            "type": "library",
            "extra": {
                "branch-alias": []
            },
            "autoload": {
                "psr-4": {
                    "Codeception\\": "src/Codeception",
                    "Codeception\\Extension\\": "ext"
                }
            },
            "notification-url": "https://packagist.org/downloads/",
            "license": [
                "MIT"
            ],
            "authors": [
                {
                    "name": "Michael Bodnarchuk",
                    "email": "davert@mail.ua",
                    "homepage": "http://codegyre.com"
                }
            ],
            "description": "BDD-style testing framework",
            "homepage": "http://codeception.com/",
            "keywords": [
                "BDD",
                "TDD",
                "acceptance testing",
                "functional testing",
                "unit testing"
            ],
            "time": "2020-05-24T13:58:47+00:00"
        },
        {
            "name": "codeception/lib-asserts",
            "version": "1.12.0",
            "source": {
                "type": "git",
                "url": "https://github.com/Codeception/lib-asserts.git",
                "reference": "acd0dc8b394595a74b58dcc889f72569ff7d8e71"
            },
            "dist": {
                "type": "zip",
                "url": "https://api.github.com/repos/Codeception/lib-asserts/zipball/acd0dc8b394595a74b58dcc889f72569ff7d8e71",
                "reference": "acd0dc8b394595a74b58dcc889f72569ff7d8e71",
                "shasum": ""
            },
            "require": {
                "codeception/phpunit-wrapper": ">6.0.15 <6.1.0 | ^6.6.1 | ^7.7.1 | ^8.0.3 | ^9.0",
                "php": ">=5.6.0 <8.0"
            },
            "type": "library",
            "autoload": {
                "classmap": [
                    "src/"
                ]
            },
            "notification-url": "https://packagist.org/downloads/",
            "license": [
                "MIT"
            ],
            "authors": [
                {
                    "name": "Michael Bodnarchuk",
                    "email": "davert@mail.ua",
                    "homepage": "http://codegyre.com"
                },
                {
                    "name": "Gintautas Miselis"
                }
            ],
            "description": "Assertion methods used by Codeception core and Asserts module",
            "homepage": "http://codeception.com/",
            "keywords": [
                "codeception"
            ],
            "time": "2020-04-17T18:20:46+00:00"
        },
        {
            "name": "codeception/module-asserts",
            "version": "1.2.1",
            "source": {
                "type": "git",
                "url": "https://github.com/Codeception/module-asserts.git",
                "reference": "79f13d05b63f2fceba4d0e78044bab668c9b2a6b"
            },
            "dist": {
                "type": "zip",
                "url": "https://api.github.com/repos/Codeception/module-asserts/zipball/79f13d05b63f2fceba4d0e78044bab668c9b2a6b",
                "reference": "79f13d05b63f2fceba4d0e78044bab668c9b2a6b",
                "shasum": ""
            },
            "require": {
                "codeception/codeception": "*@dev",
                "codeception/lib-asserts": "^1.12.0",
                "php": ">=5.6.0 <8.0"
            },
            "conflict": {
                "codeception/codeception": "<4.0"
            },
            "require-dev": {
                "codeception/util-robohelpers": "dev-master"
            },
            "type": "library",
            "autoload": {
                "classmap": [
                    "src/"
                ]
            },
            "notification-url": "https://packagist.org/downloads/",
            "license": [
                "MIT"
            ],
            "authors": [
                {
                    "name": "Michael Bodnarchuk"
                },
                {
                    "name": "Gintautas Miselis"
                }
            ],
            "description": "Codeception module containing various assertions",
            "homepage": "http://codeception.com/",
            "keywords": [
                "assertions",
                "asserts",
                "codeception"
            ],
            "time": "2020-04-20T07:26:11+00:00"
        },
        {
            "name": "codeception/module-sequence",
            "version": "1.0.0",
            "source": {
                "type": "git",
                "url": "https://github.com/Codeception/module-sequence.git",
                "reference": "70563527b768194d6ab22e1ff943a5e69741c5dd"
            },
            "dist": {
                "type": "zip",
                "url": "https://api.github.com/repos/Codeception/module-sequence/zipball/70563527b768194d6ab22e1ff943a5e69741c5dd",
                "reference": "70563527b768194d6ab22e1ff943a5e69741c5dd",
                "shasum": ""
            },
            "require": {
                "codeception/codeception": "4.0.x-dev | ^4.0",
                "php": ">=5.6.0 <8.0"
            },
            "require-dev": {
                "codeception/util-robohelpers": "dev-master"
            },
            "type": "library",
            "autoload": {
                "classmap": [
                    "src/"
                ]
            },
            "notification-url": "https://packagist.org/downloads/",
            "license": [
                "MIT"
            ],
            "authors": [
                {
                    "name": "Michael Bodnarchuk"
                }
            ],
            "description": "Sequence module for Codeception",
            "homepage": "http://codeception.com/",
            "keywords": [
                "codeception"
            ],
            "time": "2019-10-10T12:08:50+00:00"
        },
        {
            "name": "codeception/module-webdriver",
            "version": "1.1.0",
            "source": {
                "type": "git",
                "url": "https://github.com/Codeception/module-webdriver.git",
                "reference": "09c167817393090ce3dbce96027d94656b1963ce"
            },
            "dist": {
                "type": "zip",
                "url": "https://api.github.com/repos/Codeception/module-webdriver/zipball/09c167817393090ce3dbce96027d94656b1963ce",
                "reference": "09c167817393090ce3dbce96027d94656b1963ce",
                "shasum": ""
            },
            "require": {
                "codeception/codeception": "^4.0",
                "php": ">=5.6.0 <8.0",
                "php-webdriver/webdriver": "^1.6.0"
            },
            "require-dev": {
                "codeception/util-robohelpers": "dev-master"
            },
            "suggest": {
                "codeception/phpbuiltinserver": "Start and stop PHP built-in web server for your tests"
            },
            "type": "library",
            "autoload": {
                "classmap": [
                    "src/"
                ]
            },
            "notification-url": "https://packagist.org/downloads/",
            "license": [
                "MIT"
            ],
            "authors": [
                {
                    "name": "Michael Bodnarchuk"
                },
                {
                    "name": "Gintautas Miselis"
                },
                {
                    "name": "Zaahid Bateson"
                }
            ],
            "description": "WebDriver module for Codeception",
            "homepage": "http://codeception.com/",
            "keywords": [
                "acceptance-testing",
                "browser-testing",
                "codeception"
            ],
            "time": "2020-05-31T08:47:24+00:00"
        },
        {
            "name": "codeception/phpunit-wrapper",
            "version": "9.0.2",
            "source": {
                "type": "git",
                "url": "https://github.com/Codeception/phpunit-wrapper.git",
                "reference": "eb27243d8edde68593bf8d9ef5e9074734777931"
            },
            "dist": {
                "type": "zip",
                "url": "https://api.github.com/repos/Codeception/phpunit-wrapper/zipball/eb27243d8edde68593bf8d9ef5e9074734777931",
                "reference": "eb27243d8edde68593bf8d9ef5e9074734777931",
                "shasum": ""
            },
            "require": {
                "php": ">=7.2",
                "phpunit/phpunit": "^9.0"
            },
            "require-dev": {
                "codeception/specify": "*",
                "vlucas/phpdotenv": "^3.0"
            },
            "type": "library",
            "autoload": {
                "psr-4": {
                    "Codeception\\PHPUnit\\": "src/"
                }
            },
            "notification-url": "https://packagist.org/downloads/",
            "license": [
                "MIT"
            ],
            "authors": [
                {
                    "name": "Davert",
                    "email": "davert.php@resend.cc"
                },
                {
                    "name": "Naktibalda"
                }
            ],
            "description": "PHPUnit classes used by Codeception",
            "time": "2020-04-17T18:16:31+00:00"
        },
        {
            "name": "codeception/stub",
            "version": "3.6.1",
            "source": {
                "type": "git",
                "url": "https://github.com/Codeception/Stub.git",
                "reference": "a3ba01414cbee76a1bced9f9b6b169cc8d203880"
            },
            "dist": {
                "type": "zip",
                "url": "https://api.github.com/repos/Codeception/Stub/zipball/a3ba01414cbee76a1bced9f9b6b169cc8d203880",
                "reference": "a3ba01414cbee76a1bced9f9b6b169cc8d203880",
                "shasum": ""
            },
            "require": {
                "phpunit/phpunit": "^8.4 | ^9.0"
            },
            "type": "library",
            "autoload": {
                "psr-4": {
                    "Codeception\\": "src/"
                }
            },
            "notification-url": "https://packagist.org/downloads/",
            "license": [
                "MIT"
            ],
            "description": "Flexible Stub wrapper for PHPUnit's Mock Builder",
            "time": "2020-02-07T18:42:28+00:00"
        },
        {
            "name": "csharpru/vault-php",
            "version": "3.5.3",
            "source": {
                "type": "git",
                "url": "https://github.com/CSharpRU/vault-php.git",
                "reference": "04be9776310fe7d1afb97795645f95c21e6b4fcf"
            },
            "dist": {
                "type": "zip",
                "url": "https://api.github.com/repos/CSharpRU/vault-php/zipball/04be9776310fe7d1afb97795645f95c21e6b4fcf",
                "reference": "04be9776310fe7d1afb97795645f95c21e6b4fcf",
                "shasum": ""
            },
            "require": {
                "cache/cache": "^0.4.0",
                "doctrine/inflector": "~1.1.0",
                "guzzlehttp/promises": "^1.3",
                "guzzlehttp/psr7": "^1.4",
                "psr/cache": "^1.0",
                "psr/log": "^1.0",
                "weew/helpers-array": "^1.3"
            },
            "require-dev": {
                "codacy/coverage": "^1.1",
                "codeception/codeception": "^2.2",
                "csharpru/vault-php-guzzle6-transport": "~2.0",
                "php-vcr/php-vcr": "^1.3"
            },
            "type": "library",
            "autoload": {
                "psr-4": {
                    "Vault\\": "src/"
                }
            },
            "notification-url": "https://packagist.org/downloads/",
            "license": [
                "MIT"
            ],
            "authors": [
                {
                    "name": "Yaroslav Lukyanov",
                    "email": "c_sharp@mail.ru"
                }
            ],
            "description": "Best Vault client for PHP that you can find",
            "time": "2018-04-28T04:52:17+00:00"
        },
        {
            "name": "csharpru/vault-php-guzzle6-transport",
            "version": "2.0.4",
            "source": {
                "type": "git",
                "url": "https://github.com/CSharpRU/vault-php-guzzle6-transport.git",
                "reference": "33c392120ac9f253b62b034e0e8ffbbdb3513bd8"
            },
            "dist": {
                "type": "zip",
                "url": "https://api.github.com/repos/CSharpRU/vault-php-guzzle6-transport/zipball/33c392120ac9f253b62b034e0e8ffbbdb3513bd8",
                "reference": "33c392120ac9f253b62b034e0e8ffbbdb3513bd8",
                "shasum": ""
            },
            "require": {
                "guzzlehttp/guzzle": "~6.2",
                "guzzlehttp/promises": "^1.3",
                "guzzlehttp/psr7": "^1.4"
            },
            "type": "library",
            "autoload": {
                "psr-4": {
                    "VaultTransports\\": "src/"
                }
            },
            "notification-url": "https://packagist.org/downloads/",
            "license": [
                "MIT"
            ],
            "authors": [
                {
                    "name": "Yaroslav Lukyanov",
                    "email": "c_sharp@mail.ru"
                }
            ],
            "description": "Guzzle6 transport for Vault PHP client",
            "time": "2019-03-10T06:17:37+00:00"
        },
        {
            "name": "dealerdirect/phpcodesniffer-composer-installer",
            "version": "v0.5.0",
            "source": {
                "type": "git",
                "url": "https://github.com/Dealerdirect/phpcodesniffer-composer-installer.git",
                "reference": "e749410375ff6fb7a040a68878c656c2e610b132"
            },
            "dist": {
                "type": "zip",
                "url": "https://api.github.com/repos/Dealerdirect/phpcodesniffer-composer-installer/zipball/e749410375ff6fb7a040a68878c656c2e610b132",
                "reference": "e749410375ff6fb7a040a68878c656c2e610b132",
                "shasum": ""
            },
            "require": {
                "composer-plugin-api": "^1.0",
                "php": "^5.3|^7",
                "squizlabs/php_codesniffer": "^2|^3"
            },
            "require-dev": {
                "composer/composer": "*",
                "phpcompatibility/php-compatibility": "^9.0",
                "sensiolabs/security-checker": "^4.1.0"
            },
            "type": "composer-plugin",
            "extra": {
                "class": "Dealerdirect\\Composer\\Plugin\\Installers\\PHPCodeSniffer\\Plugin"
            },
            "autoload": {
                "psr-4": {
                    "Dealerdirect\\Composer\\Plugin\\Installers\\PHPCodeSniffer\\": "src/"
                }
            },
            "notification-url": "https://packagist.org/downloads/",
            "license": [
                "MIT"
            ],
            "authors": [
                {
                    "name": "Franck Nijhof",
                    "email": "franck.nijhof@dealerdirect.com",
                    "homepage": "http://www.frenck.nl",
                    "role": "Developer / IT Manager"
                }
            ],
            "description": "PHP_CodeSniffer Standards Composer Installer Plugin",
            "homepage": "http://www.dealerdirect.com",
            "keywords": [
                "PHPCodeSniffer",
                "PHP_CodeSniffer",
                "code quality",
                "codesniffer",
                "composer",
                "installer",
                "phpcs",
                "plugin",
                "qa",
                "quality",
                "standard",
                "standards",
                "style guide",
                "stylecheck",
                "tests"
            ],
            "time": "2018-10-26T13:21:45+00:00"
        },
        {
            "name": "doctrine/annotations",
            "version": "1.10.3",
            "source": {
                "type": "git",
                "url": "https://github.com/doctrine/annotations.git",
                "reference": "5db60a4969eba0e0c197a19c077780aadbc43c5d"
            },
            "dist": {
                "type": "zip",
                "url": "https://api.github.com/repos/doctrine/annotations/zipball/5db60a4969eba0e0c197a19c077780aadbc43c5d",
                "reference": "5db60a4969eba0e0c197a19c077780aadbc43c5d",
                "shasum": ""
            },
            "require": {
                "doctrine/lexer": "1.*",
                "ext-tokenizer": "*",
                "php": "^7.1 || ^8.0"
            },
            "require-dev": {
                "doctrine/cache": "1.*",
                "phpunit/phpunit": "^7.5"
            },
            "type": "library",
            "extra": {
                "branch-alias": {
                    "dev-master": "1.9.x-dev"
                }
            },
            "autoload": {
                "psr-4": {
                    "Doctrine\\Common\\Annotations\\": "lib/Doctrine/Common/Annotations"
                }
            },
            "notification-url": "https://packagist.org/downloads/",
            "license": [
                "MIT"
            ],
            "authors": [
                {
                    "name": "Guilherme Blanco",
                    "email": "guilhermeblanco@gmail.com"
                },
                {
                    "name": "Roman Borschel",
                    "email": "roman@code-factory.org"
                },
                {
                    "name": "Benjamin Eberlei",
                    "email": "kontakt@beberlei.de"
                },
                {
                    "name": "Jonathan Wage",
                    "email": "jonwage@gmail.com"
                },
                {
                    "name": "Johannes Schmitt",
                    "email": "schmittjoh@gmail.com"
                }
            ],
            "description": "Docblock Annotations Parser",
            "homepage": "http://www.doctrine-project.org",
            "keywords": [
                "annotations",
                "docblock",
                "parser"
            ],
            "time": "2020-05-25T17:24:27+00:00"
        },
        {
            "name": "doctrine/cache",
            "version": "1.10.1",
            "source": {
                "type": "git",
                "url": "https://github.com/doctrine/cache.git",
                "reference": "35a4a70cd94e09e2259dfae7488afc6b474ecbd3"
            },
            "dist": {
                "type": "zip",
                "url": "https://api.github.com/repos/doctrine/cache/zipball/35a4a70cd94e09e2259dfae7488afc6b474ecbd3",
                "reference": "35a4a70cd94e09e2259dfae7488afc6b474ecbd3",
                "shasum": ""
            },
            "require": {
                "php": "~7.1 || ^8.0"
            },
            "conflict": {
                "doctrine/common": ">2.2,<2.4"
            },
            "require-dev": {
                "alcaeus/mongo-php-adapter": "^1.1",
                "doctrine/coding-standard": "^6.0",
                "mongodb/mongodb": "^1.1",
                "phpunit/phpunit": "^7.0",
                "predis/predis": "~1.0"
            },
            "suggest": {
                "alcaeus/mongo-php-adapter": "Required to use legacy MongoDB driver"
            },
            "type": "library",
            "extra": {
                "branch-alias": {
                    "dev-master": "1.9.x-dev"
                }
            },
            "autoload": {
                "psr-4": {
                    "Doctrine\\Common\\Cache\\": "lib/Doctrine/Common/Cache"
                }
            },
            "notification-url": "https://packagist.org/downloads/",
            "license": [
                "MIT"
            ],
            "authors": [
                {
                    "name": "Guilherme Blanco",
                    "email": "guilhermeblanco@gmail.com"
                },
                {
                    "name": "Roman Borschel",
                    "email": "roman@code-factory.org"
                },
                {
                    "name": "Benjamin Eberlei",
                    "email": "kontakt@beberlei.de"
                },
                {
                    "name": "Jonathan Wage",
                    "email": "jonwage@gmail.com"
                },
                {
                    "name": "Johannes Schmitt",
                    "email": "schmittjoh@gmail.com"
                }
            ],
            "description": "PHP Doctrine Cache library is a popular cache implementation that supports many different drivers such as redis, memcache, apc, mongodb and others.",
            "homepage": "https://www.doctrine-project.org/projects/cache.html",
            "keywords": [
                "abstraction",
                "apcu",
                "cache",
                "caching",
                "couchdb",
                "memcached",
                "php",
                "redis",
                "xcache"
            ],
            "time": "2020-05-27T16:24:54+00:00"
        },
        {
            "name": "doctrine/inflector",
            "version": "v1.1.0",
            "source": {
                "type": "git",
                "url": "https://github.com/doctrine/inflector.git",
                "reference": "90b2128806bfde671b6952ab8bea493942c1fdae"
            },
            "dist": {
                "type": "zip",
                "url": "https://api.github.com/repos/doctrine/inflector/zipball/90b2128806bfde671b6952ab8bea493942c1fdae",
                "reference": "90b2128806bfde671b6952ab8bea493942c1fdae",
                "shasum": ""
            },
            "require": {
                "php": ">=5.3.2"
            },
            "require-dev": {
                "phpunit/phpunit": "4.*"
            },
            "type": "library",
            "extra": {
                "branch-alias": {
                    "dev-master": "1.1.x-dev"
                }
            },
            "autoload": {
                "psr-0": {
                    "Doctrine\\Common\\Inflector\\": "lib/"
                }
            },
            "notification-url": "https://packagist.org/downloads/",
            "license": [
                "MIT"
            ],
            "authors": [
                {
                    "name": "Roman Borschel",
                    "email": "roman@code-factory.org"
                },
                {
                    "name": "Benjamin Eberlei",
                    "email": "kontakt@beberlei.de"
                },
                {
                    "name": "Guilherme Blanco",
                    "email": "guilhermeblanco@gmail.com"
                },
                {
                    "name": "Jonathan Wage",
                    "email": "jonwage@gmail.com"
                },
                {
                    "name": "Johannes Schmitt",
                    "email": "schmittjoh@gmail.com"
                }
            ],
            "description": "Common String Manipulations with regard to casing and singular/plural rules.",
            "homepage": "http://www.doctrine-project.org",
            "keywords": [
                "inflection",
                "pluralize",
                "singularize",
                "string"
            ],
            "time": "2015-11-06T14:35:42+00:00"
        },
        {
            "name": "doctrine/instantiator",
            "version": "1.3.1",
            "source": {
                "type": "git",
                "url": "https://github.com/doctrine/instantiator.git",
                "reference": "f350df0268e904597e3bd9c4685c53e0e333feea"
            },
            "dist": {
                "type": "zip",
                "url": "https://api.github.com/repos/doctrine/instantiator/zipball/f350df0268e904597e3bd9c4685c53e0e333feea",
                "reference": "f350df0268e904597e3bd9c4685c53e0e333feea",
                "shasum": ""
            },
            "require": {
                "php": "^7.1 || ^8.0"
            },
            "require-dev": {
                "doctrine/coding-standard": "^6.0",
                "ext-pdo": "*",
                "ext-phar": "*",
                "phpbench/phpbench": "^0.13",
                "phpstan/phpstan-phpunit": "^0.11",
                "phpstan/phpstan-shim": "^0.11",
                "phpunit/phpunit": "^7.0"
            },
            "type": "library",
            "extra": {
                "branch-alias": {
                    "dev-master": "1.2.x-dev"
                }
            },
            "autoload": {
                "psr-4": {
                    "Doctrine\\Instantiator\\": "src/Doctrine/Instantiator/"
                }
            },
            "notification-url": "https://packagist.org/downloads/",
            "license": [
                "MIT"
            ],
            "authors": [
                {
                    "name": "Marco Pivetta",
                    "email": "ocramius@gmail.com",
                    "homepage": "http://ocramius.github.com/"
                }
            ],
            "description": "A small, lightweight utility to instantiate objects in PHP without invoking their constructors",
            "homepage": "https://www.doctrine-project.org/projects/instantiator.html",
            "keywords": [
                "constructor",
                "instantiate"
            ],
            "time": "2020-05-29T17:27:14+00:00"
        },
        {
            "name": "doctrine/lexer",
            "version": "1.2.1",
            "source": {
                "type": "git",
                "url": "https://github.com/doctrine/lexer.git",
                "reference": "e864bbf5904cb8f5bb334f99209b48018522f042"
            },
            "dist": {
                "type": "zip",
                "url": "https://api.github.com/repos/doctrine/lexer/zipball/e864bbf5904cb8f5bb334f99209b48018522f042",
                "reference": "e864bbf5904cb8f5bb334f99209b48018522f042",
                "shasum": ""
            },
            "require": {
                "php": "^7.2 || ^8.0"
            },
            "require-dev": {
                "doctrine/coding-standard": "^6.0",
                "phpstan/phpstan": "^0.11.8",
                "phpunit/phpunit": "^8.2"
            },
            "type": "library",
            "extra": {
                "branch-alias": {
                    "dev-master": "1.2.x-dev"
                }
            },
            "autoload": {
                "psr-4": {
                    "Doctrine\\Common\\Lexer\\": "lib/Doctrine/Common/Lexer"
                }
            },
            "notification-url": "https://packagist.org/downloads/",
            "license": [
                "MIT"
            ],
            "authors": [
                {
                    "name": "Guilherme Blanco",
                    "email": "guilhermeblanco@gmail.com"
                },
                {
                    "name": "Roman Borschel",
                    "email": "roman@code-factory.org"
                },
                {
                    "name": "Johannes Schmitt",
                    "email": "schmittjoh@gmail.com"
                }
            ],
            "description": "PHP Doctrine Lexer parser library that can be used in Top-Down, Recursive Descent Parsers.",
            "homepage": "https://www.doctrine-project.org/projects/lexer.html",
            "keywords": [
                "annotations",
                "docblock",
                "lexer",
                "parser",
                "php"
            ],
            "time": "2020-05-25T17:44:05+00:00"
        },
        {
            "name": "friendsofphp/php-cs-fixer",
            "version": "v2.16.3",
            "source": {
                "type": "git",
                "url": "https://github.com/FriendsOfPHP/PHP-CS-Fixer.git",
                "reference": "83baf823a33a1cbd5416c8626935cf3f843c10b0"
            },
            "dist": {
                "type": "zip",
                "url": "https://api.github.com/repos/FriendsOfPHP/PHP-CS-Fixer/zipball/83baf823a33a1cbd5416c8626935cf3f843c10b0",
                "reference": "83baf823a33a1cbd5416c8626935cf3f843c10b0",
                "shasum": ""
            },
            "require": {
                "composer/semver": "^1.4",
                "composer/xdebug-handler": "^1.2",
                "doctrine/annotations": "^1.2",
                "ext-json": "*",
                "ext-tokenizer": "*",
                "php": "^5.6 || ^7.0",
                "php-cs-fixer/diff": "^1.3",
                "symfony/console": "^3.4.17 || ^4.1.6 || ^5.0",
                "symfony/event-dispatcher": "^3.0 || ^4.0 || ^5.0",
                "symfony/filesystem": "^3.0 || ^4.0 || ^5.0",
                "symfony/finder": "^3.0 || ^4.0 || ^5.0",
                "symfony/options-resolver": "^3.0 || ^4.0 || ^5.0",
                "symfony/polyfill-php70": "^1.0",
                "symfony/polyfill-php72": "^1.4",
                "symfony/process": "^3.0 || ^4.0 || ^5.0",
                "symfony/stopwatch": "^3.0 || ^4.0 || ^5.0"
            },
            "require-dev": {
                "johnkary/phpunit-speedtrap": "^1.1 || ^2.0 || ^3.0",
                "justinrainbow/json-schema": "^5.0",
                "keradus/cli-executor": "^1.2",
                "mikey179/vfsstream": "^1.6",
                "php-coveralls/php-coveralls": "^2.1",
                "php-cs-fixer/accessible-object": "^1.0",
                "php-cs-fixer/phpunit-constraint-isidenticalstring": "^1.1",
                "php-cs-fixer/phpunit-constraint-xmlmatchesxsd": "^1.1",
                "phpunit/phpunit": "^5.7.27 || ^6.5.14 || ^7.1",
                "phpunitgoodpractices/traits": "^1.8",
                "symfony/phpunit-bridge": "^4.3 || ^5.0",
                "symfony/yaml": "^3.0 || ^4.0 || ^5.0"
            },
            "suggest": {
                "ext-dom": "For handling output formats in XML",
                "ext-mbstring": "For handling non-UTF8 characters in cache signature.",
                "php-cs-fixer/phpunit-constraint-isidenticalstring": "For IsIdenticalString constraint.",
                "php-cs-fixer/phpunit-constraint-xmlmatchesxsd": "For XmlMatchesXsd constraint.",
                "symfony/polyfill-mbstring": "When enabling `ext-mbstring` is not possible."
            },
            "bin": [
                "php-cs-fixer"
            ],
            "type": "application",
            "autoload": {
                "psr-4": {
                    "PhpCsFixer\\": "src/"
                },
                "classmap": [
                    "tests/Test/AbstractFixerTestCase.php",
                    "tests/Test/AbstractIntegrationCaseFactory.php",
                    "tests/Test/AbstractIntegrationTestCase.php",
                    "tests/Test/Assert/AssertTokensTrait.php",
                    "tests/Test/IntegrationCase.php",
                    "tests/Test/IntegrationCaseFactory.php",
                    "tests/Test/IntegrationCaseFactoryInterface.php",
                    "tests/Test/InternalIntegrationCaseFactory.php",
                    "tests/Test/IsIdenticalConstraint.php",
                    "tests/TestCase.php"
                ]
            },
            "notification-url": "https://packagist.org/downloads/",
            "license": [
                "MIT"
            ],
            "authors": [
                {
                    "name": "Fabien Potencier",
                    "email": "fabien@symfony.com"
                },
                {
                    "name": "Dariusz Rumiński",
                    "email": "dariusz.ruminski@gmail.com"
                }
            ],
            "description": "A tool to automatically fix PHP code style",
            "time": "2020-04-15T18:51:10+00:00"
        },
        {
            "name": "jms/metadata",
            "version": "1.7.0",
            "source": {
                "type": "git",
                "url": "https://github.com/schmittjoh/metadata.git",
                "reference": "e5854ab1aa643623dc64adde718a8eec32b957a8"
            },
            "dist": {
                "type": "zip",
                "url": "https://api.github.com/repos/schmittjoh/metadata/zipball/e5854ab1aa643623dc64adde718a8eec32b957a8",
                "reference": "e5854ab1aa643623dc64adde718a8eec32b957a8",
                "shasum": ""
            },
            "require": {
                "php": ">=5.3.0"
            },
            "require-dev": {
                "doctrine/cache": "~1.0",
                "symfony/cache": "~3.1"
            },
            "type": "library",
            "extra": {
                "branch-alias": {
                    "dev-master": "1.5.x-dev"
                }
            },
            "autoload": {
                "psr-0": {
                    "Metadata\\": "src/"
                }
            },
            "notification-url": "https://packagist.org/downloads/",
            "license": [
                "MIT"
            ],
            "authors": [
                {
                    "name": "Asmir Mustafic",
                    "email": "goetas@gmail.com"
                },
                {
                    "name": "Johannes M. Schmitt",
                    "email": "schmittjoh@gmail.com"
                }
            ],
            "description": "Class/method/property metadata management in PHP",
            "keywords": [
                "annotations",
                "metadata",
                "xml",
                "yaml"
            ],
            "time": "2018-10-26T12:40:10+00:00"
        },
        {
            "name": "jms/parser-lib",
            "version": "1.0.0",
            "source": {
                "type": "git",
                "url": "https://github.com/schmittjoh/parser-lib.git",
                "reference": "c509473bc1b4866415627af0e1c6cc8ac97fa51d"
            },
            "dist": {
                "type": "zip",
                "url": "https://api.github.com/repos/schmittjoh/parser-lib/zipball/c509473bc1b4866415627af0e1c6cc8ac97fa51d",
                "reference": "c509473bc1b4866415627af0e1c6cc8ac97fa51d",
                "shasum": ""
            },
            "require": {
                "phpoption/phpoption": ">=0.9,<2.0-dev"
            },
            "type": "library",
            "extra": {
                "branch-alias": {
                    "dev-master": "1.0-dev"
                }
            },
            "autoload": {
                "psr-0": {
                    "JMS\\": "src/"
                }
            },
            "notification-url": "https://packagist.org/downloads/",
            "license": [
                "Apache2"
            ],
            "description": "A library for easily creating recursive-descent parsers.",
            "time": "2012-11-18T18:08:43+00:00"
        },
        {
            "name": "jms/serializer",
            "version": "1.14.1",
            "source": {
                "type": "git",
                "url": "https://github.com/schmittjoh/serializer.git",
                "reference": "ba908d278fff27ec01fb4349f372634ffcd697c0"
            },
            "dist": {
                "type": "zip",
                "url": "https://api.github.com/repos/schmittjoh/serializer/zipball/ba908d278fff27ec01fb4349f372634ffcd697c0",
                "reference": "ba908d278fff27ec01fb4349f372634ffcd697c0",
                "shasum": ""
            },
            "require": {
                "doctrine/annotations": "^1.0",
                "doctrine/instantiator": "^1.0.3",
                "jms/metadata": "^1.3",
                "jms/parser-lib": "1.*",
                "php": "^5.5|^7.0",
                "phpcollection/phpcollection": "~0.1",
                "phpoption/phpoption": "^1.1"
            },
            "conflict": {
                "twig/twig": "<1.12"
            },
            "require-dev": {
                "doctrine/orm": "~2.1",
                "doctrine/phpcr-odm": "^1.3|^2.0",
                "ext-pdo_sqlite": "*",
                "jackalope/jackalope-doctrine-dbal": "^1.1.5",
                "phpunit/phpunit": "^4.8|^5.0",
                "propel/propel1": "~1.7",
                "psr/container": "^1.0",
                "symfony/dependency-injection": "^2.7|^3.3|^4.0",
                "symfony/expression-language": "^2.6|^3.0",
                "symfony/filesystem": "^2.1",
                "symfony/form": "~2.1|^3.0",
                "symfony/translation": "^2.1|^3.0",
                "symfony/validator": "^2.2|^3.0",
                "symfony/yaml": "^2.1|^3.0",
                "twig/twig": "~1.12|~2.0"
            },
            "suggest": {
                "doctrine/cache": "Required if you like to use cache functionality.",
                "doctrine/collections": "Required if you like to use doctrine collection types as ArrayCollection.",
                "symfony/yaml": "Required if you'd like to serialize data to YAML format."
            },
            "type": "library",
            "extra": {
                "branch-alias": {
                    "dev-1.x": "1.14-dev"
                }
            },
            "autoload": {
                "psr-0": {
                    "JMS\\Serializer": "src/"
                }
            },
            "notification-url": "https://packagist.org/downloads/",
            "license": [
                "MIT"
            ],
            "authors": [
                {
                    "name": "Johannes M. Schmitt",
                    "email": "schmittjoh@gmail.com"
                },
                {
                    "name": "Asmir Mustafic",
                    "email": "goetas@gmail.com"
                }
            ],
            "description": "Library for (de-)serializing data of any complexity; supports XML, JSON, and YAML.",
            "homepage": "http://jmsyst.com/libs/serializer",
            "keywords": [
                "deserialization",
                "jaxb",
                "json",
                "serialization",
                "xml"
            ],
            "time": "2020-02-22T20:59:37+00:00"
        },
        {
            "name": "league/flysystem",
            "version": "1.0.69",
            "source": {
                "type": "git",
                "url": "https://github.com/thephpleague/flysystem.git",
                "reference": "7106f78428a344bc4f643c233a94e48795f10967"
            },
            "dist": {
                "type": "zip",
                "url": "https://api.github.com/repos/thephpleague/flysystem/zipball/7106f78428a344bc4f643c233a94e48795f10967",
                "reference": "7106f78428a344bc4f643c233a94e48795f10967",
                "shasum": ""
            },
            "require": {
                "ext-fileinfo": "*",
                "php": ">=5.5.9"
            },
            "conflict": {
                "league/flysystem-sftp": "<1.0.6"
            },
            "require-dev": {
                "phpspec/phpspec": "^3.4",
                "phpunit/phpunit": "^5.7.26"
            },
            "suggest": {
                "ext-fileinfo": "Required for MimeType",
                "ext-ftp": "Allows you to use FTP server storage",
                "ext-openssl": "Allows you to use FTPS server storage",
                "league/flysystem-aws-s3-v2": "Allows you to use S3 storage with AWS SDK v2",
                "league/flysystem-aws-s3-v3": "Allows you to use S3 storage with AWS SDK v3",
                "league/flysystem-azure": "Allows you to use Windows Azure Blob storage",
                "league/flysystem-cached-adapter": "Flysystem adapter decorator for metadata caching",
                "league/flysystem-eventable-filesystem": "Allows you to use EventableFilesystem",
                "league/flysystem-rackspace": "Allows you to use Rackspace Cloud Files",
                "league/flysystem-sftp": "Allows you to use SFTP server storage via phpseclib",
                "league/flysystem-webdav": "Allows you to use WebDAV storage",
                "league/flysystem-ziparchive": "Allows you to use ZipArchive adapter",
                "spatie/flysystem-dropbox": "Allows you to use Dropbox storage",
                "srmklive/flysystem-dropbox-v2": "Allows you to use Dropbox storage for PHP 5 applications"
            },
            "type": "library",
            "extra": {
                "branch-alias": {
                    "dev-master": "1.1-dev"
                }
            },
            "autoload": {
                "psr-4": {
                    "League\\Flysystem\\": "src/"
                }
            },
            "notification-url": "https://packagist.org/downloads/",
            "license": [
                "MIT"
            ],
            "authors": [
                {
                    "name": "Frank de Jonge",
                    "email": "info@frenky.net"
                }
            ],
            "description": "Filesystem abstraction: Many filesystems, one API.",
            "keywords": [
                "Cloud Files",
                "WebDAV",
                "abstraction",
                "aws",
                "cloud",
                "copy.com",
                "dropbox",
                "file systems",
                "files",
                "filesystem",
                "filesystems",
                "ftp",
                "rackspace",
                "remote",
                "s3",
                "sftp",
                "storage"
            ],
            "time": "2020-05-18T15:13:39+00:00"
        },
        {
            "name": "lusitanian/oauth",
            "version": "v0.8.11",
            "source": {
                "type": "git",
                "url": "https://github.com/Lusitanian/PHPoAuthLib.git",
                "reference": "fc11a53db4b66da555a6a11fce294f574a8374f9"
            },
            "dist": {
                "type": "zip",
                "url": "https://api.github.com/repos/Lusitanian/PHPoAuthLib/zipball/fc11a53db4b66da555a6a11fce294f574a8374f9",
                "reference": "fc11a53db4b66da555a6a11fce294f574a8374f9",
                "shasum": ""
            },
            "require": {
                "php": ">=5.3.0"
            },
            "require-dev": {
                "phpunit/phpunit": "3.7.*",
                "predis/predis": "0.8.*@dev",
                "squizlabs/php_codesniffer": "2.*",
                "symfony/http-foundation": "~2.1"
            },
            "suggest": {
                "ext-openssl": "Allows for usage of secure connections with the stream-based HTTP client.",
                "predis/predis": "Allows using the Redis storage backend.",
                "symfony/http-foundation": "Allows using the Symfony Session storage backend."
            },
            "type": "library",
            "extra": {
                "branch-alias": {
                    "dev-master": "0.1-dev"
                }
            },
            "autoload": {
                "psr-0": {
                    "OAuth": "src",
                    "OAuth\\Unit": "tests"
                }
            },
            "notification-url": "https://packagist.org/downloads/",
            "license": [
                "MIT"
            ],
            "authors": [
                {
                    "name": "David Desberg",
                    "email": "david@daviddesberg.com"
                },
                {
                    "name": "Elliot Chance",
                    "email": "elliotchance@gmail.com"
                },
                {
                    "name": "Pieter Hordijk",
                    "email": "info@pieterhordijk.com"
                }
            ],
            "description": "PHP 5.3+ oAuth 1/2 Library",
            "keywords": [
                "Authentication",
                "authorization",
                "oauth",
                "security"
            ],
            "time": "2018-02-14T22:37:14+00:00"
        },
        {
            "name": "magento/magento-coding-standard",
            "version": "5",
            "source": {
                "type": "git",
                "url": "https://github.com/magento/magento-coding-standard.git",
                "reference": "da46c5d57a43c950dfa364edc7f1f0436d5353a5"
            },
            "dist": {
                "type": "zip",
                "url": "https://api.github.com/repos/magento/magento-coding-standard/zipball/da46c5d57a43c950dfa364edc7f1f0436d5353a5",
                "reference": "da46c5d57a43c950dfa364edc7f1f0436d5353a5",
                "shasum": ""
            },
            "require": {
                "php": ">=5.6.0",
                "squizlabs/php_codesniffer": "^3.4",
                "webonyx/graphql-php": ">=0.12.6 <1.0"
            },
            "require-dev": {
                "phpunit/phpunit": "^4.0 || ^5.0 || ^6.0 || ^7.0"
            },
            "type": "phpcodesniffer-standard",
            "autoload": {
                "classmap": [
                    "PHP_CodeSniffer/Tokenizers/"
                ],
                "psr-4": {
                    "Magento2\\": "Magento2/"
                }
            },
            "notification-url": "https://packagist.org/downloads/",
            "license": [
                "OSL-3.0",
                "AFL-3.0"
            ],
            "description": "A set of Magento specific PHP CodeSniffer rules.",
            "time": "2019-11-04T22:08:27+00:00"
        },
        {
            "name": "magento/magento2-functional-testing-framework",
            "version": "3.0.0",
            "source": {
                "type": "git",
                "url": "https://github.com/magento/magento2-functional-testing-framework.git",
                "reference": "8d98efa7434a30ab9e82ef128c430ef8e3a50699"
            },
            "dist": {
                "type": "zip",
                "url": "https://api.github.com/repos/magento/magento2-functional-testing-framework/zipball/8d98efa7434a30ab9e82ef128c430ef8e3a50699",
                "reference": "8d98efa7434a30ab9e82ef128c430ef8e3a50699",
                "shasum": ""
            },
            "require": {
                "allure-framework/allure-codeception": "~1.4.0",
                "aws/aws-sdk-php": "^3.132",
                "codeception/codeception": "~4.1.4",
                "codeception/module-asserts": "^1.1",
                "codeception/module-sequence": "^1.0",
                "codeception/module-webdriver": "^1.0",
                "composer/composer": "^1.9",
                "csharpru/vault-php": "~3.5.3",
                "csharpru/vault-php-guzzle6-transport": "^2.0",
                "ext-curl": "*",
                "ext-dom": "*",
                "ext-intl": "*",
                "ext-json": "*",
                "ext-openssl": "*",
                "monolog/monolog": "^1.17",
                "mustache/mustache": "~2.5",
                "php": "^7.3",
                "php-webdriver/webdriver": "^1.8.0",
                "spomky-labs/otphp": "^10.0",
                "symfony/console": "^4.4",
                "symfony/finder": "^5.0",
                "symfony/http-foundation": "^5.0",
                "symfony/mime": "^5.0",
                "symfony/process": "^4.4",
                "vlucas/phpdotenv": "^2.4",
                "weew/helpers-array": "^1.3"
            },
            "replace": {
                "facebook/webdriver": "^1.7.1"
            },
            "require-dev": {
                "brainmaestro/composer-git-hooks": "^2.3.1",
                "codacy/coverage": "^1.4",
                "codeception/aspect-mock": "^3.0",
                "doctrine/cache": "<1.7.0",
                "goaop/framework": "~2.3.4",
                "php-coveralls/php-coveralls": "^1.0",
                "phpmd/phpmd": "^2.8.0",
                "phpunit/phpunit": "^9.0",
                "rregeer/phpunit-coverage-check": "^0.1.4",
                "sebastian/phpcpd": "~5.0.0",
                "squizlabs/php_codesniffer": "~3.5.4",
                "symfony/stopwatch": "~3.4.6"
            },
            "bin": [
                "bin/mftf"
            ],
            "type": "library",
            "extra": {
                "hooks": {
                    "pre-push": "bin/all-checks"
                }
            },
            "autoload": {
                "files": [
                    "src/Magento/FunctionalTestingFramework/_bootstrap.php"
                ],
                "psr-4": {
                    "Magento\\FunctionalTestingFramework\\": "src/Magento/FunctionalTestingFramework",
                    "MFTF\\": "dev/tests/functional/tests/MFTF"
                }
            },
            "notification-url": "https://packagist.org/downloads/",
            "license": [
                "AGPL-3.0"
            ],
            "description": "Magento2 Functional Testing Framework",
            "keywords": [
                "automation",
                "functional",
                "magento",
                "testing"
            ],
            "time": "2020-07-09T21:26:19+00:00"
        },
        {
            "name": "mikey179/vfsstream",
            "version": "v1.6.8",
            "source": {
                "type": "git",
                "url": "https://github.com/bovigo/vfsStream.git",
                "reference": "231c73783ebb7dd9ec77916c10037eff5a2b6efe"
            },
            "dist": {
                "type": "zip",
                "url": "https://api.github.com/repos/bovigo/vfsStream/zipball/231c73783ebb7dd9ec77916c10037eff5a2b6efe",
                "reference": "231c73783ebb7dd9ec77916c10037eff5a2b6efe",
                "shasum": ""
            },
            "require": {
                "php": ">=5.3.0"
            },
            "require-dev": {
                "phpunit/phpunit": "^4.5|^5.0"
            },
            "type": "library",
            "extra": {
                "branch-alias": {
                    "dev-master": "1.6.x-dev"
                }
            },
            "autoload": {
                "psr-0": {
                    "org\\bovigo\\vfs\\": "src/main/php"
                }
            },
            "notification-url": "https://packagist.org/downloads/",
            "license": [
                "BSD-3-Clause"
            ],
            "authors": [
                {
                    "name": "Frank Kleine",
                    "homepage": "http://frankkleine.de/",
                    "role": "Developer"
                }
            ],
            "description": "Virtual file system to mock the real file system in unit tests.",
            "homepage": "http://vfs.bovigo.org/",
            "time": "2019-10-30T15:31:00+00:00"
        },
        {
            "name": "mtdowling/jmespath.php",
            "version": "2.5.0",
            "source": {
                "type": "git",
                "url": "https://github.com/jmespath/jmespath.php.git",
                "reference": "52168cb9472de06979613d365c7f1ab8798be895"
            },
            "dist": {
                "type": "zip",
                "url": "https://api.github.com/repos/jmespath/jmespath.php/zipball/52168cb9472de06979613d365c7f1ab8798be895",
                "reference": "52168cb9472de06979613d365c7f1ab8798be895",
                "shasum": ""
            },
            "require": {
                "php": ">=5.4.0",
                "symfony/polyfill-mbstring": "^1.4"
            },
            "require-dev": {
                "composer/xdebug-handler": "^1.2",
                "phpunit/phpunit": "^4.8.36|^7.5.15"
            },
            "bin": [
                "bin/jp.php"
            ],
            "type": "library",
            "extra": {
                "branch-alias": {
                    "dev-master": "2.5-dev"
                }
            },
            "autoload": {
                "psr-4": {
                    "JmesPath\\": "src/"
                },
                "files": [
                    "src/JmesPath.php"
                ]
            },
            "notification-url": "https://packagist.org/downloads/",
            "license": [
                "MIT"
            ],
            "authors": [
                {
                    "name": "Michael Dowling",
                    "email": "mtdowling@gmail.com",
                    "homepage": "https://github.com/mtdowling"
                }
            ],
            "description": "Declaratively specify how to extract elements from a JSON document",
            "keywords": [
                "json",
                "jsonpath"
            ],
            "time": "2019-12-30T18:03:34+00:00"
        },
        {
            "name": "mustache/mustache",
            "version": "v2.13.0",
            "source": {
                "type": "git",
                "url": "https://github.com/bobthecow/mustache.php.git",
                "reference": "e95c5a008c23d3151d59ea72484d4f72049ab7f4"
            },
            "dist": {
                "type": "zip",
                "url": "https://api.github.com/repos/bobthecow/mustache.php/zipball/e95c5a008c23d3151d59ea72484d4f72049ab7f4",
                "reference": "e95c5a008c23d3151d59ea72484d4f72049ab7f4",
                "shasum": ""
            },
            "require": {
                "php": ">=5.2.4"
            },
            "require-dev": {
                "friendsofphp/php-cs-fixer": "~1.11",
                "phpunit/phpunit": "~3.7|~4.0|~5.0"
            },
            "type": "library",
            "autoload": {
                "psr-0": {
                    "Mustache": "src/"
                }
            },
            "notification-url": "https://packagist.org/downloads/",
            "license": [
                "MIT"
            ],
            "authors": [
                {
                    "name": "Justin Hileman",
                    "email": "justin@justinhileman.info",
                    "homepage": "http://justinhileman.com"
                }
            ],
            "description": "A Mustache implementation in PHP.",
            "homepage": "https://github.com/bobthecow/mustache.php",
            "keywords": [
                "mustache",
                "templating"
            ],
            "time": "2019-11-23T21:40:31+00:00"
        },
        {
            "name": "myclabs/deep-copy",
            "version": "1.9.5",
            "source": {
                "type": "git",
                "url": "https://github.com/myclabs/DeepCopy.git",
                "reference": "b2c28789e80a97badd14145fda39b545d83ca3ef"
            },
            "dist": {
                "type": "zip",
                "url": "https://api.github.com/repos/myclabs/DeepCopy/zipball/b2c28789e80a97badd14145fda39b545d83ca3ef",
                "reference": "b2c28789e80a97badd14145fda39b545d83ca3ef",
                "shasum": ""
            },
            "require": {
                "php": "^7.1"
            },
            "replace": {
                "myclabs/deep-copy": "self.version"
            },
            "require-dev": {
                "doctrine/collections": "^1.0",
                "doctrine/common": "^2.6",
                "phpunit/phpunit": "^7.1"
            },
            "type": "library",
            "autoload": {
                "psr-4": {
                    "DeepCopy\\": "src/DeepCopy/"
                },
                "files": [
                    "src/DeepCopy/deep_copy.php"
                ]
            },
            "notification-url": "https://packagist.org/downloads/",
            "license": [
                "MIT"
            ],
            "description": "Create deep copies (clones) of your objects",
            "keywords": [
                "clone",
                "copy",
                "duplicate",
                "object",
                "object graph"
            ],
            "time": "2020-01-17T21:11:47+00:00"
        },
        {
            "name": "paragonie/constant_time_encoding",
            "version": "v2.3.0",
            "source": {
                "type": "git",
                "url": "https://github.com/paragonie/constant_time_encoding.git",
                "reference": "47a1cedd2e4d52688eb8c96469c05ebc8fd28fa2"
            },
            "dist": {
                "type": "zip",
                "url": "https://api.github.com/repos/paragonie/constant_time_encoding/zipball/47a1cedd2e4d52688eb8c96469c05ebc8fd28fa2",
                "reference": "47a1cedd2e4d52688eb8c96469c05ebc8fd28fa2",
                "shasum": ""
            },
            "require": {
                "php": "^7|^8"
            },
            "require-dev": {
                "phpunit/phpunit": "^6|^7",
                "vimeo/psalm": "^1|^2|^3"
            },
            "type": "library",
            "autoload": {
                "psr-4": {
                    "ParagonIE\\ConstantTime\\": "src/"
                }
            },
            "notification-url": "https://packagist.org/downloads/",
            "license": [
                "MIT"
            ],
            "authors": [
                {
                    "name": "Paragon Initiative Enterprises",
                    "email": "security@paragonie.com",
                    "homepage": "https://paragonie.com",
                    "role": "Maintainer"
                },
                {
                    "name": "Steve 'Sc00bz' Thomas",
                    "email": "steve@tobtu.com",
                    "homepage": "https://www.tobtu.com",
                    "role": "Original Developer"
                }
            ],
            "description": "Constant-time Implementations of RFC 4648 Encoding (Base-64, Base-32, Base-16)",
            "keywords": [
                "base16",
                "base32",
                "base32_decode",
                "base32_encode",
                "base64",
                "base64_decode",
                "base64_encode",
                "bin2hex",
                "encoding",
                "hex",
                "hex2bin",
                "rfc4648"
            ],
            "time": "2019-11-06T19:20:29+00:00"
        },
        {
            "name": "pdepend/pdepend",
            "version": "2.7.1",
            "source": {
                "type": "git",
                "url": "https://github.com/pdepend/pdepend.git",
                "reference": "daba1cf0a6edaf172fa02a17807ae29f4c1c7471"
            },
            "dist": {
                "type": "zip",
                "url": "https://api.github.com/repos/pdepend/pdepend/zipball/daba1cf0a6edaf172fa02a17807ae29f4c1c7471",
                "reference": "daba1cf0a6edaf172fa02a17807ae29f4c1c7471",
                "shasum": ""
            },
            "require": {
                "php": ">=5.3.7",
                "symfony/config": "^2.3.0|^3|^4|^5",
                "symfony/dependency-injection": "^2.3.0|^3|^4|^5",
                "symfony/filesystem": "^2.3.0|^3|^4|^5"
            },
            "require-dev": {
                "easy-doc/easy-doc": "0.0.0 || ^1.2.3",
                "gregwar/rst": "^1.0",
                "phpunit/phpunit": "^4.8.35|^5.7",
                "squizlabs/php_codesniffer": "^2.0.0"
            },
            "bin": [
                "src/bin/pdepend"
            ],
            "type": "library",
            "extra": {
                "branch-alias": {
                    "dev-master": "2.x-dev"
                }
            },
            "autoload": {
                "psr-4": {
                    "PDepend\\": "src/main/php/PDepend"
                }
            },
            "notification-url": "https://packagist.org/downloads/",
            "license": [
                "BSD-3-Clause"
            ],
            "description": "Official version of pdepend to be handled with Composer",
            "time": "2020-02-08T12:06:13+00:00"
        },
        {
            "name": "phar-io/manifest",
            "version": "1.0.3",
            "source": {
                "type": "git",
                "url": "https://github.com/phar-io/manifest.git",
                "reference": "7761fcacf03b4d4f16e7ccb606d4879ca431fcf4"
            },
            "dist": {
                "type": "zip",
                "url": "https://api.github.com/repos/phar-io/manifest/zipball/7761fcacf03b4d4f16e7ccb606d4879ca431fcf4",
                "reference": "7761fcacf03b4d4f16e7ccb606d4879ca431fcf4",
                "shasum": ""
            },
            "require": {
                "ext-dom": "*",
                "ext-phar": "*",
                "phar-io/version": "^2.0",
                "php": "^5.6 || ^7.0"
            },
            "type": "library",
            "extra": {
                "branch-alias": {
                    "dev-master": "1.0.x-dev"
                }
            },
            "autoload": {
                "classmap": [
                    "src/"
                ]
            },
            "notification-url": "https://packagist.org/downloads/",
            "license": [
                "BSD-3-Clause"
            ],
            "authors": [
                {
                    "name": "Arne Blankerts",
                    "email": "arne@blankerts.de",
                    "role": "Developer"
                },
                {
                    "name": "Sebastian Heuer",
                    "email": "sebastian@phpeople.de",
                    "role": "Developer"
                },
                {
                    "name": "Sebastian Bergmann",
                    "email": "sebastian@phpunit.de",
                    "role": "Developer"
                }
            ],
            "description": "Component for reading phar.io manifest information from a PHP Archive (PHAR)",
            "time": "2018-07-08T19:23:20+00:00"
        },
        {
            "name": "phar-io/version",
            "version": "2.0.1",
            "source": {
                "type": "git",
                "url": "https://github.com/phar-io/version.git",
                "reference": "45a2ec53a73c70ce41d55cedef9063630abaf1b6"
            },
            "dist": {
                "type": "zip",
                "url": "https://api.github.com/repos/phar-io/version/zipball/45a2ec53a73c70ce41d55cedef9063630abaf1b6",
                "reference": "45a2ec53a73c70ce41d55cedef9063630abaf1b6",
                "shasum": ""
            },
            "require": {
                "php": "^5.6 || ^7.0"
            },
            "type": "library",
            "autoload": {
                "classmap": [
                    "src/"
                ]
            },
            "notification-url": "https://packagist.org/downloads/",
            "license": [
                "BSD-3-Clause"
            ],
            "authors": [
                {
                    "name": "Arne Blankerts",
                    "email": "arne@blankerts.de",
                    "role": "Developer"
                },
                {
                    "name": "Sebastian Heuer",
                    "email": "sebastian@phpeople.de",
                    "role": "Developer"
                },
                {
                    "name": "Sebastian Bergmann",
                    "email": "sebastian@phpunit.de",
                    "role": "Developer"
                }
            ],
            "description": "Library for handling version information and constraints",
            "time": "2018-07-08T19:19:57+00:00"
        },
        {
            "name": "php-cs-fixer/diff",
            "version": "v1.3.0",
            "source": {
                "type": "git",
                "url": "https://github.com/PHP-CS-Fixer/diff.git",
                "reference": "78bb099e9c16361126c86ce82ec4405ebab8e756"
            },
            "dist": {
                "type": "zip",
                "url": "https://api.github.com/repos/PHP-CS-Fixer/diff/zipball/78bb099e9c16361126c86ce82ec4405ebab8e756",
                "reference": "78bb099e9c16361126c86ce82ec4405ebab8e756",
                "shasum": ""
            },
            "require": {
                "php": "^5.6 || ^7.0"
            },
            "require-dev": {
                "phpunit/phpunit": "^5.7.23 || ^6.4.3",
                "symfony/process": "^3.3"
            },
            "type": "library",
            "autoload": {
                "classmap": [
                    "src/"
                ]
            },
            "notification-url": "https://packagist.org/downloads/",
            "license": [
                "BSD-3-Clause"
            ],
            "authors": [
                {
                    "name": "Kore Nordmann",
                    "email": "mail@kore-nordmann.de"
                },
                {
                    "name": "Sebastian Bergmann",
                    "email": "sebastian@phpunit.de"
                },
                {
                    "name": "SpacePossum"
                }
            ],
            "description": "sebastian/diff v2 backport support for PHP5.6",
            "homepage": "https://github.com/PHP-CS-Fixer",
            "keywords": [
                "diff"
            ],
            "time": "2018-02-15T16:58:55+00:00"
        },
        {
            "name": "php-webdriver/webdriver",
            "version": "1.8.2",
            "source": {
                "type": "git",
                "url": "https://github.com/php-webdriver/php-webdriver.git",
                "reference": "3308a70be084d6d7fd1ee5787b4c2e6eb4b70aab"
            },
            "dist": {
                "type": "zip",
                "url": "https://api.github.com/repos/php-webdriver/php-webdriver/zipball/3308a70be084d6d7fd1ee5787b4c2e6eb4b70aab",
                "reference": "3308a70be084d6d7fd1ee5787b4c2e6eb4b70aab",
                "shasum": ""
            },
            "require": {
                "ext-curl": "*",
                "ext-json": "*",
                "ext-zip": "*",
                "php": "^5.6 || ~7.0",
                "symfony/polyfill-mbstring": "^1.12",
                "symfony/process": "^2.8 || ^3.1 || ^4.0 || ^5.0"
            },
            "require-dev": {
                "friendsofphp/php-cs-fixer": "^2.0",
                "jakub-onderka/php-parallel-lint": "^1.0",
                "php-coveralls/php-coveralls": "^2.0",
                "php-mock/php-mock-phpunit": "^1.1",
                "phpunit/phpunit": "^5.7",
                "sebastian/environment": "^1.3.4 || ^2.0 || ^3.0",
                "sminnee/phpunit-mock-objects": "^3.4",
                "squizlabs/php_codesniffer": "^3.5",
                "symfony/var-dumper": "^3.3 || ^4.0 || ^5.0"
            },
            "suggest": {
                "ext-SimpleXML": "For Firefox profile creation"
            },
            "type": "library",
            "extra": {
                "branch-alias": {
                    "dev-master": "1.8.x-dev"
                }
            },
            "autoload": {
                "psr-4": {
                    "Facebook\\WebDriver\\": "lib/"
                },
                "files": [
                    "lib/Exception/TimeoutException.php"
                ]
            },
            "notification-url": "https://packagist.org/downloads/",
            "license": [
                "MIT"
            ],
            "description": "A PHP client for Selenium WebDriver. Previously facebook/webdriver.",
            "homepage": "https://github.com/php-webdriver/php-webdriver",
            "keywords": [
                "Chromedriver",
                "geckodriver",
                "php",
                "selenium",
                "webdriver"
            ],
            "time": "2020-03-04T14:40:12+00:00"
        },
        {
            "name": "phpcollection/phpcollection",
            "version": "0.5.0",
            "source": {
                "type": "git",
                "url": "https://github.com/schmittjoh/php-collection.git",
                "reference": "f2bcff45c0da7c27991bbc1f90f47c4b7fb434a6"
            },
            "dist": {
                "type": "zip",
                "url": "https://api.github.com/repos/schmittjoh/php-collection/zipball/f2bcff45c0da7c27991bbc1f90f47c4b7fb434a6",
                "reference": "f2bcff45c0da7c27991bbc1f90f47c4b7fb434a6",
                "shasum": ""
            },
            "require": {
                "phpoption/phpoption": "1.*"
            },
            "type": "library",
            "extra": {
                "branch-alias": {
                    "dev-master": "0.4-dev"
                }
            },
            "autoload": {
                "psr-0": {
                    "PhpCollection": "src/"
                }
            },
            "notification-url": "https://packagist.org/downloads/",
            "license": [
                "Apache2"
            ],
            "authors": [
                {
                    "name": "Johannes M. Schmitt",
                    "email": "schmittjoh@gmail.com"
                }
            ],
            "description": "General-Purpose Collection Library for PHP",
            "keywords": [
                "collection",
                "list",
                "map",
                "sequence",
                "set"
            ],
            "time": "2015-05-17T12:39:23+00:00"
        },
        {
            "name": "phpcompatibility/php-compatibility",
            "version": "9.3.5",
            "source": {
                "type": "git",
                "url": "https://github.com/PHPCompatibility/PHPCompatibility.git",
                "reference": "9fb324479acf6f39452e0655d2429cc0d3914243"
            },
            "dist": {
                "type": "zip",
                "url": "https://api.github.com/repos/PHPCompatibility/PHPCompatibility/zipball/9fb324479acf6f39452e0655d2429cc0d3914243",
                "reference": "9fb324479acf6f39452e0655d2429cc0d3914243",
                "shasum": ""
            },
            "require": {
                "php": ">=5.3",
                "squizlabs/php_codesniffer": "^2.3 || ^3.0.2"
            },
            "conflict": {
                "squizlabs/php_codesniffer": "2.6.2"
            },
            "require-dev": {
                "phpunit/phpunit": "~4.5 || ^5.0 || ^6.0 || ^7.0"
            },
            "suggest": {
                "dealerdirect/phpcodesniffer-composer-installer": "^0.5 || This Composer plugin will sort out the PHPCS 'installed_paths' automatically.",
                "roave/security-advisories": "dev-master || Helps prevent installing dependencies with known security issues."
            },
            "type": "phpcodesniffer-standard",
            "notification-url": "https://packagist.org/downloads/",
            "license": [
                "LGPL-3.0-or-later"
            ],
            "authors": [
                {
                    "name": "Wim Godden",
                    "homepage": "https://github.com/wimg",
                    "role": "lead"
                },
                {
                    "name": "Juliette Reinders Folmer",
                    "homepage": "https://github.com/jrfnl",
                    "role": "lead"
                },
                {
                    "name": "Contributors",
                    "homepage": "https://github.com/PHPCompatibility/PHPCompatibility/graphs/contributors"
                }
            ],
            "description": "A set of sniffs for PHP_CodeSniffer that checks for PHP cross-version compatibility.",
            "homepage": "http://techblog.wimgodden.be/tag/codesniffer/",
            "keywords": [
                "compatibility",
                "phpcs",
                "standards"
            ],
            "time": "2019-12-27T09:44:58+00:00"
        },
        {
            "name": "phpdocumentor/reflection-common",
            "version": "2.1.0",
            "source": {
                "type": "git",
                "url": "https://github.com/phpDocumentor/ReflectionCommon.git",
                "reference": "6568f4687e5b41b054365f9ae03fcb1ed5f2069b"
            },
            "dist": {
                "type": "zip",
                "url": "https://api.github.com/repos/phpDocumentor/ReflectionCommon/zipball/6568f4687e5b41b054365f9ae03fcb1ed5f2069b",
                "reference": "6568f4687e5b41b054365f9ae03fcb1ed5f2069b",
                "shasum": ""
            },
            "require": {
                "php": ">=7.1"
            },
            "type": "library",
            "extra": {
                "branch-alias": {
                    "dev-master": "2.x-dev"
                }
            },
            "autoload": {
                "psr-4": {
                    "phpDocumentor\\Reflection\\": "src/"
                }
            },
            "notification-url": "https://packagist.org/downloads/",
            "license": [
                "MIT"
            ],
            "authors": [
                {
                    "name": "Jaap van Otterdijk",
                    "email": "opensource@ijaap.nl"
                }
            ],
            "description": "Common reflection classes used by phpdocumentor to reflect the code structure",
            "homepage": "http://www.phpdoc.org",
            "keywords": [
                "FQSEN",
                "phpDocumentor",
                "phpdoc",
                "reflection",
                "static analysis"
            ],
            "time": "2020-04-27T09:25:28+00:00"
        },
        {
            "name": "phpdocumentor/reflection-docblock",
            "version": "5.1.0",
            "source": {
                "type": "git",
                "url": "https://github.com/phpDocumentor/ReflectionDocBlock.git",
                "reference": "cd72d394ca794d3466a3b2fc09d5a6c1dc86b47e"
            },
            "dist": {
                "type": "zip",
                "url": "https://api.github.com/repos/phpDocumentor/ReflectionDocBlock/zipball/cd72d394ca794d3466a3b2fc09d5a6c1dc86b47e",
                "reference": "cd72d394ca794d3466a3b2fc09d5a6c1dc86b47e",
                "shasum": ""
            },
            "require": {
                "ext-filter": "^7.1",
                "php": "^7.2",
                "phpdocumentor/reflection-common": "^2.0",
                "phpdocumentor/type-resolver": "^1.0",
                "webmozart/assert": "^1"
            },
            "require-dev": {
                "doctrine/instantiator": "^1",
                "mockery/mockery": "^1"
            },
            "type": "library",
            "extra": {
                "branch-alias": {
                    "dev-master": "5.x-dev"
                }
            },
            "autoload": {
                "psr-4": {
                    "phpDocumentor\\Reflection\\": "src"
                }
            },
            "notification-url": "https://packagist.org/downloads/",
            "license": [
                "MIT"
            ],
            "authors": [
                {
                    "name": "Mike van Riel",
                    "email": "me@mikevanriel.com"
                },
                {
                    "name": "Jaap van Otterdijk",
                    "email": "account@ijaap.nl"
                }
            ],
            "description": "With this component, a library can provide support for annotations via DocBlocks or otherwise retrieve information that is embedded in a DocBlock.",
            "time": "2020-02-22T12:28:44+00:00"
        },
        {
            "name": "phpdocumentor/type-resolver",
            "version": "1.1.0",
            "source": {
                "type": "git",
                "url": "https://github.com/phpDocumentor/TypeResolver.git",
                "reference": "7462d5f123dfc080dfdf26897032a6513644fc95"
            },
            "dist": {
                "type": "zip",
                "url": "https://api.github.com/repos/phpDocumentor/TypeResolver/zipball/7462d5f123dfc080dfdf26897032a6513644fc95",
                "reference": "7462d5f123dfc080dfdf26897032a6513644fc95",
                "shasum": ""
            },
            "require": {
                "php": "^7.2",
                "phpdocumentor/reflection-common": "^2.0"
            },
            "require-dev": {
                "ext-tokenizer": "^7.2",
                "mockery/mockery": "~1"
            },
            "type": "library",
            "extra": {
                "branch-alias": {
                    "dev-master": "1.x-dev"
                }
            },
            "autoload": {
                "psr-4": {
                    "phpDocumentor\\Reflection\\": "src"
                }
            },
            "notification-url": "https://packagist.org/downloads/",
            "license": [
                "MIT"
            ],
            "authors": [
                {
                    "name": "Mike van Riel",
                    "email": "me@mikevanriel.com"
                }
            ],
            "description": "A PSR-5 based resolver of Class names, Types and Structural Element Names",
            "time": "2020-02-18T18:59:58+00:00"
        },
        {
            "name": "phpmd/phpmd",
            "version": "2.8.2",
            "source": {
                "type": "git",
                "url": "https://github.com/phpmd/phpmd.git",
                "reference": "714629ed782537f638fe23c4346637659b779a77"
            },
            "dist": {
                "type": "zip",
                "url": "https://api.github.com/repos/phpmd/phpmd/zipball/714629ed782537f638fe23c4346637659b779a77",
                "reference": "714629ed782537f638fe23c4346637659b779a77",
                "shasum": ""
            },
            "require": {
                "composer/xdebug-handler": "^1.0",
                "ext-xml": "*",
                "pdepend/pdepend": "^2.7.1",
                "php": ">=5.3.9"
            },
            "require-dev": {
                "easy-doc/easy-doc": "0.0.0 || ^1.3.2",
                "gregwar/rst": "^1.0",
                "mikey179/vfsstream": "^1.6.4",
                "phpunit/phpunit": "^4.8.36 || ^5.7.27",
                "squizlabs/php_codesniffer": "^2.0"
            },
            "bin": [
                "src/bin/phpmd"
            ],
            "type": "library",
            "autoload": {
                "psr-0": {
                    "PHPMD\\": "src/main/php"
                }
            },
            "notification-url": "https://packagist.org/downloads/",
            "license": [
                "BSD-3-Clause"
            ],
            "authors": [
                {
                    "name": "Manuel Pichler",
                    "email": "github@manuel-pichler.de",
                    "homepage": "https://github.com/manuelpichler",
                    "role": "Project Founder"
                },
                {
                    "name": "Marc Würth",
                    "email": "ravage@bluewin.ch",
                    "homepage": "https://github.com/ravage84",
                    "role": "Project Maintainer"
                },
                {
                    "name": "Other contributors",
                    "homepage": "https://github.com/phpmd/phpmd/graphs/contributors",
                    "role": "Contributors"
                }
            ],
            "description": "PHPMD is a spin-off project of PHP Depend and aims to be a PHP equivalent of the well known Java tool PMD.",
            "homepage": "https://phpmd.org/",
            "keywords": [
                "mess detection",
                "mess detector",
                "pdepend",
                "phpmd",
                "pmd"
            ],
            "time": "2020-02-16T20:15:50+00:00"
        },
        {
            "name": "phpoption/phpoption",
            "version": "1.7.3",
            "source": {
                "type": "git",
                "url": "https://github.com/schmittjoh/php-option.git",
                "reference": "4acfd6a4b33a509d8c88f50e5222f734b6aeebae"
            },
            "dist": {
                "type": "zip",
                "url": "https://api.github.com/repos/schmittjoh/php-option/zipball/4acfd6a4b33a509d8c88f50e5222f734b6aeebae",
                "reference": "4acfd6a4b33a509d8c88f50e5222f734b6aeebae",
                "shasum": ""
            },
            "require": {
                "php": "^5.5.9 || ^7.0 || ^8.0"
            },
            "require-dev": {
                "bamarni/composer-bin-plugin": "^1.3",
                "phpunit/phpunit": "^4.8.35 || ^5.0 || ^6.0 || ^7.0"
            },
            "type": "library",
            "extra": {
                "branch-alias": {
                    "dev-master": "1.7-dev"
                }
            },
            "autoload": {
                "psr-4": {
                    "PhpOption\\": "src/PhpOption/"
                }
            },
            "notification-url": "https://packagist.org/downloads/",
            "license": [
                "Apache-2.0"
            ],
            "authors": [
                {
                    "name": "Johannes M. Schmitt",
                    "email": "schmittjoh@gmail.com"
                },
                {
                    "name": "Graham Campbell",
                    "email": "graham@alt-three.com"
                }
            ],
            "description": "Option Type for PHP",
            "keywords": [
                "language",
                "option",
                "php",
                "type"
            ],
            "time": "2020-03-21T18:07:53+00:00"
        },
        {
            "name": "phpspec/prophecy",
            "version": "v1.10.3",
            "source": {
                "type": "git",
                "url": "https://github.com/phpspec/prophecy.git",
                "reference": "451c3cd1418cf640de218914901e51b064abb093"
            },
            "dist": {
                "type": "zip",
                "url": "https://api.github.com/repos/phpspec/prophecy/zipball/451c3cd1418cf640de218914901e51b064abb093",
                "reference": "451c3cd1418cf640de218914901e51b064abb093",
                "shasum": ""
            },
            "require": {
                "doctrine/instantiator": "^1.0.2",
                "php": "^5.3|^7.0",
                "phpdocumentor/reflection-docblock": "^2.0|^3.0.2|^4.0|^5.0",
                "sebastian/comparator": "^1.2.3|^2.0|^3.0|^4.0",
                "sebastian/recursion-context": "^1.0|^2.0|^3.0|^4.0"
            },
            "require-dev": {
                "phpspec/phpspec": "^2.5 || ^3.2",
                "phpunit/phpunit": "^4.8.35 || ^5.7 || ^6.5 || ^7.1"
            },
            "type": "library",
            "extra": {
                "branch-alias": {
                    "dev-master": "1.10.x-dev"
                }
            },
            "autoload": {
                "psr-4": {
                    "Prophecy\\": "src/Prophecy"
                }
            },
            "notification-url": "https://packagist.org/downloads/",
            "license": [
                "MIT"
            ],
            "authors": [
                {
                    "name": "Konstantin Kudryashov",
                    "email": "ever.zet@gmail.com",
                    "homepage": "http://everzet.com"
                },
                {
                    "name": "Marcello Duarte",
                    "email": "marcello.duarte@gmail.com"
                }
            ],
            "description": "Highly opinionated mocking framework for PHP 5.3+",
            "homepage": "https://github.com/phpspec/prophecy",
            "keywords": [
                "Double",
                "Dummy",
                "fake",
                "mock",
                "spy",
                "stub"
            ],
            "time": "2020-03-05T15:02:03+00:00"
        },
        {
            "name": "phpstan/phpstan",
            "version": "0.12.23",
            "source": {
                "type": "git",
                "url": "https://github.com/phpstan/phpstan.git",
                "reference": "71e529efced79e055fa8318b692e7f7d03ea4e75"
            },
            "dist": {
                "type": "zip",
                "url": "https://api.github.com/repos/phpstan/phpstan/zipball/71e529efced79e055fa8318b692e7f7d03ea4e75",
                "reference": "71e529efced79e055fa8318b692e7f7d03ea4e75",
                "shasum": ""
            },
            "require": {
                "php": "^7.1"
            },
            "conflict": {
                "phpstan/phpstan-shim": "*"
            },
            "bin": [
                "phpstan",
                "phpstan.phar"
            ],
            "type": "library",
            "extra": {
                "branch-alias": {
                    "dev-master": "0.12-dev"
                }
            },
            "autoload": {
                "files": [
                    "bootstrap.php"
                ]
            },
            "notification-url": "https://packagist.org/downloads/",
            "license": [
                "MIT"
            ],
            "description": "PHPStan - PHP Static Analysis Tool",
            "time": "2020-05-05T12:55:44+00:00"
        },
        {
            "name": "phpunit/php-code-coverage",
            "version": "8.0.1",
            "source": {
                "type": "git",
                "url": "https://github.com/sebastianbergmann/php-code-coverage.git",
                "reference": "31e94ccc084025d6abee0585df533eb3a792b96a"
            },
            "dist": {
                "type": "zip",
                "url": "https://api.github.com/repos/sebastianbergmann/php-code-coverage/zipball/31e94ccc084025d6abee0585df533eb3a792b96a",
                "reference": "31e94ccc084025d6abee0585df533eb3a792b96a",
                "shasum": ""
            },
            "require": {
                "ext-dom": "*",
                "ext-xmlwriter": "*",
                "php": "^7.3",
                "phpunit/php-file-iterator": "^3.0",
                "phpunit/php-text-template": "^2.0",
                "phpunit/php-token-stream": "^4.0",
                "sebastian/code-unit-reverse-lookup": "^2.0",
                "sebastian/environment": "^5.0",
                "sebastian/version": "^3.0",
                "theseer/tokenizer": "^1.1.3"
            },
            "require-dev": {
                "phpunit/phpunit": "^9.0"
            },
            "suggest": {
                "ext-pcov": "*",
                "ext-xdebug": "*"
            },
            "type": "library",
            "extra": {
                "branch-alias": {
                    "dev-master": "8.0-dev"
                }
            },
            "autoload": {
                "classmap": [
                    "src/"
                ]
            },
            "notification-url": "https://packagist.org/downloads/",
            "license": [
                "BSD-3-Clause"
            ],
            "authors": [
                {
                    "name": "Sebastian Bergmann",
                    "email": "sebastian@phpunit.de",
                    "role": "lead"
                }
            ],
            "description": "Library that provides collection, processing, and rendering functionality for PHP code coverage information.",
            "homepage": "https://github.com/sebastianbergmann/php-code-coverage",
            "keywords": [
                "coverage",
                "testing",
                "xunit"
            ],
            "time": "2020-02-19T13:41:19+00:00"
        },
        {
            "name": "phpunit/php-file-iterator",
            "version": "3.0.1",
            "source": {
                "type": "git",
                "url": "https://github.com/sebastianbergmann/php-file-iterator.git",
                "reference": "4ac5b3e13df14829daa60a2eb4fdd2f2b7d33cf4"
            },
            "dist": {
                "type": "zip",
                "url": "https://api.github.com/repos/sebastianbergmann/php-file-iterator/zipball/4ac5b3e13df14829daa60a2eb4fdd2f2b7d33cf4",
                "reference": "4ac5b3e13df14829daa60a2eb4fdd2f2b7d33cf4",
                "shasum": ""
            },
            "require": {
                "php": "^7.3"
            },
            "require-dev": {
                "phpunit/phpunit": "^9.0"
            },
            "type": "library",
            "extra": {
                "branch-alias": {
                    "dev-master": "3.0-dev"
                }
            },
            "autoload": {
                "classmap": [
                    "src/"
                ]
            },
            "notification-url": "https://packagist.org/downloads/",
            "license": [
                "BSD-3-Clause"
            ],
            "authors": [
                {
                    "name": "Sebastian Bergmann",
                    "email": "sebastian@phpunit.de",
                    "role": "lead"
                }
            ],
            "description": "FilterIterator implementation that filters files based on a list of suffixes.",
            "homepage": "https://github.com/sebastianbergmann/php-file-iterator/",
            "keywords": [
                "filesystem",
                "iterator"
            ],
            "time": "2020-04-18T05:02:12+00:00"
        },
        {
            "name": "phpunit/php-invoker",
            "version": "3.0.0",
            "source": {
                "type": "git",
                "url": "https://github.com/sebastianbergmann/php-invoker.git",
                "reference": "7579d5a1ba7f3ac11c80004d205877911315ae7a"
            },
            "dist": {
                "type": "zip",
                "url": "https://api.github.com/repos/sebastianbergmann/php-invoker/zipball/7579d5a1ba7f3ac11c80004d205877911315ae7a",
                "reference": "7579d5a1ba7f3ac11c80004d205877911315ae7a",
                "shasum": ""
            },
            "require": {
                "php": "^7.3"
            },
            "require-dev": {
                "ext-pcntl": "*",
                "phpunit/phpunit": "^9.0"
            },
            "suggest": {
                "ext-pcntl": "*"
            },
            "type": "library",
            "extra": {
                "branch-alias": {
                    "dev-master": "3.0-dev"
                }
            },
            "autoload": {
                "classmap": [
                    "src/"
                ]
            },
            "notification-url": "https://packagist.org/downloads/",
            "license": [
                "BSD-3-Clause"
            ],
            "authors": [
                {
                    "name": "Sebastian Bergmann",
                    "email": "sebastian@phpunit.de",
                    "role": "lead"
                }
            ],
            "description": "Invoke callables with a timeout",
            "homepage": "https://github.com/sebastianbergmann/php-invoker/",
            "keywords": [
                "process"
            ],
            "time": "2020-02-07T06:06:11+00:00"
        },
        {
            "name": "phpunit/php-text-template",
            "version": "2.0.0",
            "source": {
                "type": "git",
                "url": "https://github.com/sebastianbergmann/php-text-template.git",
                "reference": "526dc996cc0ebdfa428cd2dfccd79b7b53fee346"
            },
            "dist": {
                "type": "zip",
                "url": "https://api.github.com/repos/sebastianbergmann/php-text-template/zipball/526dc996cc0ebdfa428cd2dfccd79b7b53fee346",
                "reference": "526dc996cc0ebdfa428cd2dfccd79b7b53fee346",
                "shasum": ""
            },
            "require": {
                "php": "^7.3"
            },
            "type": "library",
            "extra": {
                "branch-alias": {
                    "dev-master": "2.0-dev"
                }
            },
            "autoload": {
                "classmap": [
                    "src/"
                ]
            },
            "notification-url": "https://packagist.org/downloads/",
            "license": [
                "BSD-3-Clause"
            ],
            "authors": [
                {
                    "name": "Sebastian Bergmann",
                    "email": "sebastian@phpunit.de",
                    "role": "lead"
                }
            ],
            "description": "Simple template engine.",
            "homepage": "https://github.com/sebastianbergmann/php-text-template/",
            "keywords": [
                "template"
            ],
            "time": "2020-02-01T07:43:44+00:00"
        },
        {
            "name": "phpunit/php-timer",
            "version": "3.1.4",
            "source": {
                "type": "git",
                "url": "https://github.com/sebastianbergmann/php-timer.git",
                "reference": "dc9368fae6ef2ffa57eba80a7410bcef81df6258"
            },
            "dist": {
                "type": "zip",
                "url": "https://api.github.com/repos/sebastianbergmann/php-timer/zipball/dc9368fae6ef2ffa57eba80a7410bcef81df6258",
                "reference": "dc9368fae6ef2ffa57eba80a7410bcef81df6258",
                "shasum": ""
            },
            "require": {
                "php": "^7.3"
            },
            "require-dev": {
                "phpunit/phpunit": "^9.0"
            },
            "type": "library",
            "extra": {
                "branch-alias": {
                    "dev-master": "3.1-dev"
                }
            },
            "autoload": {
                "classmap": [
                    "src/"
                ]
            },
            "notification-url": "https://packagist.org/downloads/",
            "license": [
                "BSD-3-Clause"
            ],
            "authors": [
                {
                    "name": "Sebastian Bergmann",
                    "email": "sebastian@phpunit.de",
                    "role": "lead"
                }
            ],
            "description": "Utility class for timing",
            "homepage": "https://github.com/sebastianbergmann/php-timer/",
            "keywords": [
                "timer"
            ],
            "time": "2020-04-20T06:00:37+00:00"
        },
        {
            "name": "phpunit/php-token-stream",
            "version": "4.0.1",
            "source": {
                "type": "git",
                "url": "https://github.com/sebastianbergmann/php-token-stream.git",
                "reference": "cdc0db5aed8fbfaf475fbd95bfd7bab83c7a779c"
            },
            "dist": {
                "type": "zip",
                "url": "https://api.github.com/repos/sebastianbergmann/php-token-stream/zipball/cdc0db5aed8fbfaf475fbd95bfd7bab83c7a779c",
                "reference": "cdc0db5aed8fbfaf475fbd95bfd7bab83c7a779c",
                "shasum": ""
            },
            "require": {
                "ext-tokenizer": "*",
                "php": "^7.3"
            },
            "require-dev": {
                "phpunit/phpunit": "^9.0"
            },
            "type": "library",
            "extra": {
                "branch-alias": {
                    "dev-master": "4.0-dev"
                }
            },
            "autoload": {
                "classmap": [
                    "src/"
                ]
            },
            "notification-url": "https://packagist.org/downloads/",
            "license": [
                "BSD-3-Clause"
            ],
            "authors": [
                {
                    "name": "Sebastian Bergmann",
                    "email": "sebastian@phpunit.de"
                }
            ],
            "description": "Wrapper around PHP's tokenizer extension.",
            "homepage": "https://github.com/sebastianbergmann/php-token-stream/",
            "keywords": [
                "tokenizer"
            ],
            "time": "2020-05-06T09:56:31+00:00"
        },
        {
            "name": "phpunit/phpunit",
            "version": "9.1.5",
            "source": {
                "type": "git",
                "url": "https://github.com/sebastianbergmann/phpunit.git",
                "reference": "1b570cd7edbe136055bf5f651857dc8af6b829d2"
            },
            "dist": {
                "type": "zip",
                "url": "https://api.github.com/repos/sebastianbergmann/phpunit/zipball/1b570cd7edbe136055bf5f651857dc8af6b829d2",
                "reference": "1b570cd7edbe136055bf5f651857dc8af6b829d2",
                "shasum": ""
            },
            "require": {
                "doctrine/instantiator": "^1.2.0",
                "ext-dom": "*",
                "ext-json": "*",
                "ext-libxml": "*",
                "ext-mbstring": "*",
                "ext-xml": "*",
                "ext-xmlwriter": "*",
                "myclabs/deep-copy": "^1.9.1",
                "phar-io/manifest": "^1.0.3",
                "phar-io/version": "^2.0.1",
                "php": "^7.3",
                "phpspec/prophecy": "^1.8.1",
                "phpunit/php-code-coverage": "^8.0.1",
                "phpunit/php-file-iterator": "^3.0",
                "phpunit/php-invoker": "^3.0",
                "phpunit/php-text-template": "^2.0",
                "phpunit/php-timer": "^3.1.4",
                "sebastian/code-unit": "^1.0.2",
                "sebastian/comparator": "^4.0",
                "sebastian/diff": "^4.0",
                "sebastian/environment": "^5.0.1",
                "sebastian/exporter": "^4.0",
                "sebastian/global-state": "^4.0",
                "sebastian/object-enumerator": "^4.0",
                "sebastian/resource-operations": "^3.0",
                "sebastian/type": "^2.0",
                "sebastian/version": "^3.0"
            },
            "require-dev": {
                "ext-pdo": "*",
                "phpspec/prophecy-phpunit": "^2.0"
            },
            "suggest": {
                "ext-soap": "*",
                "ext-xdebug": "*"
            },
            "bin": [
                "phpunit"
            ],
            "type": "library",
            "extra": {
                "branch-alias": {
                    "dev-master": "9.1-dev"
                }
            },
            "autoload": {
                "classmap": [
                    "src/"
                ],
                "files": [
                    "src/Framework/Assert/Functions.php"
                ]
            },
            "notification-url": "https://packagist.org/downloads/",
            "license": [
                "BSD-3-Clause"
            ],
            "authors": [
                {
                    "name": "Sebastian Bergmann",
                    "email": "sebastian@phpunit.de",
                    "role": "lead"
                }
            ],
            "description": "The PHP Unit Testing framework.",
            "homepage": "https://phpunit.de/",
            "keywords": [
                "phpunit",
                "testing",
                "xunit"
            ],
            "time": "2020-05-22T13:54:05+00:00"
        },
        {
            "name": "psr/cache",
            "version": "1.0.1",
            "source": {
                "type": "git",
                "url": "https://github.com/php-fig/cache.git",
                "reference": "d11b50ad223250cf17b86e38383413f5a6764bf8"
            },
            "dist": {
                "type": "zip",
                "url": "https://api.github.com/repos/php-fig/cache/zipball/d11b50ad223250cf17b86e38383413f5a6764bf8",
                "reference": "d11b50ad223250cf17b86e38383413f5a6764bf8",
                "shasum": ""
            },
            "require": {
                "php": ">=5.3.0"
            },
            "type": "library",
            "extra": {
                "branch-alias": {
                    "dev-master": "1.0.x-dev"
                }
            },
            "autoload": {
                "psr-4": {
                    "Psr\\Cache\\": "src/"
                }
            },
            "notification-url": "https://packagist.org/downloads/",
            "license": [
                "MIT"
            ],
            "authors": [
                {
                    "name": "PHP-FIG",
                    "homepage": "http://www.php-fig.org/"
                }
            ],
            "description": "Common interface for caching libraries",
            "keywords": [
                "cache",
                "psr",
                "psr-6"
            ],
            "time": "2016-08-06T20:24:11+00:00"
        },
        {
            "name": "psr/simple-cache",
            "version": "1.0.1",
            "source": {
                "type": "git",
                "url": "https://github.com/php-fig/simple-cache.git",
                "reference": "408d5eafb83c57f6365a3ca330ff23aa4a5fa39b"
            },
            "dist": {
                "type": "zip",
                "url": "https://api.github.com/repos/php-fig/simple-cache/zipball/408d5eafb83c57f6365a3ca330ff23aa4a5fa39b",
                "reference": "408d5eafb83c57f6365a3ca330ff23aa4a5fa39b",
                "shasum": ""
            },
            "require": {
                "php": ">=5.3.0"
            },
            "type": "library",
            "extra": {
                "branch-alias": {
                    "dev-master": "1.0.x-dev"
                }
            },
            "autoload": {
                "psr-4": {
                    "Psr\\SimpleCache\\": "src/"
                }
            },
            "notification-url": "https://packagist.org/downloads/",
            "license": [
                "MIT"
            ],
            "authors": [
                {
                    "name": "PHP-FIG",
                    "homepage": "http://www.php-fig.org/"
                }
            ],
            "description": "Common interfaces for simple caching",
            "keywords": [
                "cache",
                "caching",
                "psr",
                "psr-16",
                "simple-cache"
            ],
            "time": "2017-10-23T01:57:42+00:00"
        },
        {
            "name": "sebastian/code-unit",
            "version": "1.0.2",
            "source": {
                "type": "git",
                "url": "https://github.com/sebastianbergmann/code-unit.git",
                "reference": "ac958085bc19fcd1d36425c781ef4cbb5b06e2a5"
            },
            "dist": {
                "type": "zip",
                "url": "https://api.github.com/repos/sebastianbergmann/code-unit/zipball/ac958085bc19fcd1d36425c781ef4cbb5b06e2a5",
                "reference": "ac958085bc19fcd1d36425c781ef4cbb5b06e2a5",
                "shasum": ""
            },
            "require": {
                "php": "^7.3"
            },
            "require-dev": {
                "phpunit/phpunit": "^9.0"
            },
            "type": "library",
            "extra": {
                "branch-alias": {
                    "dev-master": "1.0-dev"
                }
            },
            "autoload": {
                "classmap": [
                    "src/"
                ]
            },
            "notification-url": "https://packagist.org/downloads/",
            "license": [
                "BSD-3-Clause"
            ],
            "authors": [
                {
                    "name": "Sebastian Bergmann",
                    "email": "sebastian@phpunit.de",
                    "role": "lead"
                }
            ],
            "description": "Collection of value objects that represent the PHP code units",
            "homepage": "https://github.com/sebastianbergmann/code-unit",
            "time": "2020-04-30T05:58:10+00:00"
        },
        {
            "name": "sebastian/code-unit-reverse-lookup",
            "version": "2.0.0",
            "source": {
                "type": "git",
                "url": "https://github.com/sebastianbergmann/code-unit-reverse-lookup.git",
                "reference": "5b5dbe0044085ac41df47e79d34911a15b96d82e"
            },
            "dist": {
                "type": "zip",
                "url": "https://api.github.com/repos/sebastianbergmann/code-unit-reverse-lookup/zipball/5b5dbe0044085ac41df47e79d34911a15b96d82e",
                "reference": "5b5dbe0044085ac41df47e79d34911a15b96d82e",
                "shasum": ""
            },
            "require": {
                "php": "^7.3"
            },
            "require-dev": {
                "phpunit/phpunit": "^9.0"
            },
            "type": "library",
            "extra": {
                "branch-alias": {
                    "dev-master": "2.0-dev"
                }
            },
            "autoload": {
                "classmap": [
                    "src/"
                ]
            },
            "notification-url": "https://packagist.org/downloads/",
            "license": [
                "BSD-3-Clause"
            ],
            "authors": [
                {
                    "name": "Sebastian Bergmann",
                    "email": "sebastian@phpunit.de"
                }
            ],
            "description": "Looks up which function or method a line of code belongs to",
            "homepage": "https://github.com/sebastianbergmann/code-unit-reverse-lookup/",
            "time": "2020-02-07T06:20:13+00:00"
        },
        {
            "name": "sebastian/comparator",
            "version": "4.0.0",
            "source": {
                "type": "git",
                "url": "https://github.com/sebastianbergmann/comparator.git",
                "reference": "85b3435da967696ed618ff745f32be3ff4a2b8e8"
            },
            "dist": {
                "type": "zip",
                "url": "https://api.github.com/repos/sebastianbergmann/comparator/zipball/85b3435da967696ed618ff745f32be3ff4a2b8e8",
                "reference": "85b3435da967696ed618ff745f32be3ff4a2b8e8",
                "shasum": ""
            },
            "require": {
                "php": "^7.3",
                "sebastian/diff": "^4.0",
                "sebastian/exporter": "^4.0"
            },
            "require-dev": {
                "phpunit/phpunit": "^9.0"
            },
            "type": "library",
            "extra": {
                "branch-alias": {
                    "dev-master": "4.0-dev"
                }
            },
            "autoload": {
                "classmap": [
                    "src/"
                ]
            },
            "notification-url": "https://packagist.org/downloads/",
            "license": [
                "BSD-3-Clause"
            ],
            "authors": [
                {
                    "name": "Sebastian Bergmann",
                    "email": "sebastian@phpunit.de"
                },
                {
                    "name": "Jeff Welch",
                    "email": "whatthejeff@gmail.com"
                },
                {
                    "name": "Volker Dusch",
                    "email": "github@wallbash.com"
                },
                {
                    "name": "Bernhard Schussek",
                    "email": "bschussek@2bepublished.at"
                }
            ],
            "description": "Provides the functionality to compare PHP values for equality",
            "homepage": "https://github.com/sebastianbergmann/comparator",
            "keywords": [
                "comparator",
                "compare",
                "equality"
            ],
            "time": "2020-02-07T06:08:51+00:00"
        },
        {
            "name": "sebastian/diff",
            "version": "4.0.1",
            "source": {
                "type": "git",
                "url": "https://github.com/sebastianbergmann/diff.git",
                "reference": "3e523c576f29dacecff309f35e4cc5a5c168e78a"
            },
            "dist": {
                "type": "zip",
                "url": "https://api.github.com/repos/sebastianbergmann/diff/zipball/3e523c576f29dacecff309f35e4cc5a5c168e78a",
                "reference": "3e523c576f29dacecff309f35e4cc5a5c168e78a",
                "shasum": ""
            },
            "require": {
                "php": "^7.3"
            },
            "require-dev": {
                "phpunit/phpunit": "^9.0",
                "symfony/process": "^4.2 || ^5"
            },
            "type": "library",
            "extra": {
                "branch-alias": {
                    "dev-master": "4.0-dev"
                }
            },
            "autoload": {
                "classmap": [
                    "src/"
                ]
            },
            "notification-url": "https://packagist.org/downloads/",
            "license": [
                "BSD-3-Clause"
            ],
            "authors": [
                {
                    "name": "Sebastian Bergmann",
                    "email": "sebastian@phpunit.de"
                },
                {
                    "name": "Kore Nordmann",
                    "email": "mail@kore-nordmann.de"
                }
            ],
            "description": "Diff implementation",
            "homepage": "https://github.com/sebastianbergmann/diff",
            "keywords": [
                "diff",
                "udiff",
                "unidiff",
                "unified diff"
            ],
            "time": "2020-05-08T05:01:12+00:00"
        },
        {
            "name": "sebastian/environment",
            "version": "5.1.0",
            "source": {
                "type": "git",
                "url": "https://github.com/sebastianbergmann/environment.git",
                "reference": "c753f04d68cd489b6973cf9b4e505e191af3b05c"
            },
            "dist": {
                "type": "zip",
                "url": "https://api.github.com/repos/sebastianbergmann/environment/zipball/c753f04d68cd489b6973cf9b4e505e191af3b05c",
                "reference": "c753f04d68cd489b6973cf9b4e505e191af3b05c",
                "shasum": ""
            },
            "require": {
                "php": "^7.3"
            },
            "require-dev": {
                "phpunit/phpunit": "^9.0"
            },
            "suggest": {
                "ext-posix": "*"
            },
            "type": "library",
            "extra": {
                "branch-alias": {
                    "dev-master": "5.0-dev"
                }
            },
            "autoload": {
                "classmap": [
                    "src/"
                ]
            },
            "notification-url": "https://packagist.org/downloads/",
            "license": [
                "BSD-3-Clause"
            ],
            "authors": [
                {
                    "name": "Sebastian Bergmann",
                    "email": "sebastian@phpunit.de"
                }
            ],
            "description": "Provides functionality to handle HHVM/PHP environments",
            "homepage": "http://www.github.com/sebastianbergmann/environment",
            "keywords": [
                "Xdebug",
                "environment",
                "hhvm"
            ],
            "time": "2020-04-14T13:36:52+00:00"
        },
        {
            "name": "sebastian/exporter",
            "version": "4.0.0",
            "source": {
                "type": "git",
                "url": "https://github.com/sebastianbergmann/exporter.git",
                "reference": "80c26562e964016538f832f305b2286e1ec29566"
            },
            "dist": {
                "type": "zip",
                "url": "https://api.github.com/repos/sebastianbergmann/exporter/zipball/80c26562e964016538f832f305b2286e1ec29566",
                "reference": "80c26562e964016538f832f305b2286e1ec29566",
                "shasum": ""
            },
            "require": {
                "php": "^7.3",
                "sebastian/recursion-context": "^4.0"
            },
            "require-dev": {
                "ext-mbstring": "*",
                "phpunit/phpunit": "^9.0"
            },
            "type": "library",
            "extra": {
                "branch-alias": {
                    "dev-master": "4.0-dev"
                }
            },
            "autoload": {
                "classmap": [
                    "src/"
                ]
            },
            "notification-url": "https://packagist.org/downloads/",
            "license": [
                "BSD-3-Clause"
            ],
            "authors": [
                {
                    "name": "Sebastian Bergmann",
                    "email": "sebastian@phpunit.de"
                },
                {
                    "name": "Jeff Welch",
                    "email": "whatthejeff@gmail.com"
                },
                {
                    "name": "Volker Dusch",
                    "email": "github@wallbash.com"
                },
                {
                    "name": "Adam Harvey",
                    "email": "aharvey@php.net"
                },
                {
                    "name": "Bernhard Schussek",
                    "email": "bschussek@gmail.com"
                }
            ],
            "description": "Provides the functionality to export PHP variables for visualization",
            "homepage": "http://www.github.com/sebastianbergmann/exporter",
            "keywords": [
                "export",
                "exporter"
            ],
            "time": "2020-02-07T06:10:52+00:00"
        },
        {
            "name": "sebastian/finder-facade",
            "version": "2.0.0",
            "source": {
                "type": "git",
                "url": "https://github.com/sebastianbergmann/finder-facade.git",
                "reference": "9d3e74b845a2ce50e19b25b5f0c2718e153bee6c"
            },
            "dist": {
                "type": "zip",
                "url": "https://api.github.com/repos/sebastianbergmann/finder-facade/zipball/9d3e74b845a2ce50e19b25b5f0c2718e153bee6c",
                "reference": "9d3e74b845a2ce50e19b25b5f0c2718e153bee6c",
                "shasum": ""
            },
            "require": {
                "ext-ctype": "*",
                "php": "^7.3",
                "symfony/finder": "^4.1|^5.0",
                "theseer/fdomdocument": "^1.6"
            },
            "type": "library",
            "extra": {
                "branch-alias": {
                    "dev-master": "2.0-dev"
                }
            },
            "autoload": {
                "classmap": [
                    "src/"
                ]
            },
            "notification-url": "https://packagist.org/downloads/",
            "license": [
                "BSD-3-Clause"
            ],
            "authors": [
                {
                    "name": "Sebastian Bergmann",
                    "email": "sebastian@phpunit.de",
                    "role": "lead"
                }
            ],
            "description": "FinderFacade is a convenience wrapper for Symfony's Finder component.",
            "homepage": "https://github.com/sebastianbergmann/finder-facade",
            "time": "2020-02-08T06:07:58+00:00"
        },
        {
            "name": "sebastian/global-state",
            "version": "4.0.0",
            "source": {
                "type": "git",
                "url": "https://github.com/sebastianbergmann/global-state.git",
                "reference": "bdb1e7c79e592b8c82cb1699be3c8743119b8a72"
            },
            "dist": {
                "type": "zip",
                "url": "https://api.github.com/repos/sebastianbergmann/global-state/zipball/bdb1e7c79e592b8c82cb1699be3c8743119b8a72",
                "reference": "bdb1e7c79e592b8c82cb1699be3c8743119b8a72",
                "shasum": ""
            },
            "require": {
                "php": "^7.3",
                "sebastian/object-reflector": "^2.0",
                "sebastian/recursion-context": "^4.0"
            },
            "require-dev": {
                "ext-dom": "*",
                "phpunit/phpunit": "^9.0"
            },
            "suggest": {
                "ext-uopz": "*"
            },
            "type": "library",
            "extra": {
                "branch-alias": {
                    "dev-master": "4.0-dev"
                }
            },
            "autoload": {
                "classmap": [
                    "src/"
                ]
            },
            "notification-url": "https://packagist.org/downloads/",
            "license": [
                "BSD-3-Clause"
            ],
            "authors": [
                {
                    "name": "Sebastian Bergmann",
                    "email": "sebastian@phpunit.de"
                }
            ],
            "description": "Snapshotting of global state",
            "homepage": "http://www.github.com/sebastianbergmann/global-state",
            "keywords": [
                "global state"
            ],
            "time": "2020-02-07T06:11:37+00:00"
        },
        {
            "name": "sebastian/object-enumerator",
            "version": "4.0.0",
            "source": {
                "type": "git",
                "url": "https://github.com/sebastianbergmann/object-enumerator.git",
                "reference": "e67516b175550abad905dc952f43285957ef4363"
            },
            "dist": {
                "type": "zip",
                "url": "https://api.github.com/repos/sebastianbergmann/object-enumerator/zipball/e67516b175550abad905dc952f43285957ef4363",
                "reference": "e67516b175550abad905dc952f43285957ef4363",
                "shasum": ""
            },
            "require": {
                "php": "^7.3",
                "sebastian/object-reflector": "^2.0",
                "sebastian/recursion-context": "^4.0"
            },
            "require-dev": {
                "phpunit/phpunit": "^9.0"
            },
            "type": "library",
            "extra": {
                "branch-alias": {
                    "dev-master": "4.0-dev"
                }
            },
            "autoload": {
                "classmap": [
                    "src/"
                ]
            },
            "notification-url": "https://packagist.org/downloads/",
            "license": [
                "BSD-3-Clause"
            ],
            "authors": [
                {
                    "name": "Sebastian Bergmann",
                    "email": "sebastian@phpunit.de"
                }
            ],
            "description": "Traverses array structures and object graphs to enumerate all referenced objects",
            "homepage": "https://github.com/sebastianbergmann/object-enumerator/",
            "time": "2020-02-07T06:12:23+00:00"
        },
        {
            "name": "sebastian/object-reflector",
            "version": "2.0.0",
            "source": {
                "type": "git",
                "url": "https://github.com/sebastianbergmann/object-reflector.git",
                "reference": "f4fd0835cabb0d4a6546d9fe291e5740037aa1e7"
            },
            "dist": {
                "type": "zip",
                "url": "https://api.github.com/repos/sebastianbergmann/object-reflector/zipball/f4fd0835cabb0d4a6546d9fe291e5740037aa1e7",
                "reference": "f4fd0835cabb0d4a6546d9fe291e5740037aa1e7",
                "shasum": ""
            },
            "require": {
                "php": "^7.3"
            },
            "require-dev": {
                "phpunit/phpunit": "^9.0"
            },
            "type": "library",
            "extra": {
                "branch-alias": {
                    "dev-master": "2.0-dev"
                }
            },
            "autoload": {
                "classmap": [
                    "src/"
                ]
            },
            "notification-url": "https://packagist.org/downloads/",
            "license": [
                "BSD-3-Clause"
            ],
            "authors": [
                {
                    "name": "Sebastian Bergmann",
                    "email": "sebastian@phpunit.de"
                }
            ],
            "description": "Allows reflection of object attributes, including inherited and non-public ones",
            "homepage": "https://github.com/sebastianbergmann/object-reflector/",
            "time": "2020-02-07T06:19:40+00:00"
        },
        {
            "name": "sebastian/phpcpd",
            "version": "5.0.2",
            "source": {
                "type": "git",
                "url": "https://github.com/sebastianbergmann/phpcpd.git",
                "reference": "8724382966b1861df4e12db915eaed2165e10bf3"
            },
            "dist": {
                "type": "zip",
                "url": "https://api.github.com/repos/sebastianbergmann/phpcpd/zipball/8724382966b1861df4e12db915eaed2165e10bf3",
                "reference": "8724382966b1861df4e12db915eaed2165e10bf3",
                "shasum": ""
            },
            "require": {
                "ext-dom": "*",
                "php": "^7.3",
                "phpunit/php-timer": "^3.0",
                "sebastian/finder-facade": "^2.0",
                "sebastian/version": "^3.0",
                "symfony/console": "^4.0|^5.0"
            },
            "bin": [
                "phpcpd"
            ],
            "type": "library",
            "extra": {
                "branch-alias": {
                    "dev-master": "5.0-dev"
                }
            },
            "autoload": {
                "classmap": [
                    "src/"
                ]
            },
            "notification-url": "https://packagist.org/downloads/",
            "license": [
                "BSD-3-Clause"
            ],
            "authors": [
                {
                    "name": "Sebastian Bergmann",
                    "email": "sebastian@phpunit.de",
                    "role": "lead"
                }
            ],
            "description": "Copy/Paste Detector (CPD) for PHP code.",
            "homepage": "https://github.com/sebastianbergmann/phpcpd",
            "time": "2020-02-22T06:03:17+00:00"
        },
        {
            "name": "sebastian/recursion-context",
            "version": "4.0.0",
            "source": {
                "type": "git",
                "url": "https://github.com/sebastianbergmann/recursion-context.git",
                "reference": "cdd86616411fc3062368b720b0425de10bd3d579"
            },
            "dist": {
                "type": "zip",
                "url": "https://api.github.com/repos/sebastianbergmann/recursion-context/zipball/cdd86616411fc3062368b720b0425de10bd3d579",
                "reference": "cdd86616411fc3062368b720b0425de10bd3d579",
                "shasum": ""
            },
            "require": {
                "php": "^7.3"
            },
            "require-dev": {
                "phpunit/phpunit": "^9.0"
            },
            "type": "library",
            "extra": {
                "branch-alias": {
                    "dev-master": "4.0-dev"
                }
            },
            "autoload": {
                "classmap": [
                    "src/"
                ]
            },
            "notification-url": "https://packagist.org/downloads/",
            "license": [
                "BSD-3-Clause"
            ],
            "authors": [
                {
                    "name": "Sebastian Bergmann",
                    "email": "sebastian@phpunit.de"
                },
                {
                    "name": "Jeff Welch",
                    "email": "whatthejeff@gmail.com"
                },
                {
                    "name": "Adam Harvey",
                    "email": "aharvey@php.net"
                }
            ],
            "description": "Provides functionality to recursively process PHP variables",
            "homepage": "http://www.github.com/sebastianbergmann/recursion-context",
            "time": "2020-02-07T06:18:20+00:00"
        },
        {
            "name": "sebastian/resource-operations",
            "version": "3.0.0",
            "source": {
                "type": "git",
                "url": "https://github.com/sebastianbergmann/resource-operations.git",
                "reference": "8c98bf0dfa1f9256d0468b9803a1e1df31b6fa98"
            },
            "dist": {
                "type": "zip",
                "url": "https://api.github.com/repos/sebastianbergmann/resource-operations/zipball/8c98bf0dfa1f9256d0468b9803a1e1df31b6fa98",
                "reference": "8c98bf0dfa1f9256d0468b9803a1e1df31b6fa98",
                "shasum": ""
            },
            "require": {
                "php": "^7.3"
            },
            "require-dev": {
                "phpunit/phpunit": "^9.0"
            },
            "type": "library",
            "extra": {
                "branch-alias": {
                    "dev-master": "3.0-dev"
                }
            },
            "autoload": {
                "classmap": [
                    "src/"
                ]
            },
            "notification-url": "https://packagist.org/downloads/",
            "license": [
                "BSD-3-Clause"
            ],
            "authors": [
                {
                    "name": "Sebastian Bergmann",
                    "email": "sebastian@phpunit.de"
                }
            ],
            "description": "Provides a list of PHP built-in functions that operate on resources",
            "homepage": "https://www.github.com/sebastianbergmann/resource-operations",
            "time": "2020-02-07T06:13:02+00:00"
        },
        {
            "name": "sebastian/type",
            "version": "2.0.0",
            "source": {
                "type": "git",
                "url": "https://github.com/sebastianbergmann/type.git",
                "reference": "9e8f42f740afdea51f5f4e8cec2035580e797ee1"
            },
            "dist": {
                "type": "zip",
                "url": "https://api.github.com/repos/sebastianbergmann/type/zipball/9e8f42f740afdea51f5f4e8cec2035580e797ee1",
                "reference": "9e8f42f740afdea51f5f4e8cec2035580e797ee1",
                "shasum": ""
            },
            "require": {
                "php": "^7.3"
            },
            "require-dev": {
                "phpunit/phpunit": "^9.0"
            },
            "type": "library",
            "extra": {
                "branch-alias": {
                    "dev-master": "2.0-dev"
                }
            },
            "autoload": {
                "classmap": [
                    "src/"
                ]
            },
            "notification-url": "https://packagist.org/downloads/",
            "license": [
                "BSD-3-Clause"
            ],
            "authors": [
                {
                    "name": "Sebastian Bergmann",
                    "email": "sebastian@phpunit.de",
                    "role": "lead"
                }
            ],
            "description": "Collection of value objects that represent the types of the PHP type system",
            "homepage": "https://github.com/sebastianbergmann/type",
            "time": "2020-02-07T06:13:43+00:00"
        },
        {
            "name": "sebastian/version",
            "version": "3.0.0",
            "source": {
                "type": "git",
                "url": "https://github.com/sebastianbergmann/version.git",
                "reference": "0411bde656dce64202b39c2f4473993a9081d39e"
            },
            "dist": {
                "type": "zip",
                "url": "https://api.github.com/repos/sebastianbergmann/version/zipball/0411bde656dce64202b39c2f4473993a9081d39e",
                "reference": "0411bde656dce64202b39c2f4473993a9081d39e",
                "shasum": ""
            },
            "require": {
                "php": "^7.3"
            },
            "type": "library",
            "extra": {
                "branch-alias": {
                    "dev-master": "3.0-dev"
                }
            },
            "autoload": {
                "classmap": [
                    "src/"
                ]
            },
            "notification-url": "https://packagist.org/downloads/",
            "license": [
                "BSD-3-Clause"
            ],
            "authors": [
                {
                    "name": "Sebastian Bergmann",
                    "email": "sebastian@phpunit.de",
                    "role": "lead"
                }
            ],
            "description": "Library that helps with managing the version number of Git-hosted PHP projects",
            "homepage": "https://github.com/sebastianbergmann/version",
            "time": "2020-01-21T06:36:37+00:00"
        },
        {
            "name": "spomky-labs/otphp",
            "version": "v10.0.1",
            "source": {
                "type": "git",
                "url": "https://github.com/Spomky-Labs/otphp.git",
                "reference": "f44cce5a9db4b8da410215d992110482c931232f"
            },
            "dist": {
                "type": "zip",
                "url": "https://api.github.com/repos/Spomky-Labs/otphp/zipball/f44cce5a9db4b8da410215d992110482c931232f",
                "reference": "f44cce5a9db4b8da410215d992110482c931232f",
                "shasum": ""
            },
            "require": {
                "beberlei/assert": "^3.0",
                "ext-mbstring": "*",
                "paragonie/constant_time_encoding": "^2.0",
                "php": "^7.2|^8.0",
                "thecodingmachine/safe": "^0.1.14|^1.0"
            },
            "require-dev": {
                "php-coveralls/php-coveralls": "^2.0",
                "phpstan/phpstan": "^0.12",
                "phpstan/phpstan-beberlei-assert": "^0.12",
                "phpstan/phpstan-deprecation-rules": "^0.12",
                "phpstan/phpstan-phpunit": "^0.12",
                "phpstan/phpstan-strict-rules": "^0.12",
                "phpunit/phpunit": "^8.0",
                "thecodingmachine/phpstan-safe-rule": "^1.0"
            },
            "type": "library",
            "extra": {
                "branch-alias": {
                    "v10.0": "10.0.x-dev",
                    "v9.0": "9.0.x-dev",
                    "v8.3": "8.3.x-dev"
                }
            },
            "autoload": {
                "psr-4": {
                    "OTPHP\\": "src/"
                }
            },
            "notification-url": "https://packagist.org/downloads/",
            "license": [
                "MIT"
            ],
            "authors": [
                {
                    "name": "Florent Morselli",
                    "homepage": "https://github.com/Spomky"
                },
                {
                    "name": "All contributors",
                    "homepage": "https://github.com/Spomky-Labs/otphp/contributors"
                }
            ],
            "description": "A PHP library for generating one time passwords according to RFC 4226 (HOTP Algorithm) and the RFC 6238 (TOTP Algorithm) and compatible with Google Authenticator",
            "homepage": "https://github.com/Spomky-Labs/otphp",
            "keywords": [
                "FreeOTP",
                "RFC 4226",
                "RFC 6238",
                "google authenticator",
                "hotp",
                "otp",
                "totp"
            ],
            "time": "2020-01-28T09:24:19+00:00"
        },
        {
            "name": "squizlabs/php_codesniffer",
            "version": "3.5.5",
            "source": {
                "type": "git",
                "url": "https://github.com/squizlabs/PHP_CodeSniffer.git",
                "reference": "73e2e7f57d958e7228fce50dc0c61f58f017f9f6"
            },
            "dist": {
                "type": "zip",
                "url": "https://api.github.com/repos/squizlabs/PHP_CodeSniffer/zipball/73e2e7f57d958e7228fce50dc0c61f58f017f9f6",
                "reference": "73e2e7f57d958e7228fce50dc0c61f58f017f9f6",
                "shasum": ""
            },
            "require": {
                "ext-simplexml": "*",
                "ext-tokenizer": "*",
                "ext-xmlwriter": "*",
                "php": ">=5.4.0"
            },
            "require-dev": {
                "phpunit/phpunit": "^4.0 || ^5.0 || ^6.0 || ^7.0"
            },
            "bin": [
                "bin/phpcs",
                "bin/phpcbf"
            ],
            "type": "library",
            "extra": {
                "branch-alias": {
                    "dev-master": "3.x-dev"
                }
            },
            "notification-url": "https://packagist.org/downloads/",
            "license": [
                "BSD-3-Clause"
            ],
            "authors": [
                {
                    "name": "Greg Sherwood",
                    "role": "lead"
                }
            ],
            "description": "PHP_CodeSniffer tokenizes PHP, JavaScript and CSS files and detects violations of a defined set of coding standards.",
            "homepage": "https://github.com/squizlabs/PHP_CodeSniffer",
            "keywords": [
                "phpcs",
                "standards"
            ],
            "time": "2020-04-17T01:09:41+00:00"
        },
        {
            "name": "symfony/config",
            "version": "v5.0.8",
            "source": {
                "type": "git",
                "url": "https://github.com/symfony/config.git",
                "reference": "db1674e1a261148429f123871f30d211992294e7"
            },
            "dist": {
                "type": "zip",
                "url": "https://api.github.com/repos/symfony/config/zipball/db1674e1a261148429f123871f30d211992294e7",
                "reference": "db1674e1a261148429f123871f30d211992294e7",
                "shasum": ""
            },
            "require": {
                "php": "^7.2.5",
                "symfony/filesystem": "^4.4|^5.0",
                "symfony/polyfill-ctype": "~1.8"
            },
            "conflict": {
                "symfony/finder": "<4.4"
            },
            "require-dev": {
                "symfony/event-dispatcher": "^4.4|^5.0",
                "symfony/finder": "^4.4|^5.0",
                "symfony/messenger": "^4.4|^5.0",
                "symfony/service-contracts": "^1.1|^2",
                "symfony/yaml": "^4.4|^5.0"
            },
            "suggest": {
                "symfony/yaml": "To use the yaml reference dumper"
            },
            "type": "library",
            "extra": {
                "branch-alias": {
                    "dev-master": "5.0-dev"
                }
            },
            "autoload": {
                "psr-4": {
                    "Symfony\\Component\\Config\\": ""
                },
                "exclude-from-classmap": [
                    "/Tests/"
                ]
            },
            "notification-url": "https://packagist.org/downloads/",
            "license": [
                "MIT"
            ],
            "authors": [
                {
                    "name": "Fabien Potencier",
                    "email": "fabien@symfony.com"
                },
                {
                    "name": "Symfony Community",
                    "homepage": "https://symfony.com/contributors"
                }
            ],
            "description": "Symfony Config Component",
            "homepage": "https://symfony.com",
            "time": "2020-04-15T15:59:10+00:00"
        },
        {
            "name": "symfony/dependency-injection",
            "version": "v5.0.8",
            "source": {
                "type": "git",
                "url": "https://github.com/symfony/dependency-injection.git",
                "reference": "92d8b3bd896a87cdd8aba0a3dd041bc072e8cfba"
            },
            "dist": {
                "type": "zip",
                "url": "https://api.github.com/repos/symfony/dependency-injection/zipball/92d8b3bd896a87cdd8aba0a3dd041bc072e8cfba",
                "reference": "92d8b3bd896a87cdd8aba0a3dd041bc072e8cfba",
                "shasum": ""
            },
            "require": {
                "php": "^7.2.5",
                "psr/container": "^1.0",
                "symfony/service-contracts": "^1.1.6|^2"
            },
            "conflict": {
                "symfony/config": "<5.0",
                "symfony/finder": "<4.4",
                "symfony/proxy-manager-bridge": "<4.4",
                "symfony/yaml": "<4.4"
            },
            "provide": {
                "psr/container-implementation": "1.0",
                "symfony/service-implementation": "1.0"
            },
            "require-dev": {
                "symfony/config": "^5.0",
                "symfony/expression-language": "^4.4|^5.0",
                "symfony/yaml": "^4.4|^5.0"
            },
            "suggest": {
                "symfony/config": "",
                "symfony/expression-language": "For using expressions in service container configuration",
                "symfony/finder": "For using double-star glob patterns or when GLOB_BRACE portability is required",
                "symfony/proxy-manager-bridge": "Generate service proxies to lazy load them",
                "symfony/yaml": ""
            },
            "type": "library",
            "extra": {
                "branch-alias": {
                    "dev-master": "5.0-dev"
                }
            },
            "autoload": {
                "psr-4": {
                    "Symfony\\Component\\DependencyInjection\\": ""
                },
                "exclude-from-classmap": [
                    "/Tests/"
                ]
            },
            "notification-url": "https://packagist.org/downloads/",
            "license": [
                "MIT"
            ],
            "authors": [
                {
                    "name": "Fabien Potencier",
                    "email": "fabien@symfony.com"
                },
                {
                    "name": "Symfony Community",
                    "homepage": "https://symfony.com/contributors"
                }
            ],
            "description": "Symfony DependencyInjection Component",
            "homepage": "https://symfony.com",
            "time": "2020-04-28T17:58:55+00:00"
        },
        {
            "name": "symfony/deprecation-contracts",
            "version": "v2.1.2",
            "source": {
                "type": "git",
                "url": "https://github.com/symfony/deprecation-contracts.git",
                "reference": "dd99cb3a0aff6cadd2a8d7d7ed72c2161e218337"
            },
            "dist": {
                "type": "zip",
                "url": "https://api.github.com/repos/symfony/deprecation-contracts/zipball/dd99cb3a0aff6cadd2a8d7d7ed72c2161e218337",
                "reference": "dd99cb3a0aff6cadd2a8d7d7ed72c2161e218337",
                "shasum": ""
            },
            "require": {
                "php": ">=7.1"
            },
            "type": "library",
            "extra": {
                "branch-alias": {
                    "dev-master": "2.1-dev"
                }
            },
            "autoload": {
                "files": [
                    "function.php"
                ]
            },
            "notification-url": "https://packagist.org/downloads/",
            "license": [
                "MIT"
            ],
            "authors": [
                {
                    "name": "Nicolas Grekas",
                    "email": "p@tchwork.com"
                },
                {
                    "name": "Symfony Community",
                    "homepage": "https://symfony.com/contributors"
                }
            ],
            "description": "A generic function and convention to trigger deprecation notices",
            "homepage": "https://symfony.com",
            "time": "2020-05-27T08:34:37+00:00"
        },
        {
            "name": "symfony/http-foundation",
            "version": "v5.1.0",
            "source": {
                "type": "git",
                "url": "https://github.com/symfony/http-foundation.git",
                "reference": "e0d853bddc2b2cfb0d67b0b4496c03fffe1d37fa"
            },
            "dist": {
                "type": "zip",
                "url": "https://api.github.com/repos/symfony/http-foundation/zipball/e0d853bddc2b2cfb0d67b0b4496c03fffe1d37fa",
                "reference": "e0d853bddc2b2cfb0d67b0b4496c03fffe1d37fa",
                "shasum": ""
            },
            "require": {
                "php": ">=7.2.5",
                "symfony/deprecation-contracts": "^2.1",
                "symfony/polyfill-mbstring": "~1.1",
                "symfony/polyfill-php80": "^1.15"
            },
            "require-dev": {
                "predis/predis": "~1.0",
                "symfony/cache": "^4.4|^5.0",
                "symfony/expression-language": "^4.4|^5.0",
                "symfony/mime": "^4.4|^5.0"
            },
            "suggest": {
                "symfony/mime": "To use the file extension guesser"
            },
            "type": "library",
            "extra": {
                "branch-alias": {
                    "dev-master": "5.1-dev"
                }
            },
            "autoload": {
                "psr-4": {
                    "Symfony\\Component\\HttpFoundation\\": ""
                },
                "exclude-from-classmap": [
                    "/Tests/"
                ]
            },
            "notification-url": "https://packagist.org/downloads/",
            "license": [
                "MIT"
            ],
            "authors": [
                {
                    "name": "Fabien Potencier",
                    "email": "fabien@symfony.com"
                },
                {
                    "name": "Symfony Community",
                    "homepage": "https://symfony.com/contributors"
                }
            ],
            "description": "Symfony HttpFoundation Component",
            "homepage": "https://symfony.com",
            "time": "2020-05-24T12:18:07+00:00"
        },
        {
            "name": "symfony/mime",
            "version": "v5.1.0",
            "source": {
                "type": "git",
                "url": "https://github.com/symfony/mime.git",
                "reference": "56261f89385f9d13cf843a5101ac72131190bc91"
            },
            "dist": {
                "type": "zip",
                "url": "https://api.github.com/repos/symfony/mime/zipball/56261f89385f9d13cf843a5101ac72131190bc91",
                "reference": "56261f89385f9d13cf843a5101ac72131190bc91",
                "shasum": ""
            },
            "require": {
                "php": ">=7.2.5",
                "symfony/polyfill-intl-idn": "^1.10",
                "symfony/polyfill-mbstring": "^1.0",
                "symfony/polyfill-php80": "^1.15"
            },
            "conflict": {
                "symfony/mailer": "<4.4"
            },
            "require-dev": {
                "egulias/email-validator": "^2.1.10",
                "symfony/dependency-injection": "^4.4|^5.0"
            },
            "type": "library",
            "extra": {
                "branch-alias": {
                    "dev-master": "5.1-dev"
                }
            },
            "autoload": {
                "psr-4": {
                    "Symfony\\Component\\Mime\\": ""
                },
                "exclude-from-classmap": [
                    "/Tests/"
                ]
            },
            "notification-url": "https://packagist.org/downloads/",
            "license": [
                "MIT"
            ],
            "authors": [
                {
                    "name": "Fabien Potencier",
                    "email": "fabien@symfony.com"
                },
                {
                    "name": "Symfony Community",
                    "homepage": "https://symfony.com/contributors"
                }
            ],
            "description": "A library to manipulate MIME messages",
            "homepage": "https://symfony.com",
            "keywords": [
                "mime",
                "mime-type"
            ],
            "time": "2020-05-25T12:33:44+00:00"
        },
        {
            "name": "symfony/options-resolver",
            "version": "v5.0.8",
            "source": {
                "type": "git",
                "url": "https://github.com/symfony/options-resolver.git",
                "reference": "3707e3caeff2b797c0bfaadd5eba723dd44e6bf1"
            },
            "dist": {
                "type": "zip",
                "url": "https://api.github.com/repos/symfony/options-resolver/zipball/3707e3caeff2b797c0bfaadd5eba723dd44e6bf1",
                "reference": "3707e3caeff2b797c0bfaadd5eba723dd44e6bf1",
                "shasum": ""
            },
            "require": {
                "php": "^7.2.5"
            },
            "type": "library",
            "extra": {
                "branch-alias": {
                    "dev-master": "5.0-dev"
                }
            },
            "autoload": {
                "psr-4": {
                    "Symfony\\Component\\OptionsResolver\\": ""
                },
                "exclude-from-classmap": [
                    "/Tests/"
                ]
            },
            "notification-url": "https://packagist.org/downloads/",
            "license": [
                "MIT"
            ],
            "authors": [
                {
                    "name": "Fabien Potencier",
                    "email": "fabien@symfony.com"
                },
                {
                    "name": "Symfony Community",
                    "homepage": "https://symfony.com/contributors"
                }
            ],
            "description": "Symfony OptionsResolver Component",
            "homepage": "https://symfony.com",
            "keywords": [
                "config",
                "configuration",
                "options"
            ],
            "time": "2020-04-06T10:40:56+00:00"
        },
        {
            "name": "symfony/polyfill-php70",
            "version": "v1.17.0",
            "source": {
                "type": "git",
                "url": "https://github.com/symfony/polyfill-php70.git",
                "reference": "82225c2d7d23d7e70515496d249c0152679b468e"
            },
            "dist": {
                "type": "zip",
                "url": "https://api.github.com/repos/symfony/polyfill-php70/zipball/82225c2d7d23d7e70515496d249c0152679b468e",
                "reference": "82225c2d7d23d7e70515496d249c0152679b468e",
                "shasum": ""
            },
            "require": {
                "paragonie/random_compat": "~1.0|~2.0|~9.99",
                "php": ">=5.3.3"
            },
            "type": "library",
            "extra": {
                "branch-alias": {
                    "dev-master": "1.17-dev"
                }
            },
            "autoload": {
                "psr-4": {
                    "Symfony\\Polyfill\\Php70\\": ""
                },
                "files": [
                    "bootstrap.php"
                ],
                "classmap": [
                    "Resources/stubs"
                ]
            },
            "notification-url": "https://packagist.org/downloads/",
            "license": [
                "MIT"
            ],
            "authors": [
                {
                    "name": "Nicolas Grekas",
                    "email": "p@tchwork.com"
                },
                {
                    "name": "Symfony Community",
                    "homepage": "https://symfony.com/contributors"
                }
            ],
            "description": "Symfony polyfill backporting some PHP 7.0+ features to lower PHP versions",
            "homepage": "https://symfony.com",
            "keywords": [
                "compatibility",
                "polyfill",
                "portable",
                "shim"
            ],
            "time": "2020-05-12T16:47:27+00:00"
        },
        {
            "name": "symfony/polyfill-php80",
            "version": "v1.17.0",
            "source": {
                "type": "git",
                "url": "https://github.com/symfony/polyfill-php80.git",
                "reference": "5e30b2799bc1ad68f7feb62b60a73743589438dd"
            },
            "dist": {
                "type": "zip",
                "url": "https://api.github.com/repos/symfony/polyfill-php80/zipball/5e30b2799bc1ad68f7feb62b60a73743589438dd",
                "reference": "5e30b2799bc1ad68f7feb62b60a73743589438dd",
                "shasum": ""
            },
            "require": {
                "php": ">=7.0.8"
            },
            "type": "library",
            "extra": {
                "branch-alias": {
                    "dev-master": "1.17-dev"
                }
            },
            "autoload": {
                "psr-4": {
                    "Symfony\\Polyfill\\Php80\\": ""
                },
                "files": [
                    "bootstrap.php"
                ],
                "classmap": [
                    "Resources/stubs"
                ]
            },
            "notification-url": "https://packagist.org/downloads/",
            "license": [
                "MIT"
            ],
            "authors": [
                {
                    "name": "Ion Bazan",
                    "email": "ion.bazan@gmail.com"
                },
                {
                    "name": "Nicolas Grekas",
                    "email": "p@tchwork.com"
                },
                {
                    "name": "Symfony Community",
                    "homepage": "https://symfony.com/contributors"
                }
            ],
            "description": "Symfony polyfill backporting some PHP 8.0+ features to lower PHP versions",
            "homepage": "https://symfony.com",
            "keywords": [
                "compatibility",
                "polyfill",
                "portable",
                "shim"
            ],
            "time": "2020-05-12T16:47:27+00:00"
        },
        {
            "name": "symfony/stopwatch",
            "version": "v5.0.8",
            "source": {
                "type": "git",
                "url": "https://github.com/symfony/stopwatch.git",
                "reference": "a1d86d30d4522423afc998f32404efa34fcf5a73"
            },
            "dist": {
                "type": "zip",
                "url": "https://api.github.com/repos/symfony/stopwatch/zipball/a1d86d30d4522423afc998f32404efa34fcf5a73",
                "reference": "a1d86d30d4522423afc998f32404efa34fcf5a73",
                "shasum": ""
            },
            "require": {
                "php": "^7.2.5",
                "symfony/service-contracts": "^1.0|^2"
            },
            "type": "library",
            "extra": {
                "branch-alias": {
                    "dev-master": "5.0-dev"
                }
            },
            "autoload": {
                "psr-4": {
                    "Symfony\\Component\\Stopwatch\\": ""
                },
                "exclude-from-classmap": [
                    "/Tests/"
                ]
            },
            "notification-url": "https://packagist.org/downloads/",
            "license": [
                "MIT"
            ],
            "authors": [
                {
                    "name": "Fabien Potencier",
                    "email": "fabien@symfony.com"
                },
                {
                    "name": "Symfony Community",
                    "homepage": "https://symfony.com/contributors"
                }
            ],
            "description": "Symfony Stopwatch Component",
            "homepage": "https://symfony.com",
            "time": "2020-03-27T16:56:45+00:00"
        },
        {
            "name": "symfony/yaml",
            "version": "v5.1.0",
            "source": {
                "type": "git",
                "url": "https://github.com/symfony/yaml.git",
                "reference": "ea342353a3ef4f453809acc4ebc55382231d4d23"
            },
            "dist": {
                "type": "zip",
                "url": "https://api.github.com/repos/symfony/yaml/zipball/ea342353a3ef4f453809acc4ebc55382231d4d23",
                "reference": "ea342353a3ef4f453809acc4ebc55382231d4d23",
                "shasum": ""
            },
            "require": {
                "php": ">=7.2.5",
                "symfony/deprecation-contracts": "^2.1",
                "symfony/polyfill-ctype": "~1.8"
            },
            "conflict": {
                "symfony/console": "<4.4"
            },
            "require-dev": {
                "symfony/console": "^4.4|^5.0"
            },
            "suggest": {
                "symfony/console": "For validating YAML files using the lint command"
            },
            "bin": [
                "Resources/bin/yaml-lint"
            ],
            "type": "library",
            "extra": {
                "branch-alias": {
                    "dev-master": "5.1-dev"
                }
            },
            "autoload": {
                "psr-4": {
                    "Symfony\\Component\\Yaml\\": ""
                },
                "exclude-from-classmap": [
                    "/Tests/"
                ]
            },
            "notification-url": "https://packagist.org/downloads/",
            "license": [
                "MIT"
            ],
            "authors": [
                {
                    "name": "Fabien Potencier",
                    "email": "fabien@symfony.com"
                },
                {
                    "name": "Symfony Community",
                    "homepage": "https://symfony.com/contributors"
                }
            ],
            "description": "Symfony Yaml Component",
            "homepage": "https://symfony.com",
            "time": "2020-05-20T17:43:50+00:00"
        },
        {
            "name": "thecodingmachine/safe",
            "version": "v1.1.1",
            "source": {
                "type": "git",
                "url": "https://github.com/thecodingmachine/safe.git",
                "reference": "04f9ffae372a9816d4472dfb7bcf6126b623a9df"
            },
            "dist": {
                "type": "zip",
                "url": "https://api.github.com/repos/thecodingmachine/safe/zipball/04f9ffae372a9816d4472dfb7bcf6126b623a9df",
                "reference": "04f9ffae372a9816d4472dfb7bcf6126b623a9df",
                "shasum": ""
            },
            "require": {
                "php": ">=7.2"
            },
            "require-dev": {
                "phpstan/phpstan": "^0.12",
                "squizlabs/php_codesniffer": "^3.2",
                "thecodingmachine/phpstan-strict-rules": "^0.12"
            },
            "type": "library",
            "extra": {
                "branch-alias": {
                    "dev-master": "0.1-dev"
                }
            },
            "autoload": {
                "psr-4": {
                    "Safe\\": [
                        "lib/",
                        "generated/"
                    ]
                },
                "files": [
                    "generated/apache.php",
                    "generated/apc.php",
                    "generated/apcu.php",
                    "generated/array.php",
                    "generated/bzip2.php",
                    "generated/classobj.php",
                    "generated/com.php",
                    "generated/cubrid.php",
                    "generated/curl.php",
                    "generated/datetime.php",
                    "generated/dir.php",
                    "generated/eio.php",
                    "generated/errorfunc.php",
                    "generated/exec.php",
                    "generated/fileinfo.php",
                    "generated/filesystem.php",
                    "generated/filter.php",
                    "generated/fpm.php",
                    "generated/ftp.php",
                    "generated/funchand.php",
                    "generated/gmp.php",
                    "generated/gnupg.php",
                    "generated/hash.php",
                    "generated/ibase.php",
                    "generated/ibmDb2.php",
                    "generated/iconv.php",
                    "generated/image.php",
                    "generated/imap.php",
                    "generated/info.php",
                    "generated/ingres-ii.php",
                    "generated/inotify.php",
                    "generated/json.php",
                    "generated/ldap.php",
                    "generated/libevent.php",
                    "generated/libxml.php",
                    "generated/lzf.php",
                    "generated/mailparse.php",
                    "generated/mbstring.php",
                    "generated/misc.php",
                    "generated/msql.php",
                    "generated/mssql.php",
                    "generated/mysql.php",
                    "generated/mysqli.php",
                    "generated/mysqlndMs.php",
                    "generated/mysqlndQc.php",
                    "generated/network.php",
                    "generated/oci8.php",
                    "generated/opcache.php",
                    "generated/openssl.php",
                    "generated/outcontrol.php",
                    "generated/password.php",
                    "generated/pcntl.php",
                    "generated/pcre.php",
                    "generated/pdf.php",
                    "generated/pgsql.php",
                    "generated/posix.php",
                    "generated/ps.php",
                    "generated/pspell.php",
                    "generated/readline.php",
                    "generated/rpminfo.php",
                    "generated/rrd.php",
                    "generated/sem.php",
                    "generated/session.php",
                    "generated/shmop.php",
                    "generated/simplexml.php",
                    "generated/sockets.php",
                    "generated/sodium.php",
                    "generated/solr.php",
                    "generated/spl.php",
                    "generated/sqlsrv.php",
                    "generated/ssdeep.php",
                    "generated/ssh2.php",
                    "generated/stats.php",
                    "generated/stream.php",
                    "generated/strings.php",
                    "generated/swoole.php",
                    "generated/uodbc.php",
                    "generated/uopz.php",
                    "generated/url.php",
                    "generated/var.php",
                    "generated/xdiff.php",
                    "generated/xml.php",
                    "generated/xmlrpc.php",
                    "generated/yaml.php",
                    "generated/yaz.php",
                    "generated/zip.php",
                    "generated/zlib.php",
                    "lib/special_cases.php"
                ]
            },
            "notification-url": "https://packagist.org/downloads/",
            "license": [
                "MIT"
            ],
            "description": "PHP core functions that throw exceptions instead of returning FALSE on error",
            "time": "2020-05-04T15:25:36+00:00"
        },
        {
            "name": "theseer/fdomdocument",
            "version": "1.6.6",
            "source": {
                "type": "git",
                "url": "https://github.com/theseer/fDOMDocument.git",
                "reference": "6e8203e40a32a9c770bcb62fe37e68b948da6dca"
            },
            "dist": {
                "type": "zip",
                "url": "https://api.github.com/repos/theseer/fDOMDocument/zipball/6e8203e40a32a9c770bcb62fe37e68b948da6dca",
                "reference": "6e8203e40a32a9c770bcb62fe37e68b948da6dca",
                "shasum": ""
            },
            "require": {
                "ext-dom": "*",
                "lib-libxml": "*",
                "php": ">=5.3.3"
            },
            "type": "library",
            "autoload": {
                "classmap": [
                    "src/"
                ]
            },
            "notification-url": "https://packagist.org/downloads/",
            "license": [
                "BSD-3-Clause"
            ],
            "authors": [
                {
                    "name": "Arne Blankerts",
                    "email": "arne@blankerts.de",
                    "role": "lead"
                }
            ],
            "description": "The classes contained within this repository extend the standard DOM to use exceptions at all occasions of errors instead of PHP warnings or notices. They also add various custom methods and shortcuts for convenience and to simplify the usage of DOM.",
            "homepage": "https://github.com/theseer/fDOMDocument",
            "time": "2017-06-30T11:53:12+00:00"
        },
        {
            "name": "theseer/tokenizer",
            "version": "1.1.3",
            "source": {
                "type": "git",
                "url": "https://github.com/theseer/tokenizer.git",
                "reference": "11336f6f84e16a720dae9d8e6ed5019efa85a0f9"
            },
            "dist": {
                "type": "zip",
                "url": "https://api.github.com/repos/theseer/tokenizer/zipball/11336f6f84e16a720dae9d8e6ed5019efa85a0f9",
                "reference": "11336f6f84e16a720dae9d8e6ed5019efa85a0f9",
                "shasum": ""
            },
            "require": {
                "ext-dom": "*",
                "ext-tokenizer": "*",
                "ext-xmlwriter": "*",
                "php": "^7.0"
            },
            "type": "library",
            "autoload": {
                "classmap": [
                    "src/"
                ]
            },
            "notification-url": "https://packagist.org/downloads/",
            "license": [
                "BSD-3-Clause"
            ],
            "authors": [
                {
                    "name": "Arne Blankerts",
                    "email": "arne@blankerts.de",
                    "role": "Developer"
                }
            ],
            "description": "A small library for converting tokenized PHP source code into XML and potentially other formats",
            "time": "2019-06-13T22:48:21+00:00"
        },
        {
            "name": "vlucas/phpdotenv",
            "version": "v2.6.4",
            "source": {
                "type": "git",
                "url": "https://github.com/vlucas/phpdotenv.git",
                "reference": "67d472b1794c986381a8950e4958e1adb779d561"
            },
            "dist": {
                "type": "zip",
                "url": "https://api.github.com/repos/vlucas/phpdotenv/zipball/67d472b1794c986381a8950e4958e1adb779d561",
                "reference": "67d472b1794c986381a8950e4958e1adb779d561",
                "shasum": ""
            },
            "require": {
                "php": "^5.3.9 || ^7.0 || ^8.0",
                "symfony/polyfill-ctype": "^1.9"
            },
            "require-dev": {
                "ext-filter": "*",
                "ext-pcre": "*",
                "phpunit/phpunit": "^4.8.35 || ^5.0"
            },
            "suggest": {
                "ext-filter": "Required to use the boolean validator.",
                "ext-pcre": "Required to use most of the library."
            },
            "type": "library",
            "extra": {
                "branch-alias": {
                    "dev-master": "2.6-dev"
                }
            },
            "autoload": {
                "psr-4": {
                    "Dotenv\\": "src/"
                }
            },
            "notification-url": "https://packagist.org/downloads/",
            "license": [
                "BSD-3-Clause"
            ],
            "authors": [
                {
                    "name": "Graham Campbell",
                    "email": "graham@alt-three.com",
                    "homepage": "https://gjcampbell.co.uk/"
                },
                {
                    "name": "Vance Lucas",
                    "email": "vance@vancelucas.com",
                    "homepage": "https://vancelucas.com/"
                }
            ],
            "description": "Loads environment variables from `.env` to `getenv()`, `$_ENV` and `$_SERVER` automagically.",
            "keywords": [
                "dotenv",
                "env",
                "environment"
            ],
            "time": "2020-05-02T13:38:00+00:00"
        },
        {
            "name": "webmozart/assert",
            "version": "1.8.0",
            "source": {
                "type": "git",
                "url": "https://github.com/webmozart/assert.git",
                "reference": "ab2cb0b3b559010b75981b1bdce728da3ee90ad6"
            },
            "dist": {
                "type": "zip",
                "url": "https://api.github.com/repos/webmozart/assert/zipball/ab2cb0b3b559010b75981b1bdce728da3ee90ad6",
                "reference": "ab2cb0b3b559010b75981b1bdce728da3ee90ad6",
                "shasum": ""
            },
            "require": {
                "php": "^5.3.3 || ^7.0",
                "symfony/polyfill-ctype": "^1.8"
            },
            "conflict": {
                "vimeo/psalm": "<3.9.1"
            },
            "require-dev": {
                "phpunit/phpunit": "^4.8.36 || ^7.5.13"
            },
            "type": "library",
            "autoload": {
                "psr-4": {
                    "Webmozart\\Assert\\": "src/"
                }
            },
            "notification-url": "https://packagist.org/downloads/",
            "license": [
                "MIT"
            ],
            "authors": [
                {
                    "name": "Bernhard Schussek",
                    "email": "bschussek@gmail.com"
                }
            ],
            "description": "Assertions to validate method input/output with nice error messages.",
            "keywords": [
                "assert",
                "check",
                "validate"
            ],
            "time": "2020-04-18T12:12:48+00:00"
        },
        {
            "name": "weew/helpers-array",
            "version": "v1.3.1",
            "source": {
                "type": "git",
                "url": "https://github.com/weew/helpers-array.git",
                "reference": "9bff63111f9765b4277750db8d276d92b3e16ed0"
            },
            "dist": {
                "type": "zip",
                "url": "https://api.github.com/repos/weew/helpers-array/zipball/9bff63111f9765b4277750db8d276d92b3e16ed0",
                "reference": "9bff63111f9765b4277750db8d276d92b3e16ed0",
                "shasum": ""
            },
            "require-dev": {
                "phpunit/phpunit": "^4.7",
                "satooshi/php-coveralls": "^0.6.1"
            },
            "type": "library",
            "autoload": {
                "files": [
                    "src/array.php"
                ]
            },
            "notification-url": "https://packagist.org/downloads/",
            "license": [
                "MIT"
            ],
            "authors": [
                {
                    "name": "Maxim Kott",
                    "email": "maximkott@gmail.com"
                }
            ],
            "description": "Useful collection of php array helpers.",
            "time": "2016-07-21T11:18:01+00:00"
        }
    ],
    "aliases": [],
    "minimum-stability": "stable",
    "stability-flags": {
        "magento/composer": 20
    },
    "prefer-stable": true,
    "prefer-lowest": false,
    "platform": {
        "php": "~7.3.0||~7.4.0",
        "ext-bcmath": "*",
        "ext-ctype": "*",
        "ext-curl": "*",
        "ext-dom": "*",
        "ext-gd": "*",
        "ext-hash": "*",
        "ext-iconv": "*",
        "ext-intl": "*",
        "ext-mbstring": "*",
        "ext-openssl": "*",
        "ext-pdo_mysql": "*",
        "ext-simplexml": "*",
        "ext-soap": "*",
        "ext-xsl": "*",
        "ext-zip": "*",
        "lib-libxml": "*"
    },
    "platform-dev": []
}<|MERGE_RESOLUTION|>--- conflicted
+++ resolved
@@ -4,11 +4,7 @@
         "Read more about it at https://getcomposer.org/doc/01-basic-usage.md#installing-dependencies",
         "This file is @generated automatically"
     ],
-<<<<<<< HEAD
-    "content-hash": "92dbe431360d97af80030834b46dd77d",
-=======
     "content-hash": "68246e4c5ac6555ff2d3d013c81c3537",
->>>>>>> 1e64fa5d
     "packages": [
         {
             "name": "colinmollenhour/cache-backend-file",
