--- conflicted
+++ resolved
@@ -4,11 +4,7 @@
         "Read more about it at https://getcomposer.org/doc/01-basic-usage.md#installing-dependencies",
         "This file is @generated automatically"
     ],
-<<<<<<< HEAD
-    "content-hash": "0769ea632cef3f36fe4d16b0140296aa",
-=======
     "content-hash": "a7793451d457f82f1280dfb628526899",
->>>>>>> 202bd44c
     "packages": [
         {
             "name": "aws/aws-crt-php",
@@ -62,18 +58,6 @@
         },
         {
             "name": "aws/aws-sdk-php",
-<<<<<<< HEAD
-            "version": "3.194.0",
-            "source": {
-                "type": "git",
-                "url": "https://github.com/aws/aws-sdk-php.git",
-                "reference": "3b4787381bd747753059a223b801ea5eb7d11780"
-            },
-            "dist": {
-                "type": "zip",
-                "url": "https://api.github.com/repos/aws/aws-sdk-php/zipball/3b4787381bd747753059a223b801ea5eb7d11780",
-                "reference": "3b4787381bd747753059a223b801ea5eb7d11780",
-=======
             "version": "3.193.2",
             "source": {
                 "type": "git",
@@ -84,7 +68,6 @@
                 "type": "zip",
                 "url": "https://api.github.com/repos/aws/aws-sdk-php/zipball/d5080f7a1bb63569c19b8de06f787808eca70cc6",
                 "reference": "d5080f7a1bb63569c19b8de06f787808eca70cc6",
->>>>>>> 202bd44c
                 "shasum": ""
             },
             "require": {
@@ -160,15 +143,9 @@
             "support": {
                 "forum": "https://forums.aws.amazon.com/forum.jspa?forumID=80",
                 "issues": "https://github.com/aws/aws-sdk-php/issues",
-<<<<<<< HEAD
-                "source": "https://github.com/aws/aws-sdk-php/tree/3.194.0"
-            },
-            "time": "2021-09-16T18:16:59+00:00"
-=======
                 "source": "https://github.com/aws/aws-sdk-php/tree/3.193.2"
             },
             "time": "2021-09-10T18:21:27+00:00"
->>>>>>> 202bd44c
         },
         {
             "name": "brick/math",
@@ -516,16 +493,16 @@
         },
         {
             "name": "composer/composer",
-            "version": "2.1.8",
+            "version": "2.1.6",
             "source": {
                 "type": "git",
                 "url": "https://github.com/composer/composer.git",
-                "reference": "24d38e9686092de05214cafa187dc282a5d89497"
-            },
-            "dist": {
-                "type": "zip",
-                "url": "https://api.github.com/repos/composer/composer/zipball/24d38e9686092de05214cafa187dc282a5d89497",
-                "reference": "24d38e9686092de05214cafa187dc282a5d89497",
+                "reference": "e5cac5f9d2354d08b67f1d21c664ae70d748c603"
+            },
+            "dist": {
+                "type": "zip",
+                "url": "https://api.github.com/repos/composer/composer/zipball/e5cac5f9d2354d08b67f1d21c664ae70d748c603",
+                "reference": "e5cac5f9d2354d08b67f1d21c664ae70d748c603",
                 "shasum": ""
             },
             "require": {
@@ -594,7 +571,7 @@
             "support": {
                 "irc": "ircs://irc.libera.chat:6697/composer",
                 "issues": "https://github.com/composer/composer/issues",
-                "source": "https://github.com/composer/composer/tree/2.1.8"
+                "source": "https://github.com/composer/composer/tree/2.1.6"
             },
             "funding": [
                 {
@@ -610,7 +587,7 @@
                     "type": "tidelift"
                 }
             ],
-            "time": "2021-09-15T11:55:15+00:00"
+            "time": "2021-08-19T15:11:08+00:00"
         },
         {
             "name": "composer/metadata-minifier",
@@ -1191,44 +1168,37 @@
         },
         {
             "name": "guzzlehttp/guzzle",
-            "version": "7.3.0",
+            "version": "6.5.5",
             "source": {
                 "type": "git",
                 "url": "https://github.com/guzzle/guzzle.git",
-                "reference": "7008573787b430c1c1f650e3722d9bba59967628"
-            },
-            "dist": {
-                "type": "zip",
-                "url": "https://api.github.com/repos/guzzle/guzzle/zipball/7008573787b430c1c1f650e3722d9bba59967628",
-                "reference": "7008573787b430c1c1f650e3722d9bba59967628",
+                "reference": "9d4290de1cfd701f38099ef7e183b64b4b7b0c5e"
+            },
+            "dist": {
+                "type": "zip",
+                "url": "https://api.github.com/repos/guzzle/guzzle/zipball/9d4290de1cfd701f38099ef7e183b64b4b7b0c5e",
+                "reference": "9d4290de1cfd701f38099ef7e183b64b4b7b0c5e",
                 "shasum": ""
             },
             "require": {
                 "ext-json": "*",
-                "guzzlehttp/promises": "^1.4",
-                "guzzlehttp/psr7": "^1.7 || ^2.0",
-                "php": "^7.2.5 || ^8.0",
-                "psr/http-client": "^1.0"
-            },
-            "provide": {
-                "psr/http-client-implementation": "1.0"
-            },
-            "require-dev": {
-                "bamarni/composer-bin-plugin": "^1.4.1",
+                "guzzlehttp/promises": "^1.0",
+                "guzzlehttp/psr7": "^1.6.1",
+                "php": ">=5.5",
+                "symfony/polyfill-intl-idn": "^1.17.0"
+            },
+            "require-dev": {
                 "ext-curl": "*",
-                "php-http/client-integration-tests": "^3.0",
-                "phpunit/phpunit": "^8.5.5 || ^9.3.5",
+                "phpunit/phpunit": "^4.8.35 || ^5.7 || ^6.4 || ^7.0",
                 "psr/log": "^1.1"
             },
             "suggest": {
-                "ext-curl": "Required for CURL handler support",
-                "ext-intl": "Required for Internationalized Domain Name (IDN) support",
                 "psr/log": "Required for using the Log middleware"
             },
             "type": "library",
             "extra": {
                 "branch-alias": {
-                    "dev-master": "7.3-dev"
+                    "dev-master": "6.5-dev"
                 }
             },
             "autoload": {
@@ -1248,11 +1218,6 @@
                     "name": "Michael Dowling",
                     "email": "mtdowling@gmail.com",
                     "homepage": "https://github.com/mtdowling"
-                },
-                {
-                    "name": "Márk Sági-Kazár",
-                    "email": "mark.sagikazar@gmail.com",
-                    "homepage": "https://sagikazarmark.hu"
                 }
             ],
             "description": "Guzzle is a PHP HTTP client library",
@@ -1263,34 +1228,14 @@
                 "framework",
                 "http",
                 "http client",
-                "psr-18",
-                "psr-7",
                 "rest",
                 "web service"
             ],
             "support": {
                 "issues": "https://github.com/guzzle/guzzle/issues",
-                "source": "https://github.com/guzzle/guzzle/tree/7.3.0"
-            },
-            "funding": [
-                {
-                    "url": "https://github.com/GrahamCampbell",
-                    "type": "github"
-                },
-                {
-                    "url": "https://github.com/Nyholm",
-                    "type": "github"
-                },
-                {
-                    "url": "https://github.com/alexeyshockov",
-                    "type": "github"
-                },
-                {
-                    "url": "https://github.com/gmponos",
-                    "type": "github"
-                }
-            ],
-            "time": "2021-03-23T11:33:13+00:00"
+                "source": "https://github.com/guzzle/guzzle/tree/6.5"
+            },
+            "time": "2020-06-16T21:01:06+00:00"
         },
         {
             "name": "guzzlehttp/promises",
@@ -1702,35 +1647,37 @@
         },
         {
             "name": "laminas/laminas-db",
-            "version": "2.13.1",
+            "version": "2.12.0",
             "source": {
                 "type": "git",
                 "url": "https://github.com/laminas/laminas-db.git",
-                "reference": "7710d3cf2ba8d1b325cc6408e17c8e500c1d131a"
-            },
-            "dist": {
-                "type": "zip",
-                "url": "https://api.github.com/repos/laminas/laminas-db/zipball/7710d3cf2ba8d1b325cc6408e17c8e500c1d131a",
-                "reference": "7710d3cf2ba8d1b325cc6408e17c8e500c1d131a",
-                "shasum": ""
-            },
-            "require": {
-                "laminas/laminas-stdlib": "^3.6",
-                "php": "^7.3 || ~8.0.0 || ~8.1.0"
-            },
-            "conflict": {
-                "zendframework/zend-db": "*"
-            },
-            "require-dev": {
-                "laminas/laminas-coding-standard": "~2.2.1",
-                "laminas/laminas-eventmanager": "^3.4",
-                "laminas/laminas-hydrator": "^3.2 || ^4.3",
-                "laminas/laminas-servicemanager": "^3.7",
-                "phpunit/phpunit": "^9.5.5"
+                "reference": "80cbba4e749f9eb7d8036172acb9ad41e8b6923f"
+            },
+            "dist": {
+                "type": "zip",
+                "url": "https://api.github.com/repos/laminas/laminas-db/zipball/80cbba4e749f9eb7d8036172acb9ad41e8b6923f",
+                "reference": "80cbba4e749f9eb7d8036172acb9ad41e8b6923f",
+                "shasum": ""
+            },
+            "require": {
+                "laminas/laminas-stdlib": "^3.3",
+                "laminas/laminas-zendframework-bridge": "^1.0",
+                "php": "^7.3 || ~8.0.0"
+            },
+            "replace": {
+                "zendframework/zend-db": "^2.11.0"
+            },
+            "require-dev": {
+                "laminas/laminas-coding-standard": "~1.0.0",
+                "laminas/laminas-eventmanager": "^3.3",
+                "laminas/laminas-hydrator": "^3.2 || ^4.0",
+                "laminas/laminas-servicemanager": "^3.3",
+                "phpspec/prophecy-phpunit": "^2.0",
+                "phpunit/phpunit": "^9.3"
             },
             "suggest": {
                 "laminas/laminas-eventmanager": "Laminas\\EventManager component",
-                "laminas/laminas-hydrator": "(^3.2 || ^4.3) Laminas\\Hydrator component for using HydratingResultSets",
+                "laminas/laminas-hydrator": "(^3.2 || ^4.0) Laminas\\Hydrator component for using HydratingResultSets",
                 "laminas/laminas-servicemanager": "Laminas\\ServiceManager component"
             },
             "type": "library",
@@ -1769,7 +1716,7 @@
                     "type": "community_bridge"
                 }
             ],
-            "time": "2021-09-16T20:21:59+00:00"
+            "time": "2021-02-22T22:27:56+00:00"
         },
         {
             "name": "laminas/laminas-dependency-plugin",
@@ -2793,43 +2740,46 @@
         },
         {
             "name": "laminas/laminas-servicemanager",
-            "version": "3.8.0",
+            "version": "3.7.0",
             "source": {
                 "type": "git",
                 "url": "https://github.com/laminas/laminas-servicemanager.git",
-                "reference": "499a6ea14d9f7465df331112cade42ad1241f154"
-            },
-            "dist": {
-                "type": "zip",
-                "url": "https://api.github.com/repos/laminas/laminas-servicemanager/zipball/499a6ea14d9f7465df331112cade42ad1241f154",
-                "reference": "499a6ea14d9f7465df331112cade42ad1241f154",
+                "reference": "2b0aee477fdbd3191af7c302b93dbc5fda0626f4"
+            },
+            "dist": {
+                "type": "zip",
+                "url": "https://api.github.com/repos/laminas/laminas-servicemanager/zipball/2b0aee477fdbd3191af7c302b93dbc5fda0626f4",
+                "reference": "2b0aee477fdbd3191af7c302b93dbc5fda0626f4",
                 "shasum": ""
             },
             "require": {
                 "container-interop/container-interop": "^1.2",
                 "laminas/laminas-stdlib": "^3.2.1",
-                "php": "~7.4.0 || ~8.0.0 || ~8.1.0",
+                "laminas/laminas-zendframework-bridge": "^1.0",
+                "php": "^7.3 || ~8.0.0",
                 "psr/container": "^1.0"
             },
             "conflict": {
                 "laminas/laminas-code": "<3.3.1",
-                "zendframework/zend-code": "<3.3.1",
-                "zendframework/zend-servicemanager": "*"
+                "zendframework/zend-code": "<3.3.1"
             },
             "provide": {
                 "container-interop/container-interop-implementation": "^1.2",
                 "psr/container-implementation": "^1.0"
             },
+            "replace": {
+                "zendframework/zend-servicemanager": "^3.4.0"
+            },
             "require-dev": {
                 "composer/package-versions-deprecated": "^1.0",
-                "laminas/laminas-coding-standard": "~2.2.1",
+                "laminas/laminas-coding-standard": "~2.2.0",
                 "laminas/laminas-container-config-test": "^0.3",
                 "laminas/laminas-dependency-plugin": "^2.1.2",
-                "mikey179/vfsstream": "^1.6.10@alpha",
-                "ocramius/proxy-manager": "^2.11",
-                "phpbench/phpbench": "^1.1",
+                "mikey179/vfsstream": "^1.6.8",
+                "ocramius/proxy-manager": "^2.2.3",
+                "phpbench/phpbench": "^1.0.4",
                 "phpspec/prophecy-phpunit": "^2.0",
-                "phpunit/phpunit": "^9.5.5",
+                "phpunit/phpunit": "^9.4",
                 "psalm/plugin-phpunit": "^0.16.1",
                 "vimeo/psalm": "^4.8"
             },
@@ -2875,7 +2825,7 @@
                     "type": "community_bridge"
                 }
             ],
-            "time": "2021-09-14T03:43:26+00:00"
+            "time": "2021-07-24T19:33:07+00:00"
         },
         {
             "name": "laminas/laminas-session",
@@ -3657,21 +3607,21 @@
         },
         {
             "name": "magento/composer",
-            "version": "1.8.x-dev",
+            "version": "1.7.0",
             "source": {
                 "type": "git",
                 "url": "https://github.com/magento/composer.git",
-                "reference": "044dc5bf65eb9f348035057080cab764b6f33e5e"
-            },
-            "dist": {
-                "type": "zip",
-                "url": "https://api.github.com/repos/magento/composer/zipball/044dc5bf65eb9f348035057080cab764b6f33e5e",
-                "reference": "044dc5bf65eb9f348035057080cab764b6f33e5e",
+                "reference": "59a67efe96a11d9d00ae20694c48c20770c4e904"
+            },
+            "dist": {
+                "type": "zip",
+                "url": "https://api.github.com/repos/magento/composer/zipball/59a67efe96a11d9d00ae20694c48c20770c4e904",
+                "reference": "59a67efe96a11d9d00ae20694c48c20770c4e904",
                 "shasum": ""
             },
             "require": {
                 "composer/composer": "^1.9 || ^2.0",
-                "php": "~7.3.0||~7.4.0||~8.0.0",
+                "php": "~7.3.0||~7.4.0",
                 "symfony/console": "~4.4.0"
             },
             "require-dev": {
@@ -3691,9 +3641,9 @@
             "description": "Magento composer library helps to instantiate Composer application and run composer commands.",
             "support": {
                 "issues": "https://github.com/magento/composer/issues",
-                "source": "https://github.com/magento/composer/tree/1.8.x"
-            },
-            "time": "2021-08-03T03:04:34+00:00"
+                "source": "https://github.com/magento/composer/tree/1.7.0"
+            },
+            "time": "2021-03-29T21:33:27+00:00"
         },
         {
             "name": "magento/composer-dependency-version-audit-plugin",
@@ -3821,16 +3771,16 @@
         },
         {
             "name": "magento/zendframework1",
-            "version": "dev-master",
+            "version": "1.14.5",
             "source": {
                 "type": "git",
                 "url": "https://github.com/magento/zf1.git",
-                "reference": "c8ab3657c6b5048c9956ac928c4274c023b3d0af"
-            },
-            "dist": {
-                "type": "zip",
-                "url": "https://api.github.com/repos/magento/zf1/zipball/c8ab3657c6b5048c9956ac928c4274c023b3d0af",
-                "reference": "c8ab3657c6b5048c9956ac928c4274c023b3d0af",
+                "reference": "6ad81500d33f085ca2391f2b59e37bd34203b29b"
+            },
+            "dist": {
+                "type": "zip",
+                "url": "https://api.github.com/repos/magento/zf1/zipball/6ad81500d33f085ca2391f2b59e37bd34203b29b",
+                "reference": "6ad81500d33f085ca2391f2b59e37bd34203b29b",
                 "shasum": ""
             },
             "require": {
@@ -3840,7 +3790,6 @@
                 "phpunit/dbunit": "1.3.*",
                 "phpunit/phpunit": "3.7.*"
             },
-            "default-branch": true,
             "type": "library",
             "extra": {
                 "branch-alias": {
@@ -3867,30 +3816,30 @@
             ],
             "support": {
                 "issues": "https://github.com/magento/zf1/issues",
-                "source": "https://github.com/magento/zf1/tree/master"
-            },
-            "time": "2021-09-15T19:21:56+00:00"
+                "source": "https://github.com/magento/zf1/tree/1.14.5"
+            },
+            "time": "2020-12-02T21:12:59+00:00"
         },
         {
             "name": "monolog/monolog",
-            "version": "2.3.4",
+            "version": "2.3.2",
             "source": {
                 "type": "git",
                 "url": "https://github.com/Seldaek/monolog.git",
-                "reference": "437e7a1c50044b92773b361af77620efb76fff59"
-            },
-            "dist": {
-                "type": "zip",
-                "url": "https://api.github.com/repos/Seldaek/monolog/zipball/437e7a1c50044b92773b361af77620efb76fff59",
-                "reference": "437e7a1c50044b92773b361af77620efb76fff59",
+                "reference": "71312564759a7db5b789296369c1a264efc43aad"
+            },
+            "dist": {
+                "type": "zip",
+                "url": "https://api.github.com/repos/Seldaek/monolog/zipball/71312564759a7db5b789296369c1a264efc43aad",
+                "reference": "71312564759a7db5b789296369c1a264efc43aad",
                 "shasum": ""
             },
             "require": {
                 "php": ">=7.2",
-                "psr/log": "^1.0.1 || ^2.0 || ^3.0"
+                "psr/log": "^1.0.1"
             },
             "provide": {
-                "psr/log-implementation": "1.0.0 || 2.0.0 || 3.0.0"
+                "psr/log-implementation": "1.0.0"
             },
             "require-dev": {
                 "aws/aws-sdk-php": "^2.4.9 || ^3.0",
@@ -3905,7 +3854,7 @@
                 "phpunit/phpunit": "^8.5",
                 "predis/predis": "^1.1",
                 "rollbar/rollbar": "^1.3",
-                "ruflin/elastica": ">=0.90@dev",
+                "ruflin/elastica": ">=0.90 <7.0.1",
                 "swiftmailer/swiftmailer": "^5.3|^6.0"
             },
             "suggest": {
@@ -3913,11 +3862,8 @@
                 "doctrine/couchdb": "Allow sending log messages to a CouchDB server",
                 "elasticsearch/elasticsearch": "Allow sending log messages to an Elasticsearch server via official client",
                 "ext-amqp": "Allow sending log messages to an AMQP server (1.0+ required)",
-                "ext-curl": "Required to send log messages using the IFTTTHandler, the LogglyHandler, the SendGridHandler, the SlackWebhookHandler or the TelegramBotHandler",
                 "ext-mbstring": "Allow to work properly with unicode symbols",
                 "ext-mongodb": "Allow sending log messages to a MongoDB server (via driver)",
-                "ext-openssl": "Required to send log messages using SSL",
-                "ext-sockets": "Allow sending log messages to a Syslog server (via UDP driver)",
                 "graylog2/gelf-php": "Allow sending log messages to a GrayLog2 server",
                 "mongodb/mongodb": "Allow sending log messages to a MongoDB server (via library)",
                 "php-amqplib/php-amqplib": "Allow sending log messages to an AMQP server using php-amqplib",
@@ -3956,7 +3902,7 @@
             ],
             "support": {
                 "issues": "https://github.com/Seldaek/monolog/issues",
-                "source": "https://github.com/Seldaek/monolog/tree/2.3.4"
+                "source": "https://github.com/Seldaek/monolog/tree/2.3.2"
             },
             "funding": [
                 {
@@ -3968,7 +3914,7 @@
                     "type": "tidelift"
                 }
             ],
-            "time": "2021-09-15T11:27:21+00:00"
+            "time": "2021-07-23T07:42:52+00:00"
         },
         {
             "name": "mtdowling/jmespath.php",
@@ -4086,123 +4032,6 @@
                 "source": "https://github.com/nikic/PHP-Parser/tree/v4.12.0"
             },
             "time": "2021-07-21T10:44:31+00:00"
-        },
-        {
-            "name": "paragonie/constant_time_encoding",
-            "version": "v2.4.0",
-            "source": {
-                "type": "git",
-                "url": "https://github.com/paragonie/constant_time_encoding.git",
-                "reference": "f34c2b11eb9d2c9318e13540a1dbc2a3afbd939c"
-            },
-            "dist": {
-                "type": "zip",
-                "url": "https://api.github.com/repos/paragonie/constant_time_encoding/zipball/f34c2b11eb9d2c9318e13540a1dbc2a3afbd939c",
-                "reference": "f34c2b11eb9d2c9318e13540a1dbc2a3afbd939c",
-                "shasum": ""
-            },
-            "require": {
-                "php": "^7|^8"
-            },
-            "require-dev": {
-                "phpunit/phpunit": "^6|^7|^8|^9",
-                "vimeo/psalm": "^1|^2|^3|^4"
-            },
-            "type": "library",
-            "autoload": {
-                "psr-4": {
-                    "ParagonIE\\ConstantTime\\": "src/"
-                }
-            },
-            "notification-url": "https://packagist.org/downloads/",
-            "license": [
-                "MIT"
-            ],
-            "authors": [
-                {
-                    "name": "Paragon Initiative Enterprises",
-                    "email": "security@paragonie.com",
-                    "homepage": "https://paragonie.com",
-                    "role": "Maintainer"
-                },
-                {
-                    "name": "Steve 'Sc00bz' Thomas",
-                    "email": "steve@tobtu.com",
-                    "homepage": "https://www.tobtu.com",
-                    "role": "Original Developer"
-                }
-            ],
-            "description": "Constant-time Implementations of RFC 4648 Encoding (Base-64, Base-32, Base-16)",
-            "keywords": [
-                "base16",
-                "base32",
-                "base32_decode",
-                "base32_encode",
-                "base64",
-                "base64_decode",
-                "base64_encode",
-                "bin2hex",
-                "encoding",
-                "hex",
-                "hex2bin",
-                "rfc4648"
-            ],
-            "support": {
-                "email": "info@paragonie.com",
-                "issues": "https://github.com/paragonie/constant_time_encoding/issues",
-                "source": "https://github.com/paragonie/constant_time_encoding"
-            },
-            "time": "2020-12-06T15:14:20+00:00"
-        },
-        {
-            "name": "paragonie/random_compat",
-            "version": "v9.99.100",
-            "source": {
-                "type": "git",
-                "url": "https://github.com/paragonie/random_compat.git",
-                "reference": "996434e5492cb4c3edcb9168db6fbb1359ef965a"
-            },
-            "dist": {
-                "type": "zip",
-                "url": "https://api.github.com/repos/paragonie/random_compat/zipball/996434e5492cb4c3edcb9168db6fbb1359ef965a",
-                "reference": "996434e5492cb4c3edcb9168db6fbb1359ef965a",
-                "shasum": ""
-            },
-            "require": {
-                "php": ">= 7"
-            },
-            "require-dev": {
-                "phpunit/phpunit": "4.*|5.*",
-                "vimeo/psalm": "^1"
-            },
-            "suggest": {
-                "ext-libsodium": "Provides a modern crypto API that can be used to generate random bytes."
-            },
-            "type": "library",
-            "notification-url": "https://packagist.org/downloads/",
-            "license": [
-                "MIT"
-            ],
-            "authors": [
-                {
-                    "name": "Paragon Initiative Enterprises",
-                    "email": "security@paragonie.com",
-                    "homepage": "https://paragonie.com"
-                }
-            ],
-            "description": "PHP 5.x polyfill for random_bytes() and random_int() from PHP 7",
-            "keywords": [
-                "csprng",
-                "polyfill",
-                "pseudorandom",
-                "random"
-            ],
-            "support": {
-                "email": "info@paragonie.com",
-                "issues": "https://github.com/paragonie/random_compat/issues",
-                "source": "https://github.com/paragonie/random_compat"
-            },
-            "time": "2020-10-15T08:29:30+00:00"
         },
         {
             "name": "pelago/emogrifier",
@@ -4365,27 +4194,24 @@
         },
         {
             "name": "phpseclib/mcrypt_compat",
-            "version": "2.0.0",
+            "version": "1.0.8",
             "source": {
                 "type": "git",
                 "url": "https://github.com/phpseclib/mcrypt_compat.git",
-                "reference": "66a012ebdb8ed373e1e084311f0e8286fd6e378b"
-            },
-            "dist": {
-                "type": "zip",
-                "url": "https://api.github.com/repos/phpseclib/mcrypt_compat/zipball/66a012ebdb8ed373e1e084311f0e8286fd6e378b",
-                "reference": "66a012ebdb8ed373e1e084311f0e8286fd6e378b",
-                "shasum": ""
-            },
-            "require": {
-                "php": ">=5.6.1",
-                "phpseclib/phpseclib": "^3.0"
-            },
-            "provide": {
-                "ext-mcrypt": "5.6.40"
-            },
-            "require-dev": {
-                "phpunit/phpunit": "^5.7|^6.0|^9.4"
+                "reference": "f74c7b1897b62f08f268184b8bb98d9d9ab723b0"
+            },
+            "dist": {
+                "type": "zip",
+                "url": "https://api.github.com/repos/phpseclib/mcrypt_compat/zipball/f74c7b1897b62f08f268184b8bb98d9d9ab723b0",
+                "reference": "f74c7b1897b62f08f268184b8bb98d9d9ab723b0",
+                "shasum": ""
+            },
+            "require": {
+                "php": ">=5.3.3",
+                "phpseclib/phpseclib": ">=2.0.11 <3.0.0"
+            },
+            "require-dev": {
+                "phpunit/phpunit": "^4.8.35|^5.7|^6.0"
             },
             "suggest": {
                 "ext-openssl": "Will enable faster cryptographic operations"
@@ -4407,52 +4233,39 @@
                     "homepage": "http://phpseclib.sourceforge.net"
                 }
             ],
-            "description": "PHP 5.x/7.x polyfill for mcrypt extension",
+            "description": "PHP 7.1 polyfill for the mcrypt extension from PHP <= 7.0",
             "keywords": [
                 "cryptograpy",
                 "encryption",
-                "mcrypt",
-                "polyfill"
+                "mcrypt"
             ],
             "support": {
                 "email": "terrafrost@php.net",
                 "issues": "https://github.com/phpseclib/mcrypt_compat/issues",
                 "source": "https://github.com/phpseclib/mcrypt_compat"
             },
-            "funding": [
-                {
-                    "url": "https://www.patreon.com/phpseclib",
-                    "type": "patreon"
-                },
-                {
-                    "url": "https://tidelift.com/funding/github/packagist/phpseclib/mcrypt_compat",
-                    "type": "tidelift"
-                }
-            ],
-            "time": "2020-12-23T15:58:21+00:00"
+            "time": "2018-08-22T03:11:43+00:00"
         },
         {
             "name": "phpseclib/phpseclib",
-            "version": "3.0.10",
+            "version": "2.0.33",
             "source": {
                 "type": "git",
                 "url": "https://github.com/phpseclib/phpseclib.git",
-                "reference": "62fcc5a94ac83b1506f52d7558d828617fac9187"
-            },
-            "dist": {
-                "type": "zip",
-                "url": "https://api.github.com/repos/phpseclib/phpseclib/zipball/62fcc5a94ac83b1506f52d7558d828617fac9187",
-                "reference": "62fcc5a94ac83b1506f52d7558d828617fac9187",
-                "shasum": ""
-            },
-            "require": {
-                "paragonie/constant_time_encoding": "^1|^2",
-                "paragonie/random_compat": "^1.4|^2.0|^9.99.99",
-                "php": ">=5.6.1"
+                "reference": "fb53b7889497ec7c1362c94e61d8127ac67ea094"
+            },
+            "dist": {
+                "type": "zip",
+                "url": "https://api.github.com/repos/phpseclib/phpseclib/zipball/fb53b7889497ec7c1362c94e61d8127ac67ea094",
+                "reference": "fb53b7889497ec7c1362c94e61d8127ac67ea094",
+                "shasum": ""
+            },
+            "require": {
+                "php": ">=5.3.3"
             },
             "require-dev": {
                 "phing/phing": "~2.7",
-                "phpunit/phpunit": "^5.7|^6.0|^9.4",
+                "phpunit/phpunit": "^4.8.35|^5.7|^6.0|^9.4",
                 "squizlabs/php_codesniffer": "~2.0"
             },
             "suggest": {
@@ -4467,7 +4280,7 @@
                     "phpseclib/bootstrap.php"
                 ],
                 "psr-4": {
-                    "phpseclib3\\": "phpseclib/"
+                    "phpseclib\\": "phpseclib/"
                 }
             },
             "notification-url": "https://packagist.org/downloads/",
@@ -4524,7 +4337,7 @@
             ],
             "support": {
                 "issues": "https://github.com/phpseclib/phpseclib/issues",
-                "source": "https://github.com/phpseclib/phpseclib/tree/3.0.10"
+                "source": "https://github.com/phpseclib/phpseclib/tree/2.0.33"
             },
             "funding": [
                 {
@@ -4540,7 +4353,7 @@
                     "type": "tidelift"
                 }
             ],
-            "time": "2021-08-16T04:24:45+00:00"
+            "time": "2021-08-16T04:20:12+00:00"
         },
         {
             "name": "psr/container",
@@ -6515,6 +6328,177 @@
             "time": "2021-02-19T12:13:01+00:00"
         },
         {
+            "name": "symfony/polyfill-intl-idn",
+            "version": "v1.23.0",
+            "source": {
+                "type": "git",
+                "url": "https://github.com/symfony/polyfill-intl-idn.git",
+                "reference": "65bd267525e82759e7d8c4e8ceea44f398838e65"
+            },
+            "dist": {
+                "type": "zip",
+                "url": "https://api.github.com/repos/symfony/polyfill-intl-idn/zipball/65bd267525e82759e7d8c4e8ceea44f398838e65",
+                "reference": "65bd267525e82759e7d8c4e8ceea44f398838e65",
+                "shasum": ""
+            },
+            "require": {
+                "php": ">=7.1",
+                "symfony/polyfill-intl-normalizer": "^1.10",
+                "symfony/polyfill-php72": "^1.10"
+            },
+            "suggest": {
+                "ext-intl": "For best performance"
+            },
+            "type": "library",
+            "extra": {
+                "branch-alias": {
+                    "dev-main": "1.23-dev"
+                },
+                "thanks": {
+                    "name": "symfony/polyfill",
+                    "url": "https://github.com/symfony/polyfill"
+                }
+            },
+            "autoload": {
+                "psr-4": {
+                    "Symfony\\Polyfill\\Intl\\Idn\\": ""
+                },
+                "files": [
+                    "bootstrap.php"
+                ]
+            },
+            "notification-url": "https://packagist.org/downloads/",
+            "license": [
+                "MIT"
+            ],
+            "authors": [
+                {
+                    "name": "Laurent Bassin",
+                    "email": "laurent@bassin.info"
+                },
+                {
+                    "name": "Trevor Rowbotham",
+                    "email": "trevor.rowbotham@pm.me"
+                },
+                {
+                    "name": "Symfony Community",
+                    "homepage": "https://symfony.com/contributors"
+                }
+            ],
+            "description": "Symfony polyfill for intl's idn_to_ascii and idn_to_utf8 functions",
+            "homepage": "https://symfony.com",
+            "keywords": [
+                "compatibility",
+                "idn",
+                "intl",
+                "polyfill",
+                "portable",
+                "shim"
+            ],
+            "support": {
+                "source": "https://github.com/symfony/polyfill-intl-idn/tree/v1.23.0"
+            },
+            "funding": [
+                {
+                    "url": "https://symfony.com/sponsor",
+                    "type": "custom"
+                },
+                {
+                    "url": "https://github.com/fabpot",
+                    "type": "github"
+                },
+                {
+                    "url": "https://tidelift.com/funding/github/packagist/symfony/symfony",
+                    "type": "tidelift"
+                }
+            ],
+            "time": "2021-05-27T09:27:20+00:00"
+        },
+        {
+            "name": "symfony/polyfill-intl-normalizer",
+            "version": "v1.23.0",
+            "source": {
+                "type": "git",
+                "url": "https://github.com/symfony/polyfill-intl-normalizer.git",
+                "reference": "8590a5f561694770bdcd3f9b5c69dde6945028e8"
+            },
+            "dist": {
+                "type": "zip",
+                "url": "https://api.github.com/repos/symfony/polyfill-intl-normalizer/zipball/8590a5f561694770bdcd3f9b5c69dde6945028e8",
+                "reference": "8590a5f561694770bdcd3f9b5c69dde6945028e8",
+                "shasum": ""
+            },
+            "require": {
+                "php": ">=7.1"
+            },
+            "suggest": {
+                "ext-intl": "For best performance"
+            },
+            "type": "library",
+            "extra": {
+                "branch-alias": {
+                    "dev-main": "1.23-dev"
+                },
+                "thanks": {
+                    "name": "symfony/polyfill",
+                    "url": "https://github.com/symfony/polyfill"
+                }
+            },
+            "autoload": {
+                "psr-4": {
+                    "Symfony\\Polyfill\\Intl\\Normalizer\\": ""
+                },
+                "files": [
+                    "bootstrap.php"
+                ],
+                "classmap": [
+                    "Resources/stubs"
+                ]
+            },
+            "notification-url": "https://packagist.org/downloads/",
+            "license": [
+                "MIT"
+            ],
+            "authors": [
+                {
+                    "name": "Nicolas Grekas",
+                    "email": "p@tchwork.com"
+                },
+                {
+                    "name": "Symfony Community",
+                    "homepage": "https://symfony.com/contributors"
+                }
+            ],
+            "description": "Symfony polyfill for intl's Normalizer class and related functions",
+            "homepage": "https://symfony.com",
+            "keywords": [
+                "compatibility",
+                "intl",
+                "normalizer",
+                "polyfill",
+                "portable",
+                "shim"
+            ],
+            "support": {
+                "source": "https://github.com/symfony/polyfill-intl-normalizer/tree/v1.23.0"
+            },
+            "funding": [
+                {
+                    "url": "https://symfony.com/sponsor",
+                    "type": "custom"
+                },
+                {
+                    "url": "https://github.com/fabpot",
+                    "type": "github"
+                },
+                {
+                    "url": "https://tidelift.com/funding/github/packagist/symfony/symfony",
+                    "type": "tidelift"
+                }
+            ],
+            "time": "2021-02-19T12:13:01+00:00"
+        },
+        {
             "name": "symfony/polyfill-mbstring",
             "version": "v1.23.1",
             "source": {
@@ -6593,6 +6577,82 @@
                 }
             ],
             "time": "2021-05-27T12:26:48+00:00"
+        },
+        {
+            "name": "symfony/polyfill-php72",
+            "version": "v1.23.0",
+            "source": {
+                "type": "git",
+                "url": "https://github.com/symfony/polyfill-php72.git",
+                "reference": "9a142215a36a3888e30d0a9eeea9766764e96976"
+            },
+            "dist": {
+                "type": "zip",
+                "url": "https://api.github.com/repos/symfony/polyfill-php72/zipball/9a142215a36a3888e30d0a9eeea9766764e96976",
+                "reference": "9a142215a36a3888e30d0a9eeea9766764e96976",
+                "shasum": ""
+            },
+            "require": {
+                "php": ">=7.1"
+            },
+            "type": "library",
+            "extra": {
+                "branch-alias": {
+                    "dev-main": "1.23-dev"
+                },
+                "thanks": {
+                    "name": "symfony/polyfill",
+                    "url": "https://github.com/symfony/polyfill"
+                }
+            },
+            "autoload": {
+                "psr-4": {
+                    "Symfony\\Polyfill\\Php72\\": ""
+                },
+                "files": [
+                    "bootstrap.php"
+                ]
+            },
+            "notification-url": "https://packagist.org/downloads/",
+            "license": [
+                "MIT"
+            ],
+            "authors": [
+                {
+                    "name": "Nicolas Grekas",
+                    "email": "p@tchwork.com"
+                },
+                {
+                    "name": "Symfony Community",
+                    "homepage": "https://symfony.com/contributors"
+                }
+            ],
+            "description": "Symfony polyfill backporting some PHP 7.2+ features to lower PHP versions",
+            "homepage": "https://symfony.com",
+            "keywords": [
+                "compatibility",
+                "polyfill",
+                "portable",
+                "shim"
+            ],
+            "support": {
+                "source": "https://github.com/symfony/polyfill-php72/tree/v1.23.0"
+            },
+            "funding": [
+                {
+                    "url": "https://symfony.com/sponsor",
+                    "type": "custom"
+                },
+                {
+                    "url": "https://github.com/fabpot",
+                    "type": "github"
+                },
+                {
+                    "url": "https://tidelift.com/funding/github/packagist/symfony/symfony",
+                    "type": "tidelift"
+                }
+            ],
+            "time": "2021-05-27T09:17:38+00:00"
         },
         {
             "name": "symfony/polyfill-php73",
@@ -8500,6 +8560,49 @@
             "time": "2021-05-21T06:39:35+00:00"
         },
         {
+            "name": "csharpru/vault-php-guzzle6-transport",
+            "version": "2.0.4",
+            "source": {
+                "type": "git",
+                "url": "https://github.com/CSharpRU/vault-php-guzzle6-transport.git",
+                "reference": "33c392120ac9f253b62b034e0e8ffbbdb3513bd8"
+            },
+            "dist": {
+                "type": "zip",
+                "url": "https://api.github.com/repos/CSharpRU/vault-php-guzzle6-transport/zipball/33c392120ac9f253b62b034e0e8ffbbdb3513bd8",
+                "reference": "33c392120ac9f253b62b034e0e8ffbbdb3513bd8",
+                "shasum": ""
+            },
+            "require": {
+                "guzzlehttp/guzzle": "~6.2",
+                "guzzlehttp/promises": "^1.3",
+                "guzzlehttp/psr7": "^1.4"
+            },
+            "type": "library",
+            "autoload": {
+                "psr-4": {
+                    "VaultTransports\\": "src/"
+                }
+            },
+            "notification-url": "https://packagist.org/downloads/",
+            "license": [
+                "MIT"
+            ],
+            "authors": [
+                {
+                    "name": "Yaroslav Lukyanov",
+                    "email": "c_sharp@mail.ru"
+                }
+            ],
+            "description": "Guzzle6 transport for Vault PHP client",
+            "support": {
+                "issues": "https://github.com/CSharpRU/vault-php-guzzle6-transport/issues",
+                "source": "https://github.com/CSharpRU/vault-php-guzzle6-transport/tree/master"
+            },
+            "abandoned": true,
+            "time": "2019-03-10T06:17:37+00:00"
+        },
+        {
             "name": "dealerdirect/phpcodesniffer-composer-installer",
             "version": "v0.7.1",
             "source": {
@@ -9775,16 +9878,16 @@
         },
         {
             "name": "magento/magento2-functional-testing-framework",
-            "version": "3.7.0",
+            "version": "3.6.1",
             "source": {
                 "type": "git",
                 "url": "https://github.com/magento/magento2-functional-testing-framework.git",
-                "reference": "00b0e54a4434d5f5007b7c1e15e0ff56378e73b8"
-            },
-            "dist": {
-                "type": "zip",
-                "url": "https://api.github.com/repos/magento/magento2-functional-testing-framework/zipball/00b0e54a4434d5f5007b7c1e15e0ff56378e73b8",
-                "reference": "00b0e54a4434d5f5007b7c1e15e0ff56378e73b8",
+                "reference": "bdca6b2f8d597f345c6659bfcc7ea2554d17b114"
+            },
+            "dist": {
+                "type": "zip",
+                "url": "https://api.github.com/repos/magento/magento2-functional-testing-framework/zipball/bdca6b2f8d597f345c6659bfcc7ea2554d17b114",
+                "reference": "bdca6b2f8d597f345c6659bfcc7ea2554d17b114",
                 "shasum": ""
             },
             "require": {
@@ -9796,17 +9899,17 @@
                 "codeception/module-webdriver": "^1.0",
                 "composer/composer": "^1.9||^2.0",
                 "csharpru/vault-php": "^4.2.1",
+                "csharpru/vault-php-guzzle6-transport": "^2.0",
                 "ext-curl": "*",
                 "ext-dom": "*",
                 "ext-intl": "*",
                 "ext-json": "*",
                 "ext-openssl": "*",
-                "guzzlehttp/guzzle": "^7.3.0",
                 "hoa/console": "~3.0",
                 "monolog/monolog": "^2.3",
                 "mustache/mustache": "~2.5",
                 "nikic/php-parser": "^4.4",
-                "php": ">7.3",
+                "php": "^7.3",
                 "php-webdriver/webdriver": "^1.9.0",
                 "spomky-labs/otphp": "^10.0",
                 "symfony/console": "^4.4",
@@ -9820,11 +9923,12 @@
             "require-dev": {
                 "brainmaestro/composer-git-hooks": "^2.3.1",
                 "codacy/coverage": "^1.4",
+                "codeception/aspect-mock": "^3.0",
                 "php-coveralls/php-coveralls": "^1.0||^2.2",
                 "phpmd/phpmd": "^2.8.0",
                 "phpunit/phpunit": "^9.0",
                 "sebastian/phpcpd": "~6.0.0",
-                "squizlabs/php_codesniffer": "~3.6.0"
+                "squizlabs/php_codesniffer": "~3.5.4"
             },
             "bin": [
                 "bin/mftf"
@@ -9857,9 +9961,9 @@
             ],
             "support": {
                 "issues": "https://github.com/magento/magento2-functional-testing-framework/issues",
-                "source": "https://github.com/magento/magento2-functional-testing-framework/tree/3.7.0"
-            },
-            "time": "2021-09-10T15:01:50+00:00"
+                "source": "https://github.com/magento/magento2-functional-testing-framework/tree/3.6.1"
+            },
+            "time": "2021-08-26T19:12:41+00:00"
         },
         {
             "name": "mustache/mustache",
@@ -9968,6 +10072,73 @@
                 }
             ],
             "time": "2020-11-13T09:40:50+00:00"
+        },
+        {
+            "name": "paragonie/constant_time_encoding",
+            "version": "v2.4.0",
+            "source": {
+                "type": "git",
+                "url": "https://github.com/paragonie/constant_time_encoding.git",
+                "reference": "f34c2b11eb9d2c9318e13540a1dbc2a3afbd939c"
+            },
+            "dist": {
+                "type": "zip",
+                "url": "https://api.github.com/repos/paragonie/constant_time_encoding/zipball/f34c2b11eb9d2c9318e13540a1dbc2a3afbd939c",
+                "reference": "f34c2b11eb9d2c9318e13540a1dbc2a3afbd939c",
+                "shasum": ""
+            },
+            "require": {
+                "php": "^7|^8"
+            },
+            "require-dev": {
+                "phpunit/phpunit": "^6|^7|^8|^9",
+                "vimeo/psalm": "^1|^2|^3|^4"
+            },
+            "type": "library",
+            "autoload": {
+                "psr-4": {
+                    "ParagonIE\\ConstantTime\\": "src/"
+                }
+            },
+            "notification-url": "https://packagist.org/downloads/",
+            "license": [
+                "MIT"
+            ],
+            "authors": [
+                {
+                    "name": "Paragon Initiative Enterprises",
+                    "email": "security@paragonie.com",
+                    "homepage": "https://paragonie.com",
+                    "role": "Maintainer"
+                },
+                {
+                    "name": "Steve 'Sc00bz' Thomas",
+                    "email": "steve@tobtu.com",
+                    "homepage": "https://www.tobtu.com",
+                    "role": "Original Developer"
+                }
+            ],
+            "description": "Constant-time Implementations of RFC 4648 Encoding (Base-64, Base-32, Base-16)",
+            "keywords": [
+                "base16",
+                "base32",
+                "base32_decode",
+                "base32_encode",
+                "base64",
+                "base64_decode",
+                "base64_encode",
+                "bin2hex",
+                "encoding",
+                "hex",
+                "hex2bin",
+                "rfc4648"
+            ],
+            "support": {
+                "email": "info@paragonie.com",
+                "issues": "https://github.com/paragonie/constant_time_encoding/issues",
+                "source": "https://github.com/paragonie/constant_time_encoding"
+            },
+            "time": "2020-12-06T15:14:20+00:00"
         },
         {
             "name": "pdepend/pdepend",
@@ -10627,18 +10798,6 @@
         },
         {
             "name": "phpstan/phpdoc-parser",
-<<<<<<< HEAD
-            "version": "0.5.7",
-            "source": {
-                "type": "git",
-                "url": "https://github.com/phpstan/phpdoc-parser.git",
-                "reference": "816e826ce0b7fb32098d8cb6de62511ce6021cea"
-            },
-            "dist": {
-                "type": "zip",
-                "url": "https://api.github.com/repos/phpstan/phpdoc-parser/zipball/816e826ce0b7fb32098d8cb6de62511ce6021cea",
-                "reference": "816e826ce0b7fb32098d8cb6de62511ce6021cea",
-=======
             "version": "0.5.6",
             "source": {
                 "type": "git",
@@ -10649,7 +10808,6 @@
                 "type": "zip",
                 "url": "https://api.github.com/repos/phpstan/phpdoc-parser/zipball/fac86158ffc7392e49636f77e63684c026df43b8",
                 "reference": "fac86158ffc7392e49636f77e63684c026df43b8",
->>>>>>> 202bd44c
                 "shasum": ""
             },
             "require": {
@@ -10683,24 +10841,6 @@
             "description": "PHPDoc parser with support for nullable, intersection and generic types",
             "support": {
                 "issues": "https://github.com/phpstan/phpdoc-parser/issues",
-<<<<<<< HEAD
-                "source": "https://github.com/phpstan/phpdoc-parser/tree/0.5.7"
-            },
-            "time": "2021-09-12T11:52:00+00:00"
-        },
-        {
-            "name": "phpstan/phpstan",
-            "version": "0.12.99",
-            "source": {
-                "type": "git",
-                "url": "https://github.com/phpstan/phpstan.git",
-                "reference": "b4d40f1d759942f523be267a1bab6884f46ca3f7"
-            },
-            "dist": {
-                "type": "zip",
-                "url": "https://api.github.com/repos/phpstan/phpstan/zipball/b4d40f1d759942f523be267a1bab6884f46ca3f7",
-                "reference": "b4d40f1d759942f523be267a1bab6884f46ca3f7",
-=======
                 "source": "https://github.com/phpstan/phpdoc-parser/tree/0.5.6"
             },
             "time": "2021-08-31T08:08:22+00:00"
@@ -10717,7 +10857,6 @@
                 "type": "zip",
                 "url": "https://api.github.com/repos/phpstan/phpstan/zipball/3bb7cc246c057405dd5e290c3ecc62ab51d57e00",
                 "reference": "3bb7cc246c057405dd5e290c3ecc62ab51d57e00",
->>>>>>> 202bd44c
                 "shasum": ""
             },
             "require": {
@@ -10748,11 +10887,7 @@
             "description": "PHPStan - PHP Static Analysis Tool",
             "support": {
                 "issues": "https://github.com/phpstan/phpstan/issues",
-<<<<<<< HEAD
-                "source": "https://github.com/phpstan/phpstan/tree/0.12.99"
-=======
                 "source": "https://github.com/phpstan/phpstan/tree/0.12.98"
->>>>>>> 202bd44c
             },
             "funding": [
                 {
@@ -10772,11 +10907,7 @@
                     "type": "tidelift"
                 }
             ],
-<<<<<<< HEAD
-            "time": "2021-09-12T20:09:55+00:00"
-=======
             "time": "2021-09-02T12:33:01+00:00"
->>>>>>> 202bd44c
         },
         {
             "name": "phpunit/php-code-coverage",
@@ -12540,7 +12671,6 @@
             ],
             "support": {
                 "source": "https://github.com/symfony/options-resolver/tree/v5.3.7"
-<<<<<<< HEAD
             },
             "funding": [
                 {
@@ -12557,259 +12687,6 @@
                 }
             ],
             "time": "2021-08-04T21:20:46+00:00"
-        },
-        {
-            "name": "symfony/polyfill-intl-idn",
-            "version": "v1.23.0",
-            "source": {
-                "type": "git",
-                "url": "https://github.com/symfony/polyfill-intl-idn.git",
-                "reference": "65bd267525e82759e7d8c4e8ceea44f398838e65"
-            },
-            "dist": {
-                "type": "zip",
-                "url": "https://api.github.com/repos/symfony/polyfill-intl-idn/zipball/65bd267525e82759e7d8c4e8ceea44f398838e65",
-                "reference": "65bd267525e82759e7d8c4e8ceea44f398838e65",
-                "shasum": ""
-            },
-            "require": {
-                "php": ">=7.1",
-                "symfony/polyfill-intl-normalizer": "^1.10",
-                "symfony/polyfill-php72": "^1.10"
-            },
-            "suggest": {
-                "ext-intl": "For best performance"
-            },
-            "type": "library",
-            "extra": {
-                "branch-alias": {
-                    "dev-main": "1.23-dev"
-                },
-                "thanks": {
-                    "name": "symfony/polyfill",
-                    "url": "https://github.com/symfony/polyfill"
-                }
-            },
-            "autoload": {
-                "psr-4": {
-                    "Symfony\\Polyfill\\Intl\\Idn\\": ""
-                },
-                "files": [
-                    "bootstrap.php"
-                ]
-            },
-            "notification-url": "https://packagist.org/downloads/",
-            "license": [
-                "MIT"
-            ],
-            "authors": [
-                {
-                    "name": "Laurent Bassin",
-                    "email": "laurent@bassin.info"
-                },
-                {
-                    "name": "Trevor Rowbotham",
-                    "email": "trevor.rowbotham@pm.me"
-                },
-                {
-                    "name": "Symfony Community",
-                    "homepage": "https://symfony.com/contributors"
-                }
-            ],
-            "description": "Symfony polyfill for intl's idn_to_ascii and idn_to_utf8 functions",
-            "homepage": "https://symfony.com",
-            "keywords": [
-                "compatibility",
-                "idn",
-                "intl",
-                "polyfill",
-                "portable",
-                "shim"
-            ],
-            "support": {
-                "source": "https://github.com/symfony/polyfill-intl-idn/tree/v1.23.0"
-            },
-            "funding": [
-                {
-                    "url": "https://symfony.com/sponsor",
-                    "type": "custom"
-                },
-                {
-                    "url": "https://github.com/fabpot",
-                    "type": "github"
-                },
-                {
-                    "url": "https://tidelift.com/funding/github/packagist/symfony/symfony",
-                    "type": "tidelift"
-                }
-            ],
-            "time": "2021-05-27T09:27:20+00:00"
-        },
-        {
-            "name": "symfony/polyfill-intl-normalizer",
-            "version": "v1.23.0",
-            "source": {
-                "type": "git",
-                "url": "https://github.com/symfony/polyfill-intl-normalizer.git",
-                "reference": "8590a5f561694770bdcd3f9b5c69dde6945028e8"
-            },
-            "dist": {
-                "type": "zip",
-                "url": "https://api.github.com/repos/symfony/polyfill-intl-normalizer/zipball/8590a5f561694770bdcd3f9b5c69dde6945028e8",
-                "reference": "8590a5f561694770bdcd3f9b5c69dde6945028e8",
-                "shasum": ""
-            },
-            "require": {
-                "php": ">=7.1"
-            },
-            "suggest": {
-                "ext-intl": "For best performance"
-            },
-            "type": "library",
-            "extra": {
-                "branch-alias": {
-                    "dev-main": "1.23-dev"
-                },
-                "thanks": {
-                    "name": "symfony/polyfill",
-                    "url": "https://github.com/symfony/polyfill"
-                }
-            },
-            "autoload": {
-                "psr-4": {
-                    "Symfony\\Polyfill\\Intl\\Normalizer\\": ""
-                },
-                "files": [
-                    "bootstrap.php"
-                ],
-                "classmap": [
-                    "Resources/stubs"
-                ]
-            },
-            "notification-url": "https://packagist.org/downloads/",
-            "license": [
-                "MIT"
-            ],
-            "authors": [
-                {
-                    "name": "Nicolas Grekas",
-                    "email": "p@tchwork.com"
-                },
-                {
-                    "name": "Symfony Community",
-                    "homepage": "https://symfony.com/contributors"
-                }
-            ],
-            "description": "Symfony polyfill for intl's Normalizer class and related functions",
-            "homepage": "https://symfony.com",
-            "keywords": [
-                "compatibility",
-                "intl",
-                "normalizer",
-                "polyfill",
-                "portable",
-                "shim"
-            ],
-            "support": {
-                "source": "https://github.com/symfony/polyfill-intl-normalizer/tree/v1.23.0"
-            },
-            "funding": [
-                {
-                    "url": "https://symfony.com/sponsor",
-                    "type": "custom"
-                },
-                {
-                    "url": "https://github.com/fabpot",
-                    "type": "github"
-                },
-                {
-                    "url": "https://tidelift.com/funding/github/packagist/symfony/symfony",
-                    "type": "tidelift"
-                }
-            ],
-            "time": "2021-02-19T12:13:01+00:00"
-        },
-        {
-            "name": "symfony/polyfill-php72",
-            "version": "v1.23.0",
-            "source": {
-                "type": "git",
-                "url": "https://github.com/symfony/polyfill-php72.git",
-                "reference": "9a142215a36a3888e30d0a9eeea9766764e96976"
-            },
-            "dist": {
-                "type": "zip",
-                "url": "https://api.github.com/repos/symfony/polyfill-php72/zipball/9a142215a36a3888e30d0a9eeea9766764e96976",
-                "reference": "9a142215a36a3888e30d0a9eeea9766764e96976",
-                "shasum": ""
-            },
-            "require": {
-                "php": ">=7.1"
-            },
-            "type": "library",
-            "extra": {
-                "branch-alias": {
-                    "dev-main": "1.23-dev"
-                },
-                "thanks": {
-                    "name": "symfony/polyfill",
-                    "url": "https://github.com/symfony/polyfill"
-                }
-            },
-            "autoload": {
-                "psr-4": {
-                    "Symfony\\Polyfill\\Php72\\": ""
-                },
-                "files": [
-                    "bootstrap.php"
-                ]
-            },
-            "notification-url": "https://packagist.org/downloads/",
-            "license": [
-                "MIT"
-            ],
-            "authors": [
-                {
-                    "name": "Nicolas Grekas",
-                    "email": "p@tchwork.com"
-                },
-                {
-                    "name": "Symfony Community",
-                    "homepage": "https://symfony.com/contributors"
-                }
-            ],
-            "description": "Symfony polyfill backporting some PHP 7.2+ features to lower PHP versions",
-            "homepage": "https://symfony.com",
-            "keywords": [
-                "compatibility",
-                "polyfill",
-                "portable",
-                "shim"
-            ],
-            "support": {
-                "source": "https://github.com/symfony/polyfill-php72/tree/v1.23.0"
-=======
->>>>>>> 202bd44c
-            },
-            "funding": [
-                {
-                    "url": "https://symfony.com/sponsor",
-                    "type": "custom"
-                },
-                {
-                    "url": "https://github.com/fabpot",
-                    "type": "github"
-                },
-                {
-                    "url": "https://tidelift.com/funding/github/packagist/symfony/symfony",
-                    "type": "tidelift"
-                }
-            ],
-<<<<<<< HEAD
-            "time": "2021-05-27T09:17:38+00:00"
-=======
-            "time": "2021-08-04T21:20:46+00:00"
->>>>>>> 202bd44c
         },
         {
             "name": "symfony/stopwatch",
@@ -13174,29 +13051,13 @@
             "time": "2016-07-21T11:18:01+00:00"
         }
     ],
-    "aliases": [
-        {
-            "package": "magento/composer",
-            "version": "1.8.9999999.9999999-dev",
-            "alias": "1.8.0",
-            "alias_normalized": "1.8.0.0"
-        },
-        {
-            "package": "magento/zendframework1",
-            "version": "9999999-dev",
-            "alias": "1.14.6",
-            "alias_normalized": "1.14.6.0"
-        }
-    ],
+    "aliases": [],
     "minimum-stability": "stable",
-    "stability-flags": {
-        "magento/composer": 20,
-        "magento/zendframework1": 20
-    },
+    "stability-flags": [],
     "prefer-stable": true,
     "prefer-lowest": false,
     "platform": {
-        "php": "~7.4.0||~8.0.0",
+        "php": "~7.3.0||~7.4.0",
         "ext-bcmath": "*",
         "ext-ctype": "*",
         "ext-curl": "*",
