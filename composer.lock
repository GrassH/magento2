{
    "_readme": [
        "This file locks the dependencies of your project to a known state",
        "Read more about it at http://getcomposer.org/doc/01-basic-usage.md#composer-lock-the-lock-file",
        "This file is @generated automatically"
    ],
<<<<<<< HEAD
    "hash": "511beef71a17ca4594e56f705a9c715e",
=======
    "hash": "26d01745182292ebe1704daed40c6d4a",
>>>>>>> 3fcf0dba
    "packages": [
        {
            "name": "composer/composer",
            "version": "1.0.0-alpha8",
            "source": {
                "type": "git",
                "url": "https://github.com/composer/composer.git",
                "reference": "1eb1df44a97fb2daca1bb8b007f3bee012f0aa46"
            },
            "dist": {
                "type": "zip",
                "url": "https://api.github.com/repos/composer/composer/zipball/1eb1df44a97fb2daca1bb8b007f3bee012f0aa46",
                "reference": "1eb1df44a97fb2daca1bb8b007f3bee012f0aa46",
                "shasum": ""
            },
            "require": {
                "justinrainbow/json-schema": "1.1.*",
                "php": ">=5.3.2",
                "seld/jsonlint": "1.*",
                "symfony/console": "~2.3",
                "symfony/finder": "~2.2",
                "symfony/process": "~2.1"
            },
            "require-dev": {
                "phpunit/phpunit": "~3.7.10"
            },
            "suggest": {
                "ext-openssl": "Enabling the openssl extension allows you to access https URLs for repositories and packages",
                "ext-zip": "Enabling the zip extension allows you to unzip archives, and allows gzip compression of all internet traffic"
            },
            "bin": [
                "bin/composer"
            ],
            "type": "library",
            "extra": {
                "branch-alias": {
                    "dev-master": "1.0-dev"
                }
            },
            "autoload": {
                "psr-0": {
                    "Composer": "src/"
                }
            },
            "notification-url": "https://packagist.org/downloads/",
            "license": [
                "MIT"
            ],
            "authors": [
                {
                    "name": "Jordi Boggiano",
                    "email": "j.boggiano@seld.be",
                    "homepage": "http://seld.be",
                    "role": "Developer"
                },
                {
                    "name": "Nils Adermann",
                    "email": "naderman@naderman.de",
                    "homepage": "http://www.naderman.de",
                    "role": "Developer"
                }
            ],
            "description": "Dependency Manager",
            "homepage": "http://getcomposer.org/",
            "keywords": [
                "autoload",
                "dependency",
                "package"
            ],
            "time": "2014-01-06 18:39:59"
        },
        {
            "name": "justinrainbow/json-schema",
            "version": "1.1.0",
            "source": {
                "type": "git",
                "url": "https://github.com/justinrainbow/json-schema.git",
                "reference": "05ff6d8d79fe3ad190b0663d80d3f9deee79416c"
            },
            "dist": {
                "type": "zip",
                "url": "https://api.github.com/repos/justinrainbow/json-schema/zipball/05ff6d8d79fe3ad190b0663d80d3f9deee79416c",
                "reference": "05ff6d8d79fe3ad190b0663d80d3f9deee79416c",
                "shasum": ""
            },
            "require": {
                "php": ">=5.3.0"
            },
            "type": "library",
            "autoload": {
                "psr-0": {
                    "JsonSchema": "src/"
                }
            },
            "notification-url": "https://packagist.org/downloads/",
            "license": [
                "NewBSD"
            ],
            "authors": [
                {
                    "name": "Igor Wiedler",
                    "email": "igor@wiedler.ch",
                    "homepage": "http://wiedler.ch/igor/"
                },
                {
                    "name": "Bruno Prieto Reis",
                    "email": "bruno.p.reis@gmail.com"
                },
                {
                    "name": "Justin Rainbow",
                    "email": "justin.rainbow@gmail.com"
                },
                {
                    "name": "Robert Schönthal",
                    "email": "robert.schoenthal@gmail.com",
                    "homepage": "http://digitalkaoz.net"
                }
            ],
            "description": "A library to validate a json schema.",
            "homepage": "https://github.com/justinrainbow/json-schema",
            "keywords": [
                "json",
                "schema"
            ],
            "time": "2012-01-03 00:33:17"
        },
        {
            "name": "magento/zendframework1",
            "version": "1.12.9-patch1",
            "source": {
                "type": "git",
                "url": "https://github.com/magento/zf1.git",
                "reference": "956e87daf5bfde66357b70365d42a484c6b7728b"
            },
            "dist": {
                "type": "zip",
                "url": "https://api.github.com/repos/magento/zf1/zipball/956e87daf5bfde66357b70365d42a484c6b7728b",
                "reference": "956e87daf5bfde66357b70365d42a484c6b7728b",
                "shasum": ""
            },
            "require": {
                "php": ">=5.2.11"
            },
            "require-dev": {
                "phpunit/dbunit": "1.3.*",
                "phpunit/phpunit": "3.7.*"
            },
            "type": "library",
            "extra": {
                "branch-alias": {
                    "dev-master": "1.12.x-dev"
                }
            },
            "autoload": {
                "psr-0": {
                    "Zend_": "library/"
                }
            },
            "notification-url": "https://packagist.org/downloads/",
            "include-path": [
                "library/"
            ],
            "license": [
                "BSD-3-Clause"
            ],
            "description": "Magento Zend Framework 1",
            "homepage": "http://framework.zend.com/",
            "keywords": [
                "ZF1",
                "framework"
            ],
            "time": "2014-12-12 15:28:16"
        },
        {
            "name": "monolog/monolog",
            "version": "1.11.0",
            "source": {
                "type": "git",
                "url": "https://github.com/Seldaek/monolog.git",
                "reference": "ec3961874c43840e96da3a8a1ed20d8c73d7e5aa"
            },
            "dist": {
                "type": "zip",
                "url": "https://api.github.com/repos/Seldaek/monolog/zipball/ec3961874c43840e96da3a8a1ed20d8c73d7e5aa",
                "reference": "ec3961874c43840e96da3a8a1ed20d8c73d7e5aa",
                "shasum": ""
            },
            "require": {
                "php": ">=5.3.0",
                "psr/log": "~1.0"
            },
            "provide": {
                "psr/log-implementation": "1.0.0"
            },
            "require-dev": {
                "aws/aws-sdk-php": "~2.4, >2.4.8",
                "doctrine/couchdb": "~1.0@dev",
                "graylog2/gelf-php": "~1.0",
                "phpunit/phpunit": "~3.7.0",
                "raven/raven": "~0.5",
                "ruflin/elastica": "0.90.*",
                "videlalvaro/php-amqplib": "~2.4"
            },
            "suggest": {
                "aws/aws-sdk-php": "Allow sending log messages to AWS services like DynamoDB",
                "doctrine/couchdb": "Allow sending log messages to a CouchDB server",
                "ext-amqp": "Allow sending log messages to an AMQP server (1.0+ required)",
                "ext-mongo": "Allow sending log messages to a MongoDB server",
                "graylog2/gelf-php": "Allow sending log messages to a GrayLog2 server",
                "raven/raven": "Allow sending log messages to a Sentry server",
                "rollbar/rollbar": "Allow sending log messages to Rollbar",
                "ruflin/elastica": "Allow sending log messages to an Elastic Search server",
                "videlalvaro/php-amqplib": "Allow sending log messages to an AMQP server using php-amqplib"
            },
            "type": "library",
            "extra": {
                "branch-alias": {
                    "dev-master": "1.11.x-dev"
                }
            },
            "autoload": {
                "psr-4": {
                    "Monolog\\": "src/Monolog"
                }
            },
            "notification-url": "https://packagist.org/downloads/",
            "license": [
                "MIT"
            ],
            "authors": [
                {
                    "name": "Jordi Boggiano",
                    "email": "j.boggiano@seld.be",
                    "homepage": "http://seld.be"
                }
            ],
            "description": "Sends your logs to files, sockets, inboxes, databases and various web services",
            "homepage": "http://github.com/Seldaek/monolog",
            "keywords": [
                "log",
                "logging",
                "psr-3"
            ],
            "time": "2014-09-30 13:30:58"
        },
        {
            "name": "psr/log",
            "version": "1.0.0",
            "source": {
                "type": "git",
                "url": "https://github.com/php-fig/log.git",
                "reference": "fe0936ee26643249e916849d48e3a51d5f5e278b"
            },
            "dist": {
                "type": "zip",
                "url": "https://api.github.com/repos/php-fig/log/zipball/fe0936ee26643249e916849d48e3a51d5f5e278b",
                "reference": "fe0936ee26643249e916849d48e3a51d5f5e278b",
                "shasum": ""
            },
            "type": "library",
            "autoload": {
                "psr-0": {
                    "Psr\\Log\\": ""
                }
            },
            "notification-url": "https://packagist.org/downloads/",
            "license": [
                "MIT"
            ],
            "authors": [
                {
                    "name": "PHP-FIG",
                    "homepage": "http://www.php-fig.org/"
                }
            ],
            "description": "Common interface for logging libraries",
            "keywords": [
                "log",
                "psr",
                "psr-3"
            ],
            "time": "2012-12-21 11:40:51"
        },
        {
            "name": "seld/jsonlint",
            "version": "1.3.1",
            "source": {
                "type": "git",
                "url": "https://github.com/Seldaek/jsonlint.git",
                "reference": "863ae85c6d3ef60ca49cb12bd051c4a0648c40c4"
            },
            "dist": {
                "type": "zip",
                "url": "https://api.github.com/repos/Seldaek/jsonlint/zipball/863ae85c6d3ef60ca49cb12bd051c4a0648c40c4",
                "reference": "863ae85c6d3ef60ca49cb12bd051c4a0648c40c4",
                "shasum": ""
            },
            "require": {
                "php": ">=5.3.0"
            },
            "bin": [
                "bin/jsonlint"
            ],
            "type": "library",
            "autoload": {
                "psr-4": {
                    "Seld\\JsonLint\\": "src/Seld/JsonLint/"
                }
            },
            "notification-url": "https://packagist.org/downloads/",
            "license": [
                "MIT"
            ],
            "authors": [
                {
                    "name": "Jordi Boggiano",
                    "email": "j.boggiano@seld.be",
                    "homepage": "http://seld.be"
                }
            ],
            "description": "JSON Linter",
            "keywords": [
                "json",
                "linter",
                "parser",
                "validator"
            ],
            "time": "2015-01-04 21:18:15"
        },
        {
            "name": "symfony/console",
            "version": "v2.6.3",
            "target-dir": "Symfony/Component/Console",
            "source": {
                "type": "git",
                "url": "https://github.com/symfony/Console.git",
                "reference": "6ac6491ff60c0e5a941db3ccdc75a07adbb61476"
            },
            "dist": {
                "type": "zip",
                "url": "https://api.github.com/repos/symfony/Console/zipball/6ac6491ff60c0e5a941db3ccdc75a07adbb61476",
                "reference": "6ac6491ff60c0e5a941db3ccdc75a07adbb61476",
                "shasum": ""
            },
            "require": {
                "php": ">=5.3.3"
            },
            "require-dev": {
                "psr/log": "~1.0",
                "symfony/event-dispatcher": "~2.1",
                "symfony/process": "~2.1"
            },
            "suggest": {
                "psr/log": "For using the console logger",
                "symfony/event-dispatcher": "",
                "symfony/process": ""
            },
            "type": "library",
            "extra": {
                "branch-alias": {
                    "dev-master": "2.6-dev"
                }
            },
            "autoload": {
                "psr-0": {
                    "Symfony\\Component\\Console\\": ""
                }
            },
            "notification-url": "https://packagist.org/downloads/",
            "license": [
                "MIT"
            ],
            "authors": [
                {
                    "name": "Symfony Community",
                    "homepage": "http://symfony.com/contributors"
                },
                {
                    "name": "Fabien Potencier",
                    "email": "fabien@symfony.com"
                }
            ],
            "description": "Symfony Console Component",
            "homepage": "http://symfony.com",
            "time": "2015-01-06 17:50:02"
        },
        {
            "name": "symfony/finder",
            "version": "v2.6.3",
            "target-dir": "Symfony/Component/Finder",
            "source": {
                "type": "git",
                "url": "https://github.com/symfony/Finder.git",
                "reference": "16513333bca64186c01609961a2bb1b95b5e1355"
            },
            "dist": {
                "type": "zip",
                "url": "https://api.github.com/repos/symfony/Finder/zipball/16513333bca64186c01609961a2bb1b95b5e1355",
                "reference": "16513333bca64186c01609961a2bb1b95b5e1355",
                "shasum": ""
            },
            "require": {
                "php": ">=5.3.3"
            },
            "type": "library",
            "extra": {
                "branch-alias": {
                    "dev-master": "2.6-dev"
                }
            },
            "autoload": {
                "psr-0": {
                    "Symfony\\Component\\Finder\\": ""
                }
            },
            "notification-url": "https://packagist.org/downloads/",
            "license": [
                "MIT"
            ],
            "authors": [
                {
                    "name": "Symfony Community",
                    "homepage": "http://symfony.com/contributors"
                },
                {
                    "name": "Fabien Potencier",
                    "email": "fabien@symfony.com"
                }
            ],
            "description": "Symfony Finder Component",
            "homepage": "http://symfony.com",
            "time": "2015-01-03 08:01:59"
        },
        {
            "name": "symfony/process",
            "version": "v2.6.3",
            "target-dir": "Symfony/Component/Process",
            "source": {
                "type": "git",
                "url": "https://github.com/symfony/Process.git",
                "reference": "319794f611bd8bdefbac72beb3f05e847f8ebc92"
            },
            "dist": {
                "type": "zip",
                "url": "https://api.github.com/repos/symfony/Process/zipball/319794f611bd8bdefbac72beb3f05e847f8ebc92",
                "reference": "319794f611bd8bdefbac72beb3f05e847f8ebc92",
                "shasum": ""
            },
            "require": {
                "php": ">=5.3.3"
            },
            "type": "library",
            "extra": {
                "branch-alias": {
                    "dev-master": "2.6-dev"
                }
            },
            "autoload": {
                "psr-0": {
                    "Symfony\\Component\\Process\\": ""
                }
            },
            "notification-url": "https://packagist.org/downloads/",
            "license": [
                "MIT"
            ],
            "authors": [
                {
                    "name": "Symfony Community",
                    "homepage": "http://symfony.com/contributors"
                },
                {
                    "name": "Fabien Potencier",
                    "email": "fabien@symfony.com"
                }
            ],
            "description": "Symfony Process Component",
            "homepage": "http://symfony.com",
            "time": "2015-01-06 22:47:52"
        },
        {
            "name": "zendframework/zend-code",
            "version": "2.3.1",
            "target-dir": "Zend/Code",
            "source": {
                "type": "git",
                "url": "https://github.com/zendframework/Component_ZendCode.git",
                "reference": "3e7cc92f946c23fb28959457fa0608c5eba29ed8"
            },
            "dist": {
                "type": "zip",
                "url": "https://api.github.com/repos/zendframework/Component_ZendCode/zipball/3e7cc92f946c23fb28959457fa0608c5eba29ed8",
                "reference": "3e7cc92f946c23fb28959457fa0608c5eba29ed8",
                "shasum": ""
            },
            "require": {
                "php": ">=5.3.23",
                "zendframework/zend-eventmanager": "self.version"
            },
            "require-dev": {
                "doctrine/common": ">=2.1",
                "zendframework/zend-stdlib": "self.version"
            },
            "suggest": {
                "doctrine/common": "Doctrine\\Common >=2.1 for annotation features",
                "zendframework/zend-stdlib": "Zend\\Stdlib component"
            },
            "type": "library",
            "extra": {
                "branch-alias": {
                    "dev-master": "2.3-dev",
                    "dev-develop": "2.4-dev"
                }
            },
            "autoload": {
                "psr-0": {
                    "Zend\\Code\\": ""
                }
            },
            "notification-url": "https://packagist.org/downloads/",
            "license": [
                "BSD-3-Clause"
            ],
            "description": "provides facilities to generate arbitrary code using an object oriented interface",
            "keywords": [
                "code",
                "zf2"
            ],
            "time": "2014-04-15 15:28:49"
        },
        {
            "name": "zendframework/zend-config",
            "version": "2.3.1",
            "target-dir": "Zend/Config",
            "source": {
                "type": "git",
                "url": "https://github.com/zendframework/Component_ZendConfig.git",
                "reference": "61b81c6ea60c1947e13b4effbfffcd9bb59c2180"
            },
            "dist": {
                "type": "zip",
                "url": "https://api.github.com/repos/zendframework/Component_ZendConfig/zipball/61b81c6ea60c1947e13b4effbfffcd9bb59c2180",
                "reference": "61b81c6ea60c1947e13b4effbfffcd9bb59c2180",
                "shasum": ""
            },
            "require": {
                "php": ">=5.3.23",
                "zendframework/zend-stdlib": "self.version"
            },
            "require-dev": {
                "zendframework/zend-filter": "self.version",
                "zendframework/zend-i18n": "self.version",
                "zendframework/zend-json": "self.version",
                "zendframework/zend-servicemanager": "self.version"
            },
            "suggest": {
                "zendframework/zend-filter": "Zend\\Filter component",
                "zendframework/zend-i18n": "Zend\\I18n component",
                "zendframework/zend-json": "Zend\\Json to use the Json reader or writer classes",
                "zendframework/zend-servicemanager": "Zend\\ServiceManager for use with the Config Factory to retrieve reader and writer instances"
            },
            "type": "library",
            "extra": {
                "branch-alias": {
                    "dev-master": "2.3-dev",
                    "dev-develop": "2.4-dev"
                }
            },
            "autoload": {
                "psr-0": {
                    "Zend\\Config\\": ""
                }
            },
            "notification-url": "https://packagist.org/downloads/",
            "license": [
                "BSD-3-Clause"
            ],
            "description": "provides a nested object property based user interface for accessing this configuration data within application code",
            "keywords": [
                "config",
                "zf2"
            ],
            "time": "2014-04-15 15:29:04"
        },
        {
            "name": "zendframework/zend-console",
            "version": "2.3.1",
            "target-dir": "Zend/Console",
            "source": {
                "type": "git",
                "url": "https://github.com/zendframework/Component_ZendConsole.git",
                "reference": "6720a94d30272eefe10bef4801cc41a027530b1c"
            },
            "dist": {
                "type": "zip",
                "url": "https://api.github.com/repos/zendframework/Component_ZendConsole/zipball/6720a94d30272eefe10bef4801cc41a027530b1c",
                "reference": "6720a94d30272eefe10bef4801cc41a027530b1c",
                "shasum": ""
            },
            "require": {
                "php": ">=5.3.23",
                "zendframework/zend-stdlib": "self.version"
            },
            "type": "library",
            "extra": {
                "branch-alias": {
                    "dev-master": "2.3-dev",
                    "dev-develop": "2.4-dev"
                }
            },
            "autoload": {
                "psr-0": {
                    "Zend\\Console\\": ""
                }
            },
            "notification-url": "https://packagist.org/downloads/",
            "license": [
                "BSD-3-Clause"
            ],
            "keywords": [
                "console",
                "zf2"
            ],
            "time": "2014-04-15 15:29:14"
        },
        {
            "name": "zendframework/zend-di",
            "version": "2.3.1",
            "target-dir": "Zend/Di",
            "source": {
                "type": "git",
                "url": "https://github.com/zendframework/Component_ZendDi.git",
                "reference": "45450000c83937a73a261a32480637b4198f4cea"
            },
            "dist": {
                "type": "zip",
                "url": "https://api.github.com/repos/zendframework/Component_ZendDi/zipball/45450000c83937a73a261a32480637b4198f4cea",
                "reference": "45450000c83937a73a261a32480637b4198f4cea",
                "shasum": ""
            },
            "require": {
                "php": ">=5.3.23",
                "zendframework/zend-code": "self.version",
                "zendframework/zend-stdlib": "self.version"
            },
            "require-dev": {
                "zendframework/zend-servicemanager": "self.version"
            },
            "suggest": {
                "zendframework/zend-servicemanager": "Zend\\ServiceManager component"
            },
            "type": "library",
            "extra": {
                "branch-alias": {
                    "dev-master": "2.3-dev",
                    "dev-develop": "2.4-dev"
                }
            },
            "autoload": {
                "psr-0": {
                    "Zend\\Di\\": ""
                }
            },
            "notification-url": "https://packagist.org/downloads/",
            "license": [
                "BSD-3-Clause"
            ],
            "keywords": [
                "di",
                "zf2"
            ],
            "time": "2014-04-15 15:29:10"
        },
        {
            "name": "zendframework/zend-escaper",
            "version": "2.3.1",
            "target-dir": "Zend/Escaper",
            "source": {
                "type": "git",
                "url": "https://github.com/zendframework/Component_ZendEscaper.git",
                "reference": "dddee2104337bbf3522f9ef591c361a40aabf7cc"
            },
            "dist": {
                "type": "zip",
                "url": "https://api.github.com/repos/zendframework/Component_ZendEscaper/zipball/dddee2104337bbf3522f9ef591c361a40aabf7cc",
                "reference": "dddee2104337bbf3522f9ef591c361a40aabf7cc",
                "shasum": ""
            },
            "require": {
                "php": ">=5.3.23"
            },
            "type": "library",
            "extra": {
                "branch-alias": {
                    "dev-master": "2.3-dev",
                    "dev-develop": "2.4-dev"
                }
            },
            "autoload": {
                "psr-0": {
                    "Zend\\Escaper\\": ""
                }
            },
            "notification-url": "https://packagist.org/downloads/",
            "license": [
                "BSD-3-Clause"
            ],
            "keywords": [
                "escaper",
                "zf2"
            ],
            "time": "2014-04-15 15:29:16"
        },
        {
            "name": "zendframework/zend-eventmanager",
            "version": "2.3.1",
            "target-dir": "Zend/EventManager",
            "source": {
                "type": "git",
                "url": "https://github.com/zendframework/Component_ZendEventManager.git",
                "reference": "957faa0580c40ef6bf6cf3e87a36d594042fe133"
            },
            "dist": {
                "type": "zip",
                "url": "https://api.github.com/repos/zendframework/Component_ZendEventManager/zipball/957faa0580c40ef6bf6cf3e87a36d594042fe133",
                "reference": "957faa0580c40ef6bf6cf3e87a36d594042fe133",
                "shasum": ""
            },
            "require": {
                "php": ">=5.3.23",
                "zendframework/zend-stdlib": "self.version"
            },
            "type": "library",
            "extra": {
                "branch-alias": {
                    "dev-master": "2.3-dev",
                    "dev-develop": "2.4-dev"
                }
            },
            "autoload": {
                "psr-0": {
                    "Zend\\EventManager\\": ""
                }
            },
            "notification-url": "https://packagist.org/downloads/",
            "license": [
                "BSD-3-Clause"
            ],
            "keywords": [
                "eventmanager",
                "zf2"
            ],
            "time": "2014-04-15 14:47:18"
        },
        {
            "name": "zendframework/zend-filter",
            "version": "2.3.1",
            "target-dir": "Zend/Filter",
            "source": {
                "type": "git",
                "url": "https://github.com/zendframework/Component_ZendFilter.git",
                "reference": "1889b7aa499beccadac770780a73e1a40e0f8a53"
            },
            "dist": {
                "type": "zip",
                "url": "https://api.github.com/repos/zendframework/Component_ZendFilter/zipball/1889b7aa499beccadac770780a73e1a40e0f8a53",
                "reference": "1889b7aa499beccadac770780a73e1a40e0f8a53",
                "shasum": ""
            },
            "require": {
                "php": ">=5.3.23",
                "zendframework/zend-stdlib": "self.version"
            },
            "require-dev": {
                "zendframework/zend-crypt": "self.version",
                "zendframework/zend-servicemanager": "self.version",
                "zendframework/zend-uri": "self.version"
            },
            "suggest": {
                "zendframework/zend-crypt": "Zend\\Crypt component",
                "zendframework/zend-i18n": "Zend\\I18n component",
                "zendframework/zend-servicemanager": "Zend\\ServiceManager component",
                "zendframework/zend-uri": "Zend\\Uri component for UriNormalize filter"
            },
            "type": "library",
            "extra": {
                "branch-alias": {
                    "dev-master": "2.3-dev",
                    "dev-develop": "2.4-dev"
                }
            },
            "autoload": {
                "psr-0": {
                    "Zend\\Filter\\": ""
                }
            },
            "notification-url": "https://packagist.org/downloads/",
            "license": [
                "BSD-3-Clause"
            ],
            "description": "provides a set of commonly needed data filters",
            "keywords": [
                "filter",
                "zf2"
            ],
            "time": "2014-04-15 15:28:47"
        },
        {
            "name": "zendframework/zend-form",
            "version": "2.3.1",
            "target-dir": "Zend/Form",
            "source": {
                "type": "git",
                "url": "https://github.com/zendframework/Component_ZendForm.git",
                "reference": "2e91090e63f865c1c0b8c21157d4eaffad341f59"
            },
            "dist": {
                "type": "zip",
                "url": "https://api.github.com/repos/zendframework/Component_ZendForm/zipball/2e91090e63f865c1c0b8c21157d4eaffad341f59",
                "reference": "2e91090e63f865c1c0b8c21157d4eaffad341f59",
                "shasum": ""
            },
            "require": {
                "php": ">=5.3.23",
                "zendframework/zend-inputfilter": "self.version",
                "zendframework/zend-stdlib": "self.version"
            },
            "require-dev": {
                "zendframework/zend-captcha": "self.version",
                "zendframework/zend-code": "self.version",
                "zendframework/zend-eventmanager": "self.version",
                "zendframework/zend-filter": "self.version",
                "zendframework/zend-i18n": "self.version",
                "zendframework/zend-servicemanager": "self.version",
                "zendframework/zend-validator": "self.version",
                "zendframework/zend-view": "self.version",
                "zendframework/zendservice-recaptcha": "*"
            },
            "suggest": {
                "zendframework/zend-captcha": "Zend\\Captcha component",
                "zendframework/zend-code": "Zend\\Code component",
                "zendframework/zend-eventmanager": "Zend\\EventManager component",
                "zendframework/zend-filter": "Zend\\Filter component",
                "zendframework/zend-i18n": "Zend\\I18n component",
                "zendframework/zend-servicemanager": "Zend\\ServiceManager component",
                "zendframework/zend-validator": "Zend\\Validator component",
                "zendframework/zend-view": "Zend\\View component",
                "zendframework/zendservice-recaptcha": "ZendService\\ReCaptcha component"
            },
            "type": "library",
            "extra": {
                "branch-alias": {
                    "dev-master": "2.3-dev",
                    "dev-develop": "2.4-dev"
                }
            },
            "autoload": {
                "psr-0": {
                    "Zend\\Form\\": ""
                }
            },
            "notification-url": "https://packagist.org/downloads/",
            "license": [
                "BSD-3-Clause"
            ],
            "keywords": [
                "form",
                "zf2"
            ],
            "time": "2014-04-15 15:29:02"
        },
        {
            "name": "zendframework/zend-http",
            "version": "2.3.1",
            "target-dir": "Zend/Http",
            "source": {
                "type": "git",
                "url": "https://github.com/zendframework/Component_ZendHttp.git",
                "reference": "b13fc4c30c39364409ef68a9f9b5975765a3ff5a"
            },
            "dist": {
                "type": "zip",
                "url": "https://api.github.com/repos/zendframework/Component_ZendHttp/zipball/b13fc4c30c39364409ef68a9f9b5975765a3ff5a",
                "reference": "b13fc4c30c39364409ef68a9f9b5975765a3ff5a",
                "shasum": ""
            },
            "require": {
                "php": ">=5.3.23",
                "zendframework/zend-loader": "self.version",
                "zendframework/zend-stdlib": "self.version",
                "zendframework/zend-uri": "self.version",
                "zendframework/zend-validator": "self.version"
            },
            "type": "library",
            "extra": {
                "branch-alias": {
                    "dev-master": "2.3-dev",
                    "dev-develop": "2.4-dev"
                }
            },
            "autoload": {
                "psr-0": {
                    "Zend\\Http\\": ""
                }
            },
            "notification-url": "https://packagist.org/downloads/",
            "license": [
                "BSD-3-Clause"
            ],
            "description": "provides an easy interface for performing Hyper-Text Transfer Protocol (HTTP) requests",
            "keywords": [
                "http",
                "zf2"
            ],
            "time": "2014-04-15 14:47:18"
        },
        {
            "name": "zendframework/zend-inputfilter",
            "version": "2.3.1",
            "target-dir": "Zend/InputFilter",
            "source": {
                "type": "git",
                "url": "https://github.com/zendframework/Component_ZendInputFilter.git",
                "reference": "a45d2180c819f9ff9e74be1bf4c5c8dd1d9649e9"
            },
            "dist": {
                "type": "zip",
                "url": "https://api.github.com/repos/zendframework/Component_ZendInputFilter/zipball/a45d2180c819f9ff9e74be1bf4c5c8dd1d9649e9",
                "reference": "a45d2180c819f9ff9e74be1bf4c5c8dd1d9649e9",
                "shasum": ""
            },
            "require": {
                "php": ">=5.3.23",
                "zendframework/zend-filter": "self.version",
                "zendframework/zend-stdlib": "self.version",
                "zendframework/zend-validator": "self.version"
            },
            "require-dev": {
                "zendframework/zend-servicemanager": "self.version"
            },
            "suggest": {
                "zendframework/zend-servicemanager": "To support plugin manager support"
            },
            "type": "library",
            "extra": {
                "branch-alias": {
                    "dev-master": "2.3-dev",
                    "dev-develop": "2.4-dev"
                }
            },
            "autoload": {
                "psr-0": {
                    "Zend\\InputFilter\\": ""
                }
            },
            "notification-url": "https://packagist.org/downloads/",
            "license": [
                "BSD-3-Clause"
            ],
            "keywords": [
                "inputfilter",
                "zf2"
            ],
            "time": "2014-04-15 14:47:18"
        },
        {
            "name": "zendframework/zend-json",
            "version": "2.3.1",
            "target-dir": "Zend/Json",
            "source": {
                "type": "git",
                "url": "https://github.com/zendframework/Component_ZendJson.git",
                "reference": "eb281da42d3f5bba5acb664359029b6fa7c62e28"
            },
            "dist": {
                "type": "zip",
                "url": "https://api.github.com/repos/zendframework/Component_ZendJson/zipball/eb281da42d3f5bba5acb664359029b6fa7c62e28",
                "reference": "eb281da42d3f5bba5acb664359029b6fa7c62e28",
                "shasum": ""
            },
            "require": {
                "php": ">=5.3.23",
                "zendframework/zend-stdlib": "self.version"
            },
            "require-dev": {
                "zendframework/zend-http": "self.version",
                "zendframework/zend-server": "self.version"
            },
            "suggest": {
                "zendframework/zend-http": "Zend\\Http component",
                "zendframework/zend-server": "Zend\\Server component"
            },
            "type": "library",
            "extra": {
                "branch-alias": {
                    "dev-master": "2.3-dev",
                    "dev-develop": "2.4-dev"
                }
            },
            "autoload": {
                "psr-0": {
                    "Zend\\Json\\": ""
                }
            },
            "notification-url": "https://packagist.org/downloads/",
            "license": [
                "BSD-3-Clause"
            ],
            "description": "provides convenience methods for serializing native PHP to JSON and decoding JSON to native PHP",
            "keywords": [
                "json",
                "zf2"
            ],
            "time": "2014-04-15 14:47:18"
        },
        {
            "name": "zendframework/zend-loader",
            "version": "2.3.1",
            "target-dir": "Zend/Loader",
            "source": {
                "type": "git",
                "url": "https://github.com/zendframework/Component_ZendLoader.git",
                "reference": "37abb23b0b2608584673f8388d1563a1fd604f09"
            },
            "dist": {
                "type": "zip",
                "url": "https://api.github.com/repos/zendframework/Component_ZendLoader/zipball/37abb23b0b2608584673f8388d1563a1fd604f09",
                "reference": "37abb23b0b2608584673f8388d1563a1fd604f09",
                "shasum": ""
            },
            "require": {
                "php": ">=5.3.23"
            },
            "type": "library",
            "extra": {
                "branch-alias": {
                    "dev-master": "2.3-dev",
                    "dev-develop": "2.4-dev"
                }
            },
            "autoload": {
                "psr-0": {
                    "Zend\\Loader\\": ""
                }
            },
            "notification-url": "https://packagist.org/downloads/",
            "license": [
                "BSD-3-Clause"
            ],
            "keywords": [
                "loader",
                "zf2"
            ],
            "time": "2014-04-15 15:28:53"
        },
        {
            "name": "zendframework/zend-log",
            "version": "2.3.1",
            "target-dir": "Zend/Log",
            "source": {
                "type": "git",
                "url": "https://github.com/zendframework/Component_ZendLog.git",
                "reference": "606ef20717a935afec1400f54bd1b03faf859c47"
            },
            "dist": {
                "type": "zip",
                "url": "https://api.github.com/repos/zendframework/Component_ZendLog/zipball/606ef20717a935afec1400f54bd1b03faf859c47",
                "reference": "606ef20717a935afec1400f54bd1b03faf859c47",
                "shasum": ""
            },
            "require": {
                "php": ">=5.3.23",
                "zendframework/zend-servicemanager": "self.version",
                "zendframework/zend-stdlib": "self.version"
            },
            "require-dev": {
                "zendframework/zend-console": "self.version",
                "zendframework/zend-db": "self.version",
                "zendframework/zend-escaper": "self.version",
                "zendframework/zend-mail": "self.version",
                "zendframework/zend-validator": "self.version"
            },
            "suggest": {
                "ext-mongo": "*",
                "zendframework/zend-console": "Zend\\Console component",
                "zendframework/zend-db": "Zend\\Db component",
                "zendframework/zend-escaper": "Zend\\Escaper component, for use in the XML formatter",
                "zendframework/zend-mail": "Zend\\Mail component",
                "zendframework/zend-validator": "Zend\\Validator component"
            },
            "type": "library",
            "extra": {
                "branch-alias": {
                    "dev-master": "2.3-dev",
                    "dev-develop": "2.4-dev"
                }
            },
            "autoload": {
                "psr-0": {
                    "Zend\\Log\\": ""
                }
            },
            "notification-url": "https://packagist.org/downloads/",
            "license": [
                "BSD-3-Clause"
            ],
            "description": "component for general purpose logging",
            "keywords": [
                "log",
                "logging",
                "zf2"
            ],
            "time": "2014-04-15 15:28:45"
        },
        {
            "name": "zendframework/zend-math",
            "version": "2.3.1",
            "target-dir": "Zend/Math",
            "source": {
                "type": "git",
                "url": "https://github.com/zendframework/Component_ZendMath.git",
                "reference": "be6de5ba3d47e3f9a6732badea8bc724c49d0552"
            },
            "dist": {
                "type": "zip",
                "url": "https://api.github.com/repos/zendframework/Component_ZendMath/zipball/be6de5ba3d47e3f9a6732badea8bc724c49d0552",
                "reference": "be6de5ba3d47e3f9a6732badea8bc724c49d0552",
                "shasum": ""
            },
            "require": {
                "php": ">=5.3.23"
            },
            "suggest": {
                "ext-bcmath": "If using the bcmath functionality",
                "ext-gmp": "If using the gmp functionality",
                "ircmaxell/random-lib": "Fallback random byte generator for Zend\\Math\\Rand if OpenSSL/Mcrypt extensions are unavailable",
                "zendframework/zend-servicemanager": ">= current version, if using the BigInteger::factory functionality"
            },
            "type": "library",
            "extra": {
                "branch-alias": {
                    "dev-master": "2.3-dev",
                    "dev-develop": "2.4-dev"
                }
            },
            "autoload": {
                "psr-0": {
                    "Zend\\Math\\": ""
                }
            },
            "notification-url": "https://packagist.org/downloads/",
            "license": [
                "BSD-3-Clause"
            ],
            "keywords": [
                "math",
                "zf2"
            ],
            "time": "2014-04-15 15:29:09"
        },
        {
            "name": "zendframework/zend-modulemanager",
            "version": "2.3.1",
            "target-dir": "Zend/ModuleManager",
            "source": {
                "type": "git",
                "url": "https://github.com/zendframework/Component_ZendModuleManager.git",
                "reference": "bfff608492fdfea1f2b815285e0ed8b467a99c9f"
            },
            "dist": {
                "type": "zip",
                "url": "https://api.github.com/repos/zendframework/Component_ZendModuleManager/zipball/bfff608492fdfea1f2b815285e0ed8b467a99c9f",
                "reference": "bfff608492fdfea1f2b815285e0ed8b467a99c9f",
                "shasum": ""
            },
            "require": {
                "php": ">=5.3.23",
                "zendframework/zend-eventmanager": "self.version",
                "zendframework/zend-stdlib": "self.version"
            },
            "require-dev": {
                "zendframework/zend-config": "self.version",
                "zendframework/zend-console": "self.version",
                "zendframework/zend-loader": "self.version",
                "zendframework/zend-mvc": "self.version",
                "zendframework/zend-servicemanager": "self.version"
            },
            "suggest": {
                "zendframework/zend-config": "Zend\\Config component",
                "zendframework/zend-console": "Zend\\Console component",
                "zendframework/zend-loader": "Zend\\Loader component",
                "zendframework/zend-mvc": "Zend\\Mvc component",
                "zendframework/zend-servicemanager": "Zend\\ServiceManager component"
            },
            "type": "library",
            "extra": {
                "branch-alias": {
                    "dev-master": "2.3-dev",
                    "dev-develop": "2.4-dev"
                }
            },
            "autoload": {
                "psr-0": {
                    "Zend\\ModuleManager\\": ""
                }
            },
            "notification-url": "https://packagist.org/downloads/",
            "license": [
                "BSD-3-Clause"
            ],
            "keywords": [
                "modulemanager",
                "zf2"
            ],
            "time": "2014-04-15 15:28:50"
        },
        {
            "name": "zendframework/zend-mvc",
            "version": "2.3.1",
            "target-dir": "Zend/Mvc",
            "source": {
                "type": "git",
                "url": "https://github.com/zendframework/Component_ZendMvc.git",
                "reference": "d7708af7028aa6c42255fe2d9ece53f0e5d76e2c"
            },
            "dist": {
                "type": "zip",
                "url": "https://api.github.com/repos/zendframework/Component_ZendMvc/zipball/d7708af7028aa6c42255fe2d9ece53f0e5d76e2c",
                "reference": "d7708af7028aa6c42255fe2d9ece53f0e5d76e2c",
                "shasum": ""
            },
            "require": {
                "php": ">=5.3.23",
                "zendframework/zend-eventmanager": "self.version",
                "zendframework/zend-servicemanager": "self.version",
                "zendframework/zend-stdlib": "self.version"
            },
            "require-dev": {
                "zendframework/zend-authentication": "self.version",
                "zendframework/zend-console": "self.version",
                "zendframework/zend-di": "self.version",
                "zendframework/zend-filter": "self.version",
                "zendframework/zend-form": "self.version",
                "zendframework/zend-http": "self.version",
                "zendframework/zend-i18n": "self.version",
                "zendframework/zend-inputfilter": "self.version",
                "zendframework/zend-json": "self.version",
                "zendframework/zend-log": "self.version",
                "zendframework/zend-modulemanager": "self.version",
                "zendframework/zend-serializer": "self.version",
                "zendframework/zend-session": "self.version",
                "zendframework/zend-text": "self.version",
                "zendframework/zend-uri": "self.version",
                "zendframework/zend-validator": "self.version",
                "zendframework/zend-version": "self.version",
                "zendframework/zend-view": "self.version"
            },
            "suggest": {
                "zendframework/zend-authentication": "Zend\\Authentication component for Identity plugin",
                "zendframework/zend-config": "Zend\\Config component",
                "zendframework/zend-console": "Zend\\Console component",
                "zendframework/zend-di": "Zend\\Di component",
                "zendframework/zend-filter": "Zend\\Filter component",
                "zendframework/zend-form": "Zend\\Form component",
                "zendframework/zend-http": "Zend\\Http component",
                "zendframework/zend-i18n": "Zend\\I18n component for translatable segments",
                "zendframework/zend-inputfilter": "Zend\\Inputfilter component",
                "zendframework/zend-json": "Zend\\Json component",
                "zendframework/zend-log": "Zend\\Log component",
                "zendframework/zend-modulemanager": "Zend\\ModuleManager component",
                "zendframework/zend-serializer": "Zend\\Serializer component",
                "zendframework/zend-session": "Zend\\Session component for FlashMessenger, PRG, and FPRG plugins",
                "zendframework/zend-stdlib": "Zend\\Stdlib component",
                "zendframework/zend-text": "Zend\\Text component",
                "zendframework/zend-uri": "Zend\\Uri component",
                "zendframework/zend-validator": "Zend\\Validator component",
                "zendframework/zend-version": "Zend\\Version component",
                "zendframework/zend-view": "Zend\\View component"
            },
            "type": "library",
            "extra": {
                "branch-alias": {
                    "dev-master": "2.3-dev",
                    "dev-develop": "2.4-dev"
                }
            },
            "autoload": {
                "psr-0": {
                    "Zend\\Mvc\\": ""
                }
            },
            "notification-url": "https://packagist.org/downloads/",
            "license": [
                "BSD-3-Clause"
            ],
            "keywords": [
                "mvc",
                "zf2"
            ],
            "time": "2014-04-15 15:29:05"
        },
        {
            "name": "zendframework/zend-serializer",
            "version": "2.3.1",
            "target-dir": "Zend/Serializer",
            "source": {
                "type": "git",
                "url": "https://github.com/zendframework/Component_ZendSerializer.git",
                "reference": "3187aa2a9c9713932f84006700f922ee1253328d"
            },
            "dist": {
                "type": "zip",
                "url": "https://api.github.com/repos/zendframework/Component_ZendSerializer/zipball/3187aa2a9c9713932f84006700f922ee1253328d",
                "reference": "3187aa2a9c9713932f84006700f922ee1253328d",
                "shasum": ""
            },
            "require": {
                "php": ">=5.3.23",
                "zendframework/zend-json": "self.version",
                "zendframework/zend-math": "self.version",
                "zendframework/zend-stdlib": "self.version"
            },
            "require-dev": {
                "zendframework/zend-servicemanager": "self.version"
            },
            "suggest": {
                "zendframework/zend-servicemanager": "To support plugin manager support"
            },
            "type": "library",
            "extra": {
                "branch-alias": {
                    "dev-master": "2.3-dev",
                    "dev-develop": "2.4-dev"
                }
            },
            "autoload": {
                "psr-0": {
                    "Zend\\Serializer\\": ""
                }
            },
            "notification-url": "https://packagist.org/downloads/",
            "license": [
                "BSD-3-Clause"
            ],
            "description": "provides an adapter based interface to simply generate storable representation of PHP types by different facilities, and recover",
            "keywords": [
                "serializer",
                "zf2"
            ],
            "time": "2014-04-15 15:29:03"
        },
        {
            "name": "zendframework/zend-server",
            "version": "2.3.1",
            "target-dir": "Zend/Server",
            "source": {
                "type": "git",
                "url": "https://github.com/zendframework/Component_ZendServer.git",
                "reference": "b491a401b1710785b5dbf69e77ee2f13764fb0ff"
            },
            "dist": {
                "type": "zip",
                "url": "https://api.github.com/repos/zendframework/Component_ZendServer/zipball/b491a401b1710785b5dbf69e77ee2f13764fb0ff",
                "reference": "b491a401b1710785b5dbf69e77ee2f13764fb0ff",
                "shasum": ""
            },
            "require": {
                "php": ">=5.3.23",
                "zendframework/zend-code": "self.version",
                "zendframework/zend-stdlib": "self.version"
            },
            "type": "library",
            "extra": {
                "branch-alias": {
                    "dev-master": "2.3-dev",
                    "dev-develop": "2.4-dev"
                }
            },
            "autoload": {
                "psr-0": {
                    "Zend\\Server\\": ""
                }
            },
            "notification-url": "https://packagist.org/downloads/",
            "license": [
                "BSD-3-Clause"
            ],
            "keywords": [
                "server",
                "zf2"
            ],
            "time": "2014-04-15 14:47:18"
        },
        {
            "name": "zendframework/zend-servicemanager",
            "version": "2.3.1",
            "target-dir": "Zend/ServiceManager",
            "source": {
                "type": "git",
                "url": "https://github.com/zendframework/Component_ZendServiceManager.git",
                "reference": "652ab6e142b7afd1eede8f0f33b47d2599786c84"
            },
            "dist": {
                "type": "zip",
                "url": "https://api.github.com/repos/zendframework/Component_ZendServiceManager/zipball/652ab6e142b7afd1eede8f0f33b47d2599786c84",
                "reference": "652ab6e142b7afd1eede8f0f33b47d2599786c84",
                "shasum": ""
            },
            "require": {
                "php": ">=5.3.23"
            },
            "require-dev": {
                "zendframework/zend-di": "self.version"
            },
            "suggest": {
                "zendframework/zend-di": "Zend\\Di component"
            },
            "type": "library",
            "extra": {
                "branch-alias": {
                    "dev-master": "2.3-dev",
                    "dev-develop": "2.4-dev"
                }
            },
            "autoload": {
                "psr-0": {
                    "Zend\\ServiceManager\\": ""
                }
            },
            "notification-url": "https://packagist.org/downloads/",
            "license": [
                "BSD-3-Clause"
            ],
            "keywords": [
                "servicemanager",
                "zf2"
            ],
            "time": "2014-04-15 15:28:43"
        },
        {
            "name": "zendframework/zend-soap",
            "version": "2.3.1",
            "target-dir": "Zend/Soap",
            "source": {
                "type": "git",
                "url": "https://github.com/zendframework/Component_ZendSoap.git",
                "reference": "29b7dfe2b2d1fcf219557ff8821506a55510a53d"
            },
            "dist": {
                "type": "zip",
                "url": "https://api.github.com/repos/zendframework/Component_ZendSoap/zipball/29b7dfe2b2d1fcf219557ff8821506a55510a53d",
                "reference": "29b7dfe2b2d1fcf219557ff8821506a55510a53d",
                "shasum": ""
            },
            "require": {
                "php": ">=5.3.23",
                "zendframework/zend-server": "self.version",
                "zendframework/zend-stdlib": "self.version",
                "zendframework/zend-uri": "self.version"
            },
            "require-dev": {
                "zendframework/zend-http": "self.version"
            },
            "suggest": {
                "zendframework/zend-http": "Zend\\Http component"
            },
            "type": "library",
            "extra": {
                "branch-alias": {
                    "dev-master": "2.3-dev",
                    "dev-develop": "2.4-dev"
                }
            },
            "autoload": {
                "psr-0": {
                    "Zend\\Soap\\": ""
                }
            },
            "notification-url": "https://packagist.org/downloads/",
            "license": [
                "BSD-3-Clause"
            ],
            "keywords": [
                "soap",
                "zf2"
            ],
            "time": "2014-04-15 14:47:18"
        },
        {
            "name": "zendframework/zend-stdlib",
            "version": "2.3.1",
            "target-dir": "Zend/Stdlib",
            "source": {
                "type": "git",
                "url": "https://github.com/zendframework/Component_ZendStdlib.git",
                "reference": "c1f4830018b5d4f034d32fa01a9e17ea176f56f6"
            },
            "dist": {
                "type": "zip",
                "url": "https://api.github.com/repos/zendframework/Component_ZendStdlib/zipball/c1f4830018b5d4f034d32fa01a9e17ea176f56f6",
                "reference": "c1f4830018b5d4f034d32fa01a9e17ea176f56f6",
                "shasum": ""
            },
            "require": {
                "php": ">=5.3.23"
            },
            "require-dev": {
                "zendframework/zend-eventmanager": "self.version",
                "zendframework/zend-serializer": "self.version",
                "zendframework/zend-servicemanager": "self.version"
            },
            "suggest": {
                "zendframework/zend-eventmanager": "To support aggregate hydrator usage",
                "zendframework/zend-serializer": "Zend\\Serializer component",
                "zendframework/zend-servicemanager": "To support hydrator plugin manager usage"
            },
            "type": "library",
            "extra": {
                "branch-alias": {
                    "dev-master": "2.3-dev",
                    "dev-develop": "2.4-dev"
                }
            },
            "autoload": {
                "psr-0": {
                    "Zend\\Stdlib\\": ""
                }
            },
            "notification-url": "https://packagist.org/downloads/",
            "license": [
                "BSD-3-Clause"
            ],
            "keywords": [
                "stdlib",
                "zf2"
            ],
            "time": "2014-04-15 15:28:48"
        },
        {
            "name": "zendframework/zend-text",
            "version": "2.3.1",
            "target-dir": "Zend/Text",
            "source": {
                "type": "git",
                "url": "https://github.com/zendframework/Component_ZendText.git",
                "reference": "74215098b67b89e61ed8d1bf82c4fe79fa311885"
            },
            "dist": {
                "type": "zip",
                "url": "https://api.github.com/repos/zendframework/Component_ZendText/zipball/74215098b67b89e61ed8d1bf82c4fe79fa311885",
                "reference": "74215098b67b89e61ed8d1bf82c4fe79fa311885",
                "shasum": ""
            },
            "require": {
                "php": ">=5.3.23",
                "zendframework/zend-servicemanager": "self.version",
                "zendframework/zend-stdlib": "self.version"
            },
            "type": "library",
            "extra": {
                "branch-alias": {
                    "dev-master": "2.3-dev",
                    "dev-develop": "2.4-dev"
                }
            },
            "autoload": {
                "psr-0": {
                    "Zend\\Text\\": ""
                }
            },
            "notification-url": "https://packagist.org/downloads/",
            "license": [
                "BSD-3-Clause"
            ],
            "keywords": [
                "text",
                "zf2"
            ],
            "time": "2014-04-15 15:29:13"
        },
        {
            "name": "zendframework/zend-uri",
            "version": "2.3.1",
            "target-dir": "Zend/Uri",
            "source": {
                "type": "git",
                "url": "https://github.com/zendframework/Component_ZendUri.git",
                "reference": "cf120804a7ef1b906979b110c6f34c8592a7c36b"
            },
            "dist": {
                "type": "zip",
                "url": "https://api.github.com/repos/zendframework/Component_ZendUri/zipball/cf120804a7ef1b906979b110c6f34c8592a7c36b",
                "reference": "cf120804a7ef1b906979b110c6f34c8592a7c36b",
                "shasum": ""
            },
            "require": {
                "php": ">=5.3.23",
                "zendframework/zend-escaper": "self.version",
                "zendframework/zend-validator": "self.version"
            },
            "type": "library",
            "extra": {
                "branch-alias": {
                    "dev-master": "2.3-dev",
                    "dev-develop": "2.4-dev"
                }
            },
            "autoload": {
                "psr-0": {
                    "Zend\\Uri\\": ""
                }
            },
            "notification-url": "https://packagist.org/downloads/",
            "license": [
                "BSD-3-Clause"
            ],
            "description": "a component that aids in manipulating and validating » Uniform Resource Identifiers (URIs)",
            "keywords": [
                "uri",
                "zf2"
            ],
            "time": "2014-04-15 14:47:18"
        },
        {
            "name": "zendframework/zend-validator",
            "version": "2.3.1",
            "target-dir": "Zend/Validator",
            "source": {
                "type": "git",
                "url": "https://github.com/zendframework/Component_ZendValidator.git",
                "reference": "ac9848e54c6c75de81ee7a82c3187cd25a898990"
            },
            "dist": {
                "type": "zip",
                "url": "https://api.github.com/repos/zendframework/Component_ZendValidator/zipball/ac9848e54c6c75de81ee7a82c3187cd25a898990",
                "reference": "ac9848e54c6c75de81ee7a82c3187cd25a898990",
                "shasum": ""
            },
            "require": {
                "php": ">=5.3.23",
                "zendframework/zend-stdlib": "self.version"
            },
            "require-dev": {
                "zendframework/zend-db": "self.version",
                "zendframework/zend-filter": "self.version",
                "zendframework/zend-i18n": "self.version",
                "zendframework/zend-math": "self.version",
                "zendframework/zend-servicemanager": "self.version",
                "zendframework/zend-session": "self.version",
                "zendframework/zend-uri": "self.version"
            },
            "suggest": {
                "zendframework/zend-db": "Zend\\Db component",
                "zendframework/zend-filter": "Zend\\Filter component, required by the Digits validator",
                "zendframework/zend-i18n": "Zend\\I18n component to allow translation of validation error messages as well as to use the various Date validators",
                "zendframework/zend-math": "Zend\\Math component",
                "zendframework/zend-resources": "Translations of validator messages",
                "zendframework/zend-servicemanager": "Zend\\ServiceManager component to allow using the ValidatorPluginManager and validator chains",
                "zendframework/zend-session": "Zend\\Session component",
                "zendframework/zend-uri": "Zend\\Uri component, required by the Uri and Sitemap\\Loc validators"
            },
            "type": "library",
            "extra": {
                "branch-alias": {
                    "dev-master": "2.3-dev",
                    "dev-develop": "2.4-dev"
                }
            },
            "autoload": {
                "psr-0": {
                    "Zend\\Validator\\": ""
                }
            },
            "notification-url": "https://packagist.org/downloads/",
            "license": [
                "BSD-3-Clause"
            ],
            "description": "provides a set of commonly needed validators",
            "keywords": [
                "validator",
                "zf2"
            ],
            "time": "2014-04-15 15:28:42"
        },
        {
            "name": "zendframework/zend-view",
            "version": "2.3.1",
            "target-dir": "Zend/View",
            "source": {
                "type": "git",
                "url": "https://github.com/zendframework/Component_ZendView.git",
                "reference": "71b6c73d4ba2f5908fe64b2a554064b22443e327"
            },
            "dist": {
                "type": "zip",
                "url": "https://api.github.com/repos/zendframework/Component_ZendView/zipball/71b6c73d4ba2f5908fe64b2a554064b22443e327",
                "reference": "71b6c73d4ba2f5908fe64b2a554064b22443e327",
                "shasum": ""
            },
            "require": {
                "php": ">=5.3.23",
                "zendframework/zend-eventmanager": "self.version",
                "zendframework/zend-loader": "self.version",
                "zendframework/zend-stdlib": "self.version"
            },
            "require-dev": {
                "zendframework/zend-authentication": "self.version",
                "zendframework/zend-escaper": "self.version",
                "zendframework/zend-feed": "self.version",
                "zendframework/zend-filter": "self.version",
                "zendframework/zend-http": "self.version",
                "zendframework/zend-i18n": "self.version",
                "zendframework/zend-json": "self.version",
                "zendframework/zend-mvc": "self.version",
                "zendframework/zend-navigation": "self.version",
                "zendframework/zend-paginator": "self.version",
                "zendframework/zend-permissions-acl": "self.version",
                "zendframework/zend-servicemanager": "self.version",
                "zendframework/zend-uri": "self.version"
            },
            "suggest": {
                "zendframework/zend-authentication": "Zend\\Authentication component",
                "zendframework/zend-escaper": "Zend\\Escaper component",
                "zendframework/zend-feed": "Zend\\Feed component",
                "zendframework/zend-filter": "Zend\\Filter component",
                "zendframework/zend-http": "Zend\\Http component",
                "zendframework/zend-i18n": "Zend\\I18n component",
                "zendframework/zend-json": "Zend\\Json component",
                "zendframework/zend-mvc": "Zend\\Mvc component",
                "zendframework/zend-navigation": "Zend\\Navigation component",
                "zendframework/zend-paginator": "Zend\\Paginator component",
                "zendframework/zend-permissions-acl": "Zend\\Permissions\\Acl component",
                "zendframework/zend-servicemanager": "Zend\\ServiceManager component",
                "zendframework/zend-uri": "Zend\\Uri component"
            },
            "type": "library",
            "extra": {
                "branch-alias": {
                    "dev-master": "2.3-dev",
                    "dev-develop": "2.4-dev"
                }
            },
            "autoload": {
                "psr-0": {
                    "Zend\\View\\": ""
                }
            },
            "notification-url": "https://packagist.org/downloads/",
            "license": [
                "BSD-3-Clause"
            ],
            "description": "provides a system of helpers, output filters, and variable escaping",
            "keywords": [
                "view",
                "zf2"
            ],
            "time": "2014-04-15 15:28:55"
        }
    ],
    "packages-dev": [
        {
            "name": "doctrine/instantiator",
            "version": "1.0.4",
            "source": {
                "type": "git",
                "url": "https://github.com/doctrine/instantiator.git",
                "reference": "f976e5de371104877ebc89bd8fecb0019ed9c119"
            },
            "dist": {
                "type": "zip",
                "url": "https://api.github.com/repos/doctrine/instantiator/zipball/f976e5de371104877ebc89bd8fecb0019ed9c119",
                "reference": "f976e5de371104877ebc89bd8fecb0019ed9c119",
                "shasum": ""
            },
            "require": {
                "php": ">=5.3,<8.0-DEV"
            },
            "require-dev": {
                "athletic/athletic": "~0.1.8",
                "ext-pdo": "*",
                "ext-phar": "*",
                "phpunit/phpunit": "~4.0",
                "squizlabs/php_codesniffer": "2.0.*@ALPHA"
            },
            "type": "library",
            "extra": {
                "branch-alias": {
                    "dev-master": "1.0.x-dev"
                }
            },
            "autoload": {
                "psr-0": {
                    "Doctrine\\Instantiator\\": "src"
                }
            },
            "notification-url": "https://packagist.org/downloads/",
            "license": [
                "MIT"
            ],
            "authors": [
                {
                    "name": "Marco Pivetta",
                    "email": "ocramius@gmail.com",
                    "homepage": "http://ocramius.github.com/"
                }
            ],
            "description": "A small, lightweight utility to instantiate objects in PHP without invoking their constructors",
            "homepage": "https://github.com/doctrine/instantiator",
            "keywords": [
                "constructor",
                "instantiate"
            ],
            "time": "2014-10-13 12:58:55"
        },
        {
            "name": "fabpot/php-cs-fixer",
            "version": "v1.4",
            "source": {
                "type": "git",
                "url": "https://github.com/FriendsOfPHP/PHP-CS-Fixer.git",
                "reference": "72a8c34210c0fbd8caa007fccea87a59f6f0a4d3"
            },
            "dist": {
                "type": "zip",
                "url": "https://api.github.com/repos/FriendsOfPHP/PHP-CS-Fixer/zipball/72a8c34210c0fbd8caa007fccea87a59f6f0a4d3",
                "reference": "72a8c34210c0fbd8caa007fccea87a59f6f0a4d3",
                "shasum": ""
            },
            "require": {
                "php": ">=5.3.6",
                "sebastian/diff": "~1.1",
                "symfony/console": "~2.1",
                "symfony/event-dispatcher": "~2.1",
                "symfony/filesystem": "~2.1",
                "symfony/finder": "~2.1",
                "symfony/process": "~2.3",
                "symfony/stopwatch": "~2.5"
            },
            "require-dev": {
                "satooshi/php-coveralls": "0.7.*@dev"
            },
            "bin": [
                "php-cs-fixer"
            ],
            "type": "application",
            "autoload": {
                "psr-4": {
                    "Symfony\\CS\\": "Symfony/CS/"
                }
            },
            "notification-url": "https://packagist.org/downloads/",
            "license": [
                "MIT"
            ],
            "authors": [
                {
                    "name": "Dariusz Rumiński",
                    "email": "dariusz.ruminski@gmail.com"
                },
                {
                    "name": "Fabien Potencier",
                    "email": "fabien@symfony.com"
                }
            ],
            "description": "A script to automatically fix Symfony Coding Standard",
            "time": "2015-01-12 21:28:53"
        },
        {
            "name": "league/climate",
            "version": "2.6.1",
            "source": {
                "type": "git",
                "url": "https://github.com/thephpleague/climate.git",
                "reference": "28851c909017424f61cc6a62089316313c645d1c"
            },
            "dist": {
                "type": "zip",
                "url": "https://api.github.com/repos/thephpleague/climate/zipball/28851c909017424f61cc6a62089316313c645d1c",
                "reference": "28851c909017424f61cc6a62089316313c645d1c",
                "shasum": ""
            },
            "require": {
                "php": ">=5.4.0"
            },
            "require-dev": {
                "mockery/mockery": "dev-master",
                "phpunit/phpunit": "4.1.*"
            },
            "type": "library",
            "autoload": {
                "psr-4": {
                    "League\\CLImate\\": "src/"
                }
            },
            "notification-url": "https://packagist.org/downloads/",
            "license": [
                "MIT"
            ],
            "authors": [
                {
                    "name": "Joe Tannenbaum",
                    "email": "hey@joe.codes",
                    "homepage": "http://joe.codes/",
                    "role": "Developer"
                }
            ],
            "description": "PHP's best friend for the terminal. CLImate allows you to easily output colored text, special formats, and more.",
            "keywords": [
                "cli",
                "colors",
                "command",
                "php",
                "terminal"
            ],
            "time": "2015-01-18 14:31:58"
        },
        {
            "name": "lusitanian/oauth",
            "version": "v0.3.5",
            "source": {
                "type": "git",
                "url": "https://github.com/Lusitanian/PHPoAuthLib.git",
                "reference": "ac5a1cd5a4519143728dce2213936eea302edf8a"
            },
            "dist": {
                "type": "zip",
                "url": "https://api.github.com/repos/Lusitanian/PHPoAuthLib/zipball/ac5a1cd5a4519143728dce2213936eea302edf8a",
                "reference": "ac5a1cd5a4519143728dce2213936eea302edf8a",
                "shasum": ""
            },
            "require": {
                "php": ">=5.3.0"
            },
            "require-dev": {
                "phpunit/phpunit": "3.7.*",
                "predis/predis": "0.8.*@dev",
                "symfony/http-foundation": "~2.1"
            },
            "suggest": {
                "ext-openssl": "Allows for usage of secure connections with the stream-based HTTP client.",
                "predis/predis": "Allows using the Redis storage backend.",
                "symfony/http-foundation": "Allows using the Symfony Session storage backend."
            },
            "type": "library",
            "extra": {
                "branch-alias": {
                    "dev-master": "0.1-dev"
                }
            },
            "autoload": {
                "psr-0": {
                    "OAuth": "src",
                    "OAuth\\Unit": "tests"
                }
            },
            "notification-url": "https://packagist.org/downloads/",
            "license": [
                "MIT"
            ],
            "authors": [
                {
                    "name": "David Desberg",
                    "email": "david@daviddesberg.com"
                },
                {
                    "name": "Pieter Hordijk",
                    "email": "info@pieterhordijk.com"
                }
            ],
            "description": "PHP 5.3+ oAuth 1/2 Library",
            "keywords": [
                "Authentication",
                "authorization",
                "oauth",
                "security"
            ],
            "time": "2014-09-05 15:19:58"
        },
        {
            "name": "pdepend/pdepend",
            "version": "2.0.4",
            "source": {
                "type": "git",
                "url": "https://github.com/pdepend/pdepend.git",
                "reference": "1b0acf162da4f30237987e61e177a57f78e3d87e"
            },
            "dist": {
                "type": "zip",
                "url": "https://api.github.com/repos/pdepend/pdepend/zipball/1b0acf162da4f30237987e61e177a57f78e3d87e",
                "reference": "1b0acf162da4f30237987e61e177a57f78e3d87e",
                "shasum": ""
            },
            "require": {
                "symfony/config": ">=2.4",
                "symfony/dependency-injection": ">=2.4",
                "symfony/filesystem": ">=2.4"
            },
            "require-dev": {
                "phpunit/phpunit": "4.*@stable",
                "squizlabs/php_codesniffer": "@stable"
            },
            "bin": [
                "src/bin/pdepend"
            ],
            "type": "library",
            "autoload": {
                "psr-0": {
                    "PDepend\\": "src/main/php/"
                }
            },
            "notification-url": "https://packagist.org/downloads/",
            "license": [
                "BSD-3-Clause"
            ],
            "description": "Official version of pdepend to be handled with Composer",
            "time": "2014-12-04 12:38:39"
        },
        {
            "name": "phpmd/phpmd",
            "version": "2.1.3",
            "source": {
                "type": "git",
                "url": "https://github.com/phpmd/phpmd.git",
                "reference": "1a485d9db869137af5e9678bd844568c92998b25"
            },
            "dist": {
                "type": "zip",
                "url": "https://api.github.com/repos/phpmd/phpmd/zipball/1a485d9db869137af5e9678bd844568c92998b25",
                "reference": "1a485d9db869137af5e9678bd844568c92998b25",
                "shasum": ""
            },
            "require": {
                "pdepend/pdepend": "2.0.*",
                "php": ">=5.3.0",
                "symfony/config": "2.5.*",
                "symfony/dependency-injection": "2.5.*",
                "symfony/filesystem": "2.5.*"
            },
            "bin": [
                "src/bin/phpmd"
            ],
            "type": "library",
            "autoload": {
                "psr-0": {
                    "PHPMD\\": "src/main/php"
                }
            },
            "notification-url": "https://packagist.org/downloads/",
            "license": [
                "BSD-3-Clause"
            ],
            "description": "Official version of PHPMD handled with Composer.",
            "time": "2014-09-25 15:56:22"
        },
        {
            "name": "phpunit/php-code-coverage",
            "version": "2.0.14",
            "source": {
                "type": "git",
                "url": "https://github.com/sebastianbergmann/php-code-coverage.git",
                "reference": "ca158276c1200cc27f5409a5e338486bc0b4fc94"
            },
            "dist": {
                "type": "zip",
                "url": "https://api.github.com/repos/sebastianbergmann/php-code-coverage/zipball/ca158276c1200cc27f5409a5e338486bc0b4fc94",
                "reference": "ca158276c1200cc27f5409a5e338486bc0b4fc94",
                "shasum": ""
            },
            "require": {
                "php": ">=5.3.3",
                "phpunit/php-file-iterator": "~1.3",
                "phpunit/php-text-template": "~1.2",
                "phpunit/php-token-stream": "~1.3",
                "sebastian/environment": "~1.0",
                "sebastian/version": "~1.0"
            },
            "require-dev": {
                "ext-xdebug": ">=2.1.4",
                "phpunit/phpunit": "~4.1"
            },
            "suggest": {
                "ext-dom": "*",
                "ext-xdebug": ">=2.2.1",
                "ext-xmlwriter": "*"
            },
            "type": "library",
            "extra": {
                "branch-alias": {
                    "dev-master": "2.0.x-dev"
                }
            },
            "autoload": {
                "classmap": [
                    "src/"
                ]
            },
            "notification-url": "https://packagist.org/downloads/",
            "include-path": [
                ""
            ],
            "license": [
                "BSD-3-Clause"
            ],
            "authors": [
                {
                    "name": "Sebastian Bergmann",
                    "email": "sb@sebastian-bergmann.de",
                    "role": "lead"
                }
            ],
            "description": "Library that provides collection, processing, and rendering functionality for PHP code coverage information.",
            "homepage": "https://github.com/sebastianbergmann/php-code-coverage",
            "keywords": [
                "coverage",
                "testing",
                "xunit"
            ],
            "time": "2014-12-26 13:28:33"
        },
        {
            "name": "phpunit/php-file-iterator",
            "version": "1.3.4",
            "source": {
                "type": "git",
                "url": "https://github.com/sebastianbergmann/php-file-iterator.git",
                "reference": "acd690379117b042d1c8af1fafd61bde001bf6bb"
            },
            "dist": {
                "type": "zip",
                "url": "https://api.github.com/repos/sebastianbergmann/php-file-iterator/zipball/acd690379117b042d1c8af1fafd61bde001bf6bb",
                "reference": "acd690379117b042d1c8af1fafd61bde001bf6bb",
                "shasum": ""
            },
            "require": {
                "php": ">=5.3.3"
            },
            "type": "library",
            "autoload": {
                "classmap": [
                    "File/"
                ]
            },
            "notification-url": "https://packagist.org/downloads/",
            "include-path": [
                ""
            ],
            "license": [
                "BSD-3-Clause"
            ],
            "authors": [
                {
                    "name": "Sebastian Bergmann",
                    "email": "sb@sebastian-bergmann.de",
                    "role": "lead"
                }
            ],
            "description": "FilterIterator implementation that filters files based on a list of suffixes.",
            "homepage": "https://github.com/sebastianbergmann/php-file-iterator/",
            "keywords": [
                "filesystem",
                "iterator"
            ],
            "time": "2013-10-10 15:34:57"
        },
        {
            "name": "phpunit/php-text-template",
            "version": "1.2.0",
            "source": {
                "type": "git",
                "url": "https://github.com/sebastianbergmann/php-text-template.git",
                "reference": "206dfefc0ffe9cebf65c413e3d0e809c82fbf00a"
            },
            "dist": {
                "type": "zip",
                "url": "https://api.github.com/repos/sebastianbergmann/php-text-template/zipball/206dfefc0ffe9cebf65c413e3d0e809c82fbf00a",
                "reference": "206dfefc0ffe9cebf65c413e3d0e809c82fbf00a",
                "shasum": ""
            },
            "require": {
                "php": ">=5.3.3"
            },
            "type": "library",
            "autoload": {
                "classmap": [
                    "Text/"
                ]
            },
            "notification-url": "https://packagist.org/downloads/",
            "include-path": [
                ""
            ],
            "license": [
                "BSD-3-Clause"
            ],
            "authors": [
                {
                    "name": "Sebastian Bergmann",
                    "email": "sb@sebastian-bergmann.de",
                    "role": "lead"
                }
            ],
            "description": "Simple template engine.",
            "homepage": "https://github.com/sebastianbergmann/php-text-template/",
            "keywords": [
                "template"
            ],
            "time": "2014-01-30 17:20:04"
        },
        {
            "name": "phpunit/php-timer",
            "version": "1.0.5",
            "source": {
                "type": "git",
                "url": "https://github.com/sebastianbergmann/php-timer.git",
                "reference": "19689d4354b295ee3d8c54b4f42c3efb69cbc17c"
            },
            "dist": {
                "type": "zip",
                "url": "https://api.github.com/repos/sebastianbergmann/php-timer/zipball/19689d4354b295ee3d8c54b4f42c3efb69cbc17c",
                "reference": "19689d4354b295ee3d8c54b4f42c3efb69cbc17c",
                "shasum": ""
            },
            "require": {
                "php": ">=5.3.3"
            },
            "type": "library",
            "autoload": {
                "classmap": [
                    "PHP/"
                ]
            },
            "notification-url": "https://packagist.org/downloads/",
            "include-path": [
                ""
            ],
            "license": [
                "BSD-3-Clause"
            ],
            "authors": [
                {
                    "name": "Sebastian Bergmann",
                    "email": "sb@sebastian-bergmann.de",
                    "role": "lead"
                }
            ],
            "description": "Utility class for timing",
            "homepage": "https://github.com/sebastianbergmann/php-timer/",
            "keywords": [
                "timer"
            ],
            "time": "2013-08-02 07:42:54"
        },
        {
            "name": "phpunit/php-token-stream",
            "version": "1.4.0",
            "source": {
                "type": "git",
                "url": "https://github.com/sebastianbergmann/php-token-stream.git",
                "reference": "db32c18eba00b121c145575fcbcd4d4d24e6db74"
            },
            "dist": {
                "type": "zip",
                "url": "https://api.github.com/repos/sebastianbergmann/php-token-stream/zipball/db32c18eba00b121c145575fcbcd4d4d24e6db74",
                "reference": "db32c18eba00b121c145575fcbcd4d4d24e6db74",
                "shasum": ""
            },
            "require": {
                "ext-tokenizer": "*",
                "php": ">=5.3.3"
            },
            "require-dev": {
                "phpunit/phpunit": "~4.2"
            },
            "type": "library",
            "extra": {
                "branch-alias": {
                    "dev-master": "1.4-dev"
                }
            },
            "autoload": {
                "classmap": [
                    "src/"
                ]
            },
            "notification-url": "https://packagist.org/downloads/",
            "license": [
                "BSD-3-Clause"
            ],
            "authors": [
                {
                    "name": "Sebastian Bergmann",
                    "email": "sebastian@phpunit.de"
                }
            ],
            "description": "Wrapper around PHP's tokenizer extension.",
            "homepage": "https://github.com/sebastianbergmann/php-token-stream/",
            "keywords": [
                "tokenizer"
            ],
            "time": "2015-01-17 09:51:32"
        },
        {
            "name": "phpunit/phpunit",
            "version": "4.1.0",
            "source": {
                "type": "git",
                "url": "https://github.com/sebastianbergmann/phpunit.git",
                "reference": "efb1b1334605594417a3bd466477772d06d460a8"
            },
            "dist": {
                "type": "zip",
                "url": "https://api.github.com/repos/sebastianbergmann/phpunit/zipball/efb1b1334605594417a3bd466477772d06d460a8",
                "reference": "efb1b1334605594417a3bd466477772d06d460a8",
                "shasum": ""
            },
            "require": {
                "ext-dom": "*",
                "ext-json": "*",
                "ext-pcre": "*",
                "ext-reflection": "*",
                "ext-spl": "*",
                "php": ">=5.3.3",
                "phpunit/php-code-coverage": "~2.0",
                "phpunit/php-file-iterator": "~1.3.1",
                "phpunit/php-text-template": "~1.2",
                "phpunit/php-timer": "~1.0.2",
                "phpunit/phpunit-mock-objects": "~2.1",
                "sebastian/comparator": "~1.0",
                "sebastian/diff": "~1.1",
                "sebastian/environment": "~1.0",
                "sebastian/exporter": "~1.0",
                "sebastian/version": "~1.0",
                "symfony/yaml": "~2.0"
            },
            "suggest": {
                "phpunit/php-invoker": "~1.1"
            },
            "bin": [
                "phpunit"
            ],
            "type": "library",
            "extra": {
                "branch-alias": {
                    "dev-master": "4.1.x-dev"
                }
            },
            "autoload": {
                "classmap": [
                    "src/"
                ]
            },
            "notification-url": "https://packagist.org/downloads/",
            "include-path": [
                "",
                "../../symfony/yaml/"
            ],
            "license": [
                "BSD-3-Clause"
            ],
            "authors": [
                {
                    "name": "Sebastian Bergmann",
                    "email": "sebastian@phpunit.de",
                    "role": "lead"
                }
            ],
            "description": "The PHP Unit Testing framework.",
            "homepage": "http://www.phpunit.de/",
            "keywords": [
                "phpunit",
                "testing",
                "xunit"
            ],
            "time": "2014-05-02 07:13:40"
        },
        {
            "name": "phpunit/phpunit-mock-objects",
            "version": "2.3.0",
            "source": {
                "type": "git",
                "url": "https://github.com/sebastianbergmann/phpunit-mock-objects.git",
                "reference": "c63d2367247365f688544f0d500af90a11a44c65"
            },
            "dist": {
                "type": "zip",
                "url": "https://api.github.com/repos/sebastianbergmann/phpunit-mock-objects/zipball/c63d2367247365f688544f0d500af90a11a44c65",
                "reference": "c63d2367247365f688544f0d500af90a11a44c65",
                "shasum": ""
            },
            "require": {
                "doctrine/instantiator": "~1.0,>=1.0.1",
                "php": ">=5.3.3",
                "phpunit/php-text-template": "~1.2"
            },
            "require-dev": {
                "phpunit/phpunit": "~4.3"
            },
            "suggest": {
                "ext-soap": "*"
            },
            "type": "library",
            "extra": {
                "branch-alias": {
                    "dev-master": "2.3.x-dev"
                }
            },
            "autoload": {
                "classmap": [
                    "src/"
                ]
            },
            "notification-url": "https://packagist.org/downloads/",
            "license": [
                "BSD-3-Clause"
            ],
            "authors": [
                {
                    "name": "Sebastian Bergmann",
                    "email": "sb@sebastian-bergmann.de",
                    "role": "lead"
                }
            ],
            "description": "Mock Object library for PHPUnit",
            "homepage": "https://github.com/sebastianbergmann/phpunit-mock-objects/",
            "keywords": [
                "mock",
                "xunit"
            ],
            "time": "2014-10-03 05:12:11"
        },
        {
            "name": "sebastian/comparator",
            "version": "1.1.0",
            "source": {
                "type": "git",
                "url": "https://github.com/sebastianbergmann/comparator.git",
                "reference": "c484a80f97573ab934e37826dba0135a3301b26a"
            },
            "dist": {
                "type": "zip",
                "url": "https://api.github.com/repos/sebastianbergmann/comparator/zipball/c484a80f97573ab934e37826dba0135a3301b26a",
                "reference": "c484a80f97573ab934e37826dba0135a3301b26a",
                "shasum": ""
            },
            "require": {
                "php": ">=5.3.3",
                "sebastian/diff": "~1.1",
                "sebastian/exporter": "~1.0"
            },
            "require-dev": {
                "phpunit/phpunit": "~4.1"
            },
            "type": "library",
            "extra": {
                "branch-alias": {
                    "dev-master": "1.1.x-dev"
                }
            },
            "autoload": {
                "classmap": [
                    "src/"
                ]
            },
            "notification-url": "https://packagist.org/downloads/",
            "license": [
                "BSD-3-Clause"
            ],
            "authors": [
                {
                    "name": "Jeff Welch",
                    "email": "whatthejeff@gmail.com"
                },
                {
                    "name": "Volker Dusch",
                    "email": "github@wallbash.com"
                },
                {
                    "name": "Bernhard Schussek",
                    "email": "bschussek@2bepublished.at"
                },
                {
                    "name": "Sebastian Bergmann",
                    "email": "sebastian@phpunit.de"
                }
            ],
            "description": "Provides the functionality to compare PHP values for equality",
            "homepage": "http://www.github.com/sebastianbergmann/comparator",
            "keywords": [
                "comparator",
                "compare",
                "equality"
            ],
            "time": "2014-11-16 21:32:38"
        },
        {
            "name": "sebastian/diff",
            "version": "1.2.0",
            "source": {
                "type": "git",
                "url": "https://github.com/sebastianbergmann/diff.git",
                "reference": "5843509fed39dee4b356a306401e9dd1a931fec7"
            },
            "dist": {
                "type": "zip",
                "url": "https://api.github.com/repos/sebastianbergmann/diff/zipball/5843509fed39dee4b356a306401e9dd1a931fec7",
                "reference": "5843509fed39dee4b356a306401e9dd1a931fec7",
                "shasum": ""
            },
            "require": {
                "php": ">=5.3.3"
            },
            "require-dev": {
                "phpunit/phpunit": "~4.2"
            },
            "type": "library",
            "extra": {
                "branch-alias": {
                    "dev-master": "1.2-dev"
                }
            },
            "autoload": {
                "classmap": [
                    "src/"
                ]
            },
            "notification-url": "https://packagist.org/downloads/",
            "license": [
                "BSD-3-Clause"
            ],
            "authors": [
                {
                    "name": "Kore Nordmann",
                    "email": "mail@kore-nordmann.de"
                },
                {
                    "name": "Sebastian Bergmann",
                    "email": "sebastian@phpunit.de"
                }
            ],
            "description": "Diff implementation",
            "homepage": "http://www.github.com/sebastianbergmann/diff",
            "keywords": [
                "diff"
            ],
            "time": "2014-08-15 10:29:00"
        },
        {
            "name": "sebastian/environment",
            "version": "1.2.1",
            "source": {
                "type": "git",
                "url": "https://github.com/sebastianbergmann/environment.git",
                "reference": "6e6c71d918088c251b181ba8b3088af4ac336dd7"
            },
            "dist": {
                "type": "zip",
                "url": "https://api.github.com/repos/sebastianbergmann/environment/zipball/6e6c71d918088c251b181ba8b3088af4ac336dd7",
                "reference": "6e6c71d918088c251b181ba8b3088af4ac336dd7",
                "shasum": ""
            },
            "require": {
                "php": ">=5.3.3"
            },
            "require-dev": {
                "phpunit/phpunit": "~4.3"
            },
            "type": "library",
            "extra": {
                "branch-alias": {
                    "dev-master": "1.2.x-dev"
                }
            },
            "autoload": {
                "classmap": [
                    "src/"
                ]
            },
            "notification-url": "https://packagist.org/downloads/",
            "license": [
                "BSD-3-Clause"
            ],
            "authors": [
                {
                    "name": "Sebastian Bergmann",
                    "email": "sebastian@phpunit.de"
                }
            ],
            "description": "Provides functionality to handle HHVM/PHP environments",
            "homepage": "http://www.github.com/sebastianbergmann/environment",
            "keywords": [
                "Xdebug",
                "environment",
                "hhvm"
            ],
            "time": "2014-10-25 08:00:45"
        },
        {
            "name": "sebastian/exporter",
            "version": "1.0.2",
            "source": {
                "type": "git",
                "url": "https://github.com/sebastianbergmann/exporter.git",
                "reference": "c7d59948d6e82818e1bdff7cadb6c34710eb7dc0"
            },
            "dist": {
                "type": "zip",
                "url": "https://api.github.com/repos/sebastianbergmann/exporter/zipball/c7d59948d6e82818e1bdff7cadb6c34710eb7dc0",
                "reference": "c7d59948d6e82818e1bdff7cadb6c34710eb7dc0",
                "shasum": ""
            },
            "require": {
                "php": ">=5.3.3"
            },
            "require-dev": {
                "phpunit/phpunit": "~4.0"
            },
            "type": "library",
            "extra": {
                "branch-alias": {
                    "dev-master": "1.0.x-dev"
                }
            },
            "autoload": {
                "classmap": [
                    "src/"
                ]
            },
            "notification-url": "https://packagist.org/downloads/",
            "license": [
                "BSD-3-Clause"
            ],
            "authors": [
                {
                    "name": "Jeff Welch",
                    "email": "whatthejeff@gmail.com"
                },
                {
                    "name": "Volker Dusch",
                    "email": "github@wallbash.com"
                },
                {
                    "name": "Bernhard Schussek",
                    "email": "bschussek@2bepublished.at"
                },
                {
                    "name": "Sebastian Bergmann",
                    "email": "sebastian@phpunit.de"
                },
                {
                    "name": "Adam Harvey",
                    "email": "aharvey@php.net"
                }
            ],
            "description": "Provides the functionality to export PHP variables for visualization",
            "homepage": "http://www.github.com/sebastianbergmann/exporter",
            "keywords": [
                "export",
                "exporter"
            ],
            "time": "2014-09-10 00:51:36"
        },
        {
            "name": "sebastian/version",
            "version": "1.0.4",
            "source": {
                "type": "git",
                "url": "https://github.com/sebastianbergmann/version.git",
                "reference": "a77d9123f8e809db3fbdea15038c27a95da4058b"
            },
            "dist": {
                "type": "zip",
                "url": "https://api.github.com/repos/sebastianbergmann/version/zipball/a77d9123f8e809db3fbdea15038c27a95da4058b",
                "reference": "a77d9123f8e809db3fbdea15038c27a95da4058b",
                "shasum": ""
            },
            "type": "library",
            "autoload": {
                "classmap": [
                    "src/"
                ]
            },
            "notification-url": "https://packagist.org/downloads/",
            "license": [
                "BSD-3-Clause"
            ],
            "authors": [
                {
                    "name": "Sebastian Bergmann",
                    "email": "sebastian@phpunit.de",
                    "role": "lead"
                }
            ],
            "description": "Library that helps with managing the version number of Git-hosted PHP projects",
            "homepage": "https://github.com/sebastianbergmann/version",
            "time": "2014-12-15 14:25:24"
        },
        {
            "name": "sjparkinson/static-review",
            "version": "4.1.1",
            "source": {
                "type": "git",
                "url": "https://github.com/sjparkinson/static-review.git",
                "reference": "493c3410cf146a12fca84209bad126c494e125f0"
            },
            "dist": {
                "type": "zip",
                "url": "https://api.github.com/repos/sjparkinson/static-review/zipball/493c3410cf146a12fca84209bad126c494e125f0",
                "reference": "493c3410cf146a12fca84209bad126c494e125f0",
                "shasum": ""
            },
            "require": {
                "league/climate": "~2.0",
                "php": ">=5.4.0",
                "symfony/console": "~2.0",
                "symfony/process": "~2.0"
            },
            "require-dev": {
                "mockery/mockery": "~0.9",
                "phpunit/phpunit": "~4.0",
                "sensiolabs/security-checker": "~2.0",
                "squizlabs/php_codesniffer": "~1.0"
            },
            "suggest": {
                "sensiolabs/security-checker": "Required for ComposerSecurityReview.",
                "squizlabs/php_codesniffer": "Required for PhpCodeSnifferReview."
            },
            "bin": [
                "bin/static-review.php"
            ],
            "type": "library",
            "autoload": {
                "psr-4": {
                    "StaticReview\\": "src/"
                }
            },
            "notification-url": "https://packagist.org/downloads/",
            "license": [
                "MIT"
            ],
            "authors": [
                {
                    "name": "Samuel Parkinson",
                    "email": "sam.james.parkinson@gmail.com",
                    "homepage": "http://samp.im"
                }
            ],
            "description": "An extendable framework for version control hooks.",
            "time": "2014-09-22 08:40:36"
        },
        {
            "name": "squizlabs/php_codesniffer",
            "version": "1.5.3",
            "source": {
                "type": "git",
                "url": "https://github.com/squizlabs/PHP_CodeSniffer.git",
                "reference": "396178ada8499ec492363587f037125bf7b07fcc"
            },
            "dist": {
                "type": "zip",
                "url": "https://api.github.com/repos/squizlabs/PHP_CodeSniffer/zipball/396178ada8499ec492363587f037125bf7b07fcc",
                "reference": "396178ada8499ec492363587f037125bf7b07fcc",
                "shasum": ""
            },
            "require": {
                "ext-tokenizer": "*",
                "php": ">=5.1.2"
            },
            "suggest": {
                "phpunit/php-timer": "dev-master"
            },
            "bin": [
                "scripts/phpcs"
            ],
            "type": "library",
            "extra": {
                "branch-alias": {
                    "dev-phpcs-fixer": "2.0.x-dev"
                }
            },
            "autoload": {
                "classmap": [
                    "CodeSniffer.php",
                    "CodeSniffer/CLI.php",
                    "CodeSniffer/Exception.php",
                    "CodeSniffer/File.php",
                    "CodeSniffer/Report.php",
                    "CodeSniffer/Reporting.php",
                    "CodeSniffer/Sniff.php",
                    "CodeSniffer/Tokens.php",
                    "CodeSniffer/Reports/",
                    "CodeSniffer/CommentParser/",
                    "CodeSniffer/Tokenizers/",
                    "CodeSniffer/DocGenerators/",
                    "CodeSniffer/Standards/AbstractPatternSniff.php",
                    "CodeSniffer/Standards/AbstractScopeSniff.php",
                    "CodeSniffer/Standards/AbstractVariableSniff.php",
                    "CodeSniffer/Standards/IncorrectPatternException.php",
                    "CodeSniffer/Standards/Generic/Sniffs/",
                    "CodeSniffer/Standards/MySource/Sniffs/",
                    "CodeSniffer/Standards/PEAR/Sniffs/",
                    "CodeSniffer/Standards/PSR1/Sniffs/",
                    "CodeSniffer/Standards/PSR2/Sniffs/",
                    "CodeSniffer/Standards/Squiz/Sniffs/",
                    "CodeSniffer/Standards/Zend/Sniffs/"
                ]
            },
            "notification-url": "https://packagist.org/downloads/",
            "license": [
                "BSD-3-Clause"
            ],
            "authors": [
                {
                    "name": "Greg Sherwood",
                    "role": "lead"
                }
            ],
            "description": "PHP_CodeSniffer tokenises PHP, JavaScript and CSS files and detects violations of a defined set of coding standards.",
            "homepage": "http://www.squizlabs.com/php-codesniffer",
            "keywords": [
                "phpcs",
                "standards"
            ],
            "time": "2014-05-01 03:07:07"
        },
        {
            "name": "symfony/config",
            "version": "v2.5.9",
            "target-dir": "Symfony/Component/Config",
            "source": {
                "type": "git",
                "url": "https://github.com/symfony/Config.git",
                "reference": "c7309e33b719433d5cf3845d0b5b9608609d8c8e"
            },
            "dist": {
                "type": "zip",
                "url": "https://api.github.com/repos/symfony/Config/zipball/c7309e33b719433d5cf3845d0b5b9608609d8c8e",
                "reference": "c7309e33b719433d5cf3845d0b5b9608609d8c8e",
                "shasum": ""
            },
            "require": {
                "php": ">=5.3.3",
                "symfony/filesystem": "~2.3"
            },
            "type": "library",
            "extra": {
                "branch-alias": {
                    "dev-master": "2.5-dev"
                }
            },
            "autoload": {
                "psr-0": {
                    "Symfony\\Component\\Config\\": ""
                }
            },
            "notification-url": "https://packagist.org/downloads/",
            "license": [
                "MIT"
            ],
            "authors": [
                {
                    "name": "Symfony Community",
                    "homepage": "http://symfony.com/contributors"
                },
                {
                    "name": "Fabien Potencier",
                    "email": "fabien@symfony.com"
                }
            ],
            "description": "Symfony Config Component",
            "homepage": "http://symfony.com",
            "time": "2015-01-03 08:01:13"
        },
        {
            "name": "symfony/dependency-injection",
            "version": "v2.5.9",
            "target-dir": "Symfony/Component/DependencyInjection",
            "source": {
                "type": "git",
                "url": "https://github.com/symfony/DependencyInjection.git",
                "reference": "b04e6782962f8e3312274fd16fb6b37a8210a1c3"
            },
            "dist": {
                "type": "zip",
                "url": "https://api.github.com/repos/symfony/DependencyInjection/zipball/b04e6782962f8e3312274fd16fb6b37a8210a1c3",
                "reference": "b04e6782962f8e3312274fd16fb6b37a8210a1c3",
                "shasum": ""
            },
            "require": {
                "php": ">=5.3.3"
            },
            "require-dev": {
                "symfony/config": "~2.2",
                "symfony/expression-language": "~2.4,>=2.4.10",
                "symfony/yaml": "~2.1"
            },
            "suggest": {
                "symfony/config": "",
                "symfony/proxy-manager-bridge": "Generate service proxies to lazy load them",
                "symfony/yaml": ""
            },
            "type": "library",
            "extra": {
                "branch-alias": {
                    "dev-master": "2.5-dev"
                }
            },
            "autoload": {
                "psr-0": {
                    "Symfony\\Component\\DependencyInjection\\": ""
                }
            },
            "notification-url": "https://packagist.org/downloads/",
            "license": [
                "MIT"
            ],
            "authors": [
                {
                    "name": "Symfony Community",
                    "homepage": "http://symfony.com/contributors"
                },
                {
                    "name": "Fabien Potencier",
                    "email": "fabien@symfony.com"
                }
            ],
            "description": "Symfony DependencyInjection Component",
            "homepage": "http://symfony.com",
            "time": "2015-01-05 08:51:41"
        },
        {
            "name": "symfony/event-dispatcher",
            "version": "v2.6.3",
            "target-dir": "Symfony/Component/EventDispatcher",
            "source": {
                "type": "git",
                "url": "https://github.com/symfony/EventDispatcher.git",
                "reference": "40ff70cadea3785d83cac1c8309514b36113064e"
            },
            "dist": {
                "type": "zip",
                "url": "https://api.github.com/repos/symfony/EventDispatcher/zipball/40ff70cadea3785d83cac1c8309514b36113064e",
                "reference": "40ff70cadea3785d83cac1c8309514b36113064e",
                "shasum": ""
            },
            "require": {
                "php": ">=5.3.3"
            },
            "require-dev": {
                "psr/log": "~1.0",
                "symfony/config": "~2.0,>=2.0.5",
                "symfony/dependency-injection": "~2.6",
                "symfony/expression-language": "~2.6",
                "symfony/stopwatch": "~2.3"
            },
            "suggest": {
                "symfony/dependency-injection": "",
                "symfony/http-kernel": ""
            },
            "type": "library",
            "extra": {
                "branch-alias": {
                    "dev-master": "2.6-dev"
                }
            },
            "autoload": {
                "psr-0": {
                    "Symfony\\Component\\EventDispatcher\\": ""
                }
            },
            "notification-url": "https://packagist.org/downloads/",
            "license": [
                "MIT"
            ],
            "authors": [
                {
                    "name": "Symfony Community",
                    "homepage": "http://symfony.com/contributors"
                },
                {
                    "name": "Fabien Potencier",
                    "email": "fabien@symfony.com"
                }
            ],
            "description": "Symfony EventDispatcher Component",
            "homepage": "http://symfony.com",
            "time": "2015-01-05 14:28:40"
        },
        {
            "name": "symfony/filesystem",
            "version": "v2.5.9",
            "target-dir": "Symfony/Component/Filesystem",
            "source": {
                "type": "git",
                "url": "https://github.com/symfony/Filesystem.git",
                "reference": "d3c24d7d6e9c342008d8421b2fade460311647ea"
            },
            "dist": {
                "type": "zip",
                "url": "https://api.github.com/repos/symfony/Filesystem/zipball/d3c24d7d6e9c342008d8421b2fade460311647ea",
                "reference": "d3c24d7d6e9c342008d8421b2fade460311647ea",
                "shasum": ""
            },
            "require": {
                "php": ">=5.3.3"
            },
            "type": "library",
            "extra": {
                "branch-alias": {
                    "dev-master": "2.5-dev"
                }
            },
            "autoload": {
                "psr-0": {
                    "Symfony\\Component\\Filesystem\\": ""
                }
            },
            "notification-url": "https://packagist.org/downloads/",
            "license": [
                "MIT"
            ],
            "authors": [
                {
                    "name": "Symfony Community",
                    "homepage": "http://symfony.com/contributors"
                },
                {
                    "name": "Fabien Potencier",
                    "email": "fabien@symfony.com"
                }
            ],
            "description": "Symfony Filesystem Component",
            "homepage": "http://symfony.com",
            "time": "2015-01-03 21:04:44"
        },
        {
            "name": "symfony/stopwatch",
            "version": "v2.6.3",
            "target-dir": "Symfony/Component/Stopwatch",
            "source": {
                "type": "git",
                "url": "https://github.com/symfony/Stopwatch.git",
                "reference": "e8da5286132ba75ce4b4275fbf0f4cd369bfd71c"
            },
            "dist": {
                "type": "zip",
                "url": "https://api.github.com/repos/symfony/Stopwatch/zipball/e8da5286132ba75ce4b4275fbf0f4cd369bfd71c",
                "reference": "e8da5286132ba75ce4b4275fbf0f4cd369bfd71c",
                "shasum": ""
            },
            "require": {
                "php": ">=5.3.3"
            },
            "type": "library",
            "extra": {
                "branch-alias": {
                    "dev-master": "2.6-dev"
                }
            },
            "autoload": {
                "psr-0": {
                    "Symfony\\Component\\Stopwatch\\": ""
                }
            },
            "notification-url": "https://packagist.org/downloads/",
            "license": [
                "MIT"
            ],
            "authors": [
                {
                    "name": "Symfony Community",
                    "homepage": "http://symfony.com/contributors"
                },
                {
                    "name": "Fabien Potencier",
                    "email": "fabien@symfony.com"
                }
            ],
            "description": "Symfony Stopwatch Component",
            "homepage": "http://symfony.com",
            "time": "2015-01-03 08:01:59"
        },
        {
            "name": "symfony/yaml",
            "version": "v2.6.3",
            "target-dir": "Symfony/Component/Yaml",
            "source": {
                "type": "git",
                "url": "https://github.com/symfony/Yaml.git",
                "reference": "82462a90848a52c2533aa6b598b107d68076b018"
            },
            "dist": {
                "type": "zip",
                "url": "https://api.github.com/repos/symfony/Yaml/zipball/82462a90848a52c2533aa6b598b107d68076b018",
                "reference": "82462a90848a52c2533aa6b598b107d68076b018",
                "shasum": ""
            },
            "require": {
                "php": ">=5.3.3"
            },
            "type": "library",
            "extra": {
                "branch-alias": {
                    "dev-master": "2.6-dev"
                }
            },
            "autoload": {
                "psr-0": {
                    "Symfony\\Component\\Yaml\\": ""
                }
            },
            "notification-url": "https://packagist.org/downloads/",
            "license": [
                "MIT"
            ],
            "authors": [
                {
                    "name": "Symfony Community",
                    "homepage": "http://symfony.com/contributors"
                },
                {
                    "name": "Fabien Potencier",
                    "email": "fabien@symfony.com"
                }
            ],
            "description": "Symfony Yaml Component",
            "homepage": "http://symfony.com",
            "time": "2015-01-03 15:33:07"
        }
    ],
    "aliases": [],
    "minimum-stability": "stable",
    "stability-flags": {
        "composer/composer": 15,
        "phpmd/phpmd": 0
    },
    "prefer-stable": false,
    "prefer-lowest": false,
    "platform": {
        "php": "~5.4.11|~5.5.0|~5.6.0"
    },
    "platform-dev": {
        "lib-libxml": "*",
        "ext-ctype": "*",
        "ext-gd": "*",
        "ext-spl": "*",
        "ext-dom": "*",
        "ext-simplexml": "*",
        "ext-mcrypt": "*",
        "ext-hash": "*",
        "ext-curl": "*",
        "ext-iconv": "*"
    }
}<|MERGE_RESOLUTION|>--- conflicted
+++ resolved
@@ -4,11 +4,7 @@
         "Read more about it at http://getcomposer.org/doc/01-basic-usage.md#composer-lock-the-lock-file",
         "This file is @generated automatically"
     ],
-<<<<<<< HEAD
-    "hash": "511beef71a17ca4594e56f705a9c715e",
-=======
     "hash": "26d01745182292ebe1704daed40c6d4a",
->>>>>>> 3fcf0dba
     "packages": [
         {
             "name": "composer/composer",
@@ -1825,16 +1821,16 @@
         },
         {
             "name": "fabpot/php-cs-fixer",
-            "version": "v1.4",
+            "version": "v1.3",
             "source": {
                 "type": "git",
                 "url": "https://github.com/FriendsOfPHP/PHP-CS-Fixer.git",
-                "reference": "72a8c34210c0fbd8caa007fccea87a59f6f0a4d3"
-            },
-            "dist": {
-                "type": "zip",
-                "url": "https://api.github.com/repos/FriendsOfPHP/PHP-CS-Fixer/zipball/72a8c34210c0fbd8caa007fccea87a59f6f0a4d3",
-                "reference": "72a8c34210c0fbd8caa007fccea87a59f6f0a4d3",
+                "reference": "653cefbf33241185b58f7323157f1829552e370d"
+            },
+            "dist": {
+                "type": "zip",
+                "url": "https://api.github.com/repos/FriendsOfPHP/PHP-CS-Fixer/zipball/653cefbf33241185b58f7323157f1829552e370d",
+                "reference": "653cefbf33241185b58f7323157f1829552e370d",
                 "shasum": ""
             },
             "require": {
@@ -1847,13 +1843,15 @@
                 "symfony/process": "~2.3",
                 "symfony/stopwatch": "~2.5"
             },
-            "require-dev": {
-                "satooshi/php-coveralls": "0.7.*@dev"
-            },
             "bin": [
                 "php-cs-fixer"
             ],
             "type": "application",
+            "extra": {
+                "branch-alias": {
+                    "dev-master": "1.3-dev"
+                }
+            },
             "autoload": {
                 "psr-4": {
                     "Symfony\\CS\\": "Symfony/CS/"
@@ -1874,20 +1872,20 @@
                 }
             ],
             "description": "A script to automatically fix Symfony Coding Standard",
-            "time": "2015-01-12 21:28:53"
+            "time": "2014-12-12 06:09:01"
         },
         {
             "name": "league/climate",
-            "version": "2.6.1",
+            "version": "2.6.0",
             "source": {
                 "type": "git",
                 "url": "https://github.com/thephpleague/climate.git",
-                "reference": "28851c909017424f61cc6a62089316313c645d1c"
-            },
-            "dist": {
-                "type": "zip",
-                "url": "https://api.github.com/repos/thephpleague/climate/zipball/28851c909017424f61cc6a62089316313c645d1c",
-                "reference": "28851c909017424f61cc6a62089316313c645d1c",
+                "reference": "776b6c3b32837832a9f6d94f134b55cb7910ece6"
+            },
+            "dist": {
+                "type": "zip",
+                "url": "https://api.github.com/repos/thephpleague/climate/zipball/776b6c3b32837832a9f6d94f134b55cb7910ece6",
+                "reference": "776b6c3b32837832a9f6d94f134b55cb7910ece6",
                 "shasum": ""
             },
             "require": {
@@ -1923,7 +1921,7 @@
                 "php",
                 "terminal"
             ],
-            "time": "2015-01-18 14:31:58"
+            "time": "2015-01-08 02:28:23"
         },
         {
             "name": "lusitanian/oauth",
@@ -2263,16 +2261,16 @@
         },
         {
             "name": "phpunit/php-token-stream",
-            "version": "1.4.0",
+            "version": "1.3.0",
             "source": {
                 "type": "git",
                 "url": "https://github.com/sebastianbergmann/php-token-stream.git",
-                "reference": "db32c18eba00b121c145575fcbcd4d4d24e6db74"
-            },
-            "dist": {
-                "type": "zip",
-                "url": "https://api.github.com/repos/sebastianbergmann/php-token-stream/zipball/db32c18eba00b121c145575fcbcd4d4d24e6db74",
-                "reference": "db32c18eba00b121c145575fcbcd4d4d24e6db74",
+                "reference": "f8d5d08c56de5cfd592b3340424a81733259a876"
+            },
+            "dist": {
+                "type": "zip",
+                "url": "https://api.github.com/repos/sebastianbergmann/php-token-stream/zipball/f8d5d08c56de5cfd592b3340424a81733259a876",
+                "reference": "f8d5d08c56de5cfd592b3340424a81733259a876",
                 "shasum": ""
             },
             "require": {
@@ -2285,7 +2283,7 @@
             "type": "library",
             "extra": {
                 "branch-alias": {
-                    "dev-master": "1.4-dev"
+                    "dev-master": "1.3-dev"
                 }
             },
             "autoload": {
@@ -2308,7 +2306,7 @@
             "keywords": [
                 "tokenizer"
             ],
-            "time": "2015-01-17 09:51:32"
+            "time": "2014-08-31 06:12:13"
         },
         {
             "name": "phpunit/phpunit",
