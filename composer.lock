{
    "_readme": [
        "This file locks the dependencies of your project to a known state",
        "Read more about it at https://getcomposer.org/doc/01-basic-usage.md#installing-dependencies",
        "This file is @generated automatically"
    ],
<<<<<<< HEAD
    "content-hash": "e8672a0cd472d584dd216eebf4f5e6b0",
=======
    "content-hash": "d0ce996c1bef26aa4dc69eb93866263a",
>>>>>>> 2a774fc1
    "packages": [
        {
            "name": "aws/aws-crt-php",
            "version": "v1.0.2",
            "source": {
                "type": "git",
                "url": "https://github.com/awslabs/aws-crt-php.git",
                "reference": "3942776a8c99209908ee0b287746263725685732"
            },
            "dist": {
                "type": "zip",
                "url": "https://api.github.com/repos/awslabs/aws-crt-php/zipball/3942776a8c99209908ee0b287746263725685732",
                "reference": "3942776a8c99209908ee0b287746263725685732",
                "shasum": ""
            },
            "require": {
                "php": ">=5.5"
            },
            "require-dev": {
                "phpunit/phpunit": "^4.8.35|^5.4.3"
            },
            "type": "library",
            "autoload": {
                "classmap": [
                    "src/"
                ]
            },
            "notification-url": "https://packagist.org/downloads/",
            "license": [
                "Apache-2.0"
            ],
            "authors": [
                {
                    "name": "AWS SDK Common Runtime Team",
                    "email": "aws-sdk-common-runtime@amazon.com"
                }
            ],
            "description": "AWS Common Runtime for PHP",
            "homepage": "http://aws.amazon.com/sdkforphp",
            "keywords": [
                "amazon",
                "aws",
                "crt",
                "sdk"
            ],
            "support": {
                "issues": "https://github.com/awslabs/aws-crt-php/issues",
                "source": "https://github.com/awslabs/aws-crt-php/tree/v1.0.2"
            },
            "time": "2021-09-03T22:57:30+00:00"
        },
        {
            "name": "aws/aws-sdk-php",
            "version": "3.208.5",
            "source": {
                "type": "git",
                "url": "https://github.com/aws/aws-sdk-php.git",
                "reference": "58fa9d8b522b0afa260299179ff950c783ff0ee1"
            },
            "dist": {
                "type": "zip",
                "url": "https://api.github.com/repos/aws/aws-sdk-php/zipball/58fa9d8b522b0afa260299179ff950c783ff0ee1",
                "reference": "58fa9d8b522b0afa260299179ff950c783ff0ee1",
                "shasum": ""
            },
            "require": {
                "aws/aws-crt-php": "^1.0.2",
                "ext-json": "*",
                "ext-pcre": "*",
                "ext-simplexml": "*",
                "guzzlehttp/guzzle": "^5.3.3|^6.2.1|^7.0",
                "guzzlehttp/promises": "^1.4.0",
                "guzzlehttp/psr7": "^1.7.0|^2.0",
                "mtdowling/jmespath.php": "^2.6",
                "php": ">=5.5"
            },
            "require-dev": {
                "andrewsville/php-token-reflection": "^1.4",
                "aws/aws-php-sns-message-validator": "~1.0",
                "behat/behat": "~3.0",
                "doctrine/cache": "~1.4",
                "ext-dom": "*",
                "ext-openssl": "*",
                "ext-pcntl": "*",
                "ext-sockets": "*",
                "nette/neon": "^2.3",
                "paragonie/random_compat": ">= 2",
                "phpunit/phpunit": "^4.8.35|^5.4.3",
                "psr/cache": "^1.0",
                "psr/simple-cache": "^1.0",
                "sebastian/comparator": "^1.2.3"
            },
            "suggest": {
                "aws/aws-php-sns-message-validator": "To validate incoming SNS notifications",
                "doctrine/cache": "To use the DoctrineCacheAdapter",
                "ext-curl": "To send requests using cURL",
                "ext-openssl": "Allows working with CloudFront private distributions and verifying received SNS messages",
                "ext-sockets": "To use client-side monitoring"
            },
            "type": "library",
            "extra": {
                "branch-alias": {
                    "dev-master": "3.0-dev"
                }
            },
            "autoload": {
                "psr-4": {
                    "Aws\\": "src/"
                },
                "files": [
                    "src/functions.php"
                ]
            },
            "notification-url": "https://packagist.org/downloads/",
            "license": [
                "Apache-2.0"
            ],
            "authors": [
                {
                    "name": "Amazon Web Services",
                    "homepage": "http://aws.amazon.com"
                }
            ],
            "description": "AWS SDK for PHP - Use Amazon Web Services in your PHP project",
            "homepage": "http://aws.amazon.com/sdkforphp",
            "keywords": [
                "amazon",
                "aws",
                "cloud",
                "dynamodb",
                "ec2",
                "glacier",
                "s3",
                "sdk"
            ],
            "support": {
                "forum": "https://forums.aws.amazon.com/forum.jspa?forumID=80",
                "issues": "https://github.com/aws/aws-sdk-php/issues",
                "source": "https://github.com/aws/aws-sdk-php/tree/3.208.5"
            },
            "time": "2021-12-13T20:17:56+00:00"
        },
        {
            "name": "brick/math",
            "version": "0.9.3",
            "source": {
                "type": "git",
                "url": "https://github.com/brick/math.git",
                "reference": "ca57d18f028f84f777b2168cd1911b0dee2343ae"
            },
            "dist": {
                "type": "zip",
                "url": "https://api.github.com/repos/brick/math/zipball/ca57d18f028f84f777b2168cd1911b0dee2343ae",
                "reference": "ca57d18f028f84f777b2168cd1911b0dee2343ae",
                "shasum": ""
            },
            "require": {
                "ext-json": "*",
                "php": "^7.1 || ^8.0"
            },
            "require-dev": {
                "php-coveralls/php-coveralls": "^2.2",
                "phpunit/phpunit": "^7.5.15 || ^8.5 || ^9.0",
                "vimeo/psalm": "4.9.2"
            },
            "type": "library",
            "autoload": {
                "psr-4": {
                    "Brick\\Math\\": "src/"
                }
            },
            "notification-url": "https://packagist.org/downloads/",
            "license": [
                "MIT"
            ],
            "description": "Arbitrary-precision arithmetic library",
            "keywords": [
                "Arbitrary-precision",
                "BigInteger",
                "BigRational",
                "arithmetic",
                "bigdecimal",
                "bignum",
                "brick",
                "math"
            ],
            "support": {
                "issues": "https://github.com/brick/math/issues",
                "source": "https://github.com/brick/math/tree/0.9.3"
            },
            "funding": [
                {
                    "url": "https://github.com/BenMorel",
                    "type": "github"
                },
                {
                    "url": "https://tidelift.com/funding/github/packagist/brick/math",
                    "type": "tidelift"
                }
            ],
            "time": "2021-08-15T20:50:18+00:00"
        },
        {
            "name": "brick/varexporter",
            "version": "0.3.5",
            "source": {
                "type": "git",
                "url": "https://github.com/brick/varexporter.git",
                "reference": "05241f28dfcba2b51b11e2d750e296316ebbe518"
            },
            "dist": {
                "type": "zip",
                "url": "https://api.github.com/repos/brick/varexporter/zipball/05241f28dfcba2b51b11e2d750e296316ebbe518",
                "reference": "05241f28dfcba2b51b11e2d750e296316ebbe518",
                "shasum": ""
            },
            "require": {
                "nikic/php-parser": "^4.0",
                "php": "^7.2 || ^8.0"
            },
            "require-dev": {
                "php-coveralls/php-coveralls": "^2.2",
                "phpunit/phpunit": "^8.5 || ^9.0",
                "vimeo/psalm": "4.4.1"
            },
            "type": "library",
            "autoload": {
                "psr-4": {
                    "Brick\\VarExporter\\": "src/"
                }
            },
            "notification-url": "https://packagist.org/downloads/",
            "license": [
                "MIT"
            ],
            "description": "A powerful alternative to var_export(), which can export closures and objects without __set_state()",
            "keywords": [
                "var_export"
            ],
            "support": {
                "issues": "https://github.com/brick/varexporter/issues",
                "source": "https://github.com/brick/varexporter/tree/0.3.5"
            },
            "time": "2021-02-10T13:53:07+00:00"
        },
        {
            "name": "colinmollenhour/cache-backend-file",
            "version": "v1.4.5",
            "source": {
                "type": "git",
                "url": "https://github.com/colinmollenhour/Cm_Cache_Backend_File.git",
                "reference": "03c7d4c0f43b2de1b559a3527d18ff697d306544"
            },
            "dist": {
                "type": "zip",
                "url": "https://api.github.com/repos/colinmollenhour/Cm_Cache_Backend_File/zipball/03c7d4c0f43b2de1b559a3527d18ff697d306544",
                "reference": "03c7d4c0f43b2de1b559a3527d18ff697d306544",
                "shasum": ""
            },
            "type": "magento-module",
            "autoload": {
                "classmap": [
                    "File.php"
                ]
            },
            "notification-url": "https://packagist.org/downloads/",
            "license": [
                "BSD-3-Clause"
            ],
            "authors": [
                {
                    "name": "Colin Mollenhour"
                }
            ],
            "description": "The stock Zend_Cache_Backend_File backend has extremely poor performance for cleaning by tags making it become unusable as the number of cached items increases. This backend makes many changes resulting in a huge performance boost, especially for tag cleaning.",
            "homepage": "https://github.com/colinmollenhour/Cm_Cache_Backend_File",
            "support": {
                "issues": "https://github.com/colinmollenhour/Cm_Cache_Backend_File/issues",
                "source": "https://github.com/colinmollenhour/Cm_Cache_Backend_File/tree/master"
            },
            "time": "2019-04-18T21:54:31+00:00"
        },
        {
            "name": "colinmollenhour/cache-backend-redis",
            "version": "1.14.2",
            "source": {
                "type": "git",
                "url": "https://github.com/colinmollenhour/Cm_Cache_Backend_Redis.git",
                "reference": "0b042d26b8c2aa093485bdc4bb03a0113a03778d"
            },
            "dist": {
                "type": "zip",
                "url": "https://api.github.com/repos/colinmollenhour/Cm_Cache_Backend_Redis/zipball/0b042d26b8c2aa093485bdc4bb03a0113a03778d",
                "reference": "0b042d26b8c2aa093485bdc4bb03a0113a03778d",
                "shasum": ""
            },
            "require": {
                "colinmollenhour/credis": "*"
            },
            "type": "magento-module",
            "autoload": {
                "classmap": [
                    "Cm/Cache/Backend/Redis.php"
                ]
            },
            "notification-url": "https://packagist.org/downloads/",
            "license": [
                "BSD-3-Clause"
            ],
            "authors": [
                {
                    "name": "Colin Mollenhour"
                }
            ],
            "description": "Zend_Cache backend using Redis with full support for tags.",
            "homepage": "https://github.com/colinmollenhour/Cm_Cache_Backend_Redis",
            "support": {
                "issues": "https://github.com/colinmollenhour/Cm_Cache_Backend_Redis/issues",
                "source": "https://github.com/colinmollenhour/Cm_Cache_Backend_Redis/tree/1.14.2"
            },
            "time": "2021-03-02T18:36:21+00:00"
        },
        {
            "name": "colinmollenhour/credis",
            "version": "v1.12.1",
            "source": {
                "type": "git",
                "url": "https://github.com/colinmollenhour/credis.git",
                "reference": "c27faa11724229986335c23f4b6d0f1d8d6547fb"
            },
            "dist": {
                "type": "zip",
                "url": "https://api.github.com/repos/colinmollenhour/credis/zipball/c27faa11724229986335c23f4b6d0f1d8d6547fb",
                "reference": "c27faa11724229986335c23f4b6d0f1d8d6547fb",
                "shasum": ""
            },
            "require": {
                "php": ">=5.4.0"
            },
            "type": "library",
            "autoload": {
                "classmap": [
                    "Client.php",
                    "Cluster.php",
                    "Sentinel.php",
                    "Module.php"
                ]
            },
            "notification-url": "https://packagist.org/downloads/",
            "license": [
                "MIT"
            ],
            "authors": [
                {
                    "name": "Colin Mollenhour",
                    "email": "colin@mollenhour.com"
                }
            ],
            "description": "Credis is a lightweight interface to the Redis key-value store which wraps the phpredis library when available for better performance.",
            "homepage": "https://github.com/colinmollenhour/credis",
            "support": {
                "issues": "https://github.com/colinmollenhour/credis/issues",
                "source": "https://github.com/colinmollenhour/credis/tree/v1.12.1"
            },
            "time": "2020-11-06T16:09:14+00:00"
        },
        {
            "name": "colinmollenhour/php-redis-session-abstract",
            "version": "v1.4.5",
            "source": {
                "type": "git",
                "url": "https://github.com/colinmollenhour/php-redis-session-abstract.git",
                "reference": "77ad0c1637ae6ea059f1f8e9fbdac6469242a16d"
            },
            "dist": {
                "type": "zip",
                "url": "https://api.github.com/repos/colinmollenhour/php-redis-session-abstract/zipball/77ad0c1637ae6ea059f1f8e9fbdac6469242a16d",
                "reference": "77ad0c1637ae6ea059f1f8e9fbdac6469242a16d",
                "shasum": ""
            },
            "require": {
                "colinmollenhour/credis": "~1.6",
                "php": "^5.5 || ^7.0 || ^8.0"
            },
            "require-dev": {
                "phpunit/phpunit": "^9"
            },
            "type": "library",
            "autoload": {
                "psr-0": {
                    "Cm\\RedisSession\\": "src/"
                }
            },
            "notification-url": "https://packagist.org/downloads/",
            "license": [
                "BSD-3-Clause"
            ],
            "authors": [
                {
                    "name": "Colin Mollenhour"
                }
            ],
            "description": "A Redis-based session handler with optimistic locking",
            "homepage": "https://github.com/colinmollenhour/php-redis-session-abstract",
            "support": {
                "issues": "https://github.com/colinmollenhour/php-redis-session-abstract/issues",
                "source": "https://github.com/colinmollenhour/php-redis-session-abstract/tree/v1.4.5"
            },
            "time": "2021-12-01T21:16:01+00:00"
        },
        {
            "name": "composer/ca-bundle",
            "version": "1.3.1",
            "source": {
                "type": "git",
                "url": "https://github.com/composer/ca-bundle.git",
                "reference": "4c679186f2aca4ab6a0f1b0b9cf9252decb44d0b"
            },
            "dist": {
                "type": "zip",
                "url": "https://api.github.com/repos/composer/ca-bundle/zipball/4c679186f2aca4ab6a0f1b0b9cf9252decb44d0b",
                "reference": "4c679186f2aca4ab6a0f1b0b9cf9252decb44d0b",
                "shasum": ""
            },
            "require": {
                "ext-openssl": "*",
                "ext-pcre": "*",
                "php": "^5.3.2 || ^7.0 || ^8.0"
            },
            "require-dev": {
                "phpstan/phpstan": "^0.12.55",
                "psr/log": "^1.0",
                "symfony/phpunit-bridge": "^4.2 || ^5",
                "symfony/process": "^2.5 || ^3.0 || ^4.0 || ^5.0 || ^6.0"
            },
            "type": "library",
            "extra": {
                "branch-alias": {
                    "dev-main": "1.x-dev"
                }
            },
            "autoload": {
                "psr-4": {
                    "Composer\\CaBundle\\": "src"
                }
            },
            "notification-url": "https://packagist.org/downloads/",
            "license": [
                "MIT"
            ],
            "authors": [
                {
                    "name": "Jordi Boggiano",
                    "email": "j.boggiano@seld.be",
                    "homepage": "http://seld.be"
                }
            ],
            "description": "Lets you find a path to the system CA bundle, and includes a fallback to the Mozilla CA bundle.",
            "keywords": [
                "cabundle",
                "cacert",
                "certificate",
                "ssl",
                "tls"
            ],
            "support": {
                "irc": "irc://irc.freenode.org/composer",
                "issues": "https://github.com/composer/ca-bundle/issues",
                "source": "https://github.com/composer/ca-bundle/tree/1.3.1"
            },
            "funding": [
                {
                    "url": "https://packagist.com",
                    "type": "custom"
                },
                {
                    "url": "https://github.com/composer",
                    "type": "github"
                },
                {
                    "url": "https://tidelift.com/funding/github/packagist/composer/composer",
                    "type": "tidelift"
                }
            ],
            "time": "2021-10-28T20:44:15+00:00"
        },
        {
            "name": "composer/composer",
            "version": "2.2.7",
            "source": {
                "type": "git",
                "url": "https://github.com/composer/composer.git",
                "reference": "061d154dfdde157cbf453c4695e6af21c0e93903"
            },
            "dist": {
                "type": "zip",
                "url": "https://api.github.com/repos/composer/composer/zipball/061d154dfdde157cbf453c4695e6af21c0e93903",
                "reference": "061d154dfdde157cbf453c4695e6af21c0e93903",
                "shasum": ""
            },
            "require": {
                "composer/ca-bundle": "^1.0",
                "composer/metadata-minifier": "^1.0",
                "composer/pcre": "^1.0",
                "composer/semver": "^3.0",
                "composer/spdx-licenses": "^1.2",
                "composer/xdebug-handler": "^2.0 || ^3.0",
                "justinrainbow/json-schema": "^5.2.11",
                "php": "^5.3.2 || ^7.0 || ^8.0",
                "psr/log": "^1.0 || ^2.0",
                "react/promise": "^1.2 || ^2.7",
                "seld/jsonlint": "^1.4",
                "seld/phar-utils": "^1.0",
                "symfony/console": "^2.8.52 || ^3.4.35 || ^4.4 || ^5.0",
                "symfony/filesystem": "^2.8.52 || ^3.4.35 || ^4.4 || ^5.0 || ^6.0",
                "symfony/finder": "^2.8.52 || ^3.4.35 || ^4.4 || ^5.0 || ^6.0",
                "symfony/process": "^2.8.52 || ^3.4.35 || ^4.4 || ^5.0 || ^6.0"
            },
            "require-dev": {
                "phpspec/prophecy": "^1.10",
                "symfony/phpunit-bridge": "^4.2 || ^5.0 || ^6.0"
            },
            "suggest": {
                "ext-openssl": "Enabling the openssl extension allows you to access https URLs for repositories and packages",
                "ext-zip": "Enabling the zip extension allows you to unzip archives",
                "ext-zlib": "Allow gzip compression of HTTP requests"
            },
            "bin": [
                "bin/composer"
            ],
            "type": "library",
            "extra": {
                "branch-alias": {
                    "dev-main": "2.2-dev"
                }
            },
            "autoload": {
                "psr-4": {
                    "Composer\\": "src/Composer"
                }
            },
            "notification-url": "https://packagist.org/downloads/",
            "license": [
                "MIT"
            ],
            "authors": [
                {
                    "name": "Nils Adermann",
                    "email": "naderman@naderman.de",
                    "homepage": "https://www.naderman.de"
                },
                {
                    "name": "Jordi Boggiano",
                    "email": "j.boggiano@seld.be",
                    "homepage": "https://seld.be"
                }
            ],
            "description": "Composer helps you declare, manage and install dependencies of PHP projects. It ensures you have the right stack everywhere.",
            "homepage": "https://getcomposer.org/",
            "keywords": [
                "autoload",
                "dependency",
                "package"
            ],
            "support": {
                "irc": "ircs://irc.libera.chat:6697/composer",
                "issues": "https://github.com/composer/composer/issues",
                "source": "https://github.com/composer/composer/tree/2.2.7"
            },
            "funding": [
                {
                    "url": "https://packagist.com",
                    "type": "custom"
                },
                {
                    "url": "https://github.com/composer",
                    "type": "github"
                },
                {
                    "url": "https://tidelift.com/funding/github/packagist/composer/composer",
                    "type": "tidelift"
                }
            ],
            "time": "2022-02-25T10:12:27+00:00"
        },
        {
            "name": "composer/metadata-minifier",
            "version": "1.0.0",
            "source": {
                "type": "git",
                "url": "https://github.com/composer/metadata-minifier.git",
                "reference": "c549d23829536f0d0e984aaabbf02af91f443207"
            },
            "dist": {
                "type": "zip",
                "url": "https://api.github.com/repos/composer/metadata-minifier/zipball/c549d23829536f0d0e984aaabbf02af91f443207",
                "reference": "c549d23829536f0d0e984aaabbf02af91f443207",
                "shasum": ""
            },
            "require": {
                "php": "^5.3.2 || ^7.0 || ^8.0"
            },
            "require-dev": {
                "composer/composer": "^2",
                "phpstan/phpstan": "^0.12.55",
                "symfony/phpunit-bridge": "^4.2 || ^5"
            },
            "type": "library",
            "extra": {
                "branch-alias": {
                    "dev-main": "1.x-dev"
                }
            },
            "autoload": {
                "psr-4": {
                    "Composer\\MetadataMinifier\\": "src"
                }
            },
            "notification-url": "https://packagist.org/downloads/",
            "license": [
                "MIT"
            ],
            "authors": [
                {
                    "name": "Jordi Boggiano",
                    "email": "j.boggiano@seld.be",
                    "homepage": "http://seld.be"
                }
            ],
            "description": "Small utility library that handles metadata minification and expansion.",
            "keywords": [
                "composer",
                "compression"
            ],
            "support": {
                "issues": "https://github.com/composer/metadata-minifier/issues",
                "source": "https://github.com/composer/metadata-minifier/tree/1.0.0"
            },
            "funding": [
                {
                    "url": "https://packagist.com",
                    "type": "custom"
                },
                {
                    "url": "https://github.com/composer",
                    "type": "github"
                },
                {
                    "url": "https://tidelift.com/funding/github/packagist/composer/composer",
                    "type": "tidelift"
                }
            ],
            "time": "2021-04-07T13:37:33+00:00"
        },
        {
            "name": "composer/pcre",
            "version": "1.0.0",
            "source": {
                "type": "git",
                "url": "https://github.com/composer/pcre.git",
                "reference": "3d322d715c43a1ac36c7fe215fa59336265500f2"
            },
            "dist": {
                "type": "zip",
                "url": "https://api.github.com/repos/composer/pcre/zipball/3d322d715c43a1ac36c7fe215fa59336265500f2",
                "reference": "3d322d715c43a1ac36c7fe215fa59336265500f2",
                "shasum": ""
            },
            "require": {
                "php": "^5.3.2 || ^7.0 || ^8.0"
            },
            "require-dev": {
                "phpstan/phpstan": "^1",
                "phpstan/phpstan-strict-rules": "^1.1",
                "symfony/phpunit-bridge": "^4.2 || ^5"
            },
            "type": "library",
            "extra": {
                "branch-alias": {
                    "dev-main": "1.x-dev"
                }
            },
            "autoload": {
                "psr-4": {
                    "Composer\\Pcre\\": "src"
                }
            },
            "notification-url": "https://packagist.org/downloads/",
            "license": [
                "MIT"
            ],
            "authors": [
                {
                    "name": "Jordi Boggiano",
                    "email": "j.boggiano@seld.be",
                    "homepage": "http://seld.be"
                }
            ],
            "description": "PCRE wrapping library that offers type-safe preg_* replacements.",
            "keywords": [
                "PCRE",
                "preg",
                "regex",
                "regular expression"
            ],
            "support": {
                "issues": "https://github.com/composer/pcre/issues",
                "source": "https://github.com/composer/pcre/tree/1.0.0"
            },
            "funding": [
                {
                    "url": "https://packagist.com",
                    "type": "custom"
                },
                {
                    "url": "https://github.com/composer",
                    "type": "github"
                },
                {
                    "url": "https://tidelift.com/funding/github/packagist/composer/composer",
                    "type": "tidelift"
                }
            ],
            "time": "2021-12-06T15:17:27+00:00"
        },
        {
            "name": "composer/semver",
            "version": "3.2.6",
            "source": {
                "type": "git",
                "url": "https://github.com/composer/semver.git",
                "reference": "83e511e247de329283478496f7a1e114c9517506"
            },
            "dist": {
                "type": "zip",
                "url": "https://api.github.com/repos/composer/semver/zipball/83e511e247de329283478496f7a1e114c9517506",
                "reference": "83e511e247de329283478496f7a1e114c9517506",
                "shasum": ""
            },
            "require": {
                "php": "^5.3.2 || ^7.0 || ^8.0"
            },
            "require-dev": {
                "phpstan/phpstan": "^0.12.54",
                "symfony/phpunit-bridge": "^4.2 || ^5"
            },
            "type": "library",
            "extra": {
                "branch-alias": {
                    "dev-main": "3.x-dev"
                }
            },
            "autoload": {
                "psr-4": {
                    "Composer\\Semver\\": "src"
                }
            },
            "notification-url": "https://packagist.org/downloads/",
            "license": [
                "MIT"
            ],
            "authors": [
                {
                    "name": "Nils Adermann",
                    "email": "naderman@naderman.de",
                    "homepage": "http://www.naderman.de"
                },
                {
                    "name": "Jordi Boggiano",
                    "email": "j.boggiano@seld.be",
                    "homepage": "http://seld.be"
                },
                {
                    "name": "Rob Bast",
                    "email": "rob.bast@gmail.com",
                    "homepage": "http://robbast.nl"
                }
            ],
            "description": "Semver library that offers utilities, version constraint parsing and validation.",
            "keywords": [
                "semantic",
                "semver",
                "validation",
                "versioning"
            ],
            "support": {
                "irc": "irc://irc.freenode.org/composer",
                "issues": "https://github.com/composer/semver/issues",
                "source": "https://github.com/composer/semver/tree/3.2.6"
            },
            "funding": [
                {
                    "url": "https://packagist.com",
                    "type": "custom"
                },
                {
                    "url": "https://github.com/composer",
                    "type": "github"
                },
                {
                    "url": "https://tidelift.com/funding/github/packagist/composer/composer",
                    "type": "tidelift"
                }
            ],
            "time": "2021-10-25T11:34:17+00:00"
        },
        {
            "name": "composer/spdx-licenses",
            "version": "1.5.6",
            "source": {
                "type": "git",
                "url": "https://github.com/composer/spdx-licenses.git",
                "reference": "a30d487169d799745ca7280bc90fdfa693536901"
            },
            "dist": {
                "type": "zip",
                "url": "https://api.github.com/repos/composer/spdx-licenses/zipball/a30d487169d799745ca7280bc90fdfa693536901",
                "reference": "a30d487169d799745ca7280bc90fdfa693536901",
                "shasum": ""
            },
            "require": {
                "php": "^5.3.2 || ^7.0 || ^8.0"
            },
            "require-dev": {
                "phpstan/phpstan": "^0.12.55",
                "symfony/phpunit-bridge": "^4.2 || ^5"
            },
            "type": "library",
            "extra": {
                "branch-alias": {
                    "dev-main": "1.x-dev"
                }
            },
            "autoload": {
                "psr-4": {
                    "Composer\\Spdx\\": "src"
                }
            },
            "notification-url": "https://packagist.org/downloads/",
            "license": [
                "MIT"
            ],
            "authors": [
                {
                    "name": "Nils Adermann",
                    "email": "naderman@naderman.de",
                    "homepage": "http://www.naderman.de"
                },
                {
                    "name": "Jordi Boggiano",
                    "email": "j.boggiano@seld.be",
                    "homepage": "http://seld.be"
                },
                {
                    "name": "Rob Bast",
                    "email": "rob.bast@gmail.com",
                    "homepage": "http://robbast.nl"
                }
            ],
            "description": "SPDX licenses list and validation library.",
            "keywords": [
                "license",
                "spdx",
                "validator"
            ],
            "support": {
                "irc": "irc://irc.freenode.org/composer",
                "issues": "https://github.com/composer/spdx-licenses/issues",
                "source": "https://github.com/composer/spdx-licenses/tree/1.5.6"
            },
            "funding": [
                {
                    "url": "https://packagist.com",
                    "type": "custom"
                },
                {
                    "url": "https://github.com/composer",
                    "type": "github"
                },
                {
                    "url": "https://tidelift.com/funding/github/packagist/composer/composer",
                    "type": "tidelift"
                }
            ],
            "time": "2021-11-18T10:14:14+00:00"
        },
        {
            "name": "composer/xdebug-handler",
            "version": "2.0.3",
            "source": {
                "type": "git",
                "url": "https://github.com/composer/xdebug-handler.git",
                "reference": "6555461e76962fd0379c444c46fd558a0fcfb65e"
            },
            "dist": {
                "type": "zip",
                "url": "https://api.github.com/repos/composer/xdebug-handler/zipball/6555461e76962fd0379c444c46fd558a0fcfb65e",
                "reference": "6555461e76962fd0379c444c46fd558a0fcfb65e",
                "shasum": ""
            },
            "require": {
                "composer/pcre": "^1",
                "php": "^5.3.2 || ^7.0 || ^8.0",
                "psr/log": "^1 || ^2 || ^3"
            },
            "require-dev": {
                "phpstan/phpstan": "^1.0",
                "phpstan/phpstan-strict-rules": "^1.1",
                "symfony/phpunit-bridge": "^4.2 || ^5.0 || ^6.0"
            },
            "type": "library",
            "autoload": {
                "psr-4": {
                    "Composer\\XdebugHandler\\": "src"
                }
            },
            "notification-url": "https://packagist.org/downloads/",
            "license": [
                "MIT"
            ],
            "authors": [
                {
                    "name": "John Stevenson",
                    "email": "john-stevenson@blueyonder.co.uk"
                }
            ],
            "description": "Restarts a process without Xdebug.",
            "keywords": [
                "Xdebug",
                "performance"
            ],
            "support": {
                "irc": "irc://irc.freenode.org/composer",
                "issues": "https://github.com/composer/xdebug-handler/issues",
                "source": "https://github.com/composer/xdebug-handler/tree/2.0.3"
            },
            "funding": [
                {
                    "url": "https://packagist.com",
                    "type": "custom"
                },
                {
                    "url": "https://github.com/composer",
                    "type": "github"
                },
                {
                    "url": "https://tidelift.com/funding/github/packagist/composer/composer",
                    "type": "tidelift"
                }
            ],
            "time": "2021-12-08T13:07:32+00:00"
        },
        {
            "name": "container-interop/container-interop",
            "version": "1.2.0",
            "source": {
                "type": "git",
                "url": "https://github.com/container-interop/container-interop.git",
                "reference": "79cbf1341c22ec75643d841642dd5d6acd83bdb8"
            },
            "dist": {
                "type": "zip",
                "url": "https://api.github.com/repos/container-interop/container-interop/zipball/79cbf1341c22ec75643d841642dd5d6acd83bdb8",
                "reference": "79cbf1341c22ec75643d841642dd5d6acd83bdb8",
                "shasum": ""
            },
            "require": {
                "psr/container": "^1.0"
            },
            "type": "library",
            "autoload": {
                "psr-4": {
                    "Interop\\Container\\": "src/Interop/Container/"
                }
            },
            "notification-url": "https://packagist.org/downloads/",
            "license": [
                "MIT"
            ],
            "description": "Promoting the interoperability of container objects (DIC, SL, etc.)",
            "homepage": "https://github.com/container-interop/container-interop",
            "support": {
                "issues": "https://github.com/container-interop/container-interop/issues",
                "source": "https://github.com/container-interop/container-interop/tree/master"
            },
            "abandoned": "psr/container",
            "time": "2017-02-14T19:40:03+00:00"
        },
        {
            "name": "elasticsearch/elasticsearch",
            "version": "v7.17.0",
            "source": {
                "type": "git",
                "url": "https://github.com/elastic/elasticsearch-php.git",
                "reference": "1890f9d7fde076b5a3ddcf579a802af05b2e781b"
            },
            "dist": {
                "type": "zip",
                "url": "https://api.github.com/repos/elastic/elasticsearch-php/zipball/1890f9d7fde076b5a3ddcf579a802af05b2e781b",
                "reference": "1890f9d7fde076b5a3ddcf579a802af05b2e781b",
                "shasum": ""
            },
            "require": {
                "ext-json": ">=1.3.7",
                "ezimuel/ringphp": "^1.1.2",
                "php": "^7.3 || ^8.0",
                "psr/log": "^1|^2|^3"
            },
            "require-dev": {
                "ext-yaml": "*",
                "ext-zip": "*",
                "mockery/mockery": "^1.2",
                "phpstan/phpstan": "^0.12",
                "phpunit/phpunit": "^9.3",
                "squizlabs/php_codesniffer": "^3.4",
                "symfony/finder": "~4.0"
            },
            "suggest": {
                "ext-curl": "*",
                "monolog/monolog": "Allows for client-level logging and tracing"
            },
            "type": "library",
            "autoload": {
                "files": [
                    "src/autoload.php"
                ],
                "psr-4": {
                    "Elasticsearch\\": "src/Elasticsearch/"
                }
            },
            "notification-url": "https://packagist.org/downloads/",
            "license": [
                "Apache-2.0",
                "LGPL-2.1-only"
            ],
            "authors": [
                {
                    "name": "Zachary Tong"
                },
                {
                    "name": "Enrico Zimuel"
                }
            ],
            "description": "PHP Client for Elasticsearch",
            "keywords": [
                "client",
                "elasticsearch",
                "search"
            ],
            "support": {
                "issues": "https://github.com/elastic/elasticsearch-php/issues",
                "source": "https://github.com/elastic/elasticsearch-php/tree/v7.17.0"
            },
            "time": "2022-02-03T13:40:04+00:00"
        },
        {
            "name": "ezimuel/guzzlestreams",
            "version": "3.0.1",
            "source": {
                "type": "git",
                "url": "https://github.com/ezimuel/guzzlestreams.git",
                "reference": "abe3791d231167f14eb80d413420d1eab91163a8"
            },
            "dist": {
                "type": "zip",
                "url": "https://api.github.com/repos/ezimuel/guzzlestreams/zipball/abe3791d231167f14eb80d413420d1eab91163a8",
                "reference": "abe3791d231167f14eb80d413420d1eab91163a8",
                "shasum": ""
            },
            "require": {
                "php": ">=5.4.0"
            },
            "require-dev": {
                "phpunit/phpunit": "~4.0"
            },
            "type": "library",
            "extra": {
                "branch-alias": {
                    "dev-master": "3.0-dev"
                }
            },
            "autoload": {
                "psr-4": {
                    "GuzzleHttp\\Stream\\": "src/"
                }
            },
            "notification-url": "https://packagist.org/downloads/",
            "license": [
                "MIT"
            ],
            "authors": [
                {
                    "name": "Michael Dowling",
                    "email": "mtdowling@gmail.com",
                    "homepage": "https://github.com/mtdowling"
                }
            ],
            "description": "Fork of guzzle/streams (abandoned) to be used with elasticsearch-php",
            "homepage": "http://guzzlephp.org/",
            "keywords": [
                "Guzzle",
                "stream"
            ],
            "support": {
                "source": "https://github.com/ezimuel/guzzlestreams/tree/3.0.1"
            },
            "time": "2020-02-14T23:11:50+00:00"
        },
        {
            "name": "ezimuel/ringphp",
            "version": "1.2.0",
            "source": {
                "type": "git",
                "url": "https://github.com/ezimuel/ringphp.git",
                "reference": "92b8161404ab1ad84059ebed41d9f757e897ce74"
            },
            "dist": {
                "type": "zip",
                "url": "https://api.github.com/repos/ezimuel/ringphp/zipball/92b8161404ab1ad84059ebed41d9f757e897ce74",
                "reference": "92b8161404ab1ad84059ebed41d9f757e897ce74",
                "shasum": ""
            },
            "require": {
                "ezimuel/guzzlestreams": "^3.0.1",
                "php": ">=5.4.0",
                "react/promise": "~2.0"
            },
            "replace": {
                "guzzlehttp/ringphp": "self.version"
            },
            "require-dev": {
                "ext-curl": "*",
                "phpunit/phpunit": "~9.0"
            },
            "suggest": {
                "ext-curl": "Guzzle will use specific adapters if cURL is present"
            },
            "type": "library",
            "extra": {
                "branch-alias": {
                    "dev-master": "1.1-dev"
                }
            },
            "autoload": {
                "psr-4": {
                    "GuzzleHttp\\Ring\\": "src/"
                }
            },
            "notification-url": "https://packagist.org/downloads/",
            "license": [
                "MIT"
            ],
            "authors": [
                {
                    "name": "Michael Dowling",
                    "email": "mtdowling@gmail.com",
                    "homepage": "https://github.com/mtdowling"
                }
            ],
            "description": "Fork of guzzle/RingPHP (abandoned) to be used with elasticsearch-php",
            "support": {
                "source": "https://github.com/ezimuel/ringphp/tree/1.2.0"
            },
            "time": "2021-11-16T11:51:30+00:00"
        },
        {
            "name": "fgrosse/phpasn1",
            "version": "v2.4.0",
            "source": {
                "type": "git",
                "url": "https://github.com/fgrosse/PHPASN1.git",
                "reference": "eef488991d53e58e60c9554b09b1201ca5ba9296"
            },
            "dist": {
                "type": "zip",
                "url": "https://api.github.com/repos/fgrosse/PHPASN1/zipball/eef488991d53e58e60c9554b09b1201ca5ba9296",
                "reference": "eef488991d53e58e60c9554b09b1201ca5ba9296",
                "shasum": ""
            },
            "require": {
                "php": "~7.1.0 || ~7.2.0 || ~7.3.0 || ~7.4.0 || ~8.0.0 || ~8.1.0"
            },
            "require-dev": {
                "php-coveralls/php-coveralls": "~2.0",
                "phpunit/phpunit": "^6.3 || ^7.0 || ^8.0"
            },
            "suggest": {
                "ext-bcmath": "BCmath is the fallback extension for big integer calculations",
                "ext-curl": "For loading OID information from the web if they have not bee defined statically",
                "ext-gmp": "GMP is the preferred extension for big integer calculations",
                "phpseclib/bcmath_compat": "BCmath polyfill for servers where neither GMP nor BCmath is available"
            },
            "type": "library",
            "extra": {
                "branch-alias": {
                    "dev-master": "2.0.x-dev"
                }
            },
            "autoload": {
                "psr-4": {
                    "FG\\": "lib/"
                }
            },
            "notification-url": "https://packagist.org/downloads/",
            "license": [
                "MIT"
            ],
            "authors": [
                {
                    "name": "Friedrich Große",
                    "email": "friedrich.grosse@gmail.com",
                    "homepage": "https://github.com/FGrosse",
                    "role": "Author"
                },
                {
                    "name": "All contributors",
                    "homepage": "https://github.com/FGrosse/PHPASN1/contributors"
                }
            ],
            "description": "A PHP Framework that allows you to encode and decode arbitrary ASN.1 structures using the ITU-T X.690 Encoding Rules.",
            "homepage": "https://github.com/FGrosse/PHPASN1",
            "keywords": [
                "DER",
                "asn.1",
                "asn1",
                "ber",
                "binary",
                "decoding",
                "encoding",
                "x.509",
                "x.690",
                "x509",
                "x690"
            ],
            "support": {
                "issues": "https://github.com/fgrosse/PHPASN1/issues",
                "source": "https://github.com/fgrosse/PHPASN1/tree/v2.4.0"
            },
            "time": "2021-12-11T12:41:06+00:00"
        },
        {
            "name": "guzzlehttp/guzzle",
            "version": "7.4.1",
            "source": {
                "type": "git",
                "url": "https://github.com/guzzle/guzzle.git",
                "reference": "ee0a041b1760e6a53d2a39c8c34115adc2af2c79"
            },
            "dist": {
                "type": "zip",
                "url": "https://api.github.com/repos/guzzle/guzzle/zipball/ee0a041b1760e6a53d2a39c8c34115adc2af2c79",
                "reference": "ee0a041b1760e6a53d2a39c8c34115adc2af2c79",
                "shasum": ""
            },
            "require": {
                "ext-json": "*",
                "guzzlehttp/promises": "^1.5",
                "guzzlehttp/psr7": "^1.8.3 || ^2.1",
                "php": "^7.2.5 || ^8.0",
                "psr/http-client": "^1.0",
                "symfony/deprecation-contracts": "^2.2 || ^3.0"
            },
            "provide": {
                "psr/http-client-implementation": "1.0"
            },
            "require-dev": {
                "bamarni/composer-bin-plugin": "^1.4.1",
                "ext-curl": "*",
                "php-http/client-integration-tests": "^3.0",
                "phpunit/phpunit": "^8.5.5 || ^9.3.5",
                "psr/log": "^1.1 || ^2.0 || ^3.0"
            },
            "suggest": {
                "ext-curl": "Required for CURL handler support",
                "ext-intl": "Required for Internationalized Domain Name (IDN) support",
                "psr/log": "Required for using the Log middleware"
            },
            "type": "library",
            "extra": {
                "branch-alias": {
                    "dev-master": "7.4-dev"
                }
            },
            "autoload": {
                "psr-4": {
                    "GuzzleHttp\\": "src/"
                },
                "files": [
                    "src/functions_include.php"
                ]
            },
            "notification-url": "https://packagist.org/downloads/",
            "license": [
                "MIT"
            ],
            "authors": [
                {
                    "name": "Graham Campbell",
                    "email": "hello@gjcampbell.co.uk",
                    "homepage": "https://github.com/GrahamCampbell"
                },
                {
                    "name": "Michael Dowling",
                    "email": "mtdowling@gmail.com",
                    "homepage": "https://github.com/mtdowling"
                },
                {
                    "name": "Jeremy Lindblom",
                    "email": "jeremeamia@gmail.com",
                    "homepage": "https://github.com/jeremeamia"
                },
                {
                    "name": "George Mponos",
                    "email": "gmponos@gmail.com",
                    "homepage": "https://github.com/gmponos"
                },
                {
                    "name": "Tobias Nyholm",
                    "email": "tobias.nyholm@gmail.com",
                    "homepage": "https://github.com/Nyholm"
                },
                {
                    "name": "Márk Sági-Kazár",
                    "email": "mark.sagikazar@gmail.com",
                    "homepage": "https://github.com/sagikazarmark"
                },
                {
                    "name": "Tobias Schultze",
                    "email": "webmaster@tubo-world.de",
                    "homepage": "https://github.com/Tobion"
                }
            ],
            "description": "Guzzle is a PHP HTTP client library",
            "keywords": [
                "client",
                "curl",
                "framework",
                "http",
                "http client",
                "psr-18",
                "psr-7",
                "rest",
                "web service"
            ],
            "support": {
                "issues": "https://github.com/guzzle/guzzle/issues",
                "source": "https://github.com/guzzle/guzzle/tree/7.4.1"
            },
            "funding": [
                {
                    "url": "https://github.com/GrahamCampbell",
                    "type": "github"
                },
                {
                    "url": "https://github.com/Nyholm",
                    "type": "github"
                },
                {
                    "url": "https://tidelift.com/funding/github/packagist/guzzlehttp/guzzle",
                    "type": "tidelift"
                }
            ],
            "time": "2021-12-06T18:43:05+00:00"
        },
        {
            "name": "guzzlehttp/promises",
            "version": "1.5.1",
            "source": {
                "type": "git",
                "url": "https://github.com/guzzle/promises.git",
                "reference": "fe752aedc9fd8fcca3fe7ad05d419d32998a06da"
            },
            "dist": {
                "type": "zip",
                "url": "https://api.github.com/repos/guzzle/promises/zipball/fe752aedc9fd8fcca3fe7ad05d419d32998a06da",
                "reference": "fe752aedc9fd8fcca3fe7ad05d419d32998a06da",
                "shasum": ""
            },
            "require": {
                "php": ">=5.5"
            },
            "require-dev": {
                "symfony/phpunit-bridge": "^4.4 || ^5.1"
            },
            "type": "library",
            "extra": {
                "branch-alias": {
                    "dev-master": "1.5-dev"
                }
            },
            "autoload": {
                "psr-4": {
                    "GuzzleHttp\\Promise\\": "src/"
                },
                "files": [
                    "src/functions_include.php"
                ]
            },
            "notification-url": "https://packagist.org/downloads/",
            "license": [
                "MIT"
            ],
            "authors": [
                {
                    "name": "Graham Campbell",
                    "email": "hello@gjcampbell.co.uk",
                    "homepage": "https://github.com/GrahamCampbell"
                },
                {
                    "name": "Michael Dowling",
                    "email": "mtdowling@gmail.com",
                    "homepage": "https://github.com/mtdowling"
                },
                {
                    "name": "Tobias Nyholm",
                    "email": "tobias.nyholm@gmail.com",
                    "homepage": "https://github.com/Nyholm"
                },
                {
                    "name": "Tobias Schultze",
                    "email": "webmaster@tubo-world.de",
                    "homepage": "https://github.com/Tobion"
                }
            ],
            "description": "Guzzle promises library",
            "keywords": [
                "promise"
            ],
            "support": {
                "issues": "https://github.com/guzzle/promises/issues",
                "source": "https://github.com/guzzle/promises/tree/1.5.1"
            },
            "funding": [
                {
                    "url": "https://github.com/GrahamCampbell",
                    "type": "github"
                },
                {
                    "url": "https://github.com/Nyholm",
                    "type": "github"
                },
                {
                    "url": "https://tidelift.com/funding/github/packagist/guzzlehttp/promises",
                    "type": "tidelift"
                }
            ],
            "time": "2021-10-22T20:56:57+00:00"
        },
        {
            "name": "guzzlehttp/psr7",
            "version": "2.1.0",
            "source": {
                "type": "git",
                "url": "https://github.com/guzzle/psr7.git",
                "reference": "089edd38f5b8abba6cb01567c2a8aaa47cec4c72"
            },
            "dist": {
                "type": "zip",
                "url": "https://api.github.com/repos/guzzle/psr7/zipball/089edd38f5b8abba6cb01567c2a8aaa47cec4c72",
                "reference": "089edd38f5b8abba6cb01567c2a8aaa47cec4c72",
                "shasum": ""
            },
            "require": {
                "php": "^7.2.5 || ^8.0",
                "psr/http-factory": "^1.0",
                "psr/http-message": "^1.0",
                "ralouphie/getallheaders": "^3.0"
            },
            "provide": {
                "psr/http-factory-implementation": "1.0",
                "psr/http-message-implementation": "1.0"
            },
            "require-dev": {
                "bamarni/composer-bin-plugin": "^1.4.1",
                "http-interop/http-factory-tests": "^0.9",
                "phpunit/phpunit": "^8.5.8 || ^9.3.10"
            },
            "suggest": {
                "laminas/laminas-httphandlerrunner": "Emit PSR-7 responses"
            },
            "type": "library",
            "extra": {
                "branch-alias": {
                    "dev-master": "2.1-dev"
                }
            },
            "autoload": {
                "psr-4": {
                    "GuzzleHttp\\Psr7\\": "src/"
                }
            },
            "notification-url": "https://packagist.org/downloads/",
            "license": [
                "MIT"
            ],
            "authors": [
                {
                    "name": "Graham Campbell",
                    "email": "hello@gjcampbell.co.uk",
                    "homepage": "https://github.com/GrahamCampbell"
                },
                {
                    "name": "Michael Dowling",
                    "email": "mtdowling@gmail.com",
                    "homepage": "https://github.com/mtdowling"
                },
                {
                    "name": "George Mponos",
                    "email": "gmponos@gmail.com",
                    "homepage": "https://github.com/gmponos"
                },
                {
                    "name": "Tobias Nyholm",
                    "email": "tobias.nyholm@gmail.com",
                    "homepage": "https://github.com/Nyholm"
                },
                {
                    "name": "Márk Sági-Kazár",
                    "email": "mark.sagikazar@gmail.com",
                    "homepage": "https://github.com/sagikazarmark"
                },
                {
                    "name": "Tobias Schultze",
                    "email": "webmaster@tubo-world.de",
                    "homepage": "https://github.com/Tobion"
                },
                {
                    "name": "Márk Sági-Kazár",
                    "email": "mark.sagikazar@gmail.com",
                    "homepage": "https://sagikazarmark.hu"
                }
            ],
            "description": "PSR-7 message implementation that also provides common utility methods",
            "keywords": [
                "http",
                "message",
                "psr-7",
                "request",
                "response",
                "stream",
                "uri",
                "url"
            ],
            "support": {
                "issues": "https://github.com/guzzle/psr7/issues",
                "source": "https://github.com/guzzle/psr7/tree/2.1.0"
            },
            "funding": [
                {
                    "url": "https://github.com/GrahamCampbell",
                    "type": "github"
                },
                {
                    "url": "https://github.com/Nyholm",
                    "type": "github"
                },
                {
                    "url": "https://tidelift.com/funding/github/packagist/guzzlehttp/psr7",
                    "type": "tidelift"
                }
            ],
            "time": "2021-10-06T17:43:30+00:00"
        },
        {
            "name": "justinrainbow/json-schema",
            "version": "5.2.11",
            "source": {
                "type": "git",
                "url": "https://github.com/justinrainbow/json-schema.git",
                "reference": "2ab6744b7296ded80f8cc4f9509abbff393399aa"
            },
            "dist": {
                "type": "zip",
                "url": "https://api.github.com/repos/justinrainbow/json-schema/zipball/2ab6744b7296ded80f8cc4f9509abbff393399aa",
                "reference": "2ab6744b7296ded80f8cc4f9509abbff393399aa",
                "shasum": ""
            },
            "require": {
                "php": ">=5.3.3"
            },
            "require-dev": {
                "friendsofphp/php-cs-fixer": "~2.2.20||~2.15.1",
                "json-schema/json-schema-test-suite": "1.2.0",
                "phpunit/phpunit": "^4.8.35"
            },
            "bin": [
                "bin/validate-json"
            ],
            "type": "library",
            "extra": {
                "branch-alias": {
                    "dev-master": "5.0.x-dev"
                }
            },
            "autoload": {
                "psr-4": {
                    "JsonSchema\\": "src/JsonSchema/"
                }
            },
            "notification-url": "https://packagist.org/downloads/",
            "license": [
                "MIT"
            ],
            "authors": [
                {
                    "name": "Bruno Prieto Reis",
                    "email": "bruno.p.reis@gmail.com"
                },
                {
                    "name": "Justin Rainbow",
                    "email": "justin.rainbow@gmail.com"
                },
                {
                    "name": "Igor Wiedler",
                    "email": "igor@wiedler.ch"
                },
                {
                    "name": "Robert Schönthal",
                    "email": "seroscho@googlemail.com"
                }
            ],
            "description": "A library to validate a json schema.",
            "homepage": "https://github.com/justinrainbow/json-schema",
            "keywords": [
                "json",
                "schema"
            ],
            "support": {
                "issues": "https://github.com/justinrainbow/json-schema/issues",
                "source": "https://github.com/justinrainbow/json-schema/tree/5.2.11"
            },
            "time": "2021-07-22T09:24:00+00:00"
        },
        {
            "name": "laminas/laminas-captcha",
            "version": "2.11.0",
            "source": {
                "type": "git",
                "url": "https://github.com/laminas/laminas-captcha.git",
                "reference": "6b0b98d388b713119cbb5788ea0b90cd6e63513a"
            },
            "dist": {
                "type": "zip",
                "url": "https://api.github.com/repos/laminas/laminas-captcha/zipball/6b0b98d388b713119cbb5788ea0b90cd6e63513a",
                "reference": "6b0b98d388b713119cbb5788ea0b90cd6e63513a",
                "shasum": ""
            },
            "require": {
                "laminas/laminas-math": "^2.7 || ^3.0",
                "laminas/laminas-stdlib": "^3.6",
                "php": "^7.3 || ~8.0.0 || ~8.1.0"
            },
            "conflict": {
                "zendframework/zend-captcha": "*"
            },
            "require-dev": {
                "laminas/laminas-coding-standard": "~2.1.4",
                "laminas/laminas-recaptcha": "^3.0",
                "laminas/laminas-session": "^2.12",
                "laminas/laminas-text": "^2.8",
                "laminas/laminas-validator": "^2.14",
                "phpunit/phpunit": "^9.4.3",
                "psalm/plugin-phpunit": "^0.15.1",
                "vimeo/psalm": "^4.6"
            },
            "suggest": {
                "laminas/laminas-i18n-resources": "Translations of captcha messages",
                "laminas/laminas-recaptcha": "Laminas\\ReCaptcha component",
                "laminas/laminas-session": "Laminas\\Session component",
                "laminas/laminas-text": "Laminas\\Text component",
                "laminas/laminas-validator": "Laminas\\Validator component"
            },
            "type": "library",
            "autoload": {
                "psr-4": {
                    "Laminas\\Captcha\\": "src/"
                }
            },
            "notification-url": "https://packagist.org/downloads/",
            "license": [
                "BSD-3-Clause"
            ],
            "description": "Generate and validate CAPTCHAs using Figlets, images, ReCaptcha, and more",
            "homepage": "https://laminas.dev",
            "keywords": [
                "captcha",
                "laminas"
            ],
            "support": {
                "chat": "https://laminas.dev/chat",
                "docs": "https://docs.laminas.dev/laminas-captcha/",
                "forum": "https://discourse.laminas.dev",
                "issues": "https://github.com/laminas/laminas-captcha/issues",
                "rss": "https://github.com/laminas/laminas-captcha/releases.atom",
                "source": "https://github.com/laminas/laminas-captcha"
            },
            "funding": [
                {
                    "url": "https://funding.communitybridge.org/projects/laminas-project",
                    "type": "community_bridge"
                }
            ],
            "time": "2021-10-01T15:30:12+00:00"
        },
        {
            "name": "laminas/laminas-code",
            "version": "4.5.1",
            "source": {
                "type": "git",
                "url": "https://github.com/laminas/laminas-code.git",
                "reference": "6fd96d4d913571a2cd056a27b123fa28cb90ac4e"
            },
            "dist": {
                "type": "zip",
                "url": "https://api.github.com/repos/laminas/laminas-code/zipball/6fd96d4d913571a2cd056a27b123fa28cb90ac4e",
                "reference": "6fd96d4d913571a2cd056a27b123fa28cb90ac4e",
                "shasum": ""
            },
            "require": {
                "php": ">=7.4, <8.2"
            },
            "require-dev": {
                "doctrine/annotations": "^1.13.2",
                "ext-phar": "*",
                "laminas/laminas-coding-standard": "^2.3.0",
                "laminas/laminas-stdlib": "^3.6.1",
                "phpunit/phpunit": "^9.5.10",
                "psalm/plugin-phpunit": "^0.16.1",
                "vimeo/psalm": "^4.13.1"
            },
            "suggest": {
                "doctrine/annotations": "Doctrine\\Common\\Annotations >=1.0 for annotation features",
                "laminas/laminas-stdlib": "Laminas\\Stdlib component"
            },
            "type": "library",
            "autoload": {
                "psr-4": {
                    "Laminas\\Code\\": "src/"
                },
                "files": [
                    "polyfill/ReflectionEnumPolyfill.php"
                ]
            },
            "notification-url": "https://packagist.org/downloads/",
            "license": [
                "BSD-3-Clause"
            ],
            "description": "Extensions to the PHP Reflection API, static code scanning, and code generation",
            "homepage": "https://laminas.dev",
            "keywords": [
                "code",
                "laminas",
                "laminasframework"
            ],
            "support": {
                "chat": "https://laminas.dev/chat",
                "docs": "https://docs.laminas.dev/laminas-code/",
                "forum": "https://discourse.laminas.dev",
                "issues": "https://github.com/laminas/laminas-code/issues",
                "rss": "https://github.com/laminas/laminas-code/releases.atom",
                "source": "https://github.com/laminas/laminas-code"
            },
            "funding": [
                {
                    "url": "https://funding.communitybridge.org/projects/laminas-project",
                    "type": "community_bridge"
                }
            ],
            "time": "2021-12-19T18:06:55+00:00"
        },
        {
            "name": "laminas/laminas-config",
            "version": "3.7.0",
            "source": {
                "type": "git",
                "url": "https://github.com/laminas/laminas-config.git",
                "reference": "e43d13dcfc273d4392812eb395ce636f73f34dfd"
            },
            "dist": {
                "type": "zip",
                "url": "https://api.github.com/repos/laminas/laminas-config/zipball/e43d13dcfc273d4392812eb395ce636f73f34dfd",
                "reference": "e43d13dcfc273d4392812eb395ce636f73f34dfd",
                "shasum": ""
            },
            "require": {
                "ext-json": "*",
                "laminas/laminas-stdlib": "^3.6",
                "php": "^7.3 || ~8.0.0 || ~8.1.0",
                "psr/container": "^1.0"
            },
            "conflict": {
                "container-interop/container-interop": "<1.2.0",
                "zendframework/zend-config": "*"
            },
            "require-dev": {
                "laminas/laminas-coding-standard": "~1.0.0",
                "laminas/laminas-filter": "^2.7.2",
                "laminas/laminas-i18n": "^2.10.3",
                "laminas/laminas-servicemanager": "^3.7",
                "phpunit/phpunit": "^9.5.5"
            },
            "suggest": {
                "laminas/laminas-filter": "^2.7.2; install if you want to use the Filter processor",
                "laminas/laminas-i18n": "^2.7.4; install if you want to use the Translator processor",
                "laminas/laminas-servicemanager": "^2.7.8 || ^3.3; if you need an extensible plugin manager for use with the Config Factory"
            },
            "type": "library",
            "autoload": {
                "psr-4": {
                    "Laminas\\Config\\": "src/"
                }
            },
            "notification-url": "https://packagist.org/downloads/",
            "license": [
                "BSD-3-Clause"
            ],
            "description": "provides a nested object property based user interface for accessing this configuration data within application code",
            "homepage": "https://laminas.dev",
            "keywords": [
                "config",
                "laminas"
            ],
            "support": {
                "chat": "https://laminas.dev/chat",
                "docs": "https://docs.laminas.dev/laminas-config/",
                "forum": "https://discourse.laminas.dev",
                "issues": "https://github.com/laminas/laminas-config/issues",
                "rss": "https://github.com/laminas/laminas-config/releases.atom",
                "source": "https://github.com/laminas/laminas-config"
            },
            "funding": [
                {
                    "url": "https://funding.communitybridge.org/projects/laminas-project",
                    "type": "community_bridge"
                }
            ],
            "time": "2021-10-01T16:07:46+00:00"
        },
        {
            "name": "laminas/laminas-db",
            "version": "2.13.4",
            "source": {
                "type": "git",
                "url": "https://github.com/laminas/laminas-db.git",
                "reference": "cdabb4bfa669c2c0edb0cb4e014c15b41afd3fb1"
            },
            "dist": {
                "type": "zip",
                "url": "https://api.github.com/repos/laminas/laminas-db/zipball/cdabb4bfa669c2c0edb0cb4e014c15b41afd3fb1",
                "reference": "cdabb4bfa669c2c0edb0cb4e014c15b41afd3fb1",
                "shasum": ""
            },
            "require": {
                "laminas/laminas-stdlib": "^3.6",
                "php": "^7.3 || ~8.0.0 || ~8.1.0"
            },
            "conflict": {
                "zendframework/zend-db": "*"
            },
            "require-dev": {
                "laminas/laminas-coding-standard": "~2.2.1",
                "laminas/laminas-eventmanager": "^3.4",
                "laminas/laminas-hydrator": "^3.2 || ^4.3",
                "laminas/laminas-servicemanager": "^3.7",
                "phpunit/phpunit": "^9.5.5"
            },
            "suggest": {
                "laminas/laminas-eventmanager": "Laminas\\EventManager component",
                "laminas/laminas-hydrator": "(^3.2 || ^4.3) Laminas\\Hydrator component for using HydratingResultSets",
                "laminas/laminas-servicemanager": "Laminas\\ServiceManager component"
            },
            "type": "library",
            "extra": {
                "laminas": {
                    "component": "Laminas\\Db",
                    "config-provider": "Laminas\\Db\\ConfigProvider"
                }
            },
            "autoload": {
                "psr-4": {
                    "Laminas\\Db\\": "src/"
                }
            },
            "notification-url": "https://packagist.org/downloads/",
            "license": [
                "BSD-3-Clause"
            ],
            "description": "Database abstraction layer, SQL abstraction, result set abstraction, and RowDataGateway and TableDataGateway implementations",
            "homepage": "https://laminas.dev",
            "keywords": [
                "db",
                "laminas"
            ],
            "support": {
                "chat": "https://laminas.dev/chat",
                "docs": "https://docs.laminas.dev/laminas-db/",
                "forum": "https://discourse.laminas.dev",
                "issues": "https://github.com/laminas/laminas-db/issues",
                "rss": "https://github.com/laminas/laminas-db/releases.atom",
                "source": "https://github.com/laminas/laminas-db"
            },
            "funding": [
                {
                    "url": "https://funding.communitybridge.org/projects/laminas-project",
                    "type": "community_bridge"
                }
            ],
            "time": "2021-09-21T18:59:44+00:00"
        },
        {
            "name": "laminas/laminas-dependency-plugin",
            "version": "2.2.0",
            "source": {
                "type": "git",
                "url": "https://github.com/laminas/laminas-dependency-plugin.git",
                "reference": "73cfb63ddca9d6bfedad5e0a038f6d55063975a3"
            },
            "dist": {
                "type": "zip",
                "url": "https://api.github.com/repos/laminas/laminas-dependency-plugin/zipball/73cfb63ddca9d6bfedad5e0a038f6d55063975a3",
                "reference": "73cfb63ddca9d6bfedad5e0a038f6d55063975a3",
                "shasum": ""
            },
            "require": {
                "composer-plugin-api": "^1.1 || ^2.0",
                "php": "^7.3 || ~8.0.0 || ~8.1.0"
            },
            "require-dev": {
                "composer/composer": "^1.9 || ^2.0",
                "laminas/laminas-coding-standard": "^2.2.1",
                "mikey179/vfsstream": "^1.6.10@alpha",
                "phpunit/phpunit": "^9.5.5",
                "psalm/plugin-phpunit": "^0.15.1",
                "roave/security-advisories": "dev-master",
                "vimeo/psalm": "^4.5"
            },
            "type": "composer-plugin",
            "extra": {
                "class": "Laminas\\DependencyPlugin\\DependencyRewriterPluginDelegator"
            },
            "autoload": {
                "psr-4": {
                    "Laminas\\DependencyPlugin\\": "src/"
                }
            },
            "notification-url": "https://packagist.org/downloads/",
            "license": [
                "BSD-3-Clause"
            ],
            "description": "Replace zendframework and zfcampus packages with their Laminas Project equivalents.",
            "support": {
                "issues": "https://github.com/laminas/laminas-dependency-plugin/issues",
                "source": "https://github.com/laminas/laminas-dependency-plugin/tree/2.2.0"
            },
            "funding": [
                {
                    "url": "https://funding.communitybridge.org/projects/laminas-project",
                    "type": "community_bridge"
                }
            ],
            "time": "2021-09-08T17:51:35+00:00"
        },
        {
            "name": "laminas/laminas-di",
            "version": "3.4.0",
            "source": {
                "type": "git",
                "url": "https://github.com/laminas/laminas-di.git",
                "reference": "fc8a5547db10908a25b03ed16452d22318b75090"
            },
            "dist": {
                "type": "zip",
                "url": "https://api.github.com/repos/laminas/laminas-di/zipball/fc8a5547db10908a25b03ed16452d22318b75090",
                "reference": "fc8a5547db10908a25b03ed16452d22318b75090",
                "shasum": ""
            },
            "require": {
                "laminas/laminas-stdlib": "^3.6",
                "php": ">=7.4, <8.2",
                "psr/container": "^1.1.1",
                "psr/log": "^1.1.4"
            },
            "conflict": {
                "laminas/laminas-servicemanager-di": "*",
                "phpspec/prophecy": "<1.9.0",
                "zendframework/zend-di": "*"
            },
            "require-dev": {
                "container-interop/container-interop": "^1.2.0",
                "laminas/laminas-coding-standard": "~2.3.0",
                "laminas/laminas-servicemanager": "^3.7",
                "mikey179/vfsstream": "^1.6.10@alpha",
                "phpspec/prophecy-phpunit": "^2.0",
                "phpstan/phpstan": "^0.12.64",
                "phpunit/phpunit": "^9.5.5"
            },
            "suggest": {
                "laminas/laminas-servicemanager": "An IoC container without auto wiring capabilities"
            },
            "type": "library",
            "extra": {
                "laminas": {
                    "component": "Laminas\\Di",
                    "config-provider": "Laminas\\Di\\ConfigProvider"
                }
            },
            "autoload": {
                "psr-4": {
                    "Laminas\\Di\\": "src/"
                }
            },
            "notification-url": "https://packagist.org/downloads/",
            "license": [
                "BSD-3-Clause"
            ],
            "description": "Automated dependency injection for PSR-11 containers",
            "homepage": "https://laminas.dev",
            "keywords": [
                "PSR-11",
                "di",
                "laminas"
            ],
            "support": {
                "chat": "https://laminas.dev/chat",
                "docs": "https://docs.laminas.dev/laminas-di/",
                "forum": "https://discourse.laminas.dev",
                "issues": "https://github.com/laminas/laminas-di/issues",
                "rss": "https://github.com/laminas/laminas-di/releases.atom",
                "source": "https://github.com/laminas/laminas-di"
            },
            "funding": [
                {
                    "url": "https://funding.communitybridge.org/projects/laminas-project",
                    "type": "community_bridge"
                }
            ],
            "time": "2022-02-26T15:43:05+00:00"
        },
        {
            "name": "laminas/laminas-escaper",
            "version": "2.10.0",
            "source": {
                "type": "git",
                "url": "https://github.com/laminas/laminas-escaper.git",
                "reference": "58af67282db37d24e584a837a94ee55b9c7552be"
            },
            "dist": {
                "type": "zip",
                "url": "https://api.github.com/repos/laminas/laminas-escaper/zipball/58af67282db37d24e584a837a94ee55b9c7552be",
                "reference": "58af67282db37d24e584a837a94ee55b9c7552be",
                "shasum": ""
            },
            "require": {
                "ext-ctype": "*",
                "ext-mbstring": "*",
                "php": "^7.4 || ~8.0.0 || ~8.1.0"
            },
            "conflict": {
                "zendframework/zend-escaper": "*"
            },
            "require-dev": {
                "infection/infection": "^0.26.6",
                "laminas/laminas-coding-standard": "~2.3.0",
                "maglnet/composer-require-checker": "^3.8.0",
                "phpunit/phpunit": "^9.5.18",
                "psalm/plugin-phpunit": "^0.16.1",
                "vimeo/psalm": "^4.22.0"
            },
            "type": "library",
            "autoload": {
                "psr-4": {
                    "Laminas\\Escaper\\": "src/"
                }
            },
            "notification-url": "https://packagist.org/downloads/",
            "license": [
                "BSD-3-Clause"
            ],
            "description": "Securely and safely escape HTML, HTML attributes, JavaScript, CSS, and URLs",
            "homepage": "https://laminas.dev",
            "keywords": [
                "escaper",
                "laminas"
            ],
            "support": {
                "chat": "https://laminas.dev/chat",
                "docs": "https://docs.laminas.dev/laminas-escaper/",
                "forum": "https://discourse.laminas.dev",
                "issues": "https://github.com/laminas/laminas-escaper/issues",
                "rss": "https://github.com/laminas/laminas-escaper/releases.atom",
                "source": "https://github.com/laminas/laminas-escaper"
            },
            "funding": [
                {
                    "url": "https://funding.communitybridge.org/projects/laminas-project",
                    "type": "community_bridge"
                }
            ],
            "time": "2022-03-08T20:15:36+00:00"
        },
        {
            "name": "laminas/laminas-eventmanager",
            "version": "3.4.0",
            "source": {
                "type": "git",
                "url": "https://github.com/laminas/laminas-eventmanager.git",
                "reference": "a93fd278c97b2d41ebbce5ba048a24e3e6f580ba"
            },
            "dist": {
                "type": "zip",
                "url": "https://api.github.com/repos/laminas/laminas-eventmanager/zipball/a93fd278c97b2d41ebbce5ba048a24e3e6f580ba",
                "reference": "a93fd278c97b2d41ebbce5ba048a24e3e6f580ba",
                "shasum": ""
            },
            "require": {
                "php": "^7.3 || ~8.0.0 || ~8.1.0"
            },
            "conflict": {
                "zendframework/zend-eventmanager": "*"
            },
            "require-dev": {
                "container-interop/container-interop": "^1.1",
                "laminas/laminas-coding-standard": "~2.2.1",
                "laminas/laminas-stdlib": "^3.6",
                "phpbench/phpbench": "^1.1",
                "phpspec/prophecy-phpunit": "^2.0",
                "phpunit/phpunit": "^9.5.5"
            },
            "suggest": {
                "container-interop/container-interop": "^1.1, to use the lazy listeners feature",
                "laminas/laminas-stdlib": "^2.7.3 || ^3.0, to use the FilterChain feature"
            },
            "type": "library",
            "autoload": {
                "psr-4": {
                    "Laminas\\EventManager\\": "src/"
                }
            },
            "notification-url": "https://packagist.org/downloads/",
            "license": [
                "BSD-3-Clause"
            ],
            "description": "Trigger and listen to events within a PHP application",
            "homepage": "https://laminas.dev",
            "keywords": [
                "event",
                "eventmanager",
                "events",
                "laminas"
            ],
            "support": {
                "chat": "https://laminas.dev/chat",
                "docs": "https://docs.laminas.dev/laminas-eventmanager/",
                "forum": "https://discourse.laminas.dev",
                "issues": "https://github.com/laminas/laminas-eventmanager/issues",
                "rss": "https://github.com/laminas/laminas-eventmanager/releases.atom",
                "source": "https://github.com/laminas/laminas-eventmanager"
            },
            "funding": [
                {
                    "url": "https://funding.communitybridge.org/projects/laminas-project",
                    "type": "community_bridge"
                }
            ],
            "time": "2021-09-07T22:35:32+00:00"
        },
        {
            "name": "laminas/laminas-feed",
            "version": "2.16.0",
            "source": {
                "type": "git",
                "url": "https://github.com/laminas/laminas-feed.git",
                "reference": "cbd0e10c867a1efa6594164d229d8caf4a4ae4c7"
            },
            "dist": {
                "type": "zip",
                "url": "https://api.github.com/repos/laminas/laminas-feed/zipball/cbd0e10c867a1efa6594164d229d8caf4a4ae4c7",
                "reference": "cbd0e10c867a1efa6594164d229d8caf4a4ae4c7",
                "shasum": ""
            },
            "require": {
                "ext-dom": "*",
                "ext-libxml": "*",
                "laminas/laminas-escaper": "^2.9",
                "laminas/laminas-stdlib": "^3.6",
                "php": "^7.3 || ~8.0.0 || ~8.1.0"
            },
            "conflict": {
                "laminas/laminas-servicemanager": "<3.3",
                "zendframework/zend-feed": "*"
            },
            "require-dev": {
                "laminas/laminas-cache": "^2.7.2",
                "laminas/laminas-coding-standard": "~2.2.1",
                "laminas/laminas-db": "^2.13.3",
                "laminas/laminas-http": "^2.15",
                "laminas/laminas-servicemanager": "^3.7",
                "laminas/laminas-validator": "^2.15",
                "phpunit/phpunit": "^9.5.5",
                "psalm/plugin-phpunit": "^0.13.0",
                "psr/http-message": "^1.0.1",
                "vimeo/psalm": "^4.1"
            },
            "suggest": {
                "laminas/laminas-cache": "Laminas\\Cache component, for optionally caching feeds between requests",
                "laminas/laminas-db": "Laminas\\Db component, for use with PubSubHubbub",
                "laminas/laminas-http": "Laminas\\Http for PubSubHubbub, and optionally for use with Laminas\\Feed\\Reader",
                "laminas/laminas-servicemanager": "Laminas\\ServiceManager component, for easily extending ExtensionManager implementations",
                "laminas/laminas-validator": "Laminas\\Validator component, for validating email addresses used in Atom feeds and entries when using the Writer subcomponent",
                "psr/http-message": "PSR-7 ^1.0.1, if you wish to use Laminas\\Feed\\Reader\\Http\\Psr7ResponseDecorator"
            },
            "type": "library",
            "autoload": {
                "psr-4": {
                    "Laminas\\Feed\\": "src/"
                }
            },
            "notification-url": "https://packagist.org/downloads/",
            "license": [
                "BSD-3-Clause"
            ],
            "description": "provides functionality for consuming RSS and Atom feeds",
            "homepage": "https://laminas.dev",
            "keywords": [
                "feed",
                "laminas"
            ],
            "support": {
                "chat": "https://laminas.dev/chat",
                "docs": "https://docs.laminas.dev/laminas-feed/",
                "forum": "https://discourse.laminas.dev",
                "issues": "https://github.com/laminas/laminas-feed/issues",
                "rss": "https://github.com/laminas/laminas-feed/releases.atom",
                "source": "https://github.com/laminas/laminas-feed"
            },
            "funding": [
                {
                    "url": "https://funding.communitybridge.org/projects/laminas-project",
                    "type": "community_bridge"
                }
            ],
            "time": "2021-12-17T09:12:35+00:00"
        },
        {
            "name": "laminas/laminas-http",
            "version": "2.15.1",
            "source": {
                "type": "git",
                "url": "https://github.com/laminas/laminas-http.git",
                "reference": "261f079c3dffcf6f123484db43c40e44c4bf1c79"
            },
            "dist": {
                "type": "zip",
                "url": "https://api.github.com/repos/laminas/laminas-http/zipball/261f079c3dffcf6f123484db43c40e44c4bf1c79",
                "reference": "261f079c3dffcf6f123484db43c40e44c4bf1c79",
                "shasum": ""
            },
            "require": {
                "laminas/laminas-loader": "^2.8",
                "laminas/laminas-stdlib": "^3.6",
                "laminas/laminas-uri": "^2.9.1",
                "laminas/laminas-validator": "^2.15",
                "php": "^7.3 || ~8.0.0 || ~8.1.0"
            },
            "conflict": {
                "zendframework/zend-http": "*"
            },
            "require-dev": {
                "ext-curl": "*",
                "laminas/laminas-coding-standard": "~2.2.1",
                "phpunit/phpunit": "^9.5.5"
            },
            "suggest": {
                "paragonie/certainty": "For automated management of cacert.pem"
            },
            "type": "library",
            "autoload": {
                "psr-4": {
                    "Laminas\\Http\\": "src/"
                }
            },
            "notification-url": "https://packagist.org/downloads/",
            "license": [
                "BSD-3-Clause"
            ],
            "description": "Provides an easy interface for performing Hyper-Text Transfer Protocol (HTTP) requests",
            "homepage": "https://laminas.dev",
            "keywords": [
                "http",
                "http client",
                "laminas"
            ],
            "support": {
                "chat": "https://laminas.dev/chat",
                "docs": "https://docs.laminas.dev/laminas-http/",
                "forum": "https://discourse.laminas.dev",
                "issues": "https://github.com/laminas/laminas-http/issues",
                "rss": "https://github.com/laminas/laminas-http/releases.atom",
                "source": "https://github.com/laminas/laminas-http"
            },
            "funding": [
                {
                    "url": "https://funding.communitybridge.org/projects/laminas-project",
                    "type": "community_bridge"
                }
            ],
            "time": "2021-12-03T10:17:11+00:00"
        },
        {
            "name": "laminas/laminas-json",
            "version": "3.3.0",
            "source": {
                "type": "git",
                "url": "https://github.com/laminas/laminas-json.git",
                "reference": "9a0ce9f330b7d11e70c4acb44d67e8c4f03f437f"
            },
            "dist": {
                "type": "zip",
                "url": "https://api.github.com/repos/laminas/laminas-json/zipball/9a0ce9f330b7d11e70c4acb44d67e8c4f03f437f",
                "reference": "9a0ce9f330b7d11e70c4acb44d67e8c4f03f437f",
                "shasum": ""
            },
            "require": {
                "php": "^7.3 || ~8.0.0 || ~8.1.0"
            },
            "conflict": {
                "zendframework/zend-json": "*"
            },
            "require-dev": {
                "laminas/laminas-coding-standard": "~2.2.1",
                "laminas/laminas-stdlib": "^2.7.7 || ^3.1",
                "phpunit/phpunit": "^9.3"
            },
            "suggest": {
                "laminas/laminas-json-server": "For implementing JSON-RPC servers",
                "laminas/laminas-xml2json": "For converting XML documents to JSON"
            },
            "type": "library",
            "autoload": {
                "psr-4": {
                    "Laminas\\Json\\": "src/"
                }
            },
            "notification-url": "https://packagist.org/downloads/",
            "license": [
                "BSD-3-Clause"
            ],
            "description": "provides convenience methods for serializing native PHP to JSON and decoding JSON to native PHP",
            "homepage": "https://laminas.dev",
            "keywords": [
                "json",
                "laminas"
            ],
            "support": {
                "chat": "https://laminas.dev/chat",
                "docs": "https://docs.laminas.dev/laminas-json/",
                "forum": "https://discourse.laminas.dev",
                "issues": "https://github.com/laminas/laminas-json/issues",
                "rss": "https://github.com/laminas/laminas-json/releases.atom",
                "source": "https://github.com/laminas/laminas-json"
            },
            "funding": [
                {
                    "url": "https://funding.communitybridge.org/projects/laminas-project",
                    "type": "community_bridge"
                }
            ],
            "time": "2021-09-02T18:02:31+00:00"
        },
        {
            "name": "laminas/laminas-loader",
            "version": "2.8.0",
            "source": {
                "type": "git",
                "url": "https://github.com/laminas/laminas-loader.git",
                "reference": "d0589ec9dd48365fd95ad10d1c906efd7711c16b"
            },
            "dist": {
                "type": "zip",
                "url": "https://api.github.com/repos/laminas/laminas-loader/zipball/d0589ec9dd48365fd95ad10d1c906efd7711c16b",
                "reference": "d0589ec9dd48365fd95ad10d1c906efd7711c16b",
                "shasum": ""
            },
            "require": {
                "php": "^7.3 || ~8.0.0 || ~8.1.0"
            },
            "conflict": {
                "zendframework/zend-loader": "*"
            },
            "require-dev": {
                "laminas/laminas-coding-standard": "~2.2.1",
                "phpunit/phpunit": "^9.3"
            },
            "type": "library",
            "autoload": {
                "psr-4": {
                    "Laminas\\Loader\\": "src/"
                }
            },
            "notification-url": "https://packagist.org/downloads/",
            "license": [
                "BSD-3-Clause"
            ],
            "description": "Autoloading and plugin loading strategies",
            "homepage": "https://laminas.dev",
            "keywords": [
                "laminas",
                "loader"
            ],
            "support": {
                "chat": "https://laminas.dev/chat",
                "docs": "https://docs.laminas.dev/laminas-loader/",
                "forum": "https://discourse.laminas.dev",
                "issues": "https://github.com/laminas/laminas-loader/issues",
                "rss": "https://github.com/laminas/laminas-loader/releases.atom",
                "source": "https://github.com/laminas/laminas-loader"
            },
            "funding": [
                {
                    "url": "https://funding.communitybridge.org/projects/laminas-project",
                    "type": "community_bridge"
                }
            ],
            "time": "2021-09-02T18:30:53+00:00"
        },
        {
            "name": "laminas/laminas-mail",
            "version": "2.16.0",
            "source": {
                "type": "git",
                "url": "https://github.com/laminas/laminas-mail.git",
                "reference": "1ee1a384b96c8af29ecad9b3a7adc27a150ebc49"
            },
            "dist": {
                "type": "zip",
                "url": "https://api.github.com/repos/laminas/laminas-mail/zipball/1ee1a384b96c8af29ecad9b3a7adc27a150ebc49",
                "reference": "1ee1a384b96c8af29ecad9b3a7adc27a150ebc49",
                "shasum": ""
            },
            "require": {
                "ext-iconv": "*",
                "laminas/laminas-loader": "^2.8",
                "laminas/laminas-mime": "^2.9.1",
                "laminas/laminas-stdlib": "^3.6",
                "laminas/laminas-validator": "^2.15",
                "php": "^7.3 || ~8.0.0 || ~8.1.0",
                "symfony/polyfill-intl-idn": "^1.24.0",
                "symfony/polyfill-mbstring": "^1.12.0",
                "webmozart/assert": "^1.10"
            },
            "conflict": {
                "zendframework/zend-mail": "*"
            },
            "require-dev": {
                "laminas/laminas-coding-standard": "~1.0.0",
                "laminas/laminas-crypt": "^2.6 || ^3.4",
                "laminas/laminas-db": "^2.13.3",
                "laminas/laminas-servicemanager": "^3.7",
                "phpunit/phpunit": "^9.5.5",
                "psalm/plugin-phpunit": "^0.15.1",
                "symfony/process": "^5.3.7",
                "vimeo/psalm": "^4.7"
            },
            "suggest": {
                "laminas/laminas-crypt": "Crammd5 support in SMTP Auth",
                "laminas/laminas-servicemanager": "^2.7.10 || ^3.3.1 when using SMTP to deliver messages"
            },
            "type": "library",
            "extra": {
                "laminas": {
                    "component": "Laminas\\Mail",
                    "config-provider": "Laminas\\Mail\\ConfigProvider"
                }
            },
            "autoload": {
                "psr-4": {
                    "Laminas\\Mail\\": "src/"
                }
            },
            "notification-url": "https://packagist.org/downloads/",
            "license": [
                "BSD-3-Clause"
            ],
            "description": "Provides generalized functionality to compose and send both text and MIME-compliant multipart e-mail messages",
            "homepage": "https://laminas.dev",
            "keywords": [
                "laminas",
                "mail"
            ],
            "support": {
                "chat": "https://laminas.dev/chat",
                "docs": "https://docs.laminas.dev/laminas-mail/",
                "forum": "https://discourse.laminas.dev",
                "issues": "https://github.com/laminas/laminas-mail/issues",
                "rss": "https://github.com/laminas/laminas-mail/releases.atom",
                "source": "https://github.com/laminas/laminas-mail"
            },
            "funding": [
                {
                    "url": "https://funding.communitybridge.org/projects/laminas-project",
                    "type": "community_bridge"
                }
            ],
            "time": "2022-02-23T21:08:17+00:00"
        },
        {
            "name": "laminas/laminas-math",
            "version": "3.5.0",
            "source": {
                "type": "git",
                "url": "https://github.com/laminas/laminas-math.git",
                "reference": "146d8187ab247ae152e811a6704a953d43537381"
            },
            "dist": {
                "type": "zip",
                "url": "https://api.github.com/repos/laminas/laminas-math/zipball/146d8187ab247ae152e811a6704a953d43537381",
                "reference": "146d8187ab247ae152e811a6704a953d43537381",
                "shasum": ""
            },
            "require": {
                "ext-mbstring": "*",
                "php": "^7.3 || ~8.0.0 || ~8.1.0"
            },
            "conflict": {
                "zendframework/zend-math": "*"
            },
            "require-dev": {
                "laminas/laminas-coding-standard": "~1.0.0",
                "phpunit/phpunit": "^9.5.5"
            },
            "suggest": {
                "ext-bcmath": "If using the bcmath functionality",
                "ext-gmp": "If using the gmp functionality"
            },
            "type": "library",
            "extra": {
                "branch-alias": {
                    "dev-master": "3.2.x-dev",
                    "dev-develop": "3.3.x-dev"
                }
            },
            "autoload": {
                "psr-4": {
                    "Laminas\\Math\\": "src/"
                }
            },
            "notification-url": "https://packagist.org/downloads/",
            "license": [
                "BSD-3-Clause"
            ],
            "description": "Create cryptographically secure pseudo-random numbers, and manage big integers",
            "homepage": "https://laminas.dev",
            "keywords": [
                "laminas",
                "math"
            ],
            "support": {
                "chat": "https://laminas.dev/chat",
                "docs": "https://docs.laminas.dev/laminas-math/",
                "forum": "https://discourse.laminas.dev",
                "issues": "https://github.com/laminas/laminas-math/issues",
                "rss": "https://github.com/laminas/laminas-math/releases.atom",
                "source": "https://github.com/laminas/laminas-math"
            },
            "funding": [
                {
                    "url": "https://funding.communitybridge.org/projects/laminas-project",
                    "type": "community_bridge"
                }
            ],
            "time": "2021-12-06T02:02:07+00:00"
        },
        {
            "name": "laminas/laminas-mime",
            "version": "2.9.1",
            "source": {
                "type": "git",
                "url": "https://github.com/laminas/laminas-mime.git",
                "reference": "72d21a1b4bb7086d4a4d7058c0abca180b209184"
            },
            "dist": {
                "type": "zip",
                "url": "https://api.github.com/repos/laminas/laminas-mime/zipball/72d21a1b4bb7086d4a4d7058c0abca180b209184",
                "reference": "72d21a1b4bb7086d4a4d7058c0abca180b209184",
                "shasum": ""
            },
            "require": {
                "laminas/laminas-stdlib": "^2.7 || ^3.0",
                "php": "^7.3 || ~8.0.0 || ~8.1.0"
            },
            "conflict": {
                "zendframework/zend-mime": "*"
            },
            "require-dev": {
                "laminas/laminas-coding-standard": "~2.2.1",
                "laminas/laminas-mail": "^2.12",
                "phpunit/phpunit": "^9.3"
            },
            "suggest": {
                "laminas/laminas-mail": "Laminas\\Mail component"
            },
            "type": "library",
            "autoload": {
                "psr-4": {
                    "Laminas\\Mime\\": "src/"
                }
            },
            "notification-url": "https://packagist.org/downloads/",
            "license": [
                "BSD-3-Clause"
            ],
            "description": "Create and parse MIME messages and parts",
            "homepage": "https://laminas.dev",
            "keywords": [
                "laminas",
                "mime"
            ],
            "support": {
                "chat": "https://laminas.dev/chat",
                "docs": "https://docs.laminas.dev/laminas-mime/",
                "forum": "https://discourse.laminas.dev",
                "issues": "https://github.com/laminas/laminas-mime/issues",
                "rss": "https://github.com/laminas/laminas-mime/releases.atom",
                "source": "https://github.com/laminas/laminas-mime"
            },
            "funding": [
                {
                    "url": "https://funding.communitybridge.org/projects/laminas-project",
                    "type": "community_bridge"
                }
            ],
            "time": "2021-09-20T21:19:24+00:00"
        },
        {
            "name": "laminas/laminas-modulemanager",
            "version": "2.11.0",
            "source": {
                "type": "git",
                "url": "https://github.com/laminas/laminas-modulemanager.git",
                "reference": "6acf5991d10b0b38a2edb08729ed48981b2a5dad"
            },
            "dist": {
                "type": "zip",
                "url": "https://api.github.com/repos/laminas/laminas-modulemanager/zipball/6acf5991d10b0b38a2edb08729ed48981b2a5dad",
                "reference": "6acf5991d10b0b38a2edb08729ed48981b2a5dad",
                "shasum": ""
            },
            "require": {
                "brick/varexporter": "^0.3.2",
                "laminas/laminas-config": "^3.7",
                "laminas/laminas-eventmanager": "^3.4",
                "laminas/laminas-stdlib": "^3.6",
                "php": "^7.3 || ~8.0.0 || ~8.1.0",
                "webimpress/safe-writer": "^1.0.2 || ^2.1"
            },
            "conflict": {
                "zendframework/zend-modulemanager": "*"
            },
            "require-dev": {
                "laminas/laminas-coding-standard": "^2.3",
                "laminas/laminas-loader": "^2.8",
                "laminas/laminas-mvc": "^3.1.1",
                "laminas/laminas-servicemanager": "^3.7",
                "phpunit/phpunit": "^9.5.5"
            },
            "suggest": {
                "laminas/laminas-console": "Laminas\\Console component",
                "laminas/laminas-loader": "Laminas\\Loader component if you are not using Composer autoloading for your modules",
                "laminas/laminas-mvc": "Laminas\\Mvc component",
                "laminas/laminas-servicemanager": "Laminas\\ServiceManager component"
            },
            "type": "library",
            "autoload": {
                "psr-4": {
                    "Laminas\\ModuleManager\\": "src/"
                }
            },
            "notification-url": "https://packagist.org/downloads/",
            "license": [
                "BSD-3-Clause"
            ],
            "description": "Modular application system for laminas-mvc applications",
            "homepage": "https://laminas.dev",
            "keywords": [
                "laminas",
                "modulemanager"
            ],
            "support": {
                "chat": "https://laminas.dev/chat",
                "docs": "https://docs.laminas.dev/laminas-modulemanager/",
                "forum": "https://discourse.laminas.dev",
                "issues": "https://github.com/laminas/laminas-modulemanager/issues",
                "rss": "https://github.com/laminas/laminas-modulemanager/releases.atom",
                "source": "https://github.com/laminas/laminas-modulemanager"
            },
            "funding": [
                {
                    "url": "https://funding.communitybridge.org/projects/laminas-project",
                    "type": "community_bridge"
                }
            ],
            "time": "2021-10-13T17:05:17+00:00"
        },
        {
            "name": "laminas/laminas-mvc",
            "version": "3.3.3",
            "source": {
                "type": "git",
                "url": "https://github.com/laminas/laminas-mvc.git",
                "reference": "7ff2bfbe64048aa83c6d1c7edcbab849123f0150"
            },
            "dist": {
                "type": "zip",
                "url": "https://api.github.com/repos/laminas/laminas-mvc/zipball/7ff2bfbe64048aa83c6d1c7edcbab849123f0150",
                "reference": "7ff2bfbe64048aa83c6d1c7edcbab849123f0150",
                "shasum": ""
            },
            "require": {
                "container-interop/container-interop": "^1.2",
                "laminas/laminas-eventmanager": "^3.4",
                "laminas/laminas-http": "^2.15",
                "laminas/laminas-modulemanager": "^2.8",
                "laminas/laminas-router": "^3.5",
                "laminas/laminas-servicemanager": "^3.7",
                "laminas/laminas-stdlib": "^3.6",
                "laminas/laminas-view": "^2.14",
                "php": "^7.3 || ~8.0.0 || ~8.1.0"
            },
            "conflict": {
                "zendframework/zend-mvc": "*"
            },
            "require-dev": {
                "http-interop/http-middleware": "^0.4.1",
                "laminas/laminas-coding-standard": "^1.0.0",
                "laminas/laminas-json": "^3.3",
                "laminas/laminas-psr7bridge": "^1.0",
                "laminas/laminas-stratigility": ">=2.0.1 <2.2",
                "phpspec/prophecy-phpunit": "^2.0",
                "phpunit/phpunit": "^9.5.5"
            },
            "suggest": {
                "laminas/laminas-json": "(^2.6.1 || ^3.0) To auto-deserialize JSON body content in AbstractRestfulController extensions, when json_decode is unavailable",
                "laminas/laminas-log": "^2.9.1  To provide log functionality via LogFilterManager, LogFormatterManager, and LogProcessorManager",
                "laminas/laminas-mvc-console": "laminas-mvc-console provides the ability to expose laminas-mvc as a console application",
                "laminas/laminas-mvc-i18n": "laminas-mvc-i18n provides integration with laminas-i18n, including a translation bridge and translatable route segments",
                "laminas/laminas-mvc-middleware": "To dispatch middleware in your laminas-mvc application",
                "laminas/laminas-mvc-plugin-fileprg": "To provide Post/Redirect/Get functionality around forms that container file uploads",
                "laminas/laminas-mvc-plugin-flashmessenger": "To provide flash messaging capabilities between requests",
                "laminas/laminas-mvc-plugin-identity": "To access the authenticated identity (per laminas-authentication) in controllers",
                "laminas/laminas-mvc-plugin-prg": "To provide Post/Redirect/Get functionality within controllers",
                "laminas/laminas-paginator": "^2.7 To provide pagination functionality via PaginatorPluginManager",
                "laminas/laminas-servicemanager-di": "laminas-servicemanager-di provides utilities for integrating laminas-di and laminas-servicemanager in your laminas-mvc application"
            },
            "type": "library",
            "autoload": {
                "psr-4": {
                    "Laminas\\Mvc\\": "src/"
                }
            },
            "notification-url": "https://packagist.org/downloads/",
            "license": [
                "BSD-3-Clause"
            ],
            "description": "Laminas's event-driven MVC layer, including MVC Applications, Controllers, and Plugins",
            "homepage": "https://laminas.dev",
            "keywords": [
                "laminas",
                "mvc"
            ],
            "support": {
                "chat": "https://laminas.dev/chat",
                "docs": "https://docs.laminas.dev/laminas-mvc/",
                "forum": "https://discourse.laminas.dev",
                "issues": "https://github.com/laminas/laminas-mvc/issues",
                "rss": "https://github.com/laminas/laminas-mvc/releases.atom",
                "source": "https://github.com/laminas/laminas-mvc"
            },
            "funding": [
                {
                    "url": "https://funding.communitybridge.org/projects/laminas-project",
                    "type": "community_bridge"
                }
            ],
            "time": "2022-02-21T20:21:58+00:00"
        },
        {
            "name": "laminas/laminas-router",
            "version": "3.5.0",
            "source": {
                "type": "git",
                "url": "https://github.com/laminas/laminas-router.git",
                "reference": "44759e71620030c93d99e40b394fe9fff8f0beda"
            },
            "dist": {
                "type": "zip",
                "url": "https://api.github.com/repos/laminas/laminas-router/zipball/44759e71620030c93d99e40b394fe9fff8f0beda",
                "reference": "44759e71620030c93d99e40b394fe9fff8f0beda",
                "shasum": ""
            },
            "require": {
                "container-interop/container-interop": "^1.2",
                "laminas/laminas-http": "^2.15",
                "laminas/laminas-servicemanager": "^3.7",
                "laminas/laminas-stdlib": "^3.6",
                "php": "^7.3 || ~8.0.0 || ~8.1.0"
            },
            "conflict": {
                "zendframework/zend-router": "*"
            },
            "require-dev": {
                "laminas/laminas-coding-standard": "~2.2.1",
                "laminas/laminas-i18n": "^2.7.4",
                "phpunit/phpunit": "^9.5.5",
                "psalm/plugin-phpunit": "^0.15.1",
                "vimeo/psalm": "^4.7"
            },
            "suggest": {
                "laminas/laminas-i18n": "^2.7.4, if defining translatable HTTP path segments"
            },
            "type": "library",
            "extra": {
                "laminas": {
                    "component": "Laminas\\Router",
                    "config-provider": "Laminas\\Router\\ConfigProvider"
                }
            },
            "autoload": {
                "psr-4": {
                    "Laminas\\Router\\": "src/"
                }
            },
            "notification-url": "https://packagist.org/downloads/",
            "license": [
                "BSD-3-Clause"
            ],
            "description": "Flexible routing system for HTTP and console applications",
            "homepage": "https://laminas.dev",
            "keywords": [
                "laminas",
                "routing"
            ],
            "support": {
                "chat": "https://laminas.dev/chat",
                "docs": "https://docs.laminas.dev/laminas-router/",
                "forum": "https://discourse.laminas.dev",
                "issues": "https://github.com/laminas/laminas-router/issues",
                "rss": "https://github.com/laminas/laminas-router/releases.atom",
                "source": "https://github.com/laminas/laminas-router"
            },
            "funding": [
                {
                    "url": "https://funding.communitybridge.org/projects/laminas-project",
                    "type": "community_bridge"
                }
            ],
            "time": "2021-10-13T16:02:43+00:00"
        },
        {
            "name": "laminas/laminas-server",
            "version": "2.11.1",
            "source": {
                "type": "git",
                "url": "https://github.com/laminas/laminas-server.git",
                "reference": "f45e1a6f614a11af8eff5d2d409f12229101cfc1"
            },
            "dist": {
                "type": "zip",
                "url": "https://api.github.com/repos/laminas/laminas-server/zipball/f45e1a6f614a11af8eff5d2d409f12229101cfc1",
                "reference": "f45e1a6f614a11af8eff5d2d409f12229101cfc1",
                "shasum": ""
            },
            "require": {
                "laminas/laminas-code": "^3.5.1 || ^4.0.0",
                "laminas/laminas-stdlib": "^3.3.1",
                "laminas/laminas-zendframework-bridge": "^1.2.0",
                "php": "^7.3 || ~8.0.0 || ~8.1.0"
            },
            "replace": {
                "zendframework/zend-server": "^2.8.1"
            },
            "require-dev": {
                "laminas/laminas-coding-standard": "~1.0.0",
                "phpunit/phpunit": "^9.5.5",
                "psalm/plugin-phpunit": "^0.15.1",
                "vimeo/psalm": "^4.6.4"
            },
            "type": "library",
            "autoload": {
                "psr-4": {
                    "Laminas\\Server\\": "src/"
                }
            },
            "notification-url": "https://packagist.org/downloads/",
            "license": [
                "BSD-3-Clause"
            ],
            "description": "Create Reflection-based RPC servers",
            "homepage": "https://laminas.dev",
            "keywords": [
                "laminas",
                "server"
            ],
            "support": {
                "chat": "https://laminas.dev/chat",
                "docs": "https://docs.laminas.dev/laminas-server/",
                "forum": "https://discourse.laminas.dev",
                "issues": "https://github.com/laminas/laminas-server/issues",
                "rss": "https://github.com/laminas/laminas-server/releases.atom",
                "source": "https://github.com/laminas/laminas-server"
            },
            "funding": [
                {
                    "url": "https://funding.communitybridge.org/projects/laminas-project",
                    "type": "community_bridge"
                }
            ],
            "time": "2022-02-25T14:41:51+00:00"
        },
        {
            "name": "laminas/laminas-servicemanager",
            "version": "3.10.0",
            "source": {
                "type": "git",
                "url": "https://github.com/laminas/laminas-servicemanager.git",
                "reference": "e52b985909e0940bf22d34f322eb3f48bbef6bd1"
            },
            "dist": {
                "type": "zip",
                "url": "https://api.github.com/repos/laminas/laminas-servicemanager/zipball/e52b985909e0940bf22d34f322eb3f48bbef6bd1",
                "reference": "e52b985909e0940bf22d34f322eb3f48bbef6bd1",
                "shasum": ""
            },
            "require": {
                "container-interop/container-interop": "^1.2",
                "laminas/laminas-stdlib": "^3.2.1",
                "php": "~7.4.0 || ~8.0.0 || ~8.1.0",
                "psr/container": "^1.0"
            },
            "conflict": {
                "laminas/laminas-code": "<3.3.1",
                "zendframework/zend-code": "<3.3.1",
                "zendframework/zend-servicemanager": "*"
            },
            "provide": {
                "container-interop/container-interop-implementation": "^1.2",
                "psr/container-implementation": "^1.0"
            },
            "require-dev": {
                "composer/package-versions-deprecated": "^1.0",
                "laminas/laminas-coding-standard": "~2.2.1",
                "laminas/laminas-container-config-test": "^0.3",
                "laminas/laminas-dependency-plugin": "^2.1.2",
                "mikey179/vfsstream": "^1.6.10@alpha",
                "ocramius/proxy-manager": "^2.11",
                "phpbench/phpbench": "^1.1",
                "phpspec/prophecy-phpunit": "^2.0",
                "phpunit/phpunit": "^9.5.5",
                "psalm/plugin-phpunit": "^0.16.1",
                "vimeo/psalm": "^4.8"
            },
            "suggest": {
                "ocramius/proxy-manager": "ProxyManager ^2.1.1 to handle lazy initialization of services"
            },
            "bin": [
                "bin/generate-deps-for-config-factory",
                "bin/generate-factory-for-class"
            ],
            "type": "library",
            "autoload": {
                "psr-4": {
                    "Laminas\\ServiceManager\\": "src/"
                }
            },
            "notification-url": "https://packagist.org/downloads/",
            "license": [
                "BSD-3-Clause"
            ],
            "description": "Factory-Driven Dependency Injection Container",
            "homepage": "https://laminas.dev",
            "keywords": [
                "PSR-11",
                "dependency-injection",
                "di",
                "dic",
                "laminas",
                "service-manager",
                "servicemanager"
            ],
            "support": {
                "chat": "https://laminas.dev/chat",
                "docs": "https://docs.laminas.dev/laminas-servicemanager/",
                "forum": "https://discourse.laminas.dev",
                "issues": "https://github.com/laminas/laminas-servicemanager/issues",
                "rss": "https://github.com/laminas/laminas-servicemanager/releases.atom",
                "source": "https://github.com/laminas/laminas-servicemanager"
            },
            "funding": [
                {
                    "url": "https://funding.communitybridge.org/projects/laminas-project",
                    "type": "community_bridge"
                }
            ],
            "time": "2021-09-18T20:19:36+00:00"
        },
        {
            "name": "laminas/laminas-session",
            "version": "2.12.1",
            "source": {
                "type": "git",
                "url": "https://github.com/laminas/laminas-session.git",
                "reference": "888c6a344e9a4c9f34ab6e09346640eac9be3fcf"
            },
            "dist": {
                "type": "zip",
                "url": "https://api.github.com/repos/laminas/laminas-session/zipball/888c6a344e9a4c9f34ab6e09346640eac9be3fcf",
                "reference": "888c6a344e9a4c9f34ab6e09346640eac9be3fcf",
                "shasum": ""
            },
            "require": {
                "laminas/laminas-eventmanager": "^3.4",
                "laminas/laminas-stdlib": "^3.6",
                "php": "^7.3 || ~8.0.0 || ~8.1.0"
            },
            "conflict": {
                "zendframework/zend-session": "*"
            },
            "require-dev": {
                "container-interop/container-interop": "^1.1",
                "laminas/laminas-cache": "3.0.x-dev",
                "laminas/laminas-cache-storage-adapter-memory": "2.0.x-dev",
                "laminas/laminas-coding-standard": "~2.2.1",
                "laminas/laminas-db": "^2.13.4",
                "laminas/laminas-http": "^2.15",
                "laminas/laminas-servicemanager": "^3.7",
                "laminas/laminas-validator": "^2.15",
                "mongodb/mongodb": "v1.9.x-dev",
                "php-mock/php-mock-phpunit": "^1.1.2 || ^2.0",
                "phpspec/prophecy-phpunit": "^2.0",
                "phpunit/phpunit": "^9.5.9"
            },
            "suggest": {
                "laminas/laminas-cache": "Laminas\\Cache component",
                "laminas/laminas-db": "Laminas\\Db component",
                "laminas/laminas-http": "Laminas\\Http component",
                "laminas/laminas-servicemanager": "Laminas\\ServiceManager component",
                "laminas/laminas-validator": "Laminas\\Validator component",
                "mongodb/mongodb": "If you want to use the MongoDB session save handler"
            },
            "type": "library",
            "extra": {
                "laminas": {
                    "component": "Laminas\\Session",
                    "config-provider": "Laminas\\Session\\ConfigProvider"
                }
            },
            "autoload": {
                "psr-4": {
                    "Laminas\\Session\\": "src/"
                }
            },
            "notification-url": "https://packagist.org/downloads/",
            "license": [
                "BSD-3-Clause"
            ],
            "description": "Object-oriented interface to PHP sessions and storage",
            "homepage": "https://laminas.dev",
            "keywords": [
                "laminas",
                "session"
            ],
            "support": {
                "chat": "https://laminas.dev/chat",
                "docs": "https://docs.laminas.dev/laminas-session/",
                "forum": "https://discourse.laminas.dev",
                "issues": "https://github.com/laminas/laminas-session/issues",
                "rss": "https://github.com/laminas/laminas-session/releases.atom",
                "source": "https://github.com/laminas/laminas-session"
            },
            "funding": [
                {
                    "url": "https://funding.communitybridge.org/projects/laminas-project",
                    "type": "community_bridge"
                }
            ],
            "time": "2022-02-15T16:38:29+00:00"
        },
        {
            "name": "laminas/laminas-soap",
            "version": "2.10.0",
            "source": {
                "type": "git",
                "url": "https://github.com/laminas/laminas-soap.git",
                "reference": "b1245a09b523485060407f73a0058fb871d2c656"
            },
            "dist": {
                "type": "zip",
                "url": "https://api.github.com/repos/laminas/laminas-soap/zipball/b1245a09b523485060407f73a0058fb871d2c656",
                "reference": "b1245a09b523485060407f73a0058fb871d2c656",
                "shasum": ""
            },
            "require": {
                "ext-dom": "*",
                "ext-soap": "*",
                "laminas/laminas-server": "^2.11",
                "laminas/laminas-stdlib": "^3.6",
                "laminas/laminas-uri": "^2.9.1",
                "php": "~7.4.0 || ~8.0.0 || ~8.1.0"
            },
            "conflict": {
                "laminas/laminas-code": "<4.4",
                "zendframework/zend-soap": "*"
            },
            "require-dev": {
                "laminas/laminas-coding-standard": "~2.2.1",
                "laminas/laminas-config": "^3.7",
                "laminas/laminas-http": "^2.15",
                "phpspec/prophecy-phpunit": "^2.0.1",
                "phpunit/phpunit": "^9.5.5"
            },
            "suggest": {
                "ext-curl": "Curl is required when .NET compatibility is required",
                "laminas/laminas-http": "Laminas\\Http component"
            },
            "type": "library",
            "autoload": {
                "psr-4": {
                    "Laminas\\Soap\\": "src/"
                }
            },
            "notification-url": "https://packagist.org/downloads/",
            "license": [
                "BSD-3-Clause"
            ],
            "homepage": "https://laminas.dev",
            "keywords": [
                "laminas",
                "soap"
            ],
            "support": {
                "chat": "https://laminas.dev/chat",
                "docs": "https://docs.laminas.dev/laminas-soap/",
                "forum": "https://discourse.laminas.dev",
                "issues": "https://github.com/laminas/laminas-soap/issues",
                "rss": "https://github.com/laminas/laminas-soap/releases.atom",
                "source": "https://github.com/laminas/laminas-soap"
            },
            "funding": [
                {
                    "url": "https://funding.communitybridge.org/projects/laminas-project",
                    "type": "community_bridge"
                }
            ],
            "time": "2021-10-14T14:04:27+00:00"
        },
        {
            "name": "laminas/laminas-stdlib",
            "version": "3.7.1",
            "source": {
                "type": "git",
                "url": "https://github.com/laminas/laminas-stdlib.git",
                "reference": "bcd869e2fe88d567800057c1434f2380354fe325"
            },
            "dist": {
                "type": "zip",
                "url": "https://api.github.com/repos/laminas/laminas-stdlib/zipball/bcd869e2fe88d567800057c1434f2380354fe325",
                "reference": "bcd869e2fe88d567800057c1434f2380354fe325",
                "shasum": ""
            },
            "require": {
                "php": "^7.3 || ~8.0.0 || ~8.1.0"
            },
            "conflict": {
                "zendframework/zend-stdlib": "*"
            },
            "require-dev": {
                "laminas/laminas-coding-standard": "~2.3.0",
                "phpbench/phpbench": "^1.0",
                "phpunit/phpunit": "^9.3.7",
                "psalm/plugin-phpunit": "^0.16.0",
                "vimeo/psalm": "^4.7"
            },
            "type": "library",
            "autoload": {
                "psr-4": {
                    "Laminas\\Stdlib\\": "src/"
                }
            },
            "notification-url": "https://packagist.org/downloads/",
            "license": [
                "BSD-3-Clause"
            ],
            "description": "SPL extensions, array utilities, error handlers, and more",
            "homepage": "https://laminas.dev",
            "keywords": [
                "laminas",
                "stdlib"
            ],
            "support": {
                "chat": "https://laminas.dev/chat",
                "docs": "https://docs.laminas.dev/laminas-stdlib/",
                "forum": "https://discourse.laminas.dev",
                "issues": "https://github.com/laminas/laminas-stdlib/issues",
                "rss": "https://github.com/laminas/laminas-stdlib/releases.atom",
                "source": "https://github.com/laminas/laminas-stdlib"
            },
            "funding": [
                {
                    "url": "https://funding.communitybridge.org/projects/laminas-project",
                    "type": "community_bridge"
                }
            ],
            "time": "2022-01-21T15:50:46+00:00"
        },
        {
            "name": "laminas/laminas-uri",
            "version": "2.9.1",
            "source": {
                "type": "git",
                "url": "https://github.com/laminas/laminas-uri.git",
                "reference": "7e837dc15c8fd3949df7d1213246fd7c8640032b"
            },
            "dist": {
                "type": "zip",
                "url": "https://api.github.com/repos/laminas/laminas-uri/zipball/7e837dc15c8fd3949df7d1213246fd7c8640032b",
                "reference": "7e837dc15c8fd3949df7d1213246fd7c8640032b",
                "shasum": ""
            },
            "require": {
                "laminas/laminas-escaper": "^2.9",
                "laminas/laminas-validator": "^2.15",
                "php": "^7.3 || ~8.0.0 || ~8.1.0"
            },
            "conflict": {
                "zendframework/zend-uri": "*"
            },
            "require-dev": {
                "laminas/laminas-coding-standard": "~2.2.1",
                "phpunit/phpunit": "^9.5.5"
            },
            "type": "library",
            "autoload": {
                "psr-4": {
                    "Laminas\\Uri\\": "src/"
                }
            },
            "notification-url": "https://packagist.org/downloads/",
            "license": [
                "BSD-3-Clause"
            ],
            "description": "A component that aids in manipulating and validating » Uniform Resource Identifiers (URIs)",
            "homepage": "https://laminas.dev",
            "keywords": [
                "laminas",
                "uri"
            ],
            "support": {
                "chat": "https://laminas.dev/chat",
                "docs": "https://docs.laminas.dev/laminas-uri/",
                "forum": "https://discourse.laminas.dev",
                "issues": "https://github.com/laminas/laminas-uri/issues",
                "rss": "https://github.com/laminas/laminas-uri/releases.atom",
                "source": "https://github.com/laminas/laminas-uri"
            },
            "funding": [
                {
                    "url": "https://funding.communitybridge.org/projects/laminas-project",
                    "type": "community_bridge"
                }
            ],
            "time": "2021-09-09T18:37:15+00:00"
        },
        {
            "name": "laminas/laminas-validator",
            "version": "2.17.0",
            "source": {
                "type": "git",
                "url": "https://github.com/laminas/laminas-validator.git",
                "reference": "bdd503adc83d814a5c94e598ea0eb9fc7ca56339"
            },
            "dist": {
                "type": "zip",
                "url": "https://api.github.com/repos/laminas/laminas-validator/zipball/bdd503adc83d814a5c94e598ea0eb9fc7ca56339",
                "reference": "bdd503adc83d814a5c94e598ea0eb9fc7ca56339",
                "shasum": ""
            },
            "require": {
                "container-interop/container-interop": "^1.1",
                "laminas/laminas-stdlib": "^3.6",
                "php": "^7.3 || ~8.0.0 || ~8.1.0"
            },
            "conflict": {
                "zendframework/zend-validator": "*"
            },
            "require-dev": {
                "laminas/laminas-cache": "^2.6.1",
                "laminas/laminas-coding-standard": "~2.2.1",
                "laminas/laminas-db": "^2.7",
                "laminas/laminas-filter": "^2.6",
                "laminas/laminas-http": "^2.14.2",
                "laminas/laminas-i18n": "^2.6",
                "laminas/laminas-math": "^2.6",
                "laminas/laminas-servicemanager": "^2.7.11 || ^3.0.3",
                "laminas/laminas-session": "^2.8",
                "laminas/laminas-uri": "^2.7",
                "phpspec/prophecy-phpunit": "^2.0",
                "phpunit/phpunit": "^9.5.5",
                "psalm/plugin-phpunit": "^0.15.0",
                "psr/http-client": "^1.0",
                "psr/http-factory": "^1.0",
                "psr/http-message": "^1.0",
                "vimeo/psalm": "^4.3"
            },
            "suggest": {
                "laminas/laminas-db": "Laminas\\Db component, required by the (No)RecordExists validator",
                "laminas/laminas-filter": "Laminas\\Filter component, required by the Digits validator",
                "laminas/laminas-i18n": "Laminas\\I18n component to allow translation of validation error messages",
                "laminas/laminas-i18n-resources": "Translations of validator messages",
                "laminas/laminas-math": "Laminas\\Math component, required by the Csrf validator",
                "laminas/laminas-servicemanager": "Laminas\\ServiceManager component to allow using the ValidatorPluginManager and validator chains",
                "laminas/laminas-session": "Laminas\\Session component, ^2.8; required by the Csrf validator",
                "laminas/laminas-uri": "Laminas\\Uri component, required by the Uri and Sitemap\\Loc validators",
                "psr/http-message": "psr/http-message, required when validating PSR-7 UploadedFileInterface instances via the Upload and UploadFile validators"
            },
            "type": "library",
            "extra": {
                "laminas": {
                    "component": "Laminas\\Validator",
                    "config-provider": "Laminas\\Validator\\ConfigProvider"
                }
            },
            "autoload": {
                "psr-4": {
                    "Laminas\\Validator\\": "src/"
                }
            },
            "notification-url": "https://packagist.org/downloads/",
            "license": [
                "BSD-3-Clause"
            ],
            "description": "Validation classes for a wide range of domains, and the ability to chain validators to create complex validation criteria",
            "homepage": "https://laminas.dev",
            "keywords": [
                "laminas",
                "validator"
            ],
            "support": {
                "chat": "https://laminas.dev/chat",
                "docs": "https://docs.laminas.dev/laminas-validator/",
                "forum": "https://discourse.laminas.dev",
                "issues": "https://github.com/laminas/laminas-validator/issues",
                "rss": "https://github.com/laminas/laminas-validator/releases.atom",
                "source": "https://github.com/laminas/laminas-validator"
            },
            "funding": [
                {
                    "url": "https://funding.communitybridge.org/projects/laminas-project",
                    "type": "community_bridge"
                }
            ],
            "time": "2022-03-08T18:16:51+00:00"
        },
        {
            "name": "laminas/laminas-view",
            "version": "2.19.1",
            "source": {
                "type": "git",
                "url": "https://github.com/laminas/laminas-view.git",
                "reference": "5f2ed1af896543e986090afb6433e32409c99d4d"
            },
            "dist": {
                "type": "zip",
                "url": "https://api.github.com/repos/laminas/laminas-view/zipball/5f2ed1af896543e986090afb6433e32409c99d4d",
                "reference": "5f2ed1af896543e986090afb6433e32409c99d4d",
                "shasum": ""
            },
            "require": {
                "ext-json": "*",
                "laminas/laminas-eventmanager": "^3.4",
                "laminas/laminas-json": "^3.3",
                "laminas/laminas-stdlib": "^3.6",
                "php": "^7.4 || ~8.0.0 || ~8.1.0"
            },
            "conflict": {
                "container-interop/container-interop": "<1.2",
                "laminas/laminas-router": "<3.0.1",
                "laminas/laminas-servicemanager": "<3.3",
                "laminas/laminas-session": "<2.12",
                "zendframework/zend-view": "*"
            },
            "require-dev": {
                "ext-dom": "*",
                "laminas/laminas-authentication": "^2.5",
                "laminas/laminas-coding-standard": "~2.3.0",
                "laminas/laminas-console": "^2.6",
                "laminas/laminas-escaper": "^2.5",
                "laminas/laminas-feed": "^2.15",
                "laminas/laminas-filter": "^2.13.0",
                "laminas/laminas-http": "^2.15",
                "laminas/laminas-i18n": "^2.6",
                "laminas/laminas-modulemanager": "^2.7.1",
                "laminas/laminas-mvc": "^3.0",
                "laminas/laminas-mvc-i18n": "^1.1",
                "laminas/laminas-mvc-plugin-flashmessenger": "^1.5.0",
                "laminas/laminas-navigation": "^2.13.1",
                "laminas/laminas-paginator": "^2.11.0",
                "laminas/laminas-permissions-acl": "^2.6",
                "laminas/laminas-router": "^3.0.1",
                "laminas/laminas-servicemanager": "^3.4",
                "laminas/laminas-uri": "^2.5",
                "phpspec/prophecy": "^1.12",
                "phpspec/prophecy-phpunit": "^2.0",
                "phpunit/phpunit": "^9.5.5",
                "psalm/plugin-phpunit": "^0.16.1",
                "vimeo/psalm": "^4.10"
            },
            "suggest": {
                "laminas/laminas-authentication": "Laminas\\Authentication component",
                "laminas/laminas-escaper": "Laminas\\Escaper component",
                "laminas/laminas-feed": "Laminas\\Feed component",
                "laminas/laminas-filter": "Laminas\\Filter component",
                "laminas/laminas-http": "Laminas\\Http component",
                "laminas/laminas-i18n": "Laminas\\I18n component",
                "laminas/laminas-mvc": "Laminas\\Mvc component",
                "laminas/laminas-mvc-plugin-flashmessenger": "laminas-mvc-plugin-flashmessenger component, if you want to use the FlashMessenger view helper with laminas-mvc versions 3 and up",
                "laminas/laminas-navigation": "Laminas\\Navigation component",
                "laminas/laminas-paginator": "Laminas\\Paginator component",
                "laminas/laminas-permissions-acl": "Laminas\\Permissions\\Acl component",
                "laminas/laminas-servicemanager": "Laminas\\ServiceManager component",
                "laminas/laminas-uri": "Laminas\\Uri component"
            },
            "bin": [
                "bin/templatemap_generator.php"
            ],
            "type": "library",
            "autoload": {
                "psr-4": {
                    "Laminas\\View\\": "src/"
                }
            },
            "notification-url": "https://packagist.org/downloads/",
            "license": [
                "BSD-3-Clause"
            ],
            "description": "Flexible view layer supporting and providing multiple view layers, helpers, and more",
            "homepage": "https://laminas.dev",
            "keywords": [
                "laminas",
                "view"
            ],
            "support": {
                "chat": "https://laminas.dev/chat",
                "docs": "https://docs.laminas.dev/laminas-view/",
                "forum": "https://discourse.laminas.dev",
                "issues": "https://github.com/laminas/laminas-view/issues",
                "rss": "https://github.com/laminas/laminas-view/releases.atom",
                "source": "https://github.com/laminas/laminas-view"
            },
            "funding": [
                {
                    "url": "https://funding.communitybridge.org/projects/laminas-project",
                    "type": "community_bridge"
                }
            ],
            "time": "2022-01-12T16:20:05+00:00"
        },
        {
            "name": "laminas/laminas-zendframework-bridge",
            "version": "1.4.0",
            "source": {
                "type": "git",
                "url": "https://github.com/laminas/laminas-zendframework-bridge.git",
                "reference": "bf180a382393e7db5c1e8d0f2ec0c4af9c724baf"
            },
            "dist": {
                "type": "zip",
                "url": "https://api.github.com/repos/laminas/laminas-zendframework-bridge/zipball/bf180a382393e7db5c1e8d0f2ec0c4af9c724baf",
                "reference": "bf180a382393e7db5c1e8d0f2ec0c4af9c724baf",
                "shasum": ""
            },
            "require": {
                "php": "^7.3 || ~8.0.0 || ~8.1.0"
            },
            "require-dev": {
                "phpunit/phpunit": "^9.3",
                "psalm/plugin-phpunit": "^0.15.1",
                "squizlabs/php_codesniffer": "^3.5",
                "vimeo/psalm": "^4.6"
            },
            "type": "library",
            "extra": {
                "laminas": {
                    "module": "Laminas\\ZendFrameworkBridge"
                }
            },
            "autoload": {
                "files": [
                    "src/autoload.php"
                ],
                "psr-4": {
                    "Laminas\\ZendFrameworkBridge\\": "src//"
                }
            },
            "notification-url": "https://packagist.org/downloads/",
            "license": [
                "BSD-3-Clause"
            ],
            "description": "Alias legacy ZF class names to Laminas Project equivalents.",
            "keywords": [
                "ZendFramework",
                "autoloading",
                "laminas",
                "zf"
            ],
            "support": {
                "forum": "https://discourse.laminas.dev/",
                "issues": "https://github.com/laminas/laminas-zendframework-bridge/issues",
                "rss": "https://github.com/laminas/laminas-zendframework-bridge/releases.atom",
                "source": "https://github.com/laminas/laminas-zendframework-bridge"
            },
            "funding": [
                {
                    "url": "https://funding.communitybridge.org/projects/laminas-project",
                    "type": "community_bridge"
                }
            ],
            "time": "2021-09-03T17:53:30+00:00"
        },
        {
            "name": "league/flysystem",
            "version": "2.3.2",
            "source": {
                "type": "git",
                "url": "https://github.com/thephpleague/flysystem.git",
                "reference": "4b6da3e75b5e8eee53bb5ee46ded15a532843f80"
            },
            "dist": {
                "type": "zip",
                "url": "https://api.github.com/repos/thephpleague/flysystem/zipball/4b6da3e75b5e8eee53bb5ee46ded15a532843f80",
                "reference": "4b6da3e75b5e8eee53bb5ee46ded15a532843f80",
                "shasum": ""
            },
            "require": {
                "ext-json": "*",
                "league/mime-type-detection": "^1.0.0",
                "php": "^7.2 || ^8.0"
            },
            "conflict": {
                "guzzlehttp/ringphp": "<1.1.1"
            },
            "require-dev": {
                "async-aws/s3": "^1.5",
                "async-aws/simple-s3": "^1.0",
                "aws/aws-sdk-php": "^3.132.4",
                "composer/semver": "^3.0",
                "ext-fileinfo": "*",
                "friendsofphp/php-cs-fixer": "^3.2",
                "google/cloud-storage": "^1.23",
                "phpseclib/phpseclib": "^2.0",
                "phpstan/phpstan": "^0.12.26",
                "phpunit/phpunit": "^8.5 || ^9.4",
                "sabre/dav": "^4.1"
            },
            "type": "library",
            "autoload": {
                "psr-4": {
                    "League\\Flysystem\\": "src"
                }
            },
            "notification-url": "https://packagist.org/downloads/",
            "license": [
                "MIT"
            ],
            "authors": [
                {
                    "name": "Frank de Jonge",
                    "email": "info@frankdejonge.nl"
                }
            ],
            "description": "File storage abstraction for PHP",
            "keywords": [
                "WebDAV",
                "aws",
                "cloud",
                "file",
                "files",
                "filesystem",
                "filesystems",
                "ftp",
                "s3",
                "sftp",
                "storage"
            ],
            "support": {
                "issues": "https://github.com/thephpleague/flysystem/issues",
                "source": "https://github.com/thephpleague/flysystem/tree/2.3.2"
            },
            "funding": [
                {
                    "url": "https://offset.earth/frankdejonge",
                    "type": "custom"
                },
                {
                    "url": "https://github.com/frankdejonge",
                    "type": "github"
                },
                {
                    "url": "https://tidelift.com/funding/github/packagist/league/flysystem",
                    "type": "tidelift"
                }
            ],
            "time": "2021-11-28T20:19:08+00:00"
        },
        {
            "name": "league/flysystem-aws-s3-v3",
            "version": "2.1.0",
            "source": {
                "type": "git",
                "url": "https://github.com/thephpleague/flysystem-aws-s3-v3.git",
                "reference": "8d8edfe2541d94e6607808e3dd8484734c86eb2a"
            },
            "dist": {
                "type": "zip",
                "url": "https://api.github.com/repos/thephpleague/flysystem-aws-s3-v3/zipball/8d8edfe2541d94e6607808e3dd8484734c86eb2a",
                "reference": "8d8edfe2541d94e6607808e3dd8484734c86eb2a",
                "shasum": ""
            },
            "require": {
                "aws/aws-sdk-php": "^3.132.4",
                "league/flysystem": "^2.0.0",
                "league/mime-type-detection": "^1.0.0",
                "php": "^7.2 || ^8.0"
            },
            "conflict": {
                "guzzlehttp/ringphp": "<1.1.1"
            },
            "type": "library",
            "autoload": {
                "psr-4": {
                    "League\\Flysystem\\AwsS3V3\\": ""
                }
            },
            "notification-url": "https://packagist.org/downloads/",
            "license": [
                "MIT"
            ],
            "authors": [
                {
                    "name": "Frank de Jonge",
                    "email": "info@frankdejonge.nl"
                }
            ],
            "description": "AWS S3 filesystem adapter for Flysystem.",
            "keywords": [
                "Flysystem",
                "aws",
                "file",
                "files",
                "filesystem",
                "s3",
                "storage"
            ],
            "support": {
                "issues": "https://github.com/thephpleague/flysystem-aws-s3-v3/issues",
                "source": "https://github.com/thephpleague/flysystem-aws-s3-v3/tree/2.1.0"
            },
            "time": "2021-05-24T15:37:00+00:00"
        },
        {
            "name": "league/mime-type-detection",
            "version": "1.9.0",
            "source": {
                "type": "git",
                "url": "https://github.com/thephpleague/mime-type-detection.git",
                "reference": "aa70e813a6ad3d1558fc927863d47309b4c23e69"
            },
            "dist": {
                "type": "zip",
                "url": "https://api.github.com/repos/thephpleague/mime-type-detection/zipball/aa70e813a6ad3d1558fc927863d47309b4c23e69",
                "reference": "aa70e813a6ad3d1558fc927863d47309b4c23e69",
                "shasum": ""
            },
            "require": {
                "ext-fileinfo": "*",
                "php": "^7.2 || ^8.0"
            },
            "require-dev": {
                "friendsofphp/php-cs-fixer": "^3.2",
                "phpstan/phpstan": "^0.12.68",
                "phpunit/phpunit": "^8.5.8 || ^9.3"
            },
            "type": "library",
            "autoload": {
                "psr-4": {
                    "League\\MimeTypeDetection\\": "src"
                }
            },
            "notification-url": "https://packagist.org/downloads/",
            "license": [
                "MIT"
            ],
            "authors": [
                {
                    "name": "Frank de Jonge",
                    "email": "info@frankdejonge.nl"
                }
            ],
            "description": "Mime-type detection for Flysystem",
            "support": {
                "issues": "https://github.com/thephpleague/mime-type-detection/issues",
                "source": "https://github.com/thephpleague/mime-type-detection/tree/1.9.0"
            },
            "funding": [
                {
                    "url": "https://github.com/frankdejonge",
                    "type": "github"
                },
                {
                    "url": "https://tidelift.com/funding/github/packagist/league/flysystem",
                    "type": "tidelift"
                }
            ],
            "time": "2021-11-21T11:48:40+00:00"
        },
        {
            "name": "magento/composer",
            "version": "1.8.0",
            "source": {
                "type": "git",
                "url": "https://github.com/magento/composer.git",
                "reference": "244c03cf437f6ae6de1650421f30e8a4fa70a02c"
            },
            "dist": {
                "type": "zip",
                "url": "https://api.github.com/repos/magento/composer/zipball/244c03cf437f6ae6de1650421f30e8a4fa70a02c",
                "reference": "244c03cf437f6ae6de1650421f30e8a4fa70a02c",
                "shasum": ""
            },
            "require": {
                "composer/composer": "^1.9 || ^2.0",
                "php": "~7.4.0||~8.0.0||~8.1.0",
                "symfony/console": "~4.4.0"
            },
            "require-dev": {
                "phpunit/phpunit": "^9"
            },
            "type": "library",
            "autoload": {
                "psr-4": {
                    "Magento\\Composer\\": "src"
                }
            },
            "notification-url": "https://packagist.org/downloads/",
            "license": [
                "OSL-3.0",
                "AFL-3.0"
            ],
            "description": "Magento composer library helps to instantiate Composer application and run composer commands.",
            "support": {
                "issues": "https://github.com/magento/composer/issues",
                "source": "https://github.com/magento/composer/tree/1.8.0"
            },
            "time": "2022-01-14T01:29:51+00:00"
        },
        {
            "name": "magento/composer-dependency-version-audit-plugin",
            "version": "0.1.1",
            "source": {
                "type": "git",
                "url": "https://github.com/magento/composer-dependency-version-audit-plugin.git",
                "reference": "2e846ae24a897163dbb610c2067ddd803175e9a2"
            },
            "dist": {
                "type": "zip",
                "url": "https://api.github.com/repos/magento/composer-dependency-version-audit-plugin/zipball/2e846ae24a897163dbb610c2067ddd803175e9a2",
                "reference": "2e846ae24a897163dbb610c2067ddd803175e9a2",
                "shasum": ""
            },
            "require": {
                "composer-plugin-api": "^1.0 || ^2.0",
                "composer/composer": "^1.9 || ^2.0"
            },
            "require-dev": {
                "phpunit/phpunit": "^9"
            },
            "type": "composer-plugin",
            "extra": {
                "class": "Magento\\ComposerDependencyVersionAuditPlugin\\Plugin"
            },
            "autoload": {
                "psr-4": {
                    "Magento\\ComposerDependencyVersionAuditPlugin\\": "src/"
                }
            },
            "notification-url": "https://packagist.org/downloads/",
            "license": [
                "OSL-3.0",
                "AFL-3.0"
            ],
            "description": "Validating packages through a composer plugin",
            "support": {
                "issues": "https://github.com/magento/composer-dependency-version-audit-plugin/issues",
                "source": "https://github.com/magento/composer-dependency-version-audit-plugin/tree/0.1.1"
            },
            "time": "2021-06-14T15:16:11+00:00"
        },
        {
            "name": "magento/magento-composer-installer",
            "version": "0.3.0",
            "source": {
                "type": "git",
                "url": "https://github.com/magento/magento-composer-installer.git",
                "reference": "0c1987b1ba4c8bacde15cad86f4dace1e3957104"
            },
            "dist": {
                "type": "zip",
                "url": "https://api.github.com/repos/magento/magento-composer-installer/zipball/0c1987b1ba4c8bacde15cad86f4dace1e3957104",
                "reference": "0c1987b1ba4c8bacde15cad86f4dace1e3957104",
                "shasum": ""
            },
            "require": {
                "composer-plugin-api": "^1.1 || ^2.0",
                "composer/composer": "^1.9 || ^2.0"
            },
            "replace": {
                "magento-hackathon/magento-composer-installer": "*"
            },
            "require-dev": {
                "mikey179/vfsstream": "*",
                "phpunit/phpunit": "^9.5",
                "squizlabs/php_codesniffer": "~3.6.1",
                "symfony/process": "~5.4.0"
            },
            "type": "composer-plugin",
            "extra": {
                "composer-command-registry": [
                    "MagentoHackathon\\Composer\\Magento\\Command\\DeployCommand"
                ],
                "class": "MagentoHackathon\\Composer\\Magento\\Plugin"
            },
            "autoload": {
                "psr-0": {
                    "MagentoHackathon\\Composer\\Magento": "src/"
                }
            },
            "notification-url": "https://packagist.org/downloads/",
            "license": [
                "OSL-3.0"
            ],
            "authors": [
                {
                    "name": "Daniel Fahlke aka Flyingmana",
                    "email": "flyingmana@googlemail.com"
                },
                {
                    "name": "Jörg Weller",
                    "email": "weller@flagbit.de"
                },
                {
                    "name": "Karl Spies",
                    "email": "karl.spies@gmx.net"
                },
                {
                    "name": "Tobias Vogt",
                    "email": "tobi@webguys.de"
                },
                {
                    "name": "David Fuhr",
                    "email": "fuhr@flagbit.de"
                },
                {
                    "name": "Vinai Kopp",
                    "email": "vinai@netzarbeiter.com"
                }
            ],
            "description": "Composer installer for Magento modules",
            "homepage": "https://github.com/magento/magento-composer-installer",
            "keywords": [
                "composer-installer",
                "magento"
            ],
            "support": {
                "source": "https://github.com/magento/magento-composer-installer/tree/0.3.0"
            },
            "time": "2021-12-17T20:04:15+00:00"
        },
        {
            "name": "magento/zendframework1",
            "version": "1.15.0",
            "source": {
                "type": "git",
                "url": "https://github.com/magento/zf1.git",
                "reference": "f241f5be1820784e7f54a36115e1324b5bb8a4ab"
            },
            "dist": {
                "type": "zip",
                "url": "https://api.github.com/repos/magento/zf1/zipball/f241f5be1820784e7f54a36115e1324b5bb8a4ab",
                "reference": "f241f5be1820784e7f54a36115e1324b5bb8a4ab",
                "shasum": ""
            },
            "require": {
                "php": ">=7.0.0"
            },
            "require-dev": {
                "phpunit/dbunit": "1.3.*",
                "phpunit/phpunit": "3.7.*"
            },
            "type": "library",
            "extra": {
                "branch-alias": {
                    "dev-master": "1.12.x-dev"
                }
            },
            "autoload": {
                "psr-0": {
                    "Zend_": "library/"
                }
            },
            "notification-url": "https://packagist.org/downloads/",
            "include-path": [
                "library/"
            ],
            "license": [
                "BSD-3-Clause"
            ],
            "description": "Magento Zend Framework 1",
            "homepage": "http://framework.zend.com/",
            "keywords": [
                "ZF1",
                "framework"
            ],
            "support": {
                "issues": "https://github.com/magento/zf1/issues",
                "source": "https://github.com/magento/zf1/tree/1.15.0"
            },
            "time": "2022-01-18T21:55:54+00:00"
        },
        {
            "name": "monolog/monolog",
            "version": "2.3.5",
            "source": {
                "type": "git",
                "url": "https://github.com/Seldaek/monolog.git",
                "reference": "fd4380d6fc37626e2f799f29d91195040137eba9"
            },
            "dist": {
                "type": "zip",
                "url": "https://api.github.com/repos/Seldaek/monolog/zipball/fd4380d6fc37626e2f799f29d91195040137eba9",
                "reference": "fd4380d6fc37626e2f799f29d91195040137eba9",
                "shasum": ""
            },
            "require": {
                "php": ">=7.2",
                "psr/log": "^1.0.1 || ^2.0 || ^3.0"
            },
            "provide": {
                "psr/log-implementation": "1.0.0 || 2.0.0 || 3.0.0"
            },
            "require-dev": {
                "aws/aws-sdk-php": "^2.4.9 || ^3.0",
                "doctrine/couchdb": "~1.0@dev",
                "elasticsearch/elasticsearch": "^7",
                "graylog2/gelf-php": "^1.4.2",
                "mongodb/mongodb": "^1.8",
                "php-amqplib/php-amqplib": "~2.4 || ^3",
                "php-console/php-console": "^3.1.3",
                "phpspec/prophecy": "^1.6.1",
                "phpstan/phpstan": "^0.12.91",
                "phpunit/phpunit": "^8.5",
                "predis/predis": "^1.1",
                "rollbar/rollbar": "^1.3",
                "ruflin/elastica": ">=0.90@dev",
                "swiftmailer/swiftmailer": "^5.3|^6.0"
            },
            "suggest": {
                "aws/aws-sdk-php": "Allow sending log messages to AWS services like DynamoDB",
                "doctrine/couchdb": "Allow sending log messages to a CouchDB server",
                "elasticsearch/elasticsearch": "Allow sending log messages to an Elasticsearch server via official client",
                "ext-amqp": "Allow sending log messages to an AMQP server (1.0+ required)",
                "ext-curl": "Required to send log messages using the IFTTTHandler, the LogglyHandler, the SendGridHandler, the SlackWebhookHandler or the TelegramBotHandler",
                "ext-mbstring": "Allow to work properly with unicode symbols",
                "ext-mongodb": "Allow sending log messages to a MongoDB server (via driver)",
                "ext-openssl": "Required to send log messages using SSL",
                "ext-sockets": "Allow sending log messages to a Syslog server (via UDP driver)",
                "graylog2/gelf-php": "Allow sending log messages to a GrayLog2 server",
                "mongodb/mongodb": "Allow sending log messages to a MongoDB server (via library)",
                "php-amqplib/php-amqplib": "Allow sending log messages to an AMQP server using php-amqplib",
                "php-console/php-console": "Allow sending log messages to Google Chrome",
                "rollbar/rollbar": "Allow sending log messages to Rollbar",
                "ruflin/elastica": "Allow sending log messages to an Elastic Search server"
            },
            "type": "library",
            "extra": {
                "branch-alias": {
                    "dev-main": "2.x-dev"
                }
            },
            "autoload": {
                "psr-4": {
                    "Monolog\\": "src/Monolog"
                }
            },
            "notification-url": "https://packagist.org/downloads/",
            "license": [
                "MIT"
            ],
            "authors": [
                {
                    "name": "Jordi Boggiano",
                    "email": "j.boggiano@seld.be",
                    "homepage": "https://seld.be"
                }
            ],
            "description": "Sends your logs to files, sockets, inboxes, databases and various web services",
            "homepage": "https://github.com/Seldaek/monolog",
            "keywords": [
                "log",
                "logging",
                "psr-3"
            ],
            "support": {
                "issues": "https://github.com/Seldaek/monolog/issues",
                "source": "https://github.com/Seldaek/monolog/tree/2.3.5"
            },
            "funding": [
                {
                    "url": "https://github.com/Seldaek",
                    "type": "github"
                },
                {
                    "url": "https://tidelift.com/funding/github/packagist/monolog/monolog",
                    "type": "tidelift"
                }
            ],
            "time": "2021-10-01T21:08:31+00:00"
        },
        {
            "name": "mtdowling/jmespath.php",
            "version": "2.6.1",
            "source": {
                "type": "git",
                "url": "https://github.com/jmespath/jmespath.php.git",
                "reference": "9b87907a81b87bc76d19a7fb2d61e61486ee9edb"
            },
            "dist": {
                "type": "zip",
                "url": "https://api.github.com/repos/jmespath/jmespath.php/zipball/9b87907a81b87bc76d19a7fb2d61e61486ee9edb",
                "reference": "9b87907a81b87bc76d19a7fb2d61e61486ee9edb",
                "shasum": ""
            },
            "require": {
                "php": "^5.4 || ^7.0 || ^8.0",
                "symfony/polyfill-mbstring": "^1.17"
            },
            "require-dev": {
                "composer/xdebug-handler": "^1.4 || ^2.0",
                "phpunit/phpunit": "^4.8.36 || ^7.5.15"
            },
            "bin": [
                "bin/jp.php"
            ],
            "type": "library",
            "extra": {
                "branch-alias": {
                    "dev-master": "2.6-dev"
                }
            },
            "autoload": {
                "psr-4": {
                    "JmesPath\\": "src/"
                },
                "files": [
                    "src/JmesPath.php"
                ]
            },
            "notification-url": "https://packagist.org/downloads/",
            "license": [
                "MIT"
            ],
            "authors": [
                {
                    "name": "Michael Dowling",
                    "email": "mtdowling@gmail.com",
                    "homepage": "https://github.com/mtdowling"
                }
            ],
            "description": "Declaratively specify how to extract elements from a JSON document",
            "keywords": [
                "json",
                "jsonpath"
            ],
            "support": {
                "issues": "https://github.com/jmespath/jmespath.php/issues",
                "source": "https://github.com/jmespath/jmespath.php/tree/2.6.1"
            },
            "time": "2021-06-14T00:11:39+00:00"
        },
        {
            "name": "nikic/php-parser",
            "version": "v4.13.2",
            "source": {
                "type": "git",
                "url": "https://github.com/nikic/PHP-Parser.git",
                "reference": "210577fe3cf7badcc5814d99455df46564f3c077"
            },
            "dist": {
                "type": "zip",
                "url": "https://api.github.com/repos/nikic/PHP-Parser/zipball/210577fe3cf7badcc5814d99455df46564f3c077",
                "reference": "210577fe3cf7badcc5814d99455df46564f3c077",
                "shasum": ""
            },
            "require": {
                "ext-tokenizer": "*",
                "php": ">=7.0"
            },
            "require-dev": {
                "ircmaxell/php-yacc": "^0.0.7",
                "phpunit/phpunit": "^6.5 || ^7.0 || ^8.0 || ^9.0"
            },
            "bin": [
                "bin/php-parse"
            ],
            "type": "library",
            "extra": {
                "branch-alias": {
                    "dev-master": "4.9-dev"
                }
            },
            "autoload": {
                "psr-4": {
                    "PhpParser\\": "lib/PhpParser"
                }
            },
            "notification-url": "https://packagist.org/downloads/",
            "license": [
                "BSD-3-Clause"
            ],
            "authors": [
                {
                    "name": "Nikita Popov"
                }
            ],
            "description": "A PHP parser written in PHP",
            "keywords": [
                "parser",
                "php"
            ],
            "support": {
                "issues": "https://github.com/nikic/PHP-Parser/issues",
                "source": "https://github.com/nikic/PHP-Parser/tree/v4.13.2"
            },
            "time": "2021-11-30T19:35:32+00:00"
        },
        {
            "name": "paragonie/constant_time_encoding",
            "version": "v2.4.0",
            "source": {
                "type": "git",
                "url": "https://github.com/paragonie/constant_time_encoding.git",
                "reference": "f34c2b11eb9d2c9318e13540a1dbc2a3afbd939c"
            },
            "dist": {
                "type": "zip",
                "url": "https://api.github.com/repos/paragonie/constant_time_encoding/zipball/f34c2b11eb9d2c9318e13540a1dbc2a3afbd939c",
                "reference": "f34c2b11eb9d2c9318e13540a1dbc2a3afbd939c",
                "shasum": ""
            },
            "require": {
                "php": "^7|^8"
            },
            "require-dev": {
                "phpunit/phpunit": "^6|^7|^8|^9",
                "vimeo/psalm": "^1|^2|^3|^4"
            },
            "type": "library",
            "autoload": {
                "psr-4": {
                    "ParagonIE\\ConstantTime\\": "src/"
                }
            },
            "notification-url": "https://packagist.org/downloads/",
            "license": [
                "MIT"
            ],
            "authors": [
                {
                    "name": "Paragon Initiative Enterprises",
                    "email": "security@paragonie.com",
                    "homepage": "https://paragonie.com",
                    "role": "Maintainer"
                },
                {
                    "name": "Steve 'Sc00bz' Thomas",
                    "email": "steve@tobtu.com",
                    "homepage": "https://www.tobtu.com",
                    "role": "Original Developer"
                }
            ],
            "description": "Constant-time Implementations of RFC 4648 Encoding (Base-64, Base-32, Base-16)",
            "keywords": [
                "base16",
                "base32",
                "base32_decode",
                "base32_encode",
                "base64",
                "base64_decode",
                "base64_encode",
                "bin2hex",
                "encoding",
                "hex",
                "hex2bin",
                "rfc4648"
            ],
            "support": {
                "email": "info@paragonie.com",
                "issues": "https://github.com/paragonie/constant_time_encoding/issues",
                "source": "https://github.com/paragonie/constant_time_encoding"
            },
            "time": "2020-12-06T15:14:20+00:00"
        },
        {
            "name": "paragonie/random_compat",
            "version": "v9.99.100",
            "source": {
                "type": "git",
                "url": "https://github.com/paragonie/random_compat.git",
                "reference": "996434e5492cb4c3edcb9168db6fbb1359ef965a"
            },
            "dist": {
                "type": "zip",
                "url": "https://api.github.com/repos/paragonie/random_compat/zipball/996434e5492cb4c3edcb9168db6fbb1359ef965a",
                "reference": "996434e5492cb4c3edcb9168db6fbb1359ef965a",
                "shasum": ""
            },
            "require": {
                "php": ">= 7"
            },
            "require-dev": {
                "phpunit/phpunit": "4.*|5.*",
                "vimeo/psalm": "^1"
            },
            "suggest": {
                "ext-libsodium": "Provides a modern crypto API that can be used to generate random bytes."
            },
            "type": "library",
            "notification-url": "https://packagist.org/downloads/",
            "license": [
                "MIT"
            ],
            "authors": [
                {
                    "name": "Paragon Initiative Enterprises",
                    "email": "security@paragonie.com",
                    "homepage": "https://paragonie.com"
                }
            ],
            "description": "PHP 5.x polyfill for random_bytes() and random_int() from PHP 7",
            "keywords": [
                "csprng",
                "polyfill",
                "pseudorandom",
                "random"
            ],
            "support": {
                "email": "info@paragonie.com",
                "issues": "https://github.com/paragonie/random_compat/issues",
                "source": "https://github.com/paragonie/random_compat"
            },
            "time": "2020-10-15T08:29:30+00:00"
        },
        {
            "name": "pelago/emogrifier",
            "version": "v6.0.0",
            "source": {
                "type": "git",
                "url": "https://github.com/MyIntervals/emogrifier.git",
                "reference": "aa72d5407efac118f3896bcb995a2cba793df0ae"
            },
            "dist": {
                "type": "zip",
                "url": "https://api.github.com/repos/MyIntervals/emogrifier/zipball/aa72d5407efac118f3896bcb995a2cba793df0ae",
                "reference": "aa72d5407efac118f3896bcb995a2cba793df0ae",
                "shasum": ""
            },
            "require": {
                "ext-dom": "*",
                "ext-libxml": "*",
                "php": "~7.2.0 || ~7.3.0 || ~7.4.0 || ~8.0.0 || ~8.1.0",
                "sabberworm/php-css-parser": "^8.3.1",
                "symfony/css-selector": "^3.4.32 || ^4.4 || ^5.3 || ^6.0"
            },
            "require-dev": {
                "php-parallel-lint/php-parallel-lint": "^1.3.0",
                "phpunit/phpunit": "^8.5.16",
                "rawr/cross-data-providers": "^2.3.0"
            },
            "type": "library",
            "extra": {
                "branch-alias": {
                    "dev-main": "7.0.x-dev"
                }
            },
            "autoload": {
                "psr-4": {
                    "Pelago\\Emogrifier\\": "src/"
                }
            },
            "notification-url": "https://packagist.org/downloads/",
            "license": [
                "MIT"
            ],
            "authors": [
                {
                    "name": "Oliver Klee",
                    "email": "github@oliverklee.de"
                },
                {
                    "name": "Zoli Szabó",
                    "email": "zoli.szabo+github@gmail.com"
                },
                {
                    "name": "John Reeve",
                    "email": "jreeve@pelagodesign.com"
                },
                {
                    "name": "Jake Hotson",
                    "email": "jake@qzdesign.co.uk"
                },
                {
                    "name": "Cameron Brooks"
                },
                {
                    "name": "Jaime Prado"
                }
            ],
            "description": "Converts CSS styles into inline style attributes in your HTML code",
            "homepage": "https://www.myintervals.com/emogrifier.php",
            "keywords": [
                "css",
                "email",
                "pre-processing"
            ],
            "support": {
                "issues": "https://github.com/MyIntervals/emogrifier/issues",
                "source": "https://github.com/MyIntervals/emogrifier"
            },
            "time": "2021-09-16T16:22:04+00:00"
        },
        {
            "name": "php-amqplib/php-amqplib",
            "version": "v3.2.0",
            "source": {
                "type": "git",
                "url": "https://github.com/php-amqplib/php-amqplib.git",
                "reference": "0bec5b392428e0ac3b3f34fbc4e02d706995833e"
            },
            "dist": {
                "type": "zip",
                "url": "https://api.github.com/repos/php-amqplib/php-amqplib/zipball/0bec5b392428e0ac3b3f34fbc4e02d706995833e",
                "reference": "0bec5b392428e0ac3b3f34fbc4e02d706995833e",
                "shasum": ""
            },
            "require": {
                "ext-mbstring": "*",
                "ext-sockets": "*",
                "php": "^7.1||^8.0",
                "phpseclib/phpseclib": "^2.0|^3.0"
            },
            "conflict": {
                "php": "7.4.0 - 7.4.1"
            },
            "replace": {
                "videlalvaro/php-amqplib": "self.version"
            },
            "require-dev": {
                "ext-curl": "*",
                "nategood/httpful": "^0.2.20",
                "phpunit/phpunit": "^7.5|^9.5",
                "squizlabs/php_codesniffer": "^3.6"
            },
            "type": "library",
            "extra": {
                "branch-alias": {
                    "dev-master": "3.0-dev"
                }
            },
            "autoload": {
                "psr-4": {
                    "PhpAmqpLib\\": "PhpAmqpLib/"
                }
            },
            "notification-url": "https://packagist.org/downloads/",
            "license": [
                "LGPL-2.1-or-later"
            ],
            "authors": [
                {
                    "name": "Alvaro Videla",
                    "role": "Original Maintainer"
                },
                {
                    "name": "Raúl Araya",
                    "email": "nubeiro@gmail.com",
                    "role": "Maintainer"
                },
                {
                    "name": "Luke Bakken",
                    "email": "luke@bakken.io",
                    "role": "Maintainer"
                },
                {
                    "name": "Ramūnas Dronga",
                    "email": "github@ramuno.lt",
                    "role": "Maintainer"
                }
            ],
            "description": "Formerly videlalvaro/php-amqplib.  This library is a pure PHP implementation of the AMQP protocol. It's been tested against RabbitMQ.",
            "homepage": "https://github.com/php-amqplib/php-amqplib/",
            "keywords": [
                "message",
                "queue",
                "rabbitmq"
            ],
            "support": {
                "issues": "https://github.com/php-amqplib/php-amqplib/issues",
                "source": "https://github.com/php-amqplib/php-amqplib/tree/v3.2.0"
            },
            "time": "2022-03-10T19:16:00+00:00"
        },
        {
            "name": "phpseclib/mcrypt_compat",
            "version": "2.0.2",
            "source": {
                "type": "git",
                "url": "https://github.com/phpseclib/mcrypt_compat.git",
                "reference": "520f6c3493039f3a0289fd066be4aa50413009a6"
            },
            "dist": {
                "type": "zip",
                "url": "https://api.github.com/repos/phpseclib/mcrypt_compat/zipball/520f6c3493039f3a0289fd066be4aa50413009a6",
                "reference": "520f6c3493039f3a0289fd066be4aa50413009a6",
                "shasum": ""
            },
            "require": {
                "php": ">=5.6.1",
                "phpseclib/phpseclib": ">=3.0.13 <4.0.0"
            },
            "provide": {
                "ext-mcrypt": "5.6.40"
            },
            "require-dev": {
                "phpunit/phpunit": "^5.7|^6.0|^9.4"
            },
            "suggest": {
                "ext-openssl": "Will enable faster cryptographic operations"
            },
            "type": "library",
            "autoload": {
                "files": [
                    "lib/mcrypt.php"
                ]
            },
            "notification-url": "https://packagist.org/downloads/",
            "license": [
                "MIT"
            ],
            "authors": [
                {
                    "name": "Jim Wigginton",
                    "email": "terrafrost@php.net",
                    "homepage": "http://phpseclib.sourceforge.net"
                }
            ],
            "description": "PHP 5.x-8.x polyfill for mcrypt extension",
            "keywords": [
                "cryptograpy",
                "encryption",
                "mcrypt",
                "polyfill"
            ],
            "support": {
                "email": "terrafrost@php.net",
                "issues": "https://github.com/phpseclib/mcrypt_compat/issues",
                "source": "https://github.com/phpseclib/mcrypt_compat"
            },
            "funding": [
                {
                    "url": "https://www.patreon.com/phpseclib",
                    "type": "patreon"
                },
                {
                    "url": "https://tidelift.com/funding/github/packagist/phpseclib/mcrypt_compat",
                    "type": "tidelift"
                }
            ],
            "time": "2022-01-30T10:31:57+00:00"
        },
        {
            "name": "phpseclib/phpseclib",
            "version": "3.0.13",
            "source": {
                "type": "git",
                "url": "https://github.com/phpseclib/phpseclib.git",
                "reference": "1443ab79364eea48665fa8c09ac67f37d1025f7e"
            },
            "dist": {
                "type": "zip",
                "url": "https://api.github.com/repos/phpseclib/phpseclib/zipball/1443ab79364eea48665fa8c09ac67f37d1025f7e",
                "reference": "1443ab79364eea48665fa8c09ac67f37d1025f7e",
                "shasum": ""
            },
            "require": {
                "paragonie/constant_time_encoding": "^1|^2",
                "paragonie/random_compat": "^1.4|^2.0|^9.99.99",
                "php": ">=5.6.1"
            },
            "require-dev": {
                "phing/phing": "~2.7",
                "phpunit/phpunit": "^5.7|^6.0|^9.4",
                "squizlabs/php_codesniffer": "~2.0"
            },
            "suggest": {
                "ext-gmp": "Install the GMP (GNU Multiple Precision) extension in order to speed up arbitrary precision integer arithmetic operations.",
                "ext-libsodium": "SSH2/SFTP can make use of some algorithms provided by the libsodium-php extension.",
                "ext-mcrypt": "Install the Mcrypt extension in order to speed up a few other cryptographic operations.",
                "ext-openssl": "Install the OpenSSL extension in order to speed up a wide variety of cryptographic operations."
            },
            "type": "library",
            "autoload": {
                "files": [
                    "phpseclib/bootstrap.php"
                ],
                "psr-4": {
                    "phpseclib3\\": "phpseclib/"
                }
            },
            "notification-url": "https://packagist.org/downloads/",
            "license": [
                "MIT"
            ],
            "authors": [
                {
                    "name": "Jim Wigginton",
                    "email": "terrafrost@php.net",
                    "role": "Lead Developer"
                },
                {
                    "name": "Patrick Monnerat",
                    "email": "pm@datasphere.ch",
                    "role": "Developer"
                },
                {
                    "name": "Andreas Fischer",
                    "email": "bantu@phpbb.com",
                    "role": "Developer"
                },
                {
                    "name": "Hans-Jürgen Petrich",
                    "email": "petrich@tronic-media.com",
                    "role": "Developer"
                },
                {
                    "name": "Graham Campbell",
                    "email": "graham@alt-three.com",
                    "role": "Developer"
                }
            ],
            "description": "PHP Secure Communications Library - Pure-PHP implementations of RSA, AES, SSH2, SFTP, X.509 etc.",
            "homepage": "http://phpseclib.sourceforge.net",
            "keywords": [
                "BigInteger",
                "aes",
                "asn.1",
                "asn1",
                "blowfish",
                "crypto",
                "cryptography",
                "encryption",
                "rsa",
                "security",
                "sftp",
                "signature",
                "signing",
                "ssh",
                "twofish",
                "x.509",
                "x509"
            ],
            "support": {
                "issues": "https://github.com/phpseclib/phpseclib/issues",
                "source": "https://github.com/phpseclib/phpseclib/tree/3.0.13"
            },
            "funding": [
                {
                    "url": "https://github.com/terrafrost",
                    "type": "github"
                },
                {
                    "url": "https://www.patreon.com/phpseclib",
                    "type": "patreon"
                },
                {
                    "url": "https://tidelift.com/funding/github/packagist/phpseclib/phpseclib",
                    "type": "tidelift"
                }
            ],
            "time": "2022-01-30T08:50:05+00:00"
        },
        {
            "name": "psr/container",
            "version": "1.1.2",
            "source": {
                "type": "git",
                "url": "https://github.com/php-fig/container.git",
                "reference": "513e0666f7216c7459170d56df27dfcefe1689ea"
            },
            "dist": {
                "type": "zip",
                "url": "https://api.github.com/repos/php-fig/container/zipball/513e0666f7216c7459170d56df27dfcefe1689ea",
                "reference": "513e0666f7216c7459170d56df27dfcefe1689ea",
                "shasum": ""
            },
            "require": {
                "php": ">=7.4.0"
            },
            "type": "library",
            "autoload": {
                "psr-4": {
                    "Psr\\Container\\": "src/"
                }
            },
            "notification-url": "https://packagist.org/downloads/",
            "license": [
                "MIT"
            ],
            "authors": [
                {
                    "name": "PHP-FIG",
                    "homepage": "https://www.php-fig.org/"
                }
            ],
            "description": "Common Container Interface (PHP FIG PSR-11)",
            "homepage": "https://github.com/php-fig/container",
            "keywords": [
                "PSR-11",
                "container",
                "container-interface",
                "container-interop",
                "psr"
            ],
            "support": {
                "issues": "https://github.com/php-fig/container/issues",
                "source": "https://github.com/php-fig/container/tree/1.1.2"
            },
            "time": "2021-11-05T16:50:12+00:00"
        },
        {
            "name": "psr/event-dispatcher",
            "version": "1.0.0",
            "source": {
                "type": "git",
                "url": "https://github.com/php-fig/event-dispatcher.git",
                "reference": "dbefd12671e8a14ec7f180cab83036ed26714bb0"
            },
            "dist": {
                "type": "zip",
                "url": "https://api.github.com/repos/php-fig/event-dispatcher/zipball/dbefd12671e8a14ec7f180cab83036ed26714bb0",
                "reference": "dbefd12671e8a14ec7f180cab83036ed26714bb0",
                "shasum": ""
            },
            "require": {
                "php": ">=7.2.0"
            },
            "type": "library",
            "extra": {
                "branch-alias": {
                    "dev-master": "1.0.x-dev"
                }
            },
            "autoload": {
                "psr-4": {
                    "Psr\\EventDispatcher\\": "src/"
                }
            },
            "notification-url": "https://packagist.org/downloads/",
            "license": [
                "MIT"
            ],
            "authors": [
                {
                    "name": "PHP-FIG",
                    "homepage": "http://www.php-fig.org/"
                }
            ],
            "description": "Standard interfaces for event handling.",
            "keywords": [
                "events",
                "psr",
                "psr-14"
            ],
            "support": {
                "issues": "https://github.com/php-fig/event-dispatcher/issues",
                "source": "https://github.com/php-fig/event-dispatcher/tree/1.0.0"
            },
            "time": "2019-01-08T18:20:26+00:00"
        },
        {
            "name": "psr/http-client",
            "version": "1.0.1",
            "source": {
                "type": "git",
                "url": "https://github.com/php-fig/http-client.git",
                "reference": "2dfb5f6c5eff0e91e20e913f8c5452ed95b86621"
            },
            "dist": {
                "type": "zip",
                "url": "https://api.github.com/repos/php-fig/http-client/zipball/2dfb5f6c5eff0e91e20e913f8c5452ed95b86621",
                "reference": "2dfb5f6c5eff0e91e20e913f8c5452ed95b86621",
                "shasum": ""
            },
            "require": {
                "php": "^7.0 || ^8.0",
                "psr/http-message": "^1.0"
            },
            "type": "library",
            "extra": {
                "branch-alias": {
                    "dev-master": "1.0.x-dev"
                }
            },
            "autoload": {
                "psr-4": {
                    "Psr\\Http\\Client\\": "src/"
                }
            },
            "notification-url": "https://packagist.org/downloads/",
            "license": [
                "MIT"
            ],
            "authors": [
                {
                    "name": "PHP-FIG",
                    "homepage": "http://www.php-fig.org/"
                }
            ],
            "description": "Common interface for HTTP clients",
            "homepage": "https://github.com/php-fig/http-client",
            "keywords": [
                "http",
                "http-client",
                "psr",
                "psr-18"
            ],
            "support": {
                "source": "https://github.com/php-fig/http-client/tree/master"
            },
            "time": "2020-06-29T06:28:15+00:00"
        },
        {
            "name": "psr/http-factory",
            "version": "1.0.1",
            "source": {
                "type": "git",
                "url": "https://github.com/php-fig/http-factory.git",
                "reference": "12ac7fcd07e5b077433f5f2bee95b3a771bf61be"
            },
            "dist": {
                "type": "zip",
                "url": "https://api.github.com/repos/php-fig/http-factory/zipball/12ac7fcd07e5b077433f5f2bee95b3a771bf61be",
                "reference": "12ac7fcd07e5b077433f5f2bee95b3a771bf61be",
                "shasum": ""
            },
            "require": {
                "php": ">=7.0.0",
                "psr/http-message": "^1.0"
            },
            "type": "library",
            "extra": {
                "branch-alias": {
                    "dev-master": "1.0.x-dev"
                }
            },
            "autoload": {
                "psr-4": {
                    "Psr\\Http\\Message\\": "src/"
                }
            },
            "notification-url": "https://packagist.org/downloads/",
            "license": [
                "MIT"
            ],
            "authors": [
                {
                    "name": "PHP-FIG",
                    "homepage": "http://www.php-fig.org/"
                }
            ],
            "description": "Common interfaces for PSR-7 HTTP message factories",
            "keywords": [
                "factory",
                "http",
                "message",
                "psr",
                "psr-17",
                "psr-7",
                "request",
                "response"
            ],
            "support": {
                "source": "https://github.com/php-fig/http-factory/tree/master"
            },
            "time": "2019-04-30T12:38:16+00:00"
        },
        {
            "name": "psr/http-message",
            "version": "1.0.1",
            "source": {
                "type": "git",
                "url": "https://github.com/php-fig/http-message.git",
                "reference": "f6561bf28d520154e4b0ec72be95418abe6d9363"
            },
            "dist": {
                "type": "zip",
                "url": "https://api.github.com/repos/php-fig/http-message/zipball/f6561bf28d520154e4b0ec72be95418abe6d9363",
                "reference": "f6561bf28d520154e4b0ec72be95418abe6d9363",
                "shasum": ""
            },
            "require": {
                "php": ">=5.3.0"
            },
            "type": "library",
            "extra": {
                "branch-alias": {
                    "dev-master": "1.0.x-dev"
                }
            },
            "autoload": {
                "psr-4": {
                    "Psr\\Http\\Message\\": "src/"
                }
            },
            "notification-url": "https://packagist.org/downloads/",
            "license": [
                "MIT"
            ],
            "authors": [
                {
                    "name": "PHP-FIG",
                    "homepage": "http://www.php-fig.org/"
                }
            ],
            "description": "Common interface for HTTP messages",
            "homepage": "https://github.com/php-fig/http-message",
            "keywords": [
                "http",
                "http-message",
                "psr",
                "psr-7",
                "request",
                "response"
            ],
            "support": {
                "source": "https://github.com/php-fig/http-message/tree/master"
            },
            "time": "2016-08-06T14:39:51+00:00"
        },
        {
            "name": "psr/log",
            "version": "1.1.4",
            "source": {
                "type": "git",
                "url": "https://github.com/php-fig/log.git",
                "reference": "d49695b909c3b7628b6289db5479a1c204601f11"
            },
            "dist": {
                "type": "zip",
                "url": "https://api.github.com/repos/php-fig/log/zipball/d49695b909c3b7628b6289db5479a1c204601f11",
                "reference": "d49695b909c3b7628b6289db5479a1c204601f11",
                "shasum": ""
            },
            "require": {
                "php": ">=5.3.0"
            },
            "type": "library",
            "extra": {
                "branch-alias": {
                    "dev-master": "1.1.x-dev"
                }
            },
            "autoload": {
                "psr-4": {
                    "Psr\\Log\\": "Psr/Log/"
                }
            },
            "notification-url": "https://packagist.org/downloads/",
            "license": [
                "MIT"
            ],
            "authors": [
                {
                    "name": "PHP-FIG",
                    "homepage": "https://www.php-fig.org/"
                }
            ],
            "description": "Common interface for logging libraries",
            "homepage": "https://github.com/php-fig/log",
            "keywords": [
                "log",
                "psr",
                "psr-3"
            ],
            "support": {
                "source": "https://github.com/php-fig/log/tree/1.1.4"
            },
            "time": "2021-05-03T11:20:27+00:00"
        },
        {
            "name": "ralouphie/getallheaders",
            "version": "3.0.3",
            "source": {
                "type": "git",
                "url": "https://github.com/ralouphie/getallheaders.git",
                "reference": "120b605dfeb996808c31b6477290a714d356e822"
            },
            "dist": {
                "type": "zip",
                "url": "https://api.github.com/repos/ralouphie/getallheaders/zipball/120b605dfeb996808c31b6477290a714d356e822",
                "reference": "120b605dfeb996808c31b6477290a714d356e822",
                "shasum": ""
            },
            "require": {
                "php": ">=5.6"
            },
            "require-dev": {
                "php-coveralls/php-coveralls": "^2.1",
                "phpunit/phpunit": "^5 || ^6.5"
            },
            "type": "library",
            "autoload": {
                "files": [
                    "src/getallheaders.php"
                ]
            },
            "notification-url": "https://packagist.org/downloads/",
            "license": [
                "MIT"
            ],
            "authors": [
                {
                    "name": "Ralph Khattar",
                    "email": "ralph.khattar@gmail.com"
                }
            ],
            "description": "A polyfill for getallheaders.",
            "support": {
                "issues": "https://github.com/ralouphie/getallheaders/issues",
                "source": "https://github.com/ralouphie/getallheaders/tree/develop"
            },
            "time": "2019-03-08T08:55:37+00:00"
        },
        {
            "name": "ramsey/collection",
            "version": "1.2.2",
            "source": {
                "type": "git",
                "url": "https://github.com/ramsey/collection.git",
                "reference": "cccc74ee5e328031b15640b51056ee8d3bb66c0a"
            },
            "dist": {
                "type": "zip",
                "url": "https://api.github.com/repos/ramsey/collection/zipball/cccc74ee5e328031b15640b51056ee8d3bb66c0a",
                "reference": "cccc74ee5e328031b15640b51056ee8d3bb66c0a",
                "shasum": ""
            },
            "require": {
                "php": "^7.3 || ^8",
                "symfony/polyfill-php81": "^1.23"
            },
            "require-dev": {
                "captainhook/captainhook": "^5.3",
                "dealerdirect/phpcodesniffer-composer-installer": "^0.7.0",
                "ergebnis/composer-normalize": "^2.6",
                "fakerphp/faker": "^1.5",
                "hamcrest/hamcrest-php": "^2",
                "jangregor/phpstan-prophecy": "^0.8",
                "mockery/mockery": "^1.3",
                "phpspec/prophecy-phpunit": "^2.0",
                "phpstan/extension-installer": "^1",
                "phpstan/phpstan": "^0.12.32",
                "phpstan/phpstan-mockery": "^0.12.5",
                "phpstan/phpstan-phpunit": "^0.12.11",
                "phpunit/phpunit": "^8.5 || ^9",
                "psy/psysh": "^0.10.4",
                "slevomat/coding-standard": "^6.3",
                "squizlabs/php_codesniffer": "^3.5",
                "vimeo/psalm": "^4.4"
            },
            "type": "library",
            "autoload": {
                "psr-4": {
                    "Ramsey\\Collection\\": "src/"
                }
            },
            "notification-url": "https://packagist.org/downloads/",
            "license": [
                "MIT"
            ],
            "authors": [
                {
                    "name": "Ben Ramsey",
                    "email": "ben@benramsey.com",
                    "homepage": "https://benramsey.com"
                }
            ],
            "description": "A PHP library for representing and manipulating collections.",
            "keywords": [
                "array",
                "collection",
                "hash",
                "map",
                "queue",
                "set"
            ],
            "support": {
                "issues": "https://github.com/ramsey/collection/issues",
                "source": "https://github.com/ramsey/collection/tree/1.2.2"
            },
            "funding": [
                {
                    "url": "https://github.com/ramsey",
                    "type": "github"
                },
                {
                    "url": "https://tidelift.com/funding/github/packagist/ramsey/collection",
                    "type": "tidelift"
                }
            ],
            "time": "2021-10-10T03:01:02+00:00"
        },
        {
            "name": "ramsey/uuid",
            "version": "4.2.3",
            "source": {
                "type": "git",
                "url": "https://github.com/ramsey/uuid.git",
                "reference": "fc9bb7fb5388691fd7373cd44dcb4d63bbcf24df"
            },
            "dist": {
                "type": "zip",
                "url": "https://api.github.com/repos/ramsey/uuid/zipball/fc9bb7fb5388691fd7373cd44dcb4d63bbcf24df",
                "reference": "fc9bb7fb5388691fd7373cd44dcb4d63bbcf24df",
                "shasum": ""
            },
            "require": {
                "brick/math": "^0.8 || ^0.9",
                "ext-json": "*",
                "php": "^7.2 || ^8.0",
                "ramsey/collection": "^1.0",
                "symfony/polyfill-ctype": "^1.8",
                "symfony/polyfill-php80": "^1.14"
            },
            "replace": {
                "rhumsaa/uuid": "self.version"
            },
            "require-dev": {
                "captainhook/captainhook": "^5.10",
                "captainhook/plugin-composer": "^5.3",
                "dealerdirect/phpcodesniffer-composer-installer": "^0.7.0",
                "doctrine/annotations": "^1.8",
                "ergebnis/composer-normalize": "^2.15",
                "mockery/mockery": "^1.3",
                "moontoast/math": "^1.1",
                "paragonie/random-lib": "^2",
                "php-mock/php-mock": "^2.2",
                "php-mock/php-mock-mockery": "^1.3",
                "php-parallel-lint/php-parallel-lint": "^1.1",
                "phpbench/phpbench": "^1.0",
                "phpstan/extension-installer": "^1.0",
                "phpstan/phpstan": "^0.12",
                "phpstan/phpstan-mockery": "^0.12",
                "phpstan/phpstan-phpunit": "^0.12",
                "phpunit/phpunit": "^8.5 || ^9",
                "slevomat/coding-standard": "^7.0",
                "squizlabs/php_codesniffer": "^3.5",
                "vimeo/psalm": "^4.9"
            },
            "suggest": {
                "ext-bcmath": "Enables faster math with arbitrary-precision integers using BCMath.",
                "ext-ctype": "Enables faster processing of character classification using ctype functions.",
                "ext-gmp": "Enables faster math with arbitrary-precision integers using GMP.",
                "ext-uuid": "Enables the use of PeclUuidTimeGenerator and PeclUuidRandomGenerator.",
                "paragonie/random-lib": "Provides RandomLib for use with the RandomLibAdapter",
                "ramsey/uuid-doctrine": "Allows the use of Ramsey\\Uuid\\Uuid as Doctrine field type."
            },
            "type": "library",
            "extra": {
                "branch-alias": {
                    "dev-main": "4.x-dev"
                },
                "captainhook": {
                    "force-install": true
                }
            },
            "autoload": {
                "psr-4": {
                    "Ramsey\\Uuid\\": "src/"
                },
                "files": [
                    "src/functions.php"
                ]
            },
            "notification-url": "https://packagist.org/downloads/",
            "license": [
                "MIT"
            ],
            "description": "A PHP library for generating and working with universally unique identifiers (UUIDs).",
            "keywords": [
                "guid",
                "identifier",
                "uuid"
            ],
            "support": {
                "issues": "https://github.com/ramsey/uuid/issues",
                "source": "https://github.com/ramsey/uuid/tree/4.2.3"
            },
            "funding": [
                {
                    "url": "https://github.com/ramsey",
                    "type": "github"
                },
                {
                    "url": "https://tidelift.com/funding/github/packagist/ramsey/uuid",
                    "type": "tidelift"
                }
            ],
            "time": "2021-09-25T23:10:38+00:00"
        },
        {
            "name": "react/promise",
            "version": "v2.8.0",
            "source": {
                "type": "git",
                "url": "https://github.com/reactphp/promise.git",
                "reference": "f3cff96a19736714524ca0dd1d4130de73dbbbc4"
            },
            "dist": {
                "type": "zip",
                "url": "https://api.github.com/repos/reactphp/promise/zipball/f3cff96a19736714524ca0dd1d4130de73dbbbc4",
                "reference": "f3cff96a19736714524ca0dd1d4130de73dbbbc4",
                "shasum": ""
            },
            "require": {
                "php": ">=5.4.0"
            },
            "require-dev": {
                "phpunit/phpunit": "^7.0 || ^6.5 || ^5.7 || ^4.8.36"
            },
            "type": "library",
            "autoload": {
                "psr-4": {
                    "React\\Promise\\": "src/"
                },
                "files": [
                    "src/functions_include.php"
                ]
            },
            "notification-url": "https://packagist.org/downloads/",
            "license": [
                "MIT"
            ],
            "authors": [
                {
                    "name": "Jan Sorgalla",
                    "email": "jsorgalla@gmail.com"
                }
            ],
            "description": "A lightweight implementation of CommonJS Promises/A for PHP",
            "keywords": [
                "promise",
                "promises"
            ],
            "support": {
                "issues": "https://github.com/reactphp/promise/issues",
                "source": "https://github.com/reactphp/promise/tree/v2.8.0"
            },
            "time": "2020-05-12T15:16:56+00:00"
        },
        {
            "name": "sabberworm/php-css-parser",
            "version": "8.4.0",
            "source": {
                "type": "git",
                "url": "https://github.com/sabberworm/PHP-CSS-Parser.git",
                "reference": "e41d2140031d533348b2192a83f02d8dd8a71d30"
            },
            "dist": {
                "type": "zip",
                "url": "https://api.github.com/repos/sabberworm/PHP-CSS-Parser/zipball/e41d2140031d533348b2192a83f02d8dd8a71d30",
                "reference": "e41d2140031d533348b2192a83f02d8dd8a71d30",
                "shasum": ""
            },
            "require": {
                "ext-iconv": "*",
                "php": ">=5.6.20"
            },
            "require-dev": {
                "codacy/coverage": "^1.4",
                "phpunit/phpunit": "^4.8.36"
            },
            "suggest": {
                "ext-mbstring": "for parsing UTF-8 CSS"
            },
            "type": "library",
            "autoload": {
                "psr-4": {
                    "Sabberworm\\CSS\\": "src/"
                }
            },
            "notification-url": "https://packagist.org/downloads/",
            "license": [
                "MIT"
            ],
            "authors": [
                {
                    "name": "Raphael Schweikert"
                }
            ],
            "description": "Parser for CSS Files written in PHP",
            "homepage": "https://www.sabberworm.com/blog/2010/6/10/php-css-parser",
            "keywords": [
                "css",
                "parser",
                "stylesheet"
            ],
            "support": {
                "issues": "https://github.com/sabberworm/PHP-CSS-Parser/issues",
                "source": "https://github.com/sabberworm/PHP-CSS-Parser/tree/8.4.0"
            },
            "time": "2021-12-11T13:40:54+00:00"
        },
        {
            "name": "seld/jsonlint",
            "version": "1.8.3",
            "source": {
                "type": "git",
                "url": "https://github.com/Seldaek/jsonlint.git",
                "reference": "9ad6ce79c342fbd44df10ea95511a1b24dee5b57"
            },
            "dist": {
                "type": "zip",
                "url": "https://api.github.com/repos/Seldaek/jsonlint/zipball/9ad6ce79c342fbd44df10ea95511a1b24dee5b57",
                "reference": "9ad6ce79c342fbd44df10ea95511a1b24dee5b57",
                "shasum": ""
            },
            "require": {
                "php": "^5.3 || ^7.0 || ^8.0"
            },
            "require-dev": {
                "phpunit/phpunit": "^4.8.35 || ^5.7 || ^6.0"
            },
            "bin": [
                "bin/jsonlint"
            ],
            "type": "library",
            "autoload": {
                "psr-4": {
                    "Seld\\JsonLint\\": "src/Seld/JsonLint/"
                }
            },
            "notification-url": "https://packagist.org/downloads/",
            "license": [
                "MIT"
            ],
            "authors": [
                {
                    "name": "Jordi Boggiano",
                    "email": "j.boggiano@seld.be",
                    "homepage": "http://seld.be"
                }
            ],
            "description": "JSON Linter",
            "keywords": [
                "json",
                "linter",
                "parser",
                "validator"
            ],
            "support": {
                "issues": "https://github.com/Seldaek/jsonlint/issues",
                "source": "https://github.com/Seldaek/jsonlint/tree/1.8.3"
            },
            "funding": [
                {
                    "url": "https://github.com/Seldaek",
                    "type": "github"
                },
                {
                    "url": "https://tidelift.com/funding/github/packagist/seld/jsonlint",
                    "type": "tidelift"
                }
            ],
            "time": "2020-11-11T09:19:24+00:00"
        },
        {
            "name": "seld/phar-utils",
            "version": "1.2.0",
            "source": {
                "type": "git",
                "url": "https://github.com/Seldaek/phar-utils.git",
                "reference": "9f3452c93ff423469c0d56450431562ca423dcee"
            },
            "dist": {
                "type": "zip",
                "url": "https://api.github.com/repos/Seldaek/phar-utils/zipball/9f3452c93ff423469c0d56450431562ca423dcee",
                "reference": "9f3452c93ff423469c0d56450431562ca423dcee",
                "shasum": ""
            },
            "require": {
                "php": ">=5.3"
            },
            "type": "library",
            "extra": {
                "branch-alias": {
                    "dev-master": "1.x-dev"
                }
            },
            "autoload": {
                "psr-4": {
                    "Seld\\PharUtils\\": "src/"
                }
            },
            "notification-url": "https://packagist.org/downloads/",
            "license": [
                "MIT"
            ],
            "authors": [
                {
                    "name": "Jordi Boggiano",
                    "email": "j.boggiano@seld.be"
                }
            ],
            "description": "PHAR file format utilities, for when PHP phars you up",
            "keywords": [
                "phar"
            ],
            "support": {
                "issues": "https://github.com/Seldaek/phar-utils/issues",
                "source": "https://github.com/Seldaek/phar-utils/tree/1.2.0"
            },
            "time": "2021-12-10T11:20:11+00:00"
        },
        {
            "name": "spomky-labs/aes-key-wrap",
            "version": "v6.0.0",
            "source": {
                "type": "git",
                "url": "https://github.com/Spomky-Labs/aes-key-wrap.git",
                "reference": "97388255a37ad6fb1ed332d07e61fa2b7bb62e0d"
            },
            "dist": {
                "type": "zip",
                "url": "https://api.github.com/repos/Spomky-Labs/aes-key-wrap/zipball/97388255a37ad6fb1ed332d07e61fa2b7bb62e0d",
                "reference": "97388255a37ad6fb1ed332d07e61fa2b7bb62e0d",
                "shasum": ""
            },
            "require": {
                "ext-mbstring": "*",
                "lib-openssl": "*",
                "php": ">=7.2",
                "thecodingmachine/safe": "^1.1"
            },
            "require-dev": {
                "php-coveralls/php-coveralls": "^2.0",
                "phpstan/phpstan": "^0.12",
                "phpstan/phpstan-beberlei-assert": "^0.12",
                "phpstan/phpstan-deprecation-rules": "^0.12",
                "phpstan/phpstan-phpunit": "^0.12",
                "phpstan/phpstan-strict-rules": "^0.12",
                "phpunit/phpunit": "^7.0|^8.0|^9.0",
                "thecodingmachine/phpstan-safe-rule": "^1.0"
            },
            "type": "library",
            "extra": {
                "branch-alias": {
                    "dev-master": "5.0.x-dev"
                }
            },
            "autoload": {
                "psr-4": {
                    "AESKW\\": "src/"
                }
            },
            "notification-url": "https://packagist.org/downloads/",
            "license": [
                "MIT"
            ],
            "authors": [
                {
                    "name": "Florent Morselli",
                    "homepage": "https://github.com/Spomky-Labs/aes-key-wrap/contributors"
                }
            ],
            "description": "AES Key Wrap for PHP.",
            "homepage": "https://github.com/Spomky-Labs/aes-key-wrap",
            "keywords": [
                "A128KW",
                "A192KW",
                "A256KW",
                "RFC3394",
                "RFC5649",
                "aes",
                "key",
                "padding",
                "wrap"
            ],
            "support": {
                "issues": "https://github.com/Spomky-Labs/aes-key-wrap/issues",
                "source": "https://github.com/Spomky-Labs/aes-key-wrap/tree/v6.0.0"
            },
            "time": "2020-08-01T14:07:55+00:00"
        },
        {
            "name": "spomky-labs/base64url",
            "version": "v2.0.4",
            "source": {
                "type": "git",
                "url": "https://github.com/Spomky-Labs/base64url.git",
                "reference": "7752ce931ec285da4ed1f4c5aa27e45e097be61d"
            },
            "dist": {
                "type": "zip",
                "url": "https://api.github.com/repos/Spomky-Labs/base64url/zipball/7752ce931ec285da4ed1f4c5aa27e45e097be61d",
                "reference": "7752ce931ec285da4ed1f4c5aa27e45e097be61d",
                "shasum": ""
            },
            "require": {
                "php": ">=7.1"
            },
            "require-dev": {
                "phpstan/extension-installer": "^1.0",
                "phpstan/phpstan": "^0.11|^0.12",
                "phpstan/phpstan-beberlei-assert": "^0.11|^0.12",
                "phpstan/phpstan-deprecation-rules": "^0.11|^0.12",
                "phpstan/phpstan-phpunit": "^0.11|^0.12",
                "phpstan/phpstan-strict-rules": "^0.11|^0.12"
            },
            "type": "library",
            "autoload": {
                "psr-4": {
                    "Base64Url\\": "src/"
                }
            },
            "notification-url": "https://packagist.org/downloads/",
            "license": [
                "MIT"
            ],
            "authors": [
                {
                    "name": "Florent Morselli",
                    "homepage": "https://github.com/Spomky-Labs/base64url/contributors"
                }
            ],
            "description": "Base 64 URL Safe Encoding/Decoding PHP Library",
            "homepage": "https://github.com/Spomky-Labs/base64url",
            "keywords": [
                "base64",
                "rfc4648",
                "safe",
                "url"
            ],
            "support": {
                "issues": "https://github.com/Spomky-Labs/base64url/issues",
                "source": "https://github.com/Spomky-Labs/base64url/tree/v2.0.4"
            },
            "funding": [
                {
                    "url": "https://github.com/Spomky",
                    "type": "github"
                },
                {
                    "url": "https://www.patreon.com/FlorentMorselli",
                    "type": "patreon"
                }
            ],
            "time": "2020-11-03T09:10:25+00:00"
        },
        {
            "name": "symfony/config",
            "version": "v5.4.0",
            "source": {
                "type": "git",
                "url": "https://github.com/symfony/config.git",
                "reference": "e39cf688c80fd79ab0a6a2d05a9facac9b2d534b"
            },
            "dist": {
                "type": "zip",
                "url": "https://api.github.com/repos/symfony/config/zipball/e39cf688c80fd79ab0a6a2d05a9facac9b2d534b",
                "reference": "e39cf688c80fd79ab0a6a2d05a9facac9b2d534b",
                "shasum": ""
            },
            "require": {
                "php": ">=7.2.5",
                "symfony/deprecation-contracts": "^2.1|^3",
                "symfony/filesystem": "^4.4|^5.0|^6.0",
                "symfony/polyfill-ctype": "~1.8",
                "symfony/polyfill-php80": "^1.16",
                "symfony/polyfill-php81": "^1.22"
            },
            "conflict": {
                "symfony/finder": "<4.4"
            },
            "require-dev": {
                "symfony/event-dispatcher": "^4.4|^5.0|^6.0",
                "symfony/finder": "^4.4|^5.0|^6.0",
                "symfony/messenger": "^4.4|^5.0|^6.0",
                "symfony/service-contracts": "^1.1|^2|^3",
                "symfony/yaml": "^4.4|^5.0|^6.0"
            },
            "suggest": {
                "symfony/yaml": "To use the yaml reference dumper"
            },
            "type": "library",
            "autoload": {
                "psr-4": {
                    "Symfony\\Component\\Config\\": ""
                },
                "exclude-from-classmap": [
                    "/Tests/"
                ]
            },
            "notification-url": "https://packagist.org/downloads/",
            "license": [
                "MIT"
            ],
            "authors": [
                {
                    "name": "Fabien Potencier",
                    "email": "fabien@symfony.com"
                },
                {
                    "name": "Symfony Community",
                    "homepage": "https://symfony.com/contributors"
                }
            ],
            "description": "Helps you find, load, combine, autofill and validate configuration values of any kind",
            "homepage": "https://symfony.com",
            "support": {
                "source": "https://github.com/symfony/config/tree/v5.4.0"
            },
            "funding": [
                {
                    "url": "https://symfony.com/sponsor",
                    "type": "custom"
                },
                {
                    "url": "https://github.com/fabpot",
                    "type": "github"
                },
                {
                    "url": "https://tidelift.com/funding/github/packagist/symfony/symfony",
                    "type": "tidelift"
                }
            ],
            "time": "2021-11-28T15:25:38+00:00"
        },
        {
            "name": "symfony/console",
            "version": "v4.4.34",
            "source": {
                "type": "git",
                "url": "https://github.com/symfony/console.git",
                "reference": "329b3a75cc6b16d435ba1b1a41df54a53382a3f0"
            },
            "dist": {
                "type": "zip",
                "url": "https://api.github.com/repos/symfony/console/zipball/329b3a75cc6b16d435ba1b1a41df54a53382a3f0",
                "reference": "329b3a75cc6b16d435ba1b1a41df54a53382a3f0",
                "shasum": ""
            },
            "require": {
                "php": ">=7.1.3",
                "symfony/polyfill-mbstring": "~1.0",
                "symfony/polyfill-php73": "^1.8",
                "symfony/polyfill-php80": "^1.16",
                "symfony/service-contracts": "^1.1|^2"
            },
            "conflict": {
                "psr/log": ">=3",
                "symfony/dependency-injection": "<3.4",
                "symfony/event-dispatcher": "<4.3|>=5",
                "symfony/lock": "<4.4",
                "symfony/process": "<3.3"
            },
            "provide": {
                "psr/log-implementation": "1.0|2.0"
            },
            "require-dev": {
                "psr/log": "^1|^2",
                "symfony/config": "^3.4|^4.0|^5.0",
                "symfony/dependency-injection": "^3.4|^4.0|^5.0",
                "symfony/event-dispatcher": "^4.3",
                "symfony/lock": "^4.4|^5.0",
                "symfony/process": "^3.4|^4.0|^5.0",
                "symfony/var-dumper": "^4.3|^5.0"
            },
            "suggest": {
                "psr/log": "For using the console logger",
                "symfony/event-dispatcher": "",
                "symfony/lock": "",
                "symfony/process": ""
            },
            "type": "library",
            "autoload": {
                "psr-4": {
                    "Symfony\\Component\\Console\\": ""
                },
                "exclude-from-classmap": [
                    "/Tests/"
                ]
            },
            "notification-url": "https://packagist.org/downloads/",
            "license": [
                "MIT"
            ],
            "authors": [
                {
                    "name": "Fabien Potencier",
                    "email": "fabien@symfony.com"
                },
                {
                    "name": "Symfony Community",
                    "homepage": "https://symfony.com/contributors"
                }
            ],
            "description": "Eases the creation of beautiful and testable command line interfaces",
            "homepage": "https://symfony.com",
            "support": {
                "source": "https://github.com/symfony/console/tree/v4.4.34"
            },
            "funding": [
                {
                    "url": "https://symfony.com/sponsor",
                    "type": "custom"
                },
                {
                    "url": "https://github.com/fabpot",
                    "type": "github"
                },
                {
                    "url": "https://tidelift.com/funding/github/packagist/symfony/symfony",
                    "type": "tidelift"
                }
            ],
            "time": "2021-11-04T12:23:33+00:00"
        },
        {
            "name": "symfony/css-selector",
            "version": "v5.4.0",
            "source": {
                "type": "git",
                "url": "https://github.com/symfony/css-selector.git",
                "reference": "44b933f98bb4b5220d10bed9ce5662f8c2d13dcc"
            },
            "dist": {
                "type": "zip",
                "url": "https://api.github.com/repos/symfony/css-selector/zipball/44b933f98bb4b5220d10bed9ce5662f8c2d13dcc",
                "reference": "44b933f98bb4b5220d10bed9ce5662f8c2d13dcc",
                "shasum": ""
            },
            "require": {
                "php": ">=7.2.5",
                "symfony/polyfill-php80": "^1.16"
            },
            "type": "library",
            "autoload": {
                "psr-4": {
                    "Symfony\\Component\\CssSelector\\": ""
                },
                "exclude-from-classmap": [
                    "/Tests/"
                ]
            },
            "notification-url": "https://packagist.org/downloads/",
            "license": [
                "MIT"
            ],
            "authors": [
                {
                    "name": "Fabien Potencier",
                    "email": "fabien@symfony.com"
                },
                {
                    "name": "Jean-François Simon",
                    "email": "jeanfrancois.simon@sensiolabs.com"
                },
                {
                    "name": "Symfony Community",
                    "homepage": "https://symfony.com/contributors"
                }
            ],
            "description": "Converts CSS selectors to XPath expressions",
            "homepage": "https://symfony.com",
            "support": {
                "source": "https://github.com/symfony/css-selector/tree/v5.4.0"
            },
            "funding": [
                {
                    "url": "https://symfony.com/sponsor",
                    "type": "custom"
                },
                {
                    "url": "https://github.com/fabpot",
                    "type": "github"
                },
                {
                    "url": "https://tidelift.com/funding/github/packagist/symfony/symfony",
                    "type": "tidelift"
                }
            ],
            "time": "2021-09-09T08:06:01+00:00"
        },
        {
            "name": "symfony/debug",
            "version": "v4.4.31",
            "source": {
                "type": "git",
                "url": "https://github.com/symfony/debug.git",
                "reference": "43ede438d4cb52cd589ae5dc070e9323866ba8e0"
            },
            "dist": {
                "type": "zip",
                "url": "https://api.github.com/repos/symfony/debug/zipball/43ede438d4cb52cd589ae5dc070e9323866ba8e0",
                "reference": "43ede438d4cb52cd589ae5dc070e9323866ba8e0",
                "shasum": ""
            },
            "require": {
                "php": ">=7.1.3",
                "psr/log": "^1|^2|^3"
            },
            "conflict": {
                "symfony/http-kernel": "<3.4"
            },
            "require-dev": {
                "symfony/http-kernel": "^3.4|^4.0|^5.0"
            },
            "type": "library",
            "autoload": {
                "psr-4": {
                    "Symfony\\Component\\Debug\\": ""
                },
                "exclude-from-classmap": [
                    "/Tests/"
                ]
            },
            "notification-url": "https://packagist.org/downloads/",
            "license": [
                "MIT"
            ],
            "authors": [
                {
                    "name": "Fabien Potencier",
                    "email": "fabien@symfony.com"
                },
                {
                    "name": "Symfony Community",
                    "homepage": "https://symfony.com/contributors"
                }
            ],
            "description": "Provides tools to ease debugging PHP code",
            "homepage": "https://symfony.com",
            "support": {
                "source": "https://github.com/symfony/debug/tree/v4.4.31"
            },
            "funding": [
                {
                    "url": "https://symfony.com/sponsor",
                    "type": "custom"
                },
                {
                    "url": "https://github.com/fabpot",
                    "type": "github"
                },
                {
                    "url": "https://tidelift.com/funding/github/packagist/symfony/symfony",
                    "type": "tidelift"
                }
            ],
            "time": "2021-09-24T13:30:14+00:00"
        },
        {
            "name": "symfony/dependency-injection",
            "version": "v5.4.1",
            "source": {
                "type": "git",
                "url": "https://github.com/symfony/dependency-injection.git",
                "reference": "9bd1ef389a2fe05fea7306b6155403e8a960d73d"
            },
            "dist": {
                "type": "zip",
                "url": "https://api.github.com/repos/symfony/dependency-injection/zipball/9bd1ef389a2fe05fea7306b6155403e8a960d73d",
                "reference": "9bd1ef389a2fe05fea7306b6155403e8a960d73d",
                "shasum": ""
            },
            "require": {
                "php": ">=7.2.5",
                "psr/container": "^1.1.1",
                "symfony/deprecation-contracts": "^2.1|^3",
                "symfony/polyfill-php80": "^1.16",
                "symfony/polyfill-php81": "^1.22",
                "symfony/service-contracts": "^1.1.6|^2"
            },
            "conflict": {
                "ext-psr": "<1.1|>=2",
                "symfony/config": "<5.3",
                "symfony/finder": "<4.4",
                "symfony/proxy-manager-bridge": "<4.4",
                "symfony/yaml": "<4.4"
            },
            "provide": {
                "psr/container-implementation": "1.0",
                "symfony/service-implementation": "1.0|2.0"
            },
            "require-dev": {
                "symfony/config": "^5.3|^6.0",
                "symfony/expression-language": "^4.4|^5.0|^6.0",
                "symfony/yaml": "^4.4|^5.0|^6.0"
            },
            "suggest": {
                "symfony/config": "",
                "symfony/expression-language": "For using expressions in service container configuration",
                "symfony/finder": "For using double-star glob patterns or when GLOB_BRACE portability is required",
                "symfony/proxy-manager-bridge": "Generate service proxies to lazy load them",
                "symfony/yaml": ""
            },
            "type": "library",
            "autoload": {
                "psr-4": {
                    "Symfony\\Component\\DependencyInjection\\": ""
                },
                "exclude-from-classmap": [
                    "/Tests/"
                ]
            },
            "notification-url": "https://packagist.org/downloads/",
            "license": [
                "MIT"
            ],
            "authors": [
                {
                    "name": "Fabien Potencier",
                    "email": "fabien@symfony.com"
                },
                {
                    "name": "Symfony Community",
                    "homepage": "https://symfony.com/contributors"
                }
            ],
            "description": "Allows you to standardize and centralize the way objects are constructed in your application",
            "homepage": "https://symfony.com",
            "support": {
                "source": "https://github.com/symfony/dependency-injection/tree/v5.4.1"
            },
            "funding": [
                {
                    "url": "https://symfony.com/sponsor",
                    "type": "custom"
                },
                {
                    "url": "https://github.com/fabpot",
                    "type": "github"
                },
                {
                    "url": "https://tidelift.com/funding/github/packagist/symfony/symfony",
                    "type": "tidelift"
                }
            ],
            "time": "2021-12-01T16:25:34+00:00"
        },
        {
            "name": "symfony/deprecation-contracts",
            "version": "v2.5.0",
            "source": {
                "type": "git",
                "url": "https://github.com/symfony/deprecation-contracts.git",
                "reference": "6f981ee24cf69ee7ce9736146d1c57c2780598a8"
            },
            "dist": {
                "type": "zip",
                "url": "https://api.github.com/repos/symfony/deprecation-contracts/zipball/6f981ee24cf69ee7ce9736146d1c57c2780598a8",
                "reference": "6f981ee24cf69ee7ce9736146d1c57c2780598a8",
                "shasum": ""
            },
            "require": {
                "php": ">=7.1"
            },
            "type": "library",
            "extra": {
                "branch-alias": {
                    "dev-main": "2.5-dev"
                },
                "thanks": {
                    "name": "symfony/contracts",
                    "url": "https://github.com/symfony/contracts"
                }
            },
            "autoload": {
                "files": [
                    "function.php"
                ]
            },
            "notification-url": "https://packagist.org/downloads/",
            "license": [
                "MIT"
            ],
            "authors": [
                {
                    "name": "Nicolas Grekas",
                    "email": "p@tchwork.com"
                },
                {
                    "name": "Symfony Community",
                    "homepage": "https://symfony.com/contributors"
                }
            ],
            "description": "A generic function and convention to trigger deprecation notices",
            "homepage": "https://symfony.com",
            "support": {
                "source": "https://github.com/symfony/deprecation-contracts/tree/v2.5.0"
            },
            "funding": [
                {
                    "url": "https://symfony.com/sponsor",
                    "type": "custom"
                },
                {
                    "url": "https://github.com/fabpot",
                    "type": "github"
                },
                {
                    "url": "https://tidelift.com/funding/github/packagist/symfony/symfony",
                    "type": "tidelift"
                }
            ],
            "time": "2021-07-12T14:48:14+00:00"
        },
        {
            "name": "symfony/error-handler",
            "version": "v4.4.34",
            "source": {
                "type": "git",
                "url": "https://github.com/symfony/error-handler.git",
                "reference": "17785c374645def1e884d8ec49976c156c61db4d"
            },
            "dist": {
                "type": "zip",
                "url": "https://api.github.com/repos/symfony/error-handler/zipball/17785c374645def1e884d8ec49976c156c61db4d",
                "reference": "17785c374645def1e884d8ec49976c156c61db4d",
                "shasum": ""
            },
            "require": {
                "php": ">=7.1.3",
                "psr/log": "^1|^2|^3",
                "symfony/debug": "^4.4.5",
                "symfony/var-dumper": "^4.4|^5.0"
            },
            "require-dev": {
                "symfony/http-kernel": "^4.4|^5.0",
                "symfony/serializer": "^4.4|^5.0"
            },
            "type": "library",
            "autoload": {
                "psr-4": {
                    "Symfony\\Component\\ErrorHandler\\": ""
                },
                "exclude-from-classmap": [
                    "/Tests/"
                ]
            },
            "notification-url": "https://packagist.org/downloads/",
            "license": [
                "MIT"
            ],
            "authors": [
                {
                    "name": "Fabien Potencier",
                    "email": "fabien@symfony.com"
                },
                {
                    "name": "Symfony Community",
                    "homepage": "https://symfony.com/contributors"
                }
            ],
            "description": "Provides tools to manage errors and ease debugging PHP code",
            "homepage": "https://symfony.com",
            "support": {
                "source": "https://github.com/symfony/error-handler/tree/v4.4.34"
            },
            "funding": [
                {
                    "url": "https://symfony.com/sponsor",
                    "type": "custom"
                },
                {
                    "url": "https://github.com/fabpot",
                    "type": "github"
                },
                {
                    "url": "https://tidelift.com/funding/github/packagist/symfony/symfony",
                    "type": "tidelift"
                }
            ],
            "time": "2021-11-12T14:57:39+00:00"
        },
        {
            "name": "symfony/event-dispatcher",
            "version": "v4.4.34",
            "source": {
                "type": "git",
                "url": "https://github.com/symfony/event-dispatcher.git",
                "reference": "1a024b45369c9d55d76b6b8a241bd20c9ea1cbd8"
            },
            "dist": {
                "type": "zip",
                "url": "https://api.github.com/repos/symfony/event-dispatcher/zipball/1a024b45369c9d55d76b6b8a241bd20c9ea1cbd8",
                "reference": "1a024b45369c9d55d76b6b8a241bd20c9ea1cbd8",
                "shasum": ""
            },
            "require": {
                "php": ">=7.1.3",
                "symfony/event-dispatcher-contracts": "^1.1",
                "symfony/polyfill-php80": "^1.16"
            },
            "conflict": {
                "symfony/dependency-injection": "<3.4"
            },
            "provide": {
                "psr/event-dispatcher-implementation": "1.0",
                "symfony/event-dispatcher-implementation": "1.1"
            },
            "require-dev": {
                "psr/log": "^1|^2|^3",
                "symfony/config": "^3.4|^4.0|^5.0",
                "symfony/dependency-injection": "^3.4|^4.0|^5.0",
                "symfony/error-handler": "~3.4|~4.4",
                "symfony/expression-language": "^3.4|^4.0|^5.0",
                "symfony/http-foundation": "^3.4|^4.0|^5.0",
                "symfony/service-contracts": "^1.1|^2",
                "symfony/stopwatch": "^3.4|^4.0|^5.0"
            },
            "suggest": {
                "symfony/dependency-injection": "",
                "symfony/http-kernel": ""
            },
            "type": "library",
            "autoload": {
                "psr-4": {
                    "Symfony\\Component\\EventDispatcher\\": ""
                },
                "exclude-from-classmap": [
                    "/Tests/"
                ]
            },
            "notification-url": "https://packagist.org/downloads/",
            "license": [
                "MIT"
            ],
            "authors": [
                {
                    "name": "Fabien Potencier",
                    "email": "fabien@symfony.com"
                },
                {
                    "name": "Symfony Community",
                    "homepage": "https://symfony.com/contributors"
                }
            ],
            "description": "Provides tools that allow your application components to communicate with each other by dispatching events and listening to them",
            "homepage": "https://symfony.com",
            "support": {
                "source": "https://github.com/symfony/event-dispatcher/tree/v4.4.34"
            },
            "funding": [
                {
                    "url": "https://symfony.com/sponsor",
                    "type": "custom"
                },
                {
                    "url": "https://github.com/fabpot",
                    "type": "github"
                },
                {
                    "url": "https://tidelift.com/funding/github/packagist/symfony/symfony",
                    "type": "tidelift"
                }
            ],
            "time": "2021-11-15T14:42:25+00:00"
        },
        {
            "name": "symfony/event-dispatcher-contracts",
            "version": "v1.1.11",
            "source": {
                "type": "git",
                "url": "https://github.com/symfony/event-dispatcher-contracts.git",
                "reference": "01e9a4efac0ee33a05dfdf93b346f62e7d0e998c"
            },
            "dist": {
                "type": "zip",
                "url": "https://api.github.com/repos/symfony/event-dispatcher-contracts/zipball/01e9a4efac0ee33a05dfdf93b346f62e7d0e998c",
                "reference": "01e9a4efac0ee33a05dfdf93b346f62e7d0e998c",
                "shasum": ""
            },
            "require": {
                "php": ">=7.1.3"
            },
            "suggest": {
                "psr/event-dispatcher": "",
                "symfony/event-dispatcher-implementation": ""
            },
            "type": "library",
            "extra": {
                "branch-alias": {
                    "dev-main": "1.1-dev"
                },
                "thanks": {
                    "name": "symfony/contracts",
                    "url": "https://github.com/symfony/contracts"
                }
            },
            "autoload": {
                "psr-4": {
                    "Symfony\\Contracts\\EventDispatcher\\": ""
                }
            },
            "notification-url": "https://packagist.org/downloads/",
            "license": [
                "MIT"
            ],
            "authors": [
                {
                    "name": "Nicolas Grekas",
                    "email": "p@tchwork.com"
                },
                {
                    "name": "Symfony Community",
                    "homepage": "https://symfony.com/contributors"
                }
            ],
            "description": "Generic abstractions related to dispatching event",
            "homepage": "https://symfony.com",
            "keywords": [
                "abstractions",
                "contracts",
                "decoupling",
                "interfaces",
                "interoperability",
                "standards"
            ],
            "support": {
                "source": "https://github.com/symfony/event-dispatcher-contracts/tree/v1.1.11"
            },
            "funding": [
                {
                    "url": "https://symfony.com/sponsor",
                    "type": "custom"
                },
                {
                    "url": "https://github.com/fabpot",
                    "type": "github"
                },
                {
                    "url": "https://tidelift.com/funding/github/packagist/symfony/symfony",
                    "type": "tidelift"
                }
            ],
            "time": "2021-03-23T15:25:38+00:00"
        },
        {
            "name": "symfony/filesystem",
            "version": "v5.4.0",
            "source": {
                "type": "git",
                "url": "https://github.com/symfony/filesystem.git",
                "reference": "731f917dc31edcffec2c6a777f3698c33bea8f01"
            },
            "dist": {
                "type": "zip",
                "url": "https://api.github.com/repos/symfony/filesystem/zipball/731f917dc31edcffec2c6a777f3698c33bea8f01",
                "reference": "731f917dc31edcffec2c6a777f3698c33bea8f01",
                "shasum": ""
            },
            "require": {
                "php": ">=7.2.5",
                "symfony/polyfill-ctype": "~1.8",
                "symfony/polyfill-mbstring": "~1.8",
                "symfony/polyfill-php80": "^1.16"
            },
            "type": "library",
            "autoload": {
                "psr-4": {
                    "Symfony\\Component\\Filesystem\\": ""
                },
                "exclude-from-classmap": [
                    "/Tests/"
                ]
            },
            "notification-url": "https://packagist.org/downloads/",
            "license": [
                "MIT"
            ],
            "authors": [
                {
                    "name": "Fabien Potencier",
                    "email": "fabien@symfony.com"
                },
                {
                    "name": "Symfony Community",
                    "homepage": "https://symfony.com/contributors"
                }
            ],
            "description": "Provides basic utilities for the filesystem",
            "homepage": "https://symfony.com",
            "support": {
                "source": "https://github.com/symfony/filesystem/tree/v5.4.0"
            },
            "funding": [
                {
                    "url": "https://symfony.com/sponsor",
                    "type": "custom"
                },
                {
                    "url": "https://github.com/fabpot",
                    "type": "github"
                },
                {
                    "url": "https://tidelift.com/funding/github/packagist/symfony/symfony",
                    "type": "tidelift"
                }
            ],
            "time": "2021-10-28T13:39:27+00:00"
        },
        {
            "name": "symfony/finder",
            "version": "v5.4.0",
            "source": {
                "type": "git",
                "url": "https://github.com/symfony/finder.git",
                "reference": "d2f29dac98e96a98be467627bd49c2efb1bc2590"
            },
            "dist": {
                "type": "zip",
                "url": "https://api.github.com/repos/symfony/finder/zipball/d2f29dac98e96a98be467627bd49c2efb1bc2590",
                "reference": "d2f29dac98e96a98be467627bd49c2efb1bc2590",
                "shasum": ""
            },
            "require": {
                "php": ">=7.2.5",
                "symfony/deprecation-contracts": "^2.1|^3",
                "symfony/polyfill-php80": "^1.16"
            },
            "type": "library",
            "autoload": {
                "psr-4": {
                    "Symfony\\Component\\Finder\\": ""
                },
                "exclude-from-classmap": [
                    "/Tests/"
                ]
            },
            "notification-url": "https://packagist.org/downloads/",
            "license": [
                "MIT"
            ],
            "authors": [
                {
                    "name": "Fabien Potencier",
                    "email": "fabien@symfony.com"
                },
                {
                    "name": "Symfony Community",
                    "homepage": "https://symfony.com/contributors"
                }
            ],
            "description": "Finds files and directories via an intuitive fluent interface",
            "homepage": "https://symfony.com",
            "support": {
                "source": "https://github.com/symfony/finder/tree/v5.4.0"
            },
            "funding": [
                {
                    "url": "https://symfony.com/sponsor",
                    "type": "custom"
                },
                {
                    "url": "https://github.com/fabpot",
                    "type": "github"
                },
                {
                    "url": "https://tidelift.com/funding/github/packagist/symfony/symfony",
                    "type": "tidelift"
                }
            ],
            "time": "2021-11-28T15:25:38+00:00"
        },
        {
            "name": "symfony/http-client-contracts",
            "version": "v2.5.0",
            "source": {
                "type": "git",
                "url": "https://github.com/symfony/http-client-contracts.git",
                "reference": "ec82e57b5b714dbb69300d348bd840b345e24166"
            },
            "dist": {
                "type": "zip",
                "url": "https://api.github.com/repos/symfony/http-client-contracts/zipball/ec82e57b5b714dbb69300d348bd840b345e24166",
                "reference": "ec82e57b5b714dbb69300d348bd840b345e24166",
                "shasum": ""
            },
            "require": {
                "php": ">=7.2.5"
            },
            "suggest": {
                "symfony/http-client-implementation": ""
            },
            "type": "library",
            "extra": {
                "branch-alias": {
                    "dev-main": "2.5-dev"
                },
                "thanks": {
                    "name": "symfony/contracts",
                    "url": "https://github.com/symfony/contracts"
                }
            },
            "autoload": {
                "psr-4": {
                    "Symfony\\Contracts\\HttpClient\\": ""
                }
            },
            "notification-url": "https://packagist.org/downloads/",
            "license": [
                "MIT"
            ],
            "authors": [
                {
                    "name": "Nicolas Grekas",
                    "email": "p@tchwork.com"
                },
                {
                    "name": "Symfony Community",
                    "homepage": "https://symfony.com/contributors"
                }
            ],
            "description": "Generic abstractions related to HTTP clients",
            "homepage": "https://symfony.com",
            "keywords": [
                "abstractions",
                "contracts",
                "decoupling",
                "interfaces",
                "interoperability",
                "standards"
            ],
            "support": {
                "source": "https://github.com/symfony/http-client-contracts/tree/v2.5.0"
            },
            "funding": [
                {
                    "url": "https://symfony.com/sponsor",
                    "type": "custom"
                },
                {
                    "url": "https://github.com/fabpot",
                    "type": "github"
                },
                {
                    "url": "https://tidelift.com/funding/github/packagist/symfony/symfony",
                    "type": "tidelift"
                }
            ],
            "time": "2021-11-03T09:24:47+00:00"
        },
        {
            "name": "symfony/http-foundation",
            "version": "v5.4.1",
            "source": {
                "type": "git",
                "url": "https://github.com/symfony/http-foundation.git",
                "reference": "5dad3780023a707f4c24beac7d57aead85c1ce3c"
            },
            "dist": {
                "type": "zip",
                "url": "https://api.github.com/repos/symfony/http-foundation/zipball/5dad3780023a707f4c24beac7d57aead85c1ce3c",
                "reference": "5dad3780023a707f4c24beac7d57aead85c1ce3c",
                "shasum": ""
            },
            "require": {
                "php": ">=7.2.5",
                "symfony/deprecation-contracts": "^2.1|^3",
                "symfony/polyfill-mbstring": "~1.1",
                "symfony/polyfill-php80": "^1.16"
            },
            "require-dev": {
                "predis/predis": "~1.0",
                "symfony/cache": "^4.4|^5.0|^6.0",
                "symfony/expression-language": "^4.4|^5.0|^6.0",
                "symfony/mime": "^4.4|^5.0|^6.0"
            },
            "suggest": {
                "symfony/mime": "To use the file extension guesser"
            },
            "type": "library",
            "autoload": {
                "psr-4": {
                    "Symfony\\Component\\HttpFoundation\\": ""
                },
                "exclude-from-classmap": [
                    "/Tests/"
                ]
            },
            "notification-url": "https://packagist.org/downloads/",
            "license": [
                "MIT"
            ],
            "authors": [
                {
                    "name": "Fabien Potencier",
                    "email": "fabien@symfony.com"
                },
                {
                    "name": "Symfony Community",
                    "homepage": "https://symfony.com/contributors"
                }
            ],
            "description": "Defines an object-oriented layer for the HTTP specification",
            "homepage": "https://symfony.com",
            "support": {
                "source": "https://github.com/symfony/http-foundation/tree/v5.4.1"
            },
            "funding": [
                {
                    "url": "https://symfony.com/sponsor",
                    "type": "custom"
                },
                {
                    "url": "https://github.com/fabpot",
                    "type": "github"
                },
                {
                    "url": "https://tidelift.com/funding/github/packagist/symfony/symfony",
                    "type": "tidelift"
                }
            ],
            "time": "2021-12-09T12:46:57+00:00"
        },
        {
            "name": "symfony/http-kernel",
            "version": "v4.4.35",
            "source": {
                "type": "git",
                "url": "https://github.com/symfony/http-kernel.git",
                "reference": "fb793f1381c34b79a43596a532a6a49bd729c9db"
            },
            "dist": {
                "type": "zip",
                "url": "https://api.github.com/repos/symfony/http-kernel/zipball/fb793f1381c34b79a43596a532a6a49bd729c9db",
                "reference": "fb793f1381c34b79a43596a532a6a49bd729c9db",
                "shasum": ""
            },
            "require": {
                "php": ">=7.1.3",
                "psr/log": "^1|^2",
                "symfony/error-handler": "^4.4",
                "symfony/event-dispatcher": "^4.4",
                "symfony/http-client-contracts": "^1.1|^2",
                "symfony/http-foundation": "^4.4.30|^5.3.7",
                "symfony/polyfill-ctype": "^1.8",
                "symfony/polyfill-php73": "^1.9",
                "symfony/polyfill-php80": "^1.16"
            },
            "conflict": {
                "symfony/browser-kit": "<4.3",
                "symfony/config": "<3.4",
                "symfony/console": ">=5",
                "symfony/dependency-injection": "<4.3",
                "symfony/translation": "<4.2",
                "twig/twig": "<1.43|<2.13,>=2"
            },
            "provide": {
                "psr/log-implementation": "1.0|2.0"
            },
            "require-dev": {
                "psr/cache": "^1.0|^2.0|^3.0",
                "symfony/browser-kit": "^4.3|^5.0",
                "symfony/config": "^3.4|^4.0|^5.0",
                "symfony/console": "^3.4|^4.0",
                "symfony/css-selector": "^3.4|^4.0|^5.0",
                "symfony/dependency-injection": "^4.3|^5.0",
                "symfony/dom-crawler": "^3.4|^4.0|^5.0",
                "symfony/expression-language": "^3.4|^4.0|^5.0",
                "symfony/finder": "^3.4|^4.0|^5.0",
                "symfony/process": "^3.4|^4.0|^5.0",
                "symfony/routing": "^3.4|^4.0|^5.0",
                "symfony/stopwatch": "^3.4|^4.0|^5.0",
                "symfony/templating": "^3.4|^4.0|^5.0",
                "symfony/translation": "^4.2|^5.0",
                "symfony/translation-contracts": "^1.1|^2",
                "twig/twig": "^1.43|^2.13|^3.0.4"
            },
            "suggest": {
                "symfony/browser-kit": "",
                "symfony/config": "",
                "symfony/console": "",
                "symfony/dependency-injection": ""
            },
            "type": "library",
            "autoload": {
                "psr-4": {
                    "Symfony\\Component\\HttpKernel\\": ""
                },
                "exclude-from-classmap": [
                    "/Tests/"
                ]
            },
            "notification-url": "https://packagist.org/downloads/",
            "license": [
                "MIT"
            ],
            "authors": [
                {
                    "name": "Fabien Potencier",
                    "email": "fabien@symfony.com"
                },
                {
                    "name": "Symfony Community",
                    "homepage": "https://symfony.com/contributors"
                }
            ],
            "description": "Provides a structured process for converting a Request into a Response",
            "homepage": "https://symfony.com",
            "support": {
                "source": "https://github.com/symfony/http-kernel/tree/v4.4.35"
            },
            "funding": [
                {
                    "url": "https://symfony.com/sponsor",
                    "type": "custom"
                },
                {
                    "url": "https://github.com/fabpot",
                    "type": "github"
                },
                {
                    "url": "https://tidelift.com/funding/github/packagist/symfony/symfony",
                    "type": "tidelift"
                }
            ],
            "time": "2021-11-24T08:40:10+00:00"
        },
        {
            "name": "symfony/polyfill-ctype",
            "version": "v1.25.0",
            "source": {
                "type": "git",
                "url": "https://github.com/symfony/polyfill-ctype.git",
                "reference": "30885182c981ab175d4d034db0f6f469898070ab"
            },
            "dist": {
                "type": "zip",
                "url": "https://api.github.com/repos/symfony/polyfill-ctype/zipball/30885182c981ab175d4d034db0f6f469898070ab",
                "reference": "30885182c981ab175d4d034db0f6f469898070ab",
                "shasum": ""
            },
            "require": {
                "php": ">=7.1"
            },
            "provide": {
                "ext-ctype": "*"
            },
            "suggest": {
                "ext-ctype": "For best performance"
            },
            "type": "library",
            "extra": {
                "branch-alias": {
                    "dev-main": "1.23-dev"
                },
                "thanks": {
                    "name": "symfony/polyfill",
                    "url": "https://github.com/symfony/polyfill"
                }
            },
            "autoload": {
                "files": [
                    "bootstrap.php"
                ],
                "psr-4": {
                    "Symfony\\Polyfill\\Ctype\\": ""
                }
            },
            "notification-url": "https://packagist.org/downloads/",
            "license": [
                "MIT"
            ],
            "authors": [
                {
                    "name": "Gert de Pagter",
                    "email": "BackEndTea@gmail.com"
                },
                {
                    "name": "Symfony Community",
                    "homepage": "https://symfony.com/contributors"
                }
            ],
            "description": "Symfony polyfill for ctype functions",
            "homepage": "https://symfony.com",
            "keywords": [
                "compatibility",
                "ctype",
                "polyfill",
                "portable"
            ],
            "support": {
                "source": "https://github.com/symfony/polyfill-ctype/tree/v1.25.0"
            },
            "funding": [
                {
                    "url": "https://symfony.com/sponsor",
                    "type": "custom"
                },
                {
                    "url": "https://github.com/fabpot",
                    "type": "github"
                },
                {
                    "url": "https://tidelift.com/funding/github/packagist/symfony/symfony",
                    "type": "tidelift"
                }
            ],
            "time": "2021-10-20T20:35:02+00:00"
        },
        {
            "name": "symfony/polyfill-intl-idn",
            "version": "v1.25.0",
            "source": {
                "type": "git",
                "url": "https://github.com/symfony/polyfill-intl-idn.git",
                "reference": "749045c69efb97c70d25d7463abba812e91f3a44"
            },
            "dist": {
                "type": "zip",
                "url": "https://api.github.com/repos/symfony/polyfill-intl-idn/zipball/749045c69efb97c70d25d7463abba812e91f3a44",
                "reference": "749045c69efb97c70d25d7463abba812e91f3a44",
                "shasum": ""
            },
            "require": {
                "php": ">=7.1",
                "symfony/polyfill-intl-normalizer": "^1.10",
                "symfony/polyfill-php72": "^1.10"
            },
            "suggest": {
                "ext-intl": "For best performance"
            },
            "type": "library",
            "extra": {
                "branch-alias": {
                    "dev-main": "1.23-dev"
                },
                "thanks": {
                    "name": "symfony/polyfill",
                    "url": "https://github.com/symfony/polyfill"
                }
            },
            "autoload": {
                "files": [
                    "bootstrap.php"
                ],
                "psr-4": {
                    "Symfony\\Polyfill\\Intl\\Idn\\": ""
                }
            },
            "notification-url": "https://packagist.org/downloads/",
            "license": [
                "MIT"
            ],
            "authors": [
                {
                    "name": "Laurent Bassin",
                    "email": "laurent@bassin.info"
                },
                {
                    "name": "Trevor Rowbotham",
                    "email": "trevor.rowbotham@pm.me"
                },
                {
                    "name": "Symfony Community",
                    "homepage": "https://symfony.com/contributors"
                }
            ],
            "description": "Symfony polyfill for intl's idn_to_ascii and idn_to_utf8 functions",
            "homepage": "https://symfony.com",
            "keywords": [
                "compatibility",
                "idn",
                "intl",
                "polyfill",
                "portable",
                "shim"
            ],
            "support": {
                "source": "https://github.com/symfony/polyfill-intl-idn/tree/v1.25.0"
            },
            "funding": [
                {
                    "url": "https://symfony.com/sponsor",
                    "type": "custom"
                },
                {
                    "url": "https://github.com/fabpot",
                    "type": "github"
                },
                {
                    "url": "https://tidelift.com/funding/github/packagist/symfony/symfony",
                    "type": "tidelift"
                }
            ],
            "time": "2021-09-14T14:02:44+00:00"
        },
        {
            "name": "symfony/polyfill-intl-normalizer",
            "version": "v1.25.0",
            "source": {
                "type": "git",
                "url": "https://github.com/symfony/polyfill-intl-normalizer.git",
                "reference": "8590a5f561694770bdcd3f9b5c69dde6945028e8"
            },
            "dist": {
                "type": "zip",
                "url": "https://api.github.com/repos/symfony/polyfill-intl-normalizer/zipball/8590a5f561694770bdcd3f9b5c69dde6945028e8",
                "reference": "8590a5f561694770bdcd3f9b5c69dde6945028e8",
                "shasum": ""
            },
            "require": {
                "php": ">=7.1"
            },
            "suggest": {
                "ext-intl": "For best performance"
            },
            "type": "library",
            "extra": {
                "branch-alias": {
                    "dev-main": "1.23-dev"
                },
                "thanks": {
                    "name": "symfony/polyfill",
                    "url": "https://github.com/symfony/polyfill"
                }
            },
            "autoload": {
                "files": [
                    "bootstrap.php"
                ],
                "psr-4": {
                    "Symfony\\Polyfill\\Intl\\Normalizer\\": ""
                },
                "classmap": [
                    "Resources/stubs"
                ]
            },
            "notification-url": "https://packagist.org/downloads/",
            "license": [
                "MIT"
            ],
            "authors": [
                {
                    "name": "Nicolas Grekas",
                    "email": "p@tchwork.com"
                },
                {
                    "name": "Symfony Community",
                    "homepage": "https://symfony.com/contributors"
                }
            ],
            "description": "Symfony polyfill for intl's Normalizer class and related functions",
            "homepage": "https://symfony.com",
            "keywords": [
                "compatibility",
                "intl",
                "normalizer",
                "polyfill",
                "portable",
                "shim"
            ],
            "support": {
                "source": "https://github.com/symfony/polyfill-intl-normalizer/tree/v1.25.0"
            },
            "funding": [
                {
                    "url": "https://symfony.com/sponsor",
                    "type": "custom"
                },
                {
                    "url": "https://github.com/fabpot",
                    "type": "github"
                },
                {
                    "url": "https://tidelift.com/funding/github/packagist/symfony/symfony",
                    "type": "tidelift"
                }
            ],
            "time": "2021-02-19T12:13:01+00:00"
        },
        {
            "name": "symfony/polyfill-mbstring",
            "version": "v1.25.0",
            "source": {
                "type": "git",
                "url": "https://github.com/symfony/polyfill-mbstring.git",
                "reference": "0abb51d2f102e00a4eefcf46ba7fec406d245825"
            },
            "dist": {
                "type": "zip",
                "url": "https://api.github.com/repos/symfony/polyfill-mbstring/zipball/0abb51d2f102e00a4eefcf46ba7fec406d245825",
                "reference": "0abb51d2f102e00a4eefcf46ba7fec406d245825",
                "shasum": ""
            },
            "require": {
                "php": ">=7.1"
            },
            "provide": {
                "ext-mbstring": "*"
            },
            "suggest": {
                "ext-mbstring": "For best performance"
            },
            "type": "library",
            "extra": {
                "branch-alias": {
                    "dev-main": "1.23-dev"
                },
                "thanks": {
                    "name": "symfony/polyfill",
                    "url": "https://github.com/symfony/polyfill"
                }
            },
            "autoload": {
                "files": [
                    "bootstrap.php"
                ],
                "psr-4": {
                    "Symfony\\Polyfill\\Mbstring\\": ""
                }
            },
            "notification-url": "https://packagist.org/downloads/",
            "license": [
                "MIT"
            ],
            "authors": [
                {
                    "name": "Nicolas Grekas",
                    "email": "p@tchwork.com"
                },
                {
                    "name": "Symfony Community",
                    "homepage": "https://symfony.com/contributors"
                }
            ],
            "description": "Symfony polyfill for the Mbstring extension",
            "homepage": "https://symfony.com",
            "keywords": [
                "compatibility",
                "mbstring",
                "polyfill",
                "portable",
                "shim"
            ],
            "support": {
                "source": "https://github.com/symfony/polyfill-mbstring/tree/v1.25.0"
            },
            "funding": [
                {
                    "url": "https://symfony.com/sponsor",
                    "type": "custom"
                },
                {
                    "url": "https://github.com/fabpot",
                    "type": "github"
                },
                {
                    "url": "https://tidelift.com/funding/github/packagist/symfony/symfony",
                    "type": "tidelift"
                }
            ],
            "time": "2021-11-30T18:21:41+00:00"
        },
        {
            "name": "symfony/polyfill-php72",
            "version": "v1.25.0",
            "source": {
                "type": "git",
                "url": "https://github.com/symfony/polyfill-php72.git",
                "reference": "9a142215a36a3888e30d0a9eeea9766764e96976"
            },
            "dist": {
                "type": "zip",
                "url": "https://api.github.com/repos/symfony/polyfill-php72/zipball/9a142215a36a3888e30d0a9eeea9766764e96976",
                "reference": "9a142215a36a3888e30d0a9eeea9766764e96976",
                "shasum": ""
            },
            "require": {
                "php": ">=7.1"
            },
            "type": "library",
            "extra": {
                "branch-alias": {
                    "dev-main": "1.23-dev"
                },
                "thanks": {
                    "name": "symfony/polyfill",
                    "url": "https://github.com/symfony/polyfill"
                }
            },
            "autoload": {
                "files": [
                    "bootstrap.php"
                ],
                "psr-4": {
                    "Symfony\\Polyfill\\Php72\\": ""
                }
            },
            "notification-url": "https://packagist.org/downloads/",
            "license": [
                "MIT"
            ],
            "authors": [
                {
                    "name": "Nicolas Grekas",
                    "email": "p@tchwork.com"
                },
                {
                    "name": "Symfony Community",
                    "homepage": "https://symfony.com/contributors"
                }
            ],
            "description": "Symfony polyfill backporting some PHP 7.2+ features to lower PHP versions",
            "homepage": "https://symfony.com",
            "keywords": [
                "compatibility",
                "polyfill",
                "portable",
                "shim"
            ],
            "support": {
                "source": "https://github.com/symfony/polyfill-php72/tree/v1.25.0"
            },
            "funding": [
                {
                    "url": "https://symfony.com/sponsor",
                    "type": "custom"
                },
                {
                    "url": "https://github.com/fabpot",
                    "type": "github"
                },
                {
                    "url": "https://tidelift.com/funding/github/packagist/symfony/symfony",
                    "type": "tidelift"
                }
            ],
            "time": "2021-05-27T09:17:38+00:00"
        },
        {
            "name": "symfony/polyfill-php73",
            "version": "v1.23.0",
            "source": {
                "type": "git",
                "url": "https://github.com/symfony/polyfill-php73.git",
                "reference": "fba8933c384d6476ab14fb7b8526e5287ca7e010"
            },
            "dist": {
                "type": "zip",
                "url": "https://api.github.com/repos/symfony/polyfill-php73/zipball/fba8933c384d6476ab14fb7b8526e5287ca7e010",
                "reference": "fba8933c384d6476ab14fb7b8526e5287ca7e010",
                "shasum": ""
            },
            "require": {
                "php": ">=7.1"
            },
            "type": "library",
            "extra": {
                "branch-alias": {
                    "dev-main": "1.23-dev"
                },
                "thanks": {
                    "name": "symfony/polyfill",
                    "url": "https://github.com/symfony/polyfill"
                }
            },
            "autoload": {
                "psr-4": {
                    "Symfony\\Polyfill\\Php73\\": ""
                },
                "files": [
                    "bootstrap.php"
                ],
                "classmap": [
                    "Resources/stubs"
                ]
            },
            "notification-url": "https://packagist.org/downloads/",
            "license": [
                "MIT"
            ],
            "authors": [
                {
                    "name": "Nicolas Grekas",
                    "email": "p@tchwork.com"
                },
                {
                    "name": "Symfony Community",
                    "homepage": "https://symfony.com/contributors"
                }
            ],
            "description": "Symfony polyfill backporting some PHP 7.3+ features to lower PHP versions",
            "homepage": "https://symfony.com",
            "keywords": [
                "compatibility",
                "polyfill",
                "portable",
                "shim"
            ],
            "support": {
                "source": "https://github.com/symfony/polyfill-php73/tree/v1.23.0"
            },
            "funding": [
                {
                    "url": "https://symfony.com/sponsor",
                    "type": "custom"
                },
                {
                    "url": "https://github.com/fabpot",
                    "type": "github"
                },
                {
                    "url": "https://tidelift.com/funding/github/packagist/symfony/symfony",
                    "type": "tidelift"
                }
            ],
            "time": "2021-02-19T12:13:01+00:00"
        },
        {
            "name": "symfony/polyfill-php80",
            "version": "v1.23.1",
            "source": {
                "type": "git",
                "url": "https://github.com/symfony/polyfill-php80.git",
                "reference": "1100343ed1a92e3a38f9ae122fc0eb21602547be"
            },
            "dist": {
                "type": "zip",
                "url": "https://api.github.com/repos/symfony/polyfill-php80/zipball/1100343ed1a92e3a38f9ae122fc0eb21602547be",
                "reference": "1100343ed1a92e3a38f9ae122fc0eb21602547be",
                "shasum": ""
            },
            "require": {
                "php": ">=7.1"
            },
            "type": "library",
            "extra": {
                "branch-alias": {
                    "dev-main": "1.23-dev"
                },
                "thanks": {
                    "name": "symfony/polyfill",
                    "url": "https://github.com/symfony/polyfill"
                }
            },
            "autoload": {
                "psr-4": {
                    "Symfony\\Polyfill\\Php80\\": ""
                },
                "files": [
                    "bootstrap.php"
                ],
                "classmap": [
                    "Resources/stubs"
                ]
            },
            "notification-url": "https://packagist.org/downloads/",
            "license": [
                "MIT"
            ],
            "authors": [
                {
                    "name": "Ion Bazan",
                    "email": "ion.bazan@gmail.com"
                },
                {
                    "name": "Nicolas Grekas",
                    "email": "p@tchwork.com"
                },
                {
                    "name": "Symfony Community",
                    "homepage": "https://symfony.com/contributors"
                }
            ],
            "description": "Symfony polyfill backporting some PHP 8.0+ features to lower PHP versions",
            "homepage": "https://symfony.com",
            "keywords": [
                "compatibility",
                "polyfill",
                "portable",
                "shim"
            ],
            "support": {
                "source": "https://github.com/symfony/polyfill-php80/tree/v1.23.1"
            },
            "funding": [
                {
                    "url": "https://symfony.com/sponsor",
                    "type": "custom"
                },
                {
                    "url": "https://github.com/fabpot",
                    "type": "github"
                },
                {
                    "url": "https://tidelift.com/funding/github/packagist/symfony/symfony",
                    "type": "tidelift"
                }
            ],
            "time": "2021-07-28T13:41:28+00:00"
        },
        {
            "name": "symfony/polyfill-php81",
            "version": "v1.23.0",
            "source": {
                "type": "git",
                "url": "https://github.com/symfony/polyfill-php81.git",
                "reference": "e66119f3de95efc359483f810c4c3e6436279436"
            },
            "dist": {
                "type": "zip",
                "url": "https://api.github.com/repos/symfony/polyfill-php81/zipball/e66119f3de95efc359483f810c4c3e6436279436",
                "reference": "e66119f3de95efc359483f810c4c3e6436279436",
                "shasum": ""
            },
            "require": {
                "php": ">=7.1"
            },
            "type": "library",
            "extra": {
                "branch-alias": {
                    "dev-main": "1.23-dev"
                },
                "thanks": {
                    "name": "symfony/polyfill",
                    "url": "https://github.com/symfony/polyfill"
                }
            },
            "autoload": {
                "psr-4": {
                    "Symfony\\Polyfill\\Php81\\": ""
                },
                "files": [
                    "bootstrap.php"
                ],
                "classmap": [
                    "Resources/stubs"
                ]
            },
            "notification-url": "https://packagist.org/downloads/",
            "license": [
                "MIT"
            ],
            "authors": [
                {
                    "name": "Nicolas Grekas",
                    "email": "p@tchwork.com"
                },
                {
                    "name": "Symfony Community",
                    "homepage": "https://symfony.com/contributors"
                }
            ],
            "description": "Symfony polyfill backporting some PHP 8.1+ features to lower PHP versions",
            "homepage": "https://symfony.com",
            "keywords": [
                "compatibility",
                "polyfill",
                "portable",
                "shim"
            ],
            "support": {
                "source": "https://github.com/symfony/polyfill-php81/tree/v1.23.0"
            },
            "funding": [
                {
                    "url": "https://symfony.com/sponsor",
                    "type": "custom"
                },
                {
                    "url": "https://github.com/fabpot",
                    "type": "github"
                },
                {
                    "url": "https://tidelift.com/funding/github/packagist/symfony/symfony",
                    "type": "tidelift"
                }
            ],
            "time": "2021-05-21T13:25:03+00:00"
        },
        {
            "name": "symfony/process",
            "version": "v4.4.35",
            "source": {
                "type": "git",
                "url": "https://github.com/symfony/process.git",
                "reference": "c2098705326addae6e6742151dfade47ac71da1b"
            },
            "dist": {
                "type": "zip",
                "url": "https://api.github.com/repos/symfony/process/zipball/c2098705326addae6e6742151dfade47ac71da1b",
                "reference": "c2098705326addae6e6742151dfade47ac71da1b",
                "shasum": ""
            },
            "require": {
                "php": ">=7.1.3",
                "symfony/polyfill-php80": "^1.16"
            },
            "type": "library",
            "autoload": {
                "psr-4": {
                    "Symfony\\Component\\Process\\": ""
                },
                "exclude-from-classmap": [
                    "/Tests/"
                ]
            },
            "notification-url": "https://packagist.org/downloads/",
            "license": [
                "MIT"
            ],
            "authors": [
                {
                    "name": "Fabien Potencier",
                    "email": "fabien@symfony.com"
                },
                {
                    "name": "Symfony Community",
                    "homepage": "https://symfony.com/contributors"
                }
            ],
            "description": "Executes commands in sub-processes",
            "homepage": "https://symfony.com",
            "support": {
                "source": "https://github.com/symfony/process/tree/v4.4.35"
            },
            "funding": [
                {
                    "url": "https://symfony.com/sponsor",
                    "type": "custom"
                },
                {
                    "url": "https://github.com/fabpot",
                    "type": "github"
                },
                {
                    "url": "https://tidelift.com/funding/github/packagist/symfony/symfony",
                    "type": "tidelift"
                }
            ],
            "time": "2021-11-22T22:36:24+00:00"
        },
        {
            "name": "symfony/service-contracts",
            "version": "v2.5.0",
            "source": {
                "type": "git",
                "url": "https://github.com/symfony/service-contracts.git",
                "reference": "1ab11b933cd6bc5464b08e81e2c5b07dec58b0fc"
            },
            "dist": {
                "type": "zip",
                "url": "https://api.github.com/repos/symfony/service-contracts/zipball/1ab11b933cd6bc5464b08e81e2c5b07dec58b0fc",
                "reference": "1ab11b933cd6bc5464b08e81e2c5b07dec58b0fc",
                "shasum": ""
            },
            "require": {
                "php": ">=7.2.5",
                "psr/container": "^1.1",
                "symfony/deprecation-contracts": "^2.1"
            },
            "conflict": {
                "ext-psr": "<1.1|>=2"
            },
            "suggest": {
                "symfony/service-implementation": ""
            },
            "type": "library",
            "extra": {
                "branch-alias": {
                    "dev-main": "2.5-dev"
                },
                "thanks": {
                    "name": "symfony/contracts",
                    "url": "https://github.com/symfony/contracts"
                }
            },
            "autoload": {
                "psr-4": {
                    "Symfony\\Contracts\\Service\\": ""
                }
            },
            "notification-url": "https://packagist.org/downloads/",
            "license": [
                "MIT"
            ],
            "authors": [
                {
                    "name": "Nicolas Grekas",
                    "email": "p@tchwork.com"
                },
                {
                    "name": "Symfony Community",
                    "homepage": "https://symfony.com/contributors"
                }
            ],
            "description": "Generic abstractions related to writing services",
            "homepage": "https://symfony.com",
            "keywords": [
                "abstractions",
                "contracts",
                "decoupling",
                "interfaces",
                "interoperability",
                "standards"
            ],
            "support": {
                "source": "https://github.com/symfony/service-contracts/tree/v2.5.0"
            },
            "funding": [
                {
                    "url": "https://symfony.com/sponsor",
                    "type": "custom"
                },
                {
                    "url": "https://github.com/fabpot",
                    "type": "github"
                },
                {
                    "url": "https://tidelift.com/funding/github/packagist/symfony/symfony",
                    "type": "tidelift"
                }
            ],
            "time": "2021-11-04T16:48:04+00:00"
        },
        {
            "name": "symfony/var-dumper",
            "version": "v5.4.1",
            "source": {
                "type": "git",
                "url": "https://github.com/symfony/var-dumper.git",
                "reference": "2366ac8d8abe0c077844613c1a4f0c0a9f522dcc"
            },
            "dist": {
                "type": "zip",
                "url": "https://api.github.com/repos/symfony/var-dumper/zipball/2366ac8d8abe0c077844613c1a4f0c0a9f522dcc",
                "reference": "2366ac8d8abe0c077844613c1a4f0c0a9f522dcc",
                "shasum": ""
            },
            "require": {
                "php": ">=7.2.5",
                "symfony/polyfill-mbstring": "~1.0",
                "symfony/polyfill-php80": "^1.16"
            },
            "conflict": {
                "phpunit/phpunit": "<5.4.3",
                "symfony/console": "<4.4"
            },
            "require-dev": {
                "ext-iconv": "*",
                "symfony/console": "^4.4|^5.0|^6.0",
                "symfony/process": "^4.4|^5.0|^6.0",
                "symfony/uid": "^5.1|^6.0",
                "twig/twig": "^2.13|^3.0.4"
            },
            "suggest": {
                "ext-iconv": "To convert non-UTF-8 strings to UTF-8 (or symfony/polyfill-iconv in case ext-iconv cannot be used).",
                "ext-intl": "To show region name in time zone dump",
                "symfony/console": "To use the ServerDumpCommand and/or the bin/var-dump-server script"
            },
            "bin": [
                "Resources/bin/var-dump-server"
            ],
            "type": "library",
            "autoload": {
                "files": [
                    "Resources/functions/dump.php"
                ],
                "psr-4": {
                    "Symfony\\Component\\VarDumper\\": ""
                },
                "exclude-from-classmap": [
                    "/Tests/"
                ]
            },
            "notification-url": "https://packagist.org/downloads/",
            "license": [
                "MIT"
            ],
            "authors": [
                {
                    "name": "Nicolas Grekas",
                    "email": "p@tchwork.com"
                },
                {
                    "name": "Symfony Community",
                    "homepage": "https://symfony.com/contributors"
                }
            ],
            "description": "Provides mechanisms for walking through any arbitrary PHP variable",
            "homepage": "https://symfony.com",
            "keywords": [
                "debug",
                "dump"
            ],
            "support": {
                "source": "https://github.com/symfony/var-dumper/tree/v5.4.1"
            },
            "funding": [
                {
                    "url": "https://symfony.com/sponsor",
                    "type": "custom"
                },
                {
                    "url": "https://github.com/fabpot",
                    "type": "github"
                },
                {
                    "url": "https://tidelift.com/funding/github/packagist/symfony/symfony",
                    "type": "tidelift"
                }
            ],
            "time": "2021-12-01T15:04:08+00:00"
        },
        {
            "name": "tedivm/jshrink",
            "version": "v1.4.0",
            "source": {
                "type": "git",
                "url": "https://github.com/tedious/JShrink.git",
                "reference": "0513ba1407b1f235518a939455855e6952a48bbc"
            },
            "dist": {
                "type": "zip",
                "url": "https://api.github.com/repos/tedious/JShrink/zipball/0513ba1407b1f235518a939455855e6952a48bbc",
                "reference": "0513ba1407b1f235518a939455855e6952a48bbc",
                "shasum": ""
            },
            "require": {
                "php": "^5.6|^7.0|^8.0"
            },
            "require-dev": {
                "friendsofphp/php-cs-fixer": "^2.8",
                "php-coveralls/php-coveralls": "^1.1.0",
                "phpunit/phpunit": "^6"
            },
            "type": "library",
            "autoload": {
                "psr-0": {
                    "JShrink": "src/"
                }
            },
            "notification-url": "https://packagist.org/downloads/",
            "license": [
                "BSD-3-Clause"
            ],
            "authors": [
                {
                    "name": "Robert Hafner",
                    "email": "tedivm@tedivm.com"
                }
            ],
            "description": "Javascript Minifier built in PHP",
            "homepage": "http://github.com/tedious/JShrink",
            "keywords": [
                "javascript",
                "minifier"
            ],
            "support": {
                "issues": "https://github.com/tedious/JShrink/issues",
                "source": "https://github.com/tedious/JShrink/tree/v1.4.0"
            },
            "funding": [
                {
                    "url": "https://tidelift.com/funding/github/packagist/tedivm/jshrink",
                    "type": "tidelift"
                }
            ],
            "time": "2020-11-30T18:10:21+00:00"
        },
        {
            "name": "thecodingmachine/safe",
            "version": "v1.3.3",
            "source": {
                "type": "git",
                "url": "https://github.com/thecodingmachine/safe.git",
                "reference": "a8ab0876305a4cdaef31b2350fcb9811b5608dbc"
            },
            "dist": {
                "type": "zip",
                "url": "https://api.github.com/repos/thecodingmachine/safe/zipball/a8ab0876305a4cdaef31b2350fcb9811b5608dbc",
                "reference": "a8ab0876305a4cdaef31b2350fcb9811b5608dbc",
                "shasum": ""
            },
            "require": {
                "php": ">=7.2"
            },
            "require-dev": {
                "phpstan/phpstan": "^0.12",
                "squizlabs/php_codesniffer": "^3.2",
                "thecodingmachine/phpstan-strict-rules": "^0.12"
            },
            "type": "library",
            "extra": {
                "branch-alias": {
                    "dev-master": "0.1-dev"
                }
            },
            "autoload": {
                "psr-4": {
                    "Safe\\": [
                        "lib/",
                        "deprecated/",
                        "generated/"
                    ]
                },
                "files": [
                    "deprecated/apc.php",
                    "deprecated/libevent.php",
                    "deprecated/mssql.php",
                    "deprecated/stats.php",
                    "lib/special_cases.php",
                    "generated/apache.php",
                    "generated/apcu.php",
                    "generated/array.php",
                    "generated/bzip2.php",
                    "generated/calendar.php",
                    "generated/classobj.php",
                    "generated/com.php",
                    "generated/cubrid.php",
                    "generated/curl.php",
                    "generated/datetime.php",
                    "generated/dir.php",
                    "generated/eio.php",
                    "generated/errorfunc.php",
                    "generated/exec.php",
                    "generated/fileinfo.php",
                    "generated/filesystem.php",
                    "generated/filter.php",
                    "generated/fpm.php",
                    "generated/ftp.php",
                    "generated/funchand.php",
                    "generated/gmp.php",
                    "generated/gnupg.php",
                    "generated/hash.php",
                    "generated/ibase.php",
                    "generated/ibmDb2.php",
                    "generated/iconv.php",
                    "generated/image.php",
                    "generated/imap.php",
                    "generated/info.php",
                    "generated/ingres-ii.php",
                    "generated/inotify.php",
                    "generated/json.php",
                    "generated/ldap.php",
                    "generated/libxml.php",
                    "generated/lzf.php",
                    "generated/mailparse.php",
                    "generated/mbstring.php",
                    "generated/misc.php",
                    "generated/msql.php",
                    "generated/mysql.php",
                    "generated/mysqli.php",
                    "generated/mysqlndMs.php",
                    "generated/mysqlndQc.php",
                    "generated/network.php",
                    "generated/oci8.php",
                    "generated/opcache.php",
                    "generated/openssl.php",
                    "generated/outcontrol.php",
                    "generated/password.php",
                    "generated/pcntl.php",
                    "generated/pcre.php",
                    "generated/pdf.php",
                    "generated/pgsql.php",
                    "generated/posix.php",
                    "generated/ps.php",
                    "generated/pspell.php",
                    "generated/readline.php",
                    "generated/rpminfo.php",
                    "generated/rrd.php",
                    "generated/sem.php",
                    "generated/session.php",
                    "generated/shmop.php",
                    "generated/simplexml.php",
                    "generated/sockets.php",
                    "generated/sodium.php",
                    "generated/solr.php",
                    "generated/spl.php",
                    "generated/sqlsrv.php",
                    "generated/ssdeep.php",
                    "generated/ssh2.php",
                    "generated/stream.php",
                    "generated/strings.php",
                    "generated/swoole.php",
                    "generated/uodbc.php",
                    "generated/uopz.php",
                    "generated/url.php",
                    "generated/var.php",
                    "generated/xdiff.php",
                    "generated/xml.php",
                    "generated/xmlrpc.php",
                    "generated/yaml.php",
                    "generated/yaz.php",
                    "generated/zip.php",
                    "generated/zlib.php"
                ]
            },
            "notification-url": "https://packagist.org/downloads/",
            "license": [
                "MIT"
            ],
            "description": "PHP core functions that throw exceptions instead of returning FALSE on error",
            "support": {
                "issues": "https://github.com/thecodingmachine/safe/issues",
                "source": "https://github.com/thecodingmachine/safe/tree/v1.3.3"
            },
            "time": "2020-10-28T17:51:34+00:00"
        },
        {
            "name": "tubalmartin/cssmin",
            "version": "v4.1.1",
            "source": {
                "type": "git",
                "url": "https://github.com/tubalmartin/YUI-CSS-compressor-PHP-port.git",
                "reference": "3cbf557f4079d83a06f9c3ff9b957c022d7805cf"
            },
            "dist": {
                "type": "zip",
                "url": "https://api.github.com/repos/tubalmartin/YUI-CSS-compressor-PHP-port/zipball/3cbf557f4079d83a06f9c3ff9b957c022d7805cf",
                "reference": "3cbf557f4079d83a06f9c3ff9b957c022d7805cf",
                "shasum": ""
            },
            "require": {
                "ext-pcre": "*",
                "php": ">=5.3.2"
            },
            "require-dev": {
                "cogpowered/finediff": "0.3.*",
                "phpunit/phpunit": "4.8.*"
            },
            "bin": [
                "cssmin"
            ],
            "type": "library",
            "autoload": {
                "psr-4": {
                    "tubalmartin\\CssMin\\": "src"
                }
            },
            "notification-url": "https://packagist.org/downloads/",
            "license": [
                "BSD-3-Clause"
            ],
            "authors": [
                {
                    "name": "Túbal Martín",
                    "homepage": "http://tubalmartin.me/"
                }
            ],
            "description": "A PHP port of the YUI CSS compressor",
            "homepage": "https://github.com/tubalmartin/YUI-CSS-compressor-PHP-port",
            "keywords": [
                "compress",
                "compressor",
                "css",
                "cssmin",
                "minify",
                "yui"
            ],
            "support": {
                "issues": "https://github.com/tubalmartin/YUI-CSS-compressor-PHP-port/issues",
                "source": "https://github.com/tubalmartin/YUI-CSS-compressor-PHP-port"
            },
            "time": "2018-01-15T15:26:51+00:00"
        },
        {
            "name": "web-token/jwt-framework",
            "version": "v2.2.11",
            "source": {
                "type": "git",
                "url": "https://github.com/web-token/jwt-framework.git",
                "reference": "643cced197e32471418bd89e7a44b69fd04eb9de"
            },
            "dist": {
                "type": "zip",
                "url": "https://api.github.com/repos/web-token/jwt-framework/zipball/643cced197e32471418bd89e7a44b69fd04eb9de",
                "reference": "643cced197e32471418bd89e7a44b69fd04eb9de",
                "shasum": ""
            },
            "require": {
                "brick/math": "^0.8.17|^0.9",
                "ext-json": "*",
                "ext-mbstring": "*",
                "ext-openssl": "*",
                "ext-sodium": "*",
                "fgrosse/phpasn1": "^2.0",
                "php": ">=7.2",
                "psr/event-dispatcher": "^1.0",
                "psr/http-client": "^1.0",
                "psr/http-factory": "^1.0",
                "spomky-labs/aes-key-wrap": "^5.0|^6.0",
                "spomky-labs/base64url": "^1.0|^2.0",
                "symfony/config": "^4.2|^5.0",
                "symfony/console": "^4.2|^5.0",
                "symfony/dependency-injection": "^4.2|^5.0",
                "symfony/event-dispatcher": "^4.2|^5.0",
                "symfony/http-kernel": "^4.2|^5.0",
                "symfony/polyfill-mbstring": "^1.12"
            },
            "conflict": {
                "spomky-labs/jose": "*"
            },
            "replace": {
                "web-token/encryption-pack": "self.version",
                "web-token/jwt-bundle": "self.version",
                "web-token/jwt-checker": "self.version",
                "web-token/jwt-console": "self.version",
                "web-token/jwt-core": "self.version",
                "web-token/jwt-easy": "self.version",
                "web-token/jwt-encryption": "self.version",
                "web-token/jwt-encryption-algorithm-aescbc": "self.version",
                "web-token/jwt-encryption-algorithm-aesgcm": "self.version",
                "web-token/jwt-encryption-algorithm-aesgcmkw": "self.version",
                "web-token/jwt-encryption-algorithm-aeskw": "self.version",
                "web-token/jwt-encryption-algorithm-dir": "self.version",
                "web-token/jwt-encryption-algorithm-ecdh-es": "self.version",
                "web-token/jwt-encryption-algorithm-experimental": "self.version",
                "web-token/jwt-encryption-algorithm-pbes2": "self.version",
                "web-token/jwt-encryption-algorithm-rsa": "self.version",
                "web-token/jwt-key-mgmt": "self.version",
                "web-token/jwt-nested-token": "self.version",
                "web-token/jwt-signature": "self.version",
                "web-token/jwt-signature-algorithm-ecdsa": "self.version",
                "web-token/jwt-signature-algorithm-eddsa": "self.version",
                "web-token/jwt-signature-algorithm-experimental": "self.version",
                "web-token/jwt-signature-algorithm-hmac": "self.version",
                "web-token/jwt-signature-algorithm-none": "self.version",
                "web-token/jwt-signature-algorithm-rsa": "self.version",
                "web-token/jwt-util-ecc": "self.version",
                "web-token/signature-pack": "self.version"
            },
            "require-dev": {
                "bjeavons/zxcvbn-php": "^1.0",
                "blackfire/php-sdk": "^1.14",
                "ext-curl": "*",
                "ext-gmp": "*",
                "friendsofphp/php-cs-fixer": "^2.16",
                "infection/infection": "^0.15|^0.16|^0.17|^0.18|^0.19|^0.20",
                "matthiasnoback/symfony-config-test": "^3.1|^4.0",
                "nyholm/psr7": "^1.3",
                "php-coveralls/php-coveralls": "^2.0",
                "php-http/mock-client": "^1.0",
                "phpstan/phpstan": "^0.12",
                "phpstan/phpstan-deprecation-rules": "^0.12",
                "phpstan/phpstan-phpunit": "^0.12",
                "phpstan/phpstan-strict-rules": "^0.12",
                "phpunit/phpunit": "^8.0|^9.0",
                "symfony/browser-kit": "^4.2|^5.0",
                "symfony/finder": "^4.2|^5.0",
                "symfony/framework-bundle": "^4.2|^5.0",
                "symfony/http-client": "^5.2",
                "symfony/phpunit-bridge": "^4.2|^5.0",
                "symfony/serializer": "^4.2|^5.0",
                "symfony/var-dumper": "^4.2|^5.0"
            },
            "suggest": {
                "bjeavons/zxcvbn-php": "Adds key quality check for oct keys.",
                "ext-sodium": "Sodium is required for OKP key creation, EdDSA signature algorithm and ECDH-ES key encryption with OKP keys",
                "php-http/httplug": "To enable JKU/X5U support.",
                "php-http/httplug-bundle": "To enable JKU/X5U support.",
                "php-http/message-factory": "To enable JKU/X5U support.",
                "symfony/serializer": "Use the Symfony serializer to serialize/unserialize JWS and JWE tokens.",
                "symfony/var-dumper": "Used to show data on the debug toolbar."
            },
            "type": "symfony-bundle",
            "autoload": {
                "psr-4": {
                    "Jose\\": "src/",
                    "Jose\\Component\\Signature\\Algorithm\\": [
                        "src/SignatureAlgorithm/ECDSA",
                        "src/SignatureAlgorithm/EdDSA",
                        "src/SignatureAlgorithm/HMAC",
                        "src/SignatureAlgorithm/None",
                        "src/SignatureAlgorithm/RSA",
                        "src/SignatureAlgorithm/Experimental"
                    ],
                    "Jose\\Component\\Core\\Util\\Ecc\\": [
                        "src/Ecc"
                    ],
                    "Jose\\Component\\Encryption\\Algorithm\\": [
                        "src/EncryptionAlgorithm/Experimental"
                    ],
                    "Jose\\Component\\Encryption\\Algorithm\\KeyEncryption\\": [
                        "src/EncryptionAlgorithm/KeyEncryption/AESGCMKW",
                        "src/EncryptionAlgorithm/KeyEncryption/AESKW",
                        "src/EncryptionAlgorithm/KeyEncryption/Direct",
                        "src/EncryptionAlgorithm/KeyEncryption/ECDHES",
                        "src/EncryptionAlgorithm/KeyEncryption/PBES2",
                        "src/EncryptionAlgorithm/KeyEncryption/RSA"
                    ],
                    "Jose\\Component\\Encryption\\Algorithm\\ContentEncryption\\": [
                        "src/EncryptionAlgorithm/ContentEncryption/AESGCM",
                        "src/EncryptionAlgorithm/ContentEncryption/AESCBC"
                    ]
                }
            },
            "notification-url": "https://packagist.org/downloads/",
            "license": [
                "MIT"
            ],
            "authors": [
                {
                    "name": "Florent Morselli",
                    "homepage": "https://github.com/Spomky"
                },
                {
                    "name": "All contributors",
                    "homepage": "https://github.com/web-token/jwt-framework/contributors"
                }
            ],
            "description": "JSON Object Signing and Encryption library for PHP and Symfony Bundle.",
            "homepage": "https://github.com/web-token/jwt-framework",
            "keywords": [
                "JOSE",
                "JWE",
                "JWK",
                "JWKSet",
                "JWS",
                "Jot",
                "RFC7515",
                "RFC7516",
                "RFC7517",
                "RFC7518",
                "RFC7519",
                "RFC7520",
                "bundle",
                "jwa",
                "jwt",
                "symfony"
            ],
            "support": {
                "issues": "https://github.com/web-token/jwt-framework/issues",
                "source": "https://github.com/web-token/jwt-framework/tree/v2.2.11"
            },
            "funding": [
                {
                    "url": "https://github.com/Spomky",
                    "type": "github"
                }
            ],
            "time": "2021-06-25T15:59:52+00:00"
        },
        {
            "name": "webimpress/safe-writer",
            "version": "2.2.0",
            "source": {
                "type": "git",
                "url": "https://github.com/webimpress/safe-writer.git",
                "reference": "9d37cc8bee20f7cb2f58f6e23e05097eab5072e6"
            },
            "dist": {
                "type": "zip",
                "url": "https://api.github.com/repos/webimpress/safe-writer/zipball/9d37cc8bee20f7cb2f58f6e23e05097eab5072e6",
                "reference": "9d37cc8bee20f7cb2f58f6e23e05097eab5072e6",
                "shasum": ""
            },
            "require": {
                "php": "^7.3 || ^8.0"
            },
            "require-dev": {
                "phpunit/phpunit": "^9.5.4",
                "vimeo/psalm": "^4.7",
                "webimpress/coding-standard": "^1.2.2"
            },
            "type": "library",
            "extra": {
                "branch-alias": {
                    "dev-master": "2.2.x-dev",
                    "dev-develop": "2.3.x-dev",
                    "dev-release-1.0": "1.0.x-dev"
                }
            },
            "autoload": {
                "psr-4": {
                    "Webimpress\\SafeWriter\\": "src/"
                }
            },
            "notification-url": "https://packagist.org/downloads/",
            "license": [
                "BSD-2-Clause"
            ],
            "description": "Tool to write files safely, to avoid race conditions",
            "keywords": [
                "concurrent write",
                "file writer",
                "race condition",
                "safe writer",
                "webimpress"
            ],
            "support": {
                "issues": "https://github.com/webimpress/safe-writer/issues",
                "source": "https://github.com/webimpress/safe-writer/tree/2.2.0"
            },
            "funding": [
                {
                    "url": "https://github.com/michalbundyra",
                    "type": "github"
                }
            ],
            "time": "2021-04-19T16:34:45+00:00"
        },
        {
            "name": "webmozart/assert",
            "version": "1.10.0",
            "source": {
                "type": "git",
                "url": "https://github.com/webmozarts/assert.git",
                "reference": "6964c76c7804814a842473e0c8fd15bab0f18e25"
            },
            "dist": {
                "type": "zip",
                "url": "https://api.github.com/repos/webmozarts/assert/zipball/6964c76c7804814a842473e0c8fd15bab0f18e25",
                "reference": "6964c76c7804814a842473e0c8fd15bab0f18e25",
                "shasum": ""
            },
            "require": {
                "php": "^7.2 || ^8.0",
                "symfony/polyfill-ctype": "^1.8"
            },
            "conflict": {
                "phpstan/phpstan": "<0.12.20",
                "vimeo/psalm": "<4.6.1 || 4.6.2"
            },
            "require-dev": {
                "phpunit/phpunit": "^8.5.13"
            },
            "type": "library",
            "extra": {
                "branch-alias": {
                    "dev-master": "1.10-dev"
                }
            },
            "autoload": {
                "psr-4": {
                    "Webmozart\\Assert\\": "src/"
                }
            },
            "notification-url": "https://packagist.org/downloads/",
            "license": [
                "MIT"
            ],
            "authors": [
                {
                    "name": "Bernhard Schussek",
                    "email": "bschussek@gmail.com"
                }
            ],
            "description": "Assertions to validate method input/output with nice error messages.",
            "keywords": [
                "assert",
                "check",
                "validate"
            ],
            "support": {
                "issues": "https://github.com/webmozarts/assert/issues",
                "source": "https://github.com/webmozarts/assert/tree/1.10.0"
            },
            "time": "2021-03-09T10:59:23+00:00"
        },
        {
            "name": "webonyx/graphql-php",
            "version": "v14.11.5",
            "source": {
                "type": "git",
                "url": "https://github.com/webonyx/graphql-php.git",
                "reference": "ffa431c0821821839370a68dab3c2597c06bf7f0"
            },
            "dist": {
                "type": "zip",
                "url": "https://api.github.com/repos/webonyx/graphql-php/zipball/ffa431c0821821839370a68dab3c2597c06bf7f0",
                "reference": "ffa431c0821821839370a68dab3c2597c06bf7f0",
                "shasum": ""
            },
            "require": {
                "ext-json": "*",
                "ext-mbstring": "*",
                "php": "^7.1 || ^8"
            },
            "require-dev": {
                "amphp/amp": "^2.3",
                "doctrine/coding-standard": "^6.0",
                "nyholm/psr7": "^1.2",
                "phpbench/phpbench": "^1.2",
                "phpstan/extension-installer": "^1.0",
                "phpstan/phpstan": "0.12.82",
                "phpstan/phpstan-phpunit": "0.12.18",
                "phpstan/phpstan-strict-rules": "0.12.9",
                "phpunit/phpunit": "^7.2 || ^8.5",
                "psr/http-message": "^1.0",
                "react/promise": "2.*",
                "simpod/php-coveralls-mirror": "^3.0",
                "squizlabs/php_codesniffer": "3.5.4"
            },
            "suggest": {
                "psr/http-message": "To use standard GraphQL server",
                "react/promise": "To leverage async resolving on React PHP platform"
            },
            "type": "library",
            "autoload": {
                "psr-4": {
                    "GraphQL\\": "src/"
                }
            },
            "notification-url": "https://packagist.org/downloads/",
            "license": [
                "MIT"
            ],
            "description": "A PHP port of GraphQL reference implementation",
            "homepage": "https://github.com/webonyx/graphql-php",
            "keywords": [
                "api",
                "graphql"
            ],
            "support": {
                "issues": "https://github.com/webonyx/graphql-php/issues",
                "source": "https://github.com/webonyx/graphql-php/tree/v14.11.5"
            },
            "funding": [
                {
                    "url": "https://opencollective.com/webonyx-graphql-php",
                    "type": "open_collective"
                }
            ],
            "time": "2022-01-24T11:13:31+00:00"
        },
        {
            "name": "wikimedia/less.php",
            "version": "v3.1.0",
            "source": {
                "type": "git",
                "url": "https://github.com/wikimedia/less.php.git",
                "reference": "a486d78b9bd16b72f237fc6093aa56d69ce8bd13"
            },
            "dist": {
                "type": "zip",
                "url": "https://api.github.com/repos/wikimedia/less.php/zipball/a486d78b9bd16b72f237fc6093aa56d69ce8bd13",
                "reference": "a486d78b9bd16b72f237fc6093aa56d69ce8bd13",
                "shasum": ""
            },
            "require": {
                "php": ">=7.2.9"
            },
            "require-dev": {
                "mediawiki/mediawiki-codesniffer": "34.0.0",
                "mediawiki/minus-x": "1.0.0",
                "php-parallel-lint/php-console-highlighter": "0.5.0",
                "php-parallel-lint/php-parallel-lint": "1.2.0",
                "phpunit/phpunit": "^8.5"
            },
            "bin": [
                "bin/lessc"
            ],
            "type": "library",
            "autoload": {
                "psr-0": {
                    "Less": "lib/"
                },
                "classmap": [
                    "lessc.inc.php"
                ]
            },
            "notification-url": "https://packagist.org/downloads/",
            "license": [
                "Apache-2.0"
            ],
            "authors": [
                {
                    "name": "Josh Schmidt",
                    "homepage": "https://github.com/oyejorge"
                },
                {
                    "name": "Matt Agar",
                    "homepage": "https://github.com/agar"
                },
                {
                    "name": "Martin Jantošovič",
                    "homepage": "https://github.com/Mordred"
                }
            ],
            "description": "PHP port of the Javascript version of LESS http://lesscss.org (Originally maintained by Josh Schmidt)",
            "keywords": [
                "css",
                "less",
                "less.js",
                "lesscss",
                "php",
                "stylesheet"
            ],
            "support": {
                "issues": "https://github.com/wikimedia/less.php/issues",
                "source": "https://github.com/wikimedia/less.php/tree/v3.1.0"
            },
            "time": "2020-12-11T19:33:31+00:00"
        }
    ],
    "packages-dev": [
        {
            "name": "allure-framework/allure-codeception",
            "version": "1.5.2",
            "source": {
                "type": "git",
                "url": "https://github.com/allure-framework/allure-codeception.git",
                "reference": "a6156aef942a4e4de0add34a73d066a9458cefc6"
            },
            "dist": {
                "type": "zip",
                "url": "https://api.github.com/repos/allure-framework/allure-codeception/zipball/a6156aef942a4e4de0add34a73d066a9458cefc6",
                "reference": "a6156aef942a4e4de0add34a73d066a9458cefc6",
                "shasum": ""
            },
            "require": {
                "allure-framework/allure-php-api": "^1.3",
                "codeception/codeception": "^2.5 | ^3 | ^4",
                "ext-json": "*",
                "php": ">=7.1.3",
                "symfony/filesystem": "^2.7 | ^3 | ^4 | ^5",
                "symfony/finder": "^2.7 | ^3 | ^4 | ^5"
            },
            "require-dev": {
                "ext-dom": "*",
                "phpunit/phpunit": "^7.2 | ^8 | ^9"
            },
            "type": "library",
            "autoload": {
                "psr-0": {
                    "Yandex": "src/"
                }
            },
            "notification-url": "https://packagist.org/downloads/",
            "license": [
                "Apache-2.0"
            ],
            "authors": [
                {
                    "name": "Ivan Krutov",
                    "email": "vania-pooh@aerokube.com",
                    "role": "Developer"
                }
            ],
            "description": "Allure Codeception integration",
            "homepage": "http://allure.qatools.ru/",
            "keywords": [
                "allure",
                "attachments",
                "cases",
                "codeception",
                "report",
                "steps",
                "testing"
            ],
            "support": {
                "email": "allure@qameta.io",
                "issues": "https://github.com/allure-framework/allure-codeception/issues",
                "source": "https://github.com/allure-framework/allure-codeception"
            },
            "time": "2021-06-04T13:24:36+00:00"
        },
        {
            "name": "allure-framework/allure-php-api",
            "version": "1.4.0",
            "source": {
                "type": "git",
                "url": "https://github.com/allure-framework/allure-php-api.git",
                "reference": "50507f482d490f114054f2281cca487db47fa2bd"
            },
            "dist": {
                "type": "zip",
                "url": "https://api.github.com/repos/allure-framework/allure-php-api/zipball/50507f482d490f114054f2281cca487db47fa2bd",
                "reference": "50507f482d490f114054f2281cca487db47fa2bd",
                "shasum": ""
            },
            "require": {
                "jms/serializer": "^1 | ^2 | ^3",
                "php": ">=7.1.3",
                "ramsey/uuid": "^3 | ^4",
                "symfony/mime": "^4.3 | ^5"
            },
            "require-dev": {
                "phpunit/phpunit": "^7 | ^8 | ^9"
            },
            "type": "library",
            "autoload": {
                "psr-0": {
                    "Yandex": [
                        "src/",
                        "test/"
                    ]
                }
            },
            "notification-url": "https://packagist.org/downloads/",
            "license": [
                "Apache-2.0"
            ],
            "authors": [
                {
                    "name": "Ivan Krutov",
                    "email": "vania-pooh@yandex-team.ru",
                    "role": "Developer"
                }
            ],
            "description": "Allure PHP commons",
            "homepage": "http://allure.qatools.ru/",
            "keywords": [
                "allure",
                "api",
                "php",
                "report"
            ],
            "support": {
                "email": "allure@qameta.io",
                "issues": "https://github.com/allure-framework/allure-php-api/issues",
                "source": "https://github.com/allure-framework/allure-php-api"
            },
            "time": "2021-11-15T13:15:20+00:00"
        },
        {
            "name": "allure-framework/allure-phpunit",
            "version": "1.5.0",
            "source": {
                "type": "git",
                "url": "https://github.com/allure-framework/allure-phpunit.git",
                "reference": "5584e7e4d7a232bbf7dd92d0cabf143147f72e9e"
            },
            "dist": {
                "type": "zip",
                "url": "https://api.github.com/repos/allure-framework/allure-phpunit/zipball/5584e7e4d7a232bbf7dd92d0cabf143147f72e9e",
                "reference": "5584e7e4d7a232bbf7dd92d0cabf143147f72e9e",
                "shasum": ""
            },
            "require": {
                "allure-framework/allure-php-api": "^1.3",
                "php": ">=7.1",
                "phpunit/phpunit": "^7.2 | ^8 | ^9"
            },
            "require-dev": {
                "ext-dom": "*",
                "mikey179/vfsstream": "^1"
            },
            "type": "library",
            "autoload": {
                "psr-0": {
                    "Yandex": "src/"
                }
            },
            "notification-url": "https://packagist.org/downloads/",
            "license": [
                "Apache-2.0"
            ],
            "authors": [
                {
                    "name": "Ivan Krutov",
                    "email": "vania-pooh@yandex-team.ru",
                    "role": "Developer"
                }
            ],
            "description": "Allure PHPUNit integration",
            "homepage": "http://allure.qatools.ru/",
            "keywords": [
                "allure",
                "attachments",
                "cases",
                "phpunit",
                "report",
                "steps",
                "testing"
            ],
            "support": {
                "email": "allure@qameta.io",
                "issues": "https://github.com/allure-framework/allure-phpunit/issues",
                "source": "https://github.com/allure-framework/allure-phpunit"
            },
            "time": "2021-09-14T10:06:07+00:00"
        },
        {
            "name": "beberlei/assert",
            "version": "v3.3.2",
            "source": {
                "type": "git",
                "url": "https://github.com/beberlei/assert.git",
                "reference": "cb70015c04be1baee6f5f5c953703347c0ac1655"
            },
            "dist": {
                "type": "zip",
                "url": "https://api.github.com/repos/beberlei/assert/zipball/cb70015c04be1baee6f5f5c953703347c0ac1655",
                "reference": "cb70015c04be1baee6f5f5c953703347c0ac1655",
                "shasum": ""
            },
            "require": {
                "ext-ctype": "*",
                "ext-json": "*",
                "ext-mbstring": "*",
                "ext-simplexml": "*",
                "php": "^7.0 || ^8.0"
            },
            "require-dev": {
                "friendsofphp/php-cs-fixer": "*",
                "phpstan/phpstan": "*",
                "phpunit/phpunit": ">=6.0.0",
                "yoast/phpunit-polyfills": "^0.1.0"
            },
            "suggest": {
                "ext-intl": "Needed to allow Assertion::count(), Assertion::isCountable(), Assertion::minCount(), and Assertion::maxCount() to operate on ResourceBundles"
            },
            "type": "library",
            "autoload": {
                "psr-4": {
                    "Assert\\": "lib/Assert"
                },
                "files": [
                    "lib/Assert/functions.php"
                ]
            },
            "notification-url": "https://packagist.org/downloads/",
            "license": [
                "BSD-2-Clause"
            ],
            "authors": [
                {
                    "name": "Benjamin Eberlei",
                    "email": "kontakt@beberlei.de",
                    "role": "Lead Developer"
                },
                {
                    "name": "Richard Quadling",
                    "email": "rquadling@gmail.com",
                    "role": "Collaborator"
                }
            ],
            "description": "Thin assertion library for input validation in business models.",
            "keywords": [
                "assert",
                "assertion",
                "validation"
            ],
            "support": {
                "issues": "https://github.com/beberlei/assert/issues",
                "source": "https://github.com/beberlei/assert/tree/v3.3.2"
            },
            "time": "2021-12-16T21:41:27+00:00"
        },
        {
            "name": "behat/gherkin",
            "version": "v4.9.0",
            "source": {
                "type": "git",
                "url": "https://github.com/Behat/Gherkin.git",
                "reference": "0bc8d1e30e96183e4f36db9dc79caead300beff4"
            },
            "dist": {
                "type": "zip",
                "url": "https://api.github.com/repos/Behat/Gherkin/zipball/0bc8d1e30e96183e4f36db9dc79caead300beff4",
                "reference": "0bc8d1e30e96183e4f36db9dc79caead300beff4",
                "shasum": ""
            },
            "require": {
                "php": "~7.2|~8.0"
            },
            "require-dev": {
                "cucumber/cucumber": "dev-gherkin-22.0.0",
                "phpunit/phpunit": "~8|~9",
                "symfony/yaml": "~3|~4|~5"
            },
            "suggest": {
                "symfony/yaml": "If you want to parse features, represented in YAML files"
            },
            "type": "library",
            "extra": {
                "branch-alias": {
                    "dev-master": "4.x-dev"
                }
            },
            "autoload": {
                "psr-0": {
                    "Behat\\Gherkin": "src/"
                }
            },
            "notification-url": "https://packagist.org/downloads/",
            "license": [
                "MIT"
            ],
            "authors": [
                {
                    "name": "Konstantin Kudryashov",
                    "email": "ever.zet@gmail.com",
                    "homepage": "http://everzet.com"
                }
            ],
            "description": "Gherkin DSL parser for PHP",
            "homepage": "http://behat.org/",
            "keywords": [
                "BDD",
                "Behat",
                "Cucumber",
                "DSL",
                "gherkin",
                "parser"
            ],
            "support": {
                "issues": "https://github.com/Behat/Gherkin/issues",
                "source": "https://github.com/Behat/Gherkin/tree/v4.9.0"
            },
            "time": "2021-10-12T13:05:09+00:00"
        },
        {
            "name": "codeception/codeception",
            "version": "4.1.24",
            "source": {
                "type": "git",
                "url": "https://github.com/Codeception/Codeception.git",
                "reference": "1fc3a8f4d6cf7350e1b69afd136708cfffc89e9e"
            },
            "dist": {
                "type": "zip",
                "url": "https://api.github.com/repos/Codeception/Codeception/zipball/1fc3a8f4d6cf7350e1b69afd136708cfffc89e9e",
                "reference": "1fc3a8f4d6cf7350e1b69afd136708cfffc89e9e",
                "shasum": ""
            },
            "require": {
                "behat/gherkin": "^4.4.0",
                "codeception/lib-asserts": "^1.0",
                "codeception/phpunit-wrapper": ">6.0.15 <6.1.0 | ^6.6.1 | ^7.7.1 | ^8.1.1 | ^9.0",
                "codeception/stub": "^2.0 | ^3.0",
                "ext-curl": "*",
                "ext-json": "*",
                "ext-mbstring": "*",
                "guzzlehttp/psr7": "^1.4 | ^2.0",
                "php": ">=5.6.0 <9.0",
                "symfony/console": ">=2.7 <6.0",
                "symfony/css-selector": ">=2.7 <6.0",
                "symfony/event-dispatcher": ">=2.7 <6.0",
                "symfony/finder": ">=2.7 <6.0",
                "symfony/yaml": ">=2.7 <6.0"
            },
            "require-dev": {
                "codeception/module-asserts": "1.*@dev",
                "codeception/module-cli": "1.*@dev",
                "codeception/module-db": "1.*@dev",
                "codeception/module-filesystem": "1.*@dev",
                "codeception/module-phpbrowser": "1.*@dev",
                "codeception/specify": "~0.3",
                "codeception/util-universalframework": "*@dev",
                "monolog/monolog": "~1.8",
                "squizlabs/php_codesniffer": "~2.0",
                "symfony/process": ">=2.7 <6.0",
                "vlucas/phpdotenv": "^2.0 | ^3.0 | ^4.0 | ^5.0"
            },
            "suggest": {
                "codeception/specify": "BDD-style code blocks",
                "codeception/verify": "BDD-style assertions",
                "hoa/console": "For interactive console functionality",
                "stecman/symfony-console-completion": "For BASH autocompletion",
                "symfony/phpunit-bridge": "For phpunit-bridge support"
            },
            "bin": [
                "codecept"
            ],
            "type": "library",
            "extra": {
                "branch-alias": []
            },
            "autoload": {
                "psr-4": {
                    "Codeception\\": "src/Codeception",
                    "Codeception\\Extension\\": "ext"
                },
                "files": [
                    "functions.php"
                ]
            },
            "notification-url": "https://packagist.org/downloads/",
            "license": [
                "MIT"
            ],
            "authors": [
                {
                    "name": "Michael Bodnarchuk",
                    "email": "davert@mail.ua",
                    "homepage": "http://codegyre.com"
                }
            ],
            "description": "BDD-style testing framework",
            "homepage": "http://codeception.com/",
            "keywords": [
                "BDD",
                "TDD",
                "acceptance testing",
                "functional testing",
                "unit testing"
            ],
            "support": {
                "issues": "https://github.com/Codeception/Codeception/issues",
                "source": "https://github.com/Codeception/Codeception/tree/4.1.24"
            },
            "funding": [
                {
                    "url": "https://opencollective.com/codeception",
                    "type": "open_collective"
                }
            ],
            "time": "2021-12-16T12:57:06+00:00"
        },
        {
            "name": "codeception/lib-asserts",
            "version": "1.13.2",
            "source": {
                "type": "git",
                "url": "https://github.com/Codeception/lib-asserts.git",
                "reference": "184231d5eab66bc69afd6b9429344d80c67a33b6"
            },
            "dist": {
                "type": "zip",
                "url": "https://api.github.com/repos/Codeception/lib-asserts/zipball/184231d5eab66bc69afd6b9429344d80c67a33b6",
                "reference": "184231d5eab66bc69afd6b9429344d80c67a33b6",
                "shasum": ""
            },
            "require": {
                "codeception/phpunit-wrapper": ">6.0.15 <6.1.0 | ^6.6.1 | ^7.7.1 | ^8.0.3 | ^9.0",
                "ext-dom": "*",
                "php": ">=5.6.0 <9.0"
            },
            "type": "library",
            "autoload": {
                "classmap": [
                    "src/"
                ]
            },
            "notification-url": "https://packagist.org/downloads/",
            "license": [
                "MIT"
            ],
            "authors": [
                {
                    "name": "Michael Bodnarchuk",
                    "email": "davert@mail.ua",
                    "homepage": "http://codegyre.com"
                },
                {
                    "name": "Gintautas Miselis"
                },
                {
                    "name": "Gustavo Nieves",
                    "homepage": "https://medium.com/@ganieves"
                }
            ],
            "description": "Assertion methods used by Codeception core and Asserts module",
            "homepage": "https://codeception.com/",
            "keywords": [
                "codeception"
            ],
            "support": {
                "issues": "https://github.com/Codeception/lib-asserts/issues",
                "source": "https://github.com/Codeception/lib-asserts/tree/1.13.2"
            },
            "time": "2020-10-21T16:26:20+00:00"
        },
        {
            "name": "codeception/module-asserts",
            "version": "1.3.1",
            "source": {
                "type": "git",
                "url": "https://github.com/Codeception/module-asserts.git",
                "reference": "59374f2fef0cabb9e8ddb53277e85cdca74328de"
            },
            "dist": {
                "type": "zip",
                "url": "https://api.github.com/repos/Codeception/module-asserts/zipball/59374f2fef0cabb9e8ddb53277e85cdca74328de",
                "reference": "59374f2fef0cabb9e8ddb53277e85cdca74328de",
                "shasum": ""
            },
            "require": {
                "codeception/codeception": "*@dev",
                "codeception/lib-asserts": "^1.13.1",
                "php": ">=5.6.0 <9.0"
            },
            "conflict": {
                "codeception/codeception": "<4.0"
            },
            "type": "library",
            "autoload": {
                "classmap": [
                    "src/"
                ]
            },
            "notification-url": "https://packagist.org/downloads/",
            "license": [
                "MIT"
            ],
            "authors": [
                {
                    "name": "Michael Bodnarchuk"
                },
                {
                    "name": "Gintautas Miselis"
                },
                {
                    "name": "Gustavo Nieves",
                    "homepage": "https://medium.com/@ganieves"
                }
            ],
            "description": "Codeception module containing various assertions",
            "homepage": "https://codeception.com/",
            "keywords": [
                "assertions",
                "asserts",
                "codeception"
            ],
            "support": {
                "issues": "https://github.com/Codeception/module-asserts/issues",
                "source": "https://github.com/Codeception/module-asserts/tree/1.3.1"
            },
            "time": "2020-10-21T16:48:15+00:00"
        },
        {
            "name": "codeception/module-sequence",
            "version": "1.0.1",
            "source": {
                "type": "git",
                "url": "https://github.com/Codeception/module-sequence.git",
                "reference": "b75be26681ae90824cde8f8df785981f293667e1"
            },
            "dist": {
                "type": "zip",
                "url": "https://api.github.com/repos/Codeception/module-sequence/zipball/b75be26681ae90824cde8f8df785981f293667e1",
                "reference": "b75be26681ae90824cde8f8df785981f293667e1",
                "shasum": ""
            },
            "require": {
                "codeception/codeception": "^4.0",
                "php": ">=5.6.0 <9.0"
            },
            "type": "library",
            "autoload": {
                "classmap": [
                    "src/"
                ]
            },
            "notification-url": "https://packagist.org/downloads/",
            "license": [
                "MIT"
            ],
            "authors": [
                {
                    "name": "Michael Bodnarchuk"
                }
            ],
            "description": "Sequence module for Codeception",
            "homepage": "http://codeception.com/",
            "keywords": [
                "codeception"
            ],
            "support": {
                "issues": "https://github.com/Codeception/module-sequence/issues",
                "source": "https://github.com/Codeception/module-sequence/tree/1.0.1"
            },
            "time": "2020-10-31T18:36:26+00:00"
        },
        {
            "name": "codeception/module-webdriver",
            "version": "1.4.0",
            "source": {
                "type": "git",
                "url": "https://github.com/Codeception/module-webdriver.git",
                "reference": "baa18b7bf70aa024012f967b5ce5021e1faa9151"
            },
            "dist": {
                "type": "zip",
                "url": "https://api.github.com/repos/Codeception/module-webdriver/zipball/baa18b7bf70aa024012f967b5ce5021e1faa9151",
                "reference": "baa18b7bf70aa024012f967b5ce5021e1faa9151",
                "shasum": ""
            },
            "require": {
                "codeception/codeception": "^4.0",
                "php": ">=5.6.0 <9.0",
                "php-webdriver/webdriver": "^1.8.0"
            },
            "suggest": {
                "codeception/phpbuiltinserver": "Start and stop PHP built-in web server for your tests"
            },
            "type": "library",
            "autoload": {
                "classmap": [
                    "src/"
                ]
            },
            "notification-url": "https://packagist.org/downloads/",
            "license": [
                "MIT"
            ],
            "authors": [
                {
                    "name": "Michael Bodnarchuk"
                },
                {
                    "name": "Gintautas Miselis"
                },
                {
                    "name": "Zaahid Bateson"
                }
            ],
            "description": "WebDriver module for Codeception",
            "homepage": "http://codeception.com/",
            "keywords": [
                "acceptance-testing",
                "browser-testing",
                "codeception"
            ],
            "support": {
                "issues": "https://github.com/Codeception/module-webdriver/issues",
                "source": "https://github.com/Codeception/module-webdriver/tree/1.4.0"
            },
            "time": "2021-09-02T12:01:02+00:00"
        },
        {
            "name": "codeception/phpunit-wrapper",
            "version": "9.0.6",
            "source": {
                "type": "git",
                "url": "https://github.com/Codeception/phpunit-wrapper.git",
                "reference": "b0c06abb3181eedca690170f7ed0fd26a70bfacc"
            },
            "dist": {
                "type": "zip",
                "url": "https://api.github.com/repos/Codeception/phpunit-wrapper/zipball/b0c06abb3181eedca690170f7ed0fd26a70bfacc",
                "reference": "b0c06abb3181eedca690170f7ed0fd26a70bfacc",
                "shasum": ""
            },
            "require": {
                "php": ">=7.2",
                "phpunit/phpunit": "^9.0"
            },
            "require-dev": {
                "codeception/specify": "*",
                "consolidation/robo": "^3.0.0-alpha3",
                "vlucas/phpdotenv": "^3.0"
            },
            "type": "library",
            "autoload": {
                "psr-4": {
                    "Codeception\\PHPUnit\\": "src/"
                }
            },
            "notification-url": "https://packagist.org/downloads/",
            "license": [
                "MIT"
            ],
            "authors": [
                {
                    "name": "Davert",
                    "email": "davert.php@resend.cc"
                },
                {
                    "name": "Naktibalda"
                }
            ],
            "description": "PHPUnit classes used by Codeception",
            "support": {
                "issues": "https://github.com/Codeception/phpunit-wrapper/issues",
                "source": "https://github.com/Codeception/phpunit-wrapper/tree/9.0.6"
            },
            "time": "2020-12-28T13:59:47+00:00"
        },
        {
            "name": "codeception/stub",
            "version": "3.7.0",
            "source": {
                "type": "git",
                "url": "https://github.com/Codeception/Stub.git",
                "reference": "468dd5fe659f131fc997f5196aad87512f9b1304"
            },
            "dist": {
                "type": "zip",
                "url": "https://api.github.com/repos/Codeception/Stub/zipball/468dd5fe659f131fc997f5196aad87512f9b1304",
                "reference": "468dd5fe659f131fc997f5196aad87512f9b1304",
                "shasum": ""
            },
            "require": {
                "phpunit/phpunit": "^8.4 | ^9.0"
            },
            "type": "library",
            "autoload": {
                "psr-4": {
                    "Codeception\\": "src/"
                }
            },
            "notification-url": "https://packagist.org/downloads/",
            "license": [
                "MIT"
            ],
            "description": "Flexible Stub wrapper for PHPUnit's Mock Builder",
            "support": {
                "issues": "https://github.com/Codeception/Stub/issues",
                "source": "https://github.com/Codeception/Stub/tree/3.7.0"
            },
            "time": "2020-07-03T15:54:43+00:00"
        },
        {
            "name": "csharpru/vault-php",
            "version": "4.2.1",
            "source": {
                "type": "git",
                "url": "https://github.com/CSharpRU/vault-php.git",
                "reference": "89b393ecf65f61a44d3a1872547f65085982b481"
            },
            "dist": {
                "type": "zip",
                "url": "https://api.github.com/repos/CSharpRU/vault-php/zipball/89b393ecf65f61a44d3a1872547f65085982b481",
                "reference": "89b393ecf65f61a44d3a1872547f65085982b481",
                "shasum": ""
            },
            "require": {
                "ext-json": "*",
                "php": "^7.2 || ^8.0",
                "psr/cache": "^1.0",
                "psr/http-client": "^1.0",
                "psr/http-factory": "^1.0",
                "psr/log": "^1.0",
                "weew/helpers-array": "^1.3"
            },
            "require-dev": {
                "alextartan/guzzle-psr18-adapter": "^1.2 || ^2.0",
                "cache/array-adapter": "^1.0",
                "codeception/codeception": "^4.1",
                "codeception/module-asserts": "^1.3",
                "laminas/laminas-diactoros": "^2.3",
                "php-vcr/php-vcr": "^1.5",
                "symfony/event-dispatcher": "<5.0"
            },
            "suggest": {
                "cache/array-adapter": "For usage with CachedClient class"
            },
            "type": "library",
            "autoload": {
                "psr-4": {
                    "Vault\\": "src/"
                }
            },
            "notification-url": "https://packagist.org/downloads/",
            "license": [
                "MIT"
            ],
            "authors": [
                {
                    "name": "Yaroslav Lukyanov",
                    "email": "c_sharp@mail.ru"
                }
            ],
            "description": "Best Vault client for PHP that you can find",
            "keywords": [
                "hashicorp",
                "secrets",
                "vault"
            ],
            "support": {
                "issues": "https://github.com/CSharpRU/vault-php/issues",
                "source": "https://github.com/CSharpRU/vault-php/tree/4.2.1"
            },
            "time": "2021-05-21T06:39:35+00:00"
        },
        {
            "name": "dealerdirect/phpcodesniffer-composer-installer",
            "version": "v0.7.2",
            "source": {
                "type": "git",
                "url": "https://github.com/Dealerdirect/phpcodesniffer-composer-installer.git",
                "reference": "1c968e542d8843d7cd71de3c5c9c3ff3ad71a1db"
            },
            "dist": {
                "type": "zip",
                "url": "https://api.github.com/repos/Dealerdirect/phpcodesniffer-composer-installer/zipball/1c968e542d8843d7cd71de3c5c9c3ff3ad71a1db",
                "reference": "1c968e542d8843d7cd71de3c5c9c3ff3ad71a1db",
                "shasum": ""
            },
            "require": {
                "composer-plugin-api": "^1.0 || ^2.0",
                "php": ">=5.3",
                "squizlabs/php_codesniffer": "^2.0 || ^3.1.0 || ^4.0"
            },
            "require-dev": {
                "composer/composer": "*",
                "php-parallel-lint/php-parallel-lint": "^1.3.1",
                "phpcompatibility/php-compatibility": "^9.0"
            },
            "type": "composer-plugin",
            "extra": {
                "class": "Dealerdirect\\Composer\\Plugin\\Installers\\PHPCodeSniffer\\Plugin"
            },
            "autoload": {
                "psr-4": {
                    "Dealerdirect\\Composer\\Plugin\\Installers\\PHPCodeSniffer\\": "src/"
                }
            },
            "notification-url": "https://packagist.org/downloads/",
            "license": [
                "MIT"
            ],
            "authors": [
                {
                    "name": "Franck Nijhof",
                    "email": "franck.nijhof@dealerdirect.com",
                    "homepage": "http://www.frenck.nl",
                    "role": "Developer / IT Manager"
                },
                {
                    "name": "Contributors",
                    "homepage": "https://github.com/Dealerdirect/phpcodesniffer-composer-installer/graphs/contributors"
                }
            ],
            "description": "PHP_CodeSniffer Standards Composer Installer Plugin",
            "homepage": "http://www.dealerdirect.com",
            "keywords": [
                "PHPCodeSniffer",
                "PHP_CodeSniffer",
                "code quality",
                "codesniffer",
                "composer",
                "installer",
                "phpcbf",
                "phpcs",
                "plugin",
                "qa",
                "quality",
                "standard",
                "standards",
                "style guide",
                "stylecheck",
                "tests"
            ],
            "support": {
                "issues": "https://github.com/dealerdirect/phpcodesniffer-composer-installer/issues",
                "source": "https://github.com/dealerdirect/phpcodesniffer-composer-installer"
            },
            "time": "2022-02-04T12:51:07+00:00"
        },
        {
            "name": "doctrine/annotations",
            "version": "1.13.2",
            "source": {
                "type": "git",
                "url": "https://github.com/doctrine/annotations.git",
                "reference": "5b668aef16090008790395c02c893b1ba13f7e08"
            },
            "dist": {
                "type": "zip",
                "url": "https://api.github.com/repos/doctrine/annotations/zipball/5b668aef16090008790395c02c893b1ba13f7e08",
                "reference": "5b668aef16090008790395c02c893b1ba13f7e08",
                "shasum": ""
            },
            "require": {
                "doctrine/lexer": "1.*",
                "ext-tokenizer": "*",
                "php": "^7.1 || ^8.0",
                "psr/cache": "^1 || ^2 || ^3"
            },
            "require-dev": {
                "doctrine/cache": "^1.11 || ^2.0",
                "doctrine/coding-standard": "^6.0 || ^8.1",
                "phpstan/phpstan": "^0.12.20",
                "phpunit/phpunit": "^7.5 || ^8.0 || ^9.1.5",
                "symfony/cache": "^4.4 || ^5.2"
            },
            "type": "library",
            "autoload": {
                "psr-4": {
                    "Doctrine\\Common\\Annotations\\": "lib/Doctrine/Common/Annotations"
                }
            },
            "notification-url": "https://packagist.org/downloads/",
            "license": [
                "MIT"
            ],
            "authors": [
                {
                    "name": "Guilherme Blanco",
                    "email": "guilhermeblanco@gmail.com"
                },
                {
                    "name": "Roman Borschel",
                    "email": "roman@code-factory.org"
                },
                {
                    "name": "Benjamin Eberlei",
                    "email": "kontakt@beberlei.de"
                },
                {
                    "name": "Jonathan Wage",
                    "email": "jonwage@gmail.com"
                },
                {
                    "name": "Johannes Schmitt",
                    "email": "schmittjoh@gmail.com"
                }
            ],
            "description": "Docblock Annotations Parser",
            "homepage": "https://www.doctrine-project.org/projects/annotations.html",
            "keywords": [
                "annotations",
                "docblock",
                "parser"
            ],
            "support": {
                "issues": "https://github.com/doctrine/annotations/issues",
                "source": "https://github.com/doctrine/annotations/tree/1.13.2"
            },
            "time": "2021-08-05T19:00:23+00:00"
        },
        {
            "name": "doctrine/instantiator",
            "version": "1.4.1",
            "source": {
                "type": "git",
                "url": "https://github.com/doctrine/instantiator.git",
                "reference": "10dcfce151b967d20fde1b34ae6640712c3891bc"
            },
            "dist": {
                "type": "zip",
                "url": "https://api.github.com/repos/doctrine/instantiator/zipball/10dcfce151b967d20fde1b34ae6640712c3891bc",
                "reference": "10dcfce151b967d20fde1b34ae6640712c3891bc",
                "shasum": ""
            },
            "require": {
                "php": "^7.1 || ^8.0"
            },
            "require-dev": {
                "doctrine/coding-standard": "^9",
                "ext-pdo": "*",
                "ext-phar": "*",
                "phpbench/phpbench": "^0.16 || ^1",
                "phpstan/phpstan": "^1.4",
                "phpstan/phpstan-phpunit": "^1",
                "phpunit/phpunit": "^7.5 || ^8.5 || ^9.5",
                "vimeo/psalm": "^4.22"
            },
            "type": "library",
            "autoload": {
                "psr-4": {
                    "Doctrine\\Instantiator\\": "src/Doctrine/Instantiator/"
                }
            },
            "notification-url": "https://packagist.org/downloads/",
            "license": [
                "MIT"
            ],
            "authors": [
                {
                    "name": "Marco Pivetta",
                    "email": "ocramius@gmail.com",
                    "homepage": "https://ocramius.github.io/"
                }
            ],
            "description": "A small, lightweight utility to instantiate objects in PHP without invoking their constructors",
            "homepage": "https://www.doctrine-project.org/projects/instantiator.html",
            "keywords": [
                "constructor",
                "instantiate"
            ],
            "support": {
                "issues": "https://github.com/doctrine/instantiator/issues",
                "source": "https://github.com/doctrine/instantiator/tree/1.4.1"
            },
            "funding": [
                {
                    "url": "https://www.doctrine-project.org/sponsorship.html",
                    "type": "custom"
                },
                {
                    "url": "https://www.patreon.com/phpdoctrine",
                    "type": "patreon"
                },
                {
                    "url": "https://tidelift.com/funding/github/packagist/doctrine%2Finstantiator",
                    "type": "tidelift"
                }
            ],
            "time": "2022-03-03T08:28:38+00:00"
        },
        {
            "name": "doctrine/lexer",
            "version": "1.2.1",
            "source": {
                "type": "git",
                "url": "https://github.com/doctrine/lexer.git",
                "reference": "e864bbf5904cb8f5bb334f99209b48018522f042"
            },
            "dist": {
                "type": "zip",
                "url": "https://api.github.com/repos/doctrine/lexer/zipball/e864bbf5904cb8f5bb334f99209b48018522f042",
                "reference": "e864bbf5904cb8f5bb334f99209b48018522f042",
                "shasum": ""
            },
            "require": {
                "php": "^7.2 || ^8.0"
            },
            "require-dev": {
                "doctrine/coding-standard": "^6.0",
                "phpstan/phpstan": "^0.11.8",
                "phpunit/phpunit": "^8.2"
            },
            "type": "library",
            "extra": {
                "branch-alias": {
                    "dev-master": "1.2.x-dev"
                }
            },
            "autoload": {
                "psr-4": {
                    "Doctrine\\Common\\Lexer\\": "lib/Doctrine/Common/Lexer"
                }
            },
            "notification-url": "https://packagist.org/downloads/",
            "license": [
                "MIT"
            ],
            "authors": [
                {
                    "name": "Guilherme Blanco",
                    "email": "guilhermeblanco@gmail.com"
                },
                {
                    "name": "Roman Borschel",
                    "email": "roman@code-factory.org"
                },
                {
                    "name": "Johannes Schmitt",
                    "email": "schmittjoh@gmail.com"
                }
            ],
            "description": "PHP Doctrine Lexer parser library that can be used in Top-Down, Recursive Descent Parsers.",
            "homepage": "https://www.doctrine-project.org/projects/lexer.html",
            "keywords": [
                "annotations",
                "docblock",
                "lexer",
                "parser",
                "php"
            ],
            "support": {
                "issues": "https://github.com/doctrine/lexer/issues",
                "source": "https://github.com/doctrine/lexer/tree/1.2.1"
            },
            "funding": [
                {
                    "url": "https://www.doctrine-project.org/sponsorship.html",
                    "type": "custom"
                },
                {
                    "url": "https://www.patreon.com/phpdoctrine",
                    "type": "patreon"
                },
                {
                    "url": "https://tidelift.com/funding/github/packagist/doctrine%2Flexer",
                    "type": "tidelift"
                }
            ],
            "time": "2020-05-25T17:44:05+00:00"
        },
        {
            "name": "friendsofphp/php-cs-fixer",
            "version": "v3.4.0",
            "source": {
                "type": "git",
                "url": "https://github.com/FriendsOfPHP/PHP-CS-Fixer.git",
                "reference": "47177af1cfb9dab5d1cc4daf91b7179c2efe7fad"
            },
            "dist": {
                "type": "zip",
                "url": "https://api.github.com/repos/FriendsOfPHP/PHP-CS-Fixer/zipball/47177af1cfb9dab5d1cc4daf91b7179c2efe7fad",
                "reference": "47177af1cfb9dab5d1cc4daf91b7179c2efe7fad",
                "shasum": ""
            },
            "require": {
                "composer/semver": "^3.2",
                "composer/xdebug-handler": "^2.0",
                "doctrine/annotations": "^1.12",
                "ext-json": "*",
                "ext-tokenizer": "*",
                "php": "^7.2.5 || ^8.0",
                "php-cs-fixer/diff": "^2.0",
                "symfony/console": "^4.4.20 || ^5.1.3 || ^6.0",
                "symfony/event-dispatcher": "^4.4.20 || ^5.0 || ^6.0",
                "symfony/filesystem": "^4.4.20 || ^5.0 || ^6.0",
                "symfony/finder": "^4.4.20 || ^5.0 || ^6.0",
                "symfony/options-resolver": "^4.4.20 || ^5.0 || ^6.0",
                "symfony/polyfill-mbstring": "^1.23",
                "symfony/polyfill-php80": "^1.23",
                "symfony/polyfill-php81": "^1.23",
                "symfony/process": "^4.4.20 || ^5.0 || ^6.0",
                "symfony/stopwatch": "^4.4.20 || ^5.0 || ^6.0"
            },
            "require-dev": {
                "justinrainbow/json-schema": "^5.2",
                "keradus/cli-executor": "^1.5",
                "mikey179/vfsstream": "^1.6.8",
                "php-coveralls/php-coveralls": "^2.5.2",
                "php-cs-fixer/accessible-object": "^1.1",
                "php-cs-fixer/phpunit-constraint-isidenticalstring": "^1.2",
                "php-cs-fixer/phpunit-constraint-xmlmatchesxsd": "^1.2.1",
                "phpspec/prophecy": "^1.15",
                "phpspec/prophecy-phpunit": "^1.1 || ^2.0",
                "phpunit/phpunit": "^8.5.21 || ^9.5",
                "phpunitgoodpractices/polyfill": "^1.5",
                "phpunitgoodpractices/traits": "^1.9.1",
                "symfony/phpunit-bridge": "^5.2.4 || ^6.0",
                "symfony/yaml": "^4.4.20 || ^5.0 || ^6.0"
            },
            "suggest": {
                "ext-dom": "For handling output formats in XML",
                "ext-mbstring": "For handling non-UTF8 characters."
            },
            "bin": [
                "php-cs-fixer"
            ],
            "type": "application",
            "autoload": {
                "psr-4": {
                    "PhpCsFixer\\": "src/"
                }
            },
            "notification-url": "https://packagist.org/downloads/",
            "license": [
                "MIT"
            ],
            "authors": [
                {
                    "name": "Fabien Potencier",
                    "email": "fabien@symfony.com"
                },
                {
                    "name": "Dariusz Rumiński",
                    "email": "dariusz.ruminski@gmail.com"
                }
            ],
            "description": "A tool to automatically fix PHP code style",
            "support": {
                "issues": "https://github.com/FriendsOfPHP/PHP-CS-Fixer/issues",
                "source": "https://github.com/FriendsOfPHP/PHP-CS-Fixer/tree/v3.4.0"
            },
            "funding": [
                {
                    "url": "https://github.com/keradus",
                    "type": "github"
                }
            ],
            "time": "2021-12-11T16:25:08+00:00"
        },
        {
            "name": "jms/metadata",
            "version": "2.6.1",
            "source": {
                "type": "git",
                "url": "https://github.com/schmittjoh/metadata.git",
                "reference": "c3a3214354b5a765a19875f7b7c5ebcd94e462e5"
            },
            "dist": {
                "type": "zip",
                "url": "https://api.github.com/repos/schmittjoh/metadata/zipball/c3a3214354b5a765a19875f7b7c5ebcd94e462e5",
                "reference": "c3a3214354b5a765a19875f7b7c5ebcd94e462e5",
                "shasum": ""
            },
            "require": {
                "php": "^7.2|^8.0"
            },
            "require-dev": {
                "doctrine/cache": "^1.0",
                "doctrine/coding-standard": "^8.0",
                "mikey179/vfsstream": "^1.6.7",
                "phpunit/phpunit": "^8.5|^9.0",
                "psr/container": "^1.0",
                "symfony/cache": "^3.1|^4.0|^5.0",
                "symfony/dependency-injection": "^3.1|^4.0|^5.0"
            },
            "type": "library",
            "extra": {
                "branch-alias": {
                    "dev-master": "2.x-dev"
                }
            },
            "autoload": {
                "psr-4": {
                    "Metadata\\": "src/"
                }
            },
            "notification-url": "https://packagist.org/downloads/",
            "license": [
                "MIT"
            ],
            "authors": [
                {
                    "name": "Johannes M. Schmitt",
                    "email": "schmittjoh@gmail.com"
                },
                {
                    "name": "Asmir Mustafic",
                    "email": "goetas@gmail.com"
                }
            ],
            "description": "Class/method/property metadata management in PHP",
            "keywords": [
                "annotations",
                "metadata",
                "xml",
                "yaml"
            ],
            "support": {
                "issues": "https://github.com/schmittjoh/metadata/issues",
                "source": "https://github.com/schmittjoh/metadata/tree/2.6.1"
            },
            "time": "2021-11-22T12:27:42+00:00"
        },
        {
            "name": "jms/serializer",
            "version": "3.17.0",
            "source": {
                "type": "git",
                "url": "https://github.com/schmittjoh/serializer.git",
                "reference": "6e17603abc16c5b6eed41f51844bc51dda51cf94"
            },
            "dist": {
                "type": "zip",
                "url": "https://api.github.com/repos/schmittjoh/serializer/zipball/6e17603abc16c5b6eed41f51844bc51dda51cf94",
                "reference": "6e17603abc16c5b6eed41f51844bc51dda51cf94",
                "shasum": ""
            },
            "require": {
                "doctrine/annotations": "^1.13",
                "doctrine/instantiator": "^1.0.3",
                "doctrine/lexer": "^1.1",
                "jms/metadata": "^2.6",
                "php": "^7.2||^8.0",
                "phpstan/phpdoc-parser": "^0.4 || ^0.5 || ^1.0"
            },
            "require-dev": {
                "doctrine/coding-standard": "^8.1",
                "doctrine/orm": "~2.1",
                "doctrine/persistence": "^1.3.3|^2.0|^3.0",
                "doctrine/phpcr-odm": "^1.3|^2.0",
                "ext-pdo_sqlite": "*",
                "jackalope/jackalope-doctrine-dbal": "^1.1.5",
                "ocramius/proxy-manager": "^1.0|^2.0",
                "phpbench/phpbench": "^1.0",
                "phpstan/phpstan": "^1.0.2",
                "phpunit/phpunit": "^8.5.21||^9.0",
                "psr/container": "^1.0",
                "symfony/dependency-injection": "^3.0|^4.0|^5.0|^6.0",
                "symfony/expression-language": "^3.2|^4.0|^5.0|^6.0",
                "symfony/filesystem": "^3.0|^4.0|^5.0|^6.0",
                "symfony/form": "^3.0|^4.0|^5.0|^6.0",
                "symfony/translation": "^3.0|^4.0|^5.0|^6.0",
                "symfony/validator": "^3.1.9|^4.0|^5.0|^6.0",
                "symfony/yaml": "^3.3|^4.0|^5.0|^6.0",
                "twig/twig": "~1.34|~2.4|^3.0"
            },
            "suggest": {
                "doctrine/collections": "Required if you like to use doctrine collection types as ArrayCollection.",
                "symfony/cache": "Required if you like to use cache functionality.",
                "symfony/yaml": "Required if you'd like to use the YAML metadata format."
            },
            "type": "library",
            "extra": {
                "branch-alias": {
                    "dev-master": "3.x-dev"
                }
            },
            "autoload": {
                "psr-4": {
                    "JMS\\Serializer\\": "src/"
                }
            },
            "notification-url": "https://packagist.org/downloads/",
            "license": [
                "MIT"
            ],
            "authors": [
                {
                    "name": "Johannes M. Schmitt",
                    "email": "schmittjoh@gmail.com"
                },
                {
                    "name": "Asmir Mustafic",
                    "email": "goetas@gmail.com"
                }
            ],
            "description": "Library for (de-)serializing data of any complexity; supports XML, JSON, and YAML.",
            "homepage": "http://jmsyst.com/libs/serializer",
            "keywords": [
                "deserialization",
                "jaxb",
                "json",
                "serialization",
                "xml"
            ],
            "support": {
                "issues": "https://github.com/schmittjoh/serializer/issues",
                "source": "https://github.com/schmittjoh/serializer/tree/3.17.0"
            },
            "funding": [
                {
                    "url": "https://github.com/goetas",
                    "type": "github"
                }
            ],
            "time": "2021-12-14T15:01:05+00:00"
        },
        {
            "name": "lusitanian/oauth",
            "version": "v0.8.11",
            "source": {
                "type": "git",
                "url": "https://github.com/Lusitanian/PHPoAuthLib.git",
                "reference": "fc11a53db4b66da555a6a11fce294f574a8374f9"
            },
            "dist": {
                "type": "zip",
                "url": "https://api.github.com/repos/Lusitanian/PHPoAuthLib/zipball/fc11a53db4b66da555a6a11fce294f574a8374f9",
                "reference": "fc11a53db4b66da555a6a11fce294f574a8374f9",
                "shasum": ""
            },
            "require": {
                "php": ">=5.3.0"
            },
            "require-dev": {
                "phpunit/phpunit": "3.7.*",
                "predis/predis": "0.8.*@dev",
                "squizlabs/php_codesniffer": "2.*",
                "symfony/http-foundation": "~2.1"
            },
            "suggest": {
                "ext-openssl": "Allows for usage of secure connections with the stream-based HTTP client.",
                "predis/predis": "Allows using the Redis storage backend.",
                "symfony/http-foundation": "Allows using the Symfony Session storage backend."
            },
            "type": "library",
            "extra": {
                "branch-alias": {
                    "dev-master": "0.1-dev"
                }
            },
            "autoload": {
                "psr-0": {
                    "OAuth": "src",
                    "OAuth\\Unit": "tests"
                }
            },
            "notification-url": "https://packagist.org/downloads/",
            "license": [
                "MIT"
            ],
            "authors": [
                {
                    "name": "David Desberg",
                    "email": "david@daviddesberg.com"
                },
                {
                    "name": "Elliot Chance",
                    "email": "elliotchance@gmail.com"
                },
                {
                    "name": "Pieter Hordijk",
                    "email": "info@pieterhordijk.com"
                }
            ],
            "description": "PHP 5.3+ oAuth 1/2 Library",
            "keywords": [
                "Authentication",
                "authorization",
                "oauth",
                "security"
            ],
            "support": {
                "issues": "https://github.com/Lusitanian/PHPoAuthLib/issues",
                "source": "https://github.com/Lusitanian/PHPoAuthLib/tree/master"
            },
            "time": "2018-02-14T22:37:14+00:00"
        },
        {
            "name": "magento/magento-coding-standard",
            "version": "18",
            "source": {
                "type": "git",
                "url": "https://github.com/magento/magento-coding-standard.git",
                "reference": "90918480776ba3627f6440ef8cdae0f5712df36c"
            },
            "dist": {
                "type": "zip",
                "url": "https://api.github.com/repos/magento/magento-coding-standard/zipball/90918480776ba3627f6440ef8cdae0f5712df36c",
                "reference": "90918480776ba3627f6440ef8cdae0f5712df36c",
                "shasum": ""
            },
            "require": {
                "ext-dom": "*",
                "ext-simplexml": "*",
                "php": ">=7.3",
                "phpcompatibility/php-compatibility": "^9.3",
                "rector/rector": "^0.12.4",
                "squizlabs/php_codesniffer": "^3.6.1",
                "webonyx/graphql-php": "^14.9"
            },
            "require-dev": {
                "phpunit/phpunit": "^9.5.8"
            },
            "type": "phpcodesniffer-standard",
            "autoload": {
                "psr-4": {
                    "Magento2\\": "Magento2/",
                    "Magento2Framework\\": "Magento2Framework/"
                },
                "classmap": [
                    "PHP_CodeSniffer/Tokenizers/"
                ]
            },
            "notification-url": "https://packagist.org/downloads/",
            "license": [
                "OSL-3.0",
                "AFL-3.0"
            ],
            "description": "A set of Magento specific PHP CodeSniffer rules.",
            "support": {
                "issues": "https://github.com/magento/magento-coding-standard/issues",
                "source": "https://github.com/magento/magento-coding-standard/tree/v18"
            },
            "time": "2022-02-15T16:25:42+00:00"
        },
        {
            "name": "magento/magento2-functional-testing-framework",
            "version": "3.8.0",
            "source": {
                "type": "git",
                "url": "https://github.com/magento/magento2-functional-testing-framework.git",
                "reference": "a934c0b09038acf61612451732c6a3e8a1faa090"
            },
            "dist": {
                "type": "zip",
                "url": "https://api.github.com/repos/magento/magento2-functional-testing-framework/zipball/a934c0b09038acf61612451732c6a3e8a1faa090",
                "reference": "a934c0b09038acf61612451732c6a3e8a1faa090",
                "shasum": ""
            },
            "require": {
                "allure-framework/allure-codeception": "^1.4",
                "aws/aws-sdk-php": "^3.132",
                "codeception/codeception": "^4.1",
                "codeception/module-asserts": "^1.1",
                "codeception/module-sequence": "^1.0",
                "codeception/module-webdriver": "^1.0",
                "composer/composer": "^1.9||^2.0",
                "csharpru/vault-php": "^4.2.1",
                "ext-curl": "*",
                "ext-dom": "*",
                "ext-intl": "*",
                "ext-json": "*",
                "ext-openssl": "*",
                "guzzlehttp/guzzle": "^7.3.0",
                "monolog/monolog": "^2.3",
                "mustache/mustache": "~2.5",
                "nikic/php-parser": "^4.4",
                "php": ">7.3",
                "php-webdriver/webdriver": "^1.9.0",
                "spomky-labs/otphp": "^10.0",
                "symfony/console": "^4.4",
                "symfony/dotenv": "^5.3",
                "symfony/finder": "^5.0",
                "symfony/http-foundation": "^5.0",
                "symfony/mime": "^5.0",
                "symfony/process": "^4.4",
                "weew/helpers-array": "^1.3"
            },
            "require-dev": {
                "brainmaestro/composer-git-hooks": "^2.3.1",
                "codacy/coverage": "^1.4",
                "php-coveralls/php-coveralls": "^1.0||^2.2",
                "phpmd/phpmd": "^2.8.0",
                "phpunit/phpunit": "^9.0",
                "sebastian/phpcpd": "~6.0.0",
                "squizlabs/php_codesniffer": "~3.6.0"
            },
            "suggest": {
                "hoa/console": "Enables <pause /> action and interactive console functionality"
            },
            "bin": [
                "bin/mftf"
            ],
            "type": "library",
            "extra": {
                "hooks": {
                    "pre-push": "bin/all-checks"
                }
            },
            "autoload": {
                "files": [
                    "src/Magento/FunctionalTestingFramework/_bootstrap.php"
                ],
                "psr-4": {
                    "Magento\\FunctionalTestingFramework\\": "src/Magento/FunctionalTestingFramework",
                    "MFTF\\": "dev/tests/functional/tests/MFTF"
                }
            },
            "notification-url": "https://packagist.org/downloads/",
            "license": [
                "AGPL-3.0"
            ],
            "description": "Magento2 Functional Testing Framework",
            "keywords": [
                "automation",
                "functional",
                "magento",
                "testing"
            ],
            "support": {
                "issues": "https://github.com/magento/magento2-functional-testing-framework/issues",
                "source": "https://github.com/magento/magento2-functional-testing-framework/tree/3.8.0"
            },
            "time": "2022-01-07T17:02:20+00:00"
        },
        {
            "name": "mustache/mustache",
            "version": "v2.14.0",
            "source": {
                "type": "git",
                "url": "https://github.com/bobthecow/mustache.php.git",
                "reference": "4e2724dd40ae9499a55e7db7df82665be0ab7e34"
            },
            "dist": {
                "type": "zip",
                "url": "https://api.github.com/repos/bobthecow/mustache.php/zipball/4e2724dd40ae9499a55e7db7df82665be0ab7e34",
                "reference": "4e2724dd40ae9499a55e7db7df82665be0ab7e34",
                "shasum": ""
            },
            "require": {
                "php": ">=5.2.4"
            },
            "require-dev": {
                "friendsofphp/php-cs-fixer": "~1.11",
                "phpunit/phpunit": "~3.7|~4.0|~5.0"
            },
            "type": "library",
            "autoload": {
                "psr-0": {
                    "Mustache": "src/"
                }
            },
            "notification-url": "https://packagist.org/downloads/",
            "license": [
                "MIT"
            ],
            "authors": [
                {
                    "name": "Justin Hileman",
                    "email": "justin@justinhileman.info",
                    "homepage": "http://justinhileman.com"
                }
            ],
            "description": "A Mustache implementation in PHP.",
            "homepage": "https://github.com/bobthecow/mustache.php",
            "keywords": [
                "mustache",
                "templating"
            ],
            "support": {
                "issues": "https://github.com/bobthecow/mustache.php/issues",
                "source": "https://github.com/bobthecow/mustache.php/tree/v2.14.0"
            },
            "time": "2021-12-14T14:42:17+00:00"
        },
        {
            "name": "myclabs/deep-copy",
            "version": "1.11.0",
            "source": {
                "type": "git",
                "url": "https://github.com/myclabs/DeepCopy.git",
                "reference": "14daed4296fae74d9e3201d2c4925d1acb7aa614"
            },
            "dist": {
                "type": "zip",
                "url": "https://api.github.com/repos/myclabs/DeepCopy/zipball/14daed4296fae74d9e3201d2c4925d1acb7aa614",
                "reference": "14daed4296fae74d9e3201d2c4925d1acb7aa614",
                "shasum": ""
            },
            "require": {
                "php": "^7.1 || ^8.0"
            },
            "conflict": {
                "doctrine/collections": "<1.6.8",
                "doctrine/common": "<2.13.3 || >=3,<3.2.2"
            },
            "require-dev": {
                "doctrine/collections": "^1.6.8",
                "doctrine/common": "^2.13.3 || ^3.2.2",
                "phpunit/phpunit": "^7.5.20 || ^8.5.23 || ^9.5.13"
            },
            "type": "library",
            "autoload": {
                "files": [
                    "src/DeepCopy/deep_copy.php"
                ],
                "psr-4": {
                    "DeepCopy\\": "src/DeepCopy/"
                }
            },
            "notification-url": "https://packagist.org/downloads/",
            "license": [
                "MIT"
            ],
            "description": "Create deep copies (clones) of your objects",
            "keywords": [
                "clone",
                "copy",
                "duplicate",
                "object",
                "object graph"
            ],
            "support": {
                "issues": "https://github.com/myclabs/DeepCopy/issues",
                "source": "https://github.com/myclabs/DeepCopy/tree/1.11.0"
            },
            "funding": [
                {
                    "url": "https://tidelift.com/funding/github/packagist/myclabs/deep-copy",
                    "type": "tidelift"
                }
            ],
            "time": "2022-03-03T13:19:32+00:00"
        },
        {
            "name": "pdepend/pdepend",
            "version": "2.10.3",
            "source": {
                "type": "git",
                "url": "https://github.com/pdepend/pdepend.git",
                "reference": "da3166a06b4a89915920a42444f707122a1584c9"
            },
            "dist": {
                "type": "zip",
                "url": "https://api.github.com/repos/pdepend/pdepend/zipball/da3166a06b4a89915920a42444f707122a1584c9",
                "reference": "da3166a06b4a89915920a42444f707122a1584c9",
                "shasum": ""
            },
            "require": {
                "php": ">=5.3.7",
                "symfony/config": "^2.3.0|^3|^4|^5|^6.0",
                "symfony/dependency-injection": "^2.3.0|^3|^4|^5|^6.0",
                "symfony/filesystem": "^2.3.0|^3|^4|^5|^6.0"
            },
            "require-dev": {
                "easy-doc/easy-doc": "0.0.0|^1.2.3",
                "gregwar/rst": "^1.0",
                "phpunit/phpunit": "^4.8.36|^5.7.27",
                "squizlabs/php_codesniffer": "^2.0.0"
            },
            "bin": [
                "src/bin/pdepend"
            ],
            "type": "library",
            "extra": {
                "branch-alias": {
                    "dev-master": "2.x-dev"
                }
            },
            "autoload": {
                "psr-4": {
                    "PDepend\\": "src/main/php/PDepend"
                }
            },
            "notification-url": "https://packagist.org/downloads/",
            "license": [
                "BSD-3-Clause"
            ],
            "description": "Official version of pdepend to be handled with Composer",
            "support": {
                "issues": "https://github.com/pdepend/pdepend/issues",
                "source": "https://github.com/pdepend/pdepend/tree/2.10.3"
            },
            "funding": [
                {
                    "url": "https://tidelift.com/funding/github/packagist/pdepend/pdepend",
                    "type": "tidelift"
                }
            ],
            "time": "2022-02-23T07:53:09+00:00"
        },
        {
            "name": "phar-io/manifest",
            "version": "2.0.3",
            "source": {
                "type": "git",
                "url": "https://github.com/phar-io/manifest.git",
                "reference": "97803eca37d319dfa7826cc2437fc020857acb53"
            },
            "dist": {
                "type": "zip",
                "url": "https://api.github.com/repos/phar-io/manifest/zipball/97803eca37d319dfa7826cc2437fc020857acb53",
                "reference": "97803eca37d319dfa7826cc2437fc020857acb53",
                "shasum": ""
            },
            "require": {
                "ext-dom": "*",
                "ext-phar": "*",
                "ext-xmlwriter": "*",
                "phar-io/version": "^3.0.1",
                "php": "^7.2 || ^8.0"
            },
            "type": "library",
            "extra": {
                "branch-alias": {
                    "dev-master": "2.0.x-dev"
                }
            },
            "autoload": {
                "classmap": [
                    "src/"
                ]
            },
            "notification-url": "https://packagist.org/downloads/",
            "license": [
                "BSD-3-Clause"
            ],
            "authors": [
                {
                    "name": "Arne Blankerts",
                    "email": "arne@blankerts.de",
                    "role": "Developer"
                },
                {
                    "name": "Sebastian Heuer",
                    "email": "sebastian@phpeople.de",
                    "role": "Developer"
                },
                {
                    "name": "Sebastian Bergmann",
                    "email": "sebastian@phpunit.de",
                    "role": "Developer"
                }
            ],
            "description": "Component for reading phar.io manifest information from a PHP Archive (PHAR)",
            "support": {
                "issues": "https://github.com/phar-io/manifest/issues",
                "source": "https://github.com/phar-io/manifest/tree/2.0.3"
            },
            "time": "2021-07-20T11:28:43+00:00"
        },
        {
            "name": "phar-io/version",
            "version": "3.2.1",
            "source": {
                "type": "git",
                "url": "https://github.com/phar-io/version.git",
                "reference": "4f7fd7836c6f332bb2933569e566a0d6c4cbed74"
            },
            "dist": {
                "type": "zip",
                "url": "https://api.github.com/repos/phar-io/version/zipball/4f7fd7836c6f332bb2933569e566a0d6c4cbed74",
                "reference": "4f7fd7836c6f332bb2933569e566a0d6c4cbed74",
                "shasum": ""
            },
            "require": {
                "php": "^7.2 || ^8.0"
            },
            "type": "library",
            "autoload": {
                "classmap": [
                    "src/"
                ]
            },
            "notification-url": "https://packagist.org/downloads/",
            "license": [
                "BSD-3-Clause"
            ],
            "authors": [
                {
                    "name": "Arne Blankerts",
                    "email": "arne@blankerts.de",
                    "role": "Developer"
                },
                {
                    "name": "Sebastian Heuer",
                    "email": "sebastian@phpeople.de",
                    "role": "Developer"
                },
                {
                    "name": "Sebastian Bergmann",
                    "email": "sebastian@phpunit.de",
                    "role": "Developer"
                }
            ],
            "description": "Library for handling version information and constraints",
            "support": {
                "issues": "https://github.com/phar-io/version/issues",
                "source": "https://github.com/phar-io/version/tree/3.2.1"
            },
            "time": "2022-02-21T01:04:05+00:00"
        },
        {
            "name": "php-cs-fixer/diff",
            "version": "v2.0.2",
            "source": {
                "type": "git",
                "url": "https://github.com/PHP-CS-Fixer/diff.git",
                "reference": "29dc0d507e838c4580d018bd8b5cb412474f7ec3"
            },
            "dist": {
                "type": "zip",
                "url": "https://api.github.com/repos/PHP-CS-Fixer/diff/zipball/29dc0d507e838c4580d018bd8b5cb412474f7ec3",
                "reference": "29dc0d507e838c4580d018bd8b5cb412474f7ec3",
                "shasum": ""
            },
            "require": {
                "php": "^5.6 || ^7.0 || ^8.0"
            },
            "require-dev": {
                "phpunit/phpunit": "^5.7.23 || ^6.4.3 || ^7.0",
                "symfony/process": "^3.3"
            },
            "type": "library",
            "autoload": {
                "classmap": [
                    "src/"
                ]
            },
            "notification-url": "https://packagist.org/downloads/",
            "license": [
                "BSD-3-Clause"
            ],
            "authors": [
                {
                    "name": "Sebastian Bergmann",
                    "email": "sebastian@phpunit.de"
                },
                {
                    "name": "Kore Nordmann",
                    "email": "mail@kore-nordmann.de"
                }
            ],
            "description": "sebastian/diff v3 backport support for PHP 5.6+",
            "homepage": "https://github.com/PHP-CS-Fixer",
            "keywords": [
                "diff"
            ],
            "support": {
                "issues": "https://github.com/PHP-CS-Fixer/diff/issues",
                "source": "https://github.com/PHP-CS-Fixer/diff/tree/v2.0.2"
            },
            "time": "2020-10-14T08:32:19+00:00"
        },
        {
            "name": "php-webdriver/webdriver",
            "version": "1.12.0",
            "source": {
                "type": "git",
                "url": "https://github.com/php-webdriver/php-webdriver.git",
                "reference": "99d4856ed7dffcdf6a52eccd6551e83d8d557ceb"
            },
            "dist": {
                "type": "zip",
                "url": "https://api.github.com/repos/php-webdriver/php-webdriver/zipball/99d4856ed7dffcdf6a52eccd6551e83d8d557ceb",
                "reference": "99d4856ed7dffcdf6a52eccd6551e83d8d557ceb",
                "shasum": ""
            },
            "require": {
                "ext-curl": "*",
                "ext-json": "*",
                "ext-zip": "*",
                "php": "^5.6 || ~7.0 || ^8.0",
                "symfony/polyfill-mbstring": "^1.12",
                "symfony/process": "^2.8 || ^3.1 || ^4.0 || ^5.0 || ^6.0"
            },
            "replace": {
                "facebook/webdriver": "*"
            },
            "require-dev": {
                "ondram/ci-detector": "^2.1 || ^3.5 || ^4.0",
                "php-coveralls/php-coveralls": "^2.4",
                "php-mock/php-mock-phpunit": "^1.1 || ^2.0",
                "php-parallel-lint/php-parallel-lint": "^1.2",
                "phpunit/phpunit": "^5.7 || ^7 || ^8 || ^9",
                "squizlabs/php_codesniffer": "^3.5",
                "symfony/var-dumper": "^3.3 || ^4.0 || ^5.0 || ^6.0"
            },
            "suggest": {
                "ext-SimpleXML": "For Firefox profile creation"
            },
            "type": "library",
            "autoload": {
                "psr-4": {
                    "Facebook\\WebDriver\\": "lib/"
                },
                "files": [
                    "lib/Exception/TimeoutException.php"
                ]
            },
            "notification-url": "https://packagist.org/downloads/",
            "license": [
                "MIT"
            ],
            "description": "A PHP client for Selenium WebDriver. Previously facebook/webdriver.",
            "homepage": "https://github.com/php-webdriver/php-webdriver",
            "keywords": [
                "Chromedriver",
                "geckodriver",
                "php",
                "selenium",
                "webdriver"
            ],
            "support": {
                "issues": "https://github.com/php-webdriver/php-webdriver/issues",
                "source": "https://github.com/php-webdriver/php-webdriver/tree/1.12.0"
            },
            "time": "2021-10-14T09:30:02+00:00"
        },
        {
            "name": "phpcompatibility/php-compatibility",
            "version": "9.3.5",
            "source": {
                "type": "git",
                "url": "https://github.com/PHPCompatibility/PHPCompatibility.git",
                "reference": "9fb324479acf6f39452e0655d2429cc0d3914243"
            },
            "dist": {
                "type": "zip",
                "url": "https://api.github.com/repos/PHPCompatibility/PHPCompatibility/zipball/9fb324479acf6f39452e0655d2429cc0d3914243",
                "reference": "9fb324479acf6f39452e0655d2429cc0d3914243",
                "shasum": ""
            },
            "require": {
                "php": ">=5.3",
                "squizlabs/php_codesniffer": "^2.3 || ^3.0.2"
            },
            "conflict": {
                "squizlabs/php_codesniffer": "2.6.2"
            },
            "require-dev": {
                "phpunit/phpunit": "~4.5 || ^5.0 || ^6.0 || ^7.0"
            },
            "suggest": {
                "dealerdirect/phpcodesniffer-composer-installer": "^0.5 || This Composer plugin will sort out the PHPCS 'installed_paths' automatically.",
                "roave/security-advisories": "dev-master || Helps prevent installing dependencies with known security issues."
            },
            "type": "phpcodesniffer-standard",
            "notification-url": "https://packagist.org/downloads/",
            "license": [
                "LGPL-3.0-or-later"
            ],
            "authors": [
                {
                    "name": "Wim Godden",
                    "homepage": "https://github.com/wimg",
                    "role": "lead"
                },
                {
                    "name": "Juliette Reinders Folmer",
                    "homepage": "https://github.com/jrfnl",
                    "role": "lead"
                },
                {
                    "name": "Contributors",
                    "homepage": "https://github.com/PHPCompatibility/PHPCompatibility/graphs/contributors"
                }
            ],
            "description": "A set of sniffs for PHP_CodeSniffer that checks for PHP cross-version compatibility.",
            "homepage": "http://techblog.wimgodden.be/tag/codesniffer/",
            "keywords": [
                "compatibility",
                "phpcs",
                "standards"
            ],
            "support": {
                "issues": "https://github.com/PHPCompatibility/PHPCompatibility/issues",
                "source": "https://github.com/PHPCompatibility/PHPCompatibility"
            },
            "time": "2019-12-27T09:44:58+00:00"
        },
        {
            "name": "phpdocumentor/reflection-common",
            "version": "2.2.0",
            "source": {
                "type": "git",
                "url": "https://github.com/phpDocumentor/ReflectionCommon.git",
                "reference": "1d01c49d4ed62f25aa84a747ad35d5a16924662b"
            },
            "dist": {
                "type": "zip",
                "url": "https://api.github.com/repos/phpDocumentor/ReflectionCommon/zipball/1d01c49d4ed62f25aa84a747ad35d5a16924662b",
                "reference": "1d01c49d4ed62f25aa84a747ad35d5a16924662b",
                "shasum": ""
            },
            "require": {
                "php": "^7.2 || ^8.0"
            },
            "type": "library",
            "extra": {
                "branch-alias": {
                    "dev-2.x": "2.x-dev"
                }
            },
            "autoload": {
                "psr-4": {
                    "phpDocumentor\\Reflection\\": "src/"
                }
            },
            "notification-url": "https://packagist.org/downloads/",
            "license": [
                "MIT"
            ],
            "authors": [
                {
                    "name": "Jaap van Otterdijk",
                    "email": "opensource@ijaap.nl"
                }
            ],
            "description": "Common reflection classes used by phpdocumentor to reflect the code structure",
            "homepage": "http://www.phpdoc.org",
            "keywords": [
                "FQSEN",
                "phpDocumentor",
                "phpdoc",
                "reflection",
                "static analysis"
            ],
            "support": {
                "issues": "https://github.com/phpDocumentor/ReflectionCommon/issues",
                "source": "https://github.com/phpDocumentor/ReflectionCommon/tree/2.x"
            },
            "time": "2020-06-27T09:03:43+00:00"
        },
        {
            "name": "phpdocumentor/reflection-docblock",
            "version": "5.3.0",
            "source": {
                "type": "git",
                "url": "https://github.com/phpDocumentor/ReflectionDocBlock.git",
                "reference": "622548b623e81ca6d78b721c5e029f4ce664f170"
            },
            "dist": {
                "type": "zip",
                "url": "https://api.github.com/repos/phpDocumentor/ReflectionDocBlock/zipball/622548b623e81ca6d78b721c5e029f4ce664f170",
                "reference": "622548b623e81ca6d78b721c5e029f4ce664f170",
                "shasum": ""
            },
            "require": {
                "ext-filter": "*",
                "php": "^7.2 || ^8.0",
                "phpdocumentor/reflection-common": "^2.2",
                "phpdocumentor/type-resolver": "^1.3",
                "webmozart/assert": "^1.9.1"
            },
            "require-dev": {
                "mockery/mockery": "~1.3.2",
                "psalm/phar": "^4.8"
            },
            "type": "library",
            "extra": {
                "branch-alias": {
                    "dev-master": "5.x-dev"
                }
            },
            "autoload": {
                "psr-4": {
                    "phpDocumentor\\Reflection\\": "src"
                }
            },
            "notification-url": "https://packagist.org/downloads/",
            "license": [
                "MIT"
            ],
            "authors": [
                {
                    "name": "Mike van Riel",
                    "email": "me@mikevanriel.com"
                },
                {
                    "name": "Jaap van Otterdijk",
                    "email": "account@ijaap.nl"
                }
            ],
            "description": "With this component, a library can provide support for annotations via DocBlocks or otherwise retrieve information that is embedded in a DocBlock.",
            "support": {
                "issues": "https://github.com/phpDocumentor/ReflectionDocBlock/issues",
                "source": "https://github.com/phpDocumentor/ReflectionDocBlock/tree/5.3.0"
            },
            "time": "2021-10-19T17:43:47+00:00"
        },
        {
            "name": "phpdocumentor/type-resolver",
            "version": "1.6.0",
            "source": {
                "type": "git",
                "url": "https://github.com/phpDocumentor/TypeResolver.git",
                "reference": "93ebd0014cab80c4ea9f5e297ea48672f1b87706"
            },
            "dist": {
                "type": "zip",
                "url": "https://api.github.com/repos/phpDocumentor/TypeResolver/zipball/93ebd0014cab80c4ea9f5e297ea48672f1b87706",
                "reference": "93ebd0014cab80c4ea9f5e297ea48672f1b87706",
                "shasum": ""
            },
            "require": {
                "php": "^7.2 || ^8.0",
                "phpdocumentor/reflection-common": "^2.0"
            },
            "require-dev": {
                "ext-tokenizer": "*",
                "psalm/phar": "^4.8"
            },
            "type": "library",
            "extra": {
                "branch-alias": {
                    "dev-1.x": "1.x-dev"
                }
            },
            "autoload": {
                "psr-4": {
                    "phpDocumentor\\Reflection\\": "src"
                }
            },
            "notification-url": "https://packagist.org/downloads/",
            "license": [
                "MIT"
            ],
            "authors": [
                {
                    "name": "Mike van Riel",
                    "email": "me@mikevanriel.com"
                }
            ],
            "description": "A PSR-5 based resolver of Class names, Types and Structural Element Names",
            "support": {
                "issues": "https://github.com/phpDocumentor/TypeResolver/issues",
                "source": "https://github.com/phpDocumentor/TypeResolver/tree/1.6.0"
            },
            "time": "2022-01-04T19:58:01+00:00"
        },
        {
            "name": "phpmd/phpmd",
            "version": "2.11.1",
            "source": {
                "type": "git",
                "url": "https://github.com/phpmd/phpmd.git",
                "reference": "08b60a2eb7e14c23f46ff8865b510ae08b75d0fd"
            },
            "dist": {
                "type": "zip",
                "url": "https://api.github.com/repos/phpmd/phpmd/zipball/08b60a2eb7e14c23f46ff8865b510ae08b75d0fd",
                "reference": "08b60a2eb7e14c23f46ff8865b510ae08b75d0fd",
                "shasum": ""
            },
            "require": {
                "composer/xdebug-handler": "^1.0 || ^2.0",
                "ext-xml": "*",
                "pdepend/pdepend": "^2.10.2",
                "php": ">=5.3.9"
            },
            "require-dev": {
                "easy-doc/easy-doc": "0.0.0 || ^1.3.2",
                "ext-json": "*",
                "ext-simplexml": "*",
                "gregwar/rst": "^1.0",
                "mikey179/vfsstream": "^1.6.8",
                "phpunit/phpunit": "^4.8.36 || ^5.7.27",
                "squizlabs/php_codesniffer": "^2.0"
            },
            "bin": [
                "src/bin/phpmd"
            ],
            "type": "library",
            "autoload": {
                "psr-0": {
                    "PHPMD\\": "src/main/php"
                }
            },
            "notification-url": "https://packagist.org/downloads/",
            "license": [
                "BSD-3-Clause"
            ],
            "authors": [
                {
                    "name": "Manuel Pichler",
                    "email": "github@manuel-pichler.de",
                    "homepage": "https://github.com/manuelpichler",
                    "role": "Project Founder"
                },
                {
                    "name": "Marc Würth",
                    "email": "ravage@bluewin.ch",
                    "homepage": "https://github.com/ravage84",
                    "role": "Project Maintainer"
                },
                {
                    "name": "Other contributors",
                    "homepage": "https://github.com/phpmd/phpmd/graphs/contributors",
                    "role": "Contributors"
                }
            ],
            "description": "PHPMD is a spin-off project of PHP Depend and aims to be a PHP equivalent of the well known Java tool PMD.",
            "homepage": "https://phpmd.org/",
            "keywords": [
                "mess detection",
                "mess detector",
                "pdepend",
                "phpmd",
                "pmd"
            ],
            "support": {
                "irc": "irc://irc.freenode.org/phpmd",
                "issues": "https://github.com/phpmd/phpmd/issues",
                "source": "https://github.com/phpmd/phpmd/tree/2.11.1"
            },
            "funding": [
                {
                    "url": "https://tidelift.com/funding/github/packagist/phpmd/phpmd",
                    "type": "tidelift"
                }
            ],
            "time": "2021-12-17T11:25:43+00:00"
        },
        {
            "name": "phpspec/prophecy",
            "version": "v1.15.0",
            "source": {
                "type": "git",
                "url": "https://github.com/phpspec/prophecy.git",
                "reference": "bbcd7380b0ebf3961ee21409db7b38bc31d69a13"
            },
            "dist": {
                "type": "zip",
                "url": "https://api.github.com/repos/phpspec/prophecy/zipball/bbcd7380b0ebf3961ee21409db7b38bc31d69a13",
                "reference": "bbcd7380b0ebf3961ee21409db7b38bc31d69a13",
                "shasum": ""
            },
            "require": {
                "doctrine/instantiator": "^1.2",
                "php": "^7.2 || ~8.0, <8.2",
                "phpdocumentor/reflection-docblock": "^5.2",
                "sebastian/comparator": "^3.0 || ^4.0",
                "sebastian/recursion-context": "^3.0 || ^4.0"
            },
            "require-dev": {
                "phpspec/phpspec": "^6.0 || ^7.0",
                "phpunit/phpunit": "^8.0 || ^9.0"
            },
            "type": "library",
            "extra": {
                "branch-alias": {
                    "dev-master": "1.x-dev"
                }
            },
            "autoload": {
                "psr-4": {
                    "Prophecy\\": "src/Prophecy"
                }
            },
            "notification-url": "https://packagist.org/downloads/",
            "license": [
                "MIT"
            ],
            "authors": [
                {
                    "name": "Konstantin Kudryashov",
                    "email": "ever.zet@gmail.com",
                    "homepage": "http://everzet.com"
                },
                {
                    "name": "Marcello Duarte",
                    "email": "marcello.duarte@gmail.com"
                }
            ],
            "description": "Highly opinionated mocking framework for PHP 5.3+",
            "homepage": "https://github.com/phpspec/prophecy",
            "keywords": [
                "Double",
                "Dummy",
                "fake",
                "mock",
                "spy",
                "stub"
            ],
            "support": {
                "issues": "https://github.com/phpspec/prophecy/issues",
                "source": "https://github.com/phpspec/prophecy/tree/v1.15.0"
            },
            "time": "2021-12-08T12:19:24+00:00"
        },
        {
            "name": "phpstan/phpdoc-parser",
            "version": "1.2.0",
            "source": {
                "type": "git",
                "url": "https://github.com/phpstan/phpdoc-parser.git",
                "reference": "dbc093d7af60eff5cd575d2ed761b15ed40bd08e"
            },
            "dist": {
                "type": "zip",
                "url": "https://api.github.com/repos/phpstan/phpdoc-parser/zipball/dbc093d7af60eff5cd575d2ed761b15ed40bd08e",
                "reference": "dbc093d7af60eff5cd575d2ed761b15ed40bd08e",
                "shasum": ""
            },
            "require": {
                "php": "^7.1 || ^8.0"
            },
            "require-dev": {
                "php-parallel-lint/php-parallel-lint": "^1.2",
                "phpstan/extension-installer": "^1.0",
                "phpstan/phpstan": "^1.0",
                "phpstan/phpstan-strict-rules": "^1.0",
                "phpunit/phpunit": "^9.5",
                "symfony/process": "^5.2"
            },
            "type": "library",
            "extra": {
                "branch-alias": {
                    "dev-master": "1.0-dev"
                }
            },
            "autoload": {
                "psr-4": {
                    "PHPStan\\PhpDocParser\\": [
                        "src/"
                    ]
                }
            },
            "notification-url": "https://packagist.org/downloads/",
            "license": [
                "MIT"
            ],
            "description": "PHPDoc parser with support for nullable, intersection and generic types",
            "support": {
                "issues": "https://github.com/phpstan/phpdoc-parser/issues",
                "source": "https://github.com/phpstan/phpdoc-parser/tree/1.2.0"
            },
            "time": "2021-09-16T20:46:02+00:00"
        },
        {
            "name": "phpstan/phpstan",
            "version": "1.4.9",
            "source": {
                "type": "git",
                "url": "https://github.com/phpstan/phpstan.git",
                "reference": "1a45f44d319cf000a8c960af6b7435741e944771"
            },
            "dist": {
                "type": "zip",
                "url": "https://api.github.com/repos/phpstan/phpstan/zipball/1a45f44d319cf000a8c960af6b7435741e944771",
                "reference": "1a45f44d319cf000a8c960af6b7435741e944771",
                "shasum": ""
            },
            "require": {
                "php": "^7.1|^8.0"
            },
            "conflict": {
                "phpstan/phpstan-shim": "*"
            },
            "bin": [
                "phpstan",
                "phpstan.phar"
            ],
            "type": "library",
            "extra": {
                "branch-alias": {
                    "dev-master": "1.4-dev"
                }
            },
            "autoload": {
                "files": [
                    "bootstrap.php"
                ]
            },
            "notification-url": "https://packagist.org/downloads/",
            "license": [
                "MIT"
            ],
            "description": "PHPStan - PHP Static Analysis Tool",
            "support": {
                "issues": "https://github.com/phpstan/phpstan/issues",
                "source": "https://github.com/phpstan/phpstan/tree/1.4.9"
            },
            "funding": [
                {
                    "url": "https://github.com/ondrejmirtes",
                    "type": "github"
                },
                {
                    "url": "https://github.com/phpstan",
                    "type": "github"
                },
                {
                    "url": "https://www.patreon.com/phpstan",
                    "type": "patreon"
                },
                {
                    "url": "https://tidelift.com/funding/github/packagist/phpstan/phpstan",
                    "type": "tidelift"
                }
            ],
            "time": "2022-03-10T08:52:08+00:00"
        },
        {
            "name": "phpunit/php-code-coverage",
            "version": "9.2.15",
            "source": {
                "type": "git",
                "url": "https://github.com/sebastianbergmann/php-code-coverage.git",
                "reference": "2e9da11878c4202f97915c1cb4bb1ca318a63f5f"
            },
            "dist": {
                "type": "zip",
                "url": "https://api.github.com/repos/sebastianbergmann/php-code-coverage/zipball/2e9da11878c4202f97915c1cb4bb1ca318a63f5f",
                "reference": "2e9da11878c4202f97915c1cb4bb1ca318a63f5f",
                "shasum": ""
            },
            "require": {
                "ext-dom": "*",
                "ext-libxml": "*",
                "ext-xmlwriter": "*",
                "nikic/php-parser": "^4.13.0",
                "php": ">=7.3",
                "phpunit/php-file-iterator": "^3.0.3",
                "phpunit/php-text-template": "^2.0.2",
                "sebastian/code-unit-reverse-lookup": "^2.0.2",
                "sebastian/complexity": "^2.0",
                "sebastian/environment": "^5.1.2",
                "sebastian/lines-of-code": "^1.0.3",
                "sebastian/version": "^3.0.1",
                "theseer/tokenizer": "^1.2.0"
            },
            "require-dev": {
                "phpunit/phpunit": "^9.3"
            },
            "suggest": {
                "ext-pcov": "*",
                "ext-xdebug": "*"
            },
            "type": "library",
            "extra": {
                "branch-alias": {
                    "dev-master": "9.2-dev"
                }
            },
            "autoload": {
                "classmap": [
                    "src/"
                ]
            },
            "notification-url": "https://packagist.org/downloads/",
            "license": [
                "BSD-3-Clause"
            ],
            "authors": [
                {
                    "name": "Sebastian Bergmann",
                    "email": "sebastian@phpunit.de",
                    "role": "lead"
                }
            ],
            "description": "Library that provides collection, processing, and rendering functionality for PHP code coverage information.",
            "homepage": "https://github.com/sebastianbergmann/php-code-coverage",
            "keywords": [
                "coverage",
                "testing",
                "xunit"
            ],
            "support": {
                "issues": "https://github.com/sebastianbergmann/php-code-coverage/issues",
                "source": "https://github.com/sebastianbergmann/php-code-coverage/tree/9.2.15"
            },
            "funding": [
                {
                    "url": "https://github.com/sebastianbergmann",
                    "type": "github"
                }
            ],
            "time": "2022-03-07T09:28:20+00:00"
        },
        {
            "name": "phpunit/php-file-iterator",
            "version": "3.0.6",
            "source": {
                "type": "git",
                "url": "https://github.com/sebastianbergmann/php-file-iterator.git",
                "reference": "cf1c2e7c203ac650e352f4cc675a7021e7d1b3cf"
            },
            "dist": {
                "type": "zip",
                "url": "https://api.github.com/repos/sebastianbergmann/php-file-iterator/zipball/cf1c2e7c203ac650e352f4cc675a7021e7d1b3cf",
                "reference": "cf1c2e7c203ac650e352f4cc675a7021e7d1b3cf",
                "shasum": ""
            },
            "require": {
                "php": ">=7.3"
            },
            "require-dev": {
                "phpunit/phpunit": "^9.3"
            },
            "type": "library",
            "extra": {
                "branch-alias": {
                    "dev-master": "3.0-dev"
                }
            },
            "autoload": {
                "classmap": [
                    "src/"
                ]
            },
            "notification-url": "https://packagist.org/downloads/",
            "license": [
                "BSD-3-Clause"
            ],
            "authors": [
                {
                    "name": "Sebastian Bergmann",
                    "email": "sebastian@phpunit.de",
                    "role": "lead"
                }
            ],
            "description": "FilterIterator implementation that filters files based on a list of suffixes.",
            "homepage": "https://github.com/sebastianbergmann/php-file-iterator/",
            "keywords": [
                "filesystem",
                "iterator"
            ],
            "support": {
                "issues": "https://github.com/sebastianbergmann/php-file-iterator/issues",
                "source": "https://github.com/sebastianbergmann/php-file-iterator/tree/3.0.6"
            },
            "funding": [
                {
                    "url": "https://github.com/sebastianbergmann",
                    "type": "github"
                }
            ],
            "time": "2021-12-02T12:48:52+00:00"
        },
        {
            "name": "phpunit/php-invoker",
            "version": "3.1.1",
            "source": {
                "type": "git",
                "url": "https://github.com/sebastianbergmann/php-invoker.git",
                "reference": "5a10147d0aaf65b58940a0b72f71c9ac0423cc67"
            },
            "dist": {
                "type": "zip",
                "url": "https://api.github.com/repos/sebastianbergmann/php-invoker/zipball/5a10147d0aaf65b58940a0b72f71c9ac0423cc67",
                "reference": "5a10147d0aaf65b58940a0b72f71c9ac0423cc67",
                "shasum": ""
            },
            "require": {
                "php": ">=7.3"
            },
            "require-dev": {
                "ext-pcntl": "*",
                "phpunit/phpunit": "^9.3"
            },
            "suggest": {
                "ext-pcntl": "*"
            },
            "type": "library",
            "extra": {
                "branch-alias": {
                    "dev-master": "3.1-dev"
                }
            },
            "autoload": {
                "classmap": [
                    "src/"
                ]
            },
            "notification-url": "https://packagist.org/downloads/",
            "license": [
                "BSD-3-Clause"
            ],
            "authors": [
                {
                    "name": "Sebastian Bergmann",
                    "email": "sebastian@phpunit.de",
                    "role": "lead"
                }
            ],
            "description": "Invoke callables with a timeout",
            "homepage": "https://github.com/sebastianbergmann/php-invoker/",
            "keywords": [
                "process"
            ],
            "support": {
                "issues": "https://github.com/sebastianbergmann/php-invoker/issues",
                "source": "https://github.com/sebastianbergmann/php-invoker/tree/3.1.1"
            },
            "funding": [
                {
                    "url": "https://github.com/sebastianbergmann",
                    "type": "github"
                }
            ],
            "time": "2020-09-28T05:58:55+00:00"
        },
        {
            "name": "phpunit/php-text-template",
            "version": "2.0.4",
            "source": {
                "type": "git",
                "url": "https://github.com/sebastianbergmann/php-text-template.git",
                "reference": "5da5f67fc95621df9ff4c4e5a84d6a8a2acf7c28"
            },
            "dist": {
                "type": "zip",
                "url": "https://api.github.com/repos/sebastianbergmann/php-text-template/zipball/5da5f67fc95621df9ff4c4e5a84d6a8a2acf7c28",
                "reference": "5da5f67fc95621df9ff4c4e5a84d6a8a2acf7c28",
                "shasum": ""
            },
            "require": {
                "php": ">=7.3"
            },
            "require-dev": {
                "phpunit/phpunit": "^9.3"
            },
            "type": "library",
            "extra": {
                "branch-alias": {
                    "dev-master": "2.0-dev"
                }
            },
            "autoload": {
                "classmap": [
                    "src/"
                ]
            },
            "notification-url": "https://packagist.org/downloads/",
            "license": [
                "BSD-3-Clause"
            ],
            "authors": [
                {
                    "name": "Sebastian Bergmann",
                    "email": "sebastian@phpunit.de",
                    "role": "lead"
                }
            ],
            "description": "Simple template engine.",
            "homepage": "https://github.com/sebastianbergmann/php-text-template/",
            "keywords": [
                "template"
            ],
            "support": {
                "issues": "https://github.com/sebastianbergmann/php-text-template/issues",
                "source": "https://github.com/sebastianbergmann/php-text-template/tree/2.0.4"
            },
            "funding": [
                {
                    "url": "https://github.com/sebastianbergmann",
                    "type": "github"
                }
            ],
            "time": "2020-10-26T05:33:50+00:00"
        },
        {
            "name": "phpunit/php-timer",
            "version": "5.0.3",
            "source": {
                "type": "git",
                "url": "https://github.com/sebastianbergmann/php-timer.git",
                "reference": "5a63ce20ed1b5bf577850e2c4e87f4aa902afbd2"
            },
            "dist": {
                "type": "zip",
                "url": "https://api.github.com/repos/sebastianbergmann/php-timer/zipball/5a63ce20ed1b5bf577850e2c4e87f4aa902afbd2",
                "reference": "5a63ce20ed1b5bf577850e2c4e87f4aa902afbd2",
                "shasum": ""
            },
            "require": {
                "php": ">=7.3"
            },
            "require-dev": {
                "phpunit/phpunit": "^9.3"
            },
            "type": "library",
            "extra": {
                "branch-alias": {
                    "dev-master": "5.0-dev"
                }
            },
            "autoload": {
                "classmap": [
                    "src/"
                ]
            },
            "notification-url": "https://packagist.org/downloads/",
            "license": [
                "BSD-3-Clause"
            ],
            "authors": [
                {
                    "name": "Sebastian Bergmann",
                    "email": "sebastian@phpunit.de",
                    "role": "lead"
                }
            ],
            "description": "Utility class for timing",
            "homepage": "https://github.com/sebastianbergmann/php-timer/",
            "keywords": [
                "timer"
            ],
            "support": {
                "issues": "https://github.com/sebastianbergmann/php-timer/issues",
                "source": "https://github.com/sebastianbergmann/php-timer/tree/5.0.3"
            },
            "funding": [
                {
                    "url": "https://github.com/sebastianbergmann",
                    "type": "github"
                }
            ],
            "time": "2020-10-26T13:16:10+00:00"
        },
        {
            "name": "phpunit/phpunit",
            "version": "9.5.18",
            "source": {
                "type": "git",
                "url": "https://github.com/sebastianbergmann/phpunit.git",
                "reference": "1b5856028273bfd855e60a887278857d872ec67a"
            },
            "dist": {
                "type": "zip",
                "url": "https://api.github.com/repos/sebastianbergmann/phpunit/zipball/1b5856028273bfd855e60a887278857d872ec67a",
                "reference": "1b5856028273bfd855e60a887278857d872ec67a",
                "shasum": ""
            },
            "require": {
                "doctrine/instantiator": "^1.3.1",
                "ext-dom": "*",
                "ext-json": "*",
                "ext-libxml": "*",
                "ext-mbstring": "*",
                "ext-xml": "*",
                "ext-xmlwriter": "*",
                "myclabs/deep-copy": "^1.10.1",
                "phar-io/manifest": "^2.0.3",
                "phar-io/version": "^3.0.2",
                "php": ">=7.3",
                "phpspec/prophecy": "^1.12.1",
                "phpunit/php-code-coverage": "^9.2.13",
                "phpunit/php-file-iterator": "^3.0.5",
                "phpunit/php-invoker": "^3.1.1",
                "phpunit/php-text-template": "^2.0.3",
                "phpunit/php-timer": "^5.0.2",
                "sebastian/cli-parser": "^1.0.1",
                "sebastian/code-unit": "^1.0.6",
                "sebastian/comparator": "^4.0.5",
                "sebastian/diff": "^4.0.3",
                "sebastian/environment": "^5.1.3",
                "sebastian/exporter": "^4.0.3",
                "sebastian/global-state": "^5.0.1",
                "sebastian/object-enumerator": "^4.0.3",
                "sebastian/resource-operations": "^3.0.3",
                "sebastian/type": "^2.3.4",
                "sebastian/version": "^3.0.2"
            },
            "require-dev": {
                "ext-pdo": "*",
                "phpspec/prophecy-phpunit": "^2.0.1"
            },
            "suggest": {
                "ext-soap": "*",
                "ext-xdebug": "*"
            },
            "bin": [
                "phpunit"
            ],
            "type": "library",
            "extra": {
                "branch-alias": {
                    "dev-master": "9.5-dev"
                }
            },
            "autoload": {
                "files": [
                    "src/Framework/Assert/Functions.php"
                ],
                "classmap": [
                    "src/"
                ]
            },
            "notification-url": "https://packagist.org/downloads/",
            "license": [
                "BSD-3-Clause"
            ],
            "authors": [
                {
                    "name": "Sebastian Bergmann",
                    "email": "sebastian@phpunit.de",
                    "role": "lead"
                }
            ],
            "description": "The PHP Unit Testing framework.",
            "homepage": "https://phpunit.de/",
            "keywords": [
                "phpunit",
                "testing",
                "xunit"
            ],
            "support": {
                "issues": "https://github.com/sebastianbergmann/phpunit/issues",
                "source": "https://github.com/sebastianbergmann/phpunit/tree/9.5.18"
            },
            "funding": [
                {
                    "url": "https://phpunit.de/sponsors.html",
                    "type": "custom"
                },
                {
                    "url": "https://github.com/sebastianbergmann",
                    "type": "github"
                }
            ],
            "time": "2022-03-08T06:52:28+00:00"
        },
        {
            "name": "psr/cache",
            "version": "1.0.1",
            "source": {
                "type": "git",
                "url": "https://github.com/php-fig/cache.git",
                "reference": "d11b50ad223250cf17b86e38383413f5a6764bf8"
            },
            "dist": {
                "type": "zip",
                "url": "https://api.github.com/repos/php-fig/cache/zipball/d11b50ad223250cf17b86e38383413f5a6764bf8",
                "reference": "d11b50ad223250cf17b86e38383413f5a6764bf8",
                "shasum": ""
            },
            "require": {
                "php": ">=5.3.0"
            },
            "type": "library",
            "extra": {
                "branch-alias": {
                    "dev-master": "1.0.x-dev"
                }
            },
            "autoload": {
                "psr-4": {
                    "Psr\\Cache\\": "src/"
                }
            },
            "notification-url": "https://packagist.org/downloads/",
            "license": [
                "MIT"
            ],
            "authors": [
                {
                    "name": "PHP-FIG",
                    "homepage": "http://www.php-fig.org/"
                }
            ],
            "description": "Common interface for caching libraries",
            "keywords": [
                "cache",
                "psr",
                "psr-6"
            ],
            "support": {
                "source": "https://github.com/php-fig/cache/tree/master"
            },
            "time": "2016-08-06T20:24:11+00:00"
        },
        {
            "name": "rector/rector",
            "version": "0.12.8",
            "source": {
                "type": "git",
                "url": "https://github.com/rectorphp/rector.git",
                "reference": "dd40e9e1971b1fdb5fb8d818e3ee691a31ac638b"
            },
            "dist": {
                "type": "zip",
                "url": "https://api.github.com/repos/rectorphp/rector/zipball/dd40e9e1971b1fdb5fb8d818e3ee691a31ac638b",
                "reference": "dd40e9e1971b1fdb5fb8d818e3ee691a31ac638b",
                "shasum": ""
            },
            "require": {
                "php": "^7.1|^8.0",
                "phpstan/phpstan": "^1.1.1"
            },
            "conflict": {
                "phpstan/phpdoc-parser": "<1.2",
                "rector/rector-cakephp": "*",
                "rector/rector-doctrine": "*",
                "rector/rector-laravel": "*",
                "rector/rector-nette": "*",
                "rector/rector-phpoffice": "*",
                "rector/rector-phpunit": "*",
                "rector/rector-prefixed": "*",
                "rector/rector-symfony": "*"
            },
            "bin": [
                "bin/rector"
            ],
            "type": "library",
            "extra": {
                "branch-alias": {
                    "dev-main": "0.12-dev"
                }
            },
            "autoload": {
                "files": [
                    "bootstrap.php"
                ]
            },
            "notification-url": "https://packagist.org/downloads/",
            "license": [
                "MIT"
            ],
            "description": "Prefixed and PHP 7.1 downgraded version of rector/rector",
            "support": {
                "issues": "https://github.com/rectorphp/rector/issues",
                "source": "https://github.com/rectorphp/rector/tree/0.12.8"
            },
            "funding": [
                {
                    "url": "https://github.com/tomasvotruba",
                    "type": "github"
                }
            ],
            "time": "2021-12-13T23:55:00+00:00"
        },
        {
            "name": "sebastian/cli-parser",
            "version": "1.0.1",
            "source": {
                "type": "git",
                "url": "https://github.com/sebastianbergmann/cli-parser.git",
                "reference": "442e7c7e687e42adc03470c7b668bc4b2402c0b2"
            },
            "dist": {
                "type": "zip",
                "url": "https://api.github.com/repos/sebastianbergmann/cli-parser/zipball/442e7c7e687e42adc03470c7b668bc4b2402c0b2",
                "reference": "442e7c7e687e42adc03470c7b668bc4b2402c0b2",
                "shasum": ""
            },
            "require": {
                "php": ">=7.3"
            },
            "require-dev": {
                "phpunit/phpunit": "^9.3"
            },
            "type": "library",
            "extra": {
                "branch-alias": {
                    "dev-master": "1.0-dev"
                }
            },
            "autoload": {
                "classmap": [
                    "src/"
                ]
            },
            "notification-url": "https://packagist.org/downloads/",
            "license": [
                "BSD-3-Clause"
            ],
            "authors": [
                {
                    "name": "Sebastian Bergmann",
                    "email": "sebastian@phpunit.de",
                    "role": "lead"
                }
            ],
            "description": "Library for parsing CLI options",
            "homepage": "https://github.com/sebastianbergmann/cli-parser",
            "support": {
                "issues": "https://github.com/sebastianbergmann/cli-parser/issues",
                "source": "https://github.com/sebastianbergmann/cli-parser/tree/1.0.1"
            },
            "funding": [
                {
                    "url": "https://github.com/sebastianbergmann",
                    "type": "github"
                }
            ],
            "time": "2020-09-28T06:08:49+00:00"
        },
        {
            "name": "sebastian/code-unit",
            "version": "1.0.8",
            "source": {
                "type": "git",
                "url": "https://github.com/sebastianbergmann/code-unit.git",
                "reference": "1fc9f64c0927627ef78ba436c9b17d967e68e120"
            },
            "dist": {
                "type": "zip",
                "url": "https://api.github.com/repos/sebastianbergmann/code-unit/zipball/1fc9f64c0927627ef78ba436c9b17d967e68e120",
                "reference": "1fc9f64c0927627ef78ba436c9b17d967e68e120",
                "shasum": ""
            },
            "require": {
                "php": ">=7.3"
            },
            "require-dev": {
                "phpunit/phpunit": "^9.3"
            },
            "type": "library",
            "extra": {
                "branch-alias": {
                    "dev-master": "1.0-dev"
                }
            },
            "autoload": {
                "classmap": [
                    "src/"
                ]
            },
            "notification-url": "https://packagist.org/downloads/",
            "license": [
                "BSD-3-Clause"
            ],
            "authors": [
                {
                    "name": "Sebastian Bergmann",
                    "email": "sebastian@phpunit.de",
                    "role": "lead"
                }
            ],
            "description": "Collection of value objects that represent the PHP code units",
            "homepage": "https://github.com/sebastianbergmann/code-unit",
            "support": {
                "issues": "https://github.com/sebastianbergmann/code-unit/issues",
                "source": "https://github.com/sebastianbergmann/code-unit/tree/1.0.8"
            },
            "funding": [
                {
                    "url": "https://github.com/sebastianbergmann",
                    "type": "github"
                }
            ],
            "time": "2020-10-26T13:08:54+00:00"
        },
        {
            "name": "sebastian/code-unit-reverse-lookup",
            "version": "2.0.3",
            "source": {
                "type": "git",
                "url": "https://github.com/sebastianbergmann/code-unit-reverse-lookup.git",
                "reference": "ac91f01ccec49fb77bdc6fd1e548bc70f7faa3e5"
            },
            "dist": {
                "type": "zip",
                "url": "https://api.github.com/repos/sebastianbergmann/code-unit-reverse-lookup/zipball/ac91f01ccec49fb77bdc6fd1e548bc70f7faa3e5",
                "reference": "ac91f01ccec49fb77bdc6fd1e548bc70f7faa3e5",
                "shasum": ""
            },
            "require": {
                "php": ">=7.3"
            },
            "require-dev": {
                "phpunit/phpunit": "^9.3"
            },
            "type": "library",
            "extra": {
                "branch-alias": {
                    "dev-master": "2.0-dev"
                }
            },
            "autoload": {
                "classmap": [
                    "src/"
                ]
            },
            "notification-url": "https://packagist.org/downloads/",
            "license": [
                "BSD-3-Clause"
            ],
            "authors": [
                {
                    "name": "Sebastian Bergmann",
                    "email": "sebastian@phpunit.de"
                }
            ],
            "description": "Looks up which function or method a line of code belongs to",
            "homepage": "https://github.com/sebastianbergmann/code-unit-reverse-lookup/",
            "support": {
                "issues": "https://github.com/sebastianbergmann/code-unit-reverse-lookup/issues",
                "source": "https://github.com/sebastianbergmann/code-unit-reverse-lookup/tree/2.0.3"
            },
            "funding": [
                {
                    "url": "https://github.com/sebastianbergmann",
                    "type": "github"
                }
            ],
            "time": "2020-09-28T05:30:19+00:00"
        },
        {
            "name": "sebastian/comparator",
            "version": "4.0.6",
            "source": {
                "type": "git",
                "url": "https://github.com/sebastianbergmann/comparator.git",
                "reference": "55f4261989e546dc112258c7a75935a81a7ce382"
            },
            "dist": {
                "type": "zip",
                "url": "https://api.github.com/repos/sebastianbergmann/comparator/zipball/55f4261989e546dc112258c7a75935a81a7ce382",
                "reference": "55f4261989e546dc112258c7a75935a81a7ce382",
                "shasum": ""
            },
            "require": {
                "php": ">=7.3",
                "sebastian/diff": "^4.0",
                "sebastian/exporter": "^4.0"
            },
            "require-dev": {
                "phpunit/phpunit": "^9.3"
            },
            "type": "library",
            "extra": {
                "branch-alias": {
                    "dev-master": "4.0-dev"
                }
            },
            "autoload": {
                "classmap": [
                    "src/"
                ]
            },
            "notification-url": "https://packagist.org/downloads/",
            "license": [
                "BSD-3-Clause"
            ],
            "authors": [
                {
                    "name": "Sebastian Bergmann",
                    "email": "sebastian@phpunit.de"
                },
                {
                    "name": "Jeff Welch",
                    "email": "whatthejeff@gmail.com"
                },
                {
                    "name": "Volker Dusch",
                    "email": "github@wallbash.com"
                },
                {
                    "name": "Bernhard Schussek",
                    "email": "bschussek@2bepublished.at"
                }
            ],
            "description": "Provides the functionality to compare PHP values for equality",
            "homepage": "https://github.com/sebastianbergmann/comparator",
            "keywords": [
                "comparator",
                "compare",
                "equality"
            ],
            "support": {
                "issues": "https://github.com/sebastianbergmann/comparator/issues",
                "source": "https://github.com/sebastianbergmann/comparator/tree/4.0.6"
            },
            "funding": [
                {
                    "url": "https://github.com/sebastianbergmann",
                    "type": "github"
                }
            ],
            "time": "2020-10-26T15:49:45+00:00"
        },
        {
            "name": "sebastian/complexity",
            "version": "2.0.2",
            "source": {
                "type": "git",
                "url": "https://github.com/sebastianbergmann/complexity.git",
                "reference": "739b35e53379900cc9ac327b2147867b8b6efd88"
            },
            "dist": {
                "type": "zip",
                "url": "https://api.github.com/repos/sebastianbergmann/complexity/zipball/739b35e53379900cc9ac327b2147867b8b6efd88",
                "reference": "739b35e53379900cc9ac327b2147867b8b6efd88",
                "shasum": ""
            },
            "require": {
                "nikic/php-parser": "^4.7",
                "php": ">=7.3"
            },
            "require-dev": {
                "phpunit/phpunit": "^9.3"
            },
            "type": "library",
            "extra": {
                "branch-alias": {
                    "dev-master": "2.0-dev"
                }
            },
            "autoload": {
                "classmap": [
                    "src/"
                ]
            },
            "notification-url": "https://packagist.org/downloads/",
            "license": [
                "BSD-3-Clause"
            ],
            "authors": [
                {
                    "name": "Sebastian Bergmann",
                    "email": "sebastian@phpunit.de",
                    "role": "lead"
                }
            ],
            "description": "Library for calculating the complexity of PHP code units",
            "homepage": "https://github.com/sebastianbergmann/complexity",
            "support": {
                "issues": "https://github.com/sebastianbergmann/complexity/issues",
                "source": "https://github.com/sebastianbergmann/complexity/tree/2.0.2"
            },
            "funding": [
                {
                    "url": "https://github.com/sebastianbergmann",
                    "type": "github"
                }
            ],
            "time": "2020-10-26T15:52:27+00:00"
        },
        {
            "name": "sebastian/diff",
            "version": "4.0.4",
            "source": {
                "type": "git",
                "url": "https://github.com/sebastianbergmann/diff.git",
                "reference": "3461e3fccc7cfdfc2720be910d3bd73c69be590d"
            },
            "dist": {
                "type": "zip",
                "url": "https://api.github.com/repos/sebastianbergmann/diff/zipball/3461e3fccc7cfdfc2720be910d3bd73c69be590d",
                "reference": "3461e3fccc7cfdfc2720be910d3bd73c69be590d",
                "shasum": ""
            },
            "require": {
                "php": ">=7.3"
            },
            "require-dev": {
                "phpunit/phpunit": "^9.3",
                "symfony/process": "^4.2 || ^5"
            },
            "type": "library",
            "extra": {
                "branch-alias": {
                    "dev-master": "4.0-dev"
                }
            },
            "autoload": {
                "classmap": [
                    "src/"
                ]
            },
            "notification-url": "https://packagist.org/downloads/",
            "license": [
                "BSD-3-Clause"
            ],
            "authors": [
                {
                    "name": "Sebastian Bergmann",
                    "email": "sebastian@phpunit.de"
                },
                {
                    "name": "Kore Nordmann",
                    "email": "mail@kore-nordmann.de"
                }
            ],
            "description": "Diff implementation",
            "homepage": "https://github.com/sebastianbergmann/diff",
            "keywords": [
                "diff",
                "udiff",
                "unidiff",
                "unified diff"
            ],
            "support": {
                "issues": "https://github.com/sebastianbergmann/diff/issues",
                "source": "https://github.com/sebastianbergmann/diff/tree/4.0.4"
            },
            "funding": [
                {
                    "url": "https://github.com/sebastianbergmann",
                    "type": "github"
                }
            ],
            "time": "2020-10-26T13:10:38+00:00"
        },
        {
            "name": "sebastian/environment",
            "version": "5.1.3",
            "source": {
                "type": "git",
                "url": "https://github.com/sebastianbergmann/environment.git",
                "reference": "388b6ced16caa751030f6a69e588299fa09200ac"
            },
            "dist": {
                "type": "zip",
                "url": "https://api.github.com/repos/sebastianbergmann/environment/zipball/388b6ced16caa751030f6a69e588299fa09200ac",
                "reference": "388b6ced16caa751030f6a69e588299fa09200ac",
                "shasum": ""
            },
            "require": {
                "php": ">=7.3"
            },
            "require-dev": {
                "phpunit/phpunit": "^9.3"
            },
            "suggest": {
                "ext-posix": "*"
            },
            "type": "library",
            "extra": {
                "branch-alias": {
                    "dev-master": "5.1-dev"
                }
            },
            "autoload": {
                "classmap": [
                    "src/"
                ]
            },
            "notification-url": "https://packagist.org/downloads/",
            "license": [
                "BSD-3-Clause"
            ],
            "authors": [
                {
                    "name": "Sebastian Bergmann",
                    "email": "sebastian@phpunit.de"
                }
            ],
            "description": "Provides functionality to handle HHVM/PHP environments",
            "homepage": "http://www.github.com/sebastianbergmann/environment",
            "keywords": [
                "Xdebug",
                "environment",
                "hhvm"
            ],
            "support": {
                "issues": "https://github.com/sebastianbergmann/environment/issues",
                "source": "https://github.com/sebastianbergmann/environment/tree/5.1.3"
            },
            "funding": [
                {
                    "url": "https://github.com/sebastianbergmann",
                    "type": "github"
                }
            ],
            "time": "2020-09-28T05:52:38+00:00"
        },
        {
            "name": "sebastian/exporter",
            "version": "4.0.4",
            "source": {
                "type": "git",
                "url": "https://github.com/sebastianbergmann/exporter.git",
                "reference": "65e8b7db476c5dd267e65eea9cab77584d3cfff9"
            },
            "dist": {
                "type": "zip",
                "url": "https://api.github.com/repos/sebastianbergmann/exporter/zipball/65e8b7db476c5dd267e65eea9cab77584d3cfff9",
                "reference": "65e8b7db476c5dd267e65eea9cab77584d3cfff9",
                "shasum": ""
            },
            "require": {
                "php": ">=7.3",
                "sebastian/recursion-context": "^4.0"
            },
            "require-dev": {
                "ext-mbstring": "*",
                "phpunit/phpunit": "^9.3"
            },
            "type": "library",
            "extra": {
                "branch-alias": {
                    "dev-master": "4.0-dev"
                }
            },
            "autoload": {
                "classmap": [
                    "src/"
                ]
            },
            "notification-url": "https://packagist.org/downloads/",
            "license": [
                "BSD-3-Clause"
            ],
            "authors": [
                {
                    "name": "Sebastian Bergmann",
                    "email": "sebastian@phpunit.de"
                },
                {
                    "name": "Jeff Welch",
                    "email": "whatthejeff@gmail.com"
                },
                {
                    "name": "Volker Dusch",
                    "email": "github@wallbash.com"
                },
                {
                    "name": "Adam Harvey",
                    "email": "aharvey@php.net"
                },
                {
                    "name": "Bernhard Schussek",
                    "email": "bschussek@gmail.com"
                }
            ],
            "description": "Provides the functionality to export PHP variables for visualization",
            "homepage": "https://www.github.com/sebastianbergmann/exporter",
            "keywords": [
                "export",
                "exporter"
            ],
            "support": {
                "issues": "https://github.com/sebastianbergmann/exporter/issues",
                "source": "https://github.com/sebastianbergmann/exporter/tree/4.0.4"
            },
            "funding": [
                {
                    "url": "https://github.com/sebastianbergmann",
                    "type": "github"
                }
            ],
            "time": "2021-11-11T14:18:36+00:00"
        },
        {
            "name": "sebastian/global-state",
            "version": "5.0.5",
            "source": {
                "type": "git",
                "url": "https://github.com/sebastianbergmann/global-state.git",
                "reference": "0ca8db5a5fc9c8646244e629625ac486fa286bf2"
            },
            "dist": {
                "type": "zip",
                "url": "https://api.github.com/repos/sebastianbergmann/global-state/zipball/0ca8db5a5fc9c8646244e629625ac486fa286bf2",
                "reference": "0ca8db5a5fc9c8646244e629625ac486fa286bf2",
                "shasum": ""
            },
            "require": {
                "php": ">=7.3",
                "sebastian/object-reflector": "^2.0",
                "sebastian/recursion-context": "^4.0"
            },
            "require-dev": {
                "ext-dom": "*",
                "phpunit/phpunit": "^9.3"
            },
            "suggest": {
                "ext-uopz": "*"
            },
            "type": "library",
            "extra": {
                "branch-alias": {
                    "dev-master": "5.0-dev"
                }
            },
            "autoload": {
                "classmap": [
                    "src/"
                ]
            },
            "notification-url": "https://packagist.org/downloads/",
            "license": [
                "BSD-3-Clause"
            ],
            "authors": [
                {
                    "name": "Sebastian Bergmann",
                    "email": "sebastian@phpunit.de"
                }
            ],
            "description": "Snapshotting of global state",
            "homepage": "http://www.github.com/sebastianbergmann/global-state",
            "keywords": [
                "global state"
            ],
            "support": {
                "issues": "https://github.com/sebastianbergmann/global-state/issues",
                "source": "https://github.com/sebastianbergmann/global-state/tree/5.0.5"
            },
            "funding": [
                {
                    "url": "https://github.com/sebastianbergmann",
                    "type": "github"
                }
            ],
            "time": "2022-02-14T08:28:10+00:00"
        },
        {
            "name": "sebastian/lines-of-code",
            "version": "1.0.3",
            "source": {
                "type": "git",
                "url": "https://github.com/sebastianbergmann/lines-of-code.git",
                "reference": "c1c2e997aa3146983ed888ad08b15470a2e22ecc"
            },
            "dist": {
                "type": "zip",
                "url": "https://api.github.com/repos/sebastianbergmann/lines-of-code/zipball/c1c2e997aa3146983ed888ad08b15470a2e22ecc",
                "reference": "c1c2e997aa3146983ed888ad08b15470a2e22ecc",
                "shasum": ""
            },
            "require": {
                "nikic/php-parser": "^4.6",
                "php": ">=7.3"
            },
            "require-dev": {
                "phpunit/phpunit": "^9.3"
            },
            "type": "library",
            "extra": {
                "branch-alias": {
                    "dev-master": "1.0-dev"
                }
            },
            "autoload": {
                "classmap": [
                    "src/"
                ]
            },
            "notification-url": "https://packagist.org/downloads/",
            "license": [
                "BSD-3-Clause"
            ],
            "authors": [
                {
                    "name": "Sebastian Bergmann",
                    "email": "sebastian@phpunit.de",
                    "role": "lead"
                }
            ],
            "description": "Library for counting the lines of code in PHP source code",
            "homepage": "https://github.com/sebastianbergmann/lines-of-code",
            "support": {
                "issues": "https://github.com/sebastianbergmann/lines-of-code/issues",
                "source": "https://github.com/sebastianbergmann/lines-of-code/tree/1.0.3"
            },
            "funding": [
                {
                    "url": "https://github.com/sebastianbergmann",
                    "type": "github"
                }
            ],
            "time": "2020-11-28T06:42:11+00:00"
        },
        {
            "name": "sebastian/object-enumerator",
            "version": "4.0.4",
            "source": {
                "type": "git",
                "url": "https://github.com/sebastianbergmann/object-enumerator.git",
                "reference": "5c9eeac41b290a3712d88851518825ad78f45c71"
            },
            "dist": {
                "type": "zip",
                "url": "https://api.github.com/repos/sebastianbergmann/object-enumerator/zipball/5c9eeac41b290a3712d88851518825ad78f45c71",
                "reference": "5c9eeac41b290a3712d88851518825ad78f45c71",
                "shasum": ""
            },
            "require": {
                "php": ">=7.3",
                "sebastian/object-reflector": "^2.0",
                "sebastian/recursion-context": "^4.0"
            },
            "require-dev": {
                "phpunit/phpunit": "^9.3"
            },
            "type": "library",
            "extra": {
                "branch-alias": {
                    "dev-master": "4.0-dev"
                }
            },
            "autoload": {
                "classmap": [
                    "src/"
                ]
            },
            "notification-url": "https://packagist.org/downloads/",
            "license": [
                "BSD-3-Clause"
            ],
            "authors": [
                {
                    "name": "Sebastian Bergmann",
                    "email": "sebastian@phpunit.de"
                }
            ],
            "description": "Traverses array structures and object graphs to enumerate all referenced objects",
            "homepage": "https://github.com/sebastianbergmann/object-enumerator/",
            "support": {
                "issues": "https://github.com/sebastianbergmann/object-enumerator/issues",
                "source": "https://github.com/sebastianbergmann/object-enumerator/tree/4.0.4"
            },
            "funding": [
                {
                    "url": "https://github.com/sebastianbergmann",
                    "type": "github"
                }
            ],
            "time": "2020-10-26T13:12:34+00:00"
        },
        {
            "name": "sebastian/object-reflector",
            "version": "2.0.4",
            "source": {
                "type": "git",
                "url": "https://github.com/sebastianbergmann/object-reflector.git",
                "reference": "b4f479ebdbf63ac605d183ece17d8d7fe49c15c7"
            },
            "dist": {
                "type": "zip",
                "url": "https://api.github.com/repos/sebastianbergmann/object-reflector/zipball/b4f479ebdbf63ac605d183ece17d8d7fe49c15c7",
                "reference": "b4f479ebdbf63ac605d183ece17d8d7fe49c15c7",
                "shasum": ""
            },
            "require": {
                "php": ">=7.3"
            },
            "require-dev": {
                "phpunit/phpunit": "^9.3"
            },
            "type": "library",
            "extra": {
                "branch-alias": {
                    "dev-master": "2.0-dev"
                }
            },
            "autoload": {
                "classmap": [
                    "src/"
                ]
            },
            "notification-url": "https://packagist.org/downloads/",
            "license": [
                "BSD-3-Clause"
            ],
            "authors": [
                {
                    "name": "Sebastian Bergmann",
                    "email": "sebastian@phpunit.de"
                }
            ],
            "description": "Allows reflection of object attributes, including inherited and non-public ones",
            "homepage": "https://github.com/sebastianbergmann/object-reflector/",
            "support": {
                "issues": "https://github.com/sebastianbergmann/object-reflector/issues",
                "source": "https://github.com/sebastianbergmann/object-reflector/tree/2.0.4"
            },
            "funding": [
                {
                    "url": "https://github.com/sebastianbergmann",
                    "type": "github"
                }
            ],
            "time": "2020-10-26T13:14:26+00:00"
        },
        {
            "name": "sebastian/phpcpd",
            "version": "6.0.3",
            "source": {
                "type": "git",
                "url": "https://github.com/sebastianbergmann/phpcpd.git",
                "reference": "f3683aa0db2e8e09287c2bb33a595b2873ea9176"
            },
            "dist": {
                "type": "zip",
                "url": "https://api.github.com/repos/sebastianbergmann/phpcpd/zipball/f3683aa0db2e8e09287c2bb33a595b2873ea9176",
                "reference": "f3683aa0db2e8e09287c2bb33a595b2873ea9176",
                "shasum": ""
            },
            "require": {
                "ext-dom": "*",
                "php": ">=7.3",
                "phpunit/php-file-iterator": "^3.0",
                "phpunit/php-timer": "^5.0",
                "sebastian/cli-parser": "^1.0",
                "sebastian/version": "^3.0"
            },
            "bin": [
                "phpcpd"
            ],
            "type": "library",
            "extra": {
                "branch-alias": {
                    "dev-master": "6.0-dev"
                }
            },
            "autoload": {
                "classmap": [
                    "src/"
                ]
            },
            "notification-url": "https://packagist.org/downloads/",
            "license": [
                "BSD-3-Clause"
            ],
            "authors": [
                {
                    "name": "Sebastian Bergmann",
                    "email": "sebastian@phpunit.de",
                    "role": "lead"
                }
            ],
            "description": "Copy/Paste Detector (CPD) for PHP code.",
            "homepage": "https://github.com/sebastianbergmann/phpcpd",
            "support": {
                "issues": "https://github.com/sebastianbergmann/phpcpd/issues",
                "source": "https://github.com/sebastianbergmann/phpcpd/tree/6.0.3"
            },
            "funding": [
                {
                    "url": "https://github.com/sebastianbergmann",
                    "type": "github"
                }
            ],
            "time": "2020-12-07T05:39:23+00:00"
        },
        {
            "name": "sebastian/recursion-context",
            "version": "4.0.4",
            "source": {
                "type": "git",
                "url": "https://github.com/sebastianbergmann/recursion-context.git",
                "reference": "cd9d8cf3c5804de4341c283ed787f099f5506172"
            },
            "dist": {
                "type": "zip",
                "url": "https://api.github.com/repos/sebastianbergmann/recursion-context/zipball/cd9d8cf3c5804de4341c283ed787f099f5506172",
                "reference": "cd9d8cf3c5804de4341c283ed787f099f5506172",
                "shasum": ""
            },
            "require": {
                "php": ">=7.3"
            },
            "require-dev": {
                "phpunit/phpunit": "^9.3"
            },
            "type": "library",
            "extra": {
                "branch-alias": {
                    "dev-master": "4.0-dev"
                }
            },
            "autoload": {
                "classmap": [
                    "src/"
                ]
            },
            "notification-url": "https://packagist.org/downloads/",
            "license": [
                "BSD-3-Clause"
            ],
            "authors": [
                {
                    "name": "Sebastian Bergmann",
                    "email": "sebastian@phpunit.de"
                },
                {
                    "name": "Jeff Welch",
                    "email": "whatthejeff@gmail.com"
                },
                {
                    "name": "Adam Harvey",
                    "email": "aharvey@php.net"
                }
            ],
            "description": "Provides functionality to recursively process PHP variables",
            "homepage": "http://www.github.com/sebastianbergmann/recursion-context",
            "support": {
                "issues": "https://github.com/sebastianbergmann/recursion-context/issues",
                "source": "https://github.com/sebastianbergmann/recursion-context/tree/4.0.4"
            },
            "funding": [
                {
                    "url": "https://github.com/sebastianbergmann",
                    "type": "github"
                }
            ],
            "time": "2020-10-26T13:17:30+00:00"
        },
        {
            "name": "sebastian/resource-operations",
            "version": "3.0.3",
            "source": {
                "type": "git",
                "url": "https://github.com/sebastianbergmann/resource-operations.git",
                "reference": "0f4443cb3a1d92ce809899753bc0d5d5a8dd19a8"
            },
            "dist": {
                "type": "zip",
                "url": "https://api.github.com/repos/sebastianbergmann/resource-operations/zipball/0f4443cb3a1d92ce809899753bc0d5d5a8dd19a8",
                "reference": "0f4443cb3a1d92ce809899753bc0d5d5a8dd19a8",
                "shasum": ""
            },
            "require": {
                "php": ">=7.3"
            },
            "require-dev": {
                "phpunit/phpunit": "^9.0"
            },
            "type": "library",
            "extra": {
                "branch-alias": {
                    "dev-master": "3.0-dev"
                }
            },
            "autoload": {
                "classmap": [
                    "src/"
                ]
            },
            "notification-url": "https://packagist.org/downloads/",
            "license": [
                "BSD-3-Clause"
            ],
            "authors": [
                {
                    "name": "Sebastian Bergmann",
                    "email": "sebastian@phpunit.de"
                }
            ],
            "description": "Provides a list of PHP built-in functions that operate on resources",
            "homepage": "https://www.github.com/sebastianbergmann/resource-operations",
            "support": {
                "issues": "https://github.com/sebastianbergmann/resource-operations/issues",
                "source": "https://github.com/sebastianbergmann/resource-operations/tree/3.0.3"
            },
            "funding": [
                {
                    "url": "https://github.com/sebastianbergmann",
                    "type": "github"
                }
            ],
            "time": "2020-09-28T06:45:17+00:00"
        },
        {
            "name": "sebastian/type",
            "version": "2.3.4",
            "source": {
                "type": "git",
                "url": "https://github.com/sebastianbergmann/type.git",
                "reference": "b8cd8a1c753c90bc1a0f5372170e3e489136f914"
            },
            "dist": {
                "type": "zip",
                "url": "https://api.github.com/repos/sebastianbergmann/type/zipball/b8cd8a1c753c90bc1a0f5372170e3e489136f914",
                "reference": "b8cd8a1c753c90bc1a0f5372170e3e489136f914",
                "shasum": ""
            },
            "require": {
                "php": ">=7.3"
            },
            "require-dev": {
                "phpunit/phpunit": "^9.3"
            },
            "type": "library",
            "extra": {
                "branch-alias": {
                    "dev-master": "2.3-dev"
                }
            },
            "autoload": {
                "classmap": [
                    "src/"
                ]
            },
            "notification-url": "https://packagist.org/downloads/",
            "license": [
                "BSD-3-Clause"
            ],
            "authors": [
                {
                    "name": "Sebastian Bergmann",
                    "email": "sebastian@phpunit.de",
                    "role": "lead"
                }
            ],
            "description": "Collection of value objects that represent the types of the PHP type system",
            "homepage": "https://github.com/sebastianbergmann/type",
            "support": {
                "issues": "https://github.com/sebastianbergmann/type/issues",
                "source": "https://github.com/sebastianbergmann/type/tree/2.3.4"
            },
            "funding": [
                {
                    "url": "https://github.com/sebastianbergmann",
                    "type": "github"
                }
            ],
            "time": "2021-06-15T12:49:02+00:00"
        },
        {
            "name": "sebastian/version",
            "version": "3.0.2",
            "source": {
                "type": "git",
                "url": "https://github.com/sebastianbergmann/version.git",
                "reference": "c6c1022351a901512170118436c764e473f6de8c"
            },
            "dist": {
                "type": "zip",
                "url": "https://api.github.com/repos/sebastianbergmann/version/zipball/c6c1022351a901512170118436c764e473f6de8c",
                "reference": "c6c1022351a901512170118436c764e473f6de8c",
                "shasum": ""
            },
            "require": {
                "php": ">=7.3"
            },
            "type": "library",
            "extra": {
                "branch-alias": {
                    "dev-master": "3.0-dev"
                }
            },
            "autoload": {
                "classmap": [
                    "src/"
                ]
            },
            "notification-url": "https://packagist.org/downloads/",
            "license": [
                "BSD-3-Clause"
            ],
            "authors": [
                {
                    "name": "Sebastian Bergmann",
                    "email": "sebastian@phpunit.de",
                    "role": "lead"
                }
            ],
            "description": "Library that helps with managing the version number of Git-hosted PHP projects",
            "homepage": "https://github.com/sebastianbergmann/version",
            "support": {
                "issues": "https://github.com/sebastianbergmann/version/issues",
                "source": "https://github.com/sebastianbergmann/version/tree/3.0.2"
            },
            "funding": [
                {
                    "url": "https://github.com/sebastianbergmann",
                    "type": "github"
                }
            ],
            "time": "2020-09-28T06:39:44+00:00"
        },
        {
            "name": "spomky-labs/otphp",
            "version": "v10.0.1",
            "source": {
                "type": "git",
                "url": "https://github.com/Spomky-Labs/otphp.git",
                "reference": "f44cce5a9db4b8da410215d992110482c931232f"
            },
            "dist": {
                "type": "zip",
                "url": "https://api.github.com/repos/Spomky-Labs/otphp/zipball/f44cce5a9db4b8da410215d992110482c931232f",
                "reference": "f44cce5a9db4b8da410215d992110482c931232f",
                "shasum": ""
            },
            "require": {
                "beberlei/assert": "^3.0",
                "ext-mbstring": "*",
                "paragonie/constant_time_encoding": "^2.0",
                "php": "^7.2|^8.0",
                "thecodingmachine/safe": "^0.1.14|^1.0"
            },
            "require-dev": {
                "php-coveralls/php-coveralls": "^2.0",
                "phpstan/phpstan": "^0.12",
                "phpstan/phpstan-beberlei-assert": "^0.12",
                "phpstan/phpstan-deprecation-rules": "^0.12",
                "phpstan/phpstan-phpunit": "^0.12",
                "phpstan/phpstan-strict-rules": "^0.12",
                "phpunit/phpunit": "^8.0",
                "thecodingmachine/phpstan-safe-rule": "^1.0"
            },
            "type": "library",
            "extra": {
                "branch-alias": {
                    "v10.0": "10.0.x-dev",
                    "v9.0": "9.0.x-dev",
                    "v8.3": "8.3.x-dev"
                }
            },
            "autoload": {
                "psr-4": {
                    "OTPHP\\": "src/"
                }
            },
            "notification-url": "https://packagist.org/downloads/",
            "license": [
                "MIT"
            ],
            "authors": [
                {
                    "name": "Florent Morselli",
                    "homepage": "https://github.com/Spomky"
                },
                {
                    "name": "All contributors",
                    "homepage": "https://github.com/Spomky-Labs/otphp/contributors"
                }
            ],
            "description": "A PHP library for generating one time passwords according to RFC 4226 (HOTP Algorithm) and the RFC 6238 (TOTP Algorithm) and compatible with Google Authenticator",
            "homepage": "https://github.com/Spomky-Labs/otphp",
            "keywords": [
                "FreeOTP",
                "RFC 4226",
                "RFC 6238",
                "google authenticator",
                "hotp",
                "otp",
                "totp"
            ],
            "support": {
                "issues": "https://github.com/Spomky-Labs/otphp/issues",
                "source": "https://github.com/Spomky-Labs/otphp/tree/v10.0.1"
            },
            "time": "2020-01-28T09:24:19+00:00"
        },
        {
            "name": "squizlabs/php_codesniffer",
            "version": "3.6.2",
            "source": {
                "type": "git",
                "url": "https://github.com/squizlabs/PHP_CodeSniffer.git",
                "reference": "5e4e71592f69da17871dba6e80dd51bce74a351a"
            },
            "dist": {
                "type": "zip",
                "url": "https://api.github.com/repos/squizlabs/PHP_CodeSniffer/zipball/5e4e71592f69da17871dba6e80dd51bce74a351a",
                "reference": "5e4e71592f69da17871dba6e80dd51bce74a351a",
                "shasum": ""
            },
            "require": {
                "ext-simplexml": "*",
                "ext-tokenizer": "*",
                "ext-xmlwriter": "*",
                "php": ">=5.4.0"
            },
            "require-dev": {
                "phpunit/phpunit": "^4.0 || ^5.0 || ^6.0 || ^7.0"
            },
            "bin": [
                "bin/phpcs",
                "bin/phpcbf"
            ],
            "type": "library",
            "extra": {
                "branch-alias": {
                    "dev-master": "3.x-dev"
                }
            },
            "notification-url": "https://packagist.org/downloads/",
            "license": [
                "BSD-3-Clause"
            ],
            "authors": [
                {
                    "name": "Greg Sherwood",
                    "role": "lead"
                }
            ],
            "description": "PHP_CodeSniffer tokenizes PHP, JavaScript and CSS files and detects violations of a defined set of coding standards.",
            "homepage": "https://github.com/squizlabs/PHP_CodeSniffer",
            "keywords": [
                "phpcs",
                "standards"
            ],
            "support": {
                "issues": "https://github.com/squizlabs/PHP_CodeSniffer/issues",
                "source": "https://github.com/squizlabs/PHP_CodeSniffer",
                "wiki": "https://github.com/squizlabs/PHP_CodeSniffer/wiki"
            },
            "time": "2021-12-12T21:44:58+00:00"
        },
        {
            "name": "symfony/dotenv",
            "version": "v5.4.0",
            "source": {
                "type": "git",
                "url": "https://github.com/symfony/dotenv.git",
                "reference": "9bd173ff68fa90d39c59d91a42ae42b7f11713a0"
            },
            "dist": {
                "type": "zip",
                "url": "https://api.github.com/repos/symfony/dotenv/zipball/9bd173ff68fa90d39c59d91a42ae42b7f11713a0",
                "reference": "9bd173ff68fa90d39c59d91a42ae42b7f11713a0",
                "shasum": ""
            },
            "require": {
                "php": ">=7.2.5",
                "symfony/deprecation-contracts": "^2.1|^3"
            },
            "require-dev": {
                "symfony/console": "^4.4|^5.0|^6.0",
                "symfony/process": "^4.4|^5.0|^6.0"
            },
            "type": "library",
            "autoload": {
                "psr-4": {
                    "Symfony\\Component\\Dotenv\\": ""
                },
                "exclude-from-classmap": [
                    "/Tests/"
                ]
            },
            "notification-url": "https://packagist.org/downloads/",
            "license": [
                "MIT"
            ],
            "authors": [
                {
                    "name": "Fabien Potencier",
                    "email": "fabien@symfony.com"
                },
                {
                    "name": "Symfony Community",
                    "homepage": "https://symfony.com/contributors"
                }
            ],
            "description": "Registers environment variables from a .env file",
            "homepage": "https://symfony.com",
            "keywords": [
                "dotenv",
                "env",
                "environment"
            ],
            "support": {
                "source": "https://github.com/symfony/dotenv/tree/v5.4.0"
            },
            "funding": [
                {
                    "url": "https://symfony.com/sponsor",
                    "type": "custom"
                },
                {
                    "url": "https://github.com/fabpot",
                    "type": "github"
                },
                {
                    "url": "https://tidelift.com/funding/github/packagist/symfony/symfony",
                    "type": "tidelift"
                }
            ],
            "time": "2021-11-23T10:19:22+00:00"
        },
        {
            "name": "symfony/mime",
            "version": "v5.4.0",
            "source": {
                "type": "git",
                "url": "https://github.com/symfony/mime.git",
                "reference": "d4365000217b67c01acff407573906ff91bcfb34"
            },
            "dist": {
                "type": "zip",
                "url": "https://api.github.com/repos/symfony/mime/zipball/d4365000217b67c01acff407573906ff91bcfb34",
                "reference": "d4365000217b67c01acff407573906ff91bcfb34",
                "shasum": ""
            },
            "require": {
                "php": ">=7.2.5",
                "symfony/deprecation-contracts": "^2.1|^3",
                "symfony/polyfill-intl-idn": "^1.10",
                "symfony/polyfill-mbstring": "^1.0",
                "symfony/polyfill-php80": "^1.16"
            },
            "conflict": {
                "egulias/email-validator": "~3.0.0",
                "phpdocumentor/reflection-docblock": "<3.2.2",
                "phpdocumentor/type-resolver": "<1.4.0",
                "symfony/mailer": "<4.4"
            },
            "require-dev": {
                "egulias/email-validator": "^2.1.10|^3.1",
                "phpdocumentor/reflection-docblock": "^3.0|^4.0|^5.0",
                "symfony/dependency-injection": "^4.4|^5.0|^6.0",
                "symfony/property-access": "^4.4|^5.1|^6.0",
                "symfony/property-info": "^4.4|^5.1|^6.0",
                "symfony/serializer": "^5.2|^6.0"
            },
            "type": "library",
            "autoload": {
                "psr-4": {
                    "Symfony\\Component\\Mime\\": ""
                },
                "exclude-from-classmap": [
                    "/Tests/"
                ]
            },
            "notification-url": "https://packagist.org/downloads/",
            "license": [
                "MIT"
            ],
            "authors": [
                {
                    "name": "Fabien Potencier",
                    "email": "fabien@symfony.com"
                },
                {
                    "name": "Symfony Community",
                    "homepage": "https://symfony.com/contributors"
                }
            ],
            "description": "Allows manipulating MIME messages",
            "homepage": "https://symfony.com",
            "keywords": [
                "mime",
                "mime-type"
            ],
            "support": {
                "source": "https://github.com/symfony/mime/tree/v5.4.0"
            },
            "funding": [
                {
                    "url": "https://symfony.com/sponsor",
                    "type": "custom"
                },
                {
                    "url": "https://github.com/fabpot",
                    "type": "github"
                },
                {
                    "url": "https://tidelift.com/funding/github/packagist/symfony/symfony",
                    "type": "tidelift"
                }
            ],
            "time": "2021-11-23T10:19:22+00:00"
        },
        {
            "name": "symfony/options-resolver",
            "version": "v5.4.0",
            "source": {
                "type": "git",
                "url": "https://github.com/symfony/options-resolver.git",
                "reference": "b0fb78576487af19c500aaddb269fd36701d4847"
            },
            "dist": {
                "type": "zip",
                "url": "https://api.github.com/repos/symfony/options-resolver/zipball/b0fb78576487af19c500aaddb269fd36701d4847",
                "reference": "b0fb78576487af19c500aaddb269fd36701d4847",
                "shasum": ""
            },
            "require": {
                "php": ">=7.2.5",
                "symfony/deprecation-contracts": "^2.1|^3",
                "symfony/polyfill-php73": "~1.0",
                "symfony/polyfill-php80": "^1.16"
            },
            "type": "library",
            "autoload": {
                "psr-4": {
                    "Symfony\\Component\\OptionsResolver\\": ""
                },
                "exclude-from-classmap": [
                    "/Tests/"
                ]
            },
            "notification-url": "https://packagist.org/downloads/",
            "license": [
                "MIT"
            ],
            "authors": [
                {
                    "name": "Fabien Potencier",
                    "email": "fabien@symfony.com"
                },
                {
                    "name": "Symfony Community",
                    "homepage": "https://symfony.com/contributors"
                }
            ],
            "description": "Provides an improved replacement for the array_replace PHP function",
            "homepage": "https://symfony.com",
            "keywords": [
                "config",
                "configuration",
                "options"
            ],
            "support": {
                "source": "https://github.com/symfony/options-resolver/tree/v5.4.0"
            },
            "funding": [
                {
                    "url": "https://symfony.com/sponsor",
                    "type": "custom"
                },
                {
                    "url": "https://github.com/fabpot",
                    "type": "github"
                },
                {
                    "url": "https://tidelift.com/funding/github/packagist/symfony/symfony",
                    "type": "tidelift"
                }
            ],
            "time": "2021-11-23T10:19:22+00:00"
        },
        {
            "name": "symfony/stopwatch",
            "version": "v5.4.0",
            "source": {
                "type": "git",
                "url": "https://github.com/symfony/stopwatch.git",
                "reference": "208ef96122bfed82a8f3a61458a07113a08bdcfe"
            },
            "dist": {
                "type": "zip",
                "url": "https://api.github.com/repos/symfony/stopwatch/zipball/208ef96122bfed82a8f3a61458a07113a08bdcfe",
                "reference": "208ef96122bfed82a8f3a61458a07113a08bdcfe",
                "shasum": ""
            },
            "require": {
                "php": ">=7.2.5",
                "symfony/service-contracts": "^1|^2|^3"
            },
            "type": "library",
            "autoload": {
                "psr-4": {
                    "Symfony\\Component\\Stopwatch\\": ""
                },
                "exclude-from-classmap": [
                    "/Tests/"
                ]
            },
            "notification-url": "https://packagist.org/downloads/",
            "license": [
                "MIT"
            ],
            "authors": [
                {
                    "name": "Fabien Potencier",
                    "email": "fabien@symfony.com"
                },
                {
                    "name": "Symfony Community",
                    "homepage": "https://symfony.com/contributors"
                }
            ],
            "description": "Provides a way to profile code",
            "homepage": "https://symfony.com",
            "support": {
                "source": "https://github.com/symfony/stopwatch/tree/v5.4.0"
            },
            "funding": [
                {
                    "url": "https://symfony.com/sponsor",
                    "type": "custom"
                },
                {
                    "url": "https://github.com/fabpot",
                    "type": "github"
                },
                {
                    "url": "https://tidelift.com/funding/github/packagist/symfony/symfony",
                    "type": "tidelift"
                }
            ],
            "time": "2021-11-23T10:19:22+00:00"
        },
        {
            "name": "symfony/yaml",
            "version": "v5.3.11",
            "source": {
                "type": "git",
                "url": "https://github.com/symfony/yaml.git",
                "reference": "226638aa877bc4104e619a15f27d8141cd6b4e4a"
            },
            "dist": {
                "type": "zip",
                "url": "https://api.github.com/repos/symfony/yaml/zipball/226638aa877bc4104e619a15f27d8141cd6b4e4a",
                "reference": "226638aa877bc4104e619a15f27d8141cd6b4e4a",
                "shasum": ""
            },
            "require": {
                "php": ">=7.2.5",
                "symfony/deprecation-contracts": "^2.1",
                "symfony/polyfill-ctype": "~1.8"
            },
            "conflict": {
                "symfony/console": "<4.4"
            },
            "require-dev": {
                "symfony/console": "^4.4|^5.0"
            },
            "suggest": {
                "symfony/console": "For validating YAML files using the lint command"
            },
            "bin": [
                "Resources/bin/yaml-lint"
            ],
            "type": "library",
            "autoload": {
                "psr-4": {
                    "Symfony\\Component\\Yaml\\": ""
                },
                "exclude-from-classmap": [
                    "/Tests/"
                ]
            },
            "notification-url": "https://packagist.org/downloads/",
            "license": [
                "MIT"
            ],
            "authors": [
                {
                    "name": "Fabien Potencier",
                    "email": "fabien@symfony.com"
                },
                {
                    "name": "Symfony Community",
                    "homepage": "https://symfony.com/contributors"
                }
            ],
            "description": "Loads and dumps YAML files",
            "homepage": "https://symfony.com",
            "support": {
                "source": "https://github.com/symfony/yaml/tree/v5.3.11"
            },
            "funding": [
                {
                    "url": "https://symfony.com/sponsor",
                    "type": "custom"
                },
                {
                    "url": "https://github.com/fabpot",
                    "type": "github"
                },
                {
                    "url": "https://tidelift.com/funding/github/packagist/symfony/symfony",
                    "type": "tidelift"
                }
            ],
            "time": "2021-11-20T16:42:42+00:00"
        },
        {
            "name": "theseer/tokenizer",
            "version": "1.2.1",
            "source": {
                "type": "git",
                "url": "https://github.com/theseer/tokenizer.git",
                "reference": "34a41e998c2183e22995f158c581e7b5e755ab9e"
            },
            "dist": {
                "type": "zip",
                "url": "https://api.github.com/repos/theseer/tokenizer/zipball/34a41e998c2183e22995f158c581e7b5e755ab9e",
                "reference": "34a41e998c2183e22995f158c581e7b5e755ab9e",
                "shasum": ""
            },
            "require": {
                "ext-dom": "*",
                "ext-tokenizer": "*",
                "ext-xmlwriter": "*",
                "php": "^7.2 || ^8.0"
            },
            "type": "library",
            "autoload": {
                "classmap": [
                    "src/"
                ]
            },
            "notification-url": "https://packagist.org/downloads/",
            "license": [
                "BSD-3-Clause"
            ],
            "authors": [
                {
                    "name": "Arne Blankerts",
                    "email": "arne@blankerts.de",
                    "role": "Developer"
                }
            ],
            "description": "A small library for converting tokenized PHP source code into XML and potentially other formats",
            "support": {
                "issues": "https://github.com/theseer/tokenizer/issues",
                "source": "https://github.com/theseer/tokenizer/tree/1.2.1"
            },
            "funding": [
                {
                    "url": "https://github.com/theseer",
                    "type": "github"
                }
            ],
            "time": "2021-07-28T10:34:58+00:00"
        },
        {
            "name": "weew/helpers-array",
            "version": "v1.3.1",
            "source": {
                "type": "git",
                "url": "https://github.com/weew/helpers-array.git",
                "reference": "9bff63111f9765b4277750db8d276d92b3e16ed0"
            },
            "dist": {
                "type": "zip",
                "url": "https://api.github.com/repos/weew/helpers-array/zipball/9bff63111f9765b4277750db8d276d92b3e16ed0",
                "reference": "9bff63111f9765b4277750db8d276d92b3e16ed0",
                "shasum": ""
            },
            "require-dev": {
                "phpunit/phpunit": "^4.7",
                "satooshi/php-coveralls": "^0.6.1"
            },
            "type": "library",
            "autoload": {
                "files": [
                    "src/array.php"
                ]
            },
            "notification-url": "https://packagist.org/downloads/",
            "license": [
                "MIT"
            ],
            "authors": [
                {
                    "name": "Maxim Kott",
                    "email": "maximkott@gmail.com"
                }
            ],
            "description": "Useful collection of php array helpers.",
            "support": {
                "issues": "https://github.com/weew/helpers-array/issues",
                "source": "https://github.com/weew/helpers-array/tree/master"
            },
            "time": "2016-07-21T11:18:01+00:00"
        }
    ],
    "aliases": [],
    "minimum-stability": "stable",
    "stability-flags": [],
    "prefer-stable": true,
    "prefer-lowest": false,
    "platform": {
        "php": "~7.4.0||~8.1.0",
        "ext-bcmath": "*",
        "ext-ctype": "*",
        "ext-curl": "*",
        "ext-dom": "*",
        "ext-gd": "*",
        "ext-hash": "*",
        "ext-iconv": "*",
        "ext-intl": "*",
        "ext-mbstring": "*",
        "ext-openssl": "*",
        "ext-pdo_mysql": "*",
        "ext-simplexml": "*",
        "ext-soap": "*",
        "ext-sodium": "*",
        "ext-xsl": "*",
        "ext-zip": "*",
        "lib-libxml": "*"
    },
    "platform-dev": [],
    "plugin-api-version": "2.2.0"
}<|MERGE_RESOLUTION|>--- conflicted
+++ resolved
@@ -4,11 +4,7 @@
         "Read more about it at https://getcomposer.org/doc/01-basic-usage.md#installing-dependencies",
         "This file is @generated automatically"
     ],
-<<<<<<< HEAD
-    "content-hash": "e8672a0cd472d584dd216eebf4f5e6b0",
-=======
     "content-hash": "d0ce996c1bef26aa4dc69eb93866263a",
->>>>>>> 2a774fc1
     "packages": [
         {
             "name": "aws/aws-crt-php",
