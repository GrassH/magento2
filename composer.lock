--- conflicted
+++ resolved
@@ -4,11 +4,7 @@
         "Read more about it at https://getcomposer.org/doc/01-basic-usage.md#composer-lock-the-lock-file",
         "This file is @generated automatically"
     ],
-<<<<<<< HEAD
-    "hash": "2213824594a29c1311ab731de9678212",
-=======
     "hash": "e4150d79f684532d0a9cded9b58ebf6b",
->>>>>>> 9a960ca6
     "packages": [
         {
             "name": "braintree/braintree_php",
