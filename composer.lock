--- conflicted
+++ resolved
@@ -1,15 +1,11 @@
 {
     "_readme": [
         "This file locks the dependencies of your project to a known state",
-        "Read more about it at http://getcomposer.org/doc/01-basic-usage.md#composer-lock-the-lock-file",
+        "Read more about it at https://getcomposer.org/doc/01-basic-usage.md#composer-lock-the-lock-file",
         "This file is @generated automatically"
     ],
-<<<<<<< HEAD
-    "hash": "7db88e83439620a513810ab05098e033",
-    "content-hash": "786d8f0f08a78d8dbc1b5aed9032a801",
-=======
-    "hash": "7e9ea4ea6337ea7fd4c75aa666b7ebdc",
->>>>>>> 357e3a17
+    "hash": "3544fbc9568fdcc58279fcc2de51e6ec",
+    "content-hash": "963e7bfad082098b3a82bfb445c272d9",
     "packages": [
         {
             "name": "braintree/braintree_php",
