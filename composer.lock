{
    "_readme": [
        "This file locks the dependencies of your project to a known state",
        "Read more about it at https://getcomposer.org/doc/01-basic-usage.md#composer-lock-the-lock-file",
        "This file is @generated automatically"
    ],
<<<<<<< HEAD
    "hash": "0c65e2e5e82ce184779f39f5d03e0065",
    "content-hash": "fc8792646d5bf5d14c0cb22ece70a83e",
=======
    "hash": "e5946b0500f46fab5f05e46957258ed4",
    "content-hash": "07be52ec4880d0390acff2dd605a194d",
>>>>>>> 8e752f18
    "packages": [
        {
            "name": "braintree/braintree_php",
            "version": "3.7.0",
            "source": {
                "type": "git",
                "url": "https://github.com/braintree/braintree_php.git",
                "reference": "36c2b9de6793a28e25f5f9e265f60aaffef2cfe2"
            },
            "dist": {
                "type": "zip",
                "url": "https://api.github.com/repos/braintree/braintree_php/zipball/36c2b9de6793a28e25f5f9e265f60aaffef2cfe2",
                "reference": "36c2b9de6793a28e25f5f9e265f60aaffef2cfe2",
                "shasum": ""
            },
            "require": {
                "ext-curl": "*",
                "ext-dom": "*",
                "ext-hash": "*",
                "ext-openssl": "*",
                "ext-xmlwriter": "*",
                "php": ">=5.4.0"
            },
            "require-dev": {
                "phpunit/phpunit": "3.7.*"
            },
            "type": "library",
            "autoload": {
                "psr-0": {
                    "Braintree": "lib/"
                },
                "psr-4": {
                    "Braintree\\": "lib/Braintree"
                }
            },
            "notification-url": "https://packagist.org/downloads/",
            "license": [
                "MIT"
            ],
            "authors": [
                {
                    "name": "Braintree",
                    "homepage": "http://www.braintreepayments.com"
                }
            ],
            "description": "Braintree PHP Client Library",
            "time": "2015-11-19 19:14:47"
        },
        {
            "name": "colinmollenhour/cache-backend-file",
            "version": "1.4.0",
            "source": {
                "type": "git",
                "url": "https://github.com/colinmollenhour/Cm_Cache_Backend_File.git",
                "reference": "51251b80a817790eb624fbe2afc882c14f3c4fb0"
            },
            "dist": {
                "type": "zip",
                "url": "https://api.github.com/repos/colinmollenhour/Cm_Cache_Backend_File/zipball/51251b80a817790eb624fbe2afc882c14f3c4fb0",
                "reference": "51251b80a817790eb624fbe2afc882c14f3c4fb0",
                "shasum": ""
            },
            "require": {
                "magento-hackathon/magento-composer-installer": "*"
            },
            "type": "magento-module",
            "autoload": {
                "classmap": [
                    "File.php"
                ]
            },
            "notification-url": "https://packagist.org/downloads/",
            "license": [
                "BSD-3-Clause"
            ],
            "authors": [
                {
                    "name": "Colin Mollenhour"
                }
            ],
            "description": "The stock Zend_Cache_Backend_File backend has extremely poor performance for cleaning by tags making it become unusable as the number of cached items increases. This backend makes many changes resulting in a huge performance boost, especially for tag cleaning.",
            "homepage": "https://github.com/colinmollenhour/Cm_Cache_Backend_File",
            "time": "2016-05-02 16:24:47"
        },
        {
            "name": "colinmollenhour/cache-backend-redis",
            "version": "1.9",
            "source": {
                "type": "git",
                "url": "https://github.com/colinmollenhour/Cm_Cache_Backend_Redis.git",
                "reference": "6319714bb3a4fe699c5db0edb887f5e8fe40a6dc"
            },
            "dist": {
                "type": "zip",
                "url": "https://api.github.com/repos/colinmollenhour/Cm_Cache_Backend_Redis/zipball/6319714bb3a4fe699c5db0edb887f5e8fe40a6dc",
                "reference": "6319714bb3a4fe699c5db0edb887f5e8fe40a6dc",
                "shasum": ""
            },
            "require": {
                "magento-hackathon/magento-composer-installer": "*"
            },
            "type": "magento-module",
            "autoload": {
                "classmap": [
                    "Cm/Cache/Backend/Redis.php"
                ]
            },
            "notification-url": "https://packagist.org/downloads/",
            "license": [
                "BSD-3-Clause"
            ],
            "authors": [
                {
                    "name": "Colin Mollenhour"
                }
            ],
            "description": "Zend_Cache backend using Redis with full support for tags.",
            "homepage": "https://github.com/colinmollenhour/Cm_Cache_Backend_Redis",
            "time": "2016-05-02 16:23:36"
        },
        {
            "name": "colinmollenhour/credis",
            "version": "1.6",
            "source": {
                "type": "git",
                "url": "https://github.com/colinmollenhour/credis.git",
                "reference": "409edfd0ea81f5cb74afbdb86df54890c207b5e4"
            },
            "dist": {
                "type": "zip",
                "url": "https://api.github.com/repos/colinmollenhour/credis/zipball/409edfd0ea81f5cb74afbdb86df54890c207b5e4",
                "reference": "409edfd0ea81f5cb74afbdb86df54890c207b5e4",
                "shasum": ""
            },
            "require": {
                "php": ">=5.3.0"
            },
            "type": "library",
            "autoload": {
                "classmap": [
                    "Client.php",
                    "Cluster.php",
                    "Sentinel.php"
                ]
            },
            "notification-url": "https://packagist.org/downloads/",
            "license": [
                "MIT"
            ],
            "authors": [
                {
                    "name": "Colin Mollenhour",
                    "email": "colin@mollenhour.com"
                }
            ],
            "description": "Credis is a lightweight interface to the Redis key-value store which wraps the phpredis library when available for better performance.",
            "homepage": "https://github.com/colinmollenhour/credis",
            "time": "2015-11-28 01:20:04"
        },
        {
            "name": "colinmollenhour/php-redis-session-abstract",
            "version": "v1.2",
            "source": {
                "type": "git",
                "url": "https://github.com/colinmollenhour/php-redis-session-abstract.git",
                "reference": "2b552c9bbe06967329dd41e1bd3e0aed02313ddb"
            },
            "dist": {
                "type": "zip",
                "url": "https://api.github.com/repos/colinmollenhour/php-redis-session-abstract/zipball/2b552c9bbe06967329dd41e1bd3e0aed02313ddb",
                "reference": "2b552c9bbe06967329dd41e1bd3e0aed02313ddb",
                "shasum": ""
            },
            "require": {
                "colinmollenhour/credis": "1.6",
                "magento/zendframework1": "~1.12.0",
                "php": "~5.5.0|~5.6.0|~7.0.0"
            },
            "type": "library",
            "autoload": {
                "psr-0": {
                    "Cm\\RedisSession\\": "src/"
                }
            },
            "notification-url": "https://packagist.org/downloads/",
            "license": [
                "BSD-3-Clause"
            ],
            "authors": [
                {
                    "name": "Colin Mollenhour"
                }
            ],
            "description": "A Redis-based session handler with optimistic locking",
            "homepage": "https://github.com/colinmollenhour/php-redis-session-abstract",
            "time": "2016-08-04 18:05:51"
        },
        {
            "name": "composer/composer",
            "version": "1.0.0-beta1",
            "source": {
                "type": "git",
                "url": "https://github.com/composer/composer.git",
                "reference": "5cb2b522637a941d608c58bd522f3b2a7bda4a1c"
            },
            "dist": {
                "type": "zip",
                "url": "https://api.github.com/repos/composer/composer/zipball/5cb2b522637a941d608c58bd522f3b2a7bda4a1c",
                "reference": "5cb2b522637a941d608c58bd522f3b2a7bda4a1c",
                "shasum": ""
            },
            "require": {
                "composer/semver": "^1.0",
                "composer/spdx-licenses": "^1.0",
                "justinrainbow/json-schema": "^1.6",
                "php": "^5.3.2 || ^7.0",
                "seld/cli-prompt": "^1.0",
                "seld/jsonlint": "^1.4",
                "seld/phar-utils": "^1.0",
                "symfony/console": "^2.5 || ^3.0",
                "symfony/filesystem": "^2.5 || ^3.0",
                "symfony/finder": "^2.2 || ^3.0",
                "symfony/process": "^2.1 || ^3.0"
            },
            "require-dev": {
                "phpunit/phpunit": "^4.5 || ^5.0.5",
                "phpunit/phpunit-mock-objects": "2.3.0 || ^3.0"
            },
            "suggest": {
                "ext-openssl": "Enabling the openssl extension allows you to access https URLs for repositories and packages",
                "ext-zip": "Enabling the zip extension allows you to unzip archives",
                "ext-zlib": "Allow gzip compression of HTTP requests"
            },
            "bin": [
                "bin/composer"
            ],
            "type": "library",
            "extra": {
                "branch-alias": {
                    "dev-master": "1.0-dev"
                }
            },
            "autoload": {
                "psr-4": {
                    "Composer\\": "src/Composer"
                }
            },
            "notification-url": "https://packagist.org/downloads/",
            "license": [
                "MIT"
            ],
            "authors": [
                {
                    "name": "Nils Adermann",
                    "email": "naderman@naderman.de",
                    "homepage": "http://www.naderman.de"
                },
                {
                    "name": "Jordi Boggiano",
                    "email": "j.boggiano@seld.be",
                    "homepage": "http://seld.be"
                }
            ],
            "description": "Composer helps you declare, manage and install dependencies of PHP projects, ensuring you have the right stack everywhere.",
            "homepage": "https://getcomposer.org/",
            "keywords": [
                "autoload",
                "dependency",
                "package"
            ],
            "time": "2016-03-03 15:15:10"
        },
        {
            "name": "composer/semver",
            "version": "1.4.2",
            "source": {
                "type": "git",
                "url": "https://github.com/composer/semver.git",
                "reference": "c7cb9a2095a074d131b65a8a0cd294479d785573"
            },
            "dist": {
                "type": "zip",
                "url": "https://api.github.com/repos/composer/semver/zipball/c7cb9a2095a074d131b65a8a0cd294479d785573",
                "reference": "c7cb9a2095a074d131b65a8a0cd294479d785573",
                "shasum": ""
            },
            "require": {
                "php": "^5.3.2 || ^7.0"
            },
            "require-dev": {
                "phpunit/phpunit": "^4.5 || ^5.0.5",
                "phpunit/phpunit-mock-objects": "2.3.0 || ^3.0"
            },
            "type": "library",
            "extra": {
                "branch-alias": {
                    "dev-master": "1.x-dev"
                }
            },
            "autoload": {
                "psr-4": {
                    "Composer\\Semver\\": "src"
                }
            },
            "notification-url": "https://packagist.org/downloads/",
            "license": [
                "MIT"
            ],
            "authors": [
                {
                    "name": "Nils Adermann",
                    "email": "naderman@naderman.de",
                    "homepage": "http://www.naderman.de"
                },
                {
                    "name": "Jordi Boggiano",
                    "email": "j.boggiano@seld.be",
                    "homepage": "http://seld.be"
                },
                {
                    "name": "Rob Bast",
                    "email": "rob.bast@gmail.com",
                    "homepage": "http://robbast.nl"
                }
            ],
            "description": "Semver library that offers utilities, version constraint parsing and validation.",
            "keywords": [
                "semantic",
                "semver",
                "validation",
                "versioning"
            ],
            "time": "2016-08-30 16:08:34"
        },
        {
            "name": "composer/spdx-licenses",
            "version": "1.1.5",
            "source": {
                "type": "git",
                "url": "https://github.com/composer/spdx-licenses.git",
                "reference": "96c6a07b05b716e89a44529d060bc7f5c263cb13"
            },
            "dist": {
                "type": "zip",
                "url": "https://api.github.com/repos/composer/spdx-licenses/zipball/96c6a07b05b716e89a44529d060bc7f5c263cb13",
                "reference": "96c6a07b05b716e89a44529d060bc7f5c263cb13",
                "shasum": ""
            },
            "require": {
                "php": "^5.3.2 || ^7.0"
            },
            "require-dev": {
                "phpunit/phpunit": "^4.5 || ^5.0.5",
                "phpunit/phpunit-mock-objects": "2.3.0 || ^3.0"
            },
            "type": "library",
            "extra": {
                "branch-alias": {
                    "dev-master": "1.x-dev"
                }
            },
            "autoload": {
                "psr-4": {
                    "Composer\\Spdx\\": "src"
                }
            },
            "notification-url": "https://packagist.org/downloads/",
            "license": [
                "MIT"
            ],
            "authors": [
                {
                    "name": "Nils Adermann",
                    "email": "naderman@naderman.de",
                    "homepage": "http://www.naderman.de"
                },
                {
                    "name": "Jordi Boggiano",
                    "email": "j.boggiano@seld.be",
                    "homepage": "http://seld.be"
                },
                {
                    "name": "Rob Bast",
                    "email": "rob.bast@gmail.com",
                    "homepage": "http://robbast.nl"
                }
            ],
            "description": "SPDX licenses list and validation library.",
            "keywords": [
                "license",
                "spdx",
                "validator"
            ],
            "time": "2016-09-28 07:17:45"
        },
        {
            "name": "justinrainbow/json-schema",
            "version": "1.6.1",
            "source": {
                "type": "git",
                "url": "https://github.com/justinrainbow/json-schema.git",
                "reference": "cc84765fb7317f6b07bd8ac78364747f95b86341"
            },
            "dist": {
                "type": "zip",
                "url": "https://api.github.com/repos/justinrainbow/json-schema/zipball/cc84765fb7317f6b07bd8ac78364747f95b86341",
                "reference": "cc84765fb7317f6b07bd8ac78364747f95b86341",
                "shasum": ""
            },
            "require": {
                "php": ">=5.3.29"
            },
            "require-dev": {
                "json-schema/json-schema-test-suite": "1.1.0",
                "phpdocumentor/phpdocumentor": "~2",
                "phpunit/phpunit": "~3.7"
            },
            "bin": [
                "bin/validate-json"
            ],
            "type": "library",
            "extra": {
                "branch-alias": {
                    "dev-master": "1.6.x-dev"
                }
            },
            "autoload": {
                "psr-4": {
                    "JsonSchema\\": "src/JsonSchema/"
                }
            },
            "notification-url": "https://packagist.org/downloads/",
            "license": [
                "BSD-3-Clause"
            ],
            "authors": [
                {
                    "name": "Bruno Prieto Reis",
                    "email": "bruno.p.reis@gmail.com"
                },
                {
                    "name": "Justin Rainbow",
                    "email": "justin.rainbow@gmail.com"
                },
                {
                    "name": "Igor Wiedler",
                    "email": "igor@wiedler.ch"
                },
                {
                    "name": "Robert Schönthal",
                    "email": "seroscho@googlemail.com"
                }
            ],
            "description": "A library to validate a json schema.",
            "homepage": "https://github.com/justinrainbow/json-schema",
            "keywords": [
                "json",
                "schema"
            ],
            "time": "2016-01-25 15:43:01"
        },
        {
            "name": "league/climate",
            "version": "2.6.1",
            "source": {
                "type": "git",
                "url": "https://github.com/thephpleague/climate.git",
                "reference": "28851c909017424f61cc6a62089316313c645d1c"
            },
            "dist": {
                "type": "zip",
                "url": "https://api.github.com/repos/thephpleague/climate/zipball/28851c909017424f61cc6a62089316313c645d1c",
                "reference": "28851c909017424f61cc6a62089316313c645d1c",
                "shasum": ""
            },
            "require": {
                "php": ">=5.4.0"
            },
            "require-dev": {
                "mockery/mockery": "dev-master",
                "phpunit/phpunit": "4.1.*"
            },
            "type": "library",
            "autoload": {
                "psr-4": {
                    "League\\CLImate\\": "src/"
                }
            },
            "notification-url": "https://packagist.org/downloads/",
            "license": [
                "MIT"
            ],
            "authors": [
                {
                    "name": "Joe Tannenbaum",
                    "email": "hey@joe.codes",
                    "homepage": "http://joe.codes/",
                    "role": "Developer"
                }
            ],
            "description": "PHP's best friend for the terminal. CLImate allows you to easily output colored text, special formats, and more.",
            "keywords": [
                "cli",
                "colors",
                "command",
                "php",
                "terminal"
            ],
            "time": "2015-01-18 14:31:58"
        },
        {
            "name": "magento/composer",
            "version": "1.0.3",
            "source": {
                "type": "git",
                "url": "https://github.com/magento/composer.git",
                "reference": "b53f7c8a037860b467083e94de7c17cfd323e365"
            },
            "dist": {
                "type": "zip",
                "url": "https://api.github.com/repos/magento/composer/zipball/b53f7c8a037860b467083e94de7c17cfd323e365",
                "reference": "b53f7c8a037860b467083e94de7c17cfd323e365",
                "shasum": ""
            },
            "require": {
                "composer/composer": "1.0.0-beta1",
                "php": "~5.5.0|~5.6.0|~7.0.0",
                "symfony/console": "~2.3 <2.7"
            },
            "require-dev": {
                "phpunit/phpunit": "4.1.0"
            },
            "type": "library",
            "autoload": {
                "psr-4": {
                    "Magento\\Composer\\": "src"
                }
            },
            "notification-url": "https://packagist.org/downloads/",
            "license": [
                "OSL-3.0",
                "AFL-3.0"
            ],
            "description": "Magento composer library helps to instantiate Composer application and run composer commands.",
            "time": "2016-03-08 20:50:51"
        },
        {
            "name": "magento/magento-composer-installer",
            "version": "0.1.12",
            "source": {
                "type": "git",
                "url": "https://github.com/magento/magento-composer-installer.git",
                "reference": "10c600e88ad34fec71bb6b435ea8415ce92d51de"
            },
            "dist": {
                "type": "zip",
                "url": "https://api.github.com/repos/magento/magento-composer-installer/zipball/10c600e88ad34fec71bb6b435ea8415ce92d51de",
                "reference": "10c600e88ad34fec71bb6b435ea8415ce92d51de",
                "shasum": ""
            },
            "require": {
                "composer-plugin-api": "^1.0"
            },
            "replace": {
                "magento-hackathon/magento-composer-installer": "*"
            },
            "require-dev": {
                "composer/composer": "*@dev",
                "firegento/phpcs": "dev-patch-1",
                "mikey179/vfsstream": "*",
                "phpunit/phpunit": "*",
                "phpunit/phpunit-mock-objects": "dev-master",
                "squizlabs/php_codesniffer": "1.4.7",
                "symfony/process": "*"
            },
            "type": "composer-plugin",
            "extra": {
                "composer-command-registry": [
                    "MagentoHackathon\\Composer\\Magento\\Command\\DeployCommand"
                ],
                "class": "MagentoHackathon\\Composer\\Magento\\Plugin"
            },
            "autoload": {
                "psr-0": {
                    "MagentoHackathon\\Composer\\Magento": "src/"
                }
            },
            "notification-url": "https://packagist.org/downloads/",
            "license": [
                "OSL-3.0"
            ],
            "authors": [
                {
                    "name": "Vinai Kopp",
                    "email": "vinai@netzarbeiter.com"
                },
                {
                    "name": "Daniel Fahlke aka Flyingmana",
                    "email": "flyingmana@googlemail.com"
                },
                {
                    "name": "Jörg Weller",
                    "email": "weller@flagbit.de"
                },
                {
                    "name": "Karl Spies",
                    "email": "karl.spies@gmx.net"
                },
                {
                    "name": "Tobias Vogt",
                    "email": "tobi@webguys.de"
                },
                {
                    "name": "David Fuhr",
                    "email": "fuhr@flagbit.de"
                }
            ],
            "description": "Composer installer for Magento modules",
            "homepage": "https://github.com/magento/magento-composer-installer",
            "keywords": [
                "composer-installer",
                "magento"
            ],
            "time": "2016-10-06 16:05:07"
        },
        {
            "name": "magento/zendframework1",
            "version": "1.12.16-patch1",
            "source": {
                "type": "git",
                "url": "https://github.com/magento/zf1.git",
                "reference": "b4502f38f88ff2bc22a906c108cc3da18dcce12f"
            },
            "dist": {
                "type": "zip",
                "url": "https://api.github.com/repos/magento/zf1/zipball/b4502f38f88ff2bc22a906c108cc3da18dcce12f",
                "reference": "b4502f38f88ff2bc22a906c108cc3da18dcce12f",
                "shasum": ""
            },
            "require": {
                "php": ">=5.2.11"
            },
            "require-dev": {
                "phpunit/dbunit": "1.3.*",
                "phpunit/phpunit": "3.7.*"
            },
            "type": "library",
            "extra": {
                "branch-alias": {
                    "dev-master": "1.12.x-dev"
                }
            },
            "autoload": {
                "psr-0": {
                    "Zend_": "library/"
                }
            },
            "notification-url": "https://packagist.org/downloads/",
            "include-path": [
                "library/"
            ],
            "license": [
                "BSD-3-Clause"
            ],
            "description": "Magento Zend Framework 1",
            "homepage": "http://framework.zend.com/",
            "keywords": [
                "ZF1",
                "framework"
            ],
            "time": "2016-09-14 12:04:33"
        },
        {
            "name": "monolog/monolog",
            "version": "1.16.0",
            "source": {
                "type": "git",
                "url": "https://github.com/Seldaek/monolog.git",
                "reference": "c0c0b4bee3aabce7182876b0d912ef2595563db7"
            },
            "dist": {
                "type": "zip",
                "url": "https://api.github.com/repos/Seldaek/monolog/zipball/c0c0b4bee3aabce7182876b0d912ef2595563db7",
                "reference": "c0c0b4bee3aabce7182876b0d912ef2595563db7",
                "shasum": ""
            },
            "require": {
                "php": ">=5.3.0",
                "psr/log": "~1.0"
            },
            "provide": {
                "psr/log-implementation": "1.0.0"
            },
            "require-dev": {
                "aws/aws-sdk-php": "^2.4.9",
                "doctrine/couchdb": "~1.0@dev",
                "graylog2/gelf-php": "~1.0",
                "php-console/php-console": "^3.1.3",
                "phpunit/phpunit": "~4.5",
                "phpunit/phpunit-mock-objects": "2.3.0",
                "raven/raven": "~0.8",
                "ruflin/elastica": ">=0.90 <3.0",
                "swiftmailer/swiftmailer": "~5.3",
                "videlalvaro/php-amqplib": "~2.4"
            },
            "suggest": {
                "aws/aws-sdk-php": "Allow sending log messages to AWS services like DynamoDB",
                "doctrine/couchdb": "Allow sending log messages to a CouchDB server",
                "ext-amqp": "Allow sending log messages to an AMQP server (1.0+ required)",
                "ext-mongo": "Allow sending log messages to a MongoDB server",
                "graylog2/gelf-php": "Allow sending log messages to a GrayLog2 server",
                "php-console/php-console": "Allow sending log messages to Google Chrome",
                "raven/raven": "Allow sending log messages to a Sentry server",
                "rollbar/rollbar": "Allow sending log messages to Rollbar",
                "ruflin/elastica": "Allow sending log messages to an Elastic Search server",
                "videlalvaro/php-amqplib": "Allow sending log messages to an AMQP server using php-amqplib"
            },
            "type": "library",
            "extra": {
                "branch-alias": {
                    "dev-master": "1.16.x-dev"
                }
            },
            "autoload": {
                "psr-4": {
                    "Monolog\\": "src/Monolog"
                }
            },
            "notification-url": "https://packagist.org/downloads/",
            "license": [
                "MIT"
            ],
            "authors": [
                {
                    "name": "Jordi Boggiano",
                    "email": "j.boggiano@seld.be",
                    "homepage": "http://seld.be"
                }
            ],
            "description": "Sends your logs to files, sockets, inboxes, databases and various web services",
            "homepage": "http://github.com/Seldaek/monolog",
            "keywords": [
                "log",
                "logging",
                "psr-3"
            ],
            "time": "2015-08-09 17:44:44"
        },
        {
            "name": "oyejorge/less.php",
            "version": "v1.7.0.10",
            "source": {
                "type": "git",
                "url": "https://github.com/oyejorge/less.php.git",
                "reference": "a1e2d3c20794b37ac4d0baeb24613e579584033b"
            },
            "dist": {
                "type": "zip",
                "url": "https://api.github.com/repos/oyejorge/less.php/zipball/a1e2d3c20794b37ac4d0baeb24613e579584033b",
                "reference": "a1e2d3c20794b37ac4d0baeb24613e579584033b",
                "shasum": ""
            },
            "require": {
                "php": ">=5.3"
            },
            "require-dev": {
                "phpunit/phpunit": "~4.8.18"
            },
            "bin": [
                "bin/lessc"
            ],
            "type": "library",
            "autoload": {
                "psr-0": {
                    "Less": "lib/"
                },
                "classmap": [
                    "lessc.inc.php"
                ]
            },
            "notification-url": "https://packagist.org/downloads/",
            "license": [
                "Apache-2.0"
            ],
            "authors": [
                {
                    "name": "Matt Agar",
                    "homepage": "https://github.com/agar"
                },
                {
                    "name": "Martin Jantošovič",
                    "homepage": "https://github.com/Mordred"
                },
                {
                    "name": "Josh Schmidt",
                    "homepage": "https://github.com/oyejorge"
                }
            ],
            "description": "PHP port of the Javascript version of LESS http://lesscss.org",
            "homepage": "http://lessphp.gpeasy.com",
            "keywords": [
                "css",
                "less",
                "less.js",
                "lesscss",
                "php",
                "stylesheet"
            ],
            "time": "2015-12-30 05:47:36"
        },
        {
            "name": "paragonie/random_compat",
            "version": "v2.0.4",
            "source": {
                "type": "git",
                "url": "https://github.com/paragonie/random_compat.git",
                "reference": "a9b97968bcde1c4de2a5ec6cbd06a0f6c919b46e"
            },
            "dist": {
                "type": "zip",
                "url": "https://api.github.com/repos/paragonie/random_compat/zipball/a9b97968bcde1c4de2a5ec6cbd06a0f6c919b46e",
                "reference": "a9b97968bcde1c4de2a5ec6cbd06a0f6c919b46e",
                "shasum": ""
            },
            "require": {
                "php": ">=5.2.0"
            },
            "require-dev": {
                "phpunit/phpunit": "4.*|5.*"
            },
            "suggest": {
                "ext-libsodium": "Provides a modern crypto API that can be used to generate random bytes."
            },
            "type": "library",
            "autoload": {
                "files": [
                    "lib/random.php"
                ]
            },
            "notification-url": "https://packagist.org/downloads/",
            "license": [
                "MIT"
            ],
            "authors": [
                {
                    "name": "Paragon Initiative Enterprises",
                    "email": "security@paragonie.com",
                    "homepage": "https://paragonie.com"
                }
            ],
            "description": "PHP 5.x polyfill for random_bytes() and random_int() from PHP 7",
            "keywords": [
                "csprng",
                "pseudorandom",
                "random"
            ],
            "time": "2016-11-07 23:38:38"
        },
        {
            "name": "pelago/emogrifier",
            "version": "v0.1.1",
            "source": {
                "type": "git",
                "url": "https://github.com/jjriv/emogrifier.git",
                "reference": "ed72bcd6a3c7014862ff86d026193667a172fedf"
            },
            "dist": {
                "type": "zip",
                "url": "https://api.github.com/repos/jjriv/emogrifier/zipball/ed72bcd6a3c7014862ff86d026193667a172fedf",
                "reference": "ed72bcd6a3c7014862ff86d026193667a172fedf",
                "shasum": ""
            },
            "require": {
                "ext-mbstring": "*",
                "php": ">=5.4.0"
            },
            "require-dev": {
                "phpunit/phpunit": "~4.6.0",
                "squizlabs/php_codesniffer": "~2.3.0"
            },
            "type": "library",
            "autoload": {
                "psr-4": {
                    "Pelago\\": "Classes/"
                }
            },
            "notification-url": "https://packagist.org/downloads/",
            "license": [
                "MIT"
            ],
            "authors": [
                {
                    "name": "John Reeve",
                    "email": "jreeve@pelagodesign.com"
                },
                {
                    "name": "Cameron Brooks"
                },
                {
                    "name": "Jaime Prado"
                },
                {
                    "name": "Oliver Klee",
                    "email": "typo3-coding@oliverklee.de"
                },
                {
                    "name": "Roman Ožana",
                    "email": "ozana@omdesign.cz"
                }
            ],
            "description": "Converts CSS styles into inline style attributes in your HTML code",
            "homepage": "http://www.pelagodesign.com/sidecar/emogrifier/",
            "time": "2015-05-15 11:37:51"
        },
        {
            "name": "phpseclib/phpseclib",
            "version": "2.0.4",
            "source": {
                "type": "git",
                "url": "https://github.com/phpseclib/phpseclib.git",
                "reference": "ab8028c93c03cc8d9c824efa75dc94f1db2369bf"
            },
            "dist": {
                "type": "zip",
                "url": "https://api.github.com/repos/phpseclib/phpseclib/zipball/ab8028c93c03cc8d9c824efa75dc94f1db2369bf",
                "reference": "ab8028c93c03cc8d9c824efa75dc94f1db2369bf",
                "shasum": ""
            },
            "require": {
                "php": ">=5.3.3"
            },
            "require-dev": {
                "phing/phing": "~2.7",
                "phpunit/phpunit": "~4.0",
                "sami/sami": "~2.0",
                "squizlabs/php_codesniffer": "~2.0"
            },
            "suggest": {
                "ext-gmp": "Install the GMP (GNU Multiple Precision) extension in order to speed up arbitrary precision integer arithmetic operations.",
                "ext-libsodium": "SSH2/SFTP can make use of some algorithms provided by the libsodium-php extension.",
                "ext-mcrypt": "Install the Mcrypt extension in order to speed up a few other cryptographic operations.",
                "ext-openssl": "Install the OpenSSL extension in order to speed up a wide variety of cryptographic operations."
            },
            "type": "library",
            "autoload": {
                "files": [
                    "phpseclib/bootstrap.php"
                ],
                "psr-4": {
                    "phpseclib\\": "phpseclib/"
                }
            },
            "notification-url": "https://packagist.org/downloads/",
            "license": [
                "MIT"
            ],
            "authors": [
                {
                    "name": "Jim Wigginton",
                    "email": "terrafrost@php.net",
                    "role": "Lead Developer"
                },
                {
                    "name": "Patrick Monnerat",
                    "email": "pm@datasphere.ch",
                    "role": "Developer"
                },
                {
                    "name": "Andreas Fischer",
                    "email": "bantu@phpbb.com",
                    "role": "Developer"
                },
                {
                    "name": "Hans-Jürgen Petrich",
                    "email": "petrich@tronic-media.com",
                    "role": "Developer"
                },
                {
                    "name": "Graham Campbell",
                    "email": "graham@alt-three.com",
                    "role": "Developer"
                }
            ],
            "description": "PHP Secure Communications Library - Pure-PHP implementations of RSA, AES, SSH2, SFTP, X.509 etc.",
            "homepage": "http://phpseclib.sourceforge.net",
            "keywords": [
                "BigInteger",
                "aes",
                "asn.1",
                "asn1",
                "blowfish",
                "crypto",
                "cryptography",
                "encryption",
                "rsa",
                "security",
                "sftp",
                "signature",
                "signing",
                "ssh",
                "twofish",
                "x.509",
                "x509"
            ],
            "time": "2016-10-04 00:57:04"
        },
        {
            "name": "psr/log",
            "version": "1.0.2",
            "source": {
                "type": "git",
                "url": "https://github.com/php-fig/log.git",
                "reference": "4ebe3a8bf773a19edfe0a84b6585ba3d401b724d"
            },
            "dist": {
                "type": "zip",
                "url": "https://api.github.com/repos/php-fig/log/zipball/4ebe3a8bf773a19edfe0a84b6585ba3d401b724d",
                "reference": "4ebe3a8bf773a19edfe0a84b6585ba3d401b724d",
                "shasum": ""
            },
            "require": {
                "php": ">=5.3.0"
            },
            "type": "library",
            "extra": {
                "branch-alias": {
                    "dev-master": "1.0.x-dev"
                }
            },
            "autoload": {
                "psr-4": {
                    "Psr\\Log\\": "Psr/Log/"
                }
            },
            "notification-url": "https://packagist.org/downloads/",
            "license": [
                "MIT"
            ],
            "authors": [
                {
                    "name": "PHP-FIG",
                    "homepage": "http://www.php-fig.org/"
                }
            ],
            "description": "Common interface for logging libraries",
            "homepage": "https://github.com/php-fig/log",
            "keywords": [
                "log",
                "psr",
                "psr-3"
            ],
            "time": "2016-10-10 12:19:37"
        },
        {
            "name": "ramsey/uuid",
            "version": "3.4.0",
            "source": {
                "type": "git",
                "url": "https://github.com/ramsey/uuid.git",
                "reference": "fb12163881a98588bcdc4ba820a96e0ff5ad97dc"
            },
            "dist": {
                "type": "zip",
                "url": "https://api.github.com/repos/ramsey/uuid/zipball/fb12163881a98588bcdc4ba820a96e0ff5ad97dc",
                "reference": "fb12163881a98588bcdc4ba820a96e0ff5ad97dc",
                "shasum": ""
            },
            "require": {
                "paragonie/random_compat": "^1.0|^2.0",
                "php": ">=5.4"
            },
            "replace": {
                "rhumsaa/uuid": "self.version"
            },
            "require-dev": {
                "apigen/apigen": "^4.1",
                "codeception/aspect-mock": "1.0.0",
                "goaop/framework": "1.0.0-alpha.2",
                "ircmaxell/random-lib": "^1.1",
                "jakub-onderka/php-parallel-lint": "^0.9.0",
                "mockery/mockery": "^0.9.4",
                "moontoast/math": "^1.1",
                "phpunit/phpunit": "^4.7|^5.0",
                "satooshi/php-coveralls": "^0.6.1",
                "squizlabs/php_codesniffer": "^2.3"
            },
            "suggest": {
                "ext-libsodium": "Provides the PECL libsodium extension for use with the SodiumRandomGenerator",
                "ext-uuid": "Provides the PECL UUID extension for use with the PeclUuidTimeGenerator and PeclUuidRandomGenerator",
                "ircmaxell/random-lib": "Provides RandomLib for use with the RandomLibAdapter",
                "moontoast/math": "Provides support for converting UUID to 128-bit integer (in string form).",
                "ramsey/uuid-console": "A console application for generating UUIDs with ramsey/uuid",
                "ramsey/uuid-doctrine": "Allows the use of Ramsey\\Uuid\\Uuid as Doctrine field type."
            },
            "type": "library",
            "extra": {
                "branch-alias": {
                    "dev-master": "3.x-dev"
                }
            },
            "autoload": {
                "psr-4": {
                    "Ramsey\\Uuid\\": "src/"
                }
            },
            "notification-url": "https://packagist.org/downloads/",
            "license": [
                "MIT"
            ],
            "authors": [
                {
                    "name": "Marijn Huizendveld",
                    "email": "marijn.huizendveld@gmail.com"
                },
                {
                    "name": "Thibaud Fabre",
                    "email": "thibaud@aztech.io"
                },
                {
                    "name": "Ben Ramsey",
                    "email": "ben@benramsey.com",
                    "homepage": "https://benramsey.com"
                }
            ],
            "description": "Formerly rhumsaa/uuid. A PHP 5.4+ library for generating RFC 4122 version 1, 3, 4, and 5 universally unique identifiers (UUID).",
            "homepage": "https://github.com/ramsey/uuid",
            "keywords": [
                "guid",
                "identifier",
                "uuid"
            ],
            "time": "2016-04-24 00:08:55"
        },
        {
            "name": "seld/cli-prompt",
            "version": "1.0.2",
            "source": {
                "type": "git",
                "url": "https://github.com/Seldaek/cli-prompt.git",
                "reference": "8cbe10923cae5bcd7c5a713f6703fc4727c8c1b4"
            },
            "dist": {
                "type": "zip",
                "url": "https://api.github.com/repos/Seldaek/cli-prompt/zipball/8cbe10923cae5bcd7c5a713f6703fc4727c8c1b4",
                "reference": "8cbe10923cae5bcd7c5a713f6703fc4727c8c1b4",
                "shasum": ""
            },
            "require": {
                "php": ">=5.3"
            },
            "type": "library",
            "extra": {
                "branch-alias": {
                    "dev-master": "1.x-dev"
                }
            },
            "autoload": {
                "psr-4": {
                    "Seld\\CliPrompt\\": "src/"
                }
            },
            "notification-url": "https://packagist.org/downloads/",
            "license": [
                "MIT"
            ],
            "authors": [
                {
                    "name": "Jordi Boggiano",
                    "email": "j.boggiano@seld.be"
                }
            ],
            "description": "Allows you to prompt for user input on the command line, and optionally hide the characters they type",
            "keywords": [
                "cli",
                "console",
                "hidden",
                "input",
                "prompt"
            ],
            "time": "2016-04-18 09:31:41"
        },
        {
            "name": "seld/jsonlint",
            "version": "1.5.0",
            "source": {
                "type": "git",
                "url": "https://github.com/Seldaek/jsonlint.git",
                "reference": "19495c181d6d53a0a13414154e52817e3b504189"
            },
            "dist": {
                "type": "zip",
                "url": "https://api.github.com/repos/Seldaek/jsonlint/zipball/19495c181d6d53a0a13414154e52817e3b504189",
                "reference": "19495c181d6d53a0a13414154e52817e3b504189",
                "shasum": ""
            },
            "require": {
                "php": "^5.3 || ^7.0"
            },
            "bin": [
                "bin/jsonlint"
            ],
            "type": "library",
            "autoload": {
                "psr-4": {
                    "Seld\\JsonLint\\": "src/Seld/JsonLint/"
                }
            },
            "notification-url": "https://packagist.org/downloads/",
            "license": [
                "MIT"
            ],
            "authors": [
                {
                    "name": "Jordi Boggiano",
                    "email": "j.boggiano@seld.be",
                    "homepage": "http://seld.be"
                }
            ],
            "description": "JSON Linter",
            "keywords": [
                "json",
                "linter",
                "parser",
                "validator"
            ],
            "time": "2016-11-14 17:59:58"
        },
        {
            "name": "seld/phar-utils",
            "version": "1.0.1",
            "source": {
                "type": "git",
                "url": "https://github.com/Seldaek/phar-utils.git",
                "reference": "7009b5139491975ef6486545a39f3e6dad5ac30a"
            },
            "dist": {
                "type": "zip",
                "url": "https://api.github.com/repos/Seldaek/phar-utils/zipball/7009b5139491975ef6486545a39f3e6dad5ac30a",
                "reference": "7009b5139491975ef6486545a39f3e6dad5ac30a",
                "shasum": ""
            },
            "require": {
                "php": ">=5.3"
            },
            "type": "library",
            "extra": {
                "branch-alias": {
                    "dev-master": "1.x-dev"
                }
            },
            "autoload": {
                "psr-4": {
                    "Seld\\PharUtils\\": "src/"
                }
            },
            "notification-url": "https://packagist.org/downloads/",
            "license": [
                "MIT"
            ],
            "authors": [
                {
                    "name": "Jordi Boggiano",
                    "email": "j.boggiano@seld.be"
                }
            ],
            "description": "PHAR file format utilities, for when PHP phars you up",
            "keywords": [
                "phra"
            ],
            "time": "2015-10-13 18:44:15"
        },
        {
            "name": "sjparkinson/static-review",
            "version": "4.1.1",
            "source": {
                "type": "git",
                "url": "https://github.com/sjparkinson/static-review.git",
                "reference": "493c3410cf146a12fca84209bad126c494e125f0"
            },
            "dist": {
                "type": "zip",
                "url": "https://api.github.com/repos/sjparkinson/static-review/zipball/493c3410cf146a12fca84209bad126c494e125f0",
                "reference": "493c3410cf146a12fca84209bad126c494e125f0",
                "shasum": ""
            },
            "require": {
                "league/climate": "~2.0",
                "php": ">=5.4.0",
                "symfony/console": "~2.0",
                "symfony/process": "~2.0"
            },
            "require-dev": {
                "mockery/mockery": "~0.9",
                "phpunit/phpunit": "~4.0",
                "sensiolabs/security-checker": "~2.0",
                "squizlabs/php_codesniffer": "~1.0"
            },
            "suggest": {
                "sensiolabs/security-checker": "Required for ComposerSecurityReview.",
                "squizlabs/php_codesniffer": "Required for PhpCodeSnifferReview."
            },
            "bin": [
                "bin/static-review.php"
            ],
            "type": "library",
            "autoload": {
                "psr-4": {
                    "StaticReview\\": "src/"
                }
            },
            "notification-url": "https://packagist.org/downloads/",
            "license": [
                "MIT"
            ],
            "authors": [
                {
                    "name": "Samuel Parkinson",
                    "email": "sam.james.parkinson@gmail.com",
                    "homepage": "http://samp.im"
                }
            ],
            "description": "An extendable framework for version control hooks.",
            "time": "2014-09-22 08:40:36"
        },
        {
            "name": "symfony/console",
            "version": "v2.6.13",
            "target-dir": "Symfony/Component/Console",
            "source": {
                "type": "git",
                "url": "https://github.com/symfony/console.git",
                "reference": "0e5e18ae09d3f5c06367759be940e9ed3f568359"
            },
            "dist": {
                "type": "zip",
                "url": "https://api.github.com/repos/symfony/console/zipball/0e5e18ae09d3f5c06367759be940e9ed3f568359",
                "reference": "0e5e18ae09d3f5c06367759be940e9ed3f568359",
                "shasum": ""
            },
            "require": {
                "php": ">=5.3.3"
            },
            "require-dev": {
                "psr/log": "~1.0",
                "symfony/event-dispatcher": "~2.1",
                "symfony/phpunit-bridge": "~2.7",
                "symfony/process": "~2.1"
            },
            "suggest": {
                "psr/log": "For using the console logger",
                "symfony/event-dispatcher": "",
                "symfony/process": ""
            },
            "type": "library",
            "extra": {
                "branch-alias": {
                    "dev-master": "2.6-dev"
                }
            },
            "autoload": {
                "psr-0": {
                    "Symfony\\Component\\Console\\": ""
                }
            },
            "notification-url": "https://packagist.org/downloads/",
            "license": [
                "MIT"
            ],
            "authors": [
                {
                    "name": "Fabien Potencier",
                    "email": "fabien@symfony.com"
                },
                {
                    "name": "Symfony Community",
                    "homepage": "https://symfony.com/contributors"
                }
            ],
            "description": "Symfony Console Component",
            "homepage": "https://symfony.com",
            "time": "2015-07-26 09:08:40"
        },
        {
            "name": "symfony/event-dispatcher",
            "version": "v2.8.15",
            "source": {
                "type": "git",
                "url": "https://github.com/symfony/event-dispatcher.git",
                "reference": "25c576abd4e0f212e678fe8b2bd9a9a98c7ea934"
            },
            "dist": {
                "type": "zip",
                "url": "https://api.github.com/repos/symfony/event-dispatcher/zipball/25c576abd4e0f212e678fe8b2bd9a9a98c7ea934",
                "reference": "25c576abd4e0f212e678fe8b2bd9a9a98c7ea934",
                "shasum": ""
            },
            "require": {
                "php": ">=5.3.9"
            },
            "require-dev": {
                "psr/log": "~1.0",
                "symfony/config": "~2.0,>=2.0.5|~3.0.0",
                "symfony/dependency-injection": "~2.6|~3.0.0",
                "symfony/expression-language": "~2.6|~3.0.0",
                "symfony/stopwatch": "~2.3|~3.0.0"
            },
            "suggest": {
                "symfony/dependency-injection": "",
                "symfony/http-kernel": ""
            },
            "type": "library",
            "extra": {
                "branch-alias": {
                    "dev-master": "2.8-dev"
                }
            },
            "autoload": {
                "psr-4": {
                    "Symfony\\Component\\EventDispatcher\\": ""
                },
                "exclude-from-classmap": [
                    "/Tests/"
                ]
            },
            "notification-url": "https://packagist.org/downloads/",
            "license": [
                "MIT"
            ],
            "authors": [
                {
                    "name": "Fabien Potencier",
                    "email": "fabien@symfony.com"
                },
                {
                    "name": "Symfony Community",
                    "homepage": "https://symfony.com/contributors"
                }
            ],
            "description": "Symfony EventDispatcher Component",
            "homepage": "https://symfony.com",
            "time": "2016-10-13 01:43:15"
        },
        {
            "name": "symfony/filesystem",
            "version": "v2.8.15",
            "source": {
                "type": "git",
                "url": "https://github.com/symfony/filesystem.git",
                "reference": "a3784111af9f95f102b6411548376e1ae7c93898"
            },
            "dist": {
                "type": "zip",
                "url": "https://api.github.com/repos/symfony/filesystem/zipball/a3784111af9f95f102b6411548376e1ae7c93898",
                "reference": "a3784111af9f95f102b6411548376e1ae7c93898",
                "shasum": ""
            },
            "require": {
                "php": ">=5.3.9"
            },
            "type": "library",
            "extra": {
                "branch-alias": {
                    "dev-master": "2.8-dev"
                }
            },
            "autoload": {
                "psr-4": {
                    "Symfony\\Component\\Filesystem\\": ""
                },
                "exclude-from-classmap": [
                    "/Tests/"
                ]
            },
            "notification-url": "https://packagist.org/downloads/",
            "license": [
                "MIT"
            ],
            "authors": [
                {
                    "name": "Fabien Potencier",
                    "email": "fabien@symfony.com"
                },
                {
                    "name": "Symfony Community",
                    "homepage": "https://symfony.com/contributors"
                }
            ],
            "description": "Symfony Filesystem Component",
            "homepage": "https://symfony.com",
            "time": "2016-10-18 04:28:30"
        },
        {
            "name": "symfony/finder",
            "version": "v3.2.1",
            "source": {
                "type": "git",
                "url": "https://github.com/symfony/finder.git",
                "reference": "a69cb5d455b4885ca376dc5bb3e1155cc8c08c4b"
            },
            "dist": {
                "type": "zip",
                "url": "https://api.github.com/repos/symfony/finder/zipball/a69cb5d455b4885ca376dc5bb3e1155cc8c08c4b",
                "reference": "a69cb5d455b4885ca376dc5bb3e1155cc8c08c4b",
                "shasum": ""
            },
            "require": {
                "php": ">=5.5.9"
            },
            "type": "library",
            "extra": {
                "branch-alias": {
                    "dev-master": "3.2-dev"
                }
            },
            "autoload": {
                "psr-4": {
                    "Symfony\\Component\\Finder\\": ""
                },
                "exclude-from-classmap": [
                    "/Tests/"
                ]
            },
            "notification-url": "https://packagist.org/downloads/",
            "license": [
                "MIT"
            ],
            "authors": [
                {
                    "name": "Fabien Potencier",
                    "email": "fabien@symfony.com"
                },
                {
                    "name": "Symfony Community",
                    "homepage": "https://symfony.com/contributors"
                }
            ],
            "description": "Symfony Finder Component",
            "homepage": "https://symfony.com",
            "time": "2016-12-13 09:39:43"
        },
        {
            "name": "symfony/process",
            "version": "v2.8.15",
            "source": {
                "type": "git",
                "url": "https://github.com/symfony/process.git",
                "reference": "1a1bd056395540d0bc549d39818316513565d278"
            },
            "dist": {
                "type": "zip",
                "url": "https://api.github.com/repos/symfony/process/zipball/1a1bd056395540d0bc549d39818316513565d278",
                "reference": "1a1bd056395540d0bc549d39818316513565d278",
                "shasum": ""
            },
            "require": {
                "php": ">=5.3.9"
            },
            "type": "library",
            "extra": {
                "branch-alias": {
                    "dev-master": "2.8-dev"
                }
            },
            "autoload": {
                "psr-4": {
                    "Symfony\\Component\\Process\\": ""
                },
                "exclude-from-classmap": [
                    "/Tests/"
                ]
            },
            "notification-url": "https://packagist.org/downloads/",
            "license": [
                "MIT"
            ],
            "authors": [
                {
                    "name": "Fabien Potencier",
                    "email": "fabien@symfony.com"
                },
                {
                    "name": "Symfony Community",
                    "homepage": "https://symfony.com/contributors"
                }
            ],
            "description": "Symfony Process Component",
            "homepage": "https://symfony.com",
            "time": "2016-11-24 00:43:03"
        },
        {
            "name": "tedivm/jshrink",
            "version": "v1.0.1",
            "source": {
                "type": "git",
                "url": "https://github.com/tedious/JShrink.git",
                "reference": "7575d9d96f113bc7c1c28ec8231ee086751a9078"
            },
            "dist": {
                "type": "zip",
                "url": "https://api.github.com/repos/tedious/JShrink/zipball/7575d9d96f113bc7c1c28ec8231ee086751a9078",
                "reference": "7575d9d96f113bc7c1c28ec8231ee086751a9078",
                "shasum": ""
            },
            "require": {
                "php": ">=5.3.0"
            },
            "require-dev": {
                "fabpot/php-cs-fixer": "0.4.0",
                "phpunit/phpunit": "4.0.*",
                "satooshi/php-coveralls": "dev-master"
            },
            "type": "library",
            "autoload": {
                "psr-0": {
                    "JShrink": "src/"
                }
            },
            "notification-url": "https://packagist.org/downloads/",
            "license": [
                "BSD-3-Clause"
            ],
            "authors": [
                {
                    "name": "Robert Hafner",
                    "email": "tedivm@tedivm.com"
                }
            ],
            "description": "Javascript Minifier built in PHP",
            "homepage": "http://github.com/tedious/JShrink",
            "keywords": [
                "javascript",
                "minifier"
            ],
            "time": "2014-11-11 03:54:14"
        },
        {
            "name": "tubalmartin/cssmin",
            "version": "v2.4.8-p4",
            "source": {
                "type": "git",
                "url": "https://github.com/tubalmartin/YUI-CSS-compressor-PHP-port.git",
                "reference": "fe84d71e8420243544c0ce3bd0f5d7c1936b0f90"
            },
            "dist": {
                "type": "zip",
                "url": "https://api.github.com/repos/tubalmartin/YUI-CSS-compressor-PHP-port/zipball/fe84d71e8420243544c0ce3bd0f5d7c1936b0f90",
                "reference": "fe84d71e8420243544c0ce3bd0f5d7c1936b0f90",
                "shasum": ""
            },
            "require": {
                "php": ">=5.0.0"
            },
            "type": "library",
            "autoload": {
                "classmap": [
                    "cssmin.php"
                ]
            },
            "notification-url": "https://packagist.org/downloads/",
            "license": [
                "BSD-3-Clause"
            ],
            "authors": [
                {
                    "name": "Túbal Martín",
                    "homepage": "http://tubalmartin.me/"
                }
            ],
            "description": "A PHP port of the YUI CSS compressor",
            "homepage": "https://github.com/tubalmartin/YUI-CSS-compressor-PHP-port",
            "keywords": [
                "compress",
                "compressor",
                "css",
                "minify",
                "yui"
            ],
            "time": "2014-09-22 08:08:50"
        },
        {
            "name": "zendframework/zend-code",
            "version": "2.4.11",
            "source": {
                "type": "git",
                "url": "https://github.com/zendframework/zend-code.git",
                "reference": "e3b32fa0fa358643aa6880b04944650981208c20"
            },
            "dist": {
                "type": "zip",
                "url": "https://api.github.com/repos/zendframework/zend-code/zipball/e3b32fa0fa358643aa6880b04944650981208c20",
                "reference": "e3b32fa0fa358643aa6880b04944650981208c20",
                "shasum": ""
            },
            "require": {
                "php": ">=5.3.23",
                "zendframework/zend-eventmanager": "self.version"
            },
            "require-dev": {
                "doctrine/common": ">=2.1",
                "fabpot/php-cs-fixer": "1.7.*",
                "phpunit/phpunit": "~4.0",
                "satooshi/php-coveralls": "dev-master",
                "zendframework/zend-stdlib": "self.version"
            },
            "suggest": {
                "doctrine/common": "Doctrine\\Common >=2.1 for annotation features",
                "zendframework/zend-stdlib": "Zend\\Stdlib component"
            },
            "type": "library",
            "extra": {
                "branch-alias": {
                    "dev-master": "2.4-dev",
                    "dev-develop": "2.5-dev"
                }
            },
            "autoload": {
                "psr-4": {
                    "Zend\\Code\\": "src/"
                }
            },
            "notification-url": "https://packagist.org/downloads/",
            "license": [
                "BSD-3-Clause"
            ],
            "description": "provides facilities to generate arbitrary code using an object oriented interface",
            "homepage": "https://github.com/zendframework/zend-code",
            "keywords": [
                "code",
                "zf2"
            ],
            "time": "2015-05-11 16:17:05"
        },
        {
            "name": "zendframework/zend-config",
            "version": "2.4.11",
            "source": {
                "type": "git",
                "url": "https://github.com/zendframework/zend-config.git",
                "reference": "6b879e54096b8e0d2290f7414c38f9a5947cb8ac"
            },
            "dist": {
                "type": "zip",
                "url": "https://api.github.com/repos/zendframework/zend-config/zipball/6b879e54096b8e0d2290f7414c38f9a5947cb8ac",
                "reference": "6b879e54096b8e0d2290f7414c38f9a5947cb8ac",
                "shasum": ""
            },
            "require": {
                "php": ">=5.3.23",
                "zendframework/zend-stdlib": "self.version"
            },
            "require-dev": {
                "fabpot/php-cs-fixer": "1.7.*",
                "phpunit/phpunit": "~4.0",
                "satooshi/php-coveralls": "dev-master",
                "zendframework/zend-filter": "self.version",
                "zendframework/zend-i18n": "self.version",
                "zendframework/zend-json": "self.version",
                "zendframework/zend-servicemanager": "self.version"
            },
            "suggest": {
                "zendframework/zend-filter": "Zend\\Filter component",
                "zendframework/zend-i18n": "Zend\\I18n component",
                "zendframework/zend-json": "Zend\\Json to use the Json reader or writer classes",
                "zendframework/zend-servicemanager": "Zend\\ServiceManager for use with the Config Factory to retrieve reader and writer instances"
            },
            "type": "library",
            "extra": {
                "branch-alias": {
                    "dev-master": "2.4-dev",
                    "dev-develop": "2.5-dev"
                }
            },
            "autoload": {
                "psr-4": {
                    "Zend\\Config\\": "src/"
                }
            },
            "notification-url": "https://packagist.org/downloads/",
            "license": [
                "BSD-3-Clause"
            ],
            "description": "provides a nested object property based user interface for accessing this configuration data within application code",
            "homepage": "https://github.com/zendframework/zend-config",
            "keywords": [
                "config",
                "zf2"
            ],
            "time": "2015-05-07 14:55:31"
        },
        {
            "name": "zendframework/zend-console",
            "version": "2.4.11",
            "source": {
                "type": "git",
                "url": "https://github.com/zendframework/zend-console.git",
                "reference": "92f9c51bdc42332e63914eec892364594a9b68c8"
            },
            "dist": {
                "type": "zip",
                "url": "https://api.github.com/repos/zendframework/zend-console/zipball/92f9c51bdc42332e63914eec892364594a9b68c8",
                "reference": "92f9c51bdc42332e63914eec892364594a9b68c8",
                "shasum": ""
            },
            "require": {
                "php": ">=5.3.23",
                "zendframework/zend-stdlib": "self.version"
            },
            "require-dev": {
                "fabpot/php-cs-fixer": "1.7.*",
                "phpunit/phpunit": "~4.0",
                "satooshi/php-coveralls": "dev-master"
            },
            "suggest": {
                "zendframework/zend-filter": "To support DefaultRouteMatcher usage",
                "zendframework/zend-validator": "To support DefaultRouteMatcher usage"
            },
            "type": "library",
            "extra": {
                "branch-alias": {
                    "dev-master": "2.4-dev",
                    "dev-develop": "2.5-dev"
                }
            },
            "autoload": {
                "psr-4": {
                    "Zend\\Console\\": "src/"
                }
            },
            "notification-url": "https://packagist.org/downloads/",
            "license": [
                "BSD-3-Clause"
            ],
            "homepage": "https://github.com/zendframework/zend-console",
            "keywords": [
                "console",
                "zf2"
            ],
            "time": "2015-05-07 14:55:31"
        },
        {
            "name": "zendframework/zend-crypt",
            "version": "2.4.11",
            "source": {
                "type": "git",
                "url": "https://github.com/zendframework/zend-crypt.git",
                "reference": "165ec063868884eb952f6bca258f464f7103b79f"
            },
            "dist": {
                "type": "zip",
                "url": "https://api.github.com/repos/zendframework/zend-crypt/zipball/165ec063868884eb952f6bca258f464f7103b79f",
                "reference": "165ec063868884eb952f6bca258f464f7103b79f",
                "shasum": ""
            },
            "require": {
                "php": ">=5.3.23",
                "zendframework/zend-math": "~2.4.0",
                "zendframework/zend-servicemanager": "~2.4.0",
                "zendframework/zend-stdlib": "~2.4.0"
            },
            "require-dev": {
                "fabpot/php-cs-fixer": "1.7.*",
                "phpunit/phpunit": "~4.0",
                "satooshi/php-coveralls": "dev-master",
                "zendframework/zend-config": "~2.4.0"
            },
            "suggest": {
                "ext-mcrypt": "Required for most features of Zend\\Crypt"
            },
            "type": "library",
            "extra": {
                "branch-alias": {
                    "dev-master": "2.4-dev",
                    "dev-develop": "2.5-dev"
                }
            },
            "autoload": {
                "psr-4": {
                    "Zend\\Crypt\\": "src/"
                }
            },
            "notification-url": "https://packagist.org/downloads/",
            "license": [
                "BSD-3-Clause"
            ],
            "homepage": "https://github.com/zendframework/zend-crypt",
            "keywords": [
                "crypt",
                "zf2"
            ],
            "time": "2015-11-23 16:33:27"
        },
        {
            "name": "zendframework/zend-di",
            "version": "2.4.11",
            "source": {
                "type": "git",
                "url": "https://github.com/zendframework/zend-di.git",
                "reference": "fb578aa1e1ce9fb2dccec920f113e7db4ad44297"
            },
            "dist": {
                "type": "zip",
                "url": "https://api.github.com/repos/zendframework/zend-di/zipball/fb578aa1e1ce9fb2dccec920f113e7db4ad44297",
                "reference": "fb578aa1e1ce9fb2dccec920f113e7db4ad44297",
                "shasum": ""
            },
            "require": {
                "php": ">=5.3.23",
                "zendframework/zend-code": "self.version",
                "zendframework/zend-stdlib": "self.version"
            },
            "require-dev": {
                "fabpot/php-cs-fixer": "1.7.*",
                "phpunit/phpunit": "~4.0",
                "satooshi/php-coveralls": "dev-master",
                "zendframework/zend-servicemanager": "self.version"
            },
            "suggest": {
                "zendframework/zend-servicemanager": "Zend\\ServiceManager component"
            },
            "type": "library",
            "extra": {
                "branch-alias": {
                    "dev-master": "2.4-dev",
                    "dev-develop": "2.5-dev"
                }
            },
            "autoload": {
                "psr-4": {
                    "Zend\\Di\\": "src/"
                }
            },
            "notification-url": "https://packagist.org/downloads/",
            "license": [
                "BSD-3-Clause"
            ],
            "homepage": "https://github.com/zendframework/zend-di",
            "keywords": [
                "di",
                "zf2"
            ],
            "time": "2015-05-07 14:55:31"
        },
        {
            "name": "zendframework/zend-escaper",
            "version": "2.4.11",
            "source": {
                "type": "git",
                "url": "https://github.com/zendframework/zend-escaper.git",
                "reference": "13f468ff824f3c83018b90aff892a1b3201383a9"
            },
            "dist": {
                "type": "zip",
                "url": "https://api.github.com/repos/zendframework/zend-escaper/zipball/13f468ff824f3c83018b90aff892a1b3201383a9",
                "reference": "13f468ff824f3c83018b90aff892a1b3201383a9",
                "shasum": ""
            },
            "require": {
                "php": ">=5.3.23"
            },
            "require-dev": {
                "fabpot/php-cs-fixer": "1.7.*",
                "phpunit/phpunit": "~4.0",
                "satooshi/php-coveralls": "dev-master"
            },
            "type": "library",
            "extra": {
                "branch-alias": {
                    "dev-master": "2.4-dev",
                    "dev-develop": "2.5-dev"
                }
            },
            "autoload": {
                "psr-4": {
                    "Zend\\Escaper\\": "src/"
                }
            },
            "notification-url": "https://packagist.org/downloads/",
            "license": [
                "BSD-3-Clause"
            ],
            "homepage": "https://github.com/zendframework/zend-escaper",
            "keywords": [
                "escaper",
                "zf2"
            ],
            "time": "2015-05-07 14:55:31"
        },
        {
            "name": "zendframework/zend-eventmanager",
            "version": "2.4.11",
            "source": {
                "type": "git",
                "url": "https://github.com/zendframework/zend-eventmanager.git",
                "reference": "c2c46a7a2809b74ceb66fd79f66d43f97e1747b4"
            },
            "dist": {
                "type": "zip",
                "url": "https://api.github.com/repos/zendframework/zend-eventmanager/zipball/c2c46a7a2809b74ceb66fd79f66d43f97e1747b4",
                "reference": "c2c46a7a2809b74ceb66fd79f66d43f97e1747b4",
                "shasum": ""
            },
            "require": {
                "php": ">=5.3.23",
                "zendframework/zend-stdlib": "self.version"
            },
            "require-dev": {
                "fabpot/php-cs-fixer": "1.7.*",
                "phpunit/phpunit": "~4.0",
                "satooshi/php-coveralls": "dev-master"
            },
            "type": "library",
            "extra": {
                "branch-alias": {
                    "dev-master": "2.4-dev",
                    "dev-develop": "2.5-dev"
                }
            },
            "autoload": {
                "psr-4": {
                    "Zend\\EventManager\\": "src/"
                }
            },
            "notification-url": "https://packagist.org/downloads/",
            "license": [
                "BSD-3-Clause"
            ],
            "homepage": "https://github.com/zendframework/zend-event-manager",
            "keywords": [
                "eventmanager",
                "zf2"
            ],
            "time": "2015-05-07 14:55:31"
        },
        {
            "name": "zendframework/zend-filter",
            "version": "2.4.11",
            "source": {
                "type": "git",
                "url": "https://github.com/zendframework/zend-filter.git",
                "reference": "a3711101850078b2aa69586c71897acaada2e9cb"
            },
            "dist": {
                "type": "zip",
                "url": "https://api.github.com/repos/zendframework/zend-filter/zipball/a3711101850078b2aa69586c71897acaada2e9cb",
                "reference": "a3711101850078b2aa69586c71897acaada2e9cb",
                "shasum": ""
            },
            "require": {
                "php": ">=5.3.23",
                "zendframework/zend-stdlib": "self.version"
            },
            "require-dev": {
                "fabpot/php-cs-fixer": "1.7.*",
                "phpunit/phpunit": "~4.0",
                "satooshi/php-coveralls": "dev-master",
                "zendframework/zend-crypt": "self.version",
                "zendframework/zend-servicemanager": "self.version",
                "zendframework/zend-uri": "self.version"
            },
            "suggest": {
                "zendframework/zend-crypt": "Zend\\Crypt component",
                "zendframework/zend-i18n": "Zend\\I18n component",
                "zendframework/zend-servicemanager": "Zend\\ServiceManager component",
                "zendframework/zend-uri": "Zend\\Uri component for UriNormalize filter"
            },
            "type": "library",
            "extra": {
                "branch-alias": {
                    "dev-master": "2.4-dev",
                    "dev-develop": "2.5-dev"
                }
            },
            "autoload": {
                "psr-4": {
                    "Zend\\Filter\\": "src/"
                }
            },
            "notification-url": "https://packagist.org/downloads/",
            "license": [
                "BSD-3-Clause"
            ],
            "description": "provides a set of commonly needed data filters",
            "homepage": "https://github.com/zendframework/zend-filter",
            "keywords": [
                "filter",
                "zf2"
            ],
            "time": "2015-05-07 14:55:31"
        },
        {
            "name": "zendframework/zend-form",
            "version": "2.4.11",
            "source": {
                "type": "git",
                "url": "https://github.com/zendframework/zend-form.git",
                "reference": "779ba5da3dc040c52e632ea340462af2306c7682"
            },
            "dist": {
                "type": "zip",
                "url": "https://api.github.com/repos/zendframework/zend-form/zipball/779ba5da3dc040c52e632ea340462af2306c7682",
                "reference": "779ba5da3dc040c52e632ea340462af2306c7682",
                "shasum": ""
            },
            "require": {
                "php": ">=5.3.23",
                "zendframework/zend-inputfilter": "~2.4.0",
                "zendframework/zend-stdlib": "~2.4.0"
            },
            "require-dev": {
                "fabpot/php-cs-fixer": "1.7.*",
                "ircmaxell/random-lib": "^1.1",
                "phpunit/phpunit": "~4.0",
                "satooshi/php-coveralls": "dev-master",
                "zendframework/zend-cache": "~2.4.0",
                "zendframework/zend-captcha": "~2.4.0",
                "zendframework/zend-code": "~2.4.0",
                "zendframework/zend-eventmanager": "~2.4.0",
                "zendframework/zend-filter": "~2.4.0",
                "zendframework/zend-i18n": "~2.4.0",
                "zendframework/zend-servicemanager": "~2.4.0",
                "zendframework/zend-session": "~2.4.0",
                "zendframework/zend-text": "~2.4.0",
                "zendframework/zend-validator": "~2.4.0",
                "zendframework/zend-view": "~2.4.0",
                "zendframework/zendservice-recaptcha": "~2.0"
            },
            "suggest": {
                "zendframework/zend-captcha": "Zend\\Captcha component",
                "zendframework/zend-code": "Zend\\Code component",
                "zendframework/zend-eventmanager": "Zend\\EventManager component",
                "zendframework/zend-filter": "Zend\\Filter component",
                "zendframework/zend-i18n": "Zend\\I18n component",
                "zendframework/zend-servicemanager": "Zend\\ServiceManager component",
                "zendframework/zend-validator": "Zend\\Validator component",
                "zendframework/zend-view": "Zend\\View component",
                "zendframework/zendservice-recaptcha": "ZendService\\ReCaptcha component"
            },
            "type": "library",
            "extra": {
                "branch-alias": {
                    "dev-master": "2.4-dev",
                    "dev-develop": "2.5-dev"
                }
            },
            "autoload": {
                "psr-4": {
                    "Zend\\Form\\": "src/"
                }
            },
            "notification-url": "https://packagist.org/downloads/",
            "license": [
                "BSD-3-Clause"
            ],
            "homepage": "https://github.com/zendframework/zend-form",
            "keywords": [
                "form",
                "zf2"
            ],
            "time": "2015-09-09 19:11:05"
        },
        {
            "name": "zendframework/zend-http",
            "version": "2.4.11",
            "source": {
                "type": "git",
                "url": "https://github.com/zendframework/zend-http.git",
                "reference": "0456267c3825f3c4b558460e0bffeb4c496e6fb8"
            },
            "dist": {
                "type": "zip",
                "url": "https://api.github.com/repos/zendframework/zend-http/zipball/0456267c3825f3c4b558460e0bffeb4c496e6fb8",
                "reference": "0456267c3825f3c4b558460e0bffeb4c496e6fb8",
                "shasum": ""
            },
            "require": {
                "php": ">=5.3.23",
                "zendframework/zend-loader": "~2.4.0",
                "zendframework/zend-stdlib": "~2.4.0",
                "zendframework/zend-uri": "~2.4.0",
                "zendframework/zend-validator": "~2.4.0"
            },
            "require-dev": {
                "fabpot/php-cs-fixer": "1.7.*",
                "phpunit/phpunit": "~4.0",
                "satooshi/php-coveralls": "dev-master",
                "zendframework/zend-config": "~2.4.0"
            },
            "type": "library",
            "extra": {
                "branch-alias": {
                    "dev-master": "2.4-dev",
                    "dev-develop": "2.5-dev"
                }
            },
            "autoload": {
                "psr-4": {
                    "Zend\\Http\\": "src/"
                }
            },
            "notification-url": "https://packagist.org/downloads/",
            "license": [
                "BSD-3-Clause"
            ],
            "description": "provides an easy interface for performing Hyper-Text Transfer Protocol (HTTP) requests",
            "homepage": "https://github.com/zendframework/zend-http",
            "keywords": [
                "http",
                "zf2"
            ],
            "time": "2015-09-14 16:11:20"
        },
        {
            "name": "zendframework/zend-i18n",
            "version": "2.4.11",
            "source": {
                "type": "git",
                "url": "https://github.com/zendframework/zend-i18n.git",
                "reference": "f26d6ae4be3f1ac98fbb3708aafae908c38f46c8"
            },
            "dist": {
                "type": "zip",
                "url": "https://api.github.com/repos/zendframework/zend-i18n/zipball/f26d6ae4be3f1ac98fbb3708aafae908c38f46c8",
                "reference": "f26d6ae4be3f1ac98fbb3708aafae908c38f46c8",
                "shasum": ""
            },
            "require": {
                "php": ">=5.3.23",
                "zendframework/zend-stdlib": "self.version"
            },
            "require-dev": {
                "fabpot/php-cs-fixer": "1.7.*",
                "phpunit/phpunit": "~4.0",
                "satooshi/php-coveralls": "dev-master",
                "zendframework/zend-cache": "self.version",
                "zendframework/zend-config": "self.version",
                "zendframework/zend-eventmanager": "self.version",
                "zendframework/zend-filter": "self.version",
                "zendframework/zend-servicemanager": "self.version",
                "zendframework/zend-validator": "self.version",
                "zendframework/zend-view": "self.version"
            },
            "suggest": {
                "ext-intl": "Required for most features of Zend\\I18n; included in default builds of PHP",
                "zendframework/zend-cache": "Zend\\Cache component",
                "zendframework/zend-config": "Zend\\Config component",
                "zendframework/zend-eventmanager": "You should install this package to use the events in the translator",
                "zendframework/zend-filter": "You should install this package to use the provided filters",
                "zendframework/zend-resources": "Translation resources",
                "zendframework/zend-servicemanager": "Zend\\ServiceManager component",
                "zendframework/zend-validator": "You should install this package to use the provided validators",
                "zendframework/zend-view": "You should install this package to use the provided view helpers"
            },
            "type": "library",
            "extra": {
                "branch-alias": {
                    "dev-master": "2.4-dev",
                    "dev-develop": "2.5-dev"
                }
            },
            "autoload": {
                "psr-4": {
                    "Zend\\I18n\\": "src/"
                }
            },
            "notification-url": "https://packagist.org/downloads/",
            "license": [
                "BSD-3-Clause"
            ],
            "homepage": "https://github.com/zendframework/zend-i18n",
            "keywords": [
                "i18n",
                "zf2"
            ],
            "time": "2015-05-07 14:55:31"
        },
        {
            "name": "zendframework/zend-inputfilter",
            "version": "2.4.11",
            "source": {
                "type": "git",
                "url": "https://github.com/zendframework/zend-inputfilter.git",
                "reference": "6305e9acf7da9f5481b5266cb6e0353a96c10a06"
            },
            "dist": {
                "type": "zip",
                "url": "https://api.github.com/repos/zendframework/zend-inputfilter/zipball/6305e9acf7da9f5481b5266cb6e0353a96c10a06",
                "reference": "6305e9acf7da9f5481b5266cb6e0353a96c10a06",
                "shasum": ""
            },
            "require": {
                "php": ">=5.3.23",
                "zendframework/zend-filter": "~2.4.0",
                "zendframework/zend-stdlib": "~2.4.0",
                "zendframework/zend-validator": "~2.4.8"
            },
            "require-dev": {
                "fabpot/php-cs-fixer": "1.7.*",
                "phpunit/phpunit": "^4.5",
                "zendframework/zend-servicemanager": "~2.4.0"
            },
            "suggest": {
                "zendframework/zend-servicemanager": "To support plugin manager support"
            },
            "type": "library",
            "extra": {
                "branch-alias": {
                    "dev-master": "2.4-dev",
                    "dev-develop": "2.5-dev"
                }
            },
            "autoload": {
                "psr-4": {
                    "Zend\\InputFilter\\": "src/"
                }
            },
            "notification-url": "https://packagist.org/downloads/",
            "license": [
                "BSD-3-Clause"
            ],
            "homepage": "https://github.com/zendframework/zend-inputfilter",
            "keywords": [
                "inputfilter",
                "zf2"
            ],
            "time": "2015-09-09 15:44:54"
        },
        {
            "name": "zendframework/zend-json",
            "version": "2.4.11",
            "source": {
                "type": "git",
                "url": "https://github.com/zendframework/zend-json.git",
                "reference": "1db4b878846520e619fbcdc7ce826c8563f8e839"
            },
            "dist": {
                "type": "zip",
                "url": "https://api.github.com/repos/zendframework/zend-json/zipball/1db4b878846520e619fbcdc7ce826c8563f8e839",
                "reference": "1db4b878846520e619fbcdc7ce826c8563f8e839",
                "shasum": ""
            },
            "require": {
                "php": ">=5.3.23",
                "zendframework/zend-stdlib": "self.version"
            },
            "require-dev": {
                "fabpot/php-cs-fixer": "1.7.*",
                "phpunit/phpunit": "~4.0",
                "satooshi/php-coveralls": "dev-master",
                "zendframework/zend-http": "self.version",
                "zendframework/zend-server": "self.version"
            },
            "suggest": {
                "zendframework/zend-http": "Zend\\Http component",
                "zendframework/zend-server": "Zend\\Server component",
                "zendframework/zendxml": "To support Zend\\Json\\Json::fromXml() usage"
            },
            "type": "library",
            "extra": {
                "branch-alias": {
                    "dev-master": "2.4-dev",
                    "dev-develop": "2.5-dev"
                }
            },
            "autoload": {
                "psr-4": {
                    "Zend\\Json\\": "src/"
                }
            },
            "notification-url": "https://packagist.org/downloads/",
            "license": [
                "BSD-3-Clause"
            ],
            "description": "provides convenience methods for serializing native PHP to JSON and decoding JSON to native PHP",
            "homepage": "https://github.com/zendframework/zend-json",
            "keywords": [
                "json",
                "zf2"
            ],
            "time": "2015-05-07 14:55:31"
        },
        {
            "name": "zendframework/zend-loader",
            "version": "2.4.11",
            "source": {
                "type": "git",
                "url": "https://github.com/zendframework/zend-loader.git",
                "reference": "5e62c44a4d23c4e09d35fcc2a3b109c944dbdc22"
            },
            "dist": {
                "type": "zip",
                "url": "https://api.github.com/repos/zendframework/zend-loader/zipball/5e62c44a4d23c4e09d35fcc2a3b109c944dbdc22",
                "reference": "5e62c44a4d23c4e09d35fcc2a3b109c944dbdc22",
                "shasum": ""
            },
            "require": {
                "php": ">=5.3.23"
            },
            "require-dev": {
                "fabpot/php-cs-fixer": "1.7.*",
                "phpunit/phpunit": "~4.0",
                "satooshi/php-coveralls": "dev-master"
            },
            "type": "library",
            "extra": {
                "branch-alias": {
                    "dev-master": "2.4-dev",
                    "dev-develop": "2.5-dev"
                }
            },
            "autoload": {
                "psr-4": {
                    "Zend\\Loader\\": "src/"
                }
            },
            "notification-url": "https://packagist.org/downloads/",
            "license": [
                "BSD-3-Clause"
            ],
            "homepage": "https://github.com/zendframework/zend-loader",
            "keywords": [
                "loader",
                "zf2"
            ],
            "time": "2015-05-07 14:55:31"
        },
        {
            "name": "zendframework/zend-log",
            "version": "2.4.11",
            "source": {
                "type": "git",
                "url": "https://github.com/zendframework/zend-log.git",
                "reference": "f6538f4b61cdacafa47c7cef26c5c0204f2d1eef"
            },
            "dist": {
                "type": "zip",
                "url": "https://api.github.com/repos/zendframework/zend-log/zipball/f6538f4b61cdacafa47c7cef26c5c0204f2d1eef",
                "reference": "f6538f4b61cdacafa47c7cef26c5c0204f2d1eef",
                "shasum": ""
            },
            "require": {
                "php": ">=5.3.23",
                "zendframework/zend-servicemanager": "self.version",
                "zendframework/zend-stdlib": "self.version"
            },
            "require-dev": {
                "fabpot/php-cs-fixer": "1.7.*",
                "phpunit/phpunit": "~4.0",
                "satooshi/php-coveralls": "dev-master",
                "zendframework/zend-console": "self.version",
                "zendframework/zend-db": "self.version",
                "zendframework/zend-escaper": "self.version",
                "zendframework/zend-mail": "self.version",
                "zendframework/zend-validator": "self.version"
            },
            "suggest": {
                "ext-mongo": "*",
                "zendframework/zend-console": "Zend\\Console component",
                "zendframework/zend-db": "Zend\\Db component",
                "zendframework/zend-escaper": "Zend\\Escaper component, for use in the XML formatter",
                "zendframework/zend-mail": "Zend\\Mail component",
                "zendframework/zend-validator": "Zend\\Validator component"
            },
            "type": "library",
            "extra": {
                "branch-alias": {
                    "dev-master": "2.4-dev",
                    "dev-develop": "2.5-dev"
                }
            },
            "autoload": {
                "psr-4": {
                    "Zend\\Log\\": "src/"
                }
            },
            "notification-url": "https://packagist.org/downloads/",
            "license": [
                "BSD-3-Clause"
            ],
            "description": "component for general purpose logging",
            "homepage": "https://github.com/zendframework/zend-log",
            "keywords": [
                "log",
                "logging",
                "zf2"
            ],
            "time": "2015-05-07 14:55:31"
        },
        {
            "name": "zendframework/zend-math",
            "version": "2.4.11",
            "source": {
                "type": "git",
                "url": "https://github.com/zendframework/zend-math.git",
                "reference": "1e7e803366fc7618a8668ce2403c932196174faa"
            },
            "dist": {
                "type": "zip",
                "url": "https://api.github.com/repos/zendframework/zend-math/zipball/1e7e803366fc7618a8668ce2403c932196174faa",
                "reference": "1e7e803366fc7618a8668ce2403c932196174faa",
                "shasum": ""
            },
            "require": {
                "php": ">=5.3.23"
            },
            "require-dev": {
                "fabpot/php-cs-fixer": "1.7.*",
                "phpunit/phpunit": "~4.0",
                "satooshi/php-coveralls": "dev-master"
            },
            "suggest": {
                "ext-bcmath": "If using the bcmath functionality",
                "ext-gmp": "If using the gmp functionality",
                "ircmaxell/random-lib": "Fallback random byte generator for Zend\\Math\\Rand if OpenSSL/Mcrypt extensions are unavailable",
                "zendframework/zend-servicemanager": ">= current version, if using the BigInteger::factory functionality"
            },
            "type": "library",
            "extra": {
                "branch-alias": {
                    "dev-master": "2.4-dev",
                    "dev-develop": "2.5-dev"
                }
            },
            "autoload": {
                "psr-4": {
                    "Zend\\Math\\": "src/"
                }
            },
            "notification-url": "https://packagist.org/downloads/",
            "license": [
                "BSD-3-Clause"
            ],
            "homepage": "https://github.com/zendframework/zend-math",
            "keywords": [
                "math",
                "zf2"
            ],
            "time": "2015-05-07 14:55:31"
        },
        {
            "name": "zendframework/zend-modulemanager",
            "version": "2.4.11",
            "source": {
                "type": "git",
                "url": "https://github.com/zendframework/zend-modulemanager.git",
                "reference": "49c0713c2b560dd434aa36b83df4c89f51f8dab4"
            },
            "dist": {
                "type": "zip",
                "url": "https://api.github.com/repos/zendframework/zend-modulemanager/zipball/49c0713c2b560dd434aa36b83df4c89f51f8dab4",
                "reference": "49c0713c2b560dd434aa36b83df4c89f51f8dab4",
                "shasum": ""
            },
            "require": {
                "php": ">=5.3.23",
                "zendframework/zend-eventmanager": "self.version",
                "zendframework/zend-stdlib": "self.version"
            },
            "require-dev": {
                "fabpot/php-cs-fixer": "1.7.*",
                "phpunit/phpunit": "~4.0",
                "satooshi/php-coveralls": "dev-master",
                "zendframework/zend-config": "self.version",
                "zendframework/zend-console": "self.version",
                "zendframework/zend-loader": "self.version",
                "zendframework/zend-servicemanager": "self.version"
            },
            "suggest": {
                "zendframework/zend-config": "Zend\\Config component",
                "zendframework/zend-console": "Zend\\Console component",
                "zendframework/zend-loader": "Zend\\Loader component",
                "zendframework/zend-mvc": "Zend\\Mvc component",
                "zendframework/zend-servicemanager": "Zend\\ServiceManager component"
            },
            "type": "library",
            "extra": {
                "branch-alias": {
                    "dev-master": "2.4-dev",
                    "dev-develop": "2.5-dev"
                }
            },
            "autoload": {
                "psr-4": {
                    "Zend\\ModuleManager\\": "src/"
                }
            },
            "notification-url": "https://packagist.org/downloads/",
            "license": [
                "BSD-3-Clause"
            ],
            "homepage": "https://github.com/zendframework/zend-module-manager",
            "keywords": [
                "modulemanager",
                "zf2"
            ],
            "time": "2015-05-07 14:55:31"
        },
        {
            "name": "zendframework/zend-mvc",
            "version": "2.4.11",
            "source": {
                "type": "git",
                "url": "https://github.com/zendframework/zend-mvc.git",
                "reference": "5ecf513a82fe9fdeee84919eee45e8098639df04"
            },
            "dist": {
                "type": "zip",
                "url": "https://api.github.com/repos/zendframework/zend-mvc/zipball/5ecf513a82fe9fdeee84919eee45e8098639df04",
                "reference": "5ecf513a82fe9fdeee84919eee45e8098639df04",
                "shasum": ""
            },
            "require": {
                "php": ">=5.3.23",
                "zendframework/zend-eventmanager": "~2.4.0",
                "zendframework/zend-form": "~2.4.8",
                "zendframework/zend-servicemanager": "~2.4.0",
                "zendframework/zend-stdlib": "~2.4.0"
            },
            "require-dev": {
                "fabpot/php-cs-fixer": "1.7.*",
                "phpunit/phpunit": "~4.0",
                "satooshi/php-coveralls": "dev-master",
                "zendframework/zend-authentication": "~2.4.0",
                "zendframework/zend-cache": "~2.4.0",
                "zendframework/zend-console": "~2.4.0",
                "zendframework/zend-di": "~2.4.0",
                "zendframework/zend-filter": "~2.4.0",
                "zendframework/zend-http": "~2.4.8",
                "zendframework/zend-i18n": "~2.4.0",
                "zendframework/zend-inputfilter": "~2.4.8",
                "zendframework/zend-json": "~2.4.0",
                "zendframework/zend-log": "~2.4.0",
                "zendframework/zend-modulemanager": "~2.4.0",
                "zendframework/zend-serializer": "~2.4.0",
                "zendframework/zend-session": "~2.4.0",
                "zendframework/zend-text": "~2.4.0",
                "zendframework/zend-uri": "~2.4.0",
                "zendframework/zend-validator": "~2.4.8",
                "zendframework/zend-version": "~2.4.0",
                "zendframework/zend-view": "~2.4.0"
            },
            "suggest": {
                "zendframework/zend-authentication": "Zend\\Authentication component for Identity plugin",
                "zendframework/zend-config": "Zend\\Config component",
                "zendframework/zend-console": "Zend\\Console component",
                "zendframework/zend-di": "Zend\\Di component",
                "zendframework/zend-filter": "Zend\\Filter component",
                "zendframework/zend-http": "Zend\\Http component",
                "zendframework/zend-i18n": "Zend\\I18n component for translatable segments",
                "zendframework/zend-inputfilter": "Zend\\Inputfilter component",
                "zendframework/zend-json": "Zend\\Json component",
                "zendframework/zend-log": "Zend\\Log component",
                "zendframework/zend-modulemanager": "Zend\\ModuleManager component",
                "zendframework/zend-serializer": "Zend\\Serializer component",
                "zendframework/zend-session": "Zend\\Session component for FlashMessenger, PRG, and FPRG plugins",
                "zendframework/zend-stdlib": "Zend\\Stdlib component",
                "zendframework/zend-text": "Zend\\Text component",
                "zendframework/zend-uri": "Zend\\Uri component",
                "zendframework/zend-validator": "Zend\\Validator component",
                "zendframework/zend-version": "Zend\\Version component",
                "zendframework/zend-view": "Zend\\View component"
            },
            "type": "library",
            "extra": {
                "branch-alias": {
                    "dev-master": "2.4-dev",
                    "dev-develop": "2.5-dev"
                }
            },
            "autoload": {
                "psr-4": {
                    "Zend\\Mvc\\": "src/"
                }
            },
            "notification-url": "https://packagist.org/downloads/",
            "license": [
                "BSD-3-Clause"
            ],
            "homepage": "https://github.com/zendframework/zend-mvc",
            "keywords": [
                "mvc",
                "zf2"
            ],
            "time": "2015-09-14 16:32:50"
        },
        {
            "name": "zendframework/zend-serializer",
            "version": "2.4.11",
            "source": {
                "type": "git",
                "url": "https://github.com/zendframework/zend-serializer.git",
                "reference": "31a0da5c09f54fe76bc4e145e348b0d3d277aaf0"
            },
            "dist": {
                "type": "zip",
                "url": "https://api.github.com/repos/zendframework/zend-serializer/zipball/31a0da5c09f54fe76bc4e145e348b0d3d277aaf0",
                "reference": "31a0da5c09f54fe76bc4e145e348b0d3d277aaf0",
                "shasum": ""
            },
            "require": {
                "php": ">=5.3.23",
                "zendframework/zend-json": "self.version",
                "zendframework/zend-math": "self.version",
                "zendframework/zend-stdlib": "self.version"
            },
            "require-dev": {
                "fabpot/php-cs-fixer": "1.7.*",
                "phpunit/phpunit": "~4.0",
                "satooshi/php-coveralls": "dev-master",
                "zendframework/zend-servicemanager": "self.version"
            },
            "suggest": {
                "zendframework/zend-servicemanager": "To support plugin manager support"
            },
            "type": "library",
            "extra": {
                "branch-alias": {
                    "dev-master": "2.4-dev",
                    "dev-develop": "2.5-dev"
                }
            },
            "autoload": {
                "psr-4": {
                    "Zend\\Serializer\\": "src/"
                }
            },
            "notification-url": "https://packagist.org/downloads/",
            "license": [
                "BSD-3-Clause"
            ],
            "description": "provides an adapter based interface to simply generate storable representation of PHP types by different facilities, and recover",
            "homepage": "https://github.com/zendframework/zend-serializer",
            "keywords": [
                "serializer",
                "zf2"
            ],
            "time": "2015-05-07 14:55:31"
        },
        {
            "name": "zendframework/zend-server",
            "version": "2.4.11",
            "source": {
                "type": "git",
                "url": "https://github.com/zendframework/zend-server.git",
                "reference": "dd6da0d3c304cb43d3ac0be2dc9c334372d3734c"
            },
            "dist": {
                "type": "zip",
                "url": "https://api.github.com/repos/zendframework/zend-server/zipball/dd6da0d3c304cb43d3ac0be2dc9c334372d3734c",
                "reference": "dd6da0d3c304cb43d3ac0be2dc9c334372d3734c",
                "shasum": ""
            },
            "require": {
                "php": ">=5.3.23",
                "zendframework/zend-code": "self.version",
                "zendframework/zend-stdlib": "self.version"
            },
            "require-dev": {
                "fabpot/php-cs-fixer": "1.7.*",
                "phpunit/phpunit": "~4.0",
                "satooshi/php-coveralls": "dev-master"
            },
            "type": "library",
            "extra": {
                "branch-alias": {
                    "dev-master": "2.4-dev",
                    "dev-develop": "2.5-dev"
                }
            },
            "autoload": {
                "psr-4": {
                    "Zend\\Server\\": "src/"
                }
            },
            "notification-url": "https://packagist.org/downloads/",
            "license": [
                "BSD-3-Clause"
            ],
            "homepage": "https://github.com/zendframework/zend-server",
            "keywords": [
                "server",
                "zf2"
            ],
            "time": "2015-05-07 14:55:31"
        },
        {
            "name": "zendframework/zend-servicemanager",
            "version": "2.4.11",
            "source": {
                "type": "git",
                "url": "https://github.com/zendframework/zend-servicemanager.git",
                "reference": "855294e12771b4295c26446b6ed2df2f1785f234"
            },
            "dist": {
                "type": "zip",
                "url": "https://api.github.com/repos/zendframework/zend-servicemanager/zipball/855294e12771b4295c26446b6ed2df2f1785f234",
                "reference": "855294e12771b4295c26446b6ed2df2f1785f234",
                "shasum": ""
            },
            "require": {
                "php": ">=5.3.23"
            },
            "require-dev": {
                "fabpot/php-cs-fixer": "1.7.*",
                "phpunit/phpunit": "~4.0",
                "satooshi/php-coveralls": "dev-master",
                "zendframework/zend-di": "self.version"
            },
            "suggest": {
                "ocramius/proxy-manager": "ProxyManager 0.5.* to handle lazy initialization of services",
                "zendframework/zend-di": "Zend\\Di component"
            },
            "type": "library",
            "extra": {
                "branch-alias": {
                    "dev-master": "2.4-dev",
                    "dev-develop": "2.5-dev"
                }
            },
            "autoload": {
                "psr-4": {
                    "Zend\\ServiceManager\\": "src/"
                }
            },
            "notification-url": "https://packagist.org/downloads/",
            "license": [
                "BSD-3-Clause"
            ],
            "homepage": "https://github.com/zendframework/zend-service-manager",
            "keywords": [
                "servicemanager",
                "zf2"
            ],
            "time": "2015-05-07 14:55:31"
        },
        {
            "name": "zendframework/zend-soap",
            "version": "2.4.11",
            "source": {
                "type": "git",
                "url": "https://github.com/zendframework/zend-soap.git",
                "reference": "743ab449c4d0d03cee21db743c5aed360be49d36"
            },
            "dist": {
                "type": "zip",
                "url": "https://api.github.com/repos/zendframework/zend-soap/zipball/743ab449c4d0d03cee21db743c5aed360be49d36",
                "reference": "743ab449c4d0d03cee21db743c5aed360be49d36",
                "shasum": ""
            },
            "require": {
                "php": ">=5.3.23",
                "zendframework/zend-server": "self.version",
                "zendframework/zend-stdlib": "self.version",
                "zendframework/zend-uri": "self.version"
            },
            "require-dev": {
                "fabpot/php-cs-fixer": "1.7.*",
                "phpunit/phpunit": "~4.0",
                "satooshi/php-coveralls": "dev-master",
                "zendframework/zend-http": "self.version"
            },
            "suggest": {
                "zendframework/zend-http": "Zend\\Http component"
            },
            "type": "library",
            "extra": {
                "branch-alias": {
                    "dev-master": "2.4-dev",
                    "dev-develop": "2.5-dev"
                }
            },
            "autoload": {
                "psr-4": {
                    "Zend\\Soap\\": "src/"
                }
            },
            "notification-url": "https://packagist.org/downloads/",
            "license": [
                "BSD-3-Clause"
            ],
            "homepage": "https://github.com/zendframework/zend-soap",
            "keywords": [
                "soap",
                "zf2"
            ],
            "time": "2015-05-07 14:55:31"
        },
        {
            "name": "zendframework/zend-stdlib",
            "version": "2.4.11",
            "source": {
                "type": "git",
                "url": "https://github.com/zendframework/zend-stdlib.git",
                "reference": "d8ecb629a72da9f91bd95c5af006384823560b42"
            },
            "dist": {
                "type": "zip",
                "url": "https://api.github.com/repos/zendframework/zend-stdlib/zipball/d8ecb629a72da9f91bd95c5af006384823560b42",
                "reference": "d8ecb629a72da9f91bd95c5af006384823560b42",
                "shasum": ""
            },
            "require": {
                "php": ">=5.3.23"
            },
            "require-dev": {
                "fabpot/php-cs-fixer": "1.7.*",
                "phpunit/phpunit": "~4.0",
                "satooshi/php-coveralls": "dev-master",
                "zendframework/zend-eventmanager": "self.version",
                "zendframework/zend-filter": "self.version",
                "zendframework/zend-serializer": "self.version",
                "zendframework/zend-servicemanager": "self.version"
            },
            "suggest": {
                "zendframework/zend-eventmanager": "To support aggregate hydrator usage",
                "zendframework/zend-filter": "To support naming strategy hydrator usage",
                "zendframework/zend-serializer": "Zend\\Serializer component",
                "zendframework/zend-servicemanager": "To support hydrator plugin manager usage"
            },
            "type": "library",
            "extra": {
                "branch-alias": {
                    "dev-master": "2.4-dev",
                    "dev-develop": "2.5-dev"
                }
            },
            "autoload": {
                "psr-4": {
                    "Zend\\Stdlib\\": "src/"
                }
            },
            "notification-url": "https://packagist.org/downloads/",
            "license": [
                "BSD-3-Clause"
            ],
            "homepage": "https://github.com/zendframework/zend-stdlib",
            "keywords": [
                "stdlib",
                "zf2"
            ],
            "time": "2015-07-21 13:55:46"
        },
        {
            "name": "zendframework/zend-text",
            "version": "2.4.11",
            "source": {
                "type": "git",
                "url": "https://github.com/zendframework/zend-text.git",
                "reference": "bd2393fa1f88b719be033a07fdff23f5fa745ad5"
            },
            "dist": {
                "type": "zip",
                "url": "https://api.github.com/repos/zendframework/zend-text/zipball/bd2393fa1f88b719be033a07fdff23f5fa745ad5",
                "reference": "bd2393fa1f88b719be033a07fdff23f5fa745ad5",
                "shasum": ""
            },
            "require": {
                "php": ">=5.3.23",
                "zendframework/zend-servicemanager": "self.version",
                "zendframework/zend-stdlib": "self.version"
            },
            "require-dev": {
                "fabpot/php-cs-fixer": "1.7.*",
                "phpunit/phpunit": "~4.0",
                "satooshi/php-coveralls": "dev-master"
            },
            "type": "library",
            "extra": {
                "branch-alias": {
                    "dev-master": "2.4-dev",
                    "dev-develop": "2.5-dev"
                }
            },
            "autoload": {
                "psr-4": {
                    "Zend\\Text\\": "src/"
                }
            },
            "notification-url": "https://packagist.org/downloads/",
            "license": [
                "BSD-3-Clause"
            ],
            "homepage": "https://github.com/zendframework/zend-text",
            "keywords": [
                "text",
                "zf2"
            ],
            "time": "2015-05-07 14:55:31"
        },
        {
            "name": "zendframework/zend-uri",
            "version": "2.4.11",
            "source": {
                "type": "git",
                "url": "https://github.com/zendframework/zend-uri.git",
                "reference": "33512866d20cc4bc54a0c1a6a0bdfcf5088939b3"
            },
            "dist": {
                "type": "zip",
                "url": "https://api.github.com/repos/zendframework/zend-uri/zipball/33512866d20cc4bc54a0c1a6a0bdfcf5088939b3",
                "reference": "33512866d20cc4bc54a0c1a6a0bdfcf5088939b3",
                "shasum": ""
            },
            "require": {
                "php": ">=5.3.23",
                "zendframework/zend-escaper": "~2.4.0",
                "zendframework/zend-validator": "~2.4.0"
            },
            "require-dev": {
                "fabpot/php-cs-fixer": "1.7.*",
                "phpunit/phpunit": "~4.0",
                "satooshi/php-coveralls": "dev-master"
            },
            "type": "library",
            "extra": {
                "branch-alias": {
                    "dev-master": "2.4-dev",
                    "dev-develop": "2.5-dev"
                }
            },
            "autoload": {
                "psr-4": {
                    "Zend\\Uri\\": "src/"
                }
            },
            "notification-url": "https://packagist.org/downloads/",
            "license": [
                "BSD-3-Clause"
            ],
            "description": "a component that aids in manipulating and validating » Uniform Resource Identifiers (URIs)",
            "homepage": "https://github.com/zendframework/zend-uri",
            "keywords": [
                "uri",
                "zf2"
            ],
            "time": "2015-09-14 16:17:10"
        },
        {
            "name": "zendframework/zend-validator",
            "version": "2.4.11",
            "source": {
                "type": "git",
                "url": "https://github.com/zendframework/zend-validator.git",
                "reference": "81415511fe729e6de19a61936313cef43c80d337"
            },
            "dist": {
                "type": "zip",
                "url": "https://api.github.com/repos/zendframework/zend-validator/zipball/81415511fe729e6de19a61936313cef43c80d337",
                "reference": "81415511fe729e6de19a61936313cef43c80d337",
                "shasum": ""
            },
            "require": {
                "php": ">=5.3.23",
                "zendframework/zend-stdlib": "~2.4.0"
            },
            "require-dev": {
                "fabpot/php-cs-fixer": "1.7.*",
                "phpunit/phpunit": "~4.0",
                "satooshi/php-coveralls": "dev-master",
                "zendframework/zend-config": "~2.4.0",
                "zendframework/zend-db": "~2.4.0",
                "zendframework/zend-filter": "~2.4.0",
                "zendframework/zend-i18n": "~2.4.0",
                "zendframework/zend-math": "~2.4.0",
                "zendframework/zend-servicemanager": "~2.4.0",
                "zendframework/zend-session": "~2.4.0",
                "zendframework/zend-uri": "~2.4.0"
            },
            "suggest": {
                "zendframework/zend-db": "Zend\\Db component",
                "zendframework/zend-filter": "Zend\\Filter component, required by the Digits validator",
                "zendframework/zend-i18n": "Zend\\I18n component to allow translation of validation error messages as well as to use the various Date validators",
                "zendframework/zend-math": "Zend\\Math component",
                "zendframework/zend-resources": "Translations of validator messages",
                "zendframework/zend-servicemanager": "Zend\\ServiceManager component to allow using the ValidatorPluginManager and validator chains",
                "zendframework/zend-session": "Zend\\Session component",
                "zendframework/zend-uri": "Zend\\Uri component, required by the Uri and Sitemap\\Loc validators"
            },
            "type": "library",
            "extra": {
                "branch-alias": {
                    "dev-master": "2.4-dev",
                    "dev-develop": "2.5-dev"
                }
            },
            "autoload": {
                "psr-4": {
                    "Zend\\Validator\\": "src/"
                }
            },
            "notification-url": "https://packagist.org/downloads/",
            "license": [
                "BSD-3-Clause"
            ],
            "description": "provides a set of commonly needed validators",
            "homepage": "https://github.com/zendframework/zend-validator",
            "keywords": [
                "validator",
                "zf2"
            ],
            "time": "2015-09-08 21:04:17"
        },
        {
            "name": "zendframework/zend-view",
            "version": "2.4.11",
            "source": {
                "type": "git",
                "url": "https://github.com/zendframework/zend-view.git",
                "reference": "d81da0d932a0e35f8cbc6f10d80c8b4ab54973ea"
            },
            "dist": {
                "type": "zip",
                "url": "https://api.github.com/repos/zendframework/zend-view/zipball/d81da0d932a0e35f8cbc6f10d80c8b4ab54973ea",
                "reference": "d81da0d932a0e35f8cbc6f10d80c8b4ab54973ea",
                "shasum": ""
            },
            "require": {
                "php": ">=5.3.23",
                "zendframework/zend-eventmanager": "self.version",
                "zendframework/zend-loader": "self.version",
                "zendframework/zend-stdlib": "self.version"
            },
            "require-dev": {
                "fabpot/php-cs-fixer": "1.7.*",
                "phpunit/phpunit": "~4.0",
                "satooshi/php-coveralls": "dev-master",
                "zendframework/zend-authentication": "self.version",
                "zendframework/zend-escaper": "self.version",
                "zendframework/zend-feed": "self.version",
                "zendframework/zend-filter": "self.version",
                "zendframework/zend-http": "self.version",
                "zendframework/zend-i18n": "self.version",
                "zendframework/zend-json": "self.version",
                "zendframework/zend-mvc": "self.version",
                "zendframework/zend-navigation": "self.version",
                "zendframework/zend-paginator": "self.version",
                "zendframework/zend-permissions-acl": "self.version",
                "zendframework/zend-servicemanager": "self.version",
                "zendframework/zend-uri": "self.version"
            },
            "suggest": {
                "zendframework/zend-authentication": "Zend\\Authentication component",
                "zendframework/zend-escaper": "Zend\\Escaper component",
                "zendframework/zend-feed": "Zend\\Feed component",
                "zendframework/zend-filter": "Zend\\Filter component",
                "zendframework/zend-http": "Zend\\Http component",
                "zendframework/zend-i18n": "Zend\\I18n component",
                "zendframework/zend-json": "Zend\\Json component",
                "zendframework/zend-mvc": "Zend\\Mvc component",
                "zendframework/zend-navigation": "Zend\\Navigation component",
                "zendframework/zend-paginator": "Zend\\Paginator component",
                "zendframework/zend-permissions-acl": "Zend\\Permissions\\Acl component",
                "zendframework/zend-servicemanager": "Zend\\ServiceManager component",
                "zendframework/zend-uri": "Zend\\Uri component"
            },
            "type": "library",
            "extra": {
                "branch-alias": {
                    "dev-master": "2.4-dev",
                    "dev-develop": "2.5-dev"
                }
            },
            "autoload": {
                "psr-4": {
                    "Zend\\View\\": "src/"
                }
            },
            "notification-url": "https://packagist.org/downloads/",
            "license": [
                "BSD-3-Clause"
            ],
            "description": "provides a system of helpers, output filters, and variable escaping",
            "homepage": "https://github.com/zendframework/zend-view",
            "keywords": [
                "view",
                "zf2"
            ],
            "time": "2015-06-16 15:22:37"
        }
    ],
    "packages-dev": [
        {
            "name": "doctrine/instantiator",
            "version": "1.0.5",
            "source": {
                "type": "git",
                "url": "https://github.com/doctrine/instantiator.git",
                "reference": "8e884e78f9f0eb1329e445619e04456e64d8051d"
            },
            "dist": {
                "type": "zip",
                "url": "https://api.github.com/repos/doctrine/instantiator/zipball/8e884e78f9f0eb1329e445619e04456e64d8051d",
                "reference": "8e884e78f9f0eb1329e445619e04456e64d8051d",
                "shasum": ""
            },
            "require": {
                "php": ">=5.3,<8.0-DEV"
            },
            "require-dev": {
                "athletic/athletic": "~0.1.8",
                "ext-pdo": "*",
                "ext-phar": "*",
                "phpunit/phpunit": "~4.0",
                "squizlabs/php_codesniffer": "~2.0"
            },
            "type": "library",
            "extra": {
                "branch-alias": {
                    "dev-master": "1.0.x-dev"
                }
            },
            "autoload": {
                "psr-4": {
                    "Doctrine\\Instantiator\\": "src/Doctrine/Instantiator/"
                }
            },
            "notification-url": "https://packagist.org/downloads/",
            "license": [
                "MIT"
            ],
            "authors": [
                {
                    "name": "Marco Pivetta",
                    "email": "ocramius@gmail.com",
                    "homepage": "http://ocramius.github.com/"
                }
            ],
            "description": "A small, lightweight utility to instantiate objects in PHP without invoking their constructors",
            "homepage": "https://github.com/doctrine/instantiator",
            "keywords": [
                "constructor",
                "instantiate"
            ],
            "time": "2015-06-14 21:17:01"
        },
        {
            "name": "friendsofphp/php-cs-fixer",
            "version": "v1.13.1",
            "source": {
                "type": "git",
                "url": "https://github.com/FriendsOfPHP/PHP-CS-Fixer.git",
                "reference": "0ea4f7ed06ca55da1d8fc45da26ff87f261c4088"
            },
            "dist": {
                "type": "zip",
                "url": "https://api.github.com/repos/FriendsOfPHP/PHP-CS-Fixer/zipball/0ea4f7ed06ca55da1d8fc45da26ff87f261c4088",
                "reference": "0ea4f7ed06ca55da1d8fc45da26ff87f261c4088",
                "shasum": ""
            },
            "require": {
                "ext-tokenizer": "*",
                "php": "^5.3.6 || >=7.0 <7.2",
                "sebastian/diff": "^1.1",
                "symfony/console": "^2.3 || ^3.0",
                "symfony/event-dispatcher": "^2.1 || ^3.0",
                "symfony/filesystem": "^2.1 || ^3.0",
                "symfony/finder": "^2.1 || ^3.0",
                "symfony/process": "^2.3 || ^3.0",
                "symfony/stopwatch": "^2.5 || ^3.0"
            },
            "conflict": {
                "hhvm": "<3.9"
            },
            "require-dev": {
                "phpunit/phpunit": "^4.5|^5",
                "satooshi/php-coveralls": "^1.0"
            },
            "bin": [
                "php-cs-fixer"
            ],
            "type": "application",
            "autoload": {
                "psr-4": {
                    "Symfony\\CS\\": "Symfony/CS/"
                }
            },
            "notification-url": "https://packagist.org/downloads/",
            "license": [
                "MIT"
            ],
            "authors": [
                {
                    "name": "Dariusz Rumiński",
                    "email": "dariusz.ruminski@gmail.com"
                },
                {
                    "name": "Fabien Potencier",
                    "email": "fabien@symfony.com"
                }
            ],
            "description": "A tool to automatically fix PHP code style",
            "time": "2016-12-01 00:05:05"
        },
        {
            "name": "lusitanian/oauth",
            "version": "v0.7.0",
            "source": {
                "type": "git",
                "url": "https://github.com/Lusitanian/PHPoAuthLib.git",
                "reference": "a48f63ce1a636c86f901b9bdbdadcdbf473bb07b"
            },
            "dist": {
                "type": "zip",
                "url": "https://api.github.com/repos/Lusitanian/PHPoAuthLib/zipball/a48f63ce1a636c86f901b9bdbdadcdbf473bb07b",
                "reference": "a48f63ce1a636c86f901b9bdbdadcdbf473bb07b",
                "shasum": ""
            },
            "require": {
                "php": ">=5.3.0"
            },
            "require-dev": {
                "phpunit/phpunit": "3.7.*",
                "predis/predis": "0.8.*@dev",
                "squizlabs/php_codesniffer": "2.*",
                "symfony/http-foundation": "~2.1"
            },
            "suggest": {
                "ext-openssl": "Allows for usage of secure connections with the stream-based HTTP client.",
                "predis/predis": "Allows using the Redis storage backend.",
                "symfony/http-foundation": "Allows using the Symfony Session storage backend."
            },
            "type": "library",
            "extra": {
                "branch-alias": {
                    "dev-master": "0.1-dev"
                }
            },
            "autoload": {
                "psr-0": {
                    "OAuth": "src",
                    "OAuth\\Unit": "tests"
                }
            },
            "notification-url": "https://packagist.org/downloads/",
            "license": [
                "MIT"
            ],
            "authors": [
                {
                    "name": "David Desberg",
                    "email": "david@daviddesberg.com"
                },
                {
                    "name": "Elliot Chance",
                    "email": "elliotchance@gmail.com"
                },
                {
                    "name": "Pieter Hordijk",
                    "email": "info@pieterhordijk.com"
                }
            ],
            "description": "PHP 5.3+ oAuth 1/2 Library",
            "keywords": [
                "Authentication",
                "authorization",
                "oauth",
                "security"
            ],
            "time": "2015-10-07 00:20:04"
        },
        {
            "name": "pdepend/pdepend",
            "version": "2.4.0",
            "source": {
                "type": "git",
                "url": "https://github.com/pdepend/pdepend.git",
                "reference": "64ba7e6d0507729e2bb482cf20cd12c4d96d99bc"
            },
            "dist": {
                "type": "zip",
                "url": "https://api.github.com/repos/pdepend/pdepend/zipball/64ba7e6d0507729e2bb482cf20cd12c4d96d99bc",
                "reference": "64ba7e6d0507729e2bb482cf20cd12c4d96d99bc",
                "shasum": ""
            },
            "require": {
                "php": ">=5.3.7",
                "symfony/config": "^2.3.0|^3",
                "symfony/dependency-injection": "^2.3.0|^3",
                "symfony/filesystem": "^2.3.0|^3"
            },
            "require-dev": {
                "phpunit/phpunit": "^4.4.0,<4.8",
                "squizlabs/php_codesniffer": "^2.0.0"
            },
            "bin": [
                "src/bin/pdepend"
            ],
            "type": "library",
            "autoload": {
                "psr-4": {
                    "PDepend\\": "src/main/php/PDepend"
                }
            },
            "notification-url": "https://packagist.org/downloads/",
            "license": [
                "BSD-3-Clause"
            ],
            "description": "Official version of pdepend to be handled with Composer",
            "time": "2017-01-10 13:45:16"
        },
        {
            "name": "phpmd/phpmd",
            "version": "2.5.0",
            "source": {
                "type": "git",
                "url": "https://github.com/phpmd/phpmd.git",
                "reference": "9298602a922cd8c46666df8d540a60bc5925ce55"
            },
            "dist": {
                "type": "zip",
                "url": "https://api.github.com/repos/phpmd/phpmd/zipball/9298602a922cd8c46666df8d540a60bc5925ce55",
                "reference": "9298602a922cd8c46666df8d540a60bc5925ce55",
                "shasum": ""
            },
            "require": {
                "pdepend/pdepend": "^2.0.4",
                "php": ">=5.3.9"
            },
            "require-dev": {
                "phpunit/phpunit": "^4.0",
                "squizlabs/php_codesniffer": "^2.0"
            },
            "bin": [
                "src/bin/phpmd"
            ],
            "type": "project",
            "autoload": {
                "psr-0": {
                    "PHPMD\\": "src/main/php"
                }
            },
            "notification-url": "https://packagist.org/downloads/",
            "license": [
                "BSD-3-Clause"
            ],
            "authors": [
                {
                    "name": "Manuel Pichler",
                    "email": "github@manuel-pichler.de",
                    "homepage": "https://github.com/manuelpichler",
                    "role": "Project Founder"
                },
                {
                    "name": "Other contributors",
                    "homepage": "https://github.com/phpmd/phpmd/graphs/contributors",
                    "role": "Contributors"
                },
                {
                    "name": "Marc Würth",
                    "email": "ravage@bluewin.ch",
                    "homepage": "https://github.com/ravage84",
                    "role": "Project Maintainer"
                }
            ],
            "description": "PHPMD is a spin-off project of PHP Depend and aims to be a PHP equivalent of the well known Java tool PMD.",
            "homepage": "http://phpmd.org/",
            "keywords": [
                "mess detection",
                "mess detector",
                "pdepend",
                "phpmd",
                "pmd"
            ],
            "time": "2016-11-23 20:33:32"
        },
        {
            "name": "phpunit/php-code-coverage",
            "version": "2.2.4",
            "source": {
                "type": "git",
                "url": "https://github.com/sebastianbergmann/php-code-coverage.git",
                "reference": "eabf68b476ac7d0f73793aada060f1c1a9bf8979"
            },
            "dist": {
                "type": "zip",
                "url": "https://api.github.com/repos/sebastianbergmann/php-code-coverage/zipball/eabf68b476ac7d0f73793aada060f1c1a9bf8979",
                "reference": "eabf68b476ac7d0f73793aada060f1c1a9bf8979",
                "shasum": ""
            },
            "require": {
                "php": ">=5.3.3",
                "phpunit/php-file-iterator": "~1.3",
                "phpunit/php-text-template": "~1.2",
                "phpunit/php-token-stream": "~1.3",
                "sebastian/environment": "^1.3.2",
                "sebastian/version": "~1.0"
            },
            "require-dev": {
                "ext-xdebug": ">=2.1.4",
                "phpunit/phpunit": "~4"
            },
            "suggest": {
                "ext-dom": "*",
                "ext-xdebug": ">=2.2.1",
                "ext-xmlwriter": "*"
            },
            "type": "library",
            "extra": {
                "branch-alias": {
                    "dev-master": "2.2.x-dev"
                }
            },
            "autoload": {
                "classmap": [
                    "src/"
                ]
            },
            "notification-url": "https://packagist.org/downloads/",
            "license": [
                "BSD-3-Clause"
            ],
            "authors": [
                {
                    "name": "Sebastian Bergmann",
                    "email": "sb@sebastian-bergmann.de",
                    "role": "lead"
                }
            ],
            "description": "Library that provides collection, processing, and rendering functionality for PHP code coverage information.",
            "homepage": "https://github.com/sebastianbergmann/php-code-coverage",
            "keywords": [
                "coverage",
                "testing",
                "xunit"
            ],
            "time": "2015-10-06 15:47:00"
        },
        {
            "name": "phpunit/php-file-iterator",
            "version": "1.3.4",
            "source": {
                "type": "git",
                "url": "https://github.com/sebastianbergmann/php-file-iterator.git",
                "reference": "acd690379117b042d1c8af1fafd61bde001bf6bb"
            },
            "dist": {
                "type": "zip",
                "url": "https://api.github.com/repos/sebastianbergmann/php-file-iterator/zipball/acd690379117b042d1c8af1fafd61bde001bf6bb",
                "reference": "acd690379117b042d1c8af1fafd61bde001bf6bb",
                "shasum": ""
            },
            "require": {
                "php": ">=5.3.3"
            },
            "type": "library",
            "autoload": {
                "classmap": [
                    "File/"
                ]
            },
            "notification-url": "https://packagist.org/downloads/",
            "include-path": [
                ""
            ],
            "license": [
                "BSD-3-Clause"
            ],
            "authors": [
                {
                    "name": "Sebastian Bergmann",
                    "email": "sb@sebastian-bergmann.de",
                    "role": "lead"
                }
            ],
            "description": "FilterIterator implementation that filters files based on a list of suffixes.",
            "homepage": "https://github.com/sebastianbergmann/php-file-iterator/",
            "keywords": [
                "filesystem",
                "iterator"
            ],
            "time": "2013-10-10 15:34:57"
        },
        {
            "name": "phpunit/php-text-template",
            "version": "1.2.1",
            "source": {
                "type": "git",
                "url": "https://github.com/sebastianbergmann/php-text-template.git",
                "reference": "31f8b717e51d9a2afca6c9f046f5d69fc27c8686"
            },
            "dist": {
                "type": "zip",
                "url": "https://api.github.com/repos/sebastianbergmann/php-text-template/zipball/31f8b717e51d9a2afca6c9f046f5d69fc27c8686",
                "reference": "31f8b717e51d9a2afca6c9f046f5d69fc27c8686",
                "shasum": ""
            },
            "require": {
                "php": ">=5.3.3"
            },
            "type": "library",
            "autoload": {
                "classmap": [
                    "src/"
                ]
            },
            "notification-url": "https://packagist.org/downloads/",
            "license": [
                "BSD-3-Clause"
            ],
            "authors": [
                {
                    "name": "Sebastian Bergmann",
                    "email": "sebastian@phpunit.de",
                    "role": "lead"
                }
            ],
            "description": "Simple template engine.",
            "homepage": "https://github.com/sebastianbergmann/php-text-template/",
            "keywords": [
                "template"
            ],
            "time": "2015-06-21 13:50:34"
        },
        {
            "name": "phpunit/php-timer",
            "version": "1.0.8",
            "source": {
                "type": "git",
                "url": "https://github.com/sebastianbergmann/php-timer.git",
                "reference": "38e9124049cf1a164f1e4537caf19c99bf1eb260"
            },
            "dist": {
                "type": "zip",
                "url": "https://api.github.com/repos/sebastianbergmann/php-timer/zipball/38e9124049cf1a164f1e4537caf19c99bf1eb260",
                "reference": "38e9124049cf1a164f1e4537caf19c99bf1eb260",
                "shasum": ""
            },
            "require": {
                "php": ">=5.3.3"
            },
            "require-dev": {
                "phpunit/phpunit": "~4|~5"
            },
            "type": "library",
            "autoload": {
                "classmap": [
                    "src/"
                ]
            },
            "notification-url": "https://packagist.org/downloads/",
            "license": [
                "BSD-3-Clause"
            ],
            "authors": [
                {
                    "name": "Sebastian Bergmann",
                    "email": "sb@sebastian-bergmann.de",
                    "role": "lead"
                }
            ],
            "description": "Utility class for timing",
            "homepage": "https://github.com/sebastianbergmann/php-timer/",
            "keywords": [
                "timer"
            ],
            "time": "2016-05-12 18:03:57"
        },
        {
            "name": "phpunit/php-token-stream",
            "version": "1.4.9",
            "source": {
                "type": "git",
                "url": "https://github.com/sebastianbergmann/php-token-stream.git",
                "reference": "3b402f65a4cc90abf6e1104e388b896ce209631b"
            },
            "dist": {
                "type": "zip",
                "url": "https://api.github.com/repos/sebastianbergmann/php-token-stream/zipball/3b402f65a4cc90abf6e1104e388b896ce209631b",
                "reference": "3b402f65a4cc90abf6e1104e388b896ce209631b",
                "shasum": ""
            },
            "require": {
                "ext-tokenizer": "*",
                "php": ">=5.3.3"
            },
            "require-dev": {
                "phpunit/phpunit": "~4.2"
            },
            "type": "library",
            "extra": {
                "branch-alias": {
                    "dev-master": "1.4-dev"
                }
            },
            "autoload": {
                "classmap": [
                    "src/"
                ]
            },
            "notification-url": "https://packagist.org/downloads/",
            "license": [
                "BSD-3-Clause"
            ],
            "authors": [
                {
                    "name": "Sebastian Bergmann",
                    "email": "sebastian@phpunit.de"
                }
            ],
            "description": "Wrapper around PHP's tokenizer extension.",
            "homepage": "https://github.com/sebastianbergmann/php-token-stream/",
            "keywords": [
                "tokenizer"
            ],
            "time": "2016-11-15 14:06:22"
        },
        {
            "name": "phpunit/phpunit",
            "version": "4.1.0",
            "source": {
                "type": "git",
                "url": "https://github.com/sebastianbergmann/phpunit.git",
                "reference": "efb1b1334605594417a3bd466477772d06d460a8"
            },
            "dist": {
                "type": "zip",
                "url": "https://api.github.com/repos/sebastianbergmann/phpunit/zipball/efb1b1334605594417a3bd466477772d06d460a8",
                "reference": "efb1b1334605594417a3bd466477772d06d460a8",
                "shasum": ""
            },
            "require": {
                "ext-dom": "*",
                "ext-json": "*",
                "ext-pcre": "*",
                "ext-reflection": "*",
                "ext-spl": "*",
                "php": ">=5.3.3",
                "phpunit/php-code-coverage": "~2.0",
                "phpunit/php-file-iterator": "~1.3.1",
                "phpunit/php-text-template": "~1.2",
                "phpunit/php-timer": "~1.0.2",
                "phpunit/phpunit-mock-objects": "~2.1",
                "sebastian/comparator": "~1.0",
                "sebastian/diff": "~1.1",
                "sebastian/environment": "~1.0",
                "sebastian/exporter": "~1.0",
                "sebastian/version": "~1.0",
                "symfony/yaml": "~2.0"
            },
            "suggest": {
                "phpunit/php-invoker": "~1.1"
            },
            "bin": [
                "phpunit"
            ],
            "type": "library",
            "extra": {
                "branch-alias": {
                    "dev-master": "4.1.x-dev"
                }
            },
            "autoload": {
                "classmap": [
                    "src/"
                ]
            },
            "notification-url": "https://packagist.org/downloads/",
            "include-path": [
                "",
                "../../symfony/yaml/"
            ],
            "license": [
                "BSD-3-Clause"
            ],
            "authors": [
                {
                    "name": "Sebastian Bergmann",
                    "email": "sebastian@phpunit.de",
                    "role": "lead"
                }
            ],
            "description": "The PHP Unit Testing framework.",
            "homepage": "http://www.phpunit.de/",
            "keywords": [
                "phpunit",
                "testing",
                "xunit"
            ],
            "time": "2014-05-02 07:13:40"
        },
        {
            "name": "phpunit/phpunit-mock-objects",
            "version": "2.3.8",
            "source": {
                "type": "git",
                "url": "https://github.com/sebastianbergmann/phpunit-mock-objects.git",
                "reference": "ac8e7a3db35738d56ee9a76e78a4e03d97628983"
            },
            "dist": {
                "type": "zip",
                "url": "https://api.github.com/repos/sebastianbergmann/phpunit-mock-objects/zipball/ac8e7a3db35738d56ee9a76e78a4e03d97628983",
                "reference": "ac8e7a3db35738d56ee9a76e78a4e03d97628983",
                "shasum": ""
            },
            "require": {
                "doctrine/instantiator": "^1.0.2",
                "php": ">=5.3.3",
                "phpunit/php-text-template": "~1.2",
                "sebastian/exporter": "~1.2"
            },
            "require-dev": {
                "phpunit/phpunit": "~4.4"
            },
            "suggest": {
                "ext-soap": "*"
            },
            "type": "library",
            "extra": {
                "branch-alias": {
                    "dev-master": "2.3.x-dev"
                }
            },
            "autoload": {
                "classmap": [
                    "src/"
                ]
            },
            "notification-url": "https://packagist.org/downloads/",
            "license": [
                "BSD-3-Clause"
            ],
            "authors": [
                {
                    "name": "Sebastian Bergmann",
                    "email": "sb@sebastian-bergmann.de",
                    "role": "lead"
                }
            ],
            "description": "Mock Object library for PHPUnit",
            "homepage": "https://github.com/sebastianbergmann/phpunit-mock-objects/",
            "keywords": [
                "mock",
                "xunit"
            ],
            "time": "2015-10-02 06:51:40"
        },
        {
            "name": "sebastian/comparator",
            "version": "1.2.2",
            "source": {
                "type": "git",
                "url": "https://github.com/sebastianbergmann/comparator.git",
                "reference": "6a1ed12e8b2409076ab22e3897126211ff8b1f7f"
            },
            "dist": {
                "type": "zip",
                "url": "https://api.github.com/repos/sebastianbergmann/comparator/zipball/6a1ed12e8b2409076ab22e3897126211ff8b1f7f",
                "reference": "6a1ed12e8b2409076ab22e3897126211ff8b1f7f",
                "shasum": ""
            },
            "require": {
                "php": ">=5.3.3",
                "sebastian/diff": "~1.2",
                "sebastian/exporter": "~1.2 || ~2.0"
            },
            "require-dev": {
                "phpunit/phpunit": "~4.4"
            },
            "type": "library",
            "extra": {
                "branch-alias": {
                    "dev-master": "1.2.x-dev"
                }
            },
            "autoload": {
                "classmap": [
                    "src/"
                ]
            },
            "notification-url": "https://packagist.org/downloads/",
            "license": [
                "BSD-3-Clause"
            ],
            "authors": [
                {
                    "name": "Jeff Welch",
                    "email": "whatthejeff@gmail.com"
                },
                {
                    "name": "Volker Dusch",
                    "email": "github@wallbash.com"
                },
                {
                    "name": "Bernhard Schussek",
                    "email": "bschussek@2bepublished.at"
                },
                {
                    "name": "Sebastian Bergmann",
                    "email": "sebastian@phpunit.de"
                }
            ],
            "description": "Provides the functionality to compare PHP values for equality",
            "homepage": "http://www.github.com/sebastianbergmann/comparator",
            "keywords": [
                "comparator",
                "compare",
                "equality"
            ],
            "time": "2016-11-19 09:18:40"
        },
        {
            "name": "sebastian/diff",
            "version": "1.4.1",
            "source": {
                "type": "git",
                "url": "https://github.com/sebastianbergmann/diff.git",
                "reference": "13edfd8706462032c2f52b4b862974dd46b71c9e"
            },
            "dist": {
                "type": "zip",
                "url": "https://api.github.com/repos/sebastianbergmann/diff/zipball/13edfd8706462032c2f52b4b862974dd46b71c9e",
                "reference": "13edfd8706462032c2f52b4b862974dd46b71c9e",
                "shasum": ""
            },
            "require": {
                "php": ">=5.3.3"
            },
            "require-dev": {
                "phpunit/phpunit": "~4.8"
            },
            "type": "library",
            "extra": {
                "branch-alias": {
                    "dev-master": "1.4-dev"
                }
            },
            "autoload": {
                "classmap": [
                    "src/"
                ]
            },
            "notification-url": "https://packagist.org/downloads/",
            "license": [
                "BSD-3-Clause"
            ],
            "authors": [
                {
                    "name": "Kore Nordmann",
                    "email": "mail@kore-nordmann.de"
                },
                {
                    "name": "Sebastian Bergmann",
                    "email": "sebastian@phpunit.de"
                }
            ],
            "description": "Diff implementation",
            "homepage": "https://github.com/sebastianbergmann/diff",
            "keywords": [
                "diff"
            ],
            "time": "2015-12-08 07:14:41"
        },
        {
            "name": "sebastian/environment",
            "version": "1.3.8",
            "source": {
                "type": "git",
                "url": "https://github.com/sebastianbergmann/environment.git",
                "reference": "be2c607e43ce4c89ecd60e75c6a85c126e754aea"
            },
            "dist": {
                "type": "zip",
                "url": "https://api.github.com/repos/sebastianbergmann/environment/zipball/be2c607e43ce4c89ecd60e75c6a85c126e754aea",
                "reference": "be2c607e43ce4c89ecd60e75c6a85c126e754aea",
                "shasum": ""
            },
            "require": {
                "php": "^5.3.3 || ^7.0"
            },
            "require-dev": {
                "phpunit/phpunit": "^4.8 || ^5.0"
            },
            "type": "library",
            "extra": {
                "branch-alias": {
                    "dev-master": "1.3.x-dev"
                }
            },
            "autoload": {
                "classmap": [
                    "src/"
                ]
            },
            "notification-url": "https://packagist.org/downloads/",
            "license": [
                "BSD-3-Clause"
            ],
            "authors": [
                {
                    "name": "Sebastian Bergmann",
                    "email": "sebastian@phpunit.de"
                }
            ],
            "description": "Provides functionality to handle HHVM/PHP environments",
            "homepage": "http://www.github.com/sebastianbergmann/environment",
            "keywords": [
                "Xdebug",
                "environment",
                "hhvm"
            ],
            "time": "2016-08-18 05:49:44"
        },
        {
            "name": "sebastian/exporter",
            "version": "1.2.2",
            "source": {
                "type": "git",
                "url": "https://github.com/sebastianbergmann/exporter.git",
                "reference": "42c4c2eec485ee3e159ec9884f95b431287edde4"
            },
            "dist": {
                "type": "zip",
                "url": "https://api.github.com/repos/sebastianbergmann/exporter/zipball/42c4c2eec485ee3e159ec9884f95b431287edde4",
                "reference": "42c4c2eec485ee3e159ec9884f95b431287edde4",
                "shasum": ""
            },
            "require": {
                "php": ">=5.3.3",
                "sebastian/recursion-context": "~1.0"
            },
            "require-dev": {
                "ext-mbstring": "*",
                "phpunit/phpunit": "~4.4"
            },
            "type": "library",
            "extra": {
                "branch-alias": {
                    "dev-master": "1.3.x-dev"
                }
            },
            "autoload": {
                "classmap": [
                    "src/"
                ]
            },
            "notification-url": "https://packagist.org/downloads/",
            "license": [
                "BSD-3-Clause"
            ],
            "authors": [
                {
                    "name": "Jeff Welch",
                    "email": "whatthejeff@gmail.com"
                },
                {
                    "name": "Volker Dusch",
                    "email": "github@wallbash.com"
                },
                {
                    "name": "Bernhard Schussek",
                    "email": "bschussek@2bepublished.at"
                },
                {
                    "name": "Sebastian Bergmann",
                    "email": "sebastian@phpunit.de"
                },
                {
                    "name": "Adam Harvey",
                    "email": "aharvey@php.net"
                }
            ],
            "description": "Provides the functionality to export PHP variables for visualization",
            "homepage": "http://www.github.com/sebastianbergmann/exporter",
            "keywords": [
                "export",
                "exporter"
            ],
            "time": "2016-06-17 09:04:28"
        },
        {
            "name": "sebastian/finder-facade",
            "version": "1.2.1",
            "source": {
                "type": "git",
                "url": "https://github.com/sebastianbergmann/finder-facade.git",
                "reference": "2a6f7f57efc0aa2d23297d9fd9e2a03111a8c0b9"
            },
            "dist": {
                "type": "zip",
                "url": "https://api.github.com/repos/sebastianbergmann/finder-facade/zipball/2a6f7f57efc0aa2d23297d9fd9e2a03111a8c0b9",
                "reference": "2a6f7f57efc0aa2d23297d9fd9e2a03111a8c0b9",
                "shasum": ""
            },
            "require": {
                "symfony/finder": "~2.3|~3.0",
                "theseer/fdomdocument": "~1.3"
            },
            "type": "library",
            "autoload": {
                "classmap": [
                    "src/"
                ]
            },
            "notification-url": "https://packagist.org/downloads/",
            "license": [
                "BSD-3-Clause"
            ],
            "authors": [
                {
                    "name": "Sebastian Bergmann",
                    "email": "sebastian@phpunit.de",
                    "role": "lead"
                }
            ],
            "description": "FinderFacade is a convenience wrapper for Symfony's Finder component.",
            "homepage": "https://github.com/sebastianbergmann/finder-facade",
            "time": "2016-02-17 07:02:23"
        },
        {
            "name": "sebastian/phpcpd",
            "version": "2.0.0",
            "source": {
                "type": "git",
                "url": "https://github.com/sebastianbergmann/phpcpd.git",
                "reference": "346c909de7adc3979988a6505a80814c8562d6b3"
            },
            "dist": {
                "type": "zip",
                "url": "https://api.github.com/repos/sebastianbergmann/phpcpd/zipball/346c909de7adc3979988a6505a80814c8562d6b3",
                "reference": "346c909de7adc3979988a6505a80814c8562d6b3",
                "shasum": ""
            },
            "require": {
                "php": ">=5.3.3",
                "phpunit/php-timer": ">=1.0.4",
                "sebastian/finder-facade": ">=1.1.0",
                "sebastian/version": ">=1.0.0",
                "symfony/console": ">=2.2.0",
                "theseer/fdomdocument": "~1.4"
            },
            "bin": [
                "composer/bin/phpcpd"
            ],
            "type": "library",
            "extra": {
                "branch-alias": {
                    "dev-master": "2.0-dev"
                }
            },
            "autoload": {
                "classmap": [
                    "src/"
                ]
            },
            "notification-url": "https://packagist.org/downloads/",
            "license": [
                "BSD-3-Clause"
            ],
            "authors": [
                {
                    "name": "Sebastian Bergmann",
                    "email": "sebastian@phpunit.de",
                    "role": "lead"
                }
            ],
            "description": "Copy/Paste Detector (CPD) for PHP code.",
            "homepage": "https://github.com/sebastianbergmann/phpcpd",
            "time": "2013-11-08 09:05:42"
        },
        {
            "name": "sebastian/recursion-context",
            "version": "1.0.2",
            "source": {
                "type": "git",
                "url": "https://github.com/sebastianbergmann/recursion-context.git",
                "reference": "913401df809e99e4f47b27cdd781f4a258d58791"
            },
            "dist": {
                "type": "zip",
                "url": "https://api.github.com/repos/sebastianbergmann/recursion-context/zipball/913401df809e99e4f47b27cdd781f4a258d58791",
                "reference": "913401df809e99e4f47b27cdd781f4a258d58791",
                "shasum": ""
            },
            "require": {
                "php": ">=5.3.3"
            },
            "require-dev": {
                "phpunit/phpunit": "~4.4"
            },
            "type": "library",
            "extra": {
                "branch-alias": {
                    "dev-master": "1.0.x-dev"
                }
            },
            "autoload": {
                "classmap": [
                    "src/"
                ]
            },
            "notification-url": "https://packagist.org/downloads/",
            "license": [
                "BSD-3-Clause"
            ],
            "authors": [
                {
                    "name": "Jeff Welch",
                    "email": "whatthejeff@gmail.com"
                },
                {
                    "name": "Sebastian Bergmann",
                    "email": "sebastian@phpunit.de"
                },
                {
                    "name": "Adam Harvey",
                    "email": "aharvey@php.net"
                }
            ],
            "description": "Provides functionality to recursively process PHP variables",
            "homepage": "http://www.github.com/sebastianbergmann/recursion-context",
            "time": "2015-11-11 19:50:13"
        },
        {
            "name": "sebastian/version",
            "version": "1.0.6",
            "source": {
                "type": "git",
                "url": "https://github.com/sebastianbergmann/version.git",
                "reference": "58b3a85e7999757d6ad81c787a1fbf5ff6c628c6"
            },
            "dist": {
                "type": "zip",
                "url": "https://api.github.com/repos/sebastianbergmann/version/zipball/58b3a85e7999757d6ad81c787a1fbf5ff6c628c6",
                "reference": "58b3a85e7999757d6ad81c787a1fbf5ff6c628c6",
                "shasum": ""
            },
            "type": "library",
            "autoload": {
                "classmap": [
                    "src/"
                ]
            },
            "notification-url": "https://packagist.org/downloads/",
            "license": [
                "BSD-3-Clause"
            ],
            "authors": [
                {
                    "name": "Sebastian Bergmann",
                    "email": "sebastian@phpunit.de",
                    "role": "lead"
                }
            ],
            "description": "Library that helps with managing the version number of Git-hosted PHP projects",
            "homepage": "https://github.com/sebastianbergmann/version",
            "time": "2015-06-21 13:59:46"
        },
        {
            "name": "squizlabs/php_codesniffer",
            "version": "1.5.3",
            "source": {
                "type": "git",
                "url": "https://github.com/squizlabs/PHP_CodeSniffer.git",
                "reference": "396178ada8499ec492363587f037125bf7b07fcc"
            },
            "dist": {
                "type": "zip",
                "url": "https://api.github.com/repos/squizlabs/PHP_CodeSniffer/zipball/396178ada8499ec492363587f037125bf7b07fcc",
                "reference": "396178ada8499ec492363587f037125bf7b07fcc",
                "shasum": ""
            },
            "require": {
                "ext-tokenizer": "*",
                "php": ">=5.1.2"
            },
            "suggest": {
                "phpunit/php-timer": "dev-master"
            },
            "bin": [
                "scripts/phpcs"
            ],
            "type": "library",
            "extra": {
                "branch-alias": {
                    "dev-phpcs-fixer": "2.0.x-dev"
                }
            },
            "autoload": {
                "classmap": [
                    "CodeSniffer.php",
                    "CodeSniffer/CLI.php",
                    "CodeSniffer/Exception.php",
                    "CodeSniffer/File.php",
                    "CodeSniffer/Report.php",
                    "CodeSniffer/Reporting.php",
                    "CodeSniffer/Sniff.php",
                    "CodeSniffer/Tokens.php",
                    "CodeSniffer/Reports/",
                    "CodeSniffer/CommentParser/",
                    "CodeSniffer/Tokenizers/",
                    "CodeSniffer/DocGenerators/",
                    "CodeSniffer/Standards/AbstractPatternSniff.php",
                    "CodeSniffer/Standards/AbstractScopeSniff.php",
                    "CodeSniffer/Standards/AbstractVariableSniff.php",
                    "CodeSniffer/Standards/IncorrectPatternException.php",
                    "CodeSniffer/Standards/Generic/Sniffs/",
                    "CodeSniffer/Standards/MySource/Sniffs/",
                    "CodeSniffer/Standards/PEAR/Sniffs/",
                    "CodeSniffer/Standards/PSR1/Sniffs/",
                    "CodeSniffer/Standards/PSR2/Sniffs/",
                    "CodeSniffer/Standards/Squiz/Sniffs/",
                    "CodeSniffer/Standards/Zend/Sniffs/"
                ]
            },
            "notification-url": "https://packagist.org/downloads/",
            "license": [
                "BSD-3-Clause"
            ],
            "authors": [
                {
                    "name": "Greg Sherwood",
                    "role": "lead"
                }
            ],
            "description": "PHP_CodeSniffer tokenises PHP, JavaScript and CSS files and detects violations of a defined set of coding standards.",
            "homepage": "http://www.squizlabs.com/php-codesniffer",
            "keywords": [
                "phpcs",
                "standards"
            ],
            "time": "2014-05-01 03:07:07"
        },
        {
            "name": "symfony/config",
            "version": "v2.8.15",
            "source": {
                "type": "git",
                "url": "https://github.com/symfony/config.git",
                "reference": "b522856007b258f46d5ee35d3b7b235c11e76e86"
            },
            "dist": {
                "type": "zip",
                "url": "https://api.github.com/repos/symfony/config/zipball/b522856007b258f46d5ee35d3b7b235c11e76e86",
                "reference": "b522856007b258f46d5ee35d3b7b235c11e76e86",
                "shasum": ""
            },
            "require": {
                "php": ">=5.3.9",
                "symfony/filesystem": "~2.3|~3.0.0"
            },
            "require-dev": {
                "symfony/yaml": "~2.7|~3.0.0"
            },
            "suggest": {
                "symfony/yaml": "To use the yaml reference dumper"
            },
            "type": "library",
            "extra": {
                "branch-alias": {
                    "dev-master": "2.8-dev"
                }
            },
            "autoload": {
                "psr-4": {
                    "Symfony\\Component\\Config\\": ""
                },
                "exclude-from-classmap": [
                    "/Tests/"
                ]
            },
            "notification-url": "https://packagist.org/downloads/",
            "license": [
                "MIT"
            ],
            "authors": [
                {
                    "name": "Fabien Potencier",
                    "email": "fabien@symfony.com"
                },
                {
                    "name": "Symfony Community",
                    "homepage": "https://symfony.com/contributors"
                }
            ],
            "description": "Symfony Config Component",
            "homepage": "https://symfony.com",
            "time": "2016-12-10 08:21:45"
        },
        {
            "name": "symfony/dependency-injection",
            "version": "v2.8.15",
            "source": {
                "type": "git",
                "url": "https://github.com/symfony/dependency-injection.git",
                "reference": "51a7b5385fb0f42e5edbdb2cfbad1a011ecdaee7"
            },
            "dist": {
                "type": "zip",
                "url": "https://api.github.com/repos/symfony/dependency-injection/zipball/51a7b5385fb0f42e5edbdb2cfbad1a011ecdaee7",
                "reference": "51a7b5385fb0f42e5edbdb2cfbad1a011ecdaee7",
                "shasum": ""
            },
            "require": {
                "php": ">=5.3.9"
            },
            "conflict": {
                "symfony/expression-language": "<2.6"
            },
            "require-dev": {
                "symfony/config": "~2.2|~3.0.0",
                "symfony/expression-language": "~2.6|~3.0.0",
                "symfony/yaml": "~2.3.42|~2.7.14|~2.8.7|~3.0.7"
            },
            "suggest": {
                "symfony/config": "",
                "symfony/expression-language": "For using expressions in service container configuration",
                "symfony/proxy-manager-bridge": "Generate service proxies to lazy load them",
                "symfony/yaml": ""
            },
            "type": "library",
            "extra": {
                "branch-alias": {
                    "dev-master": "2.8-dev"
                }
            },
            "autoload": {
                "psr-4": {
                    "Symfony\\Component\\DependencyInjection\\": ""
                },
                "exclude-from-classmap": [
                    "/Tests/"
                ]
            },
            "notification-url": "https://packagist.org/downloads/",
            "license": [
                "MIT"
            ],
            "authors": [
                {
                    "name": "Fabien Potencier",
                    "email": "fabien@symfony.com"
                },
                {
                    "name": "Symfony Community",
                    "homepage": "https://symfony.com/contributors"
                }
            ],
            "description": "Symfony DependencyInjection Component",
            "homepage": "https://symfony.com",
            "time": "2016-12-08 14:41:31"
        },
        {
            "name": "symfony/stopwatch",
            "version": "v3.2.1",
            "source": {
                "type": "git",
                "url": "https://github.com/symfony/stopwatch.git",
                "reference": "5b139e1c4290e6c7640ba80d9c9b5e49ef22b841"
            },
            "dist": {
                "type": "zip",
                "url": "https://api.github.com/repos/symfony/stopwatch/zipball/5b139e1c4290e6c7640ba80d9c9b5e49ef22b841",
                "reference": "5b139e1c4290e6c7640ba80d9c9b5e49ef22b841",
                "shasum": ""
            },
            "require": {
                "php": ">=5.5.9"
            },
            "type": "library",
            "extra": {
                "branch-alias": {
                    "dev-master": "3.2-dev"
                }
            },
            "autoload": {
                "psr-4": {
                    "Symfony\\Component\\Stopwatch\\": ""
                },
                "exclude-from-classmap": [
                    "/Tests/"
                ]
            },
            "notification-url": "https://packagist.org/downloads/",
            "license": [
                "MIT"
            ],
            "authors": [
                {
                    "name": "Fabien Potencier",
                    "email": "fabien@symfony.com"
                },
                {
                    "name": "Symfony Community",
                    "homepage": "https://symfony.com/contributors"
                }
            ],
            "description": "Symfony Stopwatch Component",
            "homepage": "https://symfony.com",
            "time": "2016-06-29 05:43:10"
        },
        {
            "name": "symfony/yaml",
            "version": "v2.8.15",
            "source": {
                "type": "git",
                "url": "https://github.com/symfony/yaml.git",
                "reference": "befb26a3713c97af90d25dd12e75621ef14d91ff"
            },
            "dist": {
                "type": "zip",
                "url": "https://api.github.com/repos/symfony/yaml/zipball/befb26a3713c97af90d25dd12e75621ef14d91ff",
                "reference": "befb26a3713c97af90d25dd12e75621ef14d91ff",
                "shasum": ""
            },
            "require": {
                "php": ">=5.3.9"
            },
            "type": "library",
            "extra": {
                "branch-alias": {
                    "dev-master": "2.8-dev"
                }
            },
            "autoload": {
                "psr-4": {
                    "Symfony\\Component\\Yaml\\": ""
                },
                "exclude-from-classmap": [
                    "/Tests/"
                ]
            },
            "notification-url": "https://packagist.org/downloads/",
            "license": [
                "MIT"
            ],
            "authors": [
                {
                    "name": "Fabien Potencier",
                    "email": "fabien@symfony.com"
                },
                {
                    "name": "Symfony Community",
                    "homepage": "https://symfony.com/contributors"
                }
            ],
            "description": "Symfony Yaml Component",
            "homepage": "https://symfony.com",
            "time": "2016-11-14 16:15:57"
        },
        {
            "name": "theseer/fdomdocument",
            "version": "1.6.1",
            "source": {
                "type": "git",
                "url": "https://github.com/theseer/fDOMDocument.git",
                "reference": "d9ad139d6c2e8edf5e313ffbe37ff13344cf0684"
            },
            "dist": {
                "type": "zip",
                "url": "https://api.github.com/repos/theseer/fDOMDocument/zipball/d9ad139d6c2e8edf5e313ffbe37ff13344cf0684",
                "reference": "d9ad139d6c2e8edf5e313ffbe37ff13344cf0684",
                "shasum": ""
            },
            "require": {
                "ext-dom": "*",
                "lib-libxml": "*",
                "php": ">=5.3.3"
            },
            "type": "library",
            "autoload": {
                "classmap": [
                    "src/"
                ]
            },
            "notification-url": "https://packagist.org/downloads/",
            "license": [
                "BSD-3-Clause"
            ],
            "authors": [
                {
                    "name": "Arne Blankerts",
                    "email": "arne@blankerts.de",
                    "role": "lead"
                }
            ],
            "description": "The classes contained within this repository extend the standard DOM to use exceptions at all occasions of errors instead of PHP warnings or notices. They also add various custom methods and shortcuts for convenience and to simplify the usage of DOM.",
            "homepage": "https://github.com/theseer/fDOMDocument",
            "time": "2015-05-27 22:58:02"
        }
    ],
    "aliases": [],
    "minimum-stability": "alpha",
    "stability-flags": {
        "phpmd/phpmd": 0
    },
    "prefer-stable": true,
    "prefer-lowest": false,
    "platform": {
        "php": "~5.6.5|7.0.2|7.0.4|~7.0.6",
        "lib-libxml": "*",
        "ext-ctype": "*",
        "ext-gd": "*",
        "ext-spl": "*",
        "ext-dom": "*",
        "ext-simplexml": "*",
        "ext-mcrypt": "*",
        "ext-hash": "*",
        "ext-curl": "*",
        "ext-iconv": "*",
        "ext-intl": "*",
        "ext-xsl": "*",
        "ext-mbstring": "*",
        "ext-openssl": "*",
        "ext-zip": "*",
        "ext-pdo_mysql": "*"
    },
    "platform-dev": []
}<|MERGE_RESOLUTION|>--- conflicted
+++ resolved
@@ -4,13 +4,8 @@
         "Read more about it at https://getcomposer.org/doc/01-basic-usage.md#composer-lock-the-lock-file",
         "This file is @generated automatically"
     ],
-<<<<<<< HEAD
-    "hash": "0c65e2e5e82ce184779f39f5d03e0065",
-    "content-hash": "fc8792646d5bf5d14c0cb22ece70a83e",
-=======
     "hash": "e5946b0500f46fab5f05e46957258ed4",
     "content-hash": "07be52ec4880d0390acff2dd605a194d",
->>>>>>> 8e752f18
     "packages": [
         {
             "name": "braintree/braintree_php",
@@ -61,7 +56,7 @@
         },
         {
             "name": "colinmollenhour/cache-backend-file",
-            "version": "1.4.0",
+            "version": "1.4",
             "source": {
                 "type": "git",
                 "url": "https://github.com/colinmollenhour/Cm_Cache_Backend_File.git",
@@ -3372,26 +3367,26 @@
         },
         {
             "name": "pdepend/pdepend",
-            "version": "2.4.0",
+            "version": "2.2.2",
             "source": {
                 "type": "git",
                 "url": "https://github.com/pdepend/pdepend.git",
-                "reference": "64ba7e6d0507729e2bb482cf20cd12c4d96d99bc"
-            },
-            "dist": {
-                "type": "zip",
-                "url": "https://api.github.com/repos/pdepend/pdepend/zipball/64ba7e6d0507729e2bb482cf20cd12c4d96d99bc",
-                "reference": "64ba7e6d0507729e2bb482cf20cd12c4d96d99bc",
+                "reference": "d3ae0d084d526cdc6c3f1b858fb7148de77b41c5"
+            },
+            "dist": {
+                "type": "zip",
+                "url": "https://api.github.com/repos/pdepend/pdepend/zipball/d3ae0d084d526cdc6c3f1b858fb7148de77b41c5",
+                "reference": "d3ae0d084d526cdc6c3f1b858fb7148de77b41c5",
                 "shasum": ""
             },
             "require": {
                 "php": ">=5.3.7",
-                "symfony/config": "^2.3.0|^3",
-                "symfony/dependency-injection": "^2.3.0|^3",
-                "symfony/filesystem": "^2.3.0|^3"
-            },
-            "require-dev": {
-                "phpunit/phpunit": "^4.4.0,<4.8",
+                "symfony/config": "^2.3.0",
+                "symfony/dependency-injection": "^2.3.0",
+                "symfony/filesystem": "^2.3.0"
+            },
+            "require-dev": {
+                "phpunit/phpunit": "^4.0.0,<4.8",
                 "squizlabs/php_codesniffer": "^2.0.0"
             },
             "bin": [
@@ -3399,8 +3394,8 @@
             ],
             "type": "library",
             "autoload": {
-                "psr-4": {
-                    "PDepend\\": "src/main/php/PDepend"
+                "psr-0": {
+                    "PDepend\\": "src/main/php/"
                 }
             },
             "notification-url": "https://packagist.org/downloads/",
@@ -3408,7 +3403,7 @@
                 "BSD-3-Clause"
             ],
             "description": "Official version of pdepend to be handled with Composer",
-            "time": "2017-01-10 13:45:16"
+            "time": "2015-10-16 08:49:58"
         },
         {
             "name": "phpmd/phpmd",
