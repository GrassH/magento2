{
    "_readme": [
        "This file locks the dependencies of your project to a known state",
        "Read more about it at https://getcomposer.org/doc/01-basic-usage.md#composer-lock-the-lock-file",
        "This file is @generated automatically"
    ],
<<<<<<< HEAD
    "hash": "92705ee6118e8f4fd8ea14da66f35c88",
    "content-hash": "6f9302d130ec41d6cc99916bb4902658",
=======
    "hash": "51b778e71f8a6f14fc7dcb61bbd56128",
    "content-hash": "588a30d78a14deeadbd8a7fc98f486f7",
>>>>>>> 4ebeb407
    "packages": [
        {
            "name": "braintree/braintree_php",
            "version": "3.7.0",
            "source": {
                "type": "git",
                "url": "https://github.com/braintree/braintree_php.git",
                "reference": "36c2b9de6793a28e25f5f9e265f60aaffef2cfe2"
            },
            "dist": {
                "type": "zip",
                "url": "https://api.github.com/repos/braintree/braintree_php/zipball/36c2b9de6793a28e25f5f9e265f60aaffef2cfe2",
                "reference": "36c2b9de6793a28e25f5f9e265f60aaffef2cfe2",
                "shasum": ""
            },
            "require": {
                "ext-curl": "*",
                "ext-dom": "*",
                "ext-hash": "*",
                "ext-openssl": "*",
                "ext-xmlwriter": "*",
                "php": ">=5.4.0"
            },
            "require-dev": {
                "phpunit/phpunit": "3.7.*"
            },
            "type": "library",
            "autoload": {
                "psr-0": {
                    "Braintree": "lib/"
                },
                "psr-4": {
                    "Braintree\\": "lib/Braintree"
                }
            },
            "notification-url": "https://packagist.org/downloads/",
            "license": [
                "MIT"
            ],
            "authors": [
                {
                    "name": "Braintree",
                    "homepage": "http://www.braintreepayments.com"
                }
            ],
            "description": "Braintree PHP Client Library",
            "time": "2015-11-19 19:14:47"
        },
        {
            "name": "colinmollenhour/credis",
            "version": "1.6",
            "source": {
                "type": "git",
                "url": "https://github.com/colinmollenhour/credis.git",
                "reference": "409edfd0ea81f5cb74afbdb86df54890c207b5e4"
            },
            "dist": {
                "type": "zip",
                "url": "https://api.github.com/repos/colinmollenhour/credis/zipball/409edfd0ea81f5cb74afbdb86df54890c207b5e4",
                "reference": "409edfd0ea81f5cb74afbdb86df54890c207b5e4",
                "shasum": ""
            },
            "require": {
                "php": ">=5.3.0"
            },
            "type": "library",
            "autoload": {
                "classmap": [
                    "Client.php",
                    "Cluster.php",
                    "Sentinel.php"
                ]
            },
            "notification-url": "https://packagist.org/downloads/",
            "license": [
                "MIT"
            ],
            "authors": [
                {
                    "name": "Colin Mollenhour",
                    "email": "colin@mollenhour.com"
                }
            ],
            "description": "Credis is a lightweight interface to the Redis key-value store which wraps the phpredis library when available for better performance.",
            "homepage": "https://github.com/colinmollenhour/credis",
            "time": "2015-11-28 01:20:04"
        },
        {
            "name": "colinmollenhour/php-redis-session-abstract",
            "version": "v1.0",
            "source": {
                "type": "git",
                "url": "https://github.com/colinmollenhour/php-redis-session-abstract.git",
                "reference": "1308ddc08e2adbe303f7f8b8ead9beb5f2f2adf9"
            },
            "dist": {
                "type": "zip",
                "url": "https://api.github.com/repos/colinmollenhour/php-redis-session-abstract/zipball/1308ddc08e2adbe303f7f8b8ead9beb5f2f2adf9",
                "reference": "1308ddc08e2adbe303f7f8b8ead9beb5f2f2adf9",
                "shasum": ""
            },
            "require": {
                "colinmollenhour/credis": "1.6",
                "magento/zendframework1": "1.12.16",
                "php": "~5.5.0|~5.6.0|~7.0.0"
            },
            "type": "library",
            "autoload": {
                "psr-0": {
                    "Cm\\RedisSession\\": "src/"
                }
            },
            "notification-url": "https://packagist.org/downloads/",
            "license": [
                "BSD-3-Clause"
            ],
            "authors": [
                {
                    "name": "Colin Mollenhour"
                }
            ],
            "description": "A Redis-based session handler with optimistic locking",
            "homepage": "https://github.com/colinmollenhour/php-redis-session-abstract",
            "time": "2016-01-14 16:04:27"
        },
        {
            "name": "composer/composer",
            "version": "1.0.0-alpha10",
            "source": {
                "type": "git",
                "url": "https://github.com/composer/composer.git",
                "reference": "775f6cd5c633facf2e7b99611fdcaa900b58ddb7"
            },
            "dist": {
                "type": "zip",
                "url": "https://api.github.com/repos/composer/composer/zipball/775f6cd5c633facf2e7b99611fdcaa900b58ddb7",
                "reference": "775f6cd5c633facf2e7b99611fdcaa900b58ddb7",
                "shasum": ""
            },
            "require": {
                "justinrainbow/json-schema": "~1.4",
                "php": ">=5.3.2",
                "seld/jsonlint": "~1.0",
                "symfony/console": "~2.5",
                "symfony/finder": "~2.2",
                "symfony/process": "~2.1"
            },
            "require-dev": {
                "phpunit/phpunit": "~4.5"
            },
            "suggest": {
                "ext-openssl": "Enabling the openssl extension allows you to access https URLs for repositories and packages",
                "ext-zip": "Enabling the zip extension allows you to unzip archives, and allows gzip compression of all internet traffic"
            },
            "bin": [
                "bin/composer"
            ],
            "type": "library",
            "extra": {
                "branch-alias": {
                    "dev-master": "1.0-dev"
                }
            },
            "autoload": {
                "psr-0": {
                    "Composer": "src/"
                }
            },
            "notification-url": "https://packagist.org/downloads/",
            "license": [
                "MIT"
            ],
            "authors": [
                {
                    "name": "Nils Adermann",
                    "email": "naderman@naderman.de",
                    "homepage": "http://www.naderman.de"
                },
                {
                    "name": "Jordi Boggiano",
                    "email": "j.boggiano@seld.be",
                    "homepage": "http://seld.be"
                }
            ],
            "description": "Composer helps you declare, manage and install dependencies of PHP projects, ensuring you have the right stack everywhere.",
            "homepage": "http://getcomposer.org/",
            "keywords": [
                "autoload",
                "dependency",
                "package"
            ],
            "time": "2015-04-14 21:18:51"
        },
        {
            "name": "justinrainbow/json-schema",
            "version": "1.6.1",
            "source": {
                "type": "git",
                "url": "https://github.com/justinrainbow/json-schema.git",
                "reference": "cc84765fb7317f6b07bd8ac78364747f95b86341"
            },
            "dist": {
                "type": "zip",
                "url": "https://api.github.com/repos/justinrainbow/json-schema/zipball/cc84765fb7317f6b07bd8ac78364747f95b86341",
                "reference": "cc84765fb7317f6b07bd8ac78364747f95b86341",
                "shasum": ""
            },
            "require": {
                "php": ">=5.3.29"
            },
            "require-dev": {
                "json-schema/json-schema-test-suite": "1.1.0",
                "phpdocumentor/phpdocumentor": "~2",
                "phpunit/phpunit": "~3.7"
            },
            "bin": [
                "bin/validate-json"
            ],
            "type": "library",
            "extra": {
                "branch-alias": {
                    "dev-master": "1.6.x-dev"
                }
            },
            "autoload": {
                "psr-4": {
                    "JsonSchema\\": "src/JsonSchema/"
                }
            },
            "notification-url": "https://packagist.org/downloads/",
            "license": [
                "BSD-3-Clause"
            ],
            "authors": [
                {
                    "name": "Bruno Prieto Reis",
                    "email": "bruno.p.reis@gmail.com"
                },
                {
                    "name": "Justin Rainbow",
                    "email": "justin.rainbow@gmail.com"
                },
                {
                    "name": "Igor Wiedler",
                    "email": "igor@wiedler.ch"
                },
                {
                    "name": "Robert Schönthal",
                    "email": "seroscho@googlemail.com"
                }
            ],
            "description": "A library to validate a json schema.",
            "homepage": "https://github.com/justinrainbow/json-schema",
            "keywords": [
                "json",
                "schema"
            ],
            "time": "2016-01-25 15:43:01"
        },
        {
            "name": "league/climate",
            "version": "2.6.1",
            "source": {
                "type": "git",
                "url": "https://github.com/thephpleague/climate.git",
                "reference": "28851c909017424f61cc6a62089316313c645d1c"
            },
            "dist": {
                "type": "zip",
                "url": "https://api.github.com/repos/thephpleague/climate/zipball/28851c909017424f61cc6a62089316313c645d1c",
                "reference": "28851c909017424f61cc6a62089316313c645d1c",
                "shasum": ""
            },
            "require": {
                "php": ">=5.4.0"
            },
            "require-dev": {
                "mockery/mockery": "dev-master",
                "phpunit/phpunit": "4.1.*"
            },
            "type": "library",
            "autoload": {
                "psr-4": {
                    "League\\CLImate\\": "src/"
                }
            },
            "notification-url": "https://packagist.org/downloads/",
            "license": [
                "MIT"
            ],
            "authors": [
                {
                    "name": "Joe Tannenbaum",
                    "email": "hey@joe.codes",
                    "homepage": "http://joe.codes/",
                    "role": "Developer"
                }
            ],
            "description": "PHP's best friend for the terminal. CLImate allows you to easily output colored text, special formats, and more.",
            "keywords": [
                "cli",
                "colors",
                "command",
                "php",
                "terminal"
            ],
            "time": "2015-01-18 14:31:58"
        },
        {
            "name": "magento/composer",
            "version": "1.0.2",
            "source": {
                "type": "git",
                "url": "https://github.com/magento/composer.git",
                "reference": "1be267e71debac6e0d9fae4e5144f6095cffbe89"
            },
            "dist": {
                "type": "zip",
                "url": "https://api.github.com/repos/magento/composer/zipball/1be267e71debac6e0d9fae4e5144f6095cffbe89",
                "reference": null,
                "shasum": "6bfdbff4c23aace1e6d14ab598c81c790375aba0"
            },
            "require": {
                "composer/composer": "1.0.0-alpha10",
                "php": "~5.5.0|~5.6.0|~7.0.0",
                "symfony/console": "~2.3 <2.7"
            },
            "require-dev": {
                "phpunit/phpunit": "4.1.0"
            },
            "type": "library",
            "autoload": {
                "psr-4": {
                    "Magento\\Composer\\": "src"
                }
            },
            "license": [
                "OSL-3.0",
                "AFL-3.0"
            ],
            "description": "Magento composer library helps to instantiate Composer application and run composer commands."
        },
        {
            "name": "magento/magento-composer-installer",
            "version": "0.1.6",
            "source": {
                "type": "git",
                "url": "https://github.com/magento/magento-composer-installer.git",
                "reference": "5b5d29ebe060bc6754c2999206923489db8ca641"
            },
            "dist": {
                "type": "zip",
                "url": "https://api.github.com/repos/magento/magento-composer-installer/zipball/5b5d29ebe060bc6754c2999206923489db8ca641",
                "reference": "5b5d29ebe060bc6754c2999206923489db8ca641",
                "shasum": ""
            },
            "require": {
                "composer-plugin-api": "^1.0"
            },
            "require-dev": {
                "composer/composer": "*@dev",
                "firegento/phpcs": "dev-patch-1",
                "mikey179/vfsstream": "*",
                "phpunit/phpunit": "*",
                "phpunit/phpunit-mock-objects": "dev-master",
                "squizlabs/php_codesniffer": "1.4.7",
                "symfony/process": "*"
            },
            "type": "composer-plugin",
            "extra": {
                "composer-command-registry": [
                    "MagentoHackathon\\Composer\\Magento\\Command\\DeployCommand"
                ],
                "class": "MagentoHackathon\\Composer\\Magento\\Plugin"
            },
            "autoload": {
                "psr-0": {
                    "MagentoHackathon\\Composer\\Magento": "src/"
                }
            },
            "notification-url": "https://packagist.org/downloads/",
            "license": [
                "OSL-3.0"
            ],
            "authors": [
                {
                    "name": "Vinai Kopp",
                    "email": "vinai@netzarbeiter.com"
                },
                {
                    "name": "Daniel Fahlke aka Flyingmana",
                    "email": "flyingmana@googlemail.com"
                },
                {
                    "name": "Jörg Weller",
                    "email": "weller@flagbit.de"
                },
                {
                    "name": "Karl Spies",
                    "email": "karl.spies@gmx.net"
                },
                {
                    "name": "Tobias Vogt",
                    "email": "tobi@webguys.de"
                },
                {
                    "name": "David Fuhr",
                    "email": "fuhr@flagbit.de"
                }
            ],
            "description": "Composer installer for Magento modules",
            "homepage": "https://github.com/magento/magento-composer-installer",
            "keywords": [
                "composer-installer",
                "magento"
            ],
            "time": "2016-01-25 22:04:43"
        },
        {
            "name": "magento/zendframework1",
            "version": "1.12.16",
            "source": {
                "type": "git",
                "url": "https://github.com/magento/zf1.git",
                "reference": "c9d607bfd9454bc18b9deff737ccd5d044e2ab10"
            },
            "dist": {
                "type": "zip",
                "url": "https://api.github.com/repos/magento/zf1/zipball/c9d607bfd9454bc18b9deff737ccd5d044e2ab10",
                "reference": "c9d607bfd9454bc18b9deff737ccd5d044e2ab10",
                "shasum": ""
            },
            "require": {
                "php": ">=5.2.11"
            },
            "require-dev": {
                "phpunit/dbunit": "1.3.*",
                "phpunit/phpunit": "3.7.*"
            },
            "type": "library",
            "extra": {
                "branch-alias": {
                    "dev-master": "1.12.x-dev"
                }
            },
            "autoload": {
                "psr-0": {
                    "Zend_": "library/"
                }
            },
            "notification-url": "https://packagist.org/downloads/",
            "include-path": [
                "library/"
            ],
            "license": [
                "BSD-3-Clause"
            ],
            "description": "Magento Zend Framework 1",
            "homepage": "http://framework.zend.com/",
            "keywords": [
                "ZF1",
                "framework"
            ],
            "time": "2015-10-29 14:34:55"
        },
        {
            "name": "monolog/monolog",
            "version": "1.16.0",
            "source": {
                "type": "git",
                "url": "https://github.com/Seldaek/monolog.git",
                "reference": "c0c0b4bee3aabce7182876b0d912ef2595563db7"
            },
            "dist": {
                "type": "zip",
                "url": "https://api.github.com/repos/Seldaek/monolog/zipball/c0c0b4bee3aabce7182876b0d912ef2595563db7",
                "reference": "c0c0b4bee3aabce7182876b0d912ef2595563db7",
                "shasum": ""
            },
            "require": {
                "php": ">=5.3.0",
                "psr/log": "~1.0"
            },
            "provide": {
                "psr/log-implementation": "1.0.0"
            },
            "require-dev": {
                "aws/aws-sdk-php": "^2.4.9",
                "doctrine/couchdb": "~1.0@dev",
                "graylog2/gelf-php": "~1.0",
                "php-console/php-console": "^3.1.3",
                "phpunit/phpunit": "~4.5",
                "phpunit/phpunit-mock-objects": "2.3.0",
                "raven/raven": "~0.8",
                "ruflin/elastica": ">=0.90 <3.0",
                "swiftmailer/swiftmailer": "~5.3",
                "videlalvaro/php-amqplib": "~2.4"
            },
            "suggest": {
                "aws/aws-sdk-php": "Allow sending log messages to AWS services like DynamoDB",
                "doctrine/couchdb": "Allow sending log messages to a CouchDB server",
                "ext-amqp": "Allow sending log messages to an AMQP server (1.0+ required)",
                "ext-mongo": "Allow sending log messages to a MongoDB server",
                "graylog2/gelf-php": "Allow sending log messages to a GrayLog2 server",
                "php-console/php-console": "Allow sending log messages to Google Chrome",
                "raven/raven": "Allow sending log messages to a Sentry server",
                "rollbar/rollbar": "Allow sending log messages to Rollbar",
                "ruflin/elastica": "Allow sending log messages to an Elastic Search server",
                "videlalvaro/php-amqplib": "Allow sending log messages to an AMQP server using php-amqplib"
            },
            "type": "library",
            "extra": {
                "branch-alias": {
                    "dev-master": "1.16.x-dev"
                }
            },
            "autoload": {
                "psr-4": {
                    "Monolog\\": "src/Monolog"
                }
            },
            "notification-url": "https://packagist.org/downloads/",
            "license": [
                "MIT"
            ],
            "authors": [
                {
                    "name": "Jordi Boggiano",
                    "email": "j.boggiano@seld.be",
                    "homepage": "http://seld.be"
                }
            ],
            "description": "Sends your logs to files, sockets, inboxes, databases and various web services",
            "homepage": "http://github.com/Seldaek/monolog",
            "keywords": [
                "log",
                "logging",
                "psr-3"
            ],
            "time": "2015-08-09 17:44:44"
        },
        {
            "name": "oyejorge/less.php",
            "version": "v1.7.0.3",
            "source": {
                "type": "git",
                "url": "https://github.com/oyejorge/less.php.git",
                "reference": "6e08ecb07e6f6d9170c23e8744c58fdd822ad0de"
            },
            "dist": {
                "type": "zip",
                "url": "https://api.github.com/repos/oyejorge/less.php/zipball/6e08ecb07e6f6d9170c23e8744c58fdd822ad0de",
                "reference": "6e08ecb07e6f6d9170c23e8744c58fdd822ad0de",
                "shasum": ""
            },
            "require": {
                "php": ">=5.2"
            },
            "bin": [
                "bin/lessc"
            ],
            "type": "library",
            "autoload": {
                "psr-0": {
                    "Less": "lib/"
                },
                "classmap": [
                    "lessc.inc.php"
                ]
            },
            "notification-url": "https://packagist.org/downloads/",
            "license": [
                "Apache-2.0"
            ],
            "authors": [
                {
                    "name": "Matt Agar",
                    "homepage": "https://github.com/agar"
                },
                {
                    "name": "Martin Jantošovič",
                    "homepage": "https://github.com/Mordred"
                },
                {
                    "name": "Josh Schmidt",
                    "homepage": "https://github.com/oyejorge"
                }
            ],
            "description": "PHP port of the Javascript version of LESS http://lesscss.org",
            "homepage": "http://lessphp.gpeasy.com",
            "keywords": [
                "css",
                "less",
                "less.js",
                "lesscss",
                "php",
                "stylesheet"
            ],
            "time": "2015-03-10 18:12:59"
        },
        {
            "name": "pelago/emogrifier",
            "version": "v0.1.1",
            "source": {
                "type": "git",
                "url": "https://github.com/jjriv/emogrifier.git",
                "reference": "ed72bcd6a3c7014862ff86d026193667a172fedf"
            },
            "dist": {
                "type": "zip",
                "url": "https://api.github.com/repos/jjriv/emogrifier/zipball/ed72bcd6a3c7014862ff86d026193667a172fedf",
                "reference": "ed72bcd6a3c7014862ff86d026193667a172fedf",
                "shasum": ""
            },
            "require": {
                "ext-mbstring": "*",
                "php": ">=5.4.0"
            },
            "require-dev": {
                "phpunit/phpunit": "~4.6.0",
                "squizlabs/php_codesniffer": "~2.3.0"
            },
            "type": "library",
            "autoload": {
                "psr-4": {
                    "Pelago\\": "Classes/"
                }
            },
            "notification-url": "https://packagist.org/downloads/",
            "license": [
                "MIT"
            ],
            "authors": [
                {
                    "name": "John Reeve",
                    "email": "jreeve@pelagodesign.com"
                },
                {
                    "name": "Cameron Brooks"
                },
                {
                    "name": "Jaime Prado"
                },
                {
                    "name": "Oliver Klee",
                    "email": "typo3-coding@oliverklee.de"
                },
                {
                    "name": "Roman Ožana",
                    "email": "ozana@omdesign.cz"
                }
            ],
            "description": "Converts CSS styles into inline style attributes in your HTML code",
            "homepage": "http://www.pelagodesign.com/sidecar/emogrifier/",
            "time": "2015-05-15 11:37:51"
        },
        {
            "name": "phpseclib/phpseclib",
            "version": "0.3.10",
            "source": {
                "type": "git",
                "url": "https://github.com/phpseclib/phpseclib.git",
                "reference": "d15bba1edcc7c89e09cc74c5d961317a8b947bf4"
            },
            "dist": {
                "type": "zip",
                "url": "https://api.github.com/repos/phpseclib/phpseclib/zipball/d15bba1edcc7c89e09cc74c5d961317a8b947bf4",
                "reference": "d15bba1edcc7c89e09cc74c5d961317a8b947bf4",
                "shasum": ""
            },
            "require": {
                "php": ">=5.0.0"
            },
            "require-dev": {
                "phing/phing": "~2.7",
                "phpunit/phpunit": "~4.0",
                "sami/sami": "~2.0",
                "squizlabs/php_codesniffer": "~1.5"
            },
            "suggest": {
                "ext-gmp": "Install the GMP (GNU Multiple Precision) extension in order to speed up arbitrary precision integer arithmetic operations.",
                "ext-mcrypt": "Install the Mcrypt extension in order to speed up a wide variety of cryptographic operations.",
                "pear-pear/PHP_Compat": "Install PHP_Compat to get phpseclib working on PHP < 4.3.3."
            },
            "type": "library",
            "extra": {
                "branch-alias": {
                    "dev-master": "0.3-dev"
                }
            },
            "autoload": {
                "psr-0": {
                    "Crypt": "phpseclib/",
                    "File": "phpseclib/",
                    "Math": "phpseclib/",
                    "Net": "phpseclib/",
                    "System": "phpseclib/"
                },
                "files": [
                    "phpseclib/Crypt/Random.php"
                ]
            },
            "notification-url": "https://packagist.org/downloads/",
            "include-path": [
                "phpseclib/"
            ],
            "license": [
                "MIT"
            ],
            "authors": [
                {
                    "name": "Jim Wigginton",
                    "email": "terrafrost@php.net",
                    "role": "Lead Developer"
                },
                {
                    "name": "Patrick Monnerat",
                    "email": "pm@datasphere.ch",
                    "role": "Developer"
                },
                {
                    "name": "Andreas Fischer",
                    "email": "bantu@phpbb.com",
                    "role": "Developer"
                },
                {
                    "name": "Hans-Jürgen Petrich",
                    "email": "petrich@tronic-media.com",
                    "role": "Developer"
                }
            ],
            "description": "PHP Secure Communications Library - Pure-PHP implementations of RSA, AES, SSH2, SFTP, X.509 etc.",
            "homepage": "http://phpseclib.sourceforge.net",
            "keywords": [
                "BigInteger",
                "aes",
                "asn.1",
                "asn1",
                "blowfish",
                "crypto",
                "cryptography",
                "encryption",
                "rsa",
                "security",
                "sftp",
                "signature",
                "signing",
                "ssh",
                "twofish",
                "x.509",
                "x509"
            ],
            "time": "2015-01-28 21:50:33"
        },
        {
            "name": "psr/log",
            "version": "1.0.0",
            "source": {
                "type": "git",
                "url": "https://github.com/php-fig/log.git",
                "reference": "fe0936ee26643249e916849d48e3a51d5f5e278b"
            },
            "dist": {
                "type": "zip",
                "url": "https://api.github.com/repos/php-fig/log/zipball/fe0936ee26643249e916849d48e3a51d5f5e278b",
                "reference": "fe0936ee26643249e916849d48e3a51d5f5e278b",
                "shasum": ""
            },
            "type": "library",
            "autoload": {
                "psr-0": {
                    "Psr\\Log\\": ""
                }
            },
            "notification-url": "https://packagist.org/downloads/",
            "license": [
                "MIT"
            ],
            "authors": [
                {
                    "name": "PHP-FIG",
                    "homepage": "http://www.php-fig.org/"
                }
            ],
            "description": "Common interface for logging libraries",
            "keywords": [
                "log",
                "psr",
                "psr-3"
            ],
            "time": "2012-12-21 11:40:51"
        },
        {
            "name": "seld/jsonlint",
            "version": "1.4.0",
            "source": {
                "type": "git",
                "url": "https://github.com/Seldaek/jsonlint.git",
                "reference": "66834d3e3566bb5798db7294619388786ae99394"
            },
            "dist": {
                "type": "zip",
                "url": "https://api.github.com/repos/Seldaek/jsonlint/zipball/66834d3e3566bb5798db7294619388786ae99394",
                "reference": "66834d3e3566bb5798db7294619388786ae99394",
                "shasum": ""
            },
            "require": {
                "php": "^5.3 || ^7.0"
            },
            "bin": [
                "bin/jsonlint"
            ],
            "type": "library",
            "autoload": {
                "psr-4": {
                    "Seld\\JsonLint\\": "src/Seld/JsonLint/"
                }
            },
            "notification-url": "https://packagist.org/downloads/",
            "license": [
                "MIT"
            ],
            "authors": [
                {
                    "name": "Jordi Boggiano",
                    "email": "j.boggiano@seld.be",
                    "homepage": "http://seld.be"
                }
            ],
            "description": "JSON Linter",
            "keywords": [
                "json",
                "linter",
                "parser",
                "validator"
            ],
            "time": "2015-11-21 02:21:41"
        },
        {
            "name": "sjparkinson/static-review",
            "version": "4.1.1",
            "source": {
                "type": "git",
                "url": "https://github.com/sjparkinson/static-review.git",
                "reference": "493c3410cf146a12fca84209bad126c494e125f0"
            },
            "dist": {
                "type": "zip",
                "url": "https://api.github.com/repos/sjparkinson/static-review/zipball/493c3410cf146a12fca84209bad126c494e125f0",
                "reference": "493c3410cf146a12fca84209bad126c494e125f0",
                "shasum": ""
            },
            "require": {
                "league/climate": "~2.0",
                "php": ">=5.4.0",
                "symfony/console": "~2.0",
                "symfony/process": "~2.0"
            },
            "require-dev": {
                "mockery/mockery": "~0.9",
                "phpunit/phpunit": "~4.0",
                "sensiolabs/security-checker": "~2.0",
                "squizlabs/php_codesniffer": "~1.0"
            },
            "suggest": {
                "sensiolabs/security-checker": "Required for ComposerSecurityReview.",
                "squizlabs/php_codesniffer": "Required for PhpCodeSnifferReview."
            },
            "bin": [
                "bin/static-review.php"
            ],
            "type": "library",
            "autoload": {
                "psr-4": {
                    "StaticReview\\": "src/"
                }
            },
            "notification-url": "https://packagist.org/downloads/",
            "license": [
                "MIT"
            ],
            "authors": [
                {
                    "name": "Samuel Parkinson",
                    "email": "sam.james.parkinson@gmail.com",
                    "homepage": "http://samp.im"
                }
            ],
            "description": "An extendable framework for version control hooks.",
            "time": "2014-09-22 08:40:36"
        },
        {
            "name": "symfony/console",
            "version": "v2.6.13",
            "target-dir": "Symfony/Component/Console",
            "source": {
                "type": "git",
                "url": "https://github.com/symfony/console.git",
                "reference": "0e5e18ae09d3f5c06367759be940e9ed3f568359"
            },
            "dist": {
                "type": "zip",
                "url": "https://api.github.com/repos/symfony/console/zipball/0e5e18ae09d3f5c06367759be940e9ed3f568359",
                "reference": "0e5e18ae09d3f5c06367759be940e9ed3f568359",
                "shasum": ""
            },
            "require": {
                "php": ">=5.3.3"
            },
            "require-dev": {
                "psr/log": "~1.0",
                "symfony/event-dispatcher": "~2.1",
                "symfony/phpunit-bridge": "~2.7",
                "symfony/process": "~2.1"
            },
            "suggest": {
                "psr/log": "For using the console logger",
                "symfony/event-dispatcher": "",
                "symfony/process": ""
            },
            "type": "library",
            "extra": {
                "branch-alias": {
                    "dev-master": "2.6-dev"
                }
            },
            "autoload": {
                "psr-0": {
                    "Symfony\\Component\\Console\\": ""
                }
            },
            "notification-url": "https://packagist.org/downloads/",
            "license": [
                "MIT"
            ],
            "authors": [
                {
                    "name": "Fabien Potencier",
                    "email": "fabien@symfony.com"
                },
                {
                    "name": "Symfony Community",
                    "homepage": "https://symfony.com/contributors"
                }
            ],
            "description": "Symfony Console Component",
            "homepage": "https://symfony.com",
            "time": "2015-07-26 09:08:40"
        },
        {
            "name": "symfony/event-dispatcher",
            "version": "v2.8.3",
            "source": {
                "type": "git",
                "url": "https://github.com/symfony/event-dispatcher.git",
                "reference": "78c468665c9568c3faaa9c416a7134308f2d85c3"
            },
            "dist": {
                "type": "zip",
                "url": "https://api.github.com/repos/symfony/event-dispatcher/zipball/78c468665c9568c3faaa9c416a7134308f2d85c3",
                "reference": "78c468665c9568c3faaa9c416a7134308f2d85c3",
                "shasum": ""
            },
            "require": {
                "php": ">=5.3.9"
            },
            "require-dev": {
                "psr/log": "~1.0",
                "symfony/config": "~2.0,>=2.0.5|~3.0.0",
                "symfony/dependency-injection": "~2.6|~3.0.0",
                "symfony/expression-language": "~2.6|~3.0.0",
                "symfony/stopwatch": "~2.3|~3.0.0"
            },
            "suggest": {
                "symfony/dependency-injection": "",
                "symfony/http-kernel": ""
            },
            "type": "library",
            "extra": {
                "branch-alias": {
                    "dev-master": "2.8-dev"
                }
            },
            "autoload": {
                "psr-4": {
                    "Symfony\\Component\\EventDispatcher\\": ""
                },
                "exclude-from-classmap": [
                    "/Tests/"
                ]
            },
            "notification-url": "https://packagist.org/downloads/",
            "license": [
                "MIT"
            ],
            "authors": [
                {
                    "name": "Fabien Potencier",
                    "email": "fabien@symfony.com"
                },
                {
                    "name": "Symfony Community",
                    "homepage": "https://symfony.com/contributors"
                }
            ],
            "description": "Symfony EventDispatcher Component",
            "homepage": "https://symfony.com",
            "time": "2016-01-27 05:14:19"
        },
        {
            "name": "symfony/finder",
            "version": "v2.8.3",
            "source": {
                "type": "git",
                "url": "https://github.com/symfony/finder.git",
                "reference": "877bb4b16ea573cc8c024e9590888fcf7eb7e0f7"
            },
            "dist": {
                "type": "zip",
                "url": "https://api.github.com/repos/symfony/finder/zipball/877bb4b16ea573cc8c024e9590888fcf7eb7e0f7",
                "reference": "877bb4b16ea573cc8c024e9590888fcf7eb7e0f7",
                "shasum": ""
            },
            "require": {
                "php": ">=5.3.9"
            },
            "type": "library",
            "extra": {
                "branch-alias": {
                    "dev-master": "2.8-dev"
                }
            },
            "autoload": {
                "psr-4": {
                    "Symfony\\Component\\Finder\\": ""
                },
                "exclude-from-classmap": [
                    "/Tests/"
                ]
            },
            "notification-url": "https://packagist.org/downloads/",
            "license": [
                "MIT"
            ],
            "authors": [
                {
                    "name": "Fabien Potencier",
                    "email": "fabien@symfony.com"
                },
                {
                    "name": "Symfony Community",
                    "homepage": "https://symfony.com/contributors"
                }
            ],
            "description": "Symfony Finder Component",
            "homepage": "https://symfony.com",
            "time": "2016-02-22 16:12:45"
        },
        {
            "name": "symfony/process",
            "version": "v2.8.3",
            "source": {
                "type": "git",
                "url": "https://github.com/symfony/process.git",
                "reference": "7dedd5b60550f33dca16dd7e94ef8aca8b67bbfe"
            },
            "dist": {
                "type": "zip",
                "url": "https://api.github.com/repos/symfony/process/zipball/7dedd5b60550f33dca16dd7e94ef8aca8b67bbfe",
                "reference": "7dedd5b60550f33dca16dd7e94ef8aca8b67bbfe",
                "shasum": ""
            },
            "require": {
                "php": ">=5.3.9"
            },
            "type": "library",
            "extra": {
                "branch-alias": {
                    "dev-master": "2.8-dev"
                }
            },
            "autoload": {
                "psr-4": {
                    "Symfony\\Component\\Process\\": ""
                },
                "exclude-from-classmap": [
                    "/Tests/"
                ]
            },
            "notification-url": "https://packagist.org/downloads/",
            "license": [
                "MIT"
            ],
            "authors": [
                {
                    "name": "Fabien Potencier",
                    "email": "fabien@symfony.com"
                },
                {
                    "name": "Symfony Community",
                    "homepage": "https://symfony.com/contributors"
                }
            ],
            "description": "Symfony Process Component",
            "homepage": "https://symfony.com",
            "time": "2016-02-02 13:33:15"
        },
        {
            "name": "tedivm/jshrink",
            "version": "v1.0.1",
            "source": {
                "type": "git",
                "url": "https://github.com/tedious/JShrink.git",
                "reference": "7575d9d96f113bc7c1c28ec8231ee086751a9078"
            },
            "dist": {
                "type": "zip",
                "url": "https://api.github.com/repos/tedious/JShrink/zipball/7575d9d96f113bc7c1c28ec8231ee086751a9078",
                "reference": "7575d9d96f113bc7c1c28ec8231ee086751a9078",
                "shasum": ""
            },
            "require": {
                "php": ">=5.3.0"
            },
            "require-dev": {
                "fabpot/php-cs-fixer": "0.4.0",
                "phpunit/phpunit": "4.0.*",
                "satooshi/php-coveralls": "dev-master"
            },
            "type": "library",
            "autoload": {
                "psr-0": {
                    "JShrink": "src/"
                }
            },
            "notification-url": "https://packagist.org/downloads/",
            "license": [
                "BSD-3-Clause"
            ],
            "authors": [
                {
                    "name": "Robert Hafner",
                    "email": "tedivm@tedivm.com"
                }
            ],
            "description": "Javascript Minifier built in PHP",
            "homepage": "http://github.com/tedious/JShrink",
            "keywords": [
                "javascript",
                "minifier"
            ],
            "time": "2014-11-11 03:54:14"
        },
        {
            "name": "tubalmartin/cssmin",
            "version": "v2.4.8-p4",
            "source": {
                "type": "git",
                "url": "https://github.com/tubalmartin/YUI-CSS-compressor-PHP-port.git",
                "reference": "fe84d71e8420243544c0ce3bd0f5d7c1936b0f90"
            },
            "dist": {
                "type": "zip",
                "url": "https://api.github.com/repos/tubalmartin/YUI-CSS-compressor-PHP-port/zipball/fe84d71e8420243544c0ce3bd0f5d7c1936b0f90",
                "reference": "fe84d71e8420243544c0ce3bd0f5d7c1936b0f90",
                "shasum": ""
            },
            "require": {
                "php": ">=5.0.0"
            },
            "type": "library",
            "autoload": {
                "classmap": [
                    "cssmin.php"
                ]
            },
            "notification-url": "https://packagist.org/downloads/",
            "license": [
                "BSD-3-Clause"
            ],
            "authors": [
                {
                    "name": "Túbal Martín",
                    "homepage": "http://tubalmartin.me/"
                }
            ],
            "description": "A PHP port of the YUI CSS compressor",
            "homepage": "https://github.com/tubalmartin/YUI-CSS-compressor-PHP-port",
            "keywords": [
                "compress",
                "compressor",
                "css",
                "minify",
                "yui"
            ],
            "time": "2014-09-22 08:08:50"
        },
        {
            "name": "zendframework/zend-code",
            "version": "2.4.9",
            "source": {
                "type": "git",
                "url": "https://github.com/zendframework/zend-code.git",
                "reference": "e3b32fa0fa358643aa6880b04944650981208c20"
            },
            "dist": {
                "type": "zip",
                "url": "https://api.github.com/repos/zendframework/zend-code/zipball/e3b32fa0fa358643aa6880b04944650981208c20",
                "reference": "e3b32fa0fa358643aa6880b04944650981208c20",
                "shasum": ""
            },
            "require": {
                "php": ">=5.3.23",
                "zendframework/zend-eventmanager": "self.version"
            },
            "require-dev": {
                "doctrine/common": ">=2.1",
                "fabpot/php-cs-fixer": "1.7.*",
                "phpunit/phpunit": "~4.0",
                "satooshi/php-coveralls": "dev-master",
                "zendframework/zend-stdlib": "self.version"
            },
            "suggest": {
                "doctrine/common": "Doctrine\\Common >=2.1 for annotation features",
                "zendframework/zend-stdlib": "Zend\\Stdlib component"
            },
            "type": "library",
            "extra": {
                "branch-alias": {
                    "dev-master": "2.4-dev",
                    "dev-develop": "2.5-dev"
                }
            },
            "autoload": {
                "psr-4": {
                    "Zend\\Code\\": "src/"
                }
            },
            "notification-url": "https://packagist.org/downloads/",
            "license": [
                "BSD-3-Clause"
            ],
            "description": "provides facilities to generate arbitrary code using an object oriented interface",
            "homepage": "https://github.com/zendframework/zend-code",
            "keywords": [
                "code",
                "zf2"
            ],
            "time": "2015-05-11 16:17:05"
        },
        {
            "name": "zendframework/zend-config",
            "version": "2.4.9",
            "source": {
                "type": "git",
                "url": "https://github.com/zendframework/zend-config.git",
                "reference": "6b879e54096b8e0d2290f7414c38f9a5947cb8ac"
            },
            "dist": {
                "type": "zip",
                "url": "https://api.github.com/repos/zendframework/zend-config/zipball/6b879e54096b8e0d2290f7414c38f9a5947cb8ac",
                "reference": "6b879e54096b8e0d2290f7414c38f9a5947cb8ac",
                "shasum": ""
            },
            "require": {
                "php": ">=5.3.23",
                "zendframework/zend-stdlib": "self.version"
            },
            "require-dev": {
                "fabpot/php-cs-fixer": "1.7.*",
                "phpunit/phpunit": "~4.0",
                "satooshi/php-coveralls": "dev-master",
                "zendframework/zend-filter": "self.version",
                "zendframework/zend-i18n": "self.version",
                "zendframework/zend-json": "self.version",
                "zendframework/zend-servicemanager": "self.version"
            },
            "suggest": {
                "zendframework/zend-filter": "Zend\\Filter component",
                "zendframework/zend-i18n": "Zend\\I18n component",
                "zendframework/zend-json": "Zend\\Json to use the Json reader or writer classes",
                "zendframework/zend-servicemanager": "Zend\\ServiceManager for use with the Config Factory to retrieve reader and writer instances"
            },
            "type": "library",
            "extra": {
                "branch-alias": {
                    "dev-master": "2.4-dev",
                    "dev-develop": "2.5-dev"
                }
            },
            "autoload": {
                "psr-4": {
                    "Zend\\Config\\": "src/"
                }
            },
            "notification-url": "https://packagist.org/downloads/",
            "license": [
                "BSD-3-Clause"
            ],
            "description": "provides a nested object property based user interface for accessing this configuration data within application code",
            "homepage": "https://github.com/zendframework/zend-config",
            "keywords": [
                "config",
                "zf2"
            ],
            "time": "2015-05-07 14:55:31"
        },
        {
            "name": "zendframework/zend-console",
            "version": "2.4.9",
            "source": {
                "type": "git",
                "url": "https://github.com/zendframework/zend-console.git",
                "reference": "92f9c51bdc42332e63914eec892364594a9b68c8"
            },
            "dist": {
                "type": "zip",
                "url": "https://api.github.com/repos/zendframework/zend-console/zipball/92f9c51bdc42332e63914eec892364594a9b68c8",
                "reference": "92f9c51bdc42332e63914eec892364594a9b68c8",
                "shasum": ""
            },
            "require": {
                "php": ">=5.3.23",
                "zendframework/zend-stdlib": "self.version"
            },
            "require-dev": {
                "fabpot/php-cs-fixer": "1.7.*",
                "phpunit/phpunit": "~4.0",
                "satooshi/php-coveralls": "dev-master"
            },
            "suggest": {
                "zendframework/zend-filter": "To support DefaultRouteMatcher usage",
                "zendframework/zend-validator": "To support DefaultRouteMatcher usage"
            },
            "type": "library",
            "extra": {
                "branch-alias": {
                    "dev-master": "2.4-dev",
                    "dev-develop": "2.5-dev"
                }
            },
            "autoload": {
                "psr-4": {
                    "Zend\\Console\\": "src/"
                }
            },
            "notification-url": "https://packagist.org/downloads/",
            "license": [
                "BSD-3-Clause"
            ],
            "homepage": "https://github.com/zendframework/zend-console",
            "keywords": [
                "console",
                "zf2"
            ],
            "time": "2015-05-07 14:55:31"
        },
        {
            "name": "zendframework/zend-crypt",
            "version": "2.4.9",
            "source": {
                "type": "git",
                "url": "https://github.com/zendframework/zend-crypt.git",
                "reference": "165ec063868884eb952f6bca258f464f7103b79f"
            },
            "dist": {
                "type": "zip",
                "url": "https://api.github.com/repos/zendframework/zend-crypt/zipball/165ec063868884eb952f6bca258f464f7103b79f",
                "reference": "165ec063868884eb952f6bca258f464f7103b79f",
                "shasum": ""
            },
            "require": {
                "php": ">=5.3.23",
                "zendframework/zend-math": "~2.4.0",
                "zendframework/zend-servicemanager": "~2.4.0",
                "zendframework/zend-stdlib": "~2.4.0"
            },
            "require-dev": {
                "fabpot/php-cs-fixer": "1.7.*",
                "phpunit/phpunit": "~4.0",
                "satooshi/php-coveralls": "dev-master",
                "zendframework/zend-config": "~2.4.0"
            },
            "suggest": {
                "ext-mcrypt": "Required for most features of Zend\\Crypt"
            },
            "type": "library",
            "extra": {
                "branch-alias": {
                    "dev-master": "2.4-dev",
                    "dev-develop": "2.5-dev"
                }
            },
            "autoload": {
                "psr-4": {
                    "Zend\\Crypt\\": "src/"
                }
            },
            "notification-url": "https://packagist.org/downloads/",
            "license": [
                "BSD-3-Clause"
            ],
            "homepage": "https://github.com/zendframework/zend-crypt",
            "keywords": [
                "crypt",
                "zf2"
            ],
            "time": "2015-11-23 16:33:27"
        },
        {
            "name": "zendframework/zend-di",
            "version": "2.4.9",
            "source": {
                "type": "git",
                "url": "https://github.com/zendframework/zend-di.git",
                "reference": "fb578aa1e1ce9fb2dccec920f113e7db4ad44297"
            },
            "dist": {
                "type": "zip",
                "url": "https://api.github.com/repos/zendframework/zend-di/zipball/fb578aa1e1ce9fb2dccec920f113e7db4ad44297",
                "reference": "fb578aa1e1ce9fb2dccec920f113e7db4ad44297",
                "shasum": ""
            },
            "require": {
                "php": ">=5.3.23",
                "zendframework/zend-code": "self.version",
                "zendframework/zend-stdlib": "self.version"
            },
            "require-dev": {
                "fabpot/php-cs-fixer": "1.7.*",
                "phpunit/phpunit": "~4.0",
                "satooshi/php-coveralls": "dev-master",
                "zendframework/zend-servicemanager": "self.version"
            },
            "suggest": {
                "zendframework/zend-servicemanager": "Zend\\ServiceManager component"
            },
            "type": "library",
            "extra": {
                "branch-alias": {
                    "dev-master": "2.4-dev",
                    "dev-develop": "2.5-dev"
                }
            },
            "autoload": {
                "psr-4": {
                    "Zend\\Di\\": "src/"
                }
            },
            "notification-url": "https://packagist.org/downloads/",
            "license": [
                "BSD-3-Clause"
            ],
            "homepage": "https://github.com/zendframework/zend-di",
            "keywords": [
                "di",
                "zf2"
            ],
            "time": "2015-05-07 14:55:31"
        },
        {
            "name": "zendframework/zend-escaper",
            "version": "2.4.9",
            "source": {
                "type": "git",
                "url": "https://github.com/zendframework/zend-escaper.git",
                "reference": "13f468ff824f3c83018b90aff892a1b3201383a9"
            },
            "dist": {
                "type": "zip",
                "url": "https://api.github.com/repos/zendframework/zend-escaper/zipball/13f468ff824f3c83018b90aff892a1b3201383a9",
                "reference": "13f468ff824f3c83018b90aff892a1b3201383a9",
                "shasum": ""
            },
            "require": {
                "php": ">=5.3.23"
            },
            "require-dev": {
                "fabpot/php-cs-fixer": "1.7.*",
                "phpunit/phpunit": "~4.0",
                "satooshi/php-coveralls": "dev-master"
            },
            "type": "library",
            "extra": {
                "branch-alias": {
                    "dev-master": "2.4-dev",
                    "dev-develop": "2.5-dev"
                }
            },
            "autoload": {
                "psr-4": {
                    "Zend\\Escaper\\": "src/"
                }
            },
            "notification-url": "https://packagist.org/downloads/",
            "license": [
                "BSD-3-Clause"
            ],
            "homepage": "https://github.com/zendframework/zend-escaper",
            "keywords": [
                "escaper",
                "zf2"
            ],
            "time": "2015-05-07 14:55:31"
        },
        {
            "name": "zendframework/zend-eventmanager",
            "version": "2.4.9",
            "source": {
                "type": "git",
                "url": "https://github.com/zendframework/zend-eventmanager.git",
                "reference": "c2c46a7a2809b74ceb66fd79f66d43f97e1747b4"
            },
            "dist": {
                "type": "zip",
                "url": "https://api.github.com/repos/zendframework/zend-eventmanager/zipball/c2c46a7a2809b74ceb66fd79f66d43f97e1747b4",
                "reference": "c2c46a7a2809b74ceb66fd79f66d43f97e1747b4",
                "shasum": ""
            },
            "require": {
                "php": ">=5.3.23",
                "zendframework/zend-stdlib": "self.version"
            },
            "require-dev": {
                "fabpot/php-cs-fixer": "1.7.*",
                "phpunit/phpunit": "~4.0",
                "satooshi/php-coveralls": "dev-master"
            },
            "type": "library",
            "extra": {
                "branch-alias": {
                    "dev-master": "2.4-dev",
                    "dev-develop": "2.5-dev"
                }
            },
            "autoload": {
                "psr-4": {
                    "Zend\\EventManager\\": "src/"
                }
            },
            "notification-url": "https://packagist.org/downloads/",
            "license": [
                "BSD-3-Clause"
            ],
            "homepage": "https://github.com/zendframework/zend-event-manager",
            "keywords": [
                "eventmanager",
                "zf2"
            ],
            "time": "2015-05-07 14:55:31"
        },
        {
            "name": "zendframework/zend-filter",
            "version": "2.4.9",
            "source": {
                "type": "git",
                "url": "https://github.com/zendframework/zend-filter.git",
                "reference": "a3711101850078b2aa69586c71897acaada2e9cb"
            },
            "dist": {
                "type": "zip",
                "url": "https://api.github.com/repos/zendframework/zend-filter/zipball/a3711101850078b2aa69586c71897acaada2e9cb",
                "reference": "a3711101850078b2aa69586c71897acaada2e9cb",
                "shasum": ""
            },
            "require": {
                "php": ">=5.3.23",
                "zendframework/zend-stdlib": "self.version"
            },
            "require-dev": {
                "fabpot/php-cs-fixer": "1.7.*",
                "phpunit/phpunit": "~4.0",
                "satooshi/php-coveralls": "dev-master",
                "zendframework/zend-crypt": "self.version",
                "zendframework/zend-servicemanager": "self.version",
                "zendframework/zend-uri": "self.version"
            },
            "suggest": {
                "zendframework/zend-crypt": "Zend\\Crypt component",
                "zendframework/zend-i18n": "Zend\\I18n component",
                "zendframework/zend-servicemanager": "Zend\\ServiceManager component",
                "zendframework/zend-uri": "Zend\\Uri component for UriNormalize filter"
            },
            "type": "library",
            "extra": {
                "branch-alias": {
                    "dev-master": "2.4-dev",
                    "dev-develop": "2.5-dev"
                }
            },
            "autoload": {
                "psr-4": {
                    "Zend\\Filter\\": "src/"
                }
            },
            "notification-url": "https://packagist.org/downloads/",
            "license": [
                "BSD-3-Clause"
            ],
            "description": "provides a set of commonly needed data filters",
            "homepage": "https://github.com/zendframework/zend-filter",
            "keywords": [
                "filter",
                "zf2"
            ],
            "time": "2015-05-07 14:55:31"
        },
        {
            "name": "zendframework/zend-form",
            "version": "2.4.9",
            "source": {
                "type": "git",
                "url": "https://github.com/zendframework/zend-form.git",
                "reference": "779ba5da3dc040c52e632ea340462af2306c7682"
            },
            "dist": {
                "type": "zip",
                "url": "https://api.github.com/repos/zendframework/zend-form/zipball/779ba5da3dc040c52e632ea340462af2306c7682",
                "reference": "779ba5da3dc040c52e632ea340462af2306c7682",
                "shasum": ""
            },
            "require": {
                "php": ">=5.3.23",
                "zendframework/zend-inputfilter": "~2.4.0",
                "zendframework/zend-stdlib": "~2.4.0"
            },
            "require-dev": {
                "fabpot/php-cs-fixer": "1.7.*",
                "ircmaxell/random-lib": "^1.1",
                "phpunit/phpunit": "~4.0",
                "satooshi/php-coveralls": "dev-master",
                "zendframework/zend-cache": "~2.4.0",
                "zendframework/zend-captcha": "~2.4.0",
                "zendframework/zend-code": "~2.4.0",
                "zendframework/zend-eventmanager": "~2.4.0",
                "zendframework/zend-filter": "~2.4.0",
                "zendframework/zend-i18n": "~2.4.0",
                "zendframework/zend-servicemanager": "~2.4.0",
                "zendframework/zend-session": "~2.4.0",
                "zendframework/zend-text": "~2.4.0",
                "zendframework/zend-validator": "~2.4.0",
                "zendframework/zend-view": "~2.4.0",
                "zendframework/zendservice-recaptcha": "~2.0"
            },
            "suggest": {
                "zendframework/zend-captcha": "Zend\\Captcha component",
                "zendframework/zend-code": "Zend\\Code component",
                "zendframework/zend-eventmanager": "Zend\\EventManager component",
                "zendframework/zend-filter": "Zend\\Filter component",
                "zendframework/zend-i18n": "Zend\\I18n component",
                "zendframework/zend-servicemanager": "Zend\\ServiceManager component",
                "zendframework/zend-validator": "Zend\\Validator component",
                "zendframework/zend-view": "Zend\\View component",
                "zendframework/zendservice-recaptcha": "ZendService\\ReCaptcha component"
            },
            "type": "library",
            "extra": {
                "branch-alias": {
                    "dev-master": "2.4-dev",
                    "dev-develop": "2.5-dev"
                }
            },
            "autoload": {
                "psr-4": {
                    "Zend\\Form\\": "src/"
                }
            },
            "notification-url": "https://packagist.org/downloads/",
            "license": [
                "BSD-3-Clause"
            ],
            "homepage": "https://github.com/zendframework/zend-form",
            "keywords": [
                "form",
                "zf2"
            ],
            "time": "2015-09-09 19:11:05"
        },
        {
            "name": "zendframework/zend-http",
            "version": "2.4.9",
            "source": {
                "type": "git",
                "url": "https://github.com/zendframework/zend-http.git",
                "reference": "0456267c3825f3c4b558460e0bffeb4c496e6fb8"
            },
            "dist": {
                "type": "zip",
                "url": "https://api.github.com/repos/zendframework/zend-http/zipball/0456267c3825f3c4b558460e0bffeb4c496e6fb8",
                "reference": "0456267c3825f3c4b558460e0bffeb4c496e6fb8",
                "shasum": ""
            },
            "require": {
                "php": ">=5.3.23",
                "zendframework/zend-loader": "~2.4.0",
                "zendframework/zend-stdlib": "~2.4.0",
                "zendframework/zend-uri": "~2.4.0",
                "zendframework/zend-validator": "~2.4.0"
            },
            "require-dev": {
                "fabpot/php-cs-fixer": "1.7.*",
                "phpunit/phpunit": "~4.0",
                "satooshi/php-coveralls": "dev-master",
                "zendframework/zend-config": "~2.4.0"
            },
            "type": "library",
            "extra": {
                "branch-alias": {
                    "dev-master": "2.4-dev",
                    "dev-develop": "2.5-dev"
                }
            },
            "autoload": {
                "psr-4": {
                    "Zend\\Http\\": "src/"
                }
            },
            "notification-url": "https://packagist.org/downloads/",
            "license": [
                "BSD-3-Clause"
            ],
            "description": "provides an easy interface for performing Hyper-Text Transfer Protocol (HTTP) requests",
            "homepage": "https://github.com/zendframework/zend-http",
            "keywords": [
                "http",
                "zf2"
            ],
            "time": "2015-09-14 16:11:20"
        },
        {
            "name": "zendframework/zend-i18n",
            "version": "2.4.9",
            "source": {
                "type": "git",
                "url": "https://github.com/zendframework/zend-i18n.git",
                "reference": "f26d6ae4be3f1ac98fbb3708aafae908c38f46c8"
            },
            "dist": {
                "type": "zip",
                "url": "https://api.github.com/repos/zendframework/zend-i18n/zipball/f26d6ae4be3f1ac98fbb3708aafae908c38f46c8",
                "reference": "f26d6ae4be3f1ac98fbb3708aafae908c38f46c8",
                "shasum": ""
            },
            "require": {
                "php": ">=5.3.23",
                "zendframework/zend-stdlib": "self.version"
            },
            "require-dev": {
                "fabpot/php-cs-fixer": "1.7.*",
                "phpunit/phpunit": "~4.0",
                "satooshi/php-coveralls": "dev-master",
                "zendframework/zend-cache": "self.version",
                "zendframework/zend-config": "self.version",
                "zendframework/zend-eventmanager": "self.version",
                "zendframework/zend-filter": "self.version",
                "zendframework/zend-servicemanager": "self.version",
                "zendframework/zend-validator": "self.version",
                "zendframework/zend-view": "self.version"
            },
            "suggest": {
                "ext-intl": "Required for most features of Zend\\I18n; included in default builds of PHP",
                "zendframework/zend-cache": "Zend\\Cache component",
                "zendframework/zend-config": "Zend\\Config component",
                "zendframework/zend-eventmanager": "You should install this package to use the events in the translator",
                "zendframework/zend-filter": "You should install this package to use the provided filters",
                "zendframework/zend-resources": "Translation resources",
                "zendframework/zend-servicemanager": "Zend\\ServiceManager component",
                "zendframework/zend-validator": "You should install this package to use the provided validators",
                "zendframework/zend-view": "You should install this package to use the provided view helpers"
            },
            "type": "library",
            "extra": {
                "branch-alias": {
                    "dev-master": "2.4-dev",
                    "dev-develop": "2.5-dev"
                }
            },
            "autoload": {
                "psr-4": {
                    "Zend\\I18n\\": "src/"
                }
            },
            "notification-url": "https://packagist.org/downloads/",
            "license": [
                "BSD-3-Clause"
            ],
            "homepage": "https://github.com/zendframework/zend-i18n",
            "keywords": [
                "i18n",
                "zf2"
            ],
            "time": "2015-05-07 14:55:31"
        },
        {
            "name": "zendframework/zend-inputfilter",
            "version": "2.4.9",
            "source": {
                "type": "git",
                "url": "https://github.com/zendframework/zend-inputfilter.git",
                "reference": "6305e9acf7da9f5481b5266cb6e0353a96c10a06"
            },
            "dist": {
                "type": "zip",
                "url": "https://api.github.com/repos/zendframework/zend-inputfilter/zipball/6305e9acf7da9f5481b5266cb6e0353a96c10a06",
                "reference": "6305e9acf7da9f5481b5266cb6e0353a96c10a06",
                "shasum": ""
            },
            "require": {
                "php": ">=5.3.23",
                "zendframework/zend-filter": "~2.4.0",
                "zendframework/zend-stdlib": "~2.4.0",
                "zendframework/zend-validator": "~2.4.8"
            },
            "require-dev": {
                "fabpot/php-cs-fixer": "1.7.*",
                "phpunit/phpunit": "^4.5",
                "zendframework/zend-servicemanager": "~2.4.0"
            },
            "suggest": {
                "zendframework/zend-servicemanager": "To support plugin manager support"
            },
            "type": "library",
            "extra": {
                "branch-alias": {
                    "dev-master": "2.4-dev",
                    "dev-develop": "2.5-dev"
                }
            },
            "autoload": {
                "psr-4": {
                    "Zend\\InputFilter\\": "src/"
                }
            },
            "notification-url": "https://packagist.org/downloads/",
            "license": [
                "BSD-3-Clause"
            ],
            "homepage": "https://github.com/zendframework/zend-inputfilter",
            "keywords": [
                "inputfilter",
                "zf2"
            ],
            "time": "2015-09-09 15:44:54"
        },
        {
            "name": "zendframework/zend-json",
            "version": "2.4.9",
            "source": {
                "type": "git",
                "url": "https://github.com/zendframework/zend-json.git",
                "reference": "1db4b878846520e619fbcdc7ce826c8563f8e839"
            },
            "dist": {
                "type": "zip",
                "url": "https://api.github.com/repos/zendframework/zend-json/zipball/1db4b878846520e619fbcdc7ce826c8563f8e839",
                "reference": "1db4b878846520e619fbcdc7ce826c8563f8e839",
                "shasum": ""
            },
            "require": {
                "php": ">=5.3.23",
                "zendframework/zend-stdlib": "self.version"
            },
            "require-dev": {
                "fabpot/php-cs-fixer": "1.7.*",
                "phpunit/phpunit": "~4.0",
                "satooshi/php-coveralls": "dev-master",
                "zendframework/zend-http": "self.version",
                "zendframework/zend-server": "self.version"
            },
            "suggest": {
                "zendframework/zend-http": "Zend\\Http component",
                "zendframework/zend-server": "Zend\\Server component",
                "zendframework/zendxml": "To support Zend\\Json\\Json::fromXml() usage"
            },
            "type": "library",
            "extra": {
                "branch-alias": {
                    "dev-master": "2.4-dev",
                    "dev-develop": "2.5-dev"
                }
            },
            "autoload": {
                "psr-4": {
                    "Zend\\Json\\": "src/"
                }
            },
            "notification-url": "https://packagist.org/downloads/",
            "license": [
                "BSD-3-Clause"
            ],
            "description": "provides convenience methods for serializing native PHP to JSON and decoding JSON to native PHP",
            "homepage": "https://github.com/zendframework/zend-json",
            "keywords": [
                "json",
                "zf2"
            ],
            "time": "2015-05-07 14:55:31"
        },
        {
            "name": "zendframework/zend-loader",
            "version": "2.4.9",
            "source": {
                "type": "git",
                "url": "https://github.com/zendframework/zend-loader.git",
                "reference": "5e62c44a4d23c4e09d35fcc2a3b109c944dbdc22"
            },
            "dist": {
                "type": "zip",
                "url": "https://api.github.com/repos/zendframework/zend-loader/zipball/5e62c44a4d23c4e09d35fcc2a3b109c944dbdc22",
                "reference": "5e62c44a4d23c4e09d35fcc2a3b109c944dbdc22",
                "shasum": ""
            },
            "require": {
                "php": ">=5.3.23"
            },
            "require-dev": {
                "fabpot/php-cs-fixer": "1.7.*",
                "phpunit/phpunit": "~4.0",
                "satooshi/php-coveralls": "dev-master"
            },
            "type": "library",
            "extra": {
                "branch-alias": {
                    "dev-master": "2.4-dev",
                    "dev-develop": "2.5-dev"
                }
            },
            "autoload": {
                "psr-4": {
                    "Zend\\Loader\\": "src/"
                }
            },
            "notification-url": "https://packagist.org/downloads/",
            "license": [
                "BSD-3-Clause"
            ],
            "homepage": "https://github.com/zendframework/zend-loader",
            "keywords": [
                "loader",
                "zf2"
            ],
            "time": "2015-05-07 14:55:31"
        },
        {
            "name": "zendframework/zend-log",
            "version": "2.4.9",
            "source": {
                "type": "git",
                "url": "https://github.com/zendframework/zend-log.git",
                "reference": "f6538f4b61cdacafa47c7cef26c5c0204f2d1eef"
            },
            "dist": {
                "type": "zip",
                "url": "https://api.github.com/repos/zendframework/zend-log/zipball/f6538f4b61cdacafa47c7cef26c5c0204f2d1eef",
                "reference": "f6538f4b61cdacafa47c7cef26c5c0204f2d1eef",
                "shasum": ""
            },
            "require": {
                "php": ">=5.3.23",
                "zendframework/zend-servicemanager": "self.version",
                "zendframework/zend-stdlib": "self.version"
            },
            "require-dev": {
                "fabpot/php-cs-fixer": "1.7.*",
                "phpunit/phpunit": "~4.0",
                "satooshi/php-coveralls": "dev-master",
                "zendframework/zend-console": "self.version",
                "zendframework/zend-db": "self.version",
                "zendframework/zend-escaper": "self.version",
                "zendframework/zend-mail": "self.version",
                "zendframework/zend-validator": "self.version"
            },
            "suggest": {
                "ext-mongo": "*",
                "zendframework/zend-console": "Zend\\Console component",
                "zendframework/zend-db": "Zend\\Db component",
                "zendframework/zend-escaper": "Zend\\Escaper component, for use in the XML formatter",
                "zendframework/zend-mail": "Zend\\Mail component",
                "zendframework/zend-validator": "Zend\\Validator component"
            },
            "type": "library",
            "extra": {
                "branch-alias": {
                    "dev-master": "2.4-dev",
                    "dev-develop": "2.5-dev"
                }
            },
            "autoload": {
                "psr-4": {
                    "Zend\\Log\\": "src/"
                }
            },
            "notification-url": "https://packagist.org/downloads/",
            "license": [
                "BSD-3-Clause"
            ],
            "description": "component for general purpose logging",
            "homepage": "https://github.com/zendframework/zend-log",
            "keywords": [
                "log",
                "logging",
                "zf2"
            ],
            "time": "2015-05-07 14:55:31"
        },
        {
            "name": "zendframework/zend-math",
            "version": "2.4.9",
            "source": {
                "type": "git",
                "url": "https://github.com/zendframework/zend-math.git",
                "reference": "1e7e803366fc7618a8668ce2403c932196174faa"
            },
            "dist": {
                "type": "zip",
                "url": "https://api.github.com/repos/zendframework/zend-math/zipball/1e7e803366fc7618a8668ce2403c932196174faa",
                "reference": "1e7e803366fc7618a8668ce2403c932196174faa",
                "shasum": ""
            },
            "require": {
                "php": ">=5.3.23"
            },
            "require-dev": {
                "fabpot/php-cs-fixer": "1.7.*",
                "phpunit/phpunit": "~4.0",
                "satooshi/php-coveralls": "dev-master"
            },
            "suggest": {
                "ext-bcmath": "If using the bcmath functionality",
                "ext-gmp": "If using the gmp functionality",
                "ircmaxell/random-lib": "Fallback random byte generator for Zend\\Math\\Rand if OpenSSL/Mcrypt extensions are unavailable",
                "zendframework/zend-servicemanager": ">= current version, if using the BigInteger::factory functionality"
            },
            "type": "library",
            "extra": {
                "branch-alias": {
                    "dev-master": "2.4-dev",
                    "dev-develop": "2.5-dev"
                }
            },
            "autoload": {
                "psr-4": {
                    "Zend\\Math\\": "src/"
                }
            },
            "notification-url": "https://packagist.org/downloads/",
            "license": [
                "BSD-3-Clause"
            ],
            "homepage": "https://github.com/zendframework/zend-math",
            "keywords": [
                "math",
                "zf2"
            ],
            "time": "2015-05-07 14:55:31"
        },
        {
            "name": "zendframework/zend-modulemanager",
            "version": "2.4.9",
            "source": {
                "type": "git",
                "url": "https://github.com/zendframework/zend-modulemanager.git",
                "reference": "49c0713c2b560dd434aa36b83df4c89f51f8dab4"
            },
            "dist": {
                "type": "zip",
                "url": "https://api.github.com/repos/zendframework/zend-modulemanager/zipball/49c0713c2b560dd434aa36b83df4c89f51f8dab4",
                "reference": "49c0713c2b560dd434aa36b83df4c89f51f8dab4",
                "shasum": ""
            },
            "require": {
                "php": ">=5.3.23",
                "zendframework/zend-eventmanager": "self.version",
                "zendframework/zend-stdlib": "self.version"
            },
            "require-dev": {
                "fabpot/php-cs-fixer": "1.7.*",
                "phpunit/phpunit": "~4.0",
                "satooshi/php-coveralls": "dev-master",
                "zendframework/zend-config": "self.version",
                "zendframework/zend-console": "self.version",
                "zendframework/zend-loader": "self.version",
                "zendframework/zend-servicemanager": "self.version"
            },
            "suggest": {
                "zendframework/zend-config": "Zend\\Config component",
                "zendframework/zend-console": "Zend\\Console component",
                "zendframework/zend-loader": "Zend\\Loader component",
                "zendframework/zend-mvc": "Zend\\Mvc component",
                "zendframework/zend-servicemanager": "Zend\\ServiceManager component"
            },
            "type": "library",
            "extra": {
                "branch-alias": {
                    "dev-master": "2.4-dev",
                    "dev-develop": "2.5-dev"
                }
            },
            "autoload": {
                "psr-4": {
                    "Zend\\ModuleManager\\": "src/"
                }
            },
            "notification-url": "https://packagist.org/downloads/",
            "license": [
                "BSD-3-Clause"
            ],
            "homepage": "https://github.com/zendframework/zend-module-manager",
            "keywords": [
                "modulemanager",
                "zf2"
            ],
            "time": "2015-05-07 14:55:31"
        },
        {
            "name": "zendframework/zend-mvc",
            "version": "2.4.9",
            "source": {
                "type": "git",
                "url": "https://github.com/zendframework/zend-mvc.git",
                "reference": "5ecf513a82fe9fdeee84919eee45e8098639df04"
            },
            "dist": {
                "type": "zip",
                "url": "https://api.github.com/repos/zendframework/zend-mvc/zipball/5ecf513a82fe9fdeee84919eee45e8098639df04",
                "reference": "5ecf513a82fe9fdeee84919eee45e8098639df04",
                "shasum": ""
            },
            "require": {
                "php": ">=5.3.23",
                "zendframework/zend-eventmanager": "~2.4.0",
                "zendframework/zend-form": "~2.4.8",
                "zendframework/zend-servicemanager": "~2.4.0",
                "zendframework/zend-stdlib": "~2.4.0"
            },
            "require-dev": {
                "fabpot/php-cs-fixer": "1.7.*",
                "phpunit/phpunit": "~4.0",
                "satooshi/php-coveralls": "dev-master",
                "zendframework/zend-authentication": "~2.4.0",
                "zendframework/zend-cache": "~2.4.0",
                "zendframework/zend-console": "~2.4.0",
                "zendframework/zend-di": "~2.4.0",
                "zendframework/zend-filter": "~2.4.0",
                "zendframework/zend-http": "~2.4.8",
                "zendframework/zend-i18n": "~2.4.0",
                "zendframework/zend-inputfilter": "~2.4.8",
                "zendframework/zend-json": "~2.4.0",
                "zendframework/zend-log": "~2.4.0",
                "zendframework/zend-modulemanager": "~2.4.0",
                "zendframework/zend-serializer": "~2.4.0",
                "zendframework/zend-session": "~2.4.0",
                "zendframework/zend-text": "~2.4.0",
                "zendframework/zend-uri": "~2.4.0",
                "zendframework/zend-validator": "~2.4.8",
                "zendframework/zend-version": "~2.4.0",
                "zendframework/zend-view": "~2.4.0"
            },
            "suggest": {
                "zendframework/zend-authentication": "Zend\\Authentication component for Identity plugin",
                "zendframework/zend-config": "Zend\\Config component",
                "zendframework/zend-console": "Zend\\Console component",
                "zendframework/zend-di": "Zend\\Di component",
                "zendframework/zend-filter": "Zend\\Filter component",
                "zendframework/zend-http": "Zend\\Http component",
                "zendframework/zend-i18n": "Zend\\I18n component for translatable segments",
                "zendframework/zend-inputfilter": "Zend\\Inputfilter component",
                "zendframework/zend-json": "Zend\\Json component",
                "zendframework/zend-log": "Zend\\Log component",
                "zendframework/zend-modulemanager": "Zend\\ModuleManager component",
                "zendframework/zend-serializer": "Zend\\Serializer component",
                "zendframework/zend-session": "Zend\\Session component for FlashMessenger, PRG, and FPRG plugins",
                "zendframework/zend-stdlib": "Zend\\Stdlib component",
                "zendframework/zend-text": "Zend\\Text component",
                "zendframework/zend-uri": "Zend\\Uri component",
                "zendframework/zend-validator": "Zend\\Validator component",
                "zendframework/zend-version": "Zend\\Version component",
                "zendframework/zend-view": "Zend\\View component"
            },
            "type": "library",
            "extra": {
                "branch-alias": {
                    "dev-master": "2.4-dev",
                    "dev-develop": "2.5-dev"
                }
            },
            "autoload": {
                "psr-4": {
                    "Zend\\Mvc\\": "src/"
                }
            },
            "notification-url": "https://packagist.org/downloads/",
            "license": [
                "BSD-3-Clause"
            ],
            "homepage": "https://github.com/zendframework/zend-mvc",
            "keywords": [
                "mvc",
                "zf2"
            ],
            "time": "2015-09-14 16:32:50"
        },
        {
            "name": "zendframework/zend-serializer",
            "version": "2.4.9",
            "source": {
                "type": "git",
                "url": "https://github.com/zendframework/zend-serializer.git",
                "reference": "31a0da5c09f54fe76bc4e145e348b0d3d277aaf0"
            },
            "dist": {
                "type": "zip",
                "url": "https://api.github.com/repos/zendframework/zend-serializer/zipball/31a0da5c09f54fe76bc4e145e348b0d3d277aaf0",
                "reference": "31a0da5c09f54fe76bc4e145e348b0d3d277aaf0",
                "shasum": ""
            },
            "require": {
                "php": ">=5.3.23",
                "zendframework/zend-json": "self.version",
                "zendframework/zend-math": "self.version",
                "zendframework/zend-stdlib": "self.version"
            },
            "require-dev": {
                "fabpot/php-cs-fixer": "1.7.*",
                "phpunit/phpunit": "~4.0",
                "satooshi/php-coveralls": "dev-master",
                "zendframework/zend-servicemanager": "self.version"
            },
            "suggest": {
                "zendframework/zend-servicemanager": "To support plugin manager support"
            },
            "type": "library",
            "extra": {
                "branch-alias": {
                    "dev-master": "2.4-dev",
                    "dev-develop": "2.5-dev"
                }
            },
            "autoload": {
                "psr-4": {
                    "Zend\\Serializer\\": "src/"
                }
            },
            "notification-url": "https://packagist.org/downloads/",
            "license": [
                "BSD-3-Clause"
            ],
            "description": "provides an adapter based interface to simply generate storable representation of PHP types by different facilities, and recover",
            "homepage": "https://github.com/zendframework/zend-serializer",
            "keywords": [
                "serializer",
                "zf2"
            ],
            "time": "2015-05-07 14:55:31"
        },
        {
            "name": "zendframework/zend-server",
            "version": "2.4.9",
            "source": {
                "type": "git",
                "url": "https://github.com/zendframework/zend-server.git",
                "reference": "dd6da0d3c304cb43d3ac0be2dc9c334372d3734c"
            },
            "dist": {
                "type": "zip",
                "url": "https://api.github.com/repos/zendframework/zend-server/zipball/dd6da0d3c304cb43d3ac0be2dc9c334372d3734c",
                "reference": "dd6da0d3c304cb43d3ac0be2dc9c334372d3734c",
                "shasum": ""
            },
            "require": {
                "php": ">=5.3.23",
                "zendframework/zend-code": "self.version",
                "zendframework/zend-stdlib": "self.version"
            },
            "require-dev": {
                "fabpot/php-cs-fixer": "1.7.*",
                "phpunit/phpunit": "~4.0",
                "satooshi/php-coveralls": "dev-master"
            },
            "type": "library",
            "extra": {
                "branch-alias": {
                    "dev-master": "2.4-dev",
                    "dev-develop": "2.5-dev"
                }
            },
            "autoload": {
                "psr-4": {
                    "Zend\\Server\\": "src/"
                }
            },
            "notification-url": "https://packagist.org/downloads/",
            "license": [
                "BSD-3-Clause"
            ],
            "homepage": "https://github.com/zendframework/zend-server",
            "keywords": [
                "server",
                "zf2"
            ],
            "time": "2015-05-07 14:55:31"
        },
        {
            "name": "zendframework/zend-servicemanager",
            "version": "2.4.9",
            "source": {
                "type": "git",
                "url": "https://github.com/zendframework/zend-servicemanager.git",
                "reference": "855294e12771b4295c26446b6ed2df2f1785f234"
            },
            "dist": {
                "type": "zip",
                "url": "https://api.github.com/repos/zendframework/zend-servicemanager/zipball/855294e12771b4295c26446b6ed2df2f1785f234",
                "reference": "855294e12771b4295c26446b6ed2df2f1785f234",
                "shasum": ""
            },
            "require": {
                "php": ">=5.3.23"
            },
            "require-dev": {
                "fabpot/php-cs-fixer": "1.7.*",
                "phpunit/phpunit": "~4.0",
                "satooshi/php-coveralls": "dev-master",
                "zendframework/zend-di": "self.version"
            },
            "suggest": {
                "ocramius/proxy-manager": "ProxyManager 0.5.* to handle lazy initialization of services",
                "zendframework/zend-di": "Zend\\Di component"
            },
            "type": "library",
            "extra": {
                "branch-alias": {
                    "dev-master": "2.4-dev",
                    "dev-develop": "2.5-dev"
                }
            },
            "autoload": {
                "psr-4": {
                    "Zend\\ServiceManager\\": "src/"
                }
            },
            "notification-url": "https://packagist.org/downloads/",
            "license": [
                "BSD-3-Clause"
            ],
            "homepage": "https://github.com/zendframework/zend-service-manager",
            "keywords": [
                "servicemanager",
                "zf2"
            ],
            "time": "2015-05-07 14:55:31"
        },
        {
            "name": "zendframework/zend-soap",
            "version": "2.4.9",
            "source": {
                "type": "git",
                "url": "https://github.com/zendframework/zend-soap.git",
                "reference": "743ab449c4d0d03cee21db743c5aed360be49d36"
            },
            "dist": {
                "type": "zip",
                "url": "https://api.github.com/repos/zendframework/zend-soap/zipball/743ab449c4d0d03cee21db743c5aed360be49d36",
                "reference": "743ab449c4d0d03cee21db743c5aed360be49d36",
                "shasum": ""
            },
            "require": {
                "php": ">=5.3.23",
                "zendframework/zend-server": "self.version",
                "zendframework/zend-stdlib": "self.version",
                "zendframework/zend-uri": "self.version"
            },
            "require-dev": {
                "fabpot/php-cs-fixer": "1.7.*",
                "phpunit/phpunit": "~4.0",
                "satooshi/php-coveralls": "dev-master",
                "zendframework/zend-http": "self.version"
            },
            "suggest": {
                "zendframework/zend-http": "Zend\\Http component"
            },
            "type": "library",
            "extra": {
                "branch-alias": {
                    "dev-master": "2.4-dev",
                    "dev-develop": "2.5-dev"
                }
            },
            "autoload": {
                "psr-4": {
                    "Zend\\Soap\\": "src/"
                }
            },
            "notification-url": "https://packagist.org/downloads/",
            "license": [
                "BSD-3-Clause"
            ],
            "homepage": "https://github.com/zendframework/zend-soap",
            "keywords": [
                "soap",
                "zf2"
            ],
            "time": "2015-05-07 14:55:31"
        },
        {
            "name": "zendframework/zend-stdlib",
            "version": "2.4.9",
            "source": {
                "type": "git",
                "url": "https://github.com/zendframework/zend-stdlib.git",
                "reference": "d8ecb629a72da9f91bd95c5af006384823560b42"
            },
            "dist": {
                "type": "zip",
                "url": "https://api.github.com/repos/zendframework/zend-stdlib/zipball/d8ecb629a72da9f91bd95c5af006384823560b42",
                "reference": "d8ecb629a72da9f91bd95c5af006384823560b42",
                "shasum": ""
            },
            "require": {
                "php": ">=5.3.23"
            },
            "require-dev": {
                "fabpot/php-cs-fixer": "1.7.*",
                "phpunit/phpunit": "~4.0",
                "satooshi/php-coveralls": "dev-master",
                "zendframework/zend-eventmanager": "self.version",
                "zendframework/zend-filter": "self.version",
                "zendframework/zend-serializer": "self.version",
                "zendframework/zend-servicemanager": "self.version"
            },
            "suggest": {
                "zendframework/zend-eventmanager": "To support aggregate hydrator usage",
                "zendframework/zend-filter": "To support naming strategy hydrator usage",
                "zendframework/zend-serializer": "Zend\\Serializer component",
                "zendframework/zend-servicemanager": "To support hydrator plugin manager usage"
            },
            "type": "library",
            "extra": {
                "branch-alias": {
                    "dev-master": "2.4-dev",
                    "dev-develop": "2.5-dev"
                }
            },
            "autoload": {
                "psr-4": {
                    "Zend\\Stdlib\\": "src/"
                }
            },
            "notification-url": "https://packagist.org/downloads/",
            "license": [
                "BSD-3-Clause"
            ],
            "homepage": "https://github.com/zendframework/zend-stdlib",
            "keywords": [
                "stdlib",
                "zf2"
            ],
            "time": "2015-07-21 13:55:46"
        },
        {
            "name": "zendframework/zend-text",
            "version": "2.4.9",
            "source": {
                "type": "git",
                "url": "https://github.com/zendframework/zend-text.git",
                "reference": "bd2393fa1f88b719be033a07fdff23f5fa745ad5"
            },
            "dist": {
                "type": "zip",
                "url": "https://api.github.com/repos/zendframework/zend-text/zipball/bd2393fa1f88b719be033a07fdff23f5fa745ad5",
                "reference": "bd2393fa1f88b719be033a07fdff23f5fa745ad5",
                "shasum": ""
            },
            "require": {
                "php": ">=5.3.23",
                "zendframework/zend-servicemanager": "self.version",
                "zendframework/zend-stdlib": "self.version"
            },
            "require-dev": {
                "fabpot/php-cs-fixer": "1.7.*",
                "phpunit/phpunit": "~4.0",
                "satooshi/php-coveralls": "dev-master"
            },
            "type": "library",
            "extra": {
                "branch-alias": {
                    "dev-master": "2.4-dev",
                    "dev-develop": "2.5-dev"
                }
            },
            "autoload": {
                "psr-4": {
                    "Zend\\Text\\": "src/"
                }
            },
            "notification-url": "https://packagist.org/downloads/",
            "license": [
                "BSD-3-Clause"
            ],
            "homepage": "https://github.com/zendframework/zend-text",
            "keywords": [
                "text",
                "zf2"
            ],
            "time": "2015-05-07 14:55:31"
        },
        {
            "name": "zendframework/zend-uri",
            "version": "2.4.9",
            "source": {
                "type": "git",
                "url": "https://github.com/zendframework/zend-uri.git",
                "reference": "33512866d20cc4bc54a0c1a6a0bdfcf5088939b3"
            },
            "dist": {
                "type": "zip",
                "url": "https://api.github.com/repos/zendframework/zend-uri/zipball/33512866d20cc4bc54a0c1a6a0bdfcf5088939b3",
                "reference": "33512866d20cc4bc54a0c1a6a0bdfcf5088939b3",
                "shasum": ""
            },
            "require": {
                "php": ">=5.3.23",
                "zendframework/zend-escaper": "~2.4.0",
                "zendframework/zend-validator": "~2.4.0"
            },
            "require-dev": {
                "fabpot/php-cs-fixer": "1.7.*",
                "phpunit/phpunit": "~4.0",
                "satooshi/php-coveralls": "dev-master"
            },
            "type": "library",
            "extra": {
                "branch-alias": {
                    "dev-master": "2.4-dev",
                    "dev-develop": "2.5-dev"
                }
            },
            "autoload": {
                "psr-4": {
                    "Zend\\Uri\\": "src/"
                }
            },
            "notification-url": "https://packagist.org/downloads/",
            "license": [
                "BSD-3-Clause"
            ],
            "description": "a component that aids in manipulating and validating » Uniform Resource Identifiers (URIs)",
            "homepage": "https://github.com/zendframework/zend-uri",
            "keywords": [
                "uri",
                "zf2"
            ],
            "time": "2015-09-14 16:17:10"
        },
        {
            "name": "zendframework/zend-validator",
            "version": "2.4.9",
            "source": {
                "type": "git",
                "url": "https://github.com/zendframework/zend-validator.git",
                "reference": "81415511fe729e6de19a61936313cef43c80d337"
            },
            "dist": {
                "type": "zip",
                "url": "https://api.github.com/repos/zendframework/zend-validator/zipball/81415511fe729e6de19a61936313cef43c80d337",
                "reference": "81415511fe729e6de19a61936313cef43c80d337",
                "shasum": ""
            },
            "require": {
                "php": ">=5.3.23",
                "zendframework/zend-stdlib": "~2.4.0"
            },
            "require-dev": {
                "fabpot/php-cs-fixer": "1.7.*",
                "phpunit/phpunit": "~4.0",
                "satooshi/php-coveralls": "dev-master",
                "zendframework/zend-config": "~2.4.0",
                "zendframework/zend-db": "~2.4.0",
                "zendframework/zend-filter": "~2.4.0",
                "zendframework/zend-i18n": "~2.4.0",
                "zendframework/zend-math": "~2.4.0",
                "zendframework/zend-servicemanager": "~2.4.0",
                "zendframework/zend-session": "~2.4.0",
                "zendframework/zend-uri": "~2.4.0"
            },
            "suggest": {
                "zendframework/zend-db": "Zend\\Db component",
                "zendframework/zend-filter": "Zend\\Filter component, required by the Digits validator",
                "zendframework/zend-i18n": "Zend\\I18n component to allow translation of validation error messages as well as to use the various Date validators",
                "zendframework/zend-math": "Zend\\Math component",
                "zendframework/zend-resources": "Translations of validator messages",
                "zendframework/zend-servicemanager": "Zend\\ServiceManager component to allow using the ValidatorPluginManager and validator chains",
                "zendframework/zend-session": "Zend\\Session component",
                "zendframework/zend-uri": "Zend\\Uri component, required by the Uri and Sitemap\\Loc validators"
            },
            "type": "library",
            "extra": {
                "branch-alias": {
                    "dev-master": "2.4-dev",
                    "dev-develop": "2.5-dev"
                }
            },
            "autoload": {
                "psr-4": {
                    "Zend\\Validator\\": "src/"
                }
            },
            "notification-url": "https://packagist.org/downloads/",
            "license": [
                "BSD-3-Clause"
            ],
            "description": "provides a set of commonly needed validators",
            "homepage": "https://github.com/zendframework/zend-validator",
            "keywords": [
                "validator",
                "zf2"
            ],
            "time": "2015-09-08 21:04:17"
        },
        {
            "name": "zendframework/zend-view",
            "version": "2.4.9",
            "source": {
                "type": "git",
                "url": "https://github.com/zendframework/zend-view.git",
                "reference": "d81da0d932a0e35f8cbc6f10d80c8b4ab54973ea"
            },
            "dist": {
                "type": "zip",
                "url": "https://api.github.com/repos/zendframework/zend-view/zipball/d81da0d932a0e35f8cbc6f10d80c8b4ab54973ea",
                "reference": "d81da0d932a0e35f8cbc6f10d80c8b4ab54973ea",
                "shasum": ""
            },
            "require": {
                "php": ">=5.3.23",
                "zendframework/zend-eventmanager": "self.version",
                "zendframework/zend-loader": "self.version",
                "zendframework/zend-stdlib": "self.version"
            },
            "require-dev": {
                "fabpot/php-cs-fixer": "1.7.*",
                "phpunit/phpunit": "~4.0",
                "satooshi/php-coveralls": "dev-master",
                "zendframework/zend-authentication": "self.version",
                "zendframework/zend-escaper": "self.version",
                "zendframework/zend-feed": "self.version",
                "zendframework/zend-filter": "self.version",
                "zendframework/zend-http": "self.version",
                "zendframework/zend-i18n": "self.version",
                "zendframework/zend-json": "self.version",
                "zendframework/zend-mvc": "self.version",
                "zendframework/zend-navigation": "self.version",
                "zendframework/zend-paginator": "self.version",
                "zendframework/zend-permissions-acl": "self.version",
                "zendframework/zend-servicemanager": "self.version",
                "zendframework/zend-uri": "self.version"
            },
            "suggest": {
                "zendframework/zend-authentication": "Zend\\Authentication component",
                "zendframework/zend-escaper": "Zend\\Escaper component",
                "zendframework/zend-feed": "Zend\\Feed component",
                "zendframework/zend-filter": "Zend\\Filter component",
                "zendframework/zend-http": "Zend\\Http component",
                "zendframework/zend-i18n": "Zend\\I18n component",
                "zendframework/zend-json": "Zend\\Json component",
                "zendframework/zend-mvc": "Zend\\Mvc component",
                "zendframework/zend-navigation": "Zend\\Navigation component",
                "zendframework/zend-paginator": "Zend\\Paginator component",
                "zendframework/zend-permissions-acl": "Zend\\Permissions\\Acl component",
                "zendframework/zend-servicemanager": "Zend\\ServiceManager component",
                "zendframework/zend-uri": "Zend\\Uri component"
            },
            "type": "library",
            "extra": {
                "branch-alias": {
                    "dev-master": "2.4-dev",
                    "dev-develop": "2.5-dev"
                }
            },
            "autoload": {
                "psr-4": {
                    "Zend\\View\\": "src/"
                }
            },
            "notification-url": "https://packagist.org/downloads/",
            "license": [
                "BSD-3-Clause"
            ],
            "description": "provides a system of helpers, output filters, and variable escaping",
            "homepage": "https://github.com/zendframework/zend-view",
            "keywords": [
                "view",
                "zf2"
            ],
            "time": "2015-06-16 15:22:37"
        }
    ],
    "packages-dev": [
        {
            "name": "doctrine/instantiator",
            "version": "1.0.5",
            "source": {
                "type": "git",
                "url": "https://github.com/doctrine/instantiator.git",
                "reference": "8e884e78f9f0eb1329e445619e04456e64d8051d"
            },
            "dist": {
                "type": "zip",
                "url": "https://api.github.com/repos/doctrine/instantiator/zipball/8e884e78f9f0eb1329e445619e04456e64d8051d",
                "reference": "8e884e78f9f0eb1329e445619e04456e64d8051d",
                "shasum": ""
            },
            "require": {
                "php": ">=5.3,<8.0-DEV"
            },
            "require-dev": {
                "athletic/athletic": "~0.1.8",
                "ext-pdo": "*",
                "ext-phar": "*",
                "phpunit/phpunit": "~4.0",
                "squizlabs/php_codesniffer": "~2.0"
            },
            "type": "library",
            "extra": {
                "branch-alias": {
                    "dev-master": "1.0.x-dev"
                }
            },
            "autoload": {
                "psr-4": {
                    "Doctrine\\Instantiator\\": "src/Doctrine/Instantiator/"
                }
            },
            "notification-url": "https://packagist.org/downloads/",
            "license": [
                "MIT"
            ],
            "authors": [
                {
                    "name": "Marco Pivetta",
                    "email": "ocramius@gmail.com",
                    "homepage": "http://ocramius.github.com/"
                }
            ],
            "description": "A small, lightweight utility to instantiate objects in PHP without invoking their constructors",
            "homepage": "https://github.com/doctrine/instantiator",
            "keywords": [
                "constructor",
                "instantiate"
            ],
            "time": "2015-06-14 21:17:01"
        },
        {
            "name": "fabpot/php-cs-fixer",
            "version": "v1.11.2",
            "source": {
                "type": "git",
                "url": "https://github.com/FriendsOfPHP/PHP-CS-Fixer.git",
                "reference": "41f70154642ec0f9ea9ea9c290943f3b5dfa76fc"
            },
            "dist": {
                "type": "zip",
                "url": "https://api.github.com/repos/FriendsOfPHP/PHP-CS-Fixer/zipball/41f70154642ec0f9ea9ea9c290943f3b5dfa76fc",
                "reference": "41f70154642ec0f9ea9ea9c290943f3b5dfa76fc",
                "shasum": ""
            },
            "require": {
                "ext-tokenizer": "*",
                "php": ">=5.3.6",
                "sebastian/diff": "~1.1",
                "symfony/console": "~2.3|~3.0",
                "symfony/event-dispatcher": "~2.1|~3.0",
                "symfony/filesystem": "~2.1|~3.0",
                "symfony/finder": "~2.1|~3.0",
                "symfony/process": "~2.3|~3.0",
                "symfony/stopwatch": "~2.5|~3.0"
            },
            "require-dev": {
                "satooshi/php-coveralls": "0.7.*@dev"
            },
            "bin": [
                "php-cs-fixer"
            ],
            "type": "application",
            "autoload": {
                "psr-4": {
                    "Symfony\\CS\\": "Symfony/CS/"
                }
            },
            "notification-url": "https://packagist.org/downloads/",
            "license": [
                "MIT"
            ],
            "authors": [
                {
                    "name": "Dariusz Rumiński",
                    "email": "dariusz.ruminski@gmail.com"
                },
                {
                    "name": "Fabien Potencier",
                    "email": "fabien@symfony.com"
                }
            ],
            "description": "A tool to automatically fix PHP code style",
            "time": "2016-02-26 07:37:29"
<<<<<<< HEAD
=======
        },
        {
            "name": "league/climate",
            "version": "2.6.1",
            "source": {
                "type": "git",
                "url": "https://github.com/thephpleague/climate.git",
                "reference": "28851c909017424f61cc6a62089316313c645d1c"
            },
            "dist": {
                "type": "zip",
                "url": "https://api.github.com/repos/thephpleague/climate/zipball/28851c909017424f61cc6a62089316313c645d1c",
                "reference": "28851c909017424f61cc6a62089316313c645d1c",
                "shasum": ""
            },
            "require": {
                "php": ">=5.4.0"
            },
            "require-dev": {
                "mockery/mockery": "dev-master",
                "phpunit/phpunit": "4.1.*"
            },
            "type": "library",
            "autoload": {
                "psr-4": {
                    "League\\CLImate\\": "src/"
                }
            },
            "notification-url": "https://packagist.org/downloads/",
            "license": [
                "MIT"
            ],
            "authors": [
                {
                    "name": "Joe Tannenbaum",
                    "email": "hey@joe.codes",
                    "homepage": "http://joe.codes/",
                    "role": "Developer"
                }
            ],
            "description": "PHP's best friend for the terminal. CLImate allows you to easily output colored text, special formats, and more.",
            "keywords": [
                "cli",
                "colors",
                "command",
                "php",
                "terminal"
            ],
            "time": "2015-01-18 14:31:58"
>>>>>>> 4ebeb407
        },
        {
            "name": "lusitanian/oauth",
            "version": "v0.7.0",
            "source": {
                "type": "git",
                "url": "https://github.com/Lusitanian/PHPoAuthLib.git",
                "reference": "a48f63ce1a636c86f901b9bdbdadcdbf473bb07b"
            },
            "dist": {
                "type": "zip",
                "url": "https://api.github.com/repos/Lusitanian/PHPoAuthLib/zipball/a48f63ce1a636c86f901b9bdbdadcdbf473bb07b",
                "reference": "a48f63ce1a636c86f901b9bdbdadcdbf473bb07b",
                "shasum": ""
            },
            "require": {
                "php": ">=5.3.0"
            },
            "require-dev": {
                "phpunit/phpunit": "3.7.*",
                "predis/predis": "0.8.*@dev",
                "squizlabs/php_codesniffer": "2.*",
                "symfony/http-foundation": "~2.1"
            },
            "suggest": {
                "ext-openssl": "Allows for usage of secure connections with the stream-based HTTP client.",
                "predis/predis": "Allows using the Redis storage backend.",
                "symfony/http-foundation": "Allows using the Symfony Session storage backend."
            },
            "type": "library",
            "extra": {
                "branch-alias": {
                    "dev-master": "0.1-dev"
                }
            },
            "autoload": {
                "psr-0": {
                    "OAuth": "src",
                    "OAuth\\Unit": "tests"
                }
            },
            "notification-url": "https://packagist.org/downloads/",
            "license": [
                "MIT"
            ],
            "authors": [
                {
                    "name": "David Desberg",
                    "email": "david@daviddesberg.com"
                },
                {
                    "name": "Elliot Chance",
                    "email": "elliotchance@gmail.com"
                },
                {
                    "name": "Pieter Hordijk",
                    "email": "info@pieterhordijk.com"
                }
            ],
            "description": "PHP 5.3+ oAuth 1/2 Library",
            "keywords": [
                "Authentication",
                "authorization",
                "oauth",
                "security"
            ],
            "time": "2015-10-07 00:20:04"
        },
        {
            "name": "pdepend/pdepend",
            "version": "2.2.2",
            "source": {
                "type": "git",
                "url": "https://github.com/pdepend/pdepend.git",
                "reference": "d3ae0d084d526cdc6c3f1b858fb7148de77b41c5"
            },
            "dist": {
                "type": "zip",
                "url": "https://api.github.com/repos/pdepend/pdepend/zipball/d3ae0d084d526cdc6c3f1b858fb7148de77b41c5",
                "reference": "d3ae0d084d526cdc6c3f1b858fb7148de77b41c5",
                "shasum": ""
            },
            "require": {
                "php": ">=5.3.7",
                "symfony/config": "^2.3.0",
                "symfony/dependency-injection": "^2.3.0",
                "symfony/filesystem": "^2.3.0"
            },
            "require-dev": {
                "phpunit/phpunit": "^4.0.0,<4.8",
                "squizlabs/php_codesniffer": "^2.0.0"
            },
            "bin": [
                "src/bin/pdepend"
            ],
            "type": "library",
            "autoload": {
                "psr-0": {
                    "PDepend\\": "src/main/php/"
                }
            },
            "notification-url": "https://packagist.org/downloads/",
            "license": [
                "BSD-3-Clause"
            ],
            "description": "Official version of pdepend to be handled with Composer",
            "time": "2015-10-16 08:49:58"
        },
        {
            "name": "phpmd/phpmd",
            "version": "2.4.2",
            "source": {
                "type": "git",
                "url": "https://github.com/phpmd/phpmd.git",
                "reference": "fccbdb6b222f6d7a6d35af1c396ba5435cec76a9"
            },
            "dist": {
                "type": "zip",
                "url": "https://api.github.com/repos/phpmd/phpmd/zipball/fccbdb6b222f6d7a6d35af1c396ba5435cec76a9",
                "reference": "fccbdb6b222f6d7a6d35af1c396ba5435cec76a9",
                "shasum": ""
            },
            "require": {
                "pdepend/pdepend": "~2.0",
                "php": ">=5.3.0"
            },
            "require-dev": {
                "phpunit/phpunit": "^4.0",
                "squizlabs/php_codesniffer": "^2.0"
            },
            "bin": [
                "src/bin/phpmd"
            ],
            "type": "project",
            "autoload": {
                "psr-0": {
                    "PHPMD\\": "src/main/php"
                }
            },
            "notification-url": "https://packagist.org/downloads/",
            "license": [
                "BSD-3-Clause"
            ],
            "authors": [
                {
                    "name": "Manuel Pichler",
                    "email": "github@manuel-pichler.de",
                    "homepage": "https://github.com/manuelpichler",
                    "role": "Project Founder"
                },
                {
                    "name": "Other contributors",
                    "homepage": "https://github.com/phpmd/phpmd/graphs/contributors",
                    "role": "Contributors"
                },
                {
                    "name": "Marc Würth",
                    "email": "ravage@bluewin.ch",
                    "homepage": "https://github.com/ravage84",
                    "role": "Project Maintainer"
                }
            ],
            "description": "PHPMD is a spin-off project of PHP Depend and aims to be a PHP equivalent of the well known Java tool PMD.",
            "homepage": "http://phpmd.org/",
            "keywords": [
                "mess detection",
                "mess detector",
                "pdepend",
                "phpmd",
                "pmd"
            ],
            "time": "2016-03-10 17:17:44"
        },
        {
            "name": "phpunit/php-code-coverage",
            "version": "2.2.4",
            "source": {
                "type": "git",
                "url": "https://github.com/sebastianbergmann/php-code-coverage.git",
                "reference": "eabf68b476ac7d0f73793aada060f1c1a9bf8979"
            },
            "dist": {
                "type": "zip",
                "url": "https://api.github.com/repos/sebastianbergmann/php-code-coverage/zipball/eabf68b476ac7d0f73793aada060f1c1a9bf8979",
                "reference": "eabf68b476ac7d0f73793aada060f1c1a9bf8979",
                "shasum": ""
            },
            "require": {
                "php": ">=5.3.3",
                "phpunit/php-file-iterator": "~1.3",
                "phpunit/php-text-template": "~1.2",
                "phpunit/php-token-stream": "~1.3",
                "sebastian/environment": "^1.3.2",
                "sebastian/version": "~1.0"
            },
            "require-dev": {
                "ext-xdebug": ">=2.1.4",
                "phpunit/phpunit": "~4"
            },
            "suggest": {
                "ext-dom": "*",
                "ext-xdebug": ">=2.2.1",
                "ext-xmlwriter": "*"
            },
            "type": "library",
            "extra": {
                "branch-alias": {
                    "dev-master": "2.2.x-dev"
                }
            },
            "autoload": {
                "classmap": [
                    "src/"
                ]
            },
            "notification-url": "https://packagist.org/downloads/",
            "license": [
                "BSD-3-Clause"
            ],
            "authors": [
                {
                    "name": "Sebastian Bergmann",
                    "email": "sb@sebastian-bergmann.de",
                    "role": "lead"
                }
            ],
            "description": "Library that provides collection, processing, and rendering functionality for PHP code coverage information.",
            "homepage": "https://github.com/sebastianbergmann/php-code-coverage",
            "keywords": [
                "coverage",
                "testing",
                "xunit"
            ],
            "time": "2015-10-06 15:47:00"
        },
        {
            "name": "phpunit/php-file-iterator",
            "version": "1.3.4",
            "source": {
                "type": "git",
                "url": "https://github.com/sebastianbergmann/php-file-iterator.git",
                "reference": "acd690379117b042d1c8af1fafd61bde001bf6bb"
            },
            "dist": {
                "type": "zip",
                "url": "https://api.github.com/repos/sebastianbergmann/php-file-iterator/zipball/acd690379117b042d1c8af1fafd61bde001bf6bb",
                "reference": "acd690379117b042d1c8af1fafd61bde001bf6bb",
                "shasum": ""
            },
            "require": {
                "php": ">=5.3.3"
            },
            "type": "library",
            "autoload": {
                "classmap": [
                    "File/"
                ]
            },
            "notification-url": "https://packagist.org/downloads/",
            "include-path": [
                ""
            ],
            "license": [
                "BSD-3-Clause"
            ],
            "authors": [
                {
                    "name": "Sebastian Bergmann",
                    "email": "sb@sebastian-bergmann.de",
                    "role": "lead"
                }
            ],
            "description": "FilterIterator implementation that filters files based on a list of suffixes.",
            "homepage": "https://github.com/sebastianbergmann/php-file-iterator/",
            "keywords": [
                "filesystem",
                "iterator"
            ],
            "time": "2013-10-10 15:34:57"
        },
        {
            "name": "phpunit/php-text-template",
            "version": "1.2.1",
            "source": {
                "type": "git",
                "url": "https://github.com/sebastianbergmann/php-text-template.git",
                "reference": "31f8b717e51d9a2afca6c9f046f5d69fc27c8686"
            },
            "dist": {
                "type": "zip",
                "url": "https://api.github.com/repos/sebastianbergmann/php-text-template/zipball/31f8b717e51d9a2afca6c9f046f5d69fc27c8686",
                "reference": "31f8b717e51d9a2afca6c9f046f5d69fc27c8686",
                "shasum": ""
            },
            "require": {
                "php": ">=5.3.3"
            },
            "type": "library",
            "autoload": {
                "classmap": [
                    "src/"
                ]
            },
            "notification-url": "https://packagist.org/downloads/",
            "license": [
                "BSD-3-Clause"
            ],
            "authors": [
                {
                    "name": "Sebastian Bergmann",
                    "email": "sebastian@phpunit.de",
                    "role": "lead"
                }
            ],
            "description": "Simple template engine.",
            "homepage": "https://github.com/sebastianbergmann/php-text-template/",
            "keywords": [
                "template"
            ],
            "time": "2015-06-21 13:50:34"
        },
        {
            "name": "phpunit/php-timer",
            "version": "1.0.7",
            "source": {
                "type": "git",
                "url": "https://github.com/sebastianbergmann/php-timer.git",
                "reference": "3e82f4e9fc92665fafd9157568e4dcb01d014e5b"
            },
            "dist": {
                "type": "zip",
                "url": "https://api.github.com/repos/sebastianbergmann/php-timer/zipball/3e82f4e9fc92665fafd9157568e4dcb01d014e5b",
                "reference": "3e82f4e9fc92665fafd9157568e4dcb01d014e5b",
                "shasum": ""
            },
            "require": {
                "php": ">=5.3.3"
            },
            "type": "library",
            "autoload": {
                "classmap": [
                    "src/"
                ]
            },
            "notification-url": "https://packagist.org/downloads/",
            "license": [
                "BSD-3-Clause"
            ],
            "authors": [
                {
                    "name": "Sebastian Bergmann",
                    "email": "sb@sebastian-bergmann.de",
                    "role": "lead"
                }
            ],
            "description": "Utility class for timing",
            "homepage": "https://github.com/sebastianbergmann/php-timer/",
            "keywords": [
                "timer"
            ],
            "time": "2015-06-21 08:01:12"
        },
        {
            "name": "phpunit/php-token-stream",
            "version": "1.4.8",
            "source": {
                "type": "git",
                "url": "https://github.com/sebastianbergmann/php-token-stream.git",
                "reference": "3144ae21711fb6cac0b1ab4cbe63b75ce3d4e8da"
            },
            "dist": {
                "type": "zip",
                "url": "https://api.github.com/repos/sebastianbergmann/php-token-stream/zipball/3144ae21711fb6cac0b1ab4cbe63b75ce3d4e8da",
                "reference": "3144ae21711fb6cac0b1ab4cbe63b75ce3d4e8da",
                "shasum": ""
            },
            "require": {
                "ext-tokenizer": "*",
                "php": ">=5.3.3"
            },
            "require-dev": {
                "phpunit/phpunit": "~4.2"
            },
            "type": "library",
            "extra": {
                "branch-alias": {
                    "dev-master": "1.4-dev"
                }
            },
            "autoload": {
                "classmap": [
                    "src/"
                ]
            },
            "notification-url": "https://packagist.org/downloads/",
            "license": [
                "BSD-3-Clause"
            ],
            "authors": [
                {
                    "name": "Sebastian Bergmann",
                    "email": "sebastian@phpunit.de"
                }
            ],
            "description": "Wrapper around PHP's tokenizer extension.",
            "homepage": "https://github.com/sebastianbergmann/php-token-stream/",
            "keywords": [
                "tokenizer"
            ],
            "time": "2015-09-15 10:49:45"
        },
        {
            "name": "phpunit/phpunit",
            "version": "4.1.0",
            "source": {
                "type": "git",
                "url": "https://github.com/sebastianbergmann/phpunit.git",
                "reference": "efb1b1334605594417a3bd466477772d06d460a8"
            },
            "dist": {
                "type": "zip",
                "url": "https://api.github.com/repos/sebastianbergmann/phpunit/zipball/efb1b1334605594417a3bd466477772d06d460a8",
                "reference": "efb1b1334605594417a3bd466477772d06d460a8",
                "shasum": ""
            },
            "require": {
                "ext-dom": "*",
                "ext-json": "*",
                "ext-pcre": "*",
                "ext-reflection": "*",
                "ext-spl": "*",
                "php": ">=5.3.3",
                "phpunit/php-code-coverage": "~2.0",
                "phpunit/php-file-iterator": "~1.3.1",
                "phpunit/php-text-template": "~1.2",
                "phpunit/php-timer": "~1.0.2",
                "phpunit/phpunit-mock-objects": "~2.1",
                "sebastian/comparator": "~1.0",
                "sebastian/diff": "~1.1",
                "sebastian/environment": "~1.0",
                "sebastian/exporter": "~1.0",
                "sebastian/version": "~1.0",
                "symfony/yaml": "~2.0"
            },
            "suggest": {
                "phpunit/php-invoker": "~1.1"
            },
            "bin": [
                "phpunit"
            ],
            "type": "library",
            "extra": {
                "branch-alias": {
                    "dev-master": "4.1.x-dev"
                }
            },
            "autoload": {
                "classmap": [
                    "src/"
                ]
            },
            "notification-url": "https://packagist.org/downloads/",
            "include-path": [
                "",
                "../../symfony/yaml/"
            ],
            "license": [
                "BSD-3-Clause"
            ],
            "authors": [
                {
                    "name": "Sebastian Bergmann",
                    "email": "sebastian@phpunit.de",
                    "role": "lead"
                }
            ],
            "description": "The PHP Unit Testing framework.",
            "homepage": "http://www.phpunit.de/",
            "keywords": [
                "phpunit",
                "testing",
                "xunit"
            ],
            "time": "2014-05-02 07:13:40"
        },
        {
            "name": "phpunit/phpunit-mock-objects",
            "version": "2.3.8",
            "source": {
                "type": "git",
                "url": "https://github.com/sebastianbergmann/phpunit-mock-objects.git",
                "reference": "ac8e7a3db35738d56ee9a76e78a4e03d97628983"
            },
            "dist": {
                "type": "zip",
                "url": "https://api.github.com/repos/sebastianbergmann/phpunit-mock-objects/zipball/ac8e7a3db35738d56ee9a76e78a4e03d97628983",
                "reference": "ac8e7a3db35738d56ee9a76e78a4e03d97628983",
                "shasum": ""
            },
            "require": {
                "doctrine/instantiator": "^1.0.2",
                "php": ">=5.3.3",
                "phpunit/php-text-template": "~1.2",
                "sebastian/exporter": "~1.2"
            },
            "require-dev": {
                "phpunit/phpunit": "~4.4"
            },
            "suggest": {
                "ext-soap": "*"
            },
            "type": "library",
            "extra": {
                "branch-alias": {
                    "dev-master": "2.3.x-dev"
                }
            },
            "autoload": {
                "classmap": [
                    "src/"
                ]
            },
            "notification-url": "https://packagist.org/downloads/",
            "license": [
                "BSD-3-Clause"
            ],
            "authors": [
                {
                    "name": "Sebastian Bergmann",
                    "email": "sb@sebastian-bergmann.de",
                    "role": "lead"
                }
            ],
            "description": "Mock Object library for PHPUnit",
            "homepage": "https://github.com/sebastianbergmann/phpunit-mock-objects/",
            "keywords": [
                "mock",
                "xunit"
            ],
            "time": "2015-10-02 06:51:40"
        },
        {
            "name": "sebastian/comparator",
            "version": "1.2.0",
            "source": {
                "type": "git",
                "url": "https://github.com/sebastianbergmann/comparator.git",
                "reference": "937efb279bd37a375bcadf584dec0726f84dbf22"
            },
            "dist": {
                "type": "zip",
                "url": "https://api.github.com/repos/sebastianbergmann/comparator/zipball/937efb279bd37a375bcadf584dec0726f84dbf22",
                "reference": "937efb279bd37a375bcadf584dec0726f84dbf22",
                "shasum": ""
            },
            "require": {
                "php": ">=5.3.3",
                "sebastian/diff": "~1.2",
                "sebastian/exporter": "~1.2"
            },
            "require-dev": {
                "phpunit/phpunit": "~4.4"
            },
            "type": "library",
            "extra": {
                "branch-alias": {
                    "dev-master": "1.2.x-dev"
                }
            },
            "autoload": {
                "classmap": [
                    "src/"
                ]
            },
            "notification-url": "https://packagist.org/downloads/",
            "license": [
                "BSD-3-Clause"
            ],
            "authors": [
                {
                    "name": "Jeff Welch",
                    "email": "whatthejeff@gmail.com"
                },
                {
                    "name": "Volker Dusch",
                    "email": "github@wallbash.com"
                },
                {
                    "name": "Bernhard Schussek",
                    "email": "bschussek@2bepublished.at"
                },
                {
                    "name": "Sebastian Bergmann",
                    "email": "sebastian@phpunit.de"
                }
            ],
            "description": "Provides the functionality to compare PHP values for equality",
            "homepage": "http://www.github.com/sebastianbergmann/comparator",
            "keywords": [
                "comparator",
                "compare",
                "equality"
            ],
            "time": "2015-07-26 15:48:44"
        },
        {
            "name": "sebastian/diff",
            "version": "1.4.1",
            "source": {
                "type": "git",
                "url": "https://github.com/sebastianbergmann/diff.git",
                "reference": "13edfd8706462032c2f52b4b862974dd46b71c9e"
            },
            "dist": {
                "type": "zip",
                "url": "https://api.github.com/repos/sebastianbergmann/diff/zipball/13edfd8706462032c2f52b4b862974dd46b71c9e",
                "reference": "13edfd8706462032c2f52b4b862974dd46b71c9e",
                "shasum": ""
            },
            "require": {
                "php": ">=5.3.3"
            },
            "require-dev": {
                "phpunit/phpunit": "~4.8"
            },
            "type": "library",
            "extra": {
                "branch-alias": {
                    "dev-master": "1.4-dev"
                }
            },
            "autoload": {
                "classmap": [
                    "src/"
                ]
            },
            "notification-url": "https://packagist.org/downloads/",
            "license": [
                "BSD-3-Clause"
            ],
            "authors": [
                {
                    "name": "Kore Nordmann",
                    "email": "mail@kore-nordmann.de"
                },
                {
                    "name": "Sebastian Bergmann",
                    "email": "sebastian@phpunit.de"
                }
            ],
            "description": "Diff implementation",
            "homepage": "https://github.com/sebastianbergmann/diff",
            "keywords": [
                "diff"
            ],
            "time": "2015-12-08 07:14:41"
        },
        {
            "name": "sebastian/environment",
            "version": "1.3.5",
            "source": {
                "type": "git",
                "url": "https://github.com/sebastianbergmann/environment.git",
                "reference": "dc7a29032cf72b54f36dac15a1ca5b3a1b6029bf"
            },
            "dist": {
                "type": "zip",
                "url": "https://api.github.com/repos/sebastianbergmann/environment/zipball/dc7a29032cf72b54f36dac15a1ca5b3a1b6029bf",
                "reference": "dc7a29032cf72b54f36dac15a1ca5b3a1b6029bf",
                "shasum": ""
            },
            "require": {
                "php": ">=5.3.3"
            },
            "require-dev": {
                "phpunit/phpunit": "~4.4"
            },
            "type": "library",
            "extra": {
                "branch-alias": {
                    "dev-master": "1.3.x-dev"
                }
            },
            "autoload": {
                "classmap": [
                    "src/"
                ]
            },
            "notification-url": "https://packagist.org/downloads/",
            "license": [
                "BSD-3-Clause"
            ],
            "authors": [
                {
                    "name": "Sebastian Bergmann",
                    "email": "sebastian@phpunit.de"
                }
            ],
            "description": "Provides functionality to handle HHVM/PHP environments",
            "homepage": "http://www.github.com/sebastianbergmann/environment",
            "keywords": [
                "Xdebug",
                "environment",
                "hhvm"
            ],
            "time": "2016-02-26 18:40:46"
        },
        {
            "name": "sebastian/exporter",
            "version": "1.2.1",
            "source": {
                "type": "git",
                "url": "https://github.com/sebastianbergmann/exporter.git",
                "reference": "7ae5513327cb536431847bcc0c10edba2701064e"
            },
            "dist": {
                "type": "zip",
                "url": "https://api.github.com/repos/sebastianbergmann/exporter/zipball/7ae5513327cb536431847bcc0c10edba2701064e",
                "reference": "7ae5513327cb536431847bcc0c10edba2701064e",
                "shasum": ""
            },
            "require": {
                "php": ">=5.3.3",
                "sebastian/recursion-context": "~1.0"
            },
            "require-dev": {
                "phpunit/phpunit": "~4.4"
            },
            "type": "library",
            "extra": {
                "branch-alias": {
                    "dev-master": "1.2.x-dev"
                }
            },
            "autoload": {
                "classmap": [
                    "src/"
                ]
            },
            "notification-url": "https://packagist.org/downloads/",
            "license": [
                "BSD-3-Clause"
            ],
            "authors": [
                {
                    "name": "Jeff Welch",
                    "email": "whatthejeff@gmail.com"
                },
                {
                    "name": "Volker Dusch",
                    "email": "github@wallbash.com"
                },
                {
                    "name": "Bernhard Schussek",
                    "email": "bschussek@2bepublished.at"
                },
                {
                    "name": "Sebastian Bergmann",
                    "email": "sebastian@phpunit.de"
                },
                {
                    "name": "Adam Harvey",
                    "email": "aharvey@php.net"
                }
            ],
            "description": "Provides the functionality to export PHP variables for visualization",
            "homepage": "http://www.github.com/sebastianbergmann/exporter",
            "keywords": [
                "export",
                "exporter"
            ],
            "time": "2015-06-21 07:55:53"
        },
        {
            "name": "sebastian/finder-facade",
            "version": "1.2.1",
            "source": {
                "type": "git",
                "url": "https://github.com/sebastianbergmann/finder-facade.git",
                "reference": "2a6f7f57efc0aa2d23297d9fd9e2a03111a8c0b9"
            },
            "dist": {
                "type": "zip",
                "url": "https://api.github.com/repos/sebastianbergmann/finder-facade/zipball/2a6f7f57efc0aa2d23297d9fd9e2a03111a8c0b9",
                "reference": "2a6f7f57efc0aa2d23297d9fd9e2a03111a8c0b9",
                "shasum": ""
            },
            "require": {
                "symfony/finder": "~2.3|~3.0",
                "theseer/fdomdocument": "~1.3"
            },
            "type": "library",
            "autoload": {
                "classmap": [
                    "src/"
                ]
            },
            "notification-url": "https://packagist.org/downloads/",
            "license": [
                "BSD-3-Clause"
            ],
            "authors": [
                {
                    "name": "Sebastian Bergmann",
                    "email": "sebastian@phpunit.de",
                    "role": "lead"
                }
            ],
            "description": "FinderFacade is a convenience wrapper for Symfony's Finder component.",
            "homepage": "https://github.com/sebastianbergmann/finder-facade",
            "time": "2016-02-17 07:02:23"
        },
        {
            "name": "sebastian/phpcpd",
            "version": "2.0.0",
            "source": {
                "type": "git",
                "url": "https://github.com/sebastianbergmann/phpcpd.git",
                "reference": "346c909de7adc3979988a6505a80814c8562d6b3"
            },
            "dist": {
                "type": "zip",
                "url": "https://api.github.com/repos/sebastianbergmann/phpcpd/zipball/346c909de7adc3979988a6505a80814c8562d6b3",
                "reference": "346c909de7adc3979988a6505a80814c8562d6b3",
                "shasum": ""
            },
            "require": {
                "php": ">=5.3.3",
                "phpunit/php-timer": ">=1.0.4",
                "sebastian/finder-facade": ">=1.1.0",
                "sebastian/version": ">=1.0.0",
                "symfony/console": ">=2.2.0",
                "theseer/fdomdocument": "~1.4"
            },
            "bin": [
                "composer/bin/phpcpd"
            ],
            "type": "library",
            "extra": {
                "branch-alias": {
                    "dev-master": "2.0-dev"
                }
            },
            "autoload": {
                "classmap": [
                    "src/"
                ]
            },
            "notification-url": "https://packagist.org/downloads/",
            "license": [
                "BSD-3-Clause"
            ],
            "authors": [
                {
                    "name": "Sebastian Bergmann",
                    "email": "sebastian@phpunit.de",
                    "role": "lead"
                }
            ],
            "description": "Copy/Paste Detector (CPD) for PHP code.",
            "homepage": "https://github.com/sebastianbergmann/phpcpd",
            "time": "2013-11-08 09:05:42"
        },
        {
            "name": "sebastian/recursion-context",
            "version": "1.0.2",
            "source": {
                "type": "git",
                "url": "https://github.com/sebastianbergmann/recursion-context.git",
                "reference": "913401df809e99e4f47b27cdd781f4a258d58791"
            },
            "dist": {
                "type": "zip",
                "url": "https://api.github.com/repos/sebastianbergmann/recursion-context/zipball/913401df809e99e4f47b27cdd781f4a258d58791",
                "reference": "913401df809e99e4f47b27cdd781f4a258d58791",
                "shasum": ""
            },
            "require": {
                "php": ">=5.3.3"
            },
            "require-dev": {
                "phpunit/phpunit": "~4.4"
            },
            "type": "library",
            "extra": {
                "branch-alias": {
                    "dev-master": "1.0.x-dev"
                }
            },
            "autoload": {
                "classmap": [
                    "src/"
                ]
            },
            "notification-url": "https://packagist.org/downloads/",
            "license": [
                "BSD-3-Clause"
            ],
            "authors": [
                {
                    "name": "Jeff Welch",
                    "email": "whatthejeff@gmail.com"
                },
                {
                    "name": "Sebastian Bergmann",
                    "email": "sebastian@phpunit.de"
                },
                {
                    "name": "Adam Harvey",
                    "email": "aharvey@php.net"
                }
            ],
            "description": "Provides functionality to recursively process PHP variables",
            "homepage": "http://www.github.com/sebastianbergmann/recursion-context",
            "time": "2015-11-11 19:50:13"
        },
        {
            "name": "sebastian/version",
            "version": "1.0.6",
            "source": {
                "type": "git",
                "url": "https://github.com/sebastianbergmann/version.git",
                "reference": "58b3a85e7999757d6ad81c787a1fbf5ff6c628c6"
            },
            "dist": {
                "type": "zip",
                "url": "https://api.github.com/repos/sebastianbergmann/version/zipball/58b3a85e7999757d6ad81c787a1fbf5ff6c628c6",
                "reference": "58b3a85e7999757d6ad81c787a1fbf5ff6c628c6",
                "shasum": ""
            },
            "type": "library",
            "autoload": {
                "classmap": [
                    "src/"
                ]
            },
            "notification-url": "https://packagist.org/downloads/",
            "license": [
                "BSD-3-Clause"
            ],
            "authors": [
                {
                    "name": "Sebastian Bergmann",
                    "email": "sebastian@phpunit.de",
                    "role": "lead"
                }
            ],
            "description": "Library that helps with managing the version number of Git-hosted PHP projects",
            "homepage": "https://github.com/sebastianbergmann/version",
            "time": "2015-06-21 13:59:46"
        },
        {
            "name": "squizlabs/php_codesniffer",
            "version": "1.5.3",
            "source": {
                "type": "git",
                "url": "https://github.com/squizlabs/PHP_CodeSniffer.git",
                "reference": "396178ada8499ec492363587f037125bf7b07fcc"
            },
            "dist": {
                "type": "zip",
                "url": "https://api.github.com/repos/squizlabs/PHP_CodeSniffer/zipball/396178ada8499ec492363587f037125bf7b07fcc",
                "reference": "396178ada8499ec492363587f037125bf7b07fcc",
                "shasum": ""
            },
            "require": {
                "ext-tokenizer": "*",
                "php": ">=5.1.2"
            },
            "suggest": {
                "phpunit/php-timer": "dev-master"
            },
            "bin": [
                "scripts/phpcs"
            ],
            "type": "library",
            "extra": {
                "branch-alias": {
                    "dev-phpcs-fixer": "2.0.x-dev"
                }
            },
            "autoload": {
                "classmap": [
                    "CodeSniffer.php",
                    "CodeSniffer/CLI.php",
                    "CodeSniffer/Exception.php",
                    "CodeSniffer/File.php",
                    "CodeSniffer/Report.php",
                    "CodeSniffer/Reporting.php",
                    "CodeSniffer/Sniff.php",
                    "CodeSniffer/Tokens.php",
                    "CodeSniffer/Reports/",
                    "CodeSniffer/CommentParser/",
                    "CodeSniffer/Tokenizers/",
                    "CodeSniffer/DocGenerators/",
                    "CodeSniffer/Standards/AbstractPatternSniff.php",
                    "CodeSniffer/Standards/AbstractScopeSniff.php",
                    "CodeSniffer/Standards/AbstractVariableSniff.php",
                    "CodeSniffer/Standards/IncorrectPatternException.php",
                    "CodeSniffer/Standards/Generic/Sniffs/",
                    "CodeSniffer/Standards/MySource/Sniffs/",
                    "CodeSniffer/Standards/PEAR/Sniffs/",
                    "CodeSniffer/Standards/PSR1/Sniffs/",
                    "CodeSniffer/Standards/PSR2/Sniffs/",
                    "CodeSniffer/Standards/Squiz/Sniffs/",
                    "CodeSniffer/Standards/Zend/Sniffs/"
                ]
            },
            "notification-url": "https://packagist.org/downloads/",
            "license": [
                "BSD-3-Clause"
            ],
            "authors": [
                {
                    "name": "Greg Sherwood",
                    "role": "lead"
                }
            ],
            "description": "PHP_CodeSniffer tokenises PHP, JavaScript and CSS files and detects violations of a defined set of coding standards.",
            "homepage": "http://www.squizlabs.com/php-codesniffer",
            "keywords": [
                "phpcs",
                "standards"
            ],
            "time": "2014-05-01 03:07:07"
        },
        {
            "name": "symfony/config",
            "version": "v2.8.3",
            "source": {
                "type": "git",
                "url": "https://github.com/symfony/config.git",
                "reference": "0f8f94e6a32b5c480024eed5fa5cbd2790d0ad19"
            },
            "dist": {
                "type": "zip",
                "url": "https://api.github.com/repos/symfony/config/zipball/0f8f94e6a32b5c480024eed5fa5cbd2790d0ad19",
                "reference": "0f8f94e6a32b5c480024eed5fa5cbd2790d0ad19",
                "shasum": ""
            },
            "require": {
                "php": ">=5.3.9",
                "symfony/filesystem": "~2.3|~3.0.0"
            },
            "suggest": {
                "symfony/yaml": "To use the yaml reference dumper"
            },
            "type": "library",
            "extra": {
                "branch-alias": {
                    "dev-master": "2.8-dev"
                }
            },
            "autoload": {
                "psr-4": {
                    "Symfony\\Component\\Config\\": ""
                },
                "exclude-from-classmap": [
                    "/Tests/"
                ]
            },
            "notification-url": "https://packagist.org/downloads/",
            "license": [
                "MIT"
            ],
            "authors": [
                {
                    "name": "Fabien Potencier",
                    "email": "fabien@symfony.com"
                },
                {
                    "name": "Symfony Community",
                    "homepage": "https://symfony.com/contributors"
                }
            ],
            "description": "Symfony Config Component",
            "homepage": "https://symfony.com",
            "time": "2016-02-22 16:12:45"
        },
        {
            "name": "symfony/dependency-injection",
            "version": "v2.8.3",
            "source": {
                "type": "git",
                "url": "https://github.com/symfony/dependency-injection.git",
                "reference": "62251761a7615435b22ccf562384c588b431be44"
            },
            "dist": {
                "type": "zip",
                "url": "https://api.github.com/repos/symfony/dependency-injection/zipball/62251761a7615435b22ccf562384c588b431be44",
                "reference": "62251761a7615435b22ccf562384c588b431be44",
                "shasum": ""
            },
            "require": {
                "php": ">=5.3.9"
            },
            "conflict": {
                "symfony/expression-language": "<2.6"
            },
            "require-dev": {
                "symfony/config": "~2.2|~3.0.0",
                "symfony/expression-language": "~2.6|~3.0.0",
                "symfony/yaml": "~2.1|~3.0.0"
            },
            "suggest": {
                "symfony/config": "",
                "symfony/proxy-manager-bridge": "Generate service proxies to lazy load them",
                "symfony/yaml": ""
            },
            "type": "library",
            "extra": {
                "branch-alias": {
                    "dev-master": "2.8-dev"
                }
            },
            "autoload": {
                "psr-4": {
                    "Symfony\\Component\\DependencyInjection\\": ""
                },
                "exclude-from-classmap": [
                    "/Tests/"
                ]
            },
            "notification-url": "https://packagist.org/downloads/",
            "license": [
                "MIT"
            ],
            "authors": [
                {
                    "name": "Fabien Potencier",
                    "email": "fabien@symfony.com"
                },
                {
                    "name": "Symfony Community",
                    "homepage": "https://symfony.com/contributors"
                }
            ],
            "description": "Symfony DependencyInjection Component",
            "homepage": "https://symfony.com",
            "time": "2016-02-28 16:34:46"
        },
        {
            "name": "symfony/filesystem",
            "version": "v2.8.3",
            "source": {
                "type": "git",
                "url": "https://github.com/symfony/filesystem.git",
                "reference": "65cb36b6539b1d446527d60457248f30d045464d"
            },
            "dist": {
                "type": "zip",
                "url": "https://api.github.com/repos/symfony/filesystem/zipball/65cb36b6539b1d446527d60457248f30d045464d",
                "reference": "65cb36b6539b1d446527d60457248f30d045464d",
                "shasum": ""
            },
            "require": {
                "php": ">=5.3.9"
            },
            "type": "library",
            "extra": {
                "branch-alias": {
                    "dev-master": "2.8-dev"
                }
            },
            "autoload": {
                "psr-4": {
                    "Symfony\\Component\\Filesystem\\": ""
                },
                "exclude-from-classmap": [
                    "/Tests/"
                ]
            },
            "notification-url": "https://packagist.org/downloads/",
            "license": [
                "MIT"
            ],
            "authors": [
                {
                    "name": "Fabien Potencier",
                    "email": "fabien@symfony.com"
                },
                {
                    "name": "Symfony Community",
                    "homepage": "https://symfony.com/contributors"
                }
            ],
            "description": "Symfony Filesystem Component",
            "homepage": "https://symfony.com",
            "time": "2016-02-22 15:02:30"
        },
        {
            "name": "symfony/stopwatch",
            "version": "v3.0.3",
            "source": {
                "type": "git",
                "url": "https://github.com/symfony/stopwatch.git",
                "reference": "4a204804952ff267ace88cf499e0b4bb302a475e"
            },
            "dist": {
                "type": "zip",
                "url": "https://api.github.com/repos/symfony/stopwatch/zipball/4a204804952ff267ace88cf499e0b4bb302a475e",
                "reference": "4a204804952ff267ace88cf499e0b4bb302a475e",
                "shasum": ""
            },
            "require": {
                "php": ">=5.5.9"
            },
            "type": "library",
            "extra": {
                "branch-alias": {
                    "dev-master": "3.0-dev"
                }
            },
            "autoload": {
                "psr-4": {
                    "Symfony\\Component\\Stopwatch\\": ""
                },
                "exclude-from-classmap": [
                    "/Tests/"
                ]
            },
            "notification-url": "https://packagist.org/downloads/",
            "license": [
                "MIT"
            ],
            "authors": [
                {
                    "name": "Fabien Potencier",
                    "email": "fabien@symfony.com"
                },
                {
                    "name": "Symfony Community",
                    "homepage": "https://symfony.com/contributors"
                }
            ],
            "description": "Symfony Stopwatch Component",
            "homepage": "https://symfony.com",
            "time": "2016-01-03 15:35:16"
        },
        {
            "name": "symfony/yaml",
            "version": "v2.8.3",
            "source": {
                "type": "git",
                "url": "https://github.com/symfony/yaml.git",
                "reference": "2a4ee40acb880c56f29fb1b8886e7ffe94f3b995"
            },
            "dist": {
                "type": "zip",
                "url": "https://api.github.com/repos/symfony/yaml/zipball/2a4ee40acb880c56f29fb1b8886e7ffe94f3b995",
                "reference": "2a4ee40acb880c56f29fb1b8886e7ffe94f3b995",
                "shasum": ""
            },
            "require": {
                "php": ">=5.3.9"
            },
            "type": "library",
            "extra": {
                "branch-alias": {
                    "dev-master": "2.8-dev"
                }
            },
            "autoload": {
                "psr-4": {
                    "Symfony\\Component\\Yaml\\": ""
                },
                "exclude-from-classmap": [
                    "/Tests/"
                ]
            },
            "notification-url": "https://packagist.org/downloads/",
            "license": [
                "MIT"
            ],
            "authors": [
                {
                    "name": "Fabien Potencier",
                    "email": "fabien@symfony.com"
                },
                {
                    "name": "Symfony Community",
                    "homepage": "https://symfony.com/contributors"
                }
            ],
            "description": "Symfony Yaml Component",
            "homepage": "https://symfony.com",
            "time": "2016-02-23 07:41:20"
<<<<<<< HEAD
        },
        {
            "name": "theseer/fdomdocument",
            "version": "1.6.1",
            "source": {
                "type": "git",
                "url": "https://github.com/theseer/fDOMDocument.git",
                "reference": "d9ad139d6c2e8edf5e313ffbe37ff13344cf0684"
            },
            "dist": {
                "type": "zip",
                "url": "https://api.github.com/repos/theseer/fDOMDocument/zipball/d9ad139d6c2e8edf5e313ffbe37ff13344cf0684",
                "reference": "d9ad139d6c2e8edf5e313ffbe37ff13344cf0684",
                "shasum": ""
            },
            "require": {
                "ext-dom": "*",
                "lib-libxml": "*",
                "php": ">=5.3.3"
            },
            "type": "library",
            "autoload": {
                "classmap": [
                    "src/"
                ]
            },
            "notification-url": "https://packagist.org/downloads/",
            "license": [
                "BSD-3-Clause"
            ],
            "authors": [
                {
                    "name": "Arne Blankerts",
                    "email": "arne@blankerts.de",
                    "role": "lead"
                }
            ],
            "description": "The classes contained within this repository extend the standard DOM to use exceptions at all occasions of errors instead of PHP warnings or notices. They also add various custom methods and shortcuts for convenience and to simplify the usage of DOM.",
            "homepage": "https://github.com/theseer/fDOMDocument",
            "time": "2015-05-27 22:58:02"
=======
>>>>>>> 4ebeb407
        }
    ],
    "aliases": [],
    "minimum-stability": "alpha",
    "stability-flags": {
        "composer/composer": 15,
        "phpmd/phpmd": 0
    },
    "prefer-stable": true,
    "prefer-lowest": false,
    "platform": {
        "php": "~5.5.0|~5.6.0|~7.0.0",
        "lib-libxml": "*",
        "ext-ctype": "*",
        "ext-gd": "*",
        "ext-spl": "*",
        "ext-dom": "*",
        "ext-simplexml": "*",
        "ext-mcrypt": "*",
        "ext-hash": "*",
        "ext-curl": "*",
        "ext-iconv": "*",
        "ext-intl": "*",
        "ext-xsl": "*",
        "ext-mbstring": "*",
        "ext-openssl": "*",
        "ext-zip": "*"
    },
    "platform-dev": []
}<|MERGE_RESOLUTION|>--- conflicted
+++ resolved
@@ -4,13 +4,8 @@
         "Read more about it at https://getcomposer.org/doc/01-basic-usage.md#composer-lock-the-lock-file",
         "This file is @generated automatically"
     ],
-<<<<<<< HEAD
-    "hash": "92705ee6118e8f4fd8ea14da66f35c88",
-    "content-hash": "6f9302d130ec41d6cc99916bb4902658",
-=======
     "hash": "51b778e71f8a6f14fc7dcb61bbd56128",
     "content-hash": "588a30d78a14deeadbd8a7fc98f486f7",
->>>>>>> 4ebeb407
     "packages": [
         {
             "name": "braintree/braintree_php",
@@ -269,55 +264,6 @@
                 "schema"
             ],
             "time": "2016-01-25 15:43:01"
-        },
-        {
-            "name": "league/climate",
-            "version": "2.6.1",
-            "source": {
-                "type": "git",
-                "url": "https://github.com/thephpleague/climate.git",
-                "reference": "28851c909017424f61cc6a62089316313c645d1c"
-            },
-            "dist": {
-                "type": "zip",
-                "url": "https://api.github.com/repos/thephpleague/climate/zipball/28851c909017424f61cc6a62089316313c645d1c",
-                "reference": "28851c909017424f61cc6a62089316313c645d1c",
-                "shasum": ""
-            },
-            "require": {
-                "php": ">=5.4.0"
-            },
-            "require-dev": {
-                "mockery/mockery": "dev-master",
-                "phpunit/phpunit": "4.1.*"
-            },
-            "type": "library",
-            "autoload": {
-                "psr-4": {
-                    "League\\CLImate\\": "src/"
-                }
-            },
-            "notification-url": "https://packagist.org/downloads/",
-            "license": [
-                "MIT"
-            ],
-            "authors": [
-                {
-                    "name": "Joe Tannenbaum",
-                    "email": "hey@joe.codes",
-                    "homepage": "http://joe.codes/",
-                    "role": "Developer"
-                }
-            ],
-            "description": "PHP's best friend for the terminal. CLImate allows you to easily output colored text, special formats, and more.",
-            "keywords": [
-                "cli",
-                "colors",
-                "command",
-                "php",
-                "terminal"
-            ],
-            "time": "2015-01-18 14:31:58"
         },
         {
             "name": "magento/composer",
@@ -848,59 +794,6 @@
                 "validator"
             ],
             "time": "2015-11-21 02:21:41"
-        },
-        {
-            "name": "sjparkinson/static-review",
-            "version": "4.1.1",
-            "source": {
-                "type": "git",
-                "url": "https://github.com/sjparkinson/static-review.git",
-                "reference": "493c3410cf146a12fca84209bad126c494e125f0"
-            },
-            "dist": {
-                "type": "zip",
-                "url": "https://api.github.com/repos/sjparkinson/static-review/zipball/493c3410cf146a12fca84209bad126c494e125f0",
-                "reference": "493c3410cf146a12fca84209bad126c494e125f0",
-                "shasum": ""
-            },
-            "require": {
-                "league/climate": "~2.0",
-                "php": ">=5.4.0",
-                "symfony/console": "~2.0",
-                "symfony/process": "~2.0"
-            },
-            "require-dev": {
-                "mockery/mockery": "~0.9",
-                "phpunit/phpunit": "~4.0",
-                "sensiolabs/security-checker": "~2.0",
-                "squizlabs/php_codesniffer": "~1.0"
-            },
-            "suggest": {
-                "sensiolabs/security-checker": "Required for ComposerSecurityReview.",
-                "squizlabs/php_codesniffer": "Required for PhpCodeSnifferReview."
-            },
-            "bin": [
-                "bin/static-review.php"
-            ],
-            "type": "library",
-            "autoload": {
-                "psr-4": {
-                    "StaticReview\\": "src/"
-                }
-            },
-            "notification-url": "https://packagist.org/downloads/",
-            "license": [
-                "MIT"
-            ],
-            "authors": [
-                {
-                    "name": "Samuel Parkinson",
-                    "email": "sam.james.parkinson@gmail.com",
-                    "homepage": "http://samp.im"
-                }
-            ],
-            "description": "An extendable framework for version control hooks.",
-            "time": "2014-09-22 08:40:36"
         },
         {
             "name": "symfony/console",
@@ -2816,8 +2709,6 @@
             ],
             "description": "A tool to automatically fix PHP code style",
             "time": "2016-02-26 07:37:29"
-<<<<<<< HEAD
-=======
         },
         {
             "name": "league/climate",
@@ -2867,7 +2758,6 @@
                 "terminal"
             ],
             "time": "2015-01-18 14:31:58"
->>>>>>> 4ebeb407
         },
         {
             "name": "lusitanian/oauth",
@@ -2978,16 +2868,16 @@
         },
         {
             "name": "phpmd/phpmd",
-            "version": "2.4.2",
+            "version": "2.3.2",
             "source": {
                 "type": "git",
                 "url": "https://github.com/phpmd/phpmd.git",
-                "reference": "fccbdb6b222f6d7a6d35af1c396ba5435cec76a9"
-            },
-            "dist": {
-                "type": "zip",
-                "url": "https://api.github.com/repos/phpmd/phpmd/zipball/fccbdb6b222f6d7a6d35af1c396ba5435cec76a9",
-                "reference": "fccbdb6b222f6d7a6d35af1c396ba5435cec76a9",
+                "reference": "08b5bcd454a7148579b68931fc500d824afd3bb5"
+            },
+            "dist": {
+                "type": "zip",
+                "url": "https://api.github.com/repos/phpmd/phpmd/zipball/08b5bcd454a7148579b68931fc500d824afd3bb5",
+                "reference": "08b5bcd454a7148579b68931fc500d824afd3bb5",
                 "shasum": ""
             },
             "require": {
@@ -3039,7 +2929,7 @@
                 "phpmd",
                 "pmd"
             ],
-            "time": "2016-03-10 17:17:44"
+            "time": "2015-09-24 14:37:49"
         },
         {
             "name": "phpunit/php-code-coverage",
@@ -3642,24 +3532,31 @@
             "time": "2015-06-21 07:55:53"
         },
         {
-            "name": "sebastian/finder-facade",
-            "version": "1.2.1",
-            "source": {
-                "type": "git",
-                "url": "https://github.com/sebastianbergmann/finder-facade.git",
-                "reference": "2a6f7f57efc0aa2d23297d9fd9e2a03111a8c0b9"
-            },
-            "dist": {
-                "type": "zip",
-                "url": "https://api.github.com/repos/sebastianbergmann/finder-facade/zipball/2a6f7f57efc0aa2d23297d9fd9e2a03111a8c0b9",
-                "reference": "2a6f7f57efc0aa2d23297d9fd9e2a03111a8c0b9",
-                "shasum": ""
-            },
-            "require": {
-                "symfony/finder": "~2.3|~3.0",
-                "theseer/fdomdocument": "~1.3"
-            },
-            "type": "library",
+            "name": "sebastian/recursion-context",
+            "version": "1.0.2",
+            "source": {
+                "type": "git",
+                "url": "https://github.com/sebastianbergmann/recursion-context.git",
+                "reference": "913401df809e99e4f47b27cdd781f4a258d58791"
+            },
+            "dist": {
+                "type": "zip",
+                "url": "https://api.github.com/repos/sebastianbergmann/recursion-context/zipball/913401df809e99e4f47b27cdd781f4a258d58791",
+                "reference": "913401df809e99e4f47b27cdd781f4a258d58791",
+                "shasum": ""
+            },
+            "require": {
+                "php": ">=5.3.3"
+            },
+            "require-dev": {
+                "phpunit/phpunit": "~4.4"
+            },
+            "type": "library",
+            "extra": {
+                "branch-alias": {
+                    "dev-master": "1.0.x-dev"
+                }
+            },
             "autoload": {
                 "classmap": [
                     "src/"
@@ -3671,153 +3568,109 @@
             ],
             "authors": [
                 {
+                    "name": "Jeff Welch",
+                    "email": "whatthejeff@gmail.com"
+                },
+                {
+                    "name": "Sebastian Bergmann",
+                    "email": "sebastian@phpunit.de"
+                },
+                {
+                    "name": "Adam Harvey",
+                    "email": "aharvey@php.net"
+                }
+            ],
+            "description": "Provides functionality to recursively process PHP variables",
+            "homepage": "http://www.github.com/sebastianbergmann/recursion-context",
+            "time": "2015-11-11 19:50:13"
+        },
+        {
+            "name": "sebastian/version",
+            "version": "1.0.6",
+            "source": {
+                "type": "git",
+                "url": "https://github.com/sebastianbergmann/version.git",
+                "reference": "58b3a85e7999757d6ad81c787a1fbf5ff6c628c6"
+            },
+            "dist": {
+                "type": "zip",
+                "url": "https://api.github.com/repos/sebastianbergmann/version/zipball/58b3a85e7999757d6ad81c787a1fbf5ff6c628c6",
+                "reference": "58b3a85e7999757d6ad81c787a1fbf5ff6c628c6",
+                "shasum": ""
+            },
+            "type": "library",
+            "autoload": {
+                "classmap": [
+                    "src/"
+                ]
+            },
+            "notification-url": "https://packagist.org/downloads/",
+            "license": [
+                "BSD-3-Clause"
+            ],
+            "authors": [
+                {
                     "name": "Sebastian Bergmann",
                     "email": "sebastian@phpunit.de",
                     "role": "lead"
                 }
             ],
-            "description": "FinderFacade is a convenience wrapper for Symfony's Finder component.",
-            "homepage": "https://github.com/sebastianbergmann/finder-facade",
-            "time": "2016-02-17 07:02:23"
-        },
-        {
-            "name": "sebastian/phpcpd",
-            "version": "2.0.0",
-            "source": {
-                "type": "git",
-                "url": "https://github.com/sebastianbergmann/phpcpd.git",
-                "reference": "346c909de7adc3979988a6505a80814c8562d6b3"
-            },
-            "dist": {
-                "type": "zip",
-                "url": "https://api.github.com/repos/sebastianbergmann/phpcpd/zipball/346c909de7adc3979988a6505a80814c8562d6b3",
-                "reference": "346c909de7adc3979988a6505a80814c8562d6b3",
-                "shasum": ""
-            },
-            "require": {
-                "php": ">=5.3.3",
-                "phpunit/php-timer": ">=1.0.4",
-                "sebastian/finder-facade": ">=1.1.0",
-                "sebastian/version": ">=1.0.0",
-                "symfony/console": ">=2.2.0",
-                "theseer/fdomdocument": "~1.4"
-            },
-            "bin": [
-                "composer/bin/phpcpd"
-            ],
-            "type": "library",
-            "extra": {
-                "branch-alias": {
-                    "dev-master": "2.0-dev"
-                }
-            },
-            "autoload": {
-                "classmap": [
-                    "src/"
-                ]
-            },
-            "notification-url": "https://packagist.org/downloads/",
-            "license": [
-                "BSD-3-Clause"
-            ],
-            "authors": [
-                {
-                    "name": "Sebastian Bergmann",
-                    "email": "sebastian@phpunit.de",
-                    "role": "lead"
-                }
-            ],
-            "description": "Copy/Paste Detector (CPD) for PHP code.",
-            "homepage": "https://github.com/sebastianbergmann/phpcpd",
-            "time": "2013-11-08 09:05:42"
-        },
-        {
-            "name": "sebastian/recursion-context",
-            "version": "1.0.2",
-            "source": {
-                "type": "git",
-                "url": "https://github.com/sebastianbergmann/recursion-context.git",
-                "reference": "913401df809e99e4f47b27cdd781f4a258d58791"
-            },
-            "dist": {
-                "type": "zip",
-                "url": "https://api.github.com/repos/sebastianbergmann/recursion-context/zipball/913401df809e99e4f47b27cdd781f4a258d58791",
-                "reference": "913401df809e99e4f47b27cdd781f4a258d58791",
-                "shasum": ""
-            },
-            "require": {
-                "php": ">=5.3.3"
-            },
-            "require-dev": {
-                "phpunit/phpunit": "~4.4"
-            },
-            "type": "library",
-            "extra": {
-                "branch-alias": {
-                    "dev-master": "1.0.x-dev"
-                }
-            },
-            "autoload": {
-                "classmap": [
-                    "src/"
-                ]
-            },
-            "notification-url": "https://packagist.org/downloads/",
-            "license": [
-                "BSD-3-Clause"
-            ],
-            "authors": [
-                {
-                    "name": "Jeff Welch",
-                    "email": "whatthejeff@gmail.com"
-                },
-                {
-                    "name": "Sebastian Bergmann",
-                    "email": "sebastian@phpunit.de"
-                },
-                {
-                    "name": "Adam Harvey",
-                    "email": "aharvey@php.net"
-                }
-            ],
-            "description": "Provides functionality to recursively process PHP variables",
-            "homepage": "http://www.github.com/sebastianbergmann/recursion-context",
-            "time": "2015-11-11 19:50:13"
-        },
-        {
-            "name": "sebastian/version",
-            "version": "1.0.6",
-            "source": {
-                "type": "git",
-                "url": "https://github.com/sebastianbergmann/version.git",
-                "reference": "58b3a85e7999757d6ad81c787a1fbf5ff6c628c6"
-            },
-            "dist": {
-                "type": "zip",
-                "url": "https://api.github.com/repos/sebastianbergmann/version/zipball/58b3a85e7999757d6ad81c787a1fbf5ff6c628c6",
-                "reference": "58b3a85e7999757d6ad81c787a1fbf5ff6c628c6",
-                "shasum": ""
-            },
-            "type": "library",
-            "autoload": {
-                "classmap": [
-                    "src/"
-                ]
-            },
-            "notification-url": "https://packagist.org/downloads/",
-            "license": [
-                "BSD-3-Clause"
-            ],
-            "authors": [
-                {
-                    "name": "Sebastian Bergmann",
-                    "email": "sebastian@phpunit.de",
-                    "role": "lead"
-                }
-            ],
             "description": "Library that helps with managing the version number of Git-hosted PHP projects",
             "homepage": "https://github.com/sebastianbergmann/version",
             "time": "2015-06-21 13:59:46"
+        },
+        {
+            "name": "sjparkinson/static-review",
+            "version": "4.1.1",
+            "source": {
+                "type": "git",
+                "url": "https://github.com/sjparkinson/static-review.git",
+                "reference": "493c3410cf146a12fca84209bad126c494e125f0"
+            },
+            "dist": {
+                "type": "zip",
+                "url": "https://api.github.com/repos/sjparkinson/static-review/zipball/493c3410cf146a12fca84209bad126c494e125f0",
+                "reference": "493c3410cf146a12fca84209bad126c494e125f0",
+                "shasum": ""
+            },
+            "require": {
+                "league/climate": "~2.0",
+                "php": ">=5.4.0",
+                "symfony/console": "~2.0",
+                "symfony/process": "~2.0"
+            },
+            "require-dev": {
+                "mockery/mockery": "~0.9",
+                "phpunit/phpunit": "~4.0",
+                "sensiolabs/security-checker": "~2.0",
+                "squizlabs/php_codesniffer": "~1.0"
+            },
+            "suggest": {
+                "sensiolabs/security-checker": "Required for ComposerSecurityReview.",
+                "squizlabs/php_codesniffer": "Required for PhpCodeSnifferReview."
+            },
+            "bin": [
+                "bin/static-review.php"
+            ],
+            "type": "library",
+            "autoload": {
+                "psr-4": {
+                    "StaticReview\\": "src/"
+                }
+            },
+            "notification-url": "https://packagist.org/downloads/",
+            "license": [
+                "MIT"
+            ],
+            "authors": [
+                {
+                    "name": "Samuel Parkinson",
+                    "email": "sam.james.parkinson@gmail.com",
+                    "homepage": "http://samp.im"
+                }
+            ],
+            "description": "An extendable framework for version control hooks.",
+            "time": "2014-09-22 08:40:36"
         },
         {
             "name": "squizlabs/php_codesniffer",
@@ -4155,49 +4008,6 @@
             "description": "Symfony Yaml Component",
             "homepage": "https://symfony.com",
             "time": "2016-02-23 07:41:20"
-<<<<<<< HEAD
-        },
-        {
-            "name": "theseer/fdomdocument",
-            "version": "1.6.1",
-            "source": {
-                "type": "git",
-                "url": "https://github.com/theseer/fDOMDocument.git",
-                "reference": "d9ad139d6c2e8edf5e313ffbe37ff13344cf0684"
-            },
-            "dist": {
-                "type": "zip",
-                "url": "https://api.github.com/repos/theseer/fDOMDocument/zipball/d9ad139d6c2e8edf5e313ffbe37ff13344cf0684",
-                "reference": "d9ad139d6c2e8edf5e313ffbe37ff13344cf0684",
-                "shasum": ""
-            },
-            "require": {
-                "ext-dom": "*",
-                "lib-libxml": "*",
-                "php": ">=5.3.3"
-            },
-            "type": "library",
-            "autoload": {
-                "classmap": [
-                    "src/"
-                ]
-            },
-            "notification-url": "https://packagist.org/downloads/",
-            "license": [
-                "BSD-3-Clause"
-            ],
-            "authors": [
-                {
-                    "name": "Arne Blankerts",
-                    "email": "arne@blankerts.de",
-                    "role": "lead"
-                }
-            ],
-            "description": "The classes contained within this repository extend the standard DOM to use exceptions at all occasions of errors instead of PHP warnings or notices. They also add various custom methods and shortcuts for convenience and to simplify the usage of DOM.",
-            "homepage": "https://github.com/theseer/fDOMDocument",
-            "time": "2015-05-27 22:58:02"
-=======
->>>>>>> 4ebeb407
         }
     ],
     "aliases": [],
