--- conflicted
+++ resolved
@@ -4,11 +4,7 @@
         "Read more about it at http://getcomposer.org/doc/01-basic-usage.md#composer-lock-the-lock-file",
         "This file is @generated automatically"
     ],
-<<<<<<< HEAD
-    "hash": "c468e7e1e40ab0f4aa7eed1c0e2748ab",
-=======
-    "hash": "089a12df92109b065a465aad27ee43f5",
->>>>>>> 7e07209f
+    "hash": "3918741a9bf7f1cbd7cde2d301febfb0",
     "packages": [
         {
             "name": "composer/composer",
@@ -488,8 +484,6 @@
             "description": "Symfony Process Component",
             "homepage": "http://symfony.com",
             "time": "2015-01-25 04:39:26"
-<<<<<<< HEAD
-=======
         },
         {
             "name": "tubalmartin/cssmin",
@@ -534,7 +528,6 @@
                 "yui"
             ],
             "time": "2014-09-22 08:08:50"
->>>>>>> 7e07209f
         },
         {
             "name": "zendframework/zend-code",
@@ -1872,7 +1865,6 @@
         },
         {
             "name": "fabpot/php-cs-fixer",
-<<<<<<< HEAD
             "version": "v1.4.2",
             "source": {
                 "type": "git",
@@ -1883,18 +1875,6 @@
                 "type": "zip",
                 "url": "https://api.github.com/repos/FriendsOfPHP/PHP-CS-Fixer/zipball/3af00cf237289a406e7307e18e7ab0d92cf57038",
                 "reference": "3af00cf237289a406e7307e18e7ab0d92cf57038",
-=======
-            "version": "v1.4.1",
-            "source": {
-                "type": "git",
-                "url": "https://github.com/FriendsOfPHP/PHP-CS-Fixer.git",
-                "reference": "fecd7041b663796ef84c3c22361ec216a6a0e740"
-            },
-            "dist": {
-                "type": "zip",
-                "url": "https://api.github.com/repos/FriendsOfPHP/PHP-CS-Fixer/zipball/fecd7041b663796ef84c3c22361ec216a6a0e740",
-                "reference": "fecd7041b663796ef84c3c22361ec216a6a0e740",
->>>>>>> 7e07209f
                 "shasum": ""
             },
             "require": {
@@ -1934,11 +1914,7 @@
                 }
             ],
             "description": "A script to automatically fix Symfony Coding Standard",
-<<<<<<< HEAD
             "time": "2015-02-03 21:20:51"
-=======
-            "time": "2015-01-27 18:37:20"
->>>>>>> 7e07209f
         },
         {
             "name": "league/climate",
