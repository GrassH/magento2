--- conflicted
+++ resolved
@@ -4,11 +4,7 @@
         "Read more about it at https://getcomposer.org/doc/01-basic-usage.md#installing-dependencies",
         "This file is @generated automatically"
     ],
-<<<<<<< HEAD
-    "content-hash": "d39adccaf053de23715ebdd9df4725b6",
-=======
     "content-hash": "e2fcf8723503311ee9fea99dece55225",
->>>>>>> f2912196
     "packages": [
         {
             "name": "braintree/braintree_php",
@@ -261,18 +257,6 @@
         },
         {
             "name": "composer/composer",
-<<<<<<< HEAD
-            "version": "1.7.3",
-            "source": {
-                "type": "git",
-                "url": "https://github.com/composer/composer.git",
-                "reference": "e965b9aaa8854c3067f1ed2ae45f436572d73eb7"
-            },
-            "dist": {
-                "type": "zip",
-                "url": "https://api.github.com/repos/composer/composer/zipball/e965b9aaa8854c3067f1ed2ae45f436572d73eb7",
-                "reference": "e965b9aaa8854c3067f1ed2ae45f436572d73eb7",
-=======
             "version": "1.8.0",
             "source": {
                 "type": "git",
@@ -283,7 +267,6 @@
                 "type": "zip",
                 "url": "https://api.github.com/repos/composer/composer/zipball/d8aef3af866b28786ce9b8647e52c42496436669",
                 "reference": "d8aef3af866b28786ce9b8647e52c42496436669",
->>>>>>> f2912196
                 "shasum": ""
             },
             "require": {
@@ -350,11 +333,7 @@
                 "dependency",
                 "package"
             ],
-<<<<<<< HEAD
-            "time": "2018-11-01T09:05:06+00:00"
-=======
             "time": "2018-12-03T09:31:16+00:00"
->>>>>>> f2912196
         },
         {
             "name": "composer/semver",
@@ -1860,11 +1839,7 @@
         },
         {
             "name": "symfony/console",
-<<<<<<< HEAD
-            "version": "v4.1.8",
-=======
             "version": "v4.1.9",
->>>>>>> f2912196
             "source": {
                 "type": "git",
                 "url": "https://github.com/symfony/console.git",
@@ -1929,21 +1904,6 @@
             "description": "Symfony Console Component",
             "homepage": "https://symfony.com",
             "time": "2018-11-26T14:00:40+00:00"
-<<<<<<< HEAD
-        },
-        {
-            "name": "symfony/event-dispatcher",
-            "version": "v4.1.8",
-            "source": {
-                "type": "git",
-                "url": "https://github.com/symfony/event-dispatcher.git",
-                "reference": "8b93ce06506d58485893e2da366767dcc5390862"
-            },
-            "dist": {
-                "type": "zip",
-                "url": "https://api.github.com/repos/symfony/event-dispatcher/zipball/8b93ce06506d58485893e2da366767dcc5390862",
-                "reference": "8b93ce06506d58485893e2da366767dcc5390862",
-=======
         },
         {
             "name": "symfony/css-selector",
@@ -2010,7 +1970,6 @@
                 "type": "zip",
                 "url": "https://api.github.com/repos/symfony/event-dispatcher/zipball/c4a3b5d70c05e5e7de4f22a3e840cdb173ccd7bf",
                 "reference": "c4a3b5d70c05e5e7de4f22a3e840cdb173ccd7bf",
->>>>>>> f2912196
                 "shasum": ""
             },
             "require": {
@@ -2060,22 +2019,6 @@
             ],
             "description": "Symfony EventDispatcher Component",
             "homepage": "https://symfony.com",
-<<<<<<< HEAD
-            "time": "2018-11-26T10:26:29+00:00"
-        },
-        {
-            "name": "symfony/filesystem",
-            "version": "v4.1.8",
-            "source": {
-                "type": "git",
-                "url": "https://github.com/symfony/filesystem.git",
-                "reference": "71cc7693940bdad4dac4b038acd46b4f1ae7d2ca"
-            },
-            "dist": {
-                "type": "zip",
-                "url": "https://api.github.com/repos/symfony/filesystem/zipball/71cc7693940bdad4dac4b038acd46b4f1ae7d2ca",
-                "reference": "71cc7693940bdad4dac4b038acd46b4f1ae7d2ca",
-=======
             "time": "2018-12-01T08:51:37+00:00"
         },
         {
@@ -2090,7 +2033,6 @@
                 "type": "zip",
                 "url": "https://api.github.com/repos/symfony/filesystem/zipball/2f4c8b999b3b7cadb2a69390b01af70886753710",
                 "reference": "2f4c8b999b3b7cadb2a69390b01af70886753710",
->>>>>>> f2912196
                 "shasum": ""
             },
             "require": {
@@ -2127,22 +2069,6 @@
             ],
             "description": "Symfony Filesystem Component",
             "homepage": "https://symfony.com",
-<<<<<<< HEAD
-            "time": "2018-11-11T19:51:29+00:00"
-        },
-        {
-            "name": "symfony/finder",
-            "version": "v4.1.8",
-            "source": {
-                "type": "git",
-                "url": "https://github.com/symfony/finder.git",
-                "reference": "68fbdcafe915db67adb13fddaec4532e684f6689"
-            },
-            "dist": {
-                "type": "zip",
-                "url": "https://api.github.com/repos/symfony/finder/zipball/68fbdcafe915db67adb13fddaec4532e684f6689",
-                "reference": "68fbdcafe915db67adb13fddaec4532e684f6689",
-=======
             "time": "2018-11-11T19:52:12+00:00"
         },
         {
@@ -2157,7 +2083,6 @@
                 "type": "zip",
                 "url": "https://api.github.com/repos/symfony/finder/zipball/e53d477d7b5c4982d0e1bfd2298dbee63d01441d",
                 "reference": "e53d477d7b5c4982d0e1bfd2298dbee63d01441d",
->>>>>>> f2912196
                 "shasum": ""
             },
             "require": {
@@ -2193,11 +2118,7 @@
             ],
             "description": "Symfony Finder Component",
             "homepage": "https://symfony.com",
-<<<<<<< HEAD
-            "time": "2018-11-11T19:51:29+00:00"
-=======
             "time": "2018-11-11T19:52:12+00:00"
->>>>>>> f2912196
         },
         {
             "name": "symfony/polyfill-ctype",
@@ -2318,11 +2239,7 @@
         },
         {
             "name": "symfony/process",
-<<<<<<< HEAD
-            "version": "v4.1.8",
-=======
             "version": "v4.1.9",
->>>>>>> f2912196
             "source": {
                 "type": "git",
                 "url": "https://github.com/symfony/process.git",
@@ -4999,18 +4916,6 @@
         },
         {
             "name": "consolidation/annotated-command",
-<<<<<<< HEAD
-            "version": "2.10.0",
-            "source": {
-                "type": "git",
-                "url": "https://github.com/consolidation/annotated-command.git",
-                "reference": "8e7d1a05230dc1159c751809e98b74f2b7f71873"
-            },
-            "dist": {
-                "type": "zip",
-                "url": "https://api.github.com/repos/consolidation/annotated-command/zipball/8e7d1a05230dc1159c751809e98b74f2b7f71873",
-                "reference": "8e7d1a05230dc1159c751809e98b74f2b7f71873",
-=======
             "version": "2.10.1",
             "source": {
                 "type": "git",
@@ -5021,7 +4926,6 @@
                 "type": "zip",
                 "url": "https://api.github.com/repos/consolidation/annotated-command/zipball/288593672a8ca9ead2c73a8bfbfa4737862bfd6a",
                 "reference": "288593672a8ca9ead2c73a8bfbfa4737862bfd6a",
->>>>>>> f2912196
                 "shasum": ""
             },
             "require": {
@@ -5104,11 +5008,7 @@
                 }
             ],
             "description": "Initialize Symfony Console commands from annotated command class methods.",
-<<<<<<< HEAD
-            "time": "2018-11-15T01:46:18+00:00"
-=======
             "time": "2018-12-14T01:52:35+00:00"
->>>>>>> f2912196
         },
         {
             "name": "consolidation/config",
@@ -5271,18 +5171,6 @@
         },
         {
             "name": "consolidation/robo",
-<<<<<<< HEAD
-            "version": "1.3.2",
-            "source": {
-                "type": "git",
-                "url": "https://github.com/consolidation/Robo.git",
-                "reference": "a9bd9ecf00751aa92754903c0d17612c4e840ce8"
-            },
-            "dist": {
-                "type": "zip",
-                "url": "https://api.github.com/repos/consolidation/Robo/zipball/a9bd9ecf00751aa92754903c0d17612c4e840ce8",
-                "reference": "a9bd9ecf00751aa92754903c0d17612c4e840ce8",
-=======
             "version": "1.3.3",
             "source": {
                 "type": "git",
@@ -5293,7 +5181,6 @@
                 "type": "zip",
                 "url": "https://api.github.com/repos/consolidation/Robo/zipball/01789e1c4f3b0d7e5b4ee0aca1843a9438ff4983",
                 "reference": "01789e1c4f3b0d7e5b4ee0aca1843a9438ff4983",
->>>>>>> f2912196
                 "shasum": ""
             },
             "require": {
@@ -5388,11 +5275,7 @@
                 }
             ],
             "description": "Modern task runner",
-<<<<<<< HEAD
-            "time": "2018-11-22T05:43:44+00:00"
-=======
             "time": "2018-12-14T02:54:30+00:00"
->>>>>>> f2912196
         },
         {
             "name": "consolidation/self-update",
@@ -8583,18 +8466,6 @@
         },
         {
             "name": "symfony/browser-kit",
-<<<<<<< HEAD
-            "version": "v4.1.8",
-            "source": {
-                "type": "git",
-                "url": "https://github.com/symfony/browser-kit.git",
-                "reference": "1c4e2f368a09cd33bf4b6e4a4a32b361a16ef1db"
-            },
-            "dist": {
-                "type": "zip",
-                "url": "https://api.github.com/repos/symfony/browser-kit/zipball/1c4e2f368a09cd33bf4b6e4a4a32b361a16ef1db",
-                "reference": "1c4e2f368a09cd33bf4b6e4a4a32b361a16ef1db",
-=======
             "version": "v4.2.1",
             "source": {
                 "type": "git",
@@ -8605,7 +8476,6 @@
                 "type": "zip",
                 "url": "https://api.github.com/repos/symfony/browser-kit/zipball/db7e59fec9c82d45e745eb500e6ede2d96f4a6e9",
                 "reference": "db7e59fec9c82d45e745eb500e6ede2d96f4a6e9",
->>>>>>> f2912196
                 "shasum": ""
             },
             "require": {
@@ -8649,22 +8519,6 @@
             ],
             "description": "Symfony BrowserKit Component",
             "homepage": "https://symfony.com",
-<<<<<<< HEAD
-            "time": "2018-11-26T10:26:29+00:00"
-        },
-        {
-            "name": "symfony/config",
-            "version": "v4.1.8",
-            "source": {
-                "type": "git",
-                "url": "https://github.com/symfony/config.git",
-                "reference": "7e415fa42def2c89be6cfbd8286c616e86664b81"
-            },
-            "dist": {
-                "type": "zip",
-                "url": "https://api.github.com/repos/symfony/config/zipball/7e415fa42def2c89be6cfbd8286c616e86664b81",
-                "reference": "7e415fa42def2c89be6cfbd8286c616e86664b81",
-=======
             "time": "2018-11-26T11:49:31+00:00"
         },
         {
@@ -8679,7 +8533,6 @@
                 "type": "zip",
                 "url": "https://api.github.com/repos/symfony/config/zipball/005d9a083d03f588677d15391a716b1ac9b887c0",
                 "reference": "005d9a083d03f588677d15391a716b1ac9b887c0",
->>>>>>> f2912196
                 "shasum": ""
             },
             "require": {
@@ -8729,22 +8582,6 @@
             ],
             "description": "Symfony Config Component",
             "homepage": "https://symfony.com",
-<<<<<<< HEAD
-            "time": "2018-11-26T10:26:29+00:00"
-        },
-        {
-            "name": "symfony/css-selector",
-            "version": "v4.1.8",
-            "source": {
-                "type": "git",
-                "url": "https://github.com/symfony/css-selector.git",
-                "reference": "9e4dc57949853315561f0cd5eb84d0707465502a"
-            },
-            "dist": {
-                "type": "zip",
-                "url": "https://api.github.com/repos/symfony/css-selector/zipball/9e4dc57949853315561f0cd5eb84d0707465502a",
-                "reference": "9e4dc57949853315561f0cd5eb84d0707465502a",
-=======
             "time": "2018-11-30T22:21:14+00:00"
         },
         {
@@ -8759,7 +8596,6 @@
                 "type": "zip",
                 "url": "https://api.github.com/repos/symfony/contracts/zipball/1aa7ab2429c3d594dd70689604b5cf7421254cdf",
                 "reference": "1aa7ab2429c3d594dd70689604b5cf7421254cdf",
->>>>>>> f2912196
                 "shasum": ""
             },
             "require": {
@@ -8806,22 +8642,6 @@
             ],
             "description": "A set of abstractions extracted out of the Symfony components",
             "homepage": "https://symfony.com",
-<<<<<<< HEAD
-            "time": "2018-11-11T19:51:29+00:00"
-        },
-        {
-            "name": "symfony/dependency-injection",
-            "version": "v4.1.8",
-            "source": {
-                "type": "git",
-                "url": "https://github.com/symfony/dependency-injection.git",
-                "reference": "9508a26af7e2546babf67a1494683ffabcd5a0a3"
-            },
-            "dist": {
-                "type": "zip",
-                "url": "https://api.github.com/repos/symfony/dependency-injection/zipball/9508a26af7e2546babf67a1494683ffabcd5a0a3",
-                "reference": "9508a26af7e2546babf67a1494683ffabcd5a0a3",
-=======
             "keywords": [
                 "abstractions",
                 "contracts",
@@ -8844,7 +8664,6 @@
                 "type": "zip",
                 "url": "https://api.github.com/repos/symfony/dependency-injection/zipball/e4adc57a48d3fa7f394edfffa9e954086d7740e5",
                 "reference": "e4adc57a48d3fa7f394edfffa9e954086d7740e5",
->>>>>>> f2912196
                 "shasum": ""
             },
             "require": {
@@ -8904,22 +8723,6 @@
             ],
             "description": "Symfony DependencyInjection Component",
             "homepage": "https://symfony.com",
-<<<<<<< HEAD
-            "time": "2018-11-20T16:14:00+00:00"
-        },
-        {
-            "name": "symfony/dom-crawler",
-            "version": "v4.1.8",
-            "source": {
-                "type": "git",
-                "url": "https://github.com/symfony/dom-crawler.git",
-                "reference": "a9f533524dcc3970a2c06ee1ec0bba35d3f5910e"
-            },
-            "dist": {
-                "type": "zip",
-                "url": "https://api.github.com/repos/symfony/dom-crawler/zipball/a9f533524dcc3970a2c06ee1ec0bba35d3f5910e",
-                "reference": "a9f533524dcc3970a2c06ee1ec0bba35d3f5910e",
-=======
             "time": "2018-12-02T15:59:36+00:00"
         },
         {
@@ -8934,7 +8737,6 @@
                 "type": "zip",
                 "url": "https://api.github.com/repos/symfony/dom-crawler/zipball/7438a32108fdd555295f443605d6de2cce473159",
                 "reference": "7438a32108fdd555295f443605d6de2cce473159",
->>>>>>> f2912196
                 "shasum": ""
             },
             "require": {
@@ -8978,22 +8780,6 @@
             ],
             "description": "Symfony DomCrawler Component",
             "homepage": "https://symfony.com",
-<<<<<<< HEAD
-            "time": "2018-11-26T10:26:29+00:00"
-        },
-        {
-            "name": "symfony/http-foundation",
-            "version": "v4.1.8",
-            "source": {
-                "type": "git",
-                "url": "https://github.com/symfony/http-foundation.git",
-                "reference": "26062b9527b6797fc6239ed698c9c0a3c5e891e0"
-            },
-            "dist": {
-                "type": "zip",
-                "url": "https://api.github.com/repos/symfony/http-foundation/zipball/26062b9527b6797fc6239ed698c9c0a3c5e891e0",
-                "reference": "26062b9527b6797fc6239ed698c9c0a3c5e891e0",
-=======
             "time": "2018-11-26T10:55:26+00:00"
         },
         {
@@ -9008,7 +8794,6 @@
                 "type": "zip",
                 "url": "https://api.github.com/repos/symfony/http-foundation/zipball/1b31f3017fadd8cb05cf2c8aebdbf3b12a943851",
                 "reference": "1b31f3017fadd8cb05cf2c8aebdbf3b12a943851",
->>>>>>> f2912196
                 "shasum": ""
             },
             "require": {
@@ -9049,22 +8834,6 @@
             ],
             "description": "Symfony HttpFoundation Component",
             "homepage": "https://symfony.com",
-<<<<<<< HEAD
-            "time": "2018-11-26T10:26:29+00:00"
-        },
-        {
-            "name": "symfony/options-resolver",
-            "version": "v4.1.8",
-            "source": {
-                "type": "git",
-                "url": "https://github.com/symfony/options-resolver.git",
-                "reference": "31e5523373cb06163079ef46d0a2d507d70fe064"
-            },
-            "dist": {
-                "type": "zip",
-                "url": "https://api.github.com/repos/symfony/options-resolver/zipball/31e5523373cb06163079ef46d0a2d507d70fe064",
-                "reference": "31e5523373cb06163079ef46d0a2d507d70fe064",
-=======
             "time": "2018-11-26T10:55:26+00:00"
         },
         {
@@ -9079,7 +8848,6 @@
                 "type": "zip",
                 "url": "https://api.github.com/repos/symfony/options-resolver/zipball/a9c38e8a3da2c03b3e71fdffa6efb0bda51390ba",
                 "reference": "a9c38e8a3da2c03b3e71fdffa6efb0bda51390ba",
->>>>>>> f2912196
                 "shasum": ""
             },
             "require": {
@@ -9120,11 +8888,7 @@
                 "configuration",
                 "options"
             ],
-<<<<<<< HEAD
-            "time": "2018-11-11T19:51:29+00:00"
-=======
             "time": "2018-11-11T19:52:12+00:00"
->>>>>>> f2912196
         },
         {
             "name": "symfony/polyfill-php70",
@@ -9242,18 +9006,6 @@
         },
         {
             "name": "symfony/stopwatch",
-<<<<<<< HEAD
-            "version": "v4.1.8",
-            "source": {
-                "type": "git",
-                "url": "https://github.com/symfony/stopwatch.git",
-                "reference": "87a801786adb053576dc025892e01fedde9b4fc7"
-            },
-            "dist": {
-                "type": "zip",
-                "url": "https://api.github.com/repos/symfony/stopwatch/zipball/87a801786adb053576dc025892e01fedde9b4fc7",
-                "reference": "87a801786adb053576dc025892e01fedde9b4fc7",
-=======
             "version": "v4.2.1",
             "source": {
                 "type": "git",
@@ -9264,7 +9016,6 @@
                 "type": "zip",
                 "url": "https://api.github.com/repos/symfony/stopwatch/zipball/ec076716412274e51f8a7ea675d9515e5c311123",
                 "reference": "ec076716412274e51f8a7ea675d9515e5c311123",
->>>>>>> f2912196
                 "shasum": ""
             },
             "require": {
@@ -9301,19 +9052,11 @@
             ],
             "description": "Symfony Stopwatch Component",
             "homepage": "https://symfony.com",
-<<<<<<< HEAD
-            "time": "2018-11-11T19:51:29+00:00"
-        },
-        {
-            "name": "symfony/yaml",
-            "version": "v3.4.19",
-=======
             "time": "2018-11-11T19:52:12+00:00"
         },
         {
             "name": "symfony/yaml",
             "version": "v3.4.20",
->>>>>>> f2912196
             "source": {
                 "type": "git",
                 "url": "https://github.com/symfony/yaml.git",
