{
    "_readme": [
        "This file locks the dependencies of your project to a known state",
        "Read more about it at https://getcomposer.org/doc/01-basic-usage.md#installing-dependencies",
        "This file is @generated automatically"
    ],
<<<<<<< HEAD
    "content-hash": "954bc5560e7cac00d3a4a2b75740c815",
=======
    "content-hash": "1ea84c9542b956d1049cdae41beb7cbd",
>>>>>>> 21c30558
    "packages": [
        {
            "name": "aws/aws-sdk-php",
            "version": "3.173.8",
            "source": {
                "type": "git",
                "url": "https://github.com/aws/aws-sdk-php.git",
                "reference": "e6d08cdc8206af55dd7bbb967a0350b41263018c"
            },
            "dist": {
                "type": "zip",
                "url": "https://api.github.com/repos/aws/aws-sdk-php/zipball/e6d08cdc8206af55dd7bbb967a0350b41263018c",
                "reference": "e6d08cdc8206af55dd7bbb967a0350b41263018c",
                "shasum": ""
            },
            "require": {
                "ext-json": "*",
                "ext-pcre": "*",
                "ext-simplexml": "*",
                "guzzlehttp/guzzle": "^5.3.3|^6.2.1|^7.0",
                "guzzlehttp/promises": "^1.0",
                "guzzlehttp/psr7": "^1.4.1",
                "mtdowling/jmespath.php": "^2.5",
                "php": ">=5.5"
            },
            "require-dev": {
                "andrewsville/php-token-reflection": "^1.4",
                "aws/aws-php-sns-message-validator": "~1.0",
                "behat/behat": "~3.0",
                "doctrine/cache": "~1.4",
                "ext-dom": "*",
                "ext-openssl": "*",
                "ext-pcntl": "*",
                "ext-sockets": "*",
                "nette/neon": "^2.3",
                "paragonie/random_compat": ">= 2",
                "phpunit/phpunit": "^4.8.35|^5.4.3",
                "psr/cache": "^1.0",
                "psr/simple-cache": "^1.0",
                "sebastian/comparator": "^1.2.3"
            },
            "suggest": {
                "aws/aws-php-sns-message-validator": "To validate incoming SNS notifications",
                "doctrine/cache": "To use the DoctrineCacheAdapter",
                "ext-curl": "To send requests using cURL",
                "ext-openssl": "Allows working with CloudFront private distributions and verifying received SNS messages",
                "ext-sockets": "To use client-side monitoring"
            },
            "type": "library",
            "extra": {
                "branch-alias": {
                    "dev-master": "3.0-dev"
                }
            },
            "autoload": {
                "psr-4": {
                    "Aws\\": "src/"
                },
                "files": [
                    "src/functions.php"
                ]
            },
            "notification-url": "https://packagist.org/downloads/",
            "license": [
                "Apache-2.0"
            ],
            "authors": [
                {
                    "name": "Amazon Web Services",
                    "homepage": "http://aws.amazon.com"
                }
            ],
            "description": "AWS SDK for PHP - Use Amazon Web Services in your PHP project",
            "homepage": "http://aws.amazon.com/sdkforphp",
            "keywords": [
                "amazon",
                "aws",
                "cloud",
                "dynamodb",
                "ec2",
                "glacier",
                "s3",
                "sdk"
            ],
            "time": "2021-02-12T19:15:02+00:00"
        },
        {
            "name": "brick/varexporter",
            "version": "0.3.5",
            "source": {
                "type": "git",
                "url": "https://github.com/brick/varexporter.git",
                "reference": "05241f28dfcba2b51b11e2d750e296316ebbe518"
            },
            "dist": {
                "type": "zip",
                "url": "https://api.github.com/repos/brick/varexporter/zipball/05241f28dfcba2b51b11e2d750e296316ebbe518",
                "reference": "05241f28dfcba2b51b11e2d750e296316ebbe518",
                "shasum": ""
            },
            "require": {
                "nikic/php-parser": "^4.0",
                "php": "^7.2 || ^8.0"
            },
            "require-dev": {
                "php-coveralls/php-coveralls": "^2.2",
                "phpunit/phpunit": "^8.5 || ^9.0",
                "vimeo/psalm": "4.4.1"
            },
            "type": "library",
            "autoload": {
                "psr-4": {
                    "Brick\\VarExporter\\": "src/"
                }
            },
            "notification-url": "https://packagist.org/downloads/",
            "license": [
                "MIT"
            ],
            "description": "A powerful alternative to var_export(), which can export closures and objects without __set_state()",
            "keywords": [
                "var_export"
            ],
            "time": "2021-02-10T13:53:07+00:00"
        },
        {
            "name": "colinmollenhour/cache-backend-file",
            "version": "v1.4.5",
            "source": {
                "type": "git",
                "url": "https://github.com/colinmollenhour/Cm_Cache_Backend_File.git",
                "reference": "03c7d4c0f43b2de1b559a3527d18ff697d306544"
            },
            "dist": {
                "type": "zip",
                "url": "https://api.github.com/repos/colinmollenhour/Cm_Cache_Backend_File/zipball/03c7d4c0f43b2de1b559a3527d18ff697d306544",
                "reference": "03c7d4c0f43b2de1b559a3527d18ff697d306544",
                "shasum": ""
            },
            "type": "magento-module",
            "autoload": {
                "classmap": [
                    "File.php"
                ]
            },
            "notification-url": "https://packagist.org/downloads/",
            "license": [
                "BSD-3-Clause"
            ],
            "authors": [
                {
                    "name": "Colin Mollenhour"
                }
            ],
            "description": "The stock Zend_Cache_Backend_File backend has extremely poor performance for cleaning by tags making it become unusable as the number of cached items increases. This backend makes many changes resulting in a huge performance boost, especially for tag cleaning.",
            "homepage": "https://github.com/colinmollenhour/Cm_Cache_Backend_File",
            "time": "2019-04-18T21:54:31+00:00"
        },
        {
            "name": "colinmollenhour/cache-backend-redis",
            "version": "1.11.0",
            "source": {
                "type": "git",
                "url": "https://github.com/colinmollenhour/Cm_Cache_Backend_Redis.git",
                "reference": "389fb68de15660e39b055d149d31f3708b5d6cbc"
            },
            "dist": {
                "type": "zip",
                "url": "https://api.github.com/repos/colinmollenhour/Cm_Cache_Backend_Redis/zipball/389fb68de15660e39b055d149d31f3708b5d6cbc",
                "reference": "389fb68de15660e39b055d149d31f3708b5d6cbc",
                "shasum": ""
            },
            "require": {
                "magento-hackathon/magento-composer-installer": "*"
            },
            "type": "magento-module",
            "autoload": {
                "classmap": [
                    "Cm/Cache/Backend/Redis.php"
                ]
            },
            "notification-url": "https://packagist.org/downloads/",
            "license": [
                "BSD-3-Clause"
            ],
            "authors": [
                {
                    "name": "Colin Mollenhour"
                }
            ],
            "description": "Zend_Cache backend using Redis with full support for tags.",
            "homepage": "https://github.com/colinmollenhour/Cm_Cache_Backend_Redis",
            "time": "2019-03-03T04:04:49+00:00"
        },
        {
            "name": "colinmollenhour/credis",
            "version": "1.11.1",
            "source": {
                "type": "git",
                "url": "https://github.com/colinmollenhour/credis.git",
                "reference": "bd1da4698ab1918477f9e71e5ff0062b9a345008"
            },
            "dist": {
                "type": "zip",
                "url": "https://api.github.com/repos/colinmollenhour/credis/zipball/bd1da4698ab1918477f9e71e5ff0062b9a345008",
                "reference": "bd1da4698ab1918477f9e71e5ff0062b9a345008",
                "shasum": ""
            },
            "require": {
                "php": ">=5.4.0"
            },
            "type": "library",
            "autoload": {
                "classmap": [
                    "Client.php",
                    "Cluster.php",
                    "Sentinel.php",
                    "Module.php"
                ]
            },
            "notification-url": "https://packagist.org/downloads/",
            "license": [
                "MIT"
            ],
            "authors": [
                {
                    "name": "Colin Mollenhour",
                    "email": "colin@mollenhour.com"
                }
            ],
            "description": "Credis is a lightweight interface to the Redis key-value store which wraps the phpredis library when available for better performance.",
            "homepage": "https://github.com/colinmollenhour/credis",
            "time": "2019-11-26T18:09:45+00:00"
        },
        {
            "name": "colinmollenhour/php-redis-session-abstract",
            "version": "v1.4.3",
            "source": {
                "type": "git",
                "url": "https://github.com/colinmollenhour/php-redis-session-abstract.git",
                "reference": "39ca38da5e0a981bc1a7e39a86693c128784a513"
            },
            "dist": {
                "type": "zip",
                "url": "https://api.github.com/repos/colinmollenhour/php-redis-session-abstract/zipball/39ca38da5e0a981bc1a7e39a86693c128784a513",
                "reference": "39ca38da5e0a981bc1a7e39a86693c128784a513",
                "shasum": ""
            },
            "require": {
                "colinmollenhour/credis": "~1.6",
                "php": "^5.5 || ^7.0|| ^7.1 || ^7.2"
            },
            "type": "library",
            "autoload": {
                "psr-0": {
                    "Cm\\RedisSession\\": "src/"
                }
            },
            "notification-url": "https://packagist.org/downloads/",
            "license": [
                "BSD-3-Clause"
            ],
            "authors": [
                {
                    "name": "Colin Mollenhour"
                }
            ],
            "description": "A Redis-based session handler with optimistic locking",
            "homepage": "https://github.com/colinmollenhour/php-redis-session-abstract",
            "time": "2020-10-07T09:47:22+00:00"
        },
        {
            "name": "composer/ca-bundle",
            "version": "1.2.9",
            "source": {
                "type": "git",
                "url": "https://github.com/composer/ca-bundle.git",
                "reference": "78a0e288fdcebf92aa2318a8d3656168da6ac1a5"
            },
            "dist": {
                "type": "zip",
                "url": "https://api.github.com/repos/composer/ca-bundle/zipball/78a0e288fdcebf92aa2318a8d3656168da6ac1a5",
                "reference": "78a0e288fdcebf92aa2318a8d3656168da6ac1a5",
                "shasum": ""
            },
            "require": {
                "ext-openssl": "*",
                "ext-pcre": "*",
                "php": "^5.3.2 || ^7.0 || ^8.0"
            },
            "require-dev": {
                "phpstan/phpstan": "^0.12.55",
                "psr/log": "^1.0",
                "symfony/phpunit-bridge": "^4.2 || ^5",
                "symfony/process": "^2.5 || ^3.0 || ^4.0 || ^5.0"
            },
            "type": "library",
            "extra": {
                "branch-alias": {
                    "dev-main": "1.x-dev"
                }
            },
            "autoload": {
                "psr-4": {
                    "Composer\\CaBundle\\": "src"
                }
            },
            "notification-url": "https://packagist.org/downloads/",
            "license": [
                "MIT"
            ],
            "authors": [
                {
                    "name": "Jordi Boggiano",
                    "email": "j.boggiano@seld.be",
                    "homepage": "http://seld.be"
                }
            ],
            "description": "Lets you find a path to the system CA bundle, and includes a fallback to the Mozilla CA bundle.",
            "keywords": [
                "cabundle",
                "cacert",
                "certificate",
                "ssl",
                "tls"
            ],
            "funding": [
                {
                    "url": "https://packagist.com",
                    "type": "custom"
                },
                {
                    "url": "https://github.com/composer",
                    "type": "github"
                },
                {
                    "url": "https://tidelift.com/funding/github/packagist/composer/composer",
                    "type": "tidelift"
                }
            ],
            "time": "2021-01-12T12:10:35+00:00"
        },
        {
            "name": "composer/composer",
            "version": "1.10.20",
            "source": {
                "type": "git",
                "url": "https://github.com/composer/composer.git",
                "reference": "e55d297525f0ecc805c813a0f63a40114fd670f6"
            },
            "dist": {
                "type": "zip",
                "url": "https://api.github.com/repos/composer/composer/zipball/e55d297525f0ecc805c813a0f63a40114fd670f6",
                "reference": "e55d297525f0ecc805c813a0f63a40114fd670f6",
                "shasum": ""
            },
            "require": {
                "composer/ca-bundle": "^1.0",
                "composer/semver": "^1.0",
                "composer/spdx-licenses": "^1.2",
                "composer/xdebug-handler": "^1.1",
                "justinrainbow/json-schema": "^5.2.10",
                "php": "^5.3.2 || ^7.0 || ^8.0",
                "psr/log": "^1.0",
                "seld/jsonlint": "^1.4",
                "seld/phar-utils": "^1.0",
                "symfony/console": "^2.7 || ^3.0 || ^4.0 || ^5.0",
                "symfony/filesystem": "^2.7 || ^3.0 || ^4.0 || ^5.0",
                "symfony/finder": "^2.7 || ^3.0 || ^4.0 || ^5.0",
                "symfony/process": "^2.7 || ^3.0 || ^4.0 || ^5.0"
            },
            "conflict": {
                "symfony/console": "2.8.38"
            },
            "require-dev": {
                "phpspec/prophecy": "^1.10",
                "symfony/phpunit-bridge": "^4.2"
            },
            "suggest": {
                "ext-openssl": "Enabling the openssl extension allows you to access https URLs for repositories and packages",
                "ext-zip": "Enabling the zip extension allows you to unzip archives",
                "ext-zlib": "Allow gzip compression of HTTP requests"
            },
            "bin": [
                "bin/composer"
            ],
            "type": "library",
            "extra": {
                "branch-alias": {
                    "dev-master": "1.10-dev"
                }
            },
            "autoload": {
                "psr-4": {
                    "Composer\\": "src/Composer"
                }
            },
            "notification-url": "https://packagist.org/downloads/",
            "license": [
                "MIT"
            ],
            "authors": [
                {
                    "name": "Nils Adermann",
                    "email": "naderman@naderman.de",
                    "homepage": "http://www.naderman.de"
                },
                {
                    "name": "Jordi Boggiano",
                    "email": "j.boggiano@seld.be",
                    "homepage": "http://seld.be"
                }
            ],
            "description": "Composer helps you declare, manage and install dependencies of PHP projects. It ensures you have the right stack everywhere.",
            "homepage": "https://getcomposer.org/",
            "keywords": [
                "autoload",
                "dependency",
                "package"
            ],
            "funding": [
                {
                    "url": "https://packagist.com",
                    "type": "custom"
                },
                {
                    "url": "https://github.com/composer",
                    "type": "github"
                },
                {
                    "url": "https://tidelift.com/funding/github/packagist/composer/composer",
                    "type": "tidelift"
                }
            ],
            "time": "2021-01-27T14:41:06+00:00"
        },
        {
            "name": "composer/semver",
            "version": "1.7.2",
            "source": {
                "type": "git",
                "url": "https://github.com/composer/semver.git",
                "reference": "647490bbcaf7fc4891c58f47b825eb99d19c377a"
            },
            "dist": {
                "type": "zip",
                "url": "https://api.github.com/repos/composer/semver/zipball/647490bbcaf7fc4891c58f47b825eb99d19c377a",
                "reference": "647490bbcaf7fc4891c58f47b825eb99d19c377a",
                "shasum": ""
            },
            "require": {
                "php": "^5.3.2 || ^7.0 || ^8.0"
            },
            "require-dev": {
                "phpunit/phpunit": "^4.5 || ^5.0.5"
            },
            "type": "library",
            "extra": {
                "branch-alias": {
                    "dev-master": "1.x-dev"
                }
            },
            "autoload": {
                "psr-4": {
                    "Composer\\Semver\\": "src"
                }
            },
            "notification-url": "https://packagist.org/downloads/",
            "license": [
                "MIT"
            ],
            "authors": [
                {
                    "name": "Nils Adermann",
                    "email": "naderman@naderman.de",
                    "homepage": "http://www.naderman.de"
                },
                {
                    "name": "Jordi Boggiano",
                    "email": "j.boggiano@seld.be",
                    "homepage": "http://seld.be"
                },
                {
                    "name": "Rob Bast",
                    "email": "rob.bast@gmail.com",
                    "homepage": "http://robbast.nl"
                }
            ],
            "description": "Semver library that offers utilities, version constraint parsing and validation.",
            "keywords": [
                "semantic",
                "semver",
                "validation",
                "versioning"
            ],
            "funding": [
                {
                    "url": "https://packagist.com",
                    "type": "custom"
                },
                {
                    "url": "https://github.com/composer",
                    "type": "github"
                },
                {
                    "url": "https://tidelift.com/funding/github/packagist/composer/composer",
                    "type": "tidelift"
                }
            ],
            "time": "2020-12-03T15:47:16+00:00"
        },
        {
            "name": "composer/spdx-licenses",
            "version": "1.5.5",
            "source": {
                "type": "git",
                "url": "https://github.com/composer/spdx-licenses.git",
                "reference": "de30328a7af8680efdc03e396aad24befd513200"
            },
            "dist": {
                "type": "zip",
                "url": "https://api.github.com/repos/composer/spdx-licenses/zipball/de30328a7af8680efdc03e396aad24befd513200",
                "reference": "de30328a7af8680efdc03e396aad24befd513200",
                "shasum": ""
            },
            "require": {
                "php": "^5.3.2 || ^7.0 || ^8.0"
            },
            "require-dev": {
                "phpunit/phpunit": "^4.8.35 || ^5.7 || 6.5 - 7"
            },
            "type": "library",
            "extra": {
                "branch-alias": {
                    "dev-main": "1.x-dev"
                }
            },
            "autoload": {
                "psr-4": {
                    "Composer\\Spdx\\": "src"
                }
            },
            "notification-url": "https://packagist.org/downloads/",
            "license": [
                "MIT"
            ],
            "authors": [
                {
                    "name": "Nils Adermann",
                    "email": "naderman@naderman.de",
                    "homepage": "http://www.naderman.de"
                },
                {
                    "name": "Jordi Boggiano",
                    "email": "j.boggiano@seld.be",
                    "homepage": "http://seld.be"
                },
                {
                    "name": "Rob Bast",
                    "email": "rob.bast@gmail.com",
                    "homepage": "http://robbast.nl"
                }
            ],
            "description": "SPDX licenses list and validation library.",
            "keywords": [
                "license",
                "spdx",
                "validator"
            ],
            "funding": [
                {
                    "url": "https://packagist.com",
                    "type": "custom"
                },
                {
                    "url": "https://github.com/composer",
                    "type": "github"
                },
                {
                    "url": "https://tidelift.com/funding/github/packagist/composer/composer",
                    "type": "tidelift"
                }
            ],
            "time": "2020-12-03T16:04:16+00:00"
        },
        {
            "name": "composer/xdebug-handler",
            "version": "1.4.5",
            "source": {
                "type": "git",
                "url": "https://github.com/composer/xdebug-handler.git",
                "reference": "f28d44c286812c714741478d968104c5e604a1d4"
            },
            "dist": {
                "type": "zip",
                "url": "https://api.github.com/repos/composer/xdebug-handler/zipball/f28d44c286812c714741478d968104c5e604a1d4",
                "reference": "f28d44c286812c714741478d968104c5e604a1d4",
                "shasum": ""
            },
            "require": {
                "php": "^5.3.2 || ^7.0 || ^8.0",
                "psr/log": "^1.0"
            },
            "require-dev": {
                "phpunit/phpunit": "^4.8.35 || ^5.7 || 6.5 - 8"
            },
            "type": "library",
            "autoload": {
                "psr-4": {
                    "Composer\\XdebugHandler\\": "src"
                }
            },
            "notification-url": "https://packagist.org/downloads/",
            "license": [
                "MIT"
            ],
            "authors": [
                {
                    "name": "John Stevenson",
                    "email": "john-stevenson@blueyonder.co.uk"
                }
            ],
            "description": "Restarts a process without Xdebug.",
            "keywords": [
                "Xdebug",
                "performance"
            ],
            "funding": [
                {
                    "url": "https://packagist.com",
                    "type": "custom"
                },
                {
                    "url": "https://github.com/composer",
                    "type": "github"
                },
                {
                    "url": "https://tidelift.com/funding/github/packagist/composer/composer",
                    "type": "tidelift"
                }
            ],
            "time": "2020-11-13T08:04:11+00:00"
        },
        {
            "name": "container-interop/container-interop",
            "version": "1.2.0",
            "source": {
                "type": "git",
                "url": "https://github.com/container-interop/container-interop.git",
                "reference": "79cbf1341c22ec75643d841642dd5d6acd83bdb8"
            },
            "dist": {
                "type": "zip",
                "url": "https://api.github.com/repos/container-interop/container-interop/zipball/79cbf1341c22ec75643d841642dd5d6acd83bdb8",
                "reference": "79cbf1341c22ec75643d841642dd5d6acd83bdb8",
                "shasum": ""
            },
            "require": {
                "psr/container": "^1.0"
            },
            "type": "library",
            "autoload": {
                "psr-4": {
                    "Interop\\Container\\": "src/Interop/Container/"
                }
            },
            "notification-url": "https://packagist.org/downloads/",
            "license": [
                "MIT"
            ],
            "description": "Promoting the interoperability of container objects (DIC, SL, etc.)",
            "homepage": "https://github.com/container-interop/container-interop",
            "abandoned": "psr/container",
            "time": "2017-02-14T19:40:03+00:00"
        },
        {
            "name": "elasticsearch/elasticsearch",
            "version": "v7.11.0",
            "source": {
                "type": "git",
                "url": "https://github.com/elastic/elasticsearch-php.git",
                "reference": "277cd5e182827c59c23e146a836a30470c0f879d"
            },
            "dist": {
                "type": "zip",
                "url": "https://api.github.com/repos/elastic/elasticsearch-php/zipball/277cd5e182827c59c23e146a836a30470c0f879d",
                "reference": "277cd5e182827c59c23e146a836a30470c0f879d",
                "shasum": ""
            },
            "require": {
                "ext-json": ">=1.3.7",
                "ezimuel/ringphp": "^1.1.2",
                "php": "^7.1 || ^8.0",
                "psr/log": "~1.0"
            },
            "require-dev": {
                "cpliakas/git-wrapper": "~2.0 || ~3.0",
                "doctrine/inflector": "^1.3",
                "ext-yaml": "*",
                "ext-zip": "*",
                "mockery/mockery": "^1.2",
                "phpstan/phpstan": "^0.12",
                "phpunit/phpunit": "^7.5 || ^8.5 || ^9.3",
                "squizlabs/php_codesniffer": "^3.4",
                "symfony/finder": "~4.0",
                "symfony/yaml": "~4.0"
            },
            "suggest": {
                "ext-curl": "*",
                "monolog/monolog": "Allows for client-level logging and tracing"
            },
            "type": "library",
            "autoload": {
                "files": [
                    "src/autoload.php"
                ],
                "psr-4": {
                    "Elasticsearch\\": "src/Elasticsearch/"
                }
            },
            "notification-url": "https://packagist.org/downloads/",
            "license": [
                "Apache-2.0"
            ],
            "authors": [
                {
                    "name": "Zachary Tong"
                },
                {
                    "name": "Enrico Zimuel"
                }
            ],
            "description": "PHP Client for Elasticsearch",
            "keywords": [
                "client",
                "elasticsearch",
                "search"
            ],
            "time": "2021-02-11T11:04:51+00:00"
        },
        {
            "name": "ezimuel/guzzlestreams",
            "version": "3.0.1",
            "source": {
                "type": "git",
                "url": "https://github.com/ezimuel/guzzlestreams.git",
                "reference": "abe3791d231167f14eb80d413420d1eab91163a8"
            },
            "dist": {
                "type": "zip",
                "url": "https://api.github.com/repos/ezimuel/guzzlestreams/zipball/abe3791d231167f14eb80d413420d1eab91163a8",
                "reference": "abe3791d231167f14eb80d413420d1eab91163a8",
                "shasum": ""
            },
            "require": {
                "php": ">=5.4.0"
            },
            "require-dev": {
                "phpunit/phpunit": "~4.0"
            },
            "type": "library",
            "extra": {
                "branch-alias": {
                    "dev-master": "3.0-dev"
                }
            },
            "autoload": {
                "psr-4": {
                    "GuzzleHttp\\Stream\\": "src/"
                }
            },
            "notification-url": "https://packagist.org/downloads/",
            "license": [
                "MIT"
            ],
            "authors": [
                {
                    "name": "Michael Dowling",
                    "email": "mtdowling@gmail.com",
                    "homepage": "https://github.com/mtdowling"
                }
            ],
            "description": "Fork of guzzle/streams (abandoned) to be used with elasticsearch-php",
            "homepage": "http://guzzlephp.org/",
            "keywords": [
                "Guzzle",
                "stream"
            ],
            "time": "2020-02-14T23:11:50+00:00"
        },
        {
            "name": "ezimuel/ringphp",
            "version": "1.1.2",
            "source": {
                "type": "git",
                "url": "https://github.com/ezimuel/ringphp.git",
                "reference": "0b78f89d8e0bb9e380046c31adfa40347e9f663b"
            },
            "dist": {
                "type": "zip",
                "url": "https://api.github.com/repos/ezimuel/ringphp/zipball/0b78f89d8e0bb9e380046c31adfa40347e9f663b",
                "reference": "0b78f89d8e0bb9e380046c31adfa40347e9f663b",
                "shasum": ""
            },
            "require": {
                "ezimuel/guzzlestreams": "^3.0.1",
                "php": ">=5.4.0",
                "react/promise": "~2.0"
            },
            "require-dev": {
                "ext-curl": "*",
                "phpunit/phpunit": "~4.0"
            },
            "suggest": {
                "ext-curl": "Guzzle will use specific adapters if cURL is present"
            },
            "type": "library",
            "extra": {
                "branch-alias": {
                    "dev-master": "1.1-dev"
                }
            },
            "autoload": {
                "psr-4": {
                    "GuzzleHttp\\Ring\\": "src/"
                }
            },
            "notification-url": "https://packagist.org/downloads/",
            "license": [
                "MIT"
            ],
            "authors": [
                {
                    "name": "Michael Dowling",
                    "email": "mtdowling@gmail.com",
                    "homepage": "https://github.com/mtdowling"
                }
            ],
            "description": "Fork of guzzle/RingPHP (abandoned) to be used with elasticsearch-php",
            "time": "2020-02-14T23:51:21+00:00"
        },
        {
            "name": "guzzlehttp/guzzle",
            "version": "6.5.5",
            "source": {
                "type": "git",
                "url": "https://github.com/guzzle/guzzle.git",
                "reference": "9d4290de1cfd701f38099ef7e183b64b4b7b0c5e"
            },
            "dist": {
                "type": "zip",
                "url": "https://api.github.com/repos/guzzle/guzzle/zipball/9d4290de1cfd701f38099ef7e183b64b4b7b0c5e",
                "reference": "9d4290de1cfd701f38099ef7e183b64b4b7b0c5e",
                "shasum": ""
            },
            "require": {
                "ext-json": "*",
                "guzzlehttp/promises": "^1.0",
                "guzzlehttp/psr7": "^1.6.1",
                "php": ">=5.5",
                "symfony/polyfill-intl-idn": "^1.17.0"
            },
            "require-dev": {
                "ext-curl": "*",
                "phpunit/phpunit": "^4.8.35 || ^5.7 || ^6.4 || ^7.0",
                "psr/log": "^1.1"
            },
            "suggest": {
                "psr/log": "Required for using the Log middleware"
            },
            "type": "library",
            "extra": {
                "branch-alias": {
                    "dev-master": "6.5-dev"
                }
            },
            "autoload": {
                "psr-4": {
                    "GuzzleHttp\\": "src/"
                },
                "files": [
                    "src/functions_include.php"
                ]
            },
            "notification-url": "https://packagist.org/downloads/",
            "license": [
                "MIT"
            ],
            "authors": [
                {
                    "name": "Michael Dowling",
                    "email": "mtdowling@gmail.com",
                    "homepage": "https://github.com/mtdowling"
                }
            ],
            "description": "Guzzle is a PHP HTTP client library",
            "homepage": "http://guzzlephp.org/",
            "keywords": [
                "client",
                "curl",
                "framework",
                "http",
                "http client",
                "rest",
                "web service"
            ],
            "time": "2020-06-16T21:01:06+00:00"
        },
        {
            "name": "guzzlehttp/promises",
            "version": "1.4.0",
            "source": {
                "type": "git",
                "url": "https://github.com/guzzle/promises.git",
                "reference": "60d379c243457e073cff02bc323a2a86cb355631"
            },
            "dist": {
                "type": "zip",
                "url": "https://api.github.com/repos/guzzle/promises/zipball/60d379c243457e073cff02bc323a2a86cb355631",
                "reference": "60d379c243457e073cff02bc323a2a86cb355631",
                "shasum": ""
            },
            "require": {
                "php": ">=5.5"
            },
            "require-dev": {
                "symfony/phpunit-bridge": "^4.4 || ^5.1"
            },
            "type": "library",
            "extra": {
                "branch-alias": {
                    "dev-master": "1.4-dev"
                }
            },
            "autoload": {
                "psr-4": {
                    "GuzzleHttp\\Promise\\": "src/"
                },
                "files": [
                    "src/functions_include.php"
                ]
            },
            "notification-url": "https://packagist.org/downloads/",
            "license": [
                "MIT"
            ],
            "authors": [
                {
                    "name": "Michael Dowling",
                    "email": "mtdowling@gmail.com",
                    "homepage": "https://github.com/mtdowling"
                }
            ],
            "description": "Guzzle promises library",
            "keywords": [
                "promise"
            ],
            "time": "2020-09-30T07:37:28+00:00"
        },
        {
            "name": "guzzlehttp/psr7",
            "version": "1.7.0",
            "source": {
                "type": "git",
                "url": "https://github.com/guzzle/psr7.git",
                "reference": "53330f47520498c0ae1f61f7e2c90f55690c06a3"
            },
            "dist": {
                "type": "zip",
                "url": "https://api.github.com/repos/guzzle/psr7/zipball/53330f47520498c0ae1f61f7e2c90f55690c06a3",
                "reference": "53330f47520498c0ae1f61f7e2c90f55690c06a3",
                "shasum": ""
            },
            "require": {
                "php": ">=5.4.0",
                "psr/http-message": "~1.0",
                "ralouphie/getallheaders": "^2.0.5 || ^3.0.0"
            },
            "provide": {
                "psr/http-message-implementation": "1.0"
            },
            "require-dev": {
                "ext-zlib": "*",
                "phpunit/phpunit": "~4.8.36 || ^5.7.27 || ^6.5.14 || ^7.5.20 || ^8.5.8 || ^9.3.10"
            },
            "suggest": {
                "laminas/laminas-httphandlerrunner": "Emit PSR-7 responses"
            },
            "type": "library",
            "extra": {
                "branch-alias": {
                    "dev-master": "1.7-dev"
                }
            },
            "autoload": {
                "psr-4": {
                    "GuzzleHttp\\Psr7\\": "src/"
                },
                "files": [
                    "src/functions_include.php"
                ]
            },
            "notification-url": "https://packagist.org/downloads/",
            "license": [
                "MIT"
            ],
            "authors": [
                {
                    "name": "Michael Dowling",
                    "email": "mtdowling@gmail.com",
                    "homepage": "https://github.com/mtdowling"
                },
                {
                    "name": "Tobias Schultze",
                    "homepage": "https://github.com/Tobion"
                }
            ],
            "description": "PSR-7 message implementation that also provides common utility methods",
            "keywords": [
                "http",
                "message",
                "psr-7",
                "request",
                "response",
                "stream",
                "uri",
                "url"
            ],
            "time": "2020-09-30T07:37:11+00:00"
        },
        {
            "name": "justinrainbow/json-schema",
            "version": "5.2.10",
            "source": {
                "type": "git",
                "url": "https://github.com/justinrainbow/json-schema.git",
                "reference": "2ba9c8c862ecd5510ed16c6340aa9f6eadb4f31b"
            },
            "dist": {
                "type": "zip",
                "url": "https://api.github.com/repos/justinrainbow/json-schema/zipball/2ba9c8c862ecd5510ed16c6340aa9f6eadb4f31b",
                "reference": "2ba9c8c862ecd5510ed16c6340aa9f6eadb4f31b",
                "shasum": ""
            },
            "require": {
                "php": ">=5.3.3"
            },
            "require-dev": {
                "friendsofphp/php-cs-fixer": "~2.2.20||~2.15.1",
                "json-schema/json-schema-test-suite": "1.2.0",
                "phpunit/phpunit": "^4.8.35"
            },
            "bin": [
                "bin/validate-json"
            ],
            "type": "library",
            "extra": {
                "branch-alias": {
                    "dev-master": "5.0.x-dev"
                }
            },
            "autoload": {
                "psr-4": {
                    "JsonSchema\\": "src/JsonSchema/"
                }
            },
            "notification-url": "https://packagist.org/downloads/",
            "license": [
                "MIT"
            ],
            "authors": [
                {
                    "name": "Bruno Prieto Reis",
                    "email": "bruno.p.reis@gmail.com"
                },
                {
                    "name": "Justin Rainbow",
                    "email": "justin.rainbow@gmail.com"
                },
                {
                    "name": "Igor Wiedler",
                    "email": "igor@wiedler.ch"
                },
                {
                    "name": "Robert Schönthal",
                    "email": "seroscho@googlemail.com"
                }
            ],
            "description": "A library to validate a json schema.",
            "homepage": "https://github.com/justinrainbow/json-schema",
            "keywords": [
                "json",
                "schema"
            ],
            "time": "2020-05-27T16:41:55+00:00"
        },
        {
            "name": "laminas/laminas-captcha",
            "version": "2.9.0",
            "source": {
                "type": "git",
                "url": "https://github.com/laminas/laminas-captcha.git",
                "reference": "b88f650f3adf2d902ef56f6377cceb5cd87b9876"
            },
            "dist": {
                "type": "zip",
                "url": "https://api.github.com/repos/laminas/laminas-captcha/zipball/b88f650f3adf2d902ef56f6377cceb5cd87b9876",
                "reference": "b88f650f3adf2d902ef56f6377cceb5cd87b9876",
                "shasum": ""
            },
            "require": {
                "laminas/laminas-math": "^2.7 || ^3.0",
                "laminas/laminas-stdlib": "^3.2.1",
                "laminas/laminas-zendframework-bridge": "^1.0",
                "php": "^5.6 || ^7.0"
            },
            "replace": {
                "zendframework/zend-captcha": "self.version"
            },
            "require-dev": {
                "laminas/laminas-coding-standard": "~1.0.0",
                "laminas/laminas-recaptcha": "^3.0",
                "laminas/laminas-session": "^2.8",
                "laminas/laminas-text": "^2.6",
                "laminas/laminas-validator": "^2.10.1",
                "phpunit/phpunit": "^5.7.27 || ^6.5.8 || ^7.1.2"
            },
            "suggest": {
                "laminas/laminas-i18n-resources": "Translations of captcha messages",
                "laminas/laminas-recaptcha": "Laminas\\ReCaptcha component",
                "laminas/laminas-session": "Laminas\\Session component",
                "laminas/laminas-text": "Laminas\\Text component",
                "laminas/laminas-validator": "Laminas\\Validator component"
            },
            "type": "library",
            "extra": {
                "branch-alias": {
                    "dev-master": "2.9.x-dev",
                    "dev-develop": "2.10.x-dev"
                }
            },
            "autoload": {
                "psr-4": {
                    "Laminas\\Captcha\\": "src/"
                }
            },
            "notification-url": "https://packagist.org/downloads/",
            "license": [
                "BSD-3-Clause"
            ],
            "description": "Generate and validate CAPTCHAs using Figlets, images, ReCaptcha, and more",
            "homepage": "https://laminas.dev",
            "keywords": [
                "captcha",
                "laminas"
            ],
            "time": "2019-12-31T16:24:14+00:00"
        },
        {
            "name": "laminas/laminas-code",
            "version": "3.4.1",
            "source": {
                "type": "git",
                "url": "https://github.com/laminas/laminas-code.git",
                "reference": "1cb8f203389ab1482bf89c0e70a04849bacd7766"
            },
            "dist": {
                "type": "zip",
                "url": "https://api.github.com/repos/laminas/laminas-code/zipball/1cb8f203389ab1482bf89c0e70a04849bacd7766",
                "reference": "1cb8f203389ab1482bf89c0e70a04849bacd7766",
                "shasum": ""
            },
            "require": {
                "laminas/laminas-eventmanager": "^2.6 || ^3.0",
                "laminas/laminas-zendframework-bridge": "^1.0",
                "php": "^7.1"
            },
            "conflict": {
                "phpspec/prophecy": "<1.9.0"
            },
            "replace": {
                "zendframework/zend-code": "self.version"
            },
            "require-dev": {
                "doctrine/annotations": "^1.7",
                "ext-phar": "*",
                "laminas/laminas-coding-standard": "^1.0",
                "laminas/laminas-stdlib": "^2.7 || ^3.0",
                "phpunit/phpunit": "^7.5.16 || ^8.4"
            },
            "suggest": {
                "doctrine/annotations": "Doctrine\\Common\\Annotations >=1.0 for annotation features",
                "laminas/laminas-stdlib": "Laminas\\Stdlib component"
            },
            "type": "library",
            "extra": {
                "branch-alias": {
                    "dev-master": "3.4.x-dev",
                    "dev-develop": "3.5.x-dev",
                    "dev-dev-4.0": "4.0.x-dev"
                }
            },
            "autoload": {
                "psr-4": {
                    "Laminas\\Code\\": "src/"
                }
            },
            "notification-url": "https://packagist.org/downloads/",
            "license": [
                "BSD-3-Clause"
            ],
            "description": "Extensions to the PHP Reflection API, static code scanning, and code generation",
            "homepage": "https://laminas.dev",
            "keywords": [
                "code",
                "laminas"
            ],
            "time": "2019-12-31T16:28:24+00:00"
        },
        {
            "name": "laminas/laminas-config",
            "version": "3.5.0",
            "source": {
                "type": "git",
                "url": "https://github.com/laminas/laminas-config.git",
                "reference": "f91cd6fe79e82cbbcaa36485108a04e8ef1e679b"
            },
            "dist": {
                "type": "zip",
                "url": "https://api.github.com/repos/laminas/laminas-config/zipball/f91cd6fe79e82cbbcaa36485108a04e8ef1e679b",
                "reference": "f91cd6fe79e82cbbcaa36485108a04e8ef1e679b",
                "shasum": ""
            },
            "require": {
                "ext-json": "*",
                "laminas/laminas-stdlib": "^2.7.7 || ^3.1",
                "laminas/laminas-zendframework-bridge": "^1.0",
                "php": "^7.3 || ~8.0.0",
                "psr/container": "^1.0"
            },
            "conflict": {
                "container-interop/container-interop": "<1.2.0"
            },
            "replace": {
                "zendframework/zend-config": "^3.3.0"
            },
            "require-dev": {
                "laminas/laminas-coding-standard": "~1.0.0",
                "laminas/laminas-filter": "^2.7.2",
                "laminas/laminas-i18n": "^2.10.3",
                "laminas/laminas-servicemanager": "^3.4.1",
                "malukenho/docheader": "^0.1.6",
                "phpunit/phpunit": "^8.5.8"
            },
            "suggest": {
                "laminas/laminas-filter": "^2.7.2; install if you want to use the Filter processor",
                "laminas/laminas-i18n": "^2.7.4; install if you want to use the Translator processor",
                "laminas/laminas-servicemanager": "^2.7.8 || ^3.3; if you need an extensible plugin manager for use with the Config Factory"
            },
            "type": "library",
            "autoload": {
                "psr-4": {
                    "Laminas\\Config\\": "src/"
                }
            },
            "notification-url": "https://packagist.org/downloads/",
            "license": [
                "BSD-3-Clause"
            ],
            "description": "provides a nested object property based user interface for accessing this configuration data within application code",
            "homepage": "https://laminas.dev",
            "keywords": [
                "config",
                "laminas"
            ],
            "funding": [
                {
                    "url": "https://funding.communitybridge.org/projects/laminas-project",
                    "type": "community_bridge"
                }
            ],
            "time": "2021-02-11T15:06:51+00:00"
        },
        {
            "name": "laminas/laminas-console",
            "version": "2.8.0",
            "source": {
                "type": "git",
                "url": "https://github.com/laminas/laminas-console.git",
                "reference": "478a6ceac3e31fb38d6314088abda8b239ee23a5"
            },
            "dist": {
                "type": "zip",
                "url": "https://api.github.com/repos/laminas/laminas-console/zipball/478a6ceac3e31fb38d6314088abda8b239ee23a5",
                "reference": "478a6ceac3e31fb38d6314088abda8b239ee23a5",
                "shasum": ""
            },
            "require": {
                "laminas/laminas-stdlib": "^3.2.1",
                "laminas/laminas-zendframework-bridge": "^1.0",
                "php": "^5.6 || ^7.0"
            },
            "replace": {
                "zendframework/zend-console": "self.version"
            },
            "require-dev": {
                "laminas/laminas-coding-standard": "~1.0.0",
                "laminas/laminas-filter": "^2.7.2",
                "laminas/laminas-json": "^2.6 || ^3.0",
                "laminas/laminas-validator": "^2.10.1",
                "phpunit/phpunit": "^5.7.23 || ^6.4.3"
            },
            "suggest": {
                "laminas/laminas-filter": "To support DefaultRouteMatcher usage",
                "laminas/laminas-validator": "To support DefaultRouteMatcher usage"
            },
            "type": "library",
            "extra": {
                "branch-alias": {
                    "dev-master": "2.8.x-dev",
                    "dev-develop": "2.9.x-dev"
                }
            },
            "autoload": {
                "psr-4": {
                    "Laminas\\Console\\": "src/"
                }
            },
            "notification-url": "https://packagist.org/downloads/",
            "license": [
                "BSD-3-Clause"
            ],
            "description": "Build console applications using getopt syntax or routing, complete with prompts",
            "homepage": "https://laminas.dev",
            "keywords": [
                "console",
                "laminas"
            ],
            "abandoned": "laminas/laminas-cli",
            "time": "2019-12-31T16:31:45+00:00"
        },
        {
            "name": "laminas/laminas-crypt",
            "version": "3.4.0",
            "source": {
                "type": "git",
                "url": "https://github.com/laminas/laminas-crypt.git",
                "reference": "a058eeb2fe57824b958ac56753faff790a649e18"
            },
            "dist": {
                "type": "zip",
                "url": "https://api.github.com/repos/laminas/laminas-crypt/zipball/a058eeb2fe57824b958ac56753faff790a649e18",
                "reference": "a058eeb2fe57824b958ac56753faff790a649e18",
                "shasum": ""
            },
            "require": {
                "container-interop/container-interop": "^1.2",
                "ext-mbstring": "*",
                "laminas/laminas-math": "^3.0",
                "laminas/laminas-stdlib": "^2.7.7 || ^3.1",
                "laminas/laminas-zendframework-bridge": "^1.0",
                "php": "^7.3 || ~8.0.0"
            },
            "replace": {
                "zendframework/zend-crypt": "^3.3.1"
            },
            "require-dev": {
                "laminas/laminas-coding-standard": "~1.0.0",
                "phpunit/phpunit": "^9.3"
            },
            "suggest": {
                "ext-openssl": "Required for most features of Laminas\\Crypt"
            },
            "type": "library",
            "autoload": {
                "psr-4": {
                    "Laminas\\Crypt\\": "src/"
                }
            },
            "notification-url": "https://packagist.org/downloads/",
            "license": [
                "BSD-3-Clause"
            ],
            "description": "Strong cryptography tools and password hashing",
            "homepage": "https://laminas.dev",
            "keywords": [
                "crypt",
                "laminas"
            ],
            "funding": [
                {
                    "url": "https://funding.communitybridge.org/projects/laminas-project",
                    "type": "community_bridge"
                }
            ],
            "time": "2021-02-11T19:40:03+00:00"
        },
        {
            "name": "laminas/laminas-db",
            "version": "2.11.3",
            "source": {
                "type": "git",
                "url": "https://github.com/laminas/laminas-db.git",
                "reference": "6c4238918b9204db1eb8cafae2c1940d40f4c007"
            },
            "dist": {
                "type": "zip",
                "url": "https://api.github.com/repos/laminas/laminas-db/zipball/6c4238918b9204db1eb8cafae2c1940d40f4c007",
                "reference": "6c4238918b9204db1eb8cafae2c1940d40f4c007",
                "shasum": ""
            },
            "require": {
                "laminas/laminas-stdlib": "^2.7 || ^3.0",
                "laminas/laminas-zendframework-bridge": "^1.0",
                "php": "^5.6 || ^7.0"
            },
            "replace": {
                "zendframework/zend-db": "^2.11.0"
            },
            "require-dev": {
                "laminas/laminas-coding-standard": "~1.0.0",
                "laminas/laminas-eventmanager": "^2.6.2 || ^3.0",
                "laminas/laminas-hydrator": "^1.1 || ^2.1 || ^3.0",
                "laminas/laminas-servicemanager": "^2.7.5 || ^3.0.3",
                "phpunit/phpunit": "^5.7.27 || ^6.5.14"
            },
            "suggest": {
                "laminas/laminas-eventmanager": "Laminas\\EventManager component",
                "laminas/laminas-hydrator": "Laminas\\Hydrator component for using HydratingResultSets",
                "laminas/laminas-servicemanager": "Laminas\\ServiceManager component"
            },
            "type": "library",
            "extra": {
                "branch-alias": {
                    "dev-master": "2.11.x-dev",
                    "dev-develop": "2.12.x-dev"
                },
                "laminas": {
                    "component": "Laminas\\Db",
                    "config-provider": "Laminas\\Db\\ConfigProvider"
                }
            },
            "autoload": {
                "psr-4": {
                    "Laminas\\Db\\": "src/"
                }
            },
            "notification-url": "https://packagist.org/downloads/",
            "license": [
                "BSD-3-Clause"
            ],
            "description": "Database abstraction layer, SQL abstraction, result set abstraction, and RowDataGateway and TableDataGateway implementations",
            "homepage": "https://laminas.dev",
            "keywords": [
                "db",
                "laminas"
            ],
            "time": "2020-03-29T12:08:51+00:00"
        },
        {
            "name": "laminas/laminas-dependency-plugin",
            "version": "2.1.2",
            "source": {
                "type": "git",
                "url": "https://github.com/laminas/laminas-dependency-plugin.git",
                "reference": "c5b4bf87729d6f38c73ca8ed22a5d62ec641d075"
            },
            "dist": {
                "type": "zip",
                "url": "https://api.github.com/repos/laminas/laminas-dependency-plugin/zipball/c5b4bf87729d6f38c73ca8ed22a5d62ec641d075",
                "reference": "c5b4bf87729d6f38c73ca8ed22a5d62ec641d075",
                "shasum": ""
            },
            "require": {
                "composer-plugin-api": "^1.1 || ^2.0",
                "php": "^7.3 || ~8.0.0"
            },
            "require-dev": {
                "composer/composer": "^1.9 || ^2.0",
                "mikey179/vfsstream": "^1.6",
                "roave/security-advisories": "dev-master"
            },
            "type": "composer-plugin",
            "extra": {
                "class": "Laminas\\DependencyPlugin\\DependencyRewriterPluginDelegator"
            },
            "autoload": {
                "psr-4": {
                    "Laminas\\DependencyPlugin\\": "src/"
                }
            },
            "notification-url": "https://packagist.org/downloads/",
            "license": [
                "BSD-3-Clause"
            ],
            "description": "Replace zendframework and zfcampus packages with their Laminas Project equivalents.",
            "funding": [
                {
                    "url": "https://funding.communitybridge.org/projects/laminas-project",
                    "type": "community_bridge"
                }
            ],
            "time": "2021-02-15T16:44:31+00:00"
        },
        {
            "name": "laminas/laminas-di",
            "version": "3.2.1",
            "source": {
                "type": "git",
                "url": "https://github.com/laminas/laminas-di.git",
                "reference": "feee971d50ea327a0cac987f5de313a988203b9f"
            },
            "dist": {
                "type": "zip",
                "url": "https://api.github.com/repos/laminas/laminas-di/zipball/feee971d50ea327a0cac987f5de313a988203b9f",
                "reference": "feee971d50ea327a0cac987f5de313a988203b9f",
                "shasum": ""
            },
            "require": {
                "laminas/laminas-stdlib": "^3.3",
                "laminas/laminas-zendframework-bridge": "^0.4.5 || ^1.0",
                "php": "^7.3 || ~8.0.0",
                "psr/container": "^1.0",
                "psr/log": "^1.0"
            },
            "conflict": {
                "laminas/laminas-servicemanager-di": "*",
                "phpspec/prophecy": "<1.9.0"
            },
            "replace": {
                "zendframework/zend-di": "^3.1.2"
            },
            "require-dev": {
                "container-interop/container-interop": "^1.2.0",
                "laminas/laminas-coding-standard": "^2",
                "laminas/laminas-servicemanager": "^3.4",
                "mikey179/vfsstream": "^1.6.7",
                "phpspec/prophecy-phpunit": "^2.0",
                "phpstan/phpstan": "^0.12.64",
                "phpunit/phpunit": "^9.3"
            },
            "suggest": {
                "laminas/laminas-servicemanager": "An IoC container without auto wiring capabilities"
            },
            "type": "library",
            "extra": {
                "laminas": {
                    "component": "Laminas\\Di",
                    "config-provider": "Laminas\\Di\\ConfigProvider"
                }
            },
            "autoload": {
                "psr-4": {
                    "Laminas\\Di\\": "src/"
                }
            },
            "notification-url": "https://packagist.org/downloads/",
            "license": [
                "BSD-3-Clause"
            ],
            "description": "Automated dependency injection for PSR-11 containers",
            "homepage": "https://laminas.dev",
            "keywords": [
                "PSR-11",
                "di",
                "laminas"
            ],
            "funding": [
                {
                    "url": "https://funding.communitybridge.org/projects/laminas-project",
                    "type": "community_bridge"
                }
            ],
            "time": "2020-12-24T12:46:22+00:00"
        },
        {
            "name": "laminas/laminas-escaper",
            "version": "2.7.0",
            "source": {
                "type": "git",
                "url": "https://github.com/laminas/laminas-escaper.git",
                "reference": "5e04bc5ae5990b17159d79d331055e2c645e5cc5"
            },
            "dist": {
                "type": "zip",
                "url": "https://api.github.com/repos/laminas/laminas-escaper/zipball/5e04bc5ae5990b17159d79d331055e2c645e5cc5",
                "reference": "5e04bc5ae5990b17159d79d331055e2c645e5cc5",
                "shasum": ""
            },
            "require": {
                "laminas/laminas-zendframework-bridge": "^1.0",
                "php": "^7.3 || ~8.0.0"
            },
            "replace": {
                "zendframework/zend-escaper": "^2.6.1"
            },
            "require-dev": {
                "laminas/laminas-coding-standard": "~1.0.0",
                "phpunit/phpunit": "^9.3",
                "psalm/plugin-phpunit": "^0.12.2",
                "vimeo/psalm": "^3.16"
            },
            "suggest": {
                "ext-iconv": "*",
                "ext-mbstring": "*"
            },
            "type": "library",
            "autoload": {
                "psr-4": {
                    "Laminas\\Escaper\\": "src/"
                }
            },
            "notification-url": "https://packagist.org/downloads/",
            "license": [
                "BSD-3-Clause"
            ],
            "description": "Securely and safely escape HTML, HTML attributes, JavaScript, CSS, and URLs",
            "homepage": "https://laminas.dev",
            "keywords": [
                "escaper",
                "laminas"
            ],
            "funding": [
                {
                    "url": "https://funding.communitybridge.org/projects/laminas-project",
                    "type": "community_bridge"
                }
            ],
            "time": "2020-11-17T21:26:43+00:00"
        },
        {
            "name": "laminas/laminas-eventmanager",
            "version": "3.3.0",
            "source": {
                "type": "git",
                "url": "https://github.com/laminas/laminas-eventmanager.git",
                "reference": "1940ccf30e058b2fd66f5a9d696f1b5e0027b082"
            },
            "dist": {
                "type": "zip",
                "url": "https://api.github.com/repos/laminas/laminas-eventmanager/zipball/1940ccf30e058b2fd66f5a9d696f1b5e0027b082",
                "reference": "1940ccf30e058b2fd66f5a9d696f1b5e0027b082",
                "shasum": ""
            },
            "require": {
                "laminas/laminas-zendframework-bridge": "^1.0",
                "php": "^7.3 || ^8.0"
            },
            "replace": {
                "zendframework/zend-eventmanager": "^3.2.1"
            },
            "require-dev": {
                "container-interop/container-interop": "^1.1",
                "laminas/laminas-coding-standard": "~1.0.0",
                "laminas/laminas-stdlib": "^2.7.3 || ^3.0",
                "phpbench/phpbench": "^0.17.1",
                "phpunit/phpunit": "^8.5.8"
            },
            "suggest": {
                "container-interop/container-interop": "^1.1, to use the lazy listeners feature",
                "laminas/laminas-stdlib": "^2.7.3 || ^3.0, to use the FilterChain feature"
            },
            "type": "library",
            "extra": {
                "branch-alias": {
                    "dev-master": "3.3.x-dev",
                    "dev-develop": "3.4.x-dev"
                }
            },
            "autoload": {
                "psr-4": {
                    "Laminas\\EventManager\\": "src/"
                }
            },
            "notification-url": "https://packagist.org/downloads/",
            "license": [
                "BSD-3-Clause"
            ],
            "description": "Trigger and listen to events within a PHP application",
            "homepage": "https://laminas.dev",
            "keywords": [
                "event",
                "eventmanager",
                "events",
                "laminas"
            ],
            "funding": [
                {
                    "url": "https://funding.communitybridge.org/projects/laminas-project",
                    "type": "community_bridge"
                }
            ],
            "time": "2020-08-25T11:10:44+00:00"
        },
        {
            "name": "laminas/laminas-feed",
            "version": "2.12.3",
            "source": {
                "type": "git",
                "url": "https://github.com/laminas/laminas-feed.git",
                "reference": "3c91415633cb1be6f9d78683d69b7dcbfe6b4012"
            },
            "dist": {
                "type": "zip",
                "url": "https://api.github.com/repos/laminas/laminas-feed/zipball/3c91415633cb1be6f9d78683d69b7dcbfe6b4012",
                "reference": "3c91415633cb1be6f9d78683d69b7dcbfe6b4012",
                "shasum": ""
            },
            "require": {
                "ext-dom": "*",
                "ext-libxml": "*",
                "laminas/laminas-escaper": "^2.5.2",
                "laminas/laminas-stdlib": "^3.2.1",
                "laminas/laminas-zendframework-bridge": "^1.0",
                "php": "^5.6 || ^7.0"
            },
            "replace": {
                "zendframework/zend-feed": "^2.12.0"
            },
            "require-dev": {
                "laminas/laminas-cache": "^2.7.2",
                "laminas/laminas-coding-standard": "~1.0.0",
                "laminas/laminas-db": "^2.8.2",
                "laminas/laminas-http": "^2.7",
                "laminas/laminas-servicemanager": "^2.7.8 || ^3.3",
                "laminas/laminas-validator": "^2.10.1",
                "phpunit/phpunit": "^5.7.27 || ^6.5.14 || ^7.5.20",
                "psr/http-message": "^1.0.1"
            },
            "suggest": {
                "laminas/laminas-cache": "Laminas\\Cache component, for optionally caching feeds between requests",
                "laminas/laminas-db": "Laminas\\Db component, for use with PubSubHubbub",
                "laminas/laminas-http": "Laminas\\Http for PubSubHubbub, and optionally for use with Laminas\\Feed\\Reader",
                "laminas/laminas-servicemanager": "Laminas\\ServiceManager component, for easily extending ExtensionManager implementations",
                "laminas/laminas-validator": "Laminas\\Validator component, for validating email addresses used in Atom feeds and entries when using the Writer subcomponent",
                "psr/http-message": "PSR-7 ^1.0.1, if you wish to use Laminas\\Feed\\Reader\\Http\\Psr7ResponseDecorator"
            },
            "type": "library",
            "extra": {
                "branch-alias": {
                    "dev-master": "2.12.x-dev",
                    "dev-develop": "2.13.x-dev"
                }
            },
            "autoload": {
                "psr-4": {
                    "Laminas\\Feed\\": "src/"
                }
            },
            "notification-url": "https://packagist.org/downloads/",
            "license": [
                "BSD-3-Clause"
            ],
            "description": "provides functionality for consuming RSS and Atom feeds",
            "homepage": "https://laminas.dev",
            "keywords": [
                "feed",
                "laminas"
            ],
            "funding": [
                {
                    "url": "https://funding.communitybridge.org/projects/laminas-project",
                    "type": "community_bridge"
                }
            ],
            "time": "2020-08-18T13:45:04+00:00"
        },
        {
            "name": "laminas/laminas-filter",
            "version": "2.10.0",
            "source": {
                "type": "git",
                "url": "https://github.com/laminas/laminas-filter.git",
                "reference": "cfb40b104e92a0b52bee696b74f958798ad8faa4"
            },
            "dist": {
                "type": "zip",
                "url": "https://api.github.com/repos/laminas/laminas-filter/zipball/cfb40b104e92a0b52bee696b74f958798ad8faa4",
                "reference": "cfb40b104e92a0b52bee696b74f958798ad8faa4",
                "shasum": ""
            },
            "require": {
                "laminas/laminas-stdlib": "^3.3",
                "laminas/laminas-zendframework-bridge": "^1.0",
                "php": "^7.3 || ~8.0.0"
            },
            "conflict": {
                "laminas/laminas-validator": "<2.10.1"
            },
            "replace": {
                "zendframework/zend-filter": "^2.9.2"
            },
            "require-dev": {
                "laminas/laminas-coding-standard": "~1.0.0",
                "laminas/laminas-crypt": "^3.2.1",
                "laminas/laminas-servicemanager": "^3.3",
                "laminas/laminas-uri": "^2.6",
                "pear/archive_tar": "^1.4.3",
                "phpspec/prophecy-phpunit": "^2.0",
                "phpunit/phpunit": "^9.3",
                "psr/http-factory": "^1.0"
            },
            "suggest": {
                "laminas/laminas-crypt": "Laminas\\Crypt component, for encryption filters",
                "laminas/laminas-i18n": "Laminas\\I18n component for filters depending on i18n functionality",
                "laminas/laminas-servicemanager": "Laminas\\ServiceManager component, for using the filter chain functionality",
                "laminas/laminas-uri": "Laminas\\Uri component, for the UriNormalize filter",
                "psr/http-factory-implementation": "psr/http-factory-implementation, for creating file upload instances when consuming PSR-7 in file upload filters"
            },
            "type": "library",
            "extra": {
                "laminas": {
                    "component": "Laminas\\Filter",
                    "config-provider": "Laminas\\Filter\\ConfigProvider"
                }
            },
            "autoload": {
                "psr-4": {
                    "Laminas\\Filter\\": "src/"
                }
            },
            "notification-url": "https://packagist.org/downloads/",
            "license": [
                "BSD-3-Clause"
            ],
            "description": "Programmatically filter and normalize data and files",
            "homepage": "https://laminas.dev",
            "keywords": [
                "filter",
                "laminas"
            ],
            "funding": [
                {
                    "url": "https://funding.communitybridge.org/projects/laminas-project",
                    "type": "community_bridge"
                }
            ],
            "time": "2021-01-01T14:37:45+00:00"
        },
        {
            "name": "laminas/laminas-form",
            "version": "2.15.0",
            "source": {
                "type": "git",
                "url": "https://github.com/laminas/laminas-form.git",
                "reference": "359cd372c565e18a17f32ccfeacdf21bba091ce2"
            },
            "dist": {
                "type": "zip",
                "url": "https://api.github.com/repos/laminas/laminas-form/zipball/359cd372c565e18a17f32ccfeacdf21bba091ce2",
                "reference": "359cd372c565e18a17f32ccfeacdf21bba091ce2",
                "shasum": ""
            },
            "require": {
                "laminas/laminas-hydrator": "^1.1 || ^2.1 || ^3.0",
                "laminas/laminas-inputfilter": "^2.8",
                "laminas/laminas-stdlib": "^3.2.1",
                "laminas/laminas-zendframework-bridge": "^1.0",
                "php": "^5.6 || ^7.0"
            },
            "replace": {
                "zendframework/zend-form": "^2.14.3"
            },
            "require-dev": {
                "doctrine/annotations": "~1.0",
                "laminas/laminas-cache": "^2.6.1",
                "laminas/laminas-captcha": "^2.7.1",
                "laminas/laminas-code": "^2.6 || ^3.0",
                "laminas/laminas-coding-standard": "~1.0.0",
                "laminas/laminas-escaper": "^2.5",
                "laminas/laminas-eventmanager": "^2.6.2 || ^3.0",
                "laminas/laminas-filter": "^2.6",
                "laminas/laminas-i18n": "^2.6",
                "laminas/laminas-recaptcha": "^3.0.0",
                "laminas/laminas-servicemanager": "^2.7.5 || ^3.0.3",
                "laminas/laminas-session": "^2.8.1",
                "laminas/laminas-text": "^2.6",
                "laminas/laminas-validator": "^2.6",
                "laminas/laminas-view": "^2.6.2",
                "phpunit/phpunit": "^5.7.27 || ^6.5.14 || ^7.5.20"
            },
            "suggest": {
                "laminas/laminas-captcha": "^2.7.1, required for using CAPTCHA form elements",
                "laminas/laminas-code": "^2.6 || ^3.0, required to use laminas-form annotations support",
                "laminas/laminas-eventmanager": "^2.6.2 || ^3.0, reuired for laminas-form annotations support",
                "laminas/laminas-i18n": "^2.6, required when using laminas-form view helpers",
                "laminas/laminas-recaptcha": "in order to use the ReCaptcha form element",
                "laminas/laminas-servicemanager": "^2.7.5 || ^3.0.3, required to use the form factories or provide services",
                "laminas/laminas-view": "^2.6.2, required for using the laminas-form view helpers"
            },
            "type": "library",
            "extra": {
                "branch-alias": {
                    "dev-master": "2.15.x-dev",
                    "dev-develop": "2.16.x-dev"
                },
                "laminas": {
                    "component": "Laminas\\Form",
                    "config-provider": "Laminas\\Form\\ConfigProvider"
                }
            },
            "autoload": {
                "psr-4": {
                    "Laminas\\Form\\": "src/"
                },
                "files": [
                    "autoload/formElementManagerPolyfill.php"
                ]
            },
            "notification-url": "https://packagist.org/downloads/",
            "license": [
                "BSD-3-Clause"
            ],
            "description": "Validate and display simple and complex forms, casting forms to business objects and vice versa",
            "homepage": "https://laminas.dev",
            "keywords": [
                "form",
                "laminas"
            ],
            "funding": [
                {
                    "url": "https://funding.communitybridge.org/projects/laminas-project",
                    "type": "community_bridge"
                }
            ],
            "time": "2020-07-14T13:53:27+00:00"
        },
        {
            "name": "laminas/laminas-http",
            "version": "2.14.2",
            "source": {
                "type": "git",
                "url": "https://github.com/laminas/laminas-http.git",
                "reference": "298f732e1acb031db70ea4fd2133a283b2a4a65e"
            },
            "dist": {
                "type": "zip",
                "url": "https://api.github.com/repos/laminas/laminas-http/zipball/298f732e1acb031db70ea4fd2133a283b2a4a65e",
                "reference": "298f732e1acb031db70ea4fd2133a283b2a4a65e",
                "shasum": ""
            },
            "require": {
                "laminas/laminas-loader": "^2.5.1",
                "laminas/laminas-stdlib": "^3.2.1",
                "laminas/laminas-uri": "^2.5.2",
                "laminas/laminas-validator": "^2.10.1",
                "laminas/laminas-zendframework-bridge": "^1.0",
                "php": "^7.3 || ~8.0.0"
            },
            "replace": {
                "zendframework/zend-http": "^2.11.2"
            },
            "require-dev": {
                "laminas/laminas-coding-standard": "~1.0.0",
                "laminas/laminas-config": "^3.1 || ^2.6",
                "phpunit/phpunit": "^9.3"
            },
            "suggest": {
                "paragonie/certainty": "For automated management of cacert.pem"
            },
            "type": "library",
            "autoload": {
                "psr-4": {
                    "Laminas\\Http\\": "src/"
                }
            },
            "notification-url": "https://packagist.org/downloads/",
            "license": [
                "BSD-3-Clause"
            ],
            "description": "Provides an easy interface for performing Hyper-Text Transfer Protocol (HTTP) requests",
            "homepage": "https://laminas.dev",
            "keywords": [
                "http",
                "http client",
                "laminas"
            ],
            "funding": [
                {
                    "url": "https://funding.communitybridge.org/projects/laminas-project",
                    "type": "community_bridge"
                }
            ],
            "time": "2021-01-05T16:10:52+00:00"
        },
        {
            "name": "laminas/laminas-hydrator",
            "version": "2.4.2",
            "source": {
                "type": "git",
                "url": "https://github.com/laminas/laminas-hydrator.git",
                "reference": "4a0e81cf05f32edcace817f1f48cb4055f689d85"
            },
            "dist": {
                "type": "zip",
                "url": "https://api.github.com/repos/laminas/laminas-hydrator/zipball/4a0e81cf05f32edcace817f1f48cb4055f689d85",
                "reference": "4a0e81cf05f32edcace817f1f48cb4055f689d85",
                "shasum": ""
            },
            "require": {
                "laminas/laminas-stdlib": "^3.0",
                "laminas/laminas-zendframework-bridge": "^1.0",
                "php": "^5.6 || ^7.0"
            },
            "replace": {
                "zendframework/zend-hydrator": "self.version"
            },
            "require-dev": {
                "laminas/laminas-coding-standard": "~1.0.0",
                "laminas/laminas-eventmanager": "^2.6.2 || ^3.0",
                "laminas/laminas-filter": "^2.6",
                "laminas/laminas-inputfilter": "^2.6",
                "laminas/laminas-serializer": "^2.6.1",
                "laminas/laminas-servicemanager": "^2.7.5 || ^3.0.3",
                "phpunit/phpunit": "^5.7.27 || ^6.5.8 || ^7.1.2"
            },
            "suggest": {
                "laminas/laminas-eventmanager": "^2.6.2 || ^3.0, to support aggregate hydrator usage",
                "laminas/laminas-filter": "^2.6, to support naming strategy hydrator usage",
                "laminas/laminas-serializer": "^2.6.1, to use the SerializableStrategy",
                "laminas/laminas-servicemanager": "^2.7.5 || ^3.0.3, to support hydrator plugin manager usage"
            },
            "type": "library",
            "extra": {
                "branch-alias": {
                    "dev-release-2.4": "2.4.x-dev"
                },
                "laminas": {
                    "component": "Laminas\\Hydrator",
                    "config-provider": "Laminas\\Hydrator\\ConfigProvider"
                }
            },
            "autoload": {
                "psr-4": {
                    "Laminas\\Hydrator\\": "src/"
                }
            },
            "notification-url": "https://packagist.org/downloads/",
            "license": [
                "BSD-3-Clause"
            ],
            "description": "Serialize objects to arrays, and vice versa",
            "homepage": "https://laminas.dev",
            "keywords": [
                "hydrator",
                "laminas"
            ],
            "time": "2019-12-31T17:06:38+00:00"
        },
        {
            "name": "laminas/laminas-i18n",
            "version": "2.11.0",
            "source": {
                "type": "git",
                "url": "https://github.com/laminas/laminas-i18n.git",
                "reference": "85678f444b6dcb48e8a04591779e11c24e5bb901"
            },
            "dist": {
                "type": "zip",
                "url": "https://api.github.com/repos/laminas/laminas-i18n/zipball/85678f444b6dcb48e8a04591779e11c24e5bb901",
                "reference": "85678f444b6dcb48e8a04591779e11c24e5bb901",
                "shasum": ""
            },
            "require": {
                "ext-intl": "*",
                "laminas/laminas-stdlib": "^2.7 || ^3.0",
                "laminas/laminas-zendframework-bridge": "^1.0",
                "php": "^7.3 || ~8.0.0"
            },
            "conflict": {
                "phpspec/prophecy": "<1.9.0"
            },
            "replace": {
                "zendframework/zend-i18n": "^2.10.1"
            },
            "require-dev": {
                "laminas/laminas-cache": "^2.6.1",
                "laminas/laminas-coding-standard": "~1.0.0",
                "laminas/laminas-config": "^2.6",
                "laminas/laminas-eventmanager": "^2.6.2 || ^3.0",
                "laminas/laminas-filter": "^2.6.1",
                "laminas/laminas-servicemanager": "^3.2.1",
                "laminas/laminas-validator": "^2.6",
                "laminas/laminas-view": "^2.6.3",
                "phpunit/phpunit": "^9.3"
            },
            "suggest": {
                "laminas/laminas-cache": "Laminas\\Cache component",
                "laminas/laminas-config": "Laminas\\Config component",
                "laminas/laminas-eventmanager": "You should install this package to use the events in the translator",
                "laminas/laminas-filter": "You should install this package to use the provided filters",
                "laminas/laminas-i18n-resources": "Translation resources",
                "laminas/laminas-servicemanager": "Laminas\\ServiceManager component",
                "laminas/laminas-validator": "You should install this package to use the provided validators",
                "laminas/laminas-view": "You should install this package to use the provided view helpers"
            },
            "type": "library",
            "extra": {
                "laminas": {
                    "component": "Laminas\\I18n",
                    "config-provider": "Laminas\\I18n\\ConfigProvider"
                }
            },
            "autoload": {
                "psr-4": {
                    "Laminas\\I18n\\": "src/"
                }
            },
            "notification-url": "https://packagist.org/downloads/",
            "license": [
                "BSD-3-Clause"
            ],
            "description": "Provide translations for your application, and filter and validate internationalized values",
            "homepage": "https://laminas.dev",
            "keywords": [
                "i18n",
                "laminas"
            ],
            "funding": [
                {
                    "url": "https://funding.communitybridge.org/projects/laminas-project",
                    "type": "community_bridge"
                }
            ],
            "time": "2020-10-24T13:14:32+00:00"
        },
        {
            "name": "laminas/laminas-inputfilter",
            "version": "2.10.1",
            "source": {
                "type": "git",
                "url": "git@github.com:laminas/laminas-inputfilter.git",
                "reference": "b29ce8f512c966468eee37ea4873ae5fb545d00a"
            },
            "dist": {
                "type": "zip",
                "url": "https://api.github.com/repos/laminas/laminas-inputfilter/zipball/b29ce8f512c966468eee37ea4873ae5fb545d00a",
                "reference": "b29ce8f512c966468eee37ea4873ae5fb545d00a",
                "shasum": ""
            },
            "require": {
                "laminas/laminas-filter": "^2.9.1",
                "laminas/laminas-servicemanager": "^2.7.10 || ^3.3.1",
                "laminas/laminas-stdlib": "^2.7 || ^3.0",
                "laminas/laminas-validator": "^2.11",
                "laminas/laminas-zendframework-bridge": "^1.0",
                "php": "^5.6 || ^7.0"
            },
            "replace": {
                "zendframework/zend-inputfilter": "self.version"
            },
            "require-dev": {
                "laminas/laminas-coding-standard": "~1.0.0",
                "phpunit/phpunit": "^5.7.27 || ^6.5.14 || ^7.5.15",
                "psr/http-message": "^1.0"
            },
            "suggest": {
                "psr/http-message-implementation": "PSR-7 is required if you wish to validate PSR-7 UploadedFileInterface payloads"
            },
            "type": "library",
            "extra": {
                "branch-alias": {
                    "dev-master": "2.10.x-dev",
                    "dev-develop": "2.11.x-dev"
                },
                "laminas": {
                    "component": "Laminas\\InputFilter",
                    "config-provider": "Laminas\\InputFilter\\ConfigProvider"
                }
            },
            "autoload": {
                "psr-4": {
                    "Laminas\\InputFilter\\": "src/"
                }
            },
            "notification-url": "https://packagist.org/downloads/",
            "license": [
                "BSD-3-Clause"
            ],
            "description": "Normalize and validate input sets from the web, APIs, the CLI, and more, including files",
            "homepage": "https://laminas.dev",
            "keywords": [
                "inputfilter",
                "laminas"
            ],
            "time": "2019-12-31T17:11:54+00:00"
        },
        {
            "name": "laminas/laminas-json",
            "version": "3.2.0",
            "source": {
                "type": "git",
                "url": "https://github.com/laminas/laminas-json.git",
                "reference": "1e3b64d3b21dac0511e628ae8debc81002d14e3c"
            },
            "dist": {
                "type": "zip",
                "url": "https://api.github.com/repos/laminas/laminas-json/zipball/1e3b64d3b21dac0511e628ae8debc81002d14e3c",
                "reference": "1e3b64d3b21dac0511e628ae8debc81002d14e3c",
                "shasum": ""
            },
            "require": {
                "laminas/laminas-zendframework-bridge": "^1.0",
                "php": "^7.3 || ~8.0.0"
            },
            "replace": {
                "zendframework/zend-json": "^3.1.2"
            },
            "require-dev": {
                "laminas/laminas-coding-standard": "~1.0.0",
                "laminas/laminas-stdlib": "^2.7.7 || ^3.1",
                "phpunit/phpunit": "^9.3"
            },
            "suggest": {
                "laminas/laminas-json-server": "For implementing JSON-RPC servers",
                "laminas/laminas-xml2json": "For converting XML documents to JSON"
            },
            "type": "library",
            "autoload": {
                "psr-4": {
                    "Laminas\\Json\\": "src/"
                }
            },
            "notification-url": "https://packagist.org/downloads/",
            "license": [
                "BSD-3-Clause"
            ],
            "description": "provides convenience methods for serializing native PHP to JSON and decoding JSON to native PHP",
            "homepage": "https://laminas.dev",
            "keywords": [
                "json",
                "laminas"
            ],
            "funding": [
                {
                    "url": "https://funding.communitybridge.org/projects/laminas-project",
                    "type": "community_bridge"
                }
            ],
            "time": "2021-02-12T15:38:10+00:00"
        },
        {
            "name": "laminas/laminas-loader",
            "version": "2.7.0",
            "source": {
                "type": "git",
                "url": "https://github.com/laminas/laminas-loader.git",
                "reference": "bcf8a566cb9925a2e7cc41a16db09235ec9fb616"
            },
            "dist": {
                "type": "zip",
                "url": "https://api.github.com/repos/laminas/laminas-loader/zipball/bcf8a566cb9925a2e7cc41a16db09235ec9fb616",
                "reference": "bcf8a566cb9925a2e7cc41a16db09235ec9fb616",
                "shasum": ""
            },
            "require": {
                "laminas/laminas-zendframework-bridge": "^1.0",
                "php": "^7.3 || ~8.0.0"
            },
            "replace": {
                "zendframework/zend-loader": "^2.6.1"
            },
            "require-dev": {
                "laminas/laminas-coding-standard": "~1.0.0",
                "phpunit/phpunit": "^9.3"
            },
            "type": "library",
            "autoload": {
                "psr-4": {
                    "Laminas\\Loader\\": "src/"
                }
            },
            "notification-url": "https://packagist.org/downloads/",
            "license": [
                "BSD-3-Clause"
            ],
            "description": "Autoloading and plugin loading strategies",
            "homepage": "https://laminas.dev",
            "keywords": [
                "laminas",
                "loader"
            ],
            "funding": [
                {
                    "url": "https://funding.communitybridge.org/projects/laminas-project",
                    "type": "community_bridge"
                }
            ],
            "time": "2021-02-12T16:08:18+00:00"
        },
        {
            "name": "laminas/laminas-log",
            "version": "2.12.0",
            "source": {
                "type": "git",
                "url": "https://github.com/laminas/laminas-log.git",
                "reference": "4e92d841b48868714a070b10866e94be80fc92ff"
            },
            "dist": {
                "type": "zip",
                "url": "https://api.github.com/repos/laminas/laminas-log/zipball/4e92d841b48868714a070b10866e94be80fc92ff",
                "reference": "4e92d841b48868714a070b10866e94be80fc92ff",
                "shasum": ""
            },
            "require": {
                "laminas/laminas-servicemanager": "^2.7.5 || ^3.0.3",
                "laminas/laminas-stdlib": "^2.7 || ^3.0",
                "laminas/laminas-zendframework-bridge": "^1.0",
                "php": "^5.6 || ^7.0",
                "psr/log": "^1.1.2"
            },
            "provide": {
                "psr/log-implementation": "1.0.0"
            },
            "replace": {
                "zendframework/zend-log": "self.version"
            },
            "require-dev": {
                "laminas/laminas-coding-standard": "~1.0.0",
                "laminas/laminas-db": "^2.6",
                "laminas/laminas-escaper": "^2.5",
                "laminas/laminas-filter": "^2.5",
                "laminas/laminas-mail": "^2.6.1",
                "laminas/laminas-validator": "^2.10.1",
                "mikey179/vfsstream": "^1.6.7",
                "phpunit/phpunit": "^5.7.27 || ^6.5.14 || ^7.5.15"
            },
            "suggest": {
                "ext-mongo": "mongo extension to use Mongo writer",
                "ext-mongodb": "mongodb extension to use MongoDB writer",
                "laminas/laminas-db": "Laminas\\Db component to use the database log writer",
                "laminas/laminas-escaper": "Laminas\\Escaper component, for use in the XML log formatter",
                "laminas/laminas-mail": "Laminas\\Mail component to use the email log writer",
                "laminas/laminas-validator": "Laminas\\Validator component to block invalid log messages"
            },
            "type": "library",
            "extra": {
                "branch-alias": {
                    "dev-master": "2.12.x-dev",
                    "dev-develop": "2.13.x-dev"
                },
                "laminas": {
                    "component": "Laminas\\Log",
                    "config-provider": "Laminas\\Log\\ConfigProvider"
                }
            },
            "autoload": {
                "psr-4": {
                    "Laminas\\Log\\": "src/"
                }
            },
            "notification-url": "https://packagist.org/downloads/",
            "license": [
                "BSD-3-Clause"
            ],
            "description": "Robust, composite logger with filtering, formatting, and PSR-3 support",
            "homepage": "https://laminas.dev",
            "keywords": [
                "laminas",
                "log",
                "logging"
            ],
            "time": "2019-12-31T17:18:59+00:00"
        },
        {
            "name": "laminas/laminas-mail",
            "version": "2.13.1",
            "source": {
                "type": "git",
                "url": "https://github.com/laminas/laminas-mail.git",
                "reference": "6f6fb7c6f332abea25461eefb3da15e104edfd56"
            },
            "dist": {
                "type": "zip",
                "url": "https://api.github.com/repos/laminas/laminas-mail/zipball/6f6fb7c6f332abea25461eefb3da15e104edfd56",
                "reference": "6f6fb7c6f332abea25461eefb3da15e104edfd56",
                "shasum": ""
            },
            "require": {
                "ext-iconv": "*",
                "laminas/laminas-loader": "^2.5",
                "laminas/laminas-mime": "^2.5",
                "laminas/laminas-stdlib": "^2.7 || ^3.0",
                "laminas/laminas-validator": "^2.10.2",
                "laminas/laminas-zendframework-bridge": "^1.0",
                "php": "^7.3 || ~8.0.0",
                "symfony/polyfill-mbstring": "^1.12.0",
                "true/punycode": "^2.1"
            },
            "replace": {
                "zendframework/zend-mail": "^2.10.0"
            },
            "require-dev": {
                "laminas/laminas-coding-standard": "~1.0.0",
                "laminas/laminas-config": "^3.4",
                "laminas/laminas-crypt": "^2.6 || ^3.0",
                "laminas/laminas-servicemanager": "^3.2.1",
                "phpunit/phpunit": "^9.3"
            },
            "suggest": {
                "laminas/laminas-crypt": "Crammd5 support in SMTP Auth",
                "laminas/laminas-servicemanager": "^2.7.10 || ^3.3.1 when using SMTP to deliver messages"
            },
            "type": "library",
            "extra": {
                "laminas": {
                    "component": "Laminas\\Mail",
                    "config-provider": "Laminas\\Mail\\ConfigProvider"
                }
            },
            "autoload": {
                "psr-4": {
                    "Laminas\\Mail\\": "src/"
                }
            },
            "notification-url": "https://packagist.org/downloads/",
            "license": [
                "BSD-3-Clause"
            ],
            "description": "Provides generalized functionality to compose and send both text and MIME-compliant multipart e-mail messages",
            "homepage": "https://laminas.dev",
            "keywords": [
                "laminas",
                "mail"
            ],
            "funding": [
                {
                    "url": "https://funding.communitybridge.org/projects/laminas-project",
                    "type": "community_bridge"
                }
            ],
            "time": "2021-02-12T17:56:28+00:00"
        },
        {
            "name": "laminas/laminas-math",
            "version": "3.3.2",
            "source": {
                "type": "git",
                "url": "https://github.com/laminas/laminas-math.git",
                "reference": "188456530923a449470963837c25560f1fdd8a60"
            },
            "dist": {
                "type": "zip",
                "url": "https://api.github.com/repos/laminas/laminas-math/zipball/188456530923a449470963837c25560f1fdd8a60",
                "reference": "188456530923a449470963837c25560f1fdd8a60",
                "shasum": ""
            },
            "require": {
                "ext-mbstring": "*",
                "laminas/laminas-zendframework-bridge": "^1.0",
                "php": "^7.3 || ~8.0.0"
            },
            "replace": {
                "zendframework/zend-math": "^3.2.0"
            },
            "require-dev": {
                "laminas/laminas-coding-standard": "~1.0.0",
                "phpunit/phpunit": "^9.3"
            },
            "suggest": {
                "ext-bcmath": "If using the bcmath functionality",
                "ext-gmp": "If using the gmp functionality"
            },
            "type": "library",
            "extra": {
                "branch-alias": {
                    "dev-master": "3.2.x-dev",
                    "dev-develop": "3.3.x-dev"
                }
            },
            "autoload": {
                "psr-4": {
                    "Laminas\\Math\\": "src/"
                }
            },
            "notification-url": "https://packagist.org/downloads/",
            "license": [
                "BSD-3-Clause"
            ],
            "description": "Create cryptographically secure pseudo-random numbers, and manage big integers",
            "homepage": "https://laminas.dev",
            "keywords": [
                "laminas",
                "math"
            ],
            "funding": [
                {
                    "url": "https://funding.communitybridge.org/projects/laminas-project",
                    "type": "community_bridge"
                }
            ],
            "time": "2021-02-16T15:46:01+00:00"
        },
        {
            "name": "laminas/laminas-mime",
            "version": "2.7.4",
            "source": {
                "type": "git",
                "url": "https://github.com/laminas/laminas-mime.git",
                "reference": "e45a7d856bf7b4a7b5bd00d6371f9961dc233add"
            },
            "dist": {
                "type": "zip",
                "url": "https://api.github.com/repos/laminas/laminas-mime/zipball/e45a7d856bf7b4a7b5bd00d6371f9961dc233add",
                "reference": "e45a7d856bf7b4a7b5bd00d6371f9961dc233add",
                "shasum": ""
            },
            "require": {
                "laminas/laminas-stdlib": "^2.7 || ^3.0",
                "laminas/laminas-zendframework-bridge": "^1.0",
                "php": "^5.6 || ^7.0"
            },
            "replace": {
                "zendframework/zend-mime": "^2.7.2"
            },
            "require-dev": {
                "laminas/laminas-coding-standard": "~1.0.0",
                "laminas/laminas-mail": "^2.6",
                "phpunit/phpunit": "^5.7.27 || ^6.5.14 || ^7.5.20"
            },
            "suggest": {
                "laminas/laminas-mail": "Laminas\\Mail component"
            },
            "type": "library",
            "extra": {
                "branch-alias": {
                    "dev-master": "2.7.x-dev",
                    "dev-develop": "2.8.x-dev"
                }
            },
            "autoload": {
                "psr-4": {
                    "Laminas\\Mime\\": "src/"
                }
            },
            "notification-url": "https://packagist.org/downloads/",
            "license": [
                "BSD-3-Clause"
            ],
            "description": "Create and parse MIME messages and parts",
            "homepage": "https://laminas.dev",
            "keywords": [
                "laminas",
                "mime"
            ],
            "time": "2020-03-29T13:12:07+00:00"
        },
        {
            "name": "laminas/laminas-modulemanager",
            "version": "2.10.1",
            "source": {
                "type": "git",
                "url": "https://github.com/laminas/laminas-modulemanager.git",
                "reference": "637aaaf2c85d13694b096e253e5884653f93bb92"
            },
            "dist": {
                "type": "zip",
                "url": "https://api.github.com/repos/laminas/laminas-modulemanager/zipball/637aaaf2c85d13694b096e253e5884653f93bb92",
                "reference": "637aaaf2c85d13694b096e253e5884653f93bb92",
                "shasum": ""
            },
            "require": {
                "brick/varexporter": "^0.3.2",
                "laminas/laminas-config": "^3.4",
                "laminas/laminas-eventmanager": "^3.3",
                "laminas/laminas-stdlib": "^3.3",
                "laminas/laminas-zendframework-bridge": "^1.1",
                "php": "^7.3 || ^8.0",
                "webimpress/safe-writer": "^1.0.2 || ^2.1"
            },
            "replace": {
                "zendframework/zend-modulemanager": "^2.8.4"
            },
            "require-dev": {
                "laminas/laminas-coding-standard": "~1.0.0",
                "laminas/laminas-console": "^2.8",
                "laminas/laminas-di": "^2.6.1",
                "laminas/laminas-loader": "^2.6.1",
                "laminas/laminas-mvc": "^3.1.1",
                "laminas/laminas-servicemanager": "^3.4.1",
                "phpunit/phpunit": "^9.3.7"
            },
            "suggest": {
                "laminas/laminas-console": "Laminas\\Console component",
                "laminas/laminas-loader": "Laminas\\Loader component if you are not using Composer autoloading for your modules",
                "laminas/laminas-mvc": "Laminas\\Mvc component",
                "laminas/laminas-servicemanager": "Laminas\\ServiceManager component"
            },
            "type": "library",
            "autoload": {
                "psr-4": {
                    "Laminas\\ModuleManager\\": "src/"
                }
            },
            "notification-url": "https://packagist.org/downloads/",
            "license": [
                "BSD-3-Clause"
            ],
            "description": "Modular application system for laminas-mvc applications",
            "homepage": "https://laminas.dev",
            "keywords": [
                "laminas",
                "modulemanager"
            ],
            "funding": [
                {
                    "url": "https://funding.communitybridge.org/projects/laminas-project",
                    "type": "community_bridge"
                }
            ],
            "time": "2020-09-01T22:26:46+00:00"
        },
        {
            "name": "laminas/laminas-mvc",
            "version": "3.2.0",
            "source": {
                "type": "git",
                "url": "https://github.com/laminas/laminas-mvc.git",
                "reference": "88da7200cf8f5a970c35d91717a5c4db94981e5e"
            },
            "dist": {
                "type": "zip",
                "url": "https://api.github.com/repos/laminas/laminas-mvc/zipball/88da7200cf8f5a970c35d91717a5c4db94981e5e",
                "reference": "88da7200cf8f5a970c35d91717a5c4db94981e5e",
                "shasum": ""
            },
            "require": {
                "container-interop/container-interop": "^1.2",
                "laminas/laminas-eventmanager": "^3.2",
                "laminas/laminas-http": "^2.7",
                "laminas/laminas-modulemanager": "^2.8",
                "laminas/laminas-router": "^3.0.2",
                "laminas/laminas-servicemanager": "^3.3",
                "laminas/laminas-stdlib": "^3.2.1",
                "laminas/laminas-view": "^2.11.3",
                "laminas/laminas-zendframework-bridge": "^1.0",
                "php": "^7.3 || ~8.0.0"
            },
            "replace": {
                "zendframework/zend-mvc": "^3.1.1"
            },
            "require-dev": {
                "http-interop/http-middleware": "^0.4.1",
                "laminas/laminas-coding-standard": "^1.0.0",
                "laminas/laminas-json": "^2.6.1 || ^3.0",
                "laminas/laminas-psr7bridge": "^1.0",
                "laminas/laminas-stratigility": ">=2.0.1 <2.2",
                "phpspec/prophecy-phpunit": "^2.0",
                "phpunit/phpunit": "^9.4.2"
            },
            "suggest": {
                "laminas/laminas-json": "(^2.6.1 || ^3.0) To auto-deserialize JSON body content in AbstractRestfulController extensions, when json_decode is unavailable",
                "laminas/laminas-log": "^2.9.1  To provide log functionality via LogFilterManager, LogFormatterManager, and LogProcessorManager",
                "laminas/laminas-mvc-console": "laminas-mvc-console provides the ability to expose laminas-mvc as a console application",
                "laminas/laminas-mvc-i18n": "laminas-mvc-i18n provides integration with laminas-i18n, including a translation bridge and translatable route segments",
                "laminas/laminas-mvc-middleware": "To dispatch middleware in your laminas-mvc application",
                "laminas/laminas-mvc-plugin-fileprg": "To provide Post/Redirect/Get functionality around forms that container file uploads",
                "laminas/laminas-mvc-plugin-flashmessenger": "To provide flash messaging capabilities between requests",
                "laminas/laminas-mvc-plugin-identity": "To access the authenticated identity (per laminas-authentication) in controllers",
                "laminas/laminas-mvc-plugin-prg": "To provide Post/Redirect/Get functionality within controllers",
                "laminas/laminas-paginator": "^2.7 To provide pagination functionality via PaginatorPluginManager",
                "laminas/laminas-servicemanager-di": "laminas-servicemanager-di provides utilities for integrating laminas-di and laminas-servicemanager in your laminas-mvc application"
            },
            "type": "library",
            "autoload": {
                "psr-4": {
                    "Laminas\\Mvc\\": "src/"
                }
            },
            "notification-url": "https://packagist.org/downloads/",
            "license": [
                "BSD-3-Clause"
            ],
            "description": "Laminas's event-driven MVC layer, including MVC Applications, Controllers, and Plugins",
            "homepage": "https://laminas.dev",
            "keywords": [
                "laminas",
                "mvc"
            ],
            "funding": [
                {
                    "url": "https://funding.communitybridge.org/projects/laminas-project",
                    "type": "community_bridge"
                }
            ],
            "time": "2020-12-14T21:54:40+00:00"
        },
        {
            "name": "laminas/laminas-mvc-console",
            "version": "1.3.0",
            "source": {
                "type": "git",
                "url": "https://github.com/laminas/laminas-mvc-console.git",
                "reference": "90338c7b61a5fa8445c0a41925a4ae351459fa79"
            },
            "dist": {
                "type": "zip",
                "url": "https://api.github.com/repos/laminas/laminas-mvc-console/zipball/90338c7b61a5fa8445c0a41925a4ae351459fa79",
                "reference": "90338c7b61a5fa8445c0a41925a4ae351459fa79",
                "shasum": ""
            },
            "require": {
                "container-interop/container-interop": "^1.1",
                "laminas/laminas-console": "^2.6",
                "laminas/laminas-eventmanager": "^3.3",
                "laminas/laminas-modulemanager": "^2.7.1",
                "laminas/laminas-mvc": "^3.0.3",
                "laminas/laminas-router": "^3.0",
                "laminas/laminas-servicemanager": "^3.3",
                "laminas/laminas-stdlib": "^3.3",
                "laminas/laminas-text": "^2.6",
                "laminas/laminas-view": "^2.11.3",
                "laminas/laminas-zendframework-bridge": "^1.0",
                "php": "^7.3 || ~8.0.0"
            },
            "conflict": {
                "laminas/laminas-mvc": "<3.0.0"
            },
            "replace": {
                "zendframework/zend-mvc-console": "^1.2.0"
            },
            "require-dev": {
                "laminas/laminas-coding-standard": "~1.0.0",
                "laminas/laminas-filter": "^2.6.1",
                "phpspec/prophecy": "^1.12.0",
                "phpspec/prophecy-phpunit": "^2.0",
                "phpunit/phpunit": "^9.3"
            },
            "suggest": {
                "laminas/laminas-filter": "^2.6.1, to filter rendered results"
            },
            "type": "library",
            "extra": {
                "branch-alias": {
                    "dev-master": "1.2.x-dev",
                    "dev-develop": "1.3.x-dev"
                },
                "laminas": {
                    "component": "Laminas\\Mvc\\Console"
                }
            },
            "autoload": {
                "psr-4": {
                    "Laminas\\Mvc\\Console\\": "src/"
                }
            },
            "notification-url": "https://packagist.org/downloads/",
            "license": [
                "BSD-3-Clause"
            ],
            "description": "Integration between laminas-mvc and laminas-console",
            "homepage": "https://laminas.dev",
            "keywords": [
                "console",
                "laminas",
                "mvc"
            ],
            "funding": [
                {
                    "url": "https://funding.communitybridge.org/projects/laminas-project",
                    "type": "community_bridge"
                }
            ],
            "abandoned": "laminas/laminas-cli",
            "time": "2020-12-28T09:19:48+00:00"
        },
        {
            "name": "laminas/laminas-router",
            "version": "3.4.4",
            "source": {
                "type": "git",
                "url": "https://github.com/laminas/laminas-router.git",
                "reference": "2a7068508af4de67d80ea292e0cc7c37563a33c6"
            },
            "dist": {
                "type": "zip",
                "url": "https://api.github.com/repos/laminas/laminas-router/zipball/2a7068508af4de67d80ea292e0cc7c37563a33c6",
                "reference": "2a7068508af4de67d80ea292e0cc7c37563a33c6",
                "shasum": ""
            },
            "require": {
                "container-interop/container-interop": "^1.2",
                "laminas/laminas-http": "^2.8.1",
                "laminas/laminas-servicemanager": "^2.7.8 || ^3.3",
                "laminas/laminas-stdlib": "^3.3",
                "laminas/laminas-zendframework-bridge": "^1.0",
                "php": "^7.3 || ~8.0.0"
            },
            "replace": {
                "zendframework/zend-router": "^3.3.0"
            },
            "require-dev": {
                "laminas/laminas-coding-standard": "~1.0.0",
                "laminas/laminas-i18n": "^2.7.4",
                "phpunit/phpunit": "^9.4"
            },
            "suggest": {
                "laminas/laminas-i18n": "^2.7.4, if defining translatable HTTP path segments"
            },
            "type": "library",
            "extra": {
                "laminas": {
                    "component": "Laminas\\Router",
                    "config-provider": "Laminas\\Router\\ConfigProvider"
                }
            },
            "autoload": {
                "psr-4": {
                    "Laminas\\Router\\": "src/"
                }
            },
            "notification-url": "https://packagist.org/downloads/",
            "license": [
                "BSD-3-Clause"
            ],
            "description": "Flexible routing system for HTTP and console applications",
            "homepage": "https://laminas.dev",
            "keywords": [
                "laminas",
                "routing"
            ],
            "funding": [
                {
                    "url": "https://funding.communitybridge.org/projects/laminas-project",
                    "type": "community_bridge"
                }
            ],
            "time": "2020-12-16T22:10:51+00:00"
        },
        {
            "name": "laminas/laminas-serializer",
            "version": "2.9.1",
            "source": {
                "type": "git",
                "url": "https://github.com/laminas/laminas-serializer.git",
                "reference": "c1c9361f114271b0736db74e0083a919081af5e0"
            },
            "dist": {
                "type": "zip",
                "url": "https://api.github.com/repos/laminas/laminas-serializer/zipball/c1c9361f114271b0736db74e0083a919081af5e0",
                "reference": "c1c9361f114271b0736db74e0083a919081af5e0",
                "shasum": ""
            },
            "require": {
                "laminas/laminas-json": "^2.5 || ^3.0",
                "laminas/laminas-stdlib": "^2.7 || ^3.0",
                "laminas/laminas-zendframework-bridge": "^1.0",
                "php": "^5.6 || ^7.0"
            },
            "replace": {
                "zendframework/zend-serializer": "self.version"
            },
            "require-dev": {
                "laminas/laminas-coding-standard": "~1.0.0",
                "laminas/laminas-math": "^2.6 || ^3.0",
                "laminas/laminas-servicemanager": "^2.7.5 || ^3.0.3",
                "phpunit/phpunit": "^5.7.27 || ^6.5.14 || ^7.5.16"
            },
            "suggest": {
                "laminas/laminas-math": "(^2.6 || ^3.0) To support Python Pickle serialization",
                "laminas/laminas-servicemanager": "(^2.7.5 || ^3.0.3) To support plugin manager support"
            },
            "type": "library",
            "extra": {
                "branch-alias": {
                    "dev-master": "2.9.x-dev",
                    "dev-develop": "2.10.x-dev"
                },
                "laminas": {
                    "component": "Laminas\\Serializer",
                    "config-provider": "Laminas\\Serializer\\ConfigProvider"
                }
            },
            "autoload": {
                "psr-4": {
                    "Laminas\\Serializer\\": "src/"
                }
            },
            "notification-url": "https://packagist.org/downloads/",
            "license": [
                "BSD-3-Clause"
            ],
            "description": "Serialize and deserialize PHP structures to a variety of representations",
            "homepage": "https://laminas.dev",
            "keywords": [
                "laminas",
                "serializer"
            ],
            "time": "2019-12-31T17:42:11+00:00"
        },
        {
            "name": "laminas/laminas-server",
            "version": "2.9.1",
            "source": {
                "type": "git",
                "url": "https://github.com/laminas/laminas-server.git",
                "reference": "9b82e3e45f8f01ca6ac5d0003dba58f85043d7e4"
            },
            "dist": {
                "type": "zip",
                "url": "https://api.github.com/repos/laminas/laminas-server/zipball/9b82e3e45f8f01ca6ac5d0003dba58f85043d7e4",
                "reference": "9b82e3e45f8f01ca6ac5d0003dba58f85043d7e4",
                "shasum": ""
            },
            "require": {
                "laminas/laminas-code": "^2.5 || ^3.0",
                "laminas/laminas-stdlib": "^2.5 || ^3.0",
                "laminas/laminas-zendframework-bridge": "^1.0",
                "php": "^7.3 || ~8.0.0"
            },
            "replace": {
                "zendframework/zend-server": "^2.8.1"
            },
            "require-dev": {
                "laminas/laminas-coding-standard": "~1.0.0",
                "phpunit/phpunit": "^9.3",
                "psalm/plugin-phpunit": "^0.13.0",
                "vimeo/psalm": "^4.2"
            },
            "type": "library",
            "autoload": {
                "psr-4": {
                    "Laminas\\Server\\": "src/"
                }
            },
            "notification-url": "https://packagist.org/downloads/",
            "license": [
                "BSD-3-Clause"
            ],
            "description": "Create Reflection-based RPC servers",
            "homepage": "https://laminas.dev",
            "keywords": [
                "laminas",
                "server"
            ],
            "funding": [
                {
                    "url": "https://funding.communitybridge.org/projects/laminas-project",
                    "type": "community_bridge"
                }
            ],
            "time": "2020-12-01T21:06:52+00:00"
        },
        {
            "name": "laminas/laminas-servicemanager",
            "version": "3.6.4",
            "source": {
                "type": "git",
                "url": "https://github.com/laminas/laminas-servicemanager.git",
                "reference": "b1445e1a7077c21b0fad0974a1b7a11b9dbe0828"
            },
            "dist": {
                "type": "zip",
                "url": "https://api.github.com/repos/laminas/laminas-servicemanager/zipball/b1445e1a7077c21b0fad0974a1b7a11b9dbe0828",
                "reference": "b1445e1a7077c21b0fad0974a1b7a11b9dbe0828",
                "shasum": ""
            },
            "require": {
                "container-interop/container-interop": "^1.2",
                "laminas/laminas-stdlib": "^3.2.1",
                "laminas/laminas-zendframework-bridge": "^1.0",
                "php": "^7.3 || ~8.0.0",
                "psr/container": "^1.0"
            },
            "conflict": {
                "laminas/laminas-code": "<3.3.1",
                "zendframework/zend-code": "<3.3.1"
            },
            "provide": {
                "container-interop/container-interop-implementation": "^1.2",
                "psr/container-implementation": "^1.0"
            },
            "replace": {
                "zendframework/zend-servicemanager": "^3.4.0"
            },
            "require-dev": {
                "composer/package-versions-deprecated": "^1.0",
                "laminas/laminas-coding-standard": "~1.0.0",
                "laminas/laminas-container-config-test": "^0.3",
                "laminas/laminas-dependency-plugin": "^2.1",
                "mikey179/vfsstream": "^1.6.8",
                "ocramius/proxy-manager": "^2.2.3",
                "phpbench/phpbench": "^1.0.0-alpha3",
                "phpspec/prophecy-phpunit": "^2.0",
                "phpunit/phpunit": "^9.4"
            },
            "suggest": {
                "ocramius/proxy-manager": "ProxyManager ^2.1.1 to handle lazy initialization of services"
            },
            "bin": [
                "bin/generate-deps-for-config-factory",
                "bin/generate-factory-for-class"
            ],
            "type": "library",
            "autoload": {
                "psr-4": {
                    "Laminas\\ServiceManager\\": "src/"
                }
            },
            "notification-url": "https://packagist.org/downloads/",
            "license": [
                "BSD-3-Clause"
            ],
            "description": "Factory-Driven Dependency Injection Container",
            "homepage": "https://laminas.dev",
            "keywords": [
                "PSR-11",
                "dependency-injection",
                "di",
                "dic",
                "laminas",
                "service-manager",
                "servicemanager"
            ],
            "funding": [
                {
                    "url": "https://funding.communitybridge.org/projects/laminas-project",
                    "type": "community_bridge"
                }
            ],
            "time": "2021-02-03T08:44:41+00:00"
        },
        {
            "name": "laminas/laminas-session",
            "version": "2.10.0",
            "source": {
                "type": "git",
                "url": "https://github.com/laminas/laminas-session.git",
                "reference": "921e6a9f807ee243a9a4f8a8a297929d0c2b50cd"
            },
            "dist": {
                "type": "zip",
                "url": "https://api.github.com/repos/laminas/laminas-session/zipball/921e6a9f807ee243a9a4f8a8a297929d0c2b50cd",
                "reference": "921e6a9f807ee243a9a4f8a8a297929d0c2b50cd",
                "shasum": ""
            },
            "require": {
                "laminas/laminas-eventmanager": "^3.0",
                "laminas/laminas-stdlib": "^3.2.1",
                "laminas/laminas-zendframework-bridge": "^1.0",
                "php": "^7.3 || ~8.0.0"
            },
            "replace": {
                "zendframework/zend-session": "^2.9.1"
            },
            "require-dev": {
                "container-interop/container-interop": "^1.1",
                "laminas/laminas-cache": "^2.6.1",
                "laminas/laminas-coding-standard": "~1.0.0",
                "laminas/laminas-db": "^2.7",
                "laminas/laminas-http": "^2.5.4",
                "laminas/laminas-servicemanager": "^3.0.3",
                "laminas/laminas-validator": "^2.6",
                "mongodb/mongodb": "^1.0.1",
                "php-mock/php-mock-phpunit": "^1.1.2 || ^2.0",
                "phpspec/prophecy-phpunit": "^2.0",
                "phpunit/phpunit": "^9.3"
            },
            "suggest": {
                "laminas/laminas-cache": "Laminas\\Cache component",
                "laminas/laminas-db": "Laminas\\Db component",
                "laminas/laminas-http": "Laminas\\Http component",
                "laminas/laminas-servicemanager": "Laminas\\ServiceManager component",
                "laminas/laminas-validator": "Laminas\\Validator component",
                "mongodb/mongodb": "If you want to use the MongoDB session save handler"
            },
            "type": "library",
            "extra": {
                "laminas": {
                    "component": "Laminas\\Session",
                    "config-provider": "Laminas\\Session\\ConfigProvider"
                }
            },
            "autoload": {
                "psr-4": {
                    "Laminas\\Session\\": "src/"
                }
            },
            "notification-url": "https://packagist.org/downloads/",
            "license": [
                "BSD-3-Clause"
            ],
            "description": "Object-oriented interface to PHP sessions and storage",
            "homepage": "https://laminas.dev",
            "keywords": [
                "laminas",
                "session"
            ],
            "funding": [
                {
                    "url": "https://funding.communitybridge.org/projects/laminas-project",
                    "type": "community_bridge"
                }
            ],
            "time": "2020-10-31T15:33:31+00:00"
        },
        {
            "name": "laminas/laminas-soap",
            "version": "2.9.0",
            "source": {
                "type": "git",
                "url": "https://github.com/laminas/laminas-soap.git",
                "reference": "11672a79e9074fd8e4e7aedd75849902e7b45e23"
            },
            "dist": {
                "type": "zip",
                "url": "https://api.github.com/repos/laminas/laminas-soap/zipball/11672a79e9074fd8e4e7aedd75849902e7b45e23",
                "reference": "11672a79e9074fd8e4e7aedd75849902e7b45e23",
                "shasum": ""
            },
            "require": {
                "ext-dom": "*",
                "ext-soap": "*",
                "laminas/laminas-server": "^2.9",
                "laminas/laminas-stdlib": "^3.3",
                "laminas/laminas-uri": "^2.8",
                "laminas/laminas-zendframework-bridge": "^1.1.0",
                "php": "^7.3 || ~8.0.0"
            },
            "replace": {
                "zendframework/zend-soap": "^2.8.0"
            },
            "require-dev": {
                "laminas/laminas-coding-standard": "~1.0.0",
                "laminas/laminas-config": "^3.4",
                "laminas/laminas-http": "^2.14",
                "phpspec/prophecy-phpunit": "^2.0.1",
                "phpunit/phpunit": "^9.4.3"
            },
            "suggest": {
                "ext-curl": "Curl is required when .NET compatibility is required",
                "laminas/laminas-http": "Laminas\\Http component"
            },
            "type": "library",
            "autoload": {
                "psr-4": {
                    "Laminas\\Soap\\": "src/"
                }
            },
            "notification-url": "https://packagist.org/downloads/",
            "license": [
                "BSD-3-Clause"
            ],
            "homepage": "https://laminas.dev",
            "keywords": [
                "laminas",
                "soap"
            ],
            "support": {
                "chat": "https://laminas.dev/chat",
                "docs": "https://docs.laminas.dev/laminas-soap/",
                "forum": "https://discourse.laminas.dev",
                "issues": "https://github.com/laminas/laminas-soap/issues",
                "rss": "https://github.com/laminas/laminas-soap/releases.atom",
                "source": "https://github.com/laminas/laminas-soap"
            },
            "funding": [
                {
                    "url": "https://funding.communitybridge.org/projects/laminas-project",
                    "type": "community_bridge"
                }
            ],
            "time": "2021-02-17T18:59:03+00:00"
        },
        {
            "name": "laminas/laminas-stdlib",
            "version": "3.3.1",
            "source": {
                "type": "git",
                "url": "https://github.com/laminas/laminas-stdlib.git",
                "reference": "d81c7ffe602ed0e6ecb18691019111c0f4bf1efe"
            },
            "dist": {
                "type": "zip",
                "url": "https://api.github.com/repos/laminas/laminas-stdlib/zipball/d81c7ffe602ed0e6ecb18691019111c0f4bf1efe",
                "reference": "d81c7ffe602ed0e6ecb18691019111c0f4bf1efe",
                "shasum": ""
            },
            "require": {
                "laminas/laminas-zendframework-bridge": "^1.0",
                "php": "^7.3 || ^8.0"
            },
            "replace": {
                "zendframework/zend-stdlib": "^3.2.1"
            },
            "require-dev": {
                "laminas/laminas-coding-standard": "~1.0.0",
                "phpbench/phpbench": "^0.17.1",
                "phpunit/phpunit": "~9.3.7"
            },
            "type": "library",
            "autoload": {
                "psr-4": {
                    "Laminas\\Stdlib\\": "src/"
                }
            },
            "notification-url": "https://packagist.org/downloads/",
            "license": [
                "BSD-3-Clause"
            ],
            "description": "SPL extensions, array utilities, error handlers, and more",
            "homepage": "https://laminas.dev",
            "keywords": [
                "laminas",
                "stdlib"
            ],
            "funding": [
                {
                    "url": "https://funding.communitybridge.org/projects/laminas-project",
                    "type": "community_bridge"
                }
            ],
            "time": "2020-11-19T20:18:59+00:00"
        },
        {
            "name": "laminas/laminas-text",
            "version": "2.7.1",
            "source": {
                "type": "git",
                "url": "https://github.com/laminas/laminas-text.git",
                "reference": "3601b5eacb06ed0a12f658df860cc0f9613cf4db"
            },
            "dist": {
                "type": "zip",
                "url": "https://api.github.com/repos/laminas/laminas-text/zipball/3601b5eacb06ed0a12f658df860cc0f9613cf4db",
                "reference": "3601b5eacb06ed0a12f658df860cc0f9613cf4db",
                "shasum": ""
            },
            "require": {
                "laminas/laminas-servicemanager": "^2.7.5 || ^3.0.3",
                "laminas/laminas-stdlib": "^2.7 || ^3.0",
                "laminas/laminas-zendframework-bridge": "^1.0",
                "php": "^5.6 || ^7.0"
            },
            "replace": {
                "zendframework/zend-text": "self.version"
            },
            "require-dev": {
                "laminas/laminas-coding-standard": "~1.0.0",
                "laminas/laminas-config": "^2.6",
                "phpunit/phpunit": "^5.7.27 || ^6.5.8 || ^7.1.4"
            },
            "type": "library",
            "extra": {
                "branch-alias": {
                    "dev-master": "2.7.x-dev",
                    "dev-develop": "2.8.x-dev"
                }
            },
            "autoload": {
                "psr-4": {
                    "Laminas\\Text\\": "src/"
                }
            },
            "notification-url": "https://packagist.org/downloads/",
            "license": [
                "BSD-3-Clause"
            ],
            "description": "Create FIGlets and text-based tables",
            "homepage": "https://laminas.dev",
            "keywords": [
                "laminas",
                "text"
            ],
            "time": "2019-12-31T17:54:52+00:00"
        },
        {
            "name": "laminas/laminas-uri",
            "version": "2.8.0",
            "source": {
                "type": "git",
                "url": "https://github.com/laminas/laminas-uri.git",
                "reference": "8651611b6285529f25a4cb9a466c686d9b31468e"
            },
            "dist": {
                "type": "zip",
                "url": "https://api.github.com/repos/laminas/laminas-uri/zipball/8651611b6285529f25a4cb9a466c686d9b31468e",
                "reference": "8651611b6285529f25a4cb9a466c686d9b31468e",
                "shasum": ""
            },
            "require": {
                "laminas/laminas-escaper": "^2.5",
                "laminas/laminas-validator": "^2.10",
                "laminas/laminas-zendframework-bridge": "^1.0",
                "php": "^7.3 || ~8.0.0"
            },
            "replace": {
                "zendframework/zend-uri": "^2.7.1"
            },
            "require-dev": {
                "laminas/laminas-coding-standard": "^2.1",
                "phpunit/phpunit": "^9.3"
            },
            "type": "library",
            "autoload": {
                "psr-4": {
                    "Laminas\\Uri\\": "src/"
                }
            },
            "notification-url": "https://packagist.org/downloads/",
            "license": [
                "BSD-3-Clause"
            ],
            "description": "A component that aids in manipulating and validating » Uniform Resource Identifiers (URIs)",
            "homepage": "https://laminas.dev",
            "keywords": [
                "laminas",
                "uri"
            ],
            "funding": [
                {
                    "url": "https://funding.communitybridge.org/projects/laminas-project",
                    "type": "community_bridge"
                }
            ],
            "time": "2020-10-31T20:20:07+00:00"
        },
        {
            "name": "laminas/laminas-validator",
            "version": "2.14.4",
            "source": {
                "type": "git",
                "url": "https://github.com/laminas/laminas-validator.git",
                "reference": "e370c4695db1c81e6dfad38d8c4dbdb37b23d776"
            },
            "dist": {
                "type": "zip",
                "url": "https://api.github.com/repos/laminas/laminas-validator/zipball/e370c4695db1c81e6dfad38d8c4dbdb37b23d776",
                "reference": "e370c4695db1c81e6dfad38d8c4dbdb37b23d776",
                "shasum": ""
            },
            "require": {
                "container-interop/container-interop": "^1.1",
                "laminas/laminas-stdlib": "^3.3",
                "laminas/laminas-zendframework-bridge": "^1.0",
                "php": "^7.3 || ~8.0.0"
            },
            "replace": {
                "zendframework/zend-validator": "^2.13.0"
            },
            "require-dev": {
                "laminas/laminas-cache": "^2.6.1",
                "laminas/laminas-coding-standard": "~1.0.0",
                "laminas/laminas-config": "^2.6",
                "laminas/laminas-db": "^2.7",
                "laminas/laminas-filter": "^2.6",
                "laminas/laminas-http": "^2.14.2",
                "laminas/laminas-i18n": "^2.6",
                "laminas/laminas-math": "^2.6",
                "laminas/laminas-servicemanager": "^2.7.11 || ^3.0.3",
                "laminas/laminas-session": "^2.8",
                "laminas/laminas-uri": "^2.7",
                "phpspec/prophecy-phpunit": "^2.0",
                "phpunit/phpunit": "^9.3",
                "psalm/plugin-phpunit": "^0.15.0",
                "psr/http-client": "^1.0",
                "psr/http-factory": "^1.0",
                "psr/http-message": "^1.0",
                "vimeo/psalm": "^4.3"
            },
            "suggest": {
                "laminas/laminas-db": "Laminas\\Db component, required by the (No)RecordExists validator",
                "laminas/laminas-filter": "Laminas\\Filter component, required by the Digits validator",
                "laminas/laminas-i18n": "Laminas\\I18n component to allow translation of validation error messages",
                "laminas/laminas-i18n-resources": "Translations of validator messages",
                "laminas/laminas-math": "Laminas\\Math component, required by the Csrf validator",
                "laminas/laminas-servicemanager": "Laminas\\ServiceManager component to allow using the ValidatorPluginManager and validator chains",
                "laminas/laminas-session": "Laminas\\Session component, ^2.8; required by the Csrf validator",
                "laminas/laminas-uri": "Laminas\\Uri component, required by the Uri and Sitemap\\Loc validators",
                "psr/http-message": "psr/http-message, required when validating PSR-7 UploadedFileInterface instances via the Upload and UploadFile validators"
            },
            "type": "library",
            "extra": {
                "laminas": {
                    "component": "Laminas\\Validator",
                    "config-provider": "Laminas\\Validator\\ConfigProvider"
                }
            },
            "autoload": {
                "psr-4": {
                    "Laminas\\Validator\\": "src/"
                }
            },
            "notification-url": "https://packagist.org/downloads/",
            "license": [
                "BSD-3-Clause"
            ],
            "description": "Validation classes for a wide range of domains, and the ability to chain validators to create complex validation criteria",
            "homepage": "https://laminas.dev",
            "keywords": [
                "laminas",
                "validator"
            ],
            "funding": [
                {
                    "url": "https://funding.communitybridge.org/projects/laminas-project",
                    "type": "community_bridge"
                }
            ],
            "time": "2021-01-24T20:45:49+00:00"
        },
        {
            "name": "laminas/laminas-view",
            "version": "2.11.5",
            "source": {
                "type": "git",
                "url": "https://github.com/laminas/laminas-view.git",
                "reference": "16611035d7b3a6ef2c636a9268c213146123b663"
            },
            "dist": {
                "type": "zip",
                "url": "https://api.github.com/repos/laminas/laminas-view/zipball/16611035d7b3a6ef2c636a9268c213146123b663",
                "reference": "16611035d7b3a6ef2c636a9268c213146123b663",
                "shasum": ""
            },
            "require": {
                "laminas/laminas-eventmanager": "^2.6.2 || ^3.0",
                "laminas/laminas-json": "^2.6.1 || ^3.0",
                "laminas/laminas-loader": "^2.5",
                "laminas/laminas-stdlib": "^2.7 || ^3.0",
                "laminas/laminas-zendframework-bridge": "^1.0",
                "php": "^5.6 || ^7.0"
            },
            "replace": {
                "zendframework/zend-view": "^2.11.4"
            },
            "require-dev": {
                "laminas/laminas-authentication": "^2.5",
                "laminas/laminas-cache": "^2.6.1",
                "laminas/laminas-coding-standard": "~1.0.0",
                "laminas/laminas-config": "^2.6",
                "laminas/laminas-console": "^2.6",
                "laminas/laminas-escaper": "^2.5",
                "laminas/laminas-feed": "^2.7",
                "laminas/laminas-filter": "^2.6.1",
                "laminas/laminas-http": "^2.5.4",
                "laminas/laminas-i18n": "^2.6",
                "laminas/laminas-log": "^2.7",
                "laminas/laminas-modulemanager": "^2.7.1",
                "laminas/laminas-mvc": "^2.7.14 || ^3.0",
                "laminas/laminas-navigation": "^2.5",
                "laminas/laminas-paginator": "^2.5",
                "laminas/laminas-permissions-acl": "^2.6",
                "laminas/laminas-router": "^3.0.1",
                "laminas/laminas-serializer": "^2.6.1",
                "laminas/laminas-servicemanager": "^2.7.5 || ^3.0.3",
                "laminas/laminas-session": "^2.8.1",
                "laminas/laminas-uri": "^2.5",
                "phpunit/phpunit": "^5.7.27 || ^6.5.14 || ^7.5.18"
            },
            "suggest": {
                "laminas/laminas-authentication": "Laminas\\Authentication component",
                "laminas/laminas-escaper": "Laminas\\Escaper component",
                "laminas/laminas-feed": "Laminas\\Feed component",
                "laminas/laminas-filter": "Laminas\\Filter component",
                "laminas/laminas-http": "Laminas\\Http component",
                "laminas/laminas-i18n": "Laminas\\I18n component",
                "laminas/laminas-mvc": "Laminas\\Mvc component",
                "laminas/laminas-mvc-plugin-flashmessenger": "laminas-mvc-plugin-flashmessenger component, if you want to use the FlashMessenger view helper with laminas-mvc versions 3 and up",
                "laminas/laminas-navigation": "Laminas\\Navigation component",
                "laminas/laminas-paginator": "Laminas\\Paginator component",
                "laminas/laminas-permissions-acl": "Laminas\\Permissions\\Acl component",
                "laminas/laminas-servicemanager": "Laminas\\ServiceManager component",
                "laminas/laminas-uri": "Laminas\\Uri component"
            },
            "bin": [
                "bin/templatemap_generator.php"
            ],
            "type": "library",
            "autoload": {
                "psr-4": {
                    "Laminas\\View\\": "src/"
                }
            },
            "notification-url": "https://packagist.org/downloads/",
            "license": [
                "BSD-3-Clause"
            ],
            "description": "Flexible view layer supporting and providing multiple view layers, helpers, and more",
            "homepage": "https://laminas.dev",
            "keywords": [
                "laminas",
                "view"
            ],
            "funding": [
                {
                    "url": "https://funding.communitybridge.org/projects/laminas-project",
                    "type": "community_bridge"
                }
            ],
            "time": "2020-12-15T14:57:08+00:00"
        },
        {
            "name": "laminas/laminas-zendframework-bridge",
            "version": "1.1.1",
            "source": {
                "type": "git",
                "url": "https://github.com/laminas/laminas-zendframework-bridge.git",
                "reference": "6ede70583e101030bcace4dcddd648f760ddf642"
            },
            "dist": {
                "type": "zip",
                "url": "https://api.github.com/repos/laminas/laminas-zendframework-bridge/zipball/6ede70583e101030bcace4dcddd648f760ddf642",
                "reference": "6ede70583e101030bcace4dcddd648f760ddf642",
                "shasum": ""
            },
            "require": {
                "php": "^5.6 || ^7.0 || ^8.0"
            },
            "require-dev": {
                "phpunit/phpunit": "^5.7 || ^6.5 || ^7.5 || ^8.1 || ^9.3",
                "squizlabs/php_codesniffer": "^3.5"
            },
            "type": "library",
            "extra": {
                "laminas": {
                    "module": "Laminas\\ZendFrameworkBridge"
                }
            },
            "autoload": {
                "files": [
                    "src/autoload.php"
                ],
                "psr-4": {
                    "Laminas\\ZendFrameworkBridge\\": "src//"
                }
            },
            "notification-url": "https://packagist.org/downloads/",
            "license": [
                "BSD-3-Clause"
            ],
            "description": "Alias legacy ZF class names to Laminas Project equivalents.",
            "keywords": [
                "ZendFramework",
                "autoloading",
                "laminas",
                "zf"
            ],
            "funding": [
                {
                    "url": "https://funding.communitybridge.org/projects/laminas-project",
                    "type": "community_bridge"
                }
            ],
            "time": "2020-09-14T14:23:00+00:00"
        },
        {
            "name": "league/flysystem",
            "version": "1.1.3",
            "source": {
                "type": "git",
                "url": "https://github.com/thephpleague/flysystem.git",
                "reference": "9be3b16c877d477357c015cec057548cf9b2a14a"
            },
            "dist": {
                "type": "zip",
                "url": "https://api.github.com/repos/thephpleague/flysystem/zipball/9be3b16c877d477357c015cec057548cf9b2a14a",
                "reference": "9be3b16c877d477357c015cec057548cf9b2a14a",
                "shasum": ""
            },
            "require": {
                "ext-fileinfo": "*",
                "league/mime-type-detection": "^1.3",
                "php": "^7.2.5 || ^8.0"
            },
            "conflict": {
                "league/flysystem-sftp": "<1.0.6"
            },
            "require-dev": {
                "phpspec/prophecy": "^1.11.1",
                "phpunit/phpunit": "^8.5.8"
            },
            "suggest": {
                "ext-fileinfo": "Required for MimeType",
                "ext-ftp": "Allows you to use FTP server storage",
                "ext-openssl": "Allows you to use FTPS server storage",
                "league/flysystem-aws-s3-v2": "Allows you to use S3 storage with AWS SDK v2",
                "league/flysystem-aws-s3-v3": "Allows you to use S3 storage with AWS SDK v3",
                "league/flysystem-azure": "Allows you to use Windows Azure Blob storage",
                "league/flysystem-cached-adapter": "Flysystem adapter decorator for metadata caching",
                "league/flysystem-eventable-filesystem": "Allows you to use EventableFilesystem",
                "league/flysystem-rackspace": "Allows you to use Rackspace Cloud Files",
                "league/flysystem-sftp": "Allows you to use SFTP server storage via phpseclib",
                "league/flysystem-webdav": "Allows you to use WebDAV storage",
                "league/flysystem-ziparchive": "Allows you to use ZipArchive adapter",
                "spatie/flysystem-dropbox": "Allows you to use Dropbox storage",
                "srmklive/flysystem-dropbox-v2": "Allows you to use Dropbox storage for PHP 5 applications"
            },
            "type": "library",
            "extra": {
                "branch-alias": {
                    "dev-master": "1.1-dev"
                }
            },
            "autoload": {
                "psr-4": {
                    "League\\Flysystem\\": "src/"
                }
            },
            "notification-url": "https://packagist.org/downloads/",
            "license": [
                "MIT"
            ],
            "authors": [
                {
                    "name": "Frank de Jonge",
                    "email": "info@frenky.net"
                }
            ],
            "description": "Filesystem abstraction: Many filesystems, one API.",
            "keywords": [
                "Cloud Files",
                "WebDAV",
                "abstraction",
                "aws",
                "cloud",
                "copy.com",
                "dropbox",
                "file systems",
                "files",
                "filesystem",
                "filesystems",
                "ftp",
                "rackspace",
                "remote",
                "s3",
                "sftp",
                "storage"
            ],
            "funding": [
                {
                    "url": "https://offset.earth/frankdejonge",
                    "type": "other"
                }
            ],
            "time": "2020-08-23T07:39:11+00:00"
        },
        {
            "name": "league/flysystem-aws-s3-v3",
            "version": "1.0.29",
            "source": {
                "type": "git",
                "url": "https://github.com/thephpleague/flysystem-aws-s3-v3.git",
                "reference": "4e25cc0582a36a786c31115e419c6e40498f6972"
            },
            "dist": {
                "type": "zip",
                "url": "https://api.github.com/repos/thephpleague/flysystem-aws-s3-v3/zipball/4e25cc0582a36a786c31115e419c6e40498f6972",
                "reference": "4e25cc0582a36a786c31115e419c6e40498f6972",
                "shasum": ""
            },
            "require": {
                "aws/aws-sdk-php": "^3.20.0",
                "league/flysystem": "^1.0.40",
                "php": ">=5.5.0"
            },
            "require-dev": {
                "henrikbjorn/phpspec-code-coverage": "~1.0.1",
                "phpspec/phpspec": "^2.0.0"
            },
            "type": "library",
            "extra": {
                "branch-alias": {
                    "dev-master": "1.0-dev"
                }
            },
            "autoload": {
                "psr-4": {
                    "League\\Flysystem\\AwsS3v3\\": "src/"
                }
            },
            "notification-url": "https://packagist.org/downloads/",
            "license": [
                "MIT"
            ],
            "authors": [
                {
                    "name": "Frank de Jonge",
                    "email": "info@frenky.net"
                }
            ],
            "description": "Flysystem adapter for the AWS S3 SDK v3.x",
            "time": "2020-10-08T18:58:37+00:00"
        },
        {
            "name": "league/flysystem-cached-adapter",
            "version": "1.1.0",
            "source": {
                "type": "git",
                "url": "https://github.com/thephpleague/flysystem-cached-adapter.git",
                "reference": "d1925efb2207ac4be3ad0c40b8277175f99ffaff"
            },
            "dist": {
                "type": "zip",
                "url": "https://api.github.com/repos/thephpleague/flysystem-cached-adapter/zipball/d1925efb2207ac4be3ad0c40b8277175f99ffaff",
                "reference": "d1925efb2207ac4be3ad0c40b8277175f99ffaff",
                "shasum": ""
            },
            "require": {
                "league/flysystem": "~1.0",
                "psr/cache": "^1.0.0"
            },
            "require-dev": {
                "mockery/mockery": "~0.9",
                "phpspec/phpspec": "^3.4",
                "phpunit/phpunit": "^5.7",
                "predis/predis": "~1.0",
                "tedivm/stash": "~0.12"
            },
            "suggest": {
                "ext-phpredis": "Pure C implemented extension for PHP"
            },
            "type": "library",
            "autoload": {
                "psr-4": {
                    "League\\Flysystem\\Cached\\": "src/"
                }
            },
            "notification-url": "https://packagist.org/downloads/",
            "license": [
                "MIT"
            ],
            "authors": [
                {
                    "name": "frankdejonge",
                    "email": "info@frenky.net"
                }
            ],
            "description": "An adapter decorator to enable meta-data caching.",
            "time": "2020-07-25T15:56:04+00:00"
        },
        {
            "name": "league/mime-type-detection",
            "version": "1.7.0",
            "source": {
                "type": "git",
                "url": "https://github.com/thephpleague/mime-type-detection.git",
                "reference": "3b9dff8aaf7323590c1d2e443db701eb1f9aa0d3"
            },
            "dist": {
                "type": "zip",
                "url": "https://api.github.com/repos/thephpleague/mime-type-detection/zipball/3b9dff8aaf7323590c1d2e443db701eb1f9aa0d3",
                "reference": "3b9dff8aaf7323590c1d2e443db701eb1f9aa0d3",
                "shasum": ""
            },
            "require": {
                "ext-fileinfo": "*",
                "php": "^7.2 || ^8.0"
            },
            "require-dev": {
                "friendsofphp/php-cs-fixer": "^2.18",
                "phpstan/phpstan": "^0.12.68",
                "phpunit/phpunit": "^8.5.8 || ^9.3"
            },
            "type": "library",
            "autoload": {
                "psr-4": {
                    "League\\MimeTypeDetection\\": "src"
                }
            },
            "notification-url": "https://packagist.org/downloads/",
            "license": [
                "MIT"
            ],
            "authors": [
                {
                    "name": "Frank de Jonge",
                    "email": "info@frankdejonge.nl"
                }
            ],
            "description": "Mime-type detection for Flysystem",
            "funding": [
                {
                    "url": "https://github.com/frankdejonge",
                    "type": "github"
                },
                {
                    "url": "https://tidelift.com/funding/github/packagist/league/flysystem",
                    "type": "tidelift"
                }
            ],
            "time": "2021-01-18T20:58:21+00:00"
        },
        {
            "name": "magento/composer",
            "version": "1.6.0",
            "source": {
                "type": "git",
                "url": "https://github.com/magento/composer.git",
                "reference": "fcc66f535d631788f2ba160ff547357086d9b2c9"
            },
            "dist": {
                "type": "zip",
                "url": "https://api.github.com/repos/magento/composer/zipball/fcc66f535d631788f2ba160ff547357086d9b2c9",
                "reference": "fcc66f535d631788f2ba160ff547357086d9b2c9",
                "shasum": ""
            },
            "require": {
                "composer/composer": "^1.9",
                "php": "~7.3.0||~7.4.0",
                "symfony/console": "~4.4.0"
            },
            "require-dev": {
                "phpunit/phpunit": "^9"
            },
            "type": "library",
            "autoload": {
                "psr-4": {
                    "Magento\\Composer\\": "src"
                }
            },
            "license": [
                "OSL-3.0",
                "AFL-3.0"
            ],
            "description": "Magento composer library helps to instantiate Composer application and run composer commands."
        },
        {
            "name": "magento/magento-composer-installer",
            "version": "0.2.0",
            "source": {
                "type": "git",
                "url": "https://github.com/magento/magento-composer-installer.git",
                "reference": "4adc8a98ae6ba18e9e3a8d03ce6c40adc33bb273"
            },
            "dist": {
                "type": "zip",
                "url": "https://api.github.com/repos/magento/magento-composer-installer/zipball/4adc8a98ae6ba18e9e3a8d03ce6c40adc33bb273",
                "reference": "4adc8a98ae6ba18e9e3a8d03ce6c40adc33bb273",
                "shasum": ""
            },
            "require": {
                "composer-plugin-api": "^1.1 || ^2.0",
                "composer/composer": "^1.9 || ^2.0"
            },
            "replace": {
                "magento-hackathon/magento-composer-installer": "*"
            },
            "require-dev": {
                "firegento/phpcs": "~1.1.0",
                "mikey179/vfsstream": "*",
                "phpunit/phpunit": "*",
                "phpunit/phpunit-mock-objects": "dev-master",
                "squizlabs/php_codesniffer": "1.4.7",
                "symfony/process": "*"
            },
            "type": "composer-plugin",
            "extra": {
                "composer-command-registry": [
                    "MagentoHackathon\\Composer\\Magento\\Command\\DeployCommand"
                ],
                "class": "MagentoHackathon\\Composer\\Magento\\Plugin"
            },
            "autoload": {
                "psr-0": {
                    "MagentoHackathon\\Composer\\Magento": "src/"
                }
            },
            "notification-url": "https://packagist.org/downloads/",
            "license": [
                "OSL-3.0"
            ],
            "authors": [
                {
                    "name": "Daniel Fahlke aka Flyingmana",
                    "email": "flyingmana@googlemail.com"
                },
                {
                    "name": "Jörg Weller",
                    "email": "weller@flagbit.de"
                },
                {
                    "name": "Karl Spies",
                    "email": "karl.spies@gmx.net"
                },
                {
                    "name": "Tobias Vogt",
                    "email": "tobi@webguys.de"
                },
                {
                    "name": "David Fuhr",
                    "email": "fuhr@flagbit.de"
                },
                {
                    "name": "Vinai Kopp",
                    "email": "vinai@netzarbeiter.com"
                }
            ],
            "description": "Composer installer for Magento modules",
            "homepage": "https://github.com/magento/magento-composer-installer",
            "keywords": [
                "composer-installer",
                "magento"
            ],
            "time": "2020-12-17T20:07:29+00:00"
        },
        {
            "name": "magento/zendframework1",
            "version": "1.14.5",
            "source": {
                "type": "git",
                "url": "https://github.com/magento/zf1.git",
                "reference": "6ad81500d33f085ca2391f2b59e37bd34203b29b"
            },
            "dist": {
                "type": "zip",
                "url": "https://api.github.com/repos/magento/zf1/zipball/6ad81500d33f085ca2391f2b59e37bd34203b29b",
                "reference": "6ad81500d33f085ca2391f2b59e37bd34203b29b",
                "shasum": ""
            },
            "require": {
                "php": ">=5.2.11"
            },
            "require-dev": {
                "phpunit/dbunit": "1.3.*",
                "phpunit/phpunit": "3.7.*"
            },
            "type": "library",
            "extra": {
                "branch-alias": {
                    "dev-master": "1.12.x-dev"
                }
            },
            "autoload": {
                "psr-0": {
                    "Zend_": "library/"
                }
            },
            "notification-url": "https://packagist.org/downloads/",
            "include-path": [
                "library/"
            ],
            "license": [
                "BSD-3-Clause"
            ],
            "description": "Magento Zend Framework 1",
            "homepage": "http://framework.zend.com/",
            "keywords": [
                "ZF1",
                "framework"
            ],
            "time": "2020-12-02T21:12:59+00:00"
        },
        {
            "name": "monolog/monolog",
            "version": "1.26.0",
            "source": {
                "type": "git",
                "url": "https://github.com/Seldaek/monolog.git",
                "reference": "2209ddd84e7ef1256b7af205d0717fb62cfc9c33"
            },
            "dist": {
                "type": "zip",
                "url": "https://api.github.com/repos/Seldaek/monolog/zipball/2209ddd84e7ef1256b7af205d0717fb62cfc9c33",
                "reference": "2209ddd84e7ef1256b7af205d0717fb62cfc9c33",
                "shasum": ""
            },
            "require": {
                "php": ">=5.3.0",
                "psr/log": "~1.0"
            },
            "provide": {
                "psr/log-implementation": "1.0.0"
            },
            "require-dev": {
                "aws/aws-sdk-php": "^2.4.9 || ^3.0",
                "doctrine/couchdb": "~1.0@dev",
                "graylog2/gelf-php": "~1.0",
                "php-amqplib/php-amqplib": "~2.4",
                "php-console/php-console": "^3.1.3",
                "phpstan/phpstan": "^0.12.59",
                "phpunit/phpunit": "~4.5",
                "ruflin/elastica": ">=0.90 <3.0",
                "sentry/sentry": "^0.13",
                "swiftmailer/swiftmailer": "^5.3|^6.0"
            },
            "suggest": {
                "aws/aws-sdk-php": "Allow sending log messages to AWS services like DynamoDB",
                "doctrine/couchdb": "Allow sending log messages to a CouchDB server",
                "ext-amqp": "Allow sending log messages to an AMQP server (1.0+ required)",
                "ext-mongo": "Allow sending log messages to a MongoDB server",
                "graylog2/gelf-php": "Allow sending log messages to a GrayLog2 server",
                "mongodb/mongodb": "Allow sending log messages to a MongoDB server via PHP Driver",
                "php-amqplib/php-amqplib": "Allow sending log messages to an AMQP server using php-amqplib",
                "php-console/php-console": "Allow sending log messages to Google Chrome",
                "rollbar/rollbar": "Allow sending log messages to Rollbar",
                "ruflin/elastica": "Allow sending log messages to an Elastic Search server",
                "sentry/sentry": "Allow sending log messages to a Sentry server"
            },
            "type": "library",
            "autoload": {
                "psr-4": {
                    "Monolog\\": "src/Monolog"
                }
            },
            "notification-url": "https://packagist.org/downloads/",
            "license": [
                "MIT"
            ],
            "authors": [
                {
                    "name": "Jordi Boggiano",
                    "email": "j.boggiano@seld.be",
                    "homepage": "http://seld.be"
                }
            ],
            "description": "Sends your logs to files, sockets, inboxes, databases and various web services",
            "homepage": "http://github.com/Seldaek/monolog",
            "keywords": [
                "log",
                "logging",
                "psr-3"
            ],
            "funding": [
                {
                    "url": "https://github.com/Seldaek",
                    "type": "github"
                },
                {
                    "url": "https://tidelift.com/funding/github/packagist/monolog/monolog",
                    "type": "tidelift"
                }
            ],
            "time": "2020-12-14T12:56:38+00:00"
        },
        {
            "name": "mtdowling/jmespath.php",
            "version": "2.6.0",
            "source": {
                "type": "git",
                "url": "https://github.com/jmespath/jmespath.php.git",
                "reference": "42dae2cbd13154083ca6d70099692fef8ca84bfb"
            },
            "dist": {
                "type": "zip",
                "url": "https://api.github.com/repos/jmespath/jmespath.php/zipball/42dae2cbd13154083ca6d70099692fef8ca84bfb",
                "reference": "42dae2cbd13154083ca6d70099692fef8ca84bfb",
                "shasum": ""
            },
            "require": {
                "php": "^5.4 || ^7.0 || ^8.0",
                "symfony/polyfill-mbstring": "^1.17"
            },
            "require-dev": {
                "composer/xdebug-handler": "^1.4",
                "phpunit/phpunit": "^4.8.36 || ^7.5.15"
            },
            "bin": [
                "bin/jp.php"
            ],
            "type": "library",
            "extra": {
                "branch-alias": {
                    "dev-master": "2.6-dev"
                }
            },
            "autoload": {
                "psr-4": {
                    "JmesPath\\": "src/"
                },
                "files": [
                    "src/JmesPath.php"
                ]
            },
            "notification-url": "https://packagist.org/downloads/",
            "license": [
                "MIT"
            ],
            "authors": [
                {
                    "name": "Michael Dowling",
                    "email": "mtdowling@gmail.com",
                    "homepage": "https://github.com/mtdowling"
                }
            ],
            "description": "Declaratively specify how to extract elements from a JSON document",
            "keywords": [
                "json",
                "jsonpath"
            ],
            "time": "2020-07-31T21:01:56+00:00"
        },
        {
            "name": "nikic/php-parser",
            "version": "v4.10.4",
            "source": {
                "type": "git",
                "url": "https://github.com/nikic/PHP-Parser.git",
                "reference": "c6d052fc58cb876152f89f532b95a8d7907e7f0e"
            },
            "dist": {
                "type": "zip",
                "url": "https://api.github.com/repos/nikic/PHP-Parser/zipball/c6d052fc58cb876152f89f532b95a8d7907e7f0e",
                "reference": "c6d052fc58cb876152f89f532b95a8d7907e7f0e",
                "shasum": ""
            },
            "require": {
                "ext-tokenizer": "*",
                "php": ">=7.0"
            },
            "require-dev": {
                "ircmaxell/php-yacc": "^0.0.7",
                "phpunit/phpunit": "^6.5 || ^7.0 || ^8.0 || ^9.0"
            },
            "bin": [
                "bin/php-parse"
            ],
            "type": "library",
            "extra": {
                "branch-alias": {
                    "dev-master": "4.9-dev"
                }
            },
            "autoload": {
                "psr-4": {
                    "PhpParser\\": "lib/PhpParser"
                }
            },
            "notification-url": "https://packagist.org/downloads/",
            "license": [
                "BSD-3-Clause"
            ],
            "authors": [
                {
                    "name": "Nikita Popov"
                }
            ],
            "description": "A PHP parser written in PHP",
            "keywords": [
                "parser",
                "php"
            ],
            "time": "2020-12-20T10:01:03+00:00"
        },
        {
            "name": "paragonie/random_compat",
            "version": "v9.99.99",
            "source": {
                "type": "git",
                "url": "https://github.com/paragonie/random_compat.git",
                "reference": "84b4dfb120c6f9b4ff7b3685f9b8f1aa365a0c95"
            },
            "dist": {
                "type": "zip",
                "url": "https://api.github.com/repos/paragonie/random_compat/zipball/84b4dfb120c6f9b4ff7b3685f9b8f1aa365a0c95",
                "reference": "84b4dfb120c6f9b4ff7b3685f9b8f1aa365a0c95",
                "shasum": ""
            },
            "require": {
                "php": "^7"
            },
            "require-dev": {
                "phpunit/phpunit": "4.*|5.*",
                "vimeo/psalm": "^1"
            },
            "suggest": {
                "ext-libsodium": "Provides a modern crypto API that can be used to generate random bytes."
            },
            "type": "library",
            "notification-url": "https://packagist.org/downloads/",
            "license": [
                "MIT"
            ],
            "authors": [
                {
                    "name": "Paragon Initiative Enterprises",
                    "email": "security@paragonie.com",
                    "homepage": "https://paragonie.com"
                }
            ],
            "description": "PHP 5.x polyfill for random_bytes() and random_int() from PHP 7",
            "keywords": [
                "csprng",
                "polyfill",
                "pseudorandom",
                "random"
            ],
            "time": "2018-07-02T15:55:56+00:00"
        },
        {
            "name": "paragonie/sodium_compat",
            "version": "v1.14.0",
            "source": {
                "type": "git",
                "url": "https://github.com/paragonie/sodium_compat.git",
                "reference": "a1cfe0b21faf9c0b61ac0c6188c4af7fd6fd0db3"
            },
            "dist": {
                "type": "zip",
                "url": "https://api.github.com/repos/paragonie/sodium_compat/zipball/a1cfe0b21faf9c0b61ac0c6188c4af7fd6fd0db3",
                "reference": "a1cfe0b21faf9c0b61ac0c6188c4af7fd6fd0db3",
                "shasum": ""
            },
            "require": {
                "paragonie/random_compat": ">=1",
                "php": "^5.2.4|^5.3|^5.4|^5.5|^5.6|^7|^8"
            },
            "require-dev": {
                "phpunit/phpunit": "^3|^4|^5|^6|^7|^8|^9"
            },
            "suggest": {
                "ext-libsodium": "PHP < 7.0: Better performance, password hashing (Argon2i), secure memory management (memzero), and better security.",
                "ext-sodium": "PHP >= 7.0: Better performance, password hashing (Argon2i), secure memory management (memzero), and better security."
            },
            "type": "library",
            "autoload": {
                "files": [
                    "autoload.php"
                ]
            },
            "notification-url": "https://packagist.org/downloads/",
            "license": [
                "ISC"
            ],
            "authors": [
                {
                    "name": "Paragon Initiative Enterprises",
                    "email": "security@paragonie.com"
                },
                {
                    "name": "Frank Denis",
                    "email": "jedisct1@pureftpd.org"
                }
            ],
            "description": "Pure PHP implementation of libsodium; uses the PHP extension if it exists",
            "keywords": [
                "Authentication",
                "BLAKE2b",
                "ChaCha20",
                "ChaCha20-Poly1305",
                "Chapoly",
                "Curve25519",
                "Ed25519",
                "EdDSA",
                "Edwards-curve Digital Signature Algorithm",
                "Elliptic Curve Diffie-Hellman",
                "Poly1305",
                "Pure-PHP cryptography",
                "RFC 7748",
                "RFC 8032",
                "Salpoly",
                "Salsa20",
                "X25519",
                "XChaCha20-Poly1305",
                "XSalsa20-Poly1305",
                "Xchacha20",
                "Xsalsa20",
                "aead",
                "cryptography",
                "ecdh",
                "elliptic curve",
                "elliptic curve cryptography",
                "encryption",
                "libsodium",
                "php",
                "public-key cryptography",
                "secret-key cryptography",
                "side-channel resistant"
            ],
            "time": "2020-12-03T16:26:19+00:00"
        },
        {
            "name": "pelago/emogrifier",
            "version": "v5.0.0",
            "source": {
                "type": "git",
                "url": "https://github.com/MyIntervals/emogrifier.git",
                "reference": "b43b650880d189b0ada61d95d0729c7424b1752d"
            },
            "dist": {
                "type": "zip",
                "url": "https://api.github.com/repos/MyIntervals/emogrifier/zipball/b43b650880d189b0ada61d95d0729c7424b1752d",
                "reference": "b43b650880d189b0ada61d95d0729c7424b1752d",
                "shasum": ""
            },
            "require": {
                "ext-dom": "*",
                "ext-libxml": "*",
                "php": "~7.1.0 || ~7.2.0 || ~7.3.0 || ~7.4.0 || ~8.0.0",
                "symfony/css-selector": "^3.4.32 || ^4.4 || ^5.1"
            },
            "require-dev": {
                "php-parallel-lint/php-parallel-lint": "^1.2.0",
                "slevomat/coding-standard": "^6.4.1",
                "squizlabs/php_codesniffer": "^3.5.8"
            },
            "type": "library",
            "extra": {
                "branch-alias": {
                    "dev-master": "5.0.x-dev"
                }
            },
            "autoload": {
                "psr-4": {
                    "Pelago\\Emogrifier\\": "src/"
                }
            },
            "notification-url": "https://packagist.org/downloads/",
            "license": [
                "MIT"
            ],
            "authors": [
                {
                    "name": "Oliver Klee",
                    "email": "github@oliverklee.de"
                },
                {
                    "name": "Zoli Szabó",
                    "email": "zoli.szabo+github@gmail.com"
                },
                {
                    "name": "John Reeve",
                    "email": "jreeve@pelagodesign.com"
                },
                {
                    "name": "Jake Hotson",
                    "email": "jake@qzdesign.co.uk"
                },
                {
                    "name": "Cameron Brooks"
                },
                {
                    "name": "Jaime Prado"
                }
            ],
            "description": "Converts CSS styles into inline style attributes in your HTML code",
            "homepage": "https://www.myintervals.com/emogrifier.php",
            "keywords": [
                "css",
                "email",
                "pre-processing"
            ],
            "time": "2020-11-23T18:37:25+00:00"
        },
        {
            "name": "php-amqplib/php-amqplib",
            "version": "v2.10.1",
            "source": {
                "type": "git",
                "url": "https://github.com/php-amqplib/php-amqplib.git",
                "reference": "6e2b2501e021e994fb64429e5a78118f83b5c200"
            },
            "dist": {
                "type": "zip",
                "url": "https://api.github.com/repos/php-amqplib/php-amqplib/zipball/6e2b2501e021e994fb64429e5a78118f83b5c200",
                "reference": "6e2b2501e021e994fb64429e5a78118f83b5c200",
                "shasum": ""
            },
            "require": {
                "ext-bcmath": "*",
                "ext-sockets": "*",
                "php": ">=5.6"
            },
            "replace": {
                "videlalvaro/php-amqplib": "self.version"
            },
            "require-dev": {
                "ext-curl": "*",
                "nategood/httpful": "^0.2.20",
                "phpunit/phpunit": "^5.7|^6.5|^7.0",
                "squizlabs/php_codesniffer": "^2.5"
            },
            "type": "library",
            "extra": {
                "branch-alias": {
                    "dev-master": "2.10-dev"
                }
            },
            "autoload": {
                "psr-4": {
                    "PhpAmqpLib\\": "PhpAmqpLib/"
                }
            },
            "notification-url": "https://packagist.org/downloads/",
            "license": [
                "LGPL-2.1-or-later"
            ],
            "authors": [
                {
                    "name": "Alvaro Videla",
                    "role": "Original Maintainer"
                },
                {
                    "name": "John Kelly",
                    "email": "johnmkelly86@gmail.com",
                    "role": "Maintainer"
                },
                {
                    "name": "Raúl Araya",
                    "email": "nubeiro@gmail.com",
                    "role": "Maintainer"
                },
                {
                    "name": "Luke Bakken",
                    "email": "luke@bakken.io",
                    "role": "Maintainer"
                }
            ],
            "description": "Formerly videlalvaro/php-amqplib.  This library is a pure PHP implementation of the AMQP protocol. It's been tested against RabbitMQ.",
            "homepage": "https://github.com/php-amqplib/php-amqplib/",
            "keywords": [
                "message",
                "queue",
                "rabbitmq"
            ],
            "time": "2019-10-10T13:23:40+00:00"
        },
        {
            "name": "phpseclib/mcrypt_compat",
            "version": "1.0.8",
            "source": {
                "type": "git",
                "url": "https://github.com/phpseclib/mcrypt_compat.git",
                "reference": "f74c7b1897b62f08f268184b8bb98d9d9ab723b0"
            },
            "dist": {
                "type": "zip",
                "url": "https://api.github.com/repos/phpseclib/mcrypt_compat/zipball/f74c7b1897b62f08f268184b8bb98d9d9ab723b0",
                "reference": "f74c7b1897b62f08f268184b8bb98d9d9ab723b0",
                "shasum": ""
            },
            "require": {
                "php": ">=5.3.3",
                "phpseclib/phpseclib": ">=2.0.11 <3.0.0"
            },
            "require-dev": {
                "phpunit/phpunit": "^4.8.35|^5.7|^6.0"
            },
            "suggest": {
                "ext-openssl": "Will enable faster cryptographic operations"
            },
            "type": "library",
            "autoload": {
                "files": [
                    "lib/mcrypt.php"
                ]
            },
            "notification-url": "https://packagist.org/downloads/",
            "license": [
                "MIT"
            ],
            "authors": [
                {
                    "name": "Jim Wigginton",
                    "email": "terrafrost@php.net",
                    "homepage": "http://phpseclib.sourceforge.net"
                }
            ],
            "description": "PHP 7.1 polyfill for the mcrypt extension from PHP <= 7.0",
            "keywords": [
                "cryptograpy",
                "encryption",
                "mcrypt"
            ],
            "time": "2018-08-22T03:11:43+00:00"
        },
        {
            "name": "phpseclib/phpseclib",
            "version": "2.0.30",
            "source": {
                "type": "git",
                "url": "https://github.com/phpseclib/phpseclib.git",
                "reference": "136b9ca7eebef78be14abf90d65c5e57b6bc5d36"
            },
            "dist": {
                "type": "zip",
                "url": "https://api.github.com/repos/phpseclib/phpseclib/zipball/136b9ca7eebef78be14abf90d65c5e57b6bc5d36",
                "reference": "136b9ca7eebef78be14abf90d65c5e57b6bc5d36",
                "shasum": ""
            },
            "require": {
                "php": ">=5.3.3"
            },
            "require-dev": {
                "phing/phing": "~2.7",
                "phpunit/phpunit": "^4.8.35|^5.7|^6.0|^9.4",
                "squizlabs/php_codesniffer": "~2.0"
            },
            "suggest": {
                "ext-gmp": "Install the GMP (GNU Multiple Precision) extension in order to speed up arbitrary precision integer arithmetic operations.",
                "ext-libsodium": "SSH2/SFTP can make use of some algorithms provided by the libsodium-php extension.",
                "ext-mcrypt": "Install the Mcrypt extension in order to speed up a few other cryptographic operations.",
                "ext-openssl": "Install the OpenSSL extension in order to speed up a wide variety of cryptographic operations."
            },
            "type": "library",
            "autoload": {
                "files": [
                    "phpseclib/bootstrap.php"
                ],
                "psr-4": {
                    "phpseclib\\": "phpseclib/"
                }
            },
            "notification-url": "https://packagist.org/downloads/",
            "license": [
                "MIT"
            ],
            "authors": [
                {
                    "name": "Jim Wigginton",
                    "email": "terrafrost@php.net",
                    "role": "Lead Developer"
                },
                {
                    "name": "Patrick Monnerat",
                    "email": "pm@datasphere.ch",
                    "role": "Developer"
                },
                {
                    "name": "Andreas Fischer",
                    "email": "bantu@phpbb.com",
                    "role": "Developer"
                },
                {
                    "name": "Hans-Jürgen Petrich",
                    "email": "petrich@tronic-media.com",
                    "role": "Developer"
                },
                {
                    "name": "Graham Campbell",
                    "email": "graham@alt-three.com",
                    "role": "Developer"
                }
            ],
            "description": "PHP Secure Communications Library - Pure-PHP implementations of RSA, AES, SSH2, SFTP, X.509 etc.",
            "homepage": "http://phpseclib.sourceforge.net",
            "keywords": [
                "BigInteger",
                "aes",
                "asn.1",
                "asn1",
                "blowfish",
                "crypto",
                "cryptography",
                "encryption",
                "rsa",
                "security",
                "sftp",
                "signature",
                "signing",
                "ssh",
                "twofish",
                "x.509",
                "x509"
            ],
            "funding": [
                {
                    "url": "https://github.com/terrafrost",
                    "type": "github"
                },
                {
                    "url": "https://www.patreon.com/phpseclib",
                    "type": "patreon"
                },
                {
                    "url": "https://tidelift.com/funding/github/packagist/phpseclib/phpseclib",
                    "type": "tidelift"
                }
            ],
            "time": "2020-12-17T05:42:04+00:00"
        },
        {
            "name": "psr/cache",
            "version": "1.0.1",
            "source": {
                "type": "git",
                "url": "https://github.com/php-fig/cache.git",
                "reference": "d11b50ad223250cf17b86e38383413f5a6764bf8"
            },
            "dist": {
                "type": "zip",
                "url": "https://api.github.com/repos/php-fig/cache/zipball/d11b50ad223250cf17b86e38383413f5a6764bf8",
                "reference": "d11b50ad223250cf17b86e38383413f5a6764bf8",
                "shasum": ""
            },
            "require": {
                "php": ">=5.3.0"
            },
            "type": "library",
            "extra": {
                "branch-alias": {
                    "dev-master": "1.0.x-dev"
                }
            },
            "autoload": {
                "psr-4": {
                    "Psr\\Cache\\": "src/"
                }
            },
            "notification-url": "https://packagist.org/downloads/",
            "license": [
                "MIT"
            ],
            "authors": [
                {
                    "name": "PHP-FIG",
                    "homepage": "http://www.php-fig.org/"
                }
            ],
            "description": "Common interface for caching libraries",
            "keywords": [
                "cache",
                "psr",
                "psr-6"
            ],
            "time": "2016-08-06T20:24:11+00:00"
        },
        {
            "name": "psr/container",
            "version": "1.0.0",
            "source": {
                "type": "git",
                "url": "https://github.com/php-fig/container.git",
                "reference": "b7ce3b176482dbbc1245ebf52b181af44c2cf55f"
            },
            "dist": {
                "type": "zip",
                "url": "https://api.github.com/repos/php-fig/container/zipball/b7ce3b176482dbbc1245ebf52b181af44c2cf55f",
                "reference": "b7ce3b176482dbbc1245ebf52b181af44c2cf55f",
                "shasum": ""
            },
            "require": {
                "php": ">=5.3.0"
            },
            "type": "library",
            "extra": {
                "branch-alias": {
                    "dev-master": "1.0.x-dev"
                }
            },
            "autoload": {
                "psr-4": {
                    "Psr\\Container\\": "src/"
                }
            },
            "notification-url": "https://packagist.org/downloads/",
            "license": [
                "MIT"
            ],
            "authors": [
                {
                    "name": "PHP-FIG",
                    "homepage": "http://www.php-fig.org/"
                }
            ],
            "description": "Common Container Interface (PHP FIG PSR-11)",
            "homepage": "https://github.com/php-fig/container",
            "keywords": [
                "PSR-11",
                "container",
                "container-interface",
                "container-interop",
                "psr"
            ],
            "time": "2017-02-14T16:28:37+00:00"
        },
        {
            "name": "psr/http-message",
            "version": "1.0.1",
            "source": {
                "type": "git",
                "url": "https://github.com/php-fig/http-message.git",
                "reference": "f6561bf28d520154e4b0ec72be95418abe6d9363"
            },
            "dist": {
                "type": "zip",
                "url": "https://api.github.com/repos/php-fig/http-message/zipball/f6561bf28d520154e4b0ec72be95418abe6d9363",
                "reference": "f6561bf28d520154e4b0ec72be95418abe6d9363",
                "shasum": ""
            },
            "require": {
                "php": ">=5.3.0"
            },
            "type": "library",
            "extra": {
                "branch-alias": {
                    "dev-master": "1.0.x-dev"
                }
            },
            "autoload": {
                "psr-4": {
                    "Psr\\Http\\Message\\": "src/"
                }
            },
            "notification-url": "https://packagist.org/downloads/",
            "license": [
                "MIT"
            ],
            "authors": [
                {
                    "name": "PHP-FIG",
                    "homepage": "http://www.php-fig.org/"
                }
            ],
            "description": "Common interface for HTTP messages",
            "homepage": "https://github.com/php-fig/http-message",
            "keywords": [
                "http",
                "http-message",
                "psr",
                "psr-7",
                "request",
                "response"
            ],
            "time": "2016-08-06T14:39:51+00:00"
        },
        {
            "name": "psr/log",
            "version": "1.1.3",
            "source": {
                "type": "git",
                "url": "https://github.com/php-fig/log.git",
                "reference": "0f73288fd15629204f9d42b7055f72dacbe811fc"
            },
            "dist": {
                "type": "zip",
                "url": "https://api.github.com/repos/php-fig/log/zipball/0f73288fd15629204f9d42b7055f72dacbe811fc",
                "reference": "0f73288fd15629204f9d42b7055f72dacbe811fc",
                "shasum": ""
            },
            "require": {
                "php": ">=5.3.0"
            },
            "type": "library",
            "extra": {
                "branch-alias": {
                    "dev-master": "1.1.x-dev"
                }
            },
            "autoload": {
                "psr-4": {
                    "Psr\\Log\\": "Psr/Log/"
                }
            },
            "notification-url": "https://packagist.org/downloads/",
            "license": [
                "MIT"
            ],
            "authors": [
                {
                    "name": "PHP-FIG",
                    "homepage": "http://www.php-fig.org/"
                }
            ],
            "description": "Common interface for logging libraries",
            "homepage": "https://github.com/php-fig/log",
            "keywords": [
                "log",
                "psr",
                "psr-3"
            ],
            "time": "2020-03-23T09:12:05+00:00"
        },
        {
            "name": "ralouphie/getallheaders",
            "version": "3.0.3",
            "source": {
                "type": "git",
                "url": "https://github.com/ralouphie/getallheaders.git",
                "reference": "120b605dfeb996808c31b6477290a714d356e822"
            },
            "dist": {
                "type": "zip",
                "url": "https://api.github.com/repos/ralouphie/getallheaders/zipball/120b605dfeb996808c31b6477290a714d356e822",
                "reference": "120b605dfeb996808c31b6477290a714d356e822",
                "shasum": ""
            },
            "require": {
                "php": ">=5.6"
            },
            "require-dev": {
                "php-coveralls/php-coveralls": "^2.1",
                "phpunit/phpunit": "^5 || ^6.5"
            },
            "type": "library",
            "autoload": {
                "files": [
                    "src/getallheaders.php"
                ]
            },
            "notification-url": "https://packagist.org/downloads/",
            "license": [
                "MIT"
            ],
            "authors": [
                {
                    "name": "Ralph Khattar",
                    "email": "ralph.khattar@gmail.com"
                }
            ],
            "description": "A polyfill for getallheaders.",
            "time": "2019-03-08T08:55:37+00:00"
        },
        {
            "name": "ramsey/uuid",
            "version": "3.8.0",
            "source": {
                "type": "git",
                "url": "https://github.com/ramsey/uuid.git",
                "reference": "d09ea80159c1929d75b3f9c60504d613aeb4a1e3"
            },
            "dist": {
                "type": "zip",
                "url": "https://api.github.com/repos/ramsey/uuid/zipball/d09ea80159c1929d75b3f9c60504d613aeb4a1e3",
                "reference": "d09ea80159c1929d75b3f9c60504d613aeb4a1e3",
                "shasum": ""
            },
            "require": {
                "paragonie/random_compat": "^1.0|^2.0|9.99.99",
                "php": "^5.4 || ^7.0",
                "symfony/polyfill-ctype": "^1.8"
            },
            "replace": {
                "rhumsaa/uuid": "self.version"
            },
            "require-dev": {
                "codeception/aspect-mock": "^1.0 | ~2.0.0",
                "doctrine/annotations": "~1.2.0",
                "goaop/framework": "1.0.0-alpha.2 | ^1.0 | ~2.1.0",
                "ircmaxell/random-lib": "^1.1",
                "jakub-onderka/php-parallel-lint": "^0.9.0",
                "mockery/mockery": "^0.9.9",
                "moontoast/math": "^1.1",
                "php-mock/php-mock-phpunit": "^0.3|^1.1",
                "phpunit/phpunit": "^4.7|^5.0|^6.5",
                "squizlabs/php_codesniffer": "^2.3"
            },
            "suggest": {
                "ext-ctype": "Provides support for PHP Ctype functions",
                "ext-libsodium": "Provides the PECL libsodium extension for use with the SodiumRandomGenerator",
                "ext-uuid": "Provides the PECL UUID extension for use with the PeclUuidTimeGenerator and PeclUuidRandomGenerator",
                "ircmaxell/random-lib": "Provides RandomLib for use with the RandomLibAdapter",
                "moontoast/math": "Provides support for converting UUID to 128-bit integer (in string form).",
                "ramsey/uuid-console": "A console application for generating UUIDs with ramsey/uuid",
                "ramsey/uuid-doctrine": "Allows the use of Ramsey\\Uuid\\Uuid as Doctrine field type."
            },
            "type": "library",
            "extra": {
                "branch-alias": {
                    "dev-master": "3.x-dev"
                }
            },
            "autoload": {
                "psr-4": {
                    "Ramsey\\Uuid\\": "src/"
                }
            },
            "notification-url": "https://packagist.org/downloads/",
            "license": [
                "MIT"
            ],
            "authors": [
                {
                    "name": "Ben Ramsey",
                    "email": "ben@benramsey.com",
                    "homepage": "https://benramsey.com"
                },
                {
                    "name": "Marijn Huizendveld",
                    "email": "marijn.huizendveld@gmail.com"
                },
                {
                    "name": "Thibaud Fabre",
                    "email": "thibaud@aztech.io"
                }
            ],
            "description": "Formerly rhumsaa/uuid. A PHP 5.4+ library for generating RFC 4122 version 1, 3, 4, and 5 universally unique identifiers (UUID).",
            "homepage": "https://github.com/ramsey/uuid",
            "keywords": [
                "guid",
                "identifier",
                "uuid"
            ],
            "time": "2018-07-19T23:38:55+00:00"
        },
        {
            "name": "react/promise",
            "version": "v2.8.0",
            "source": {
                "type": "git",
                "url": "https://github.com/reactphp/promise.git",
                "reference": "f3cff96a19736714524ca0dd1d4130de73dbbbc4"
            },
            "dist": {
                "type": "zip",
                "url": "https://api.github.com/repos/reactphp/promise/zipball/f3cff96a19736714524ca0dd1d4130de73dbbbc4",
                "reference": "f3cff96a19736714524ca0dd1d4130de73dbbbc4",
                "shasum": ""
            },
            "require": {
                "php": ">=5.4.0"
            },
            "require-dev": {
                "phpunit/phpunit": "^7.0 || ^6.5 || ^5.7 || ^4.8.36"
            },
            "type": "library",
            "autoload": {
                "psr-4": {
                    "React\\Promise\\": "src/"
                },
                "files": [
                    "src/functions_include.php"
                ]
            },
            "notification-url": "https://packagist.org/downloads/",
            "license": [
                "MIT"
            ],
            "authors": [
                {
                    "name": "Jan Sorgalla",
                    "email": "jsorgalla@gmail.com"
                }
            ],
            "description": "A lightweight implementation of CommonJS Promises/A for PHP",
            "keywords": [
                "promise",
                "promises"
            ],
            "time": "2020-05-12T15:16:56+00:00"
        },
        {
            "name": "seld/jsonlint",
            "version": "1.8.3",
            "source": {
                "type": "git",
                "url": "https://github.com/Seldaek/jsonlint.git",
                "reference": "9ad6ce79c342fbd44df10ea95511a1b24dee5b57"
            },
            "dist": {
                "type": "zip",
                "url": "https://api.github.com/repos/Seldaek/jsonlint/zipball/9ad6ce79c342fbd44df10ea95511a1b24dee5b57",
                "reference": "9ad6ce79c342fbd44df10ea95511a1b24dee5b57",
                "shasum": ""
            },
            "require": {
                "php": "^5.3 || ^7.0 || ^8.0"
            },
            "require-dev": {
                "phpunit/phpunit": "^4.8.35 || ^5.7 || ^6.0"
            },
            "bin": [
                "bin/jsonlint"
            ],
            "type": "library",
            "autoload": {
                "psr-4": {
                    "Seld\\JsonLint\\": "src/Seld/JsonLint/"
                }
            },
            "notification-url": "https://packagist.org/downloads/",
            "license": [
                "MIT"
            ],
            "authors": [
                {
                    "name": "Jordi Boggiano",
                    "email": "j.boggiano@seld.be",
                    "homepage": "http://seld.be"
                }
            ],
            "description": "JSON Linter",
            "keywords": [
                "json",
                "linter",
                "parser",
                "validator"
            ],
            "funding": [
                {
                    "url": "https://github.com/Seldaek",
                    "type": "github"
                },
                {
                    "url": "https://tidelift.com/funding/github/packagist/seld/jsonlint",
                    "type": "tidelift"
                }
            ],
            "time": "2020-11-11T09:19:24+00:00"
        },
        {
            "name": "seld/phar-utils",
            "version": "1.1.1",
            "source": {
                "type": "git",
                "url": "https://github.com/Seldaek/phar-utils.git",
                "reference": "8674b1d84ffb47cc59a101f5d5a3b61e87d23796"
            },
            "dist": {
                "type": "zip",
                "url": "https://api.github.com/repos/Seldaek/phar-utils/zipball/8674b1d84ffb47cc59a101f5d5a3b61e87d23796",
                "reference": "8674b1d84ffb47cc59a101f5d5a3b61e87d23796",
                "shasum": ""
            },
            "require": {
                "php": ">=5.3"
            },
            "type": "library",
            "extra": {
                "branch-alias": {
                    "dev-master": "1.x-dev"
                }
            },
            "autoload": {
                "psr-4": {
                    "Seld\\PharUtils\\": "src/"
                }
            },
            "notification-url": "https://packagist.org/downloads/",
            "license": [
                "MIT"
            ],
            "authors": [
                {
                    "name": "Jordi Boggiano",
                    "email": "j.boggiano@seld.be"
                }
            ],
            "description": "PHAR file format utilities, for when PHP phars you up",
            "keywords": [
                "phar"
            ],
            "time": "2020-07-07T18:42:57+00:00"
        },
        {
            "name": "symfony/console",
            "version": "v4.4.19",
            "source": {
                "type": "git",
                "url": "https://github.com/symfony/console.git",
                "reference": "24026c44fc37099fa145707fecd43672831b837a"
            },
            "dist": {
                "type": "zip",
                "url": "https://api.github.com/repos/symfony/console/zipball/24026c44fc37099fa145707fecd43672831b837a",
                "reference": "24026c44fc37099fa145707fecd43672831b837a",
                "shasum": ""
            },
            "require": {
                "php": ">=7.1.3",
                "symfony/polyfill-mbstring": "~1.0",
                "symfony/polyfill-php73": "^1.8",
                "symfony/polyfill-php80": "^1.15",
                "symfony/service-contracts": "^1.1|^2"
            },
            "conflict": {
                "symfony/dependency-injection": "<3.4",
                "symfony/event-dispatcher": "<4.3|>=5",
                "symfony/lock": "<4.4",
                "symfony/process": "<3.3"
            },
            "provide": {
                "psr/log-implementation": "1.0"
            },
            "require-dev": {
                "psr/log": "~1.0",
                "symfony/config": "^3.4|^4.0|^5.0",
                "symfony/dependency-injection": "^3.4|^4.0|^5.0",
                "symfony/event-dispatcher": "^4.3",
                "symfony/lock": "^4.4|^5.0",
                "symfony/process": "^3.4|^4.0|^5.0",
                "symfony/var-dumper": "^4.3|^5.0"
            },
            "suggest": {
                "psr/log": "For using the console logger",
                "symfony/event-dispatcher": "",
                "symfony/lock": "",
                "symfony/process": ""
            },
            "type": "library",
            "autoload": {
                "psr-4": {
                    "Symfony\\Component\\Console\\": ""
                },
                "exclude-from-classmap": [
                    "/Tests/"
                ]
            },
            "notification-url": "https://packagist.org/downloads/",
            "license": [
                "MIT"
            ],
            "authors": [
                {
                    "name": "Fabien Potencier",
                    "email": "fabien@symfony.com"
                },
                {
                    "name": "Symfony Community",
                    "homepage": "https://symfony.com/contributors"
                }
            ],
            "description": "Eases the creation of beautiful and testable command line interfaces",
            "homepage": "https://symfony.com",
            "funding": [
                {
                    "url": "https://symfony.com/sponsor",
                    "type": "custom"
                },
                {
                    "url": "https://github.com/fabpot",
                    "type": "github"
                },
                {
                    "url": "https://tidelift.com/funding/github/packagist/symfony/symfony",
                    "type": "tidelift"
                }
            ],
            "time": "2021-01-27T09:09:26+00:00"
        },
        {
            "name": "symfony/css-selector",
            "version": "v5.2.3",
            "source": {
                "type": "git",
                "url": "https://github.com/symfony/css-selector.git",
                "reference": "f65f217b3314504a1ec99c2d6ef69016bb13490f"
            },
            "dist": {
                "type": "zip",
                "url": "https://api.github.com/repos/symfony/css-selector/zipball/f65f217b3314504a1ec99c2d6ef69016bb13490f",
                "reference": "f65f217b3314504a1ec99c2d6ef69016bb13490f",
                "shasum": ""
            },
            "require": {
                "php": ">=7.2.5"
            },
            "type": "library",
            "autoload": {
                "psr-4": {
                    "Symfony\\Component\\CssSelector\\": ""
                },
                "exclude-from-classmap": [
                    "/Tests/"
                ]
            },
            "notification-url": "https://packagist.org/downloads/",
            "license": [
                "MIT"
            ],
            "authors": [
                {
                    "name": "Fabien Potencier",
                    "email": "fabien@symfony.com"
                },
                {
                    "name": "Jean-François Simon",
                    "email": "jeanfrancois.simon@sensiolabs.com"
                },
                {
                    "name": "Symfony Community",
                    "homepage": "https://symfony.com/contributors"
                }
            ],
            "description": "Converts CSS selectors to XPath expressions",
            "homepage": "https://symfony.com",
            "funding": [
                {
                    "url": "https://symfony.com/sponsor",
                    "type": "custom"
                },
                {
                    "url": "https://github.com/fabpot",
                    "type": "github"
                },
                {
                    "url": "https://tidelift.com/funding/github/packagist/symfony/symfony",
                    "type": "tidelift"
                }
            ],
            "time": "2021-01-27T10:01:46+00:00"
        },
        {
            "name": "symfony/event-dispatcher",
            "version": "v4.4.19",
            "source": {
                "type": "git",
                "url": "https://github.com/symfony/event-dispatcher.git",
                "reference": "c352647244bd376bf7d31efbd5401f13f50dad0c"
            },
            "dist": {
                "type": "zip",
                "url": "https://api.github.com/repos/symfony/event-dispatcher/zipball/c352647244bd376bf7d31efbd5401f13f50dad0c",
                "reference": "c352647244bd376bf7d31efbd5401f13f50dad0c",
                "shasum": ""
            },
            "require": {
                "php": ">=7.1.3",
                "symfony/event-dispatcher-contracts": "^1.1"
            },
            "conflict": {
                "symfony/dependency-injection": "<3.4"
            },
            "provide": {
                "psr/event-dispatcher-implementation": "1.0",
                "symfony/event-dispatcher-implementation": "1.1"
            },
            "require-dev": {
                "psr/log": "~1.0",
                "symfony/config": "^3.4|^4.0|^5.0",
                "symfony/dependency-injection": "^3.4|^4.0|^5.0",
                "symfony/error-handler": "~3.4|~4.4",
                "symfony/expression-language": "^3.4|^4.0|^5.0",
                "symfony/http-foundation": "^3.4|^4.0|^5.0",
                "symfony/service-contracts": "^1.1|^2",
                "symfony/stopwatch": "^3.4|^4.0|^5.0"
            },
            "suggest": {
                "symfony/dependency-injection": "",
                "symfony/http-kernel": ""
            },
            "type": "library",
            "autoload": {
                "psr-4": {
                    "Symfony\\Component\\EventDispatcher\\": ""
                },
                "exclude-from-classmap": [
                    "/Tests/"
                ]
            },
            "notification-url": "https://packagist.org/downloads/",
            "license": [
                "MIT"
            ],
            "authors": [
                {
                    "name": "Fabien Potencier",
                    "email": "fabien@symfony.com"
                },
                {
                    "name": "Symfony Community",
                    "homepage": "https://symfony.com/contributors"
                }
            ],
            "description": "Provides tools that allow your application components to communicate with each other by dispatching events and listening to them",
            "homepage": "https://symfony.com",
            "funding": [
                {
                    "url": "https://symfony.com/sponsor",
                    "type": "custom"
                },
                {
                    "url": "https://github.com/fabpot",
                    "type": "github"
                },
                {
                    "url": "https://tidelift.com/funding/github/packagist/symfony/symfony",
                    "type": "tidelift"
                }
            ],
            "time": "2021-01-27T09:09:26+00:00"
        },
        {
            "name": "symfony/event-dispatcher-contracts",
            "version": "v1.1.9",
            "source": {
                "type": "git",
                "url": "https://github.com/symfony/event-dispatcher-contracts.git",
                "reference": "84e23fdcd2517bf37aecbd16967e83f0caee25a7"
            },
            "dist": {
                "type": "zip",
                "url": "https://api.github.com/repos/symfony/event-dispatcher-contracts/zipball/84e23fdcd2517bf37aecbd16967e83f0caee25a7",
                "reference": "84e23fdcd2517bf37aecbd16967e83f0caee25a7",
                "shasum": ""
            },
            "require": {
                "php": ">=7.1.3"
            },
            "suggest": {
                "psr/event-dispatcher": "",
                "symfony/event-dispatcher-implementation": ""
            },
            "type": "library",
            "extra": {
                "branch-alias": {
                    "dev-master": "1.1-dev"
                },
                "thanks": {
                    "name": "symfony/contracts",
                    "url": "https://github.com/symfony/contracts"
                }
            },
            "autoload": {
                "psr-4": {
                    "Symfony\\Contracts\\EventDispatcher\\": ""
                }
            },
            "notification-url": "https://packagist.org/downloads/",
            "license": [
                "MIT"
            ],
            "authors": [
                {
                    "name": "Nicolas Grekas",
                    "email": "p@tchwork.com"
                },
                {
                    "name": "Symfony Community",
                    "homepage": "https://symfony.com/contributors"
                }
            ],
            "description": "Generic abstractions related to dispatching event",
            "homepage": "https://symfony.com",
            "keywords": [
                "abstractions",
                "contracts",
                "decoupling",
                "interfaces",
                "interoperability",
                "standards"
            ],
            "funding": [
                {
                    "url": "https://symfony.com/sponsor",
                    "type": "custom"
                },
                {
                    "url": "https://github.com/fabpot",
                    "type": "github"
                },
                {
                    "url": "https://tidelift.com/funding/github/packagist/symfony/symfony",
                    "type": "tidelift"
                }
            ],
            "time": "2020-07-06T13:19:58+00:00"
        },
        {
            "name": "symfony/filesystem",
            "version": "v5.2.3",
            "source": {
                "type": "git",
                "url": "https://github.com/symfony/filesystem.git",
                "reference": "262d033b57c73e8b59cd6e68a45c528318b15038"
            },
            "dist": {
                "type": "zip",
                "url": "https://api.github.com/repos/symfony/filesystem/zipball/262d033b57c73e8b59cd6e68a45c528318b15038",
                "reference": "262d033b57c73e8b59cd6e68a45c528318b15038",
                "shasum": ""
            },
            "require": {
                "php": ">=7.2.5",
                "symfony/polyfill-ctype": "~1.8"
            },
            "type": "library",
            "autoload": {
                "psr-4": {
                    "Symfony\\Component\\Filesystem\\": ""
                },
                "exclude-from-classmap": [
                    "/Tests/"
                ]
            },
            "notification-url": "https://packagist.org/downloads/",
            "license": [
                "MIT"
            ],
            "authors": [
                {
                    "name": "Fabien Potencier",
                    "email": "fabien@symfony.com"
                },
                {
                    "name": "Symfony Community",
                    "homepage": "https://symfony.com/contributors"
                }
            ],
            "description": "Provides basic utilities for the filesystem",
            "homepage": "https://symfony.com",
            "funding": [
                {
                    "url": "https://symfony.com/sponsor",
                    "type": "custom"
                },
                {
                    "url": "https://github.com/fabpot",
                    "type": "github"
                },
                {
                    "url": "https://tidelift.com/funding/github/packagist/symfony/symfony",
                    "type": "tidelift"
                }
            ],
            "time": "2021-01-27T10:01:46+00:00"
        },
        {
            "name": "symfony/finder",
            "version": "v5.2.3",
            "source": {
                "type": "git",
                "url": "https://github.com/symfony/finder.git",
                "reference": "4adc8d172d602008c204c2e16956f99257248e03"
            },
            "dist": {
                "type": "zip",
                "url": "https://api.github.com/repos/symfony/finder/zipball/4adc8d172d602008c204c2e16956f99257248e03",
                "reference": "4adc8d172d602008c204c2e16956f99257248e03",
                "shasum": ""
            },
            "require": {
                "php": ">=7.2.5"
            },
            "type": "library",
            "autoload": {
                "psr-4": {
                    "Symfony\\Component\\Finder\\": ""
                },
                "exclude-from-classmap": [
                    "/Tests/"
                ]
            },
            "notification-url": "https://packagist.org/downloads/",
            "license": [
                "MIT"
            ],
            "authors": [
                {
                    "name": "Fabien Potencier",
                    "email": "fabien@symfony.com"
                },
                {
                    "name": "Symfony Community",
                    "homepage": "https://symfony.com/contributors"
                }
            ],
            "description": "Finds files and directories via an intuitive fluent interface",
            "homepage": "https://symfony.com",
            "funding": [
                {
                    "url": "https://symfony.com/sponsor",
                    "type": "custom"
                },
                {
                    "url": "https://github.com/fabpot",
                    "type": "github"
                },
                {
                    "url": "https://tidelift.com/funding/github/packagist/symfony/symfony",
                    "type": "tidelift"
                }
            ],
            "time": "2021-01-28T22:06:19+00:00"
        },
        {
            "name": "symfony/polyfill-ctype",
            "version": "v1.22.0",
            "source": {
                "type": "git",
                "url": "https://github.com/symfony/polyfill-ctype.git",
                "reference": "c6c942b1ac76c82448322025e084cadc56048b4e"
            },
            "dist": {
                "type": "zip",
                "url": "https://api.github.com/repos/symfony/polyfill-ctype/zipball/c6c942b1ac76c82448322025e084cadc56048b4e",
                "reference": "c6c942b1ac76c82448322025e084cadc56048b4e",
                "shasum": ""
            },
            "require": {
                "php": ">=7.1"
            },
            "suggest": {
                "ext-ctype": "For best performance"
            },
            "type": "library",
            "extra": {
                "branch-alias": {
                    "dev-main": "1.22-dev"
                },
                "thanks": {
                    "name": "symfony/polyfill",
                    "url": "https://github.com/symfony/polyfill"
                }
            },
            "autoload": {
                "psr-4": {
                    "Symfony\\Polyfill\\Ctype\\": ""
                },
                "files": [
                    "bootstrap.php"
                ]
            },
            "notification-url": "https://packagist.org/downloads/",
            "license": [
                "MIT"
            ],
            "authors": [
                {
                    "name": "Gert de Pagter",
                    "email": "BackEndTea@gmail.com"
                },
                {
                    "name": "Symfony Community",
                    "homepage": "https://symfony.com/contributors"
                }
            ],
            "description": "Symfony polyfill for ctype functions",
            "homepage": "https://symfony.com",
            "keywords": [
                "compatibility",
                "ctype",
                "polyfill",
                "portable"
            ],
            "funding": [
                {
                    "url": "https://symfony.com/sponsor",
                    "type": "custom"
                },
                {
                    "url": "https://github.com/fabpot",
                    "type": "github"
                },
                {
                    "url": "https://tidelift.com/funding/github/packagist/symfony/symfony",
                    "type": "tidelift"
                }
            ],
            "time": "2021-01-07T16:49:33+00:00"
        },
        {
            "name": "symfony/polyfill-intl-idn",
            "version": "v1.22.0",
            "source": {
                "type": "git",
                "url": "https://github.com/symfony/polyfill-intl-idn.git",
                "reference": "0eb8293dbbcd6ef6bf81404c9ce7d95bcdf34f44"
            },
            "dist": {
                "type": "zip",
                "url": "https://api.github.com/repos/symfony/polyfill-intl-idn/zipball/0eb8293dbbcd6ef6bf81404c9ce7d95bcdf34f44",
                "reference": "0eb8293dbbcd6ef6bf81404c9ce7d95bcdf34f44",
                "shasum": ""
            },
            "require": {
                "php": ">=7.1",
                "symfony/polyfill-intl-normalizer": "^1.10",
                "symfony/polyfill-php72": "^1.10"
            },
            "suggest": {
                "ext-intl": "For best performance"
            },
            "type": "library",
            "extra": {
                "branch-alias": {
                    "dev-main": "1.22-dev"
                },
                "thanks": {
                    "name": "symfony/polyfill",
                    "url": "https://github.com/symfony/polyfill"
                }
            },
            "autoload": {
                "psr-4": {
                    "Symfony\\Polyfill\\Intl\\Idn\\": ""
                },
                "files": [
                    "bootstrap.php"
                ]
            },
            "notification-url": "https://packagist.org/downloads/",
            "license": [
                "MIT"
            ],
            "authors": [
                {
                    "name": "Laurent Bassin",
                    "email": "laurent@bassin.info"
                },
                {
                    "name": "Trevor Rowbotham",
                    "email": "trevor.rowbotham@pm.me"
                },
                {
                    "name": "Symfony Community",
                    "homepage": "https://symfony.com/contributors"
                }
            ],
            "description": "Symfony polyfill for intl's idn_to_ascii and idn_to_utf8 functions",
            "homepage": "https://symfony.com",
            "keywords": [
                "compatibility",
                "idn",
                "intl",
                "polyfill",
                "portable",
                "shim"
            ],
            "funding": [
                {
                    "url": "https://symfony.com/sponsor",
                    "type": "custom"
                },
                {
                    "url": "https://github.com/fabpot",
                    "type": "github"
                },
                {
                    "url": "https://tidelift.com/funding/github/packagist/symfony/symfony",
                    "type": "tidelift"
                }
            ],
            "time": "2021-01-07T16:49:33+00:00"
        },
        {
            "name": "symfony/polyfill-intl-normalizer",
            "version": "v1.22.0",
            "source": {
                "type": "git",
                "url": "https://github.com/symfony/polyfill-intl-normalizer.git",
                "reference": "6e971c891537eb617a00bb07a43d182a6915faba"
            },
            "dist": {
                "type": "zip",
                "url": "https://api.github.com/repos/symfony/polyfill-intl-normalizer/zipball/6e971c891537eb617a00bb07a43d182a6915faba",
                "reference": "6e971c891537eb617a00bb07a43d182a6915faba",
                "shasum": ""
            },
            "require": {
                "php": ">=7.1"
            },
            "suggest": {
                "ext-intl": "For best performance"
            },
            "type": "library",
            "extra": {
                "branch-alias": {
                    "dev-main": "1.22-dev"
                },
                "thanks": {
                    "name": "symfony/polyfill",
                    "url": "https://github.com/symfony/polyfill"
                }
            },
            "autoload": {
                "psr-4": {
                    "Symfony\\Polyfill\\Intl\\Normalizer\\": ""
                },
                "files": [
                    "bootstrap.php"
                ],
                "classmap": [
                    "Resources/stubs"
                ]
            },
            "notification-url": "https://packagist.org/downloads/",
            "license": [
                "MIT"
            ],
            "authors": [
                {
                    "name": "Nicolas Grekas",
                    "email": "p@tchwork.com"
                },
                {
                    "name": "Symfony Community",
                    "homepage": "https://symfony.com/contributors"
                }
            ],
            "description": "Symfony polyfill for intl's Normalizer class and related functions",
            "homepage": "https://symfony.com",
            "keywords": [
                "compatibility",
                "intl",
                "normalizer",
                "polyfill",
                "portable",
                "shim"
            ],
            "funding": [
                {
                    "url": "https://symfony.com/sponsor",
                    "type": "custom"
                },
                {
                    "url": "https://github.com/fabpot",
                    "type": "github"
                },
                {
                    "url": "https://tidelift.com/funding/github/packagist/symfony/symfony",
                    "type": "tidelift"
                }
            ],
            "time": "2021-01-07T17:09:11+00:00"
        },
        {
            "name": "symfony/polyfill-mbstring",
            "version": "v1.22.0",
            "source": {
                "type": "git",
                "url": "https://github.com/symfony/polyfill-mbstring.git",
                "reference": "f377a3dd1fde44d37b9831d68dc8dea3ffd28e13"
            },
            "dist": {
                "type": "zip",
                "url": "https://api.github.com/repos/symfony/polyfill-mbstring/zipball/f377a3dd1fde44d37b9831d68dc8dea3ffd28e13",
                "reference": "f377a3dd1fde44d37b9831d68dc8dea3ffd28e13",
                "shasum": ""
            },
            "require": {
                "php": ">=7.1"
            },
            "suggest": {
                "ext-mbstring": "For best performance"
            },
            "type": "library",
            "extra": {
                "branch-alias": {
                    "dev-main": "1.22-dev"
                },
                "thanks": {
                    "name": "symfony/polyfill",
                    "url": "https://github.com/symfony/polyfill"
                }
            },
            "autoload": {
                "psr-4": {
                    "Symfony\\Polyfill\\Mbstring\\": ""
                },
                "files": [
                    "bootstrap.php"
                ]
            },
            "notification-url": "https://packagist.org/downloads/",
            "license": [
                "MIT"
            ],
            "authors": [
                {
                    "name": "Nicolas Grekas",
                    "email": "p@tchwork.com"
                },
                {
                    "name": "Symfony Community",
                    "homepage": "https://symfony.com/contributors"
                }
            ],
            "description": "Symfony polyfill for the Mbstring extension",
            "homepage": "https://symfony.com",
            "keywords": [
                "compatibility",
                "mbstring",
                "polyfill",
                "portable",
                "shim"
            ],
            "funding": [
                {
                    "url": "https://symfony.com/sponsor",
                    "type": "custom"
                },
                {
                    "url": "https://github.com/fabpot",
                    "type": "github"
                },
                {
                    "url": "https://tidelift.com/funding/github/packagist/symfony/symfony",
                    "type": "tidelift"
                }
            ],
            "time": "2021-01-07T16:49:33+00:00"
        },
        {
            "name": "symfony/polyfill-php72",
            "version": "v1.22.0",
            "source": {
                "type": "git",
                "url": "https://github.com/symfony/polyfill-php72.git",
                "reference": "cc6e6f9b39fe8075b3dabfbaf5b5f645ae1340c9"
            },
            "dist": {
                "type": "zip",
                "url": "https://api.github.com/repos/symfony/polyfill-php72/zipball/cc6e6f9b39fe8075b3dabfbaf5b5f645ae1340c9",
                "reference": "cc6e6f9b39fe8075b3dabfbaf5b5f645ae1340c9",
                "shasum": ""
            },
            "require": {
                "php": ">=7.1"
            },
            "type": "library",
            "extra": {
                "branch-alias": {
                    "dev-main": "1.22-dev"
                },
                "thanks": {
                    "name": "symfony/polyfill",
                    "url": "https://github.com/symfony/polyfill"
                }
            },
            "autoload": {
                "psr-4": {
                    "Symfony\\Polyfill\\Php72\\": ""
                },
                "files": [
                    "bootstrap.php"
                ]
            },
            "notification-url": "https://packagist.org/downloads/",
            "license": [
                "MIT"
            ],
            "authors": [
                {
                    "name": "Nicolas Grekas",
                    "email": "p@tchwork.com"
                },
                {
                    "name": "Symfony Community",
                    "homepage": "https://symfony.com/contributors"
                }
            ],
            "description": "Symfony polyfill backporting some PHP 7.2+ features to lower PHP versions",
            "homepage": "https://symfony.com",
            "keywords": [
                "compatibility",
                "polyfill",
                "portable",
                "shim"
            ],
            "funding": [
                {
                    "url": "https://symfony.com/sponsor",
                    "type": "custom"
                },
                {
                    "url": "https://github.com/fabpot",
                    "type": "github"
                },
                {
                    "url": "https://tidelift.com/funding/github/packagist/symfony/symfony",
                    "type": "tidelift"
                }
            ],
            "time": "2021-01-07T16:49:33+00:00"
        },
        {
            "name": "symfony/polyfill-php73",
            "version": "v1.22.0",
            "source": {
                "type": "git",
                "url": "https://github.com/symfony/polyfill-php73.git",
                "reference": "a678b42e92f86eca04b7fa4c0f6f19d097fb69e2"
            },
            "dist": {
                "type": "zip",
                "url": "https://api.github.com/repos/symfony/polyfill-php73/zipball/a678b42e92f86eca04b7fa4c0f6f19d097fb69e2",
                "reference": "a678b42e92f86eca04b7fa4c0f6f19d097fb69e2",
                "shasum": ""
            },
            "require": {
                "php": ">=7.1"
            },
            "type": "library",
            "extra": {
                "branch-alias": {
                    "dev-main": "1.22-dev"
                },
                "thanks": {
                    "name": "symfony/polyfill",
                    "url": "https://github.com/symfony/polyfill"
                }
            },
            "autoload": {
                "psr-4": {
                    "Symfony\\Polyfill\\Php73\\": ""
                },
                "files": [
                    "bootstrap.php"
                ],
                "classmap": [
                    "Resources/stubs"
                ]
            },
            "notification-url": "https://packagist.org/downloads/",
            "license": [
                "MIT"
            ],
            "authors": [
                {
                    "name": "Nicolas Grekas",
                    "email": "p@tchwork.com"
                },
                {
                    "name": "Symfony Community",
                    "homepage": "https://symfony.com/contributors"
                }
            ],
            "description": "Symfony polyfill backporting some PHP 7.3+ features to lower PHP versions",
            "homepage": "https://symfony.com",
            "keywords": [
                "compatibility",
                "polyfill",
                "portable",
                "shim"
            ],
            "funding": [
                {
                    "url": "https://symfony.com/sponsor",
                    "type": "custom"
                },
                {
                    "url": "https://github.com/fabpot",
                    "type": "github"
                },
                {
                    "url": "https://tidelift.com/funding/github/packagist/symfony/symfony",
                    "type": "tidelift"
                }
            ],
            "time": "2021-01-07T16:49:33+00:00"
        },
        {
            "name": "symfony/polyfill-php80",
            "version": "v1.22.0",
            "source": {
                "type": "git",
                "url": "https://github.com/symfony/polyfill-php80.git",
                "reference": "dc3063ba22c2a1fd2f45ed856374d79114998f91"
            },
            "dist": {
                "type": "zip",
                "url": "https://api.github.com/repos/symfony/polyfill-php80/zipball/dc3063ba22c2a1fd2f45ed856374d79114998f91",
                "reference": "dc3063ba22c2a1fd2f45ed856374d79114998f91",
                "shasum": ""
            },
            "require": {
                "php": ">=7.1"
            },
            "type": "library",
            "extra": {
                "branch-alias": {
                    "dev-main": "1.22-dev"
                },
                "thanks": {
                    "name": "symfony/polyfill",
                    "url": "https://github.com/symfony/polyfill"
                }
            },
            "autoload": {
                "psr-4": {
                    "Symfony\\Polyfill\\Php80\\": ""
                },
                "files": [
                    "bootstrap.php"
                ],
                "classmap": [
                    "Resources/stubs"
                ]
            },
            "notification-url": "https://packagist.org/downloads/",
            "license": [
                "MIT"
            ],
            "authors": [
                {
                    "name": "Ion Bazan",
                    "email": "ion.bazan@gmail.com"
                },
                {
                    "name": "Nicolas Grekas",
                    "email": "p@tchwork.com"
                },
                {
                    "name": "Symfony Community",
                    "homepage": "https://symfony.com/contributors"
                }
            ],
            "description": "Symfony polyfill backporting some PHP 8.0+ features to lower PHP versions",
            "homepage": "https://symfony.com",
            "keywords": [
                "compatibility",
                "polyfill",
                "portable",
                "shim"
            ],
            "funding": [
                {
                    "url": "https://symfony.com/sponsor",
                    "type": "custom"
                },
                {
                    "url": "https://github.com/fabpot",
                    "type": "github"
                },
                {
                    "url": "https://tidelift.com/funding/github/packagist/symfony/symfony",
                    "type": "tidelift"
                }
            ],
            "time": "2021-01-07T16:49:33+00:00"
        },
        {
            "name": "symfony/process",
            "version": "v4.4.19",
            "source": {
                "type": "git",
                "url": "https://github.com/symfony/process.git",
                "reference": "7e950b6366d4da90292c2e7fa820b3c1842b965a"
            },
            "dist": {
                "type": "zip",
                "url": "https://api.github.com/repos/symfony/process/zipball/7e950b6366d4da90292c2e7fa820b3c1842b965a",
                "reference": "7e950b6366d4da90292c2e7fa820b3c1842b965a",
                "shasum": ""
            },
            "require": {
                "php": ">=7.1.3"
            },
            "type": "library",
            "autoload": {
                "psr-4": {
                    "Symfony\\Component\\Process\\": ""
                },
                "exclude-from-classmap": [
                    "/Tests/"
                ]
            },
            "notification-url": "https://packagist.org/downloads/",
            "license": [
                "MIT"
            ],
            "authors": [
                {
                    "name": "Fabien Potencier",
                    "email": "fabien@symfony.com"
                },
                {
                    "name": "Symfony Community",
                    "homepage": "https://symfony.com/contributors"
                }
            ],
            "description": "Executes commands in sub-processes",
            "homepage": "https://symfony.com",
            "funding": [
                {
                    "url": "https://symfony.com/sponsor",
                    "type": "custom"
                },
                {
                    "url": "https://github.com/fabpot",
                    "type": "github"
                },
                {
                    "url": "https://tidelift.com/funding/github/packagist/symfony/symfony",
                    "type": "tidelift"
                }
            ],
            "time": "2021-01-27T09:09:26+00:00"
        },
        {
            "name": "symfony/service-contracts",
            "version": "v2.2.0",
            "source": {
                "type": "git",
                "url": "https://github.com/symfony/service-contracts.git",
                "reference": "d15da7ba4957ffb8f1747218be9e1a121fd298a1"
            },
            "dist": {
                "type": "zip",
                "url": "https://api.github.com/repos/symfony/service-contracts/zipball/d15da7ba4957ffb8f1747218be9e1a121fd298a1",
                "reference": "d15da7ba4957ffb8f1747218be9e1a121fd298a1",
                "shasum": ""
            },
            "require": {
                "php": ">=7.2.5",
                "psr/container": "^1.0"
            },
            "suggest": {
                "symfony/service-implementation": ""
            },
            "type": "library",
            "extra": {
                "branch-alias": {
                    "dev-master": "2.2-dev"
                },
                "thanks": {
                    "name": "symfony/contracts",
                    "url": "https://github.com/symfony/contracts"
                }
            },
            "autoload": {
                "psr-4": {
                    "Symfony\\Contracts\\Service\\": ""
                }
            },
            "notification-url": "https://packagist.org/downloads/",
            "license": [
                "MIT"
            ],
            "authors": [
                {
                    "name": "Nicolas Grekas",
                    "email": "p@tchwork.com"
                },
                {
                    "name": "Symfony Community",
                    "homepage": "https://symfony.com/contributors"
                }
            ],
            "description": "Generic abstractions related to writing services",
            "homepage": "https://symfony.com",
            "keywords": [
                "abstractions",
                "contracts",
                "decoupling",
                "interfaces",
                "interoperability",
                "standards"
            ],
            "funding": [
                {
                    "url": "https://symfony.com/sponsor",
                    "type": "custom"
                },
                {
                    "url": "https://github.com/fabpot",
                    "type": "github"
                },
                {
                    "url": "https://tidelift.com/funding/github/packagist/symfony/symfony",
                    "type": "tidelift"
                }
            ],
            "time": "2020-09-07T11:33:47+00:00"
        },
        {
            "name": "tedivm/jshrink",
            "version": "v1.4.0",
            "source": {
                "type": "git",
                "url": "https://github.com/tedious/JShrink.git",
                "reference": "0513ba1407b1f235518a939455855e6952a48bbc"
            },
            "dist": {
                "type": "zip",
                "url": "https://api.github.com/repos/tedious/JShrink/zipball/0513ba1407b1f235518a939455855e6952a48bbc",
                "reference": "0513ba1407b1f235518a939455855e6952a48bbc",
                "shasum": ""
            },
            "require": {
                "php": "^5.6|^7.0|^8.0"
            },
            "require-dev": {
                "friendsofphp/php-cs-fixer": "^2.8",
                "php-coveralls/php-coveralls": "^1.1.0",
                "phpunit/phpunit": "^6"
            },
            "type": "library",
            "autoload": {
                "psr-0": {
                    "JShrink": "src/"
                }
            },
            "notification-url": "https://packagist.org/downloads/",
            "license": [
                "BSD-3-Clause"
            ],
            "authors": [
                {
                    "name": "Robert Hafner",
                    "email": "tedivm@tedivm.com"
                }
            ],
            "description": "Javascript Minifier built in PHP",
            "homepage": "http://github.com/tedious/JShrink",
            "keywords": [
                "javascript",
                "minifier"
            ],
            "funding": [
                {
                    "url": "https://tidelift.com/funding/github/packagist/tedivm/jshrink",
                    "type": "tidelift"
                }
            ],
            "time": "2020-11-30T18:10:21+00:00"
        },
        {
            "name": "true/punycode",
            "version": "v2.1.1",
            "source": {
                "type": "git",
                "url": "https://github.com/true/php-punycode.git",
                "reference": "a4d0c11a36dd7f4e7cd7096076cab6d3378a071e"
            },
            "dist": {
                "type": "zip",
                "url": "https://api.github.com/repos/true/php-punycode/zipball/a4d0c11a36dd7f4e7cd7096076cab6d3378a071e",
                "reference": "a4d0c11a36dd7f4e7cd7096076cab6d3378a071e",
                "shasum": ""
            },
            "require": {
                "php": ">=5.3.0",
                "symfony/polyfill-mbstring": "^1.3"
            },
            "require-dev": {
                "phpunit/phpunit": "~4.7",
                "squizlabs/php_codesniffer": "~2.0"
            },
            "type": "library",
            "autoload": {
                "psr-4": {
                    "TrueBV\\": "src/"
                }
            },
            "notification-url": "https://packagist.org/downloads/",
            "license": [
                "MIT"
            ],
            "authors": [
                {
                    "name": "Renan Gonçalves",
                    "email": "renan.saddam@gmail.com"
                }
            ],
            "description": "A Bootstring encoding of Unicode for Internationalized Domain Names in Applications (IDNA)",
            "homepage": "https://github.com/true/php-punycode",
            "keywords": [
                "idna",
                "punycode"
            ],
            "time": "2016-11-16T10:37:54+00:00"
        },
        {
            "name": "tubalmartin/cssmin",
            "version": "v4.1.1",
            "source": {
                "type": "git",
                "url": "https://github.com/tubalmartin/YUI-CSS-compressor-PHP-port.git",
                "reference": "3cbf557f4079d83a06f9c3ff9b957c022d7805cf"
            },
            "dist": {
                "type": "zip",
                "url": "https://api.github.com/repos/tubalmartin/YUI-CSS-compressor-PHP-port/zipball/3cbf557f4079d83a06f9c3ff9b957c022d7805cf",
                "reference": "3cbf557f4079d83a06f9c3ff9b957c022d7805cf",
                "shasum": ""
            },
            "require": {
                "ext-pcre": "*",
                "php": ">=5.3.2"
            },
            "require-dev": {
                "cogpowered/finediff": "0.3.*",
                "phpunit/phpunit": "4.8.*"
            },
            "bin": [
                "cssmin"
            ],
            "type": "library",
            "autoload": {
                "psr-4": {
                    "tubalmartin\\CssMin\\": "src"
                }
            },
            "notification-url": "https://packagist.org/downloads/",
            "license": [
                "BSD-3-Clause"
            ],
            "authors": [
                {
                    "name": "Túbal Martín",
                    "homepage": "http://tubalmartin.me/"
                }
            ],
            "description": "A PHP port of the YUI CSS compressor",
            "homepage": "https://github.com/tubalmartin/YUI-CSS-compressor-PHP-port",
            "keywords": [
                "compress",
                "compressor",
                "css",
                "cssmin",
                "minify",
                "yui"
            ],
            "time": "2018-01-15T15:26:51+00:00"
        },
        {
            "name": "webimpress/safe-writer",
            "version": "2.1.0",
            "source": {
                "type": "git",
                "url": "https://github.com/webimpress/safe-writer.git",
                "reference": "5cfafdec5873c389036f14bf832a5efc9390dcdd"
            },
            "dist": {
                "type": "zip",
                "url": "https://api.github.com/repos/webimpress/safe-writer/zipball/5cfafdec5873c389036f14bf832a5efc9390dcdd",
                "reference": "5cfafdec5873c389036f14bf832a5efc9390dcdd",
                "shasum": ""
            },
            "require": {
                "php": "^7.2 || ^8.0"
            },
            "require-dev": {
                "phpunit/phpunit": "^8.5.8 || ^9.3.7",
                "vimeo/psalm": "^3.14.2",
                "webimpress/coding-standard": "^1.1.5"
            },
            "type": "library",
            "extra": {
                "branch-alias": {
                    "dev-master": "2.1.x-dev",
                    "dev-develop": "2.2.x-dev",
                    "dev-release-1.0": "1.0.x-dev"
                }
            },
            "autoload": {
                "psr-4": {
                    "Webimpress\\SafeWriter\\": "src/"
                }
            },
            "notification-url": "https://packagist.org/downloads/",
            "license": [
                "BSD-2-Clause"
            ],
            "description": "Tool to write files safely, to avoid race conditions",
            "keywords": [
                "concurrent write",
                "file writer",
                "race condition",
                "safe writer",
                "webimpress"
            ],
            "funding": [
                {
                    "url": "https://github.com/michalbundyra",
                    "type": "github"
                }
            ],
            "time": "2020-08-25T07:21:11+00:00"
        },
        {
            "name": "webonyx/graphql-php",
            "version": "v0.13.9",
            "source": {
                "type": "git",
                "url": "https://github.com/webonyx/graphql-php.git",
                "reference": "d9a94fddcad0a35d4bced212b8a44ad1bc59bdf3"
            },
            "dist": {
                "type": "zip",
                "url": "https://api.github.com/repos/webonyx/graphql-php/zipball/d9a94fddcad0a35d4bced212b8a44ad1bc59bdf3",
                "reference": "d9a94fddcad0a35d4bced212b8a44ad1bc59bdf3",
                "shasum": ""
            },
            "require": {
                "ext-json": "*",
                "ext-mbstring": "*",
                "php": "^7.1||^8.0"
            },
            "require-dev": {
                "doctrine/coding-standard": "^6.0",
                "phpbench/phpbench": "^0.14.0",
                "phpstan/phpstan": "^0.11.4",
                "phpstan/phpstan-phpunit": "^0.11.0",
                "phpstan/phpstan-strict-rules": "^0.11.0",
                "phpunit/phpcov": "^5.0",
                "phpunit/phpunit": "^7.2",
                "psr/http-message": "^1.0",
                "react/promise": "2.*"
            },
            "suggest": {
                "psr/http-message": "To use standard GraphQL server",
                "react/promise": "To leverage async resolving on React PHP platform"
            },
            "type": "library",
            "autoload": {
                "psr-4": {
                    "GraphQL\\": "src/"
                }
            },
            "notification-url": "https://packagist.org/downloads/",
            "license": [
                "MIT"
            ],
            "description": "A PHP port of GraphQL reference implementation",
            "homepage": "https://github.com/webonyx/graphql-php",
            "keywords": [
                "api",
                "graphql"
            ],
            "funding": [
                {
                    "url": "https://opencollective.com/webonyx-graphql-php",
                    "type": "open_collective"
                }
            ],
            "time": "2020-07-02T05:49:25+00:00"
        },
        {
            "name": "wikimedia/less.php",
            "version": "v3.1.0",
            "source": {
                "type": "git",
                "url": "https://github.com/wikimedia/less.php.git",
                "reference": "a486d78b9bd16b72f237fc6093aa56d69ce8bd13"
            },
            "dist": {
                "type": "zip",
                "url": "https://api.github.com/repos/wikimedia/less.php/zipball/a486d78b9bd16b72f237fc6093aa56d69ce8bd13",
                "reference": "a486d78b9bd16b72f237fc6093aa56d69ce8bd13",
                "shasum": ""
            },
            "require": {
                "php": ">=7.2.9"
            },
            "require-dev": {
                "mediawiki/mediawiki-codesniffer": "34.0.0",
                "mediawiki/minus-x": "1.0.0",
                "php-parallel-lint/php-console-highlighter": "0.5.0",
                "php-parallel-lint/php-parallel-lint": "1.2.0",
                "phpunit/phpunit": "^8.5"
            },
            "bin": [
                "bin/lessc"
            ],
            "type": "library",
            "autoload": {
                "psr-0": {
                    "Less": "lib/"
                },
                "classmap": [
                    "lessc.inc.php"
                ]
            },
            "notification-url": "https://packagist.org/downloads/",
            "license": [
                "Apache-2.0"
            ],
            "authors": [
                {
                    "name": "Josh Schmidt",
                    "homepage": "https://github.com/oyejorge"
                },
                {
                    "name": "Matt Agar",
                    "homepage": "https://github.com/agar"
                },
                {
                    "name": "Martin Jantošovič",
                    "homepage": "https://github.com/Mordred"
                }
            ],
            "description": "PHP port of the Javascript version of LESS http://lesscss.org (Originally maintained by Josh Schmidt)",
            "keywords": [
                "css",
                "less",
                "less.js",
                "lesscss",
                "php",
                "stylesheet"
            ],
            "time": "2020-12-11T19:33:31+00:00"
        }
    ],
    "packages-dev": [
        {
            "name": "allure-framework/allure-codeception",
            "version": "1.4.4",
            "source": {
                "type": "git",
                "url": "https://github.com/allure-framework/allure-codeception.git",
                "reference": "a69800eeef83007ced9502a3349ff72f5fb6b4e2"
            },
            "dist": {
                "type": "zip",
                "url": "https://api.github.com/repos/allure-framework/allure-codeception/zipball/a69800eeef83007ced9502a3349ff72f5fb6b4e2",
                "reference": "a69800eeef83007ced9502a3349ff72f5fb6b4e2",
                "shasum": ""
            },
            "require": {
                "allure-framework/allure-php-api": "~1.1.8",
                "codeception/codeception": "^2.3|^3.0|^4.0",
                "php": ">=5.6",
                "symfony/filesystem": ">=2.6",
                "symfony/finder": ">=2.6"
            },
            "type": "library",
            "autoload": {
                "psr-0": {
                    "Yandex": "src/"
                }
            },
            "notification-url": "https://packagist.org/downloads/",
            "license": [
                "Apache-2.0"
            ],
            "authors": [
                {
                    "name": "Ivan Krutov",
                    "email": "vania-pooh@yandex-team.ru",
                    "role": "Developer"
                }
            ],
            "description": "A Codeception adapter for Allure report.",
            "homepage": "http://allure.qatools.ru/",
            "keywords": [
                "allure",
                "attachments",
                "cases",
                "codeception",
                "report",
                "steps",
                "testing"
            ],
            "time": "2020-09-09T10:51:33+00:00"
        },
        {
            "name": "allure-framework/allure-php-api",
            "version": "1.1.8",
            "source": {
                "type": "git",
                "url": "https://github.com/allure-framework/allure-php-commons.git",
                "reference": "5ae2deac1c7e1b992cfa572167370de45bdd346d"
            },
            "dist": {
                "type": "zip",
                "url": "https://api.github.com/repos/allure-framework/allure-php-commons/zipball/5ae2deac1c7e1b992cfa572167370de45bdd346d",
                "reference": "5ae2deac1c7e1b992cfa572167370de45bdd346d",
                "shasum": ""
            },
            "require": {
                "jms/serializer": "^0.16 || ^1.0",
                "php": ">=5.4.0",
                "ramsey/uuid": "^3.0",
                "symfony/http-foundation": "^2.0 || ^3.0 || ^4.0 || ^5.0"
            },
            "require-dev": {
                "phpunit/phpunit": "^4.0.0"
            },
            "type": "library",
            "autoload": {
                "psr-0": {
                    "Yandex": [
                        "src/",
                        "test/"
                    ]
                }
            },
            "notification-url": "https://packagist.org/downloads/",
            "license": [
                "Apache-2.0"
            ],
            "authors": [
                {
                    "name": "Ivan Krutov",
                    "email": "vania-pooh@yandex-team.ru",
                    "role": "Developer"
                }
            ],
            "description": "PHP API for Allure adapter",
            "homepage": "http://allure.qatools.ru/",
            "keywords": [
                "allure",
                "api",
                "php",
                "report"
            ],
            "time": "2020-03-13T10:47:35+00:00"
        },
        {
            "name": "allure-framework/allure-phpunit",
            "version": "1.2.4",
            "source": {
                "type": "git",
                "url": "https://github.com/allure-framework/allure-phpunit.git",
                "reference": "9399629c6eed79da4be18fd22adf83ef36c2d2e0"
            },
            "dist": {
                "type": "zip",
                "url": "https://api.github.com/repos/allure-framework/allure-phpunit/zipball/9399629c6eed79da4be18fd22adf83ef36c2d2e0",
                "reference": "9399629c6eed79da4be18fd22adf83ef36c2d2e0",
                "shasum": ""
            },
            "require": {
                "allure-framework/allure-php-api": "~1.1.0",
                "mikey179/vfsstream": "1.*",
                "php": ">=7.1.0",
                "phpunit/phpunit": ">=7.0.0"
            },
            "type": "library",
            "autoload": {
                "psr-0": {
                    "Yandex": "src/"
                }
            },
            "notification-url": "https://packagist.org/downloads/",
            "license": [
                "Apache-2.0"
            ],
            "authors": [
                {
                    "name": "Ivan Krutov",
                    "email": "vania-pooh@yandex-team.ru",
                    "role": "Developer"
                }
            ],
            "description": "A PHPUnit adapter for Allure report.",
            "homepage": "http://allure.qatools.ru/",
            "keywords": [
                "allure",
                "attachments",
                "cases",
                "phpunit",
                "report",
                "steps",
                "testing"
            ],
            "time": "2018-10-25T12:03:54+00:00"
        },
        {
            "name": "beberlei/assert",
            "version": "v3.3.0",
            "source": {
                "type": "git",
                "url": "https://github.com/beberlei/assert.git",
                "reference": "5367e3895976b49704ae671f75bc5f0ba1b986ab"
            },
            "dist": {
                "type": "zip",
                "url": "https://api.github.com/repos/beberlei/assert/zipball/5367e3895976b49704ae671f75bc5f0ba1b986ab",
                "reference": "5367e3895976b49704ae671f75bc5f0ba1b986ab",
                "shasum": ""
            },
            "require": {
                "ext-ctype": "*",
                "ext-intl": "*",
                "ext-json": "*",
                "ext-mbstring": "*",
                "ext-simplexml": "*",
                "php": "^7.0 || ^8.0"
            },
            "require-dev": {
                "friendsofphp/php-cs-fixer": "*",
                "phpstan/phpstan": "*",
                "phpunit/phpunit": ">=6.0.0",
                "yoast/phpunit-polyfills": "^0.1.0"
            },
            "type": "library",
            "autoload": {
                "psr-4": {
                    "Assert\\": "lib/Assert"
                },
                "files": [
                    "lib/Assert/functions.php"
                ]
            },
            "notification-url": "https://packagist.org/downloads/",
            "license": [
                "BSD-2-Clause"
            ],
            "authors": [
                {
                    "name": "Benjamin Eberlei",
                    "email": "kontakt@beberlei.de",
                    "role": "Lead Developer"
                },
                {
                    "name": "Richard Quadling",
                    "email": "rquadling@gmail.com",
                    "role": "Collaborator"
                }
            ],
            "description": "Thin assertion library for input validation in business models.",
            "keywords": [
                "assert",
                "assertion",
                "validation"
            ],
            "time": "2020-11-13T20:02:54+00:00"
        },
        {
            "name": "behat/gherkin",
            "version": "v4.8.0",
            "source": {
                "type": "git",
                "url": "https://github.com/Behat/Gherkin.git",
                "reference": "2391482cd003dfdc36b679b27e9f5326bd656acd"
            },
            "dist": {
                "type": "zip",
                "url": "https://api.github.com/repos/Behat/Gherkin/zipball/2391482cd003dfdc36b679b27e9f5326bd656acd",
                "reference": "2391482cd003dfdc36b679b27e9f5326bd656acd",
                "shasum": ""
            },
            "require": {
                "php": "~7.2|~8.0"
            },
            "require-dev": {
                "cucumber/cucumber": "dev-gherkin-16.0.0",
                "phpunit/phpunit": "~8|~9",
                "symfony/phpunit-bridge": "~3|~4|~5",
                "symfony/yaml": "~3|~4|~5"
            },
            "suggest": {
                "symfony/yaml": "If you want to parse features, represented in YAML files"
            },
            "type": "library",
            "extra": {
                "branch-alias": {
                    "dev-master": "4.4-dev"
                }
            },
            "autoload": {
                "psr-0": {
                    "Behat\\Gherkin": "src/"
                }
            },
            "notification-url": "https://packagist.org/downloads/",
            "license": [
                "MIT"
            ],
            "authors": [
                {
                    "name": "Konstantin Kudryashov",
                    "email": "ever.zet@gmail.com",
                    "homepage": "http://everzet.com"
                }
            ],
            "description": "Gherkin DSL parser for PHP",
            "homepage": "http://behat.org/",
            "keywords": [
                "BDD",
                "Behat",
                "Cucumber",
                "DSL",
                "gherkin",
                "parser"
            ],
            "time": "2021-02-04T12:44:21+00:00"
        },
        {
            "name": "cache/cache",
            "version": "0.4.0",
            "source": {
                "type": "git",
                "url": "https://github.com/php-cache/cache.git",
                "reference": "902b2e5b54ea57e3a801437748652228c4c58604"
            },
            "dist": {
                "type": "zip",
                "url": "https://api.github.com/repos/php-cache/cache/zipball/902b2e5b54ea57e3a801437748652228c4c58604",
                "reference": "902b2e5b54ea57e3a801437748652228c4c58604",
                "shasum": ""
            },
            "require": {
                "doctrine/cache": "^1.3",
                "league/flysystem": "^1.0",
                "php": "^5.6 || ^7.0",
                "psr/cache": "^1.0",
                "psr/log": "^1.0",
                "psr/simple-cache": "^1.0"
            },
            "conflict": {
                "cache/adapter-common": "*",
                "cache/apc-adapter": "*",
                "cache/apcu-adapter": "*",
                "cache/array-adapter": "*",
                "cache/chain-adapter": "*",
                "cache/doctrine-adapter": "*",
                "cache/filesystem-adapter": "*",
                "cache/hierarchical-cache": "*",
                "cache/illuminate-adapter": "*",
                "cache/memcache-adapter": "*",
                "cache/memcached-adapter": "*",
                "cache/mongodb-adapter": "*",
                "cache/predis-adapter": "*",
                "cache/psr-6-doctrine-bridge": "*",
                "cache/redis-adapter": "*",
                "cache/session-handler": "*",
                "cache/taggable-cache": "*",
                "cache/void-adapter": "*"
            },
            "require-dev": {
                "cache/integration-tests": "^0.16",
                "defuse/php-encryption": "^2.0",
                "illuminate/cache": "^5.4",
                "mockery/mockery": "^0.9",
                "phpunit/phpunit": "^4.0 || ^5.1",
                "predis/predis": "^1.0",
                "symfony/cache": "dev-master"
            },
            "suggest": {
                "ext-apc": "APC extension is required to use the APC Adapter",
                "ext-apcu": "APCu extension is required to use the APCu Adapter",
                "ext-memcache": "Memcache extension is required to use the Memcache Adapter",
                "ext-memcached": "Memcached extension is required to use the Memcached Adapter",
                "ext-mongodb": "Mongodb extension required to use the Mongodb adapter",
                "ext-redis": "Redis extension is required to use the Redis adapter",
                "mongodb/mongodb": "Mongodb lib required to use the Mongodb adapter"
            },
            "type": "library",
            "autoload": {
                "psr-4": {
                    "Cache\\": "src/"
                },
                "exclude-from-classmap": [
                    "**/Tests/"
                ]
            },
            "notification-url": "https://packagist.org/downloads/",
            "license": [
                "MIT"
            ],
            "authors": [
                {
                    "name": "Aaron Scherer",
                    "email": "aequasi@gmail.com",
                    "homepage": "https://github.com/aequasi"
                },
                {
                    "name": "Tobias Nyholm",
                    "email": "tobias.nyholm@gmail.com",
                    "homepage": "https://github.com/Nyholm"
                }
            ],
            "description": "Library of all the php-cache adapters",
            "homepage": "http://www.php-cache.com/en/latest/",
            "keywords": [
                "cache",
                "psr6"
            ],
            "time": "2017-03-28T16:08:48+00:00"
        },
        {
            "name": "codeception/codeception",
            "version": "4.1.17",
            "source": {
                "type": "git",
                "url": "https://github.com/Codeception/Codeception.git",
                "reference": "c153b1ab289b3e3109e685379aa8847c54ac2b68"
            },
            "dist": {
                "type": "zip",
                "url": "https://api.github.com/repos/Codeception/Codeception/zipball/c153b1ab289b3e3109e685379aa8847c54ac2b68",
                "reference": "c153b1ab289b3e3109e685379aa8847c54ac2b68",
                "shasum": ""
            },
            "require": {
                "behat/gherkin": "^4.4.0",
                "codeception/lib-asserts": "^1.0",
                "codeception/phpunit-wrapper": ">6.0.15 <6.1.0 | ^6.6.1 | ^7.7.1 | ^8.1.1 | ^9.0",
                "codeception/stub": "^2.0 | ^3.0",
                "ext-curl": "*",
                "ext-json": "*",
                "ext-mbstring": "*",
                "guzzlehttp/psr7": "~1.4",
                "php": ">=5.6.0 <9.0",
                "symfony/console": ">=2.7 <6.0",
                "symfony/css-selector": ">=2.7 <6.0",
                "symfony/event-dispatcher": ">=2.7 <6.0",
                "symfony/finder": ">=2.7 <6.0",
                "symfony/yaml": ">=2.7 <6.0"
            },
            "require-dev": {
                "codeception/module-asserts": "*@dev",
                "codeception/module-cli": "*@dev",
                "codeception/module-db": "*@dev",
                "codeception/module-filesystem": "*@dev",
                "codeception/module-phpbrowser": "*@dev",
                "codeception/specify": "~0.3",
                "codeception/util-universalframework": "*@dev",
                "monolog/monolog": "~1.8",
                "squizlabs/php_codesniffer": "~2.0",
                "symfony/process": ">=2.7 <6.0",
                "vlucas/phpdotenv": "^2.0 | ^3.0 | ^4.0 | ^5.0"
            },
            "suggest": {
                "codeception/specify": "BDD-style code blocks",
                "codeception/verify": "BDD-style assertions",
                "hoa/console": "For interactive console functionality",
                "stecman/symfony-console-completion": "For BASH autocompletion",
                "symfony/phpunit-bridge": "For phpunit-bridge support"
            },
            "bin": [
                "codecept"
            ],
            "type": "library",
            "extra": {
                "branch-alias": []
            },
            "autoload": {
                "psr-4": {
                    "Codeception\\": "src/Codeception",
                    "Codeception\\Extension\\": "ext"
                }
            },
            "notification-url": "https://packagist.org/downloads/",
            "license": [
                "MIT"
            ],
            "authors": [
                {
                    "name": "Michael Bodnarchuk",
                    "email": "davert@mail.ua",
                    "homepage": "http://codegyre.com"
                }
            ],
            "description": "BDD-style testing framework",
            "homepage": "http://codeception.com/",
            "keywords": [
                "BDD",
                "TDD",
                "acceptance testing",
                "functional testing",
                "unit testing"
            ],
            "funding": [
                {
                    "url": "https://opencollective.com/codeception",
                    "type": "open_collective"
                }
            ],
            "time": "2021-02-01T07:30:47+00:00"
        },
        {
            "name": "codeception/lib-asserts",
            "version": "1.13.2",
            "source": {
                "type": "git",
                "url": "https://github.com/Codeception/lib-asserts.git",
                "reference": "184231d5eab66bc69afd6b9429344d80c67a33b6"
            },
            "dist": {
                "type": "zip",
                "url": "https://api.github.com/repos/Codeception/lib-asserts/zipball/184231d5eab66bc69afd6b9429344d80c67a33b6",
                "reference": "184231d5eab66bc69afd6b9429344d80c67a33b6",
                "shasum": ""
            },
            "require": {
                "codeception/phpunit-wrapper": ">6.0.15 <6.1.0 | ^6.6.1 | ^7.7.1 | ^8.0.3 | ^9.0",
                "ext-dom": "*",
                "php": ">=5.6.0 <9.0"
            },
            "type": "library",
            "autoload": {
                "classmap": [
                    "src/"
                ]
            },
            "notification-url": "https://packagist.org/downloads/",
            "license": [
                "MIT"
            ],
            "authors": [
                {
                    "name": "Michael Bodnarchuk",
                    "email": "davert@mail.ua",
                    "homepage": "http://codegyre.com"
                },
                {
                    "name": "Gintautas Miselis"
                },
                {
                    "name": "Gustavo Nieves",
                    "homepage": "https://medium.com/@ganieves"
                }
            ],
            "description": "Assertion methods used by Codeception core and Asserts module",
            "homepage": "https://codeception.com/",
            "keywords": [
                "codeception"
            ],
            "time": "2020-10-21T16:26:20+00:00"
        },
        {
            "name": "codeception/module-asserts",
            "version": "1.3.1",
            "source": {
                "type": "git",
                "url": "https://github.com/Codeception/module-asserts.git",
                "reference": "59374f2fef0cabb9e8ddb53277e85cdca74328de"
            },
            "dist": {
                "type": "zip",
                "url": "https://api.github.com/repos/Codeception/module-asserts/zipball/59374f2fef0cabb9e8ddb53277e85cdca74328de",
                "reference": "59374f2fef0cabb9e8ddb53277e85cdca74328de",
                "shasum": ""
            },
            "require": {
                "codeception/codeception": "*@dev",
                "codeception/lib-asserts": "^1.13.1",
                "php": ">=5.6.0 <9.0"
            },
            "conflict": {
                "codeception/codeception": "<4.0"
            },
            "type": "library",
            "autoload": {
                "classmap": [
                    "src/"
                ]
            },
            "notification-url": "https://packagist.org/downloads/",
            "license": [
                "MIT"
            ],
            "authors": [
                {
                    "name": "Michael Bodnarchuk"
                },
                {
                    "name": "Gintautas Miselis"
                },
                {
                    "name": "Gustavo Nieves",
                    "homepage": "https://medium.com/@ganieves"
                }
            ],
            "description": "Codeception module containing various assertions",
            "homepage": "https://codeception.com/",
            "keywords": [
                "assertions",
                "asserts",
                "codeception"
            ],
            "time": "2020-10-21T16:48:15+00:00"
        },
        {
            "name": "codeception/module-sequence",
            "version": "1.0.1",
            "source": {
                "type": "git",
                "url": "https://github.com/Codeception/module-sequence.git",
                "reference": "b75be26681ae90824cde8f8df785981f293667e1"
            },
            "dist": {
                "type": "zip",
                "url": "https://api.github.com/repos/Codeception/module-sequence/zipball/b75be26681ae90824cde8f8df785981f293667e1",
                "reference": "b75be26681ae90824cde8f8df785981f293667e1",
                "shasum": ""
            },
            "require": {
                "codeception/codeception": "^4.0",
                "php": ">=5.6.0 <9.0"
            },
            "type": "library",
            "autoload": {
                "classmap": [
                    "src/"
                ]
            },
            "notification-url": "https://packagist.org/downloads/",
            "license": [
                "MIT"
            ],
            "authors": [
                {
                    "name": "Michael Bodnarchuk"
                }
            ],
            "description": "Sequence module for Codeception",
            "homepage": "http://codeception.com/",
            "keywords": [
                "codeception"
            ],
            "time": "2020-10-31T18:36:26+00:00"
        },
        {
            "name": "codeception/module-webdriver",
            "version": "1.2.0",
            "source": {
                "type": "git",
                "url": "https://github.com/Codeception/module-webdriver.git",
                "reference": "63ea08880a44df809bdfbca08597e1b68cee9f87"
            },
            "dist": {
                "type": "zip",
                "url": "https://api.github.com/repos/Codeception/module-webdriver/zipball/63ea08880a44df809bdfbca08597e1b68cee9f87",
                "reference": "63ea08880a44df809bdfbca08597e1b68cee9f87",
                "shasum": ""
            },
            "require": {
                "codeception/codeception": "^4.0",
                "php": ">=5.6.0 <9.0",
                "php-webdriver/webdriver": "^1.8.0"
            },
            "suggest": {
                "codeception/phpbuiltinserver": "Start and stop PHP built-in web server for your tests"
            },
            "type": "library",
            "autoload": {
                "classmap": [
                    "src/"
                ]
            },
            "notification-url": "https://packagist.org/downloads/",
            "license": [
                "MIT"
            ],
            "authors": [
                {
                    "name": "Michael Bodnarchuk"
                },
                {
                    "name": "Gintautas Miselis"
                },
                {
                    "name": "Zaahid Bateson"
                }
            ],
            "description": "WebDriver module for Codeception",
            "homepage": "http://codeception.com/",
            "keywords": [
                "acceptance-testing",
                "browser-testing",
                "codeception"
            ],
            "time": "2021-01-17T19:23:20+00:00"
        },
        {
            "name": "codeception/phpunit-wrapper",
            "version": "9.0.6",
            "source": {
                "type": "git",
                "url": "https://github.com/Codeception/phpunit-wrapper.git",
                "reference": "b0c06abb3181eedca690170f7ed0fd26a70bfacc"
            },
            "dist": {
                "type": "zip",
                "url": "https://api.github.com/repos/Codeception/phpunit-wrapper/zipball/b0c06abb3181eedca690170f7ed0fd26a70bfacc",
                "reference": "b0c06abb3181eedca690170f7ed0fd26a70bfacc",
                "shasum": ""
            },
            "require": {
                "php": ">=7.2",
                "phpunit/phpunit": "^9.0"
            },
            "require-dev": {
                "codeception/specify": "*",
                "consolidation/robo": "^3.0.0-alpha3",
                "vlucas/phpdotenv": "^3.0"
            },
            "type": "library",
            "autoload": {
                "psr-4": {
                    "Codeception\\PHPUnit\\": "src/"
                }
            },
            "notification-url": "https://packagist.org/downloads/",
            "license": [
                "MIT"
            ],
            "authors": [
                {
                    "name": "Davert",
                    "email": "davert.php@resend.cc"
                },
                {
                    "name": "Naktibalda"
                }
            ],
            "description": "PHPUnit classes used by Codeception",
            "time": "2020-12-28T13:59:47+00:00"
        },
        {
            "name": "codeception/stub",
            "version": "3.7.0",
            "source": {
                "type": "git",
                "url": "https://github.com/Codeception/Stub.git",
                "reference": "468dd5fe659f131fc997f5196aad87512f9b1304"
            },
            "dist": {
                "type": "zip",
                "url": "https://api.github.com/repos/Codeception/Stub/zipball/468dd5fe659f131fc997f5196aad87512f9b1304",
                "reference": "468dd5fe659f131fc997f5196aad87512f9b1304",
                "shasum": ""
            },
            "require": {
                "phpunit/phpunit": "^8.4 | ^9.0"
            },
            "type": "library",
            "autoload": {
                "psr-4": {
                    "Codeception\\": "src/"
                }
            },
            "notification-url": "https://packagist.org/downloads/",
            "license": [
                "MIT"
            ],
            "description": "Flexible Stub wrapper for PHPUnit's Mock Builder",
            "time": "2020-07-03T15:54:43+00:00"
        },
        {
            "name": "csharpru/vault-php",
            "version": "3.5.3",
            "source": {
                "type": "git",
                "url": "https://github.com/CSharpRU/vault-php.git",
                "reference": "04be9776310fe7d1afb97795645f95c21e6b4fcf"
            },
            "dist": {
                "type": "zip",
                "url": "https://api.github.com/repos/CSharpRU/vault-php/zipball/04be9776310fe7d1afb97795645f95c21e6b4fcf",
                "reference": "04be9776310fe7d1afb97795645f95c21e6b4fcf",
                "shasum": ""
            },
            "require": {
                "cache/cache": "^0.4.0",
                "doctrine/inflector": "~1.1.0",
                "guzzlehttp/promises": "^1.3",
                "guzzlehttp/psr7": "^1.4",
                "psr/cache": "^1.0",
                "psr/log": "^1.0",
                "weew/helpers-array": "^1.3"
            },
            "require-dev": {
                "codacy/coverage": "^1.1",
                "codeception/codeception": "^2.2",
                "csharpru/vault-php-guzzle6-transport": "~2.0",
                "php-vcr/php-vcr": "^1.3"
            },
            "type": "library",
            "autoload": {
                "psr-4": {
                    "Vault\\": "src/"
                }
            },
            "notification-url": "https://packagist.org/downloads/",
            "license": [
                "MIT"
            ],
            "authors": [
                {
                    "name": "Yaroslav Lukyanov",
                    "email": "c_sharp@mail.ru"
                }
            ],
            "description": "Best Vault client for PHP that you can find",
            "time": "2018-04-28T04:52:17+00:00"
        },
        {
            "name": "csharpru/vault-php-guzzle6-transport",
            "version": "2.0.4",
            "source": {
                "type": "git",
                "url": "https://github.com/CSharpRU/vault-php-guzzle6-transport.git",
                "reference": "33c392120ac9f253b62b034e0e8ffbbdb3513bd8"
            },
            "dist": {
                "type": "zip",
                "url": "https://api.github.com/repos/CSharpRU/vault-php-guzzle6-transport/zipball/33c392120ac9f253b62b034e0e8ffbbdb3513bd8",
                "reference": "33c392120ac9f253b62b034e0e8ffbbdb3513bd8",
                "shasum": ""
            },
            "require": {
                "guzzlehttp/guzzle": "~6.2",
                "guzzlehttp/promises": "^1.3",
                "guzzlehttp/psr7": "^1.4"
            },
            "type": "library",
            "autoload": {
                "psr-4": {
                    "VaultTransports\\": "src/"
                }
            },
            "notification-url": "https://packagist.org/downloads/",
            "license": [
                "MIT"
            ],
            "authors": [
                {
                    "name": "Yaroslav Lukyanov",
                    "email": "c_sharp@mail.ru"
                }
            ],
            "description": "Guzzle6 transport for Vault PHP client",
            "time": "2019-03-10T06:17:37+00:00"
        },
        {
            "name": "dealerdirect/phpcodesniffer-composer-installer",
            "version": "v0.7.1",
            "source": {
                "type": "git",
                "url": "https://github.com/Dealerdirect/phpcodesniffer-composer-installer.git",
                "reference": "fe390591e0241955f22eb9ba327d137e501c771c"
            },
            "dist": {
                "type": "zip",
                "url": "https://api.github.com/repos/Dealerdirect/phpcodesniffer-composer-installer/zipball/fe390591e0241955f22eb9ba327d137e501c771c",
                "reference": "fe390591e0241955f22eb9ba327d137e501c771c",
                "shasum": ""
            },
            "require": {
                "composer-plugin-api": "^1.0 || ^2.0",
                "php": ">=5.3",
                "squizlabs/php_codesniffer": "^2.0 || ^3.0 || ^4.0"
            },
            "require-dev": {
                "composer/composer": "*",
                "phpcompatibility/php-compatibility": "^9.0",
                "sensiolabs/security-checker": "^4.1.0"
            },
            "type": "composer-plugin",
            "extra": {
                "class": "Dealerdirect\\Composer\\Plugin\\Installers\\PHPCodeSniffer\\Plugin"
            },
            "autoload": {
                "psr-4": {
                    "Dealerdirect\\Composer\\Plugin\\Installers\\PHPCodeSniffer\\": "src/"
                }
            },
            "notification-url": "https://packagist.org/downloads/",
            "license": [
                "MIT"
            ],
            "authors": [
                {
                    "name": "Franck Nijhof",
                    "email": "franck.nijhof@dealerdirect.com",
                    "homepage": "http://www.frenck.nl",
                    "role": "Developer / IT Manager"
                }
            ],
            "description": "PHP_CodeSniffer Standards Composer Installer Plugin",
            "homepage": "http://www.dealerdirect.com",
            "keywords": [
                "PHPCodeSniffer",
                "PHP_CodeSniffer",
                "code quality",
                "codesniffer",
                "composer",
                "installer",
                "phpcs",
                "plugin",
                "qa",
                "quality",
                "standard",
                "standards",
                "style guide",
                "stylecheck",
                "tests"
            ],
            "time": "2020-12-07T18:04:37+00:00"
        },
        {
            "name": "doctrine/annotations",
            "version": "1.11.1",
            "source": {
                "type": "git",
                "url": "https://github.com/doctrine/annotations.git",
                "reference": "ce77a7ba1770462cd705a91a151b6c3746f9c6ad"
            },
            "dist": {
                "type": "zip",
                "url": "https://api.github.com/repos/doctrine/annotations/zipball/ce77a7ba1770462cd705a91a151b6c3746f9c6ad",
                "reference": "ce77a7ba1770462cd705a91a151b6c3746f9c6ad",
                "shasum": ""
            },
            "require": {
                "doctrine/lexer": "1.*",
                "ext-tokenizer": "*",
                "php": "^7.1 || ^8.0"
            },
            "require-dev": {
                "doctrine/cache": "1.*",
                "doctrine/coding-standard": "^6.0 || ^8.1",
                "phpstan/phpstan": "^0.12.20",
                "phpunit/phpunit": "^7.5 || ^9.1.5"
            },
            "type": "library",
            "extra": {
                "branch-alias": {
                    "dev-master": "1.11.x-dev"
                }
            },
            "autoload": {
                "psr-4": {
                    "Doctrine\\Common\\Annotations\\": "lib/Doctrine/Common/Annotations"
                }
            },
            "notification-url": "https://packagist.org/downloads/",
            "license": [
                "MIT"
            ],
            "authors": [
                {
                    "name": "Guilherme Blanco",
                    "email": "guilhermeblanco@gmail.com"
                },
                {
                    "name": "Roman Borschel",
                    "email": "roman@code-factory.org"
                },
                {
                    "name": "Benjamin Eberlei",
                    "email": "kontakt@beberlei.de"
                },
                {
                    "name": "Jonathan Wage",
                    "email": "jonwage@gmail.com"
                },
                {
                    "name": "Johannes Schmitt",
                    "email": "schmittjoh@gmail.com"
                }
            ],
            "description": "Docblock Annotations Parser",
            "homepage": "https://www.doctrine-project.org/projects/annotations.html",
            "keywords": [
                "annotations",
                "docblock",
                "parser"
            ],
            "time": "2020-10-26T10:28:16+00:00"
        },
        {
            "name": "doctrine/cache",
            "version": "1.10.2",
            "source": {
                "type": "git",
                "url": "https://github.com/doctrine/cache.git",
                "reference": "13e3381b25847283a91948d04640543941309727"
            },
            "dist": {
                "type": "zip",
                "url": "https://api.github.com/repos/doctrine/cache/zipball/13e3381b25847283a91948d04640543941309727",
                "reference": "13e3381b25847283a91948d04640543941309727",
                "shasum": ""
            },
            "require": {
                "php": "~7.1 || ^8.0"
            },
            "conflict": {
                "doctrine/common": ">2.2,<2.4"
            },
            "require-dev": {
                "alcaeus/mongo-php-adapter": "^1.1",
                "doctrine/coding-standard": "^6.0",
                "mongodb/mongodb": "^1.1",
                "phpunit/phpunit": "^7.0",
                "predis/predis": "~1.0"
            },
            "suggest": {
                "alcaeus/mongo-php-adapter": "Required to use legacy MongoDB driver"
            },
            "type": "library",
            "extra": {
                "branch-alias": {
                    "dev-master": "1.9.x-dev"
                }
            },
            "autoload": {
                "psr-4": {
                    "Doctrine\\Common\\Cache\\": "lib/Doctrine/Common/Cache"
                }
            },
            "notification-url": "https://packagist.org/downloads/",
            "license": [
                "MIT"
            ],
            "authors": [
                {
                    "name": "Guilherme Blanco",
                    "email": "guilhermeblanco@gmail.com"
                },
                {
                    "name": "Roman Borschel",
                    "email": "roman@code-factory.org"
                },
                {
                    "name": "Benjamin Eberlei",
                    "email": "kontakt@beberlei.de"
                },
                {
                    "name": "Jonathan Wage",
                    "email": "jonwage@gmail.com"
                },
                {
                    "name": "Johannes Schmitt",
                    "email": "schmittjoh@gmail.com"
                }
            ],
            "description": "PHP Doctrine Cache library is a popular cache implementation that supports many different drivers such as redis, memcache, apc, mongodb and others.",
            "homepage": "https://www.doctrine-project.org/projects/cache.html",
            "keywords": [
                "abstraction",
                "apcu",
                "cache",
                "caching",
                "couchdb",
                "memcached",
                "php",
                "redis",
                "xcache"
            ],
            "funding": [
                {
                    "url": "https://www.doctrine-project.org/sponsorship.html",
                    "type": "custom"
                },
                {
                    "url": "https://www.patreon.com/phpdoctrine",
                    "type": "patreon"
                },
                {
                    "url": "https://tidelift.com/funding/github/packagist/doctrine%2Fcache",
                    "type": "tidelift"
                }
            ],
            "time": "2020-07-07T18:54:01+00:00"
        },
        {
            "name": "doctrine/inflector",
            "version": "v1.1.0",
            "source": {
                "type": "git",
                "url": "https://github.com/doctrine/inflector.git",
                "reference": "90b2128806bfde671b6952ab8bea493942c1fdae"
            },
            "dist": {
                "type": "zip",
                "url": "https://api.github.com/repos/doctrine/inflector/zipball/90b2128806bfde671b6952ab8bea493942c1fdae",
                "reference": "90b2128806bfde671b6952ab8bea493942c1fdae",
                "shasum": ""
            },
            "require": {
                "php": ">=5.3.2"
            },
            "require-dev": {
                "phpunit/phpunit": "4.*"
            },
            "type": "library",
            "extra": {
                "branch-alias": {
                    "dev-master": "1.1.x-dev"
                }
            },
            "autoload": {
                "psr-0": {
                    "Doctrine\\Common\\Inflector\\": "lib/"
                }
            },
            "notification-url": "https://packagist.org/downloads/",
            "license": [
                "MIT"
            ],
            "authors": [
                {
                    "name": "Roman Borschel",
                    "email": "roman@code-factory.org"
                },
                {
                    "name": "Benjamin Eberlei",
                    "email": "kontakt@beberlei.de"
                },
                {
                    "name": "Guilherme Blanco",
                    "email": "guilhermeblanco@gmail.com"
                },
                {
                    "name": "Jonathan Wage",
                    "email": "jonwage@gmail.com"
                },
                {
                    "name": "Johannes Schmitt",
                    "email": "schmittjoh@gmail.com"
                }
            ],
            "description": "Common String Manipulations with regard to casing and singular/plural rules.",
            "homepage": "http://www.doctrine-project.org",
            "keywords": [
                "inflection",
                "pluralize",
                "singularize",
                "string"
            ],
            "time": "2015-11-06T14:35:42+00:00"
        },
        {
            "name": "doctrine/instantiator",
            "version": "1.4.0",
            "source": {
                "type": "git",
                "url": "https://github.com/doctrine/instantiator.git",
                "reference": "d56bf6102915de5702778fe20f2de3b2fe570b5b"
            },
            "dist": {
                "type": "zip",
                "url": "https://api.github.com/repos/doctrine/instantiator/zipball/d56bf6102915de5702778fe20f2de3b2fe570b5b",
                "reference": "d56bf6102915de5702778fe20f2de3b2fe570b5b",
                "shasum": ""
            },
            "require": {
                "php": "^7.1 || ^8.0"
            },
            "require-dev": {
                "doctrine/coding-standard": "^8.0",
                "ext-pdo": "*",
                "ext-phar": "*",
                "phpbench/phpbench": "^0.13 || 1.0.0-alpha2",
                "phpstan/phpstan": "^0.12",
                "phpstan/phpstan-phpunit": "^0.12",
                "phpunit/phpunit": "^7.0 || ^8.0 || ^9.0"
            },
            "type": "library",
            "autoload": {
                "psr-4": {
                    "Doctrine\\Instantiator\\": "src/Doctrine/Instantiator/"
                }
            },
            "notification-url": "https://packagist.org/downloads/",
            "license": [
                "MIT"
            ],
            "authors": [
                {
                    "name": "Marco Pivetta",
                    "email": "ocramius@gmail.com",
                    "homepage": "https://ocramius.github.io/"
                }
            ],
            "description": "A small, lightweight utility to instantiate objects in PHP without invoking their constructors",
            "homepage": "https://www.doctrine-project.org/projects/instantiator.html",
            "keywords": [
                "constructor",
                "instantiate"
            ],
            "funding": [
                {
                    "url": "https://www.doctrine-project.org/sponsorship.html",
                    "type": "custom"
                },
                {
                    "url": "https://www.patreon.com/phpdoctrine",
                    "type": "patreon"
                },
                {
                    "url": "https://tidelift.com/funding/github/packagist/doctrine%2Finstantiator",
                    "type": "tidelift"
                }
            ],
            "time": "2020-11-10T18:47:58+00:00"
        },
        {
            "name": "doctrine/lexer",
            "version": "1.2.1",
            "source": {
                "type": "git",
                "url": "https://github.com/doctrine/lexer.git",
                "reference": "e864bbf5904cb8f5bb334f99209b48018522f042"
            },
            "dist": {
                "type": "zip",
                "url": "https://api.github.com/repos/doctrine/lexer/zipball/e864bbf5904cb8f5bb334f99209b48018522f042",
                "reference": "e864bbf5904cb8f5bb334f99209b48018522f042",
                "shasum": ""
            },
            "require": {
                "php": "^7.2 || ^8.0"
            },
            "require-dev": {
                "doctrine/coding-standard": "^6.0",
                "phpstan/phpstan": "^0.11.8",
                "phpunit/phpunit": "^8.2"
            },
            "type": "library",
            "extra": {
                "branch-alias": {
                    "dev-master": "1.2.x-dev"
                }
            },
            "autoload": {
                "psr-4": {
                    "Doctrine\\Common\\Lexer\\": "lib/Doctrine/Common/Lexer"
                }
            },
            "notification-url": "https://packagist.org/downloads/",
            "license": [
                "MIT"
            ],
            "authors": [
                {
                    "name": "Guilherme Blanco",
                    "email": "guilhermeblanco@gmail.com"
                },
                {
                    "name": "Roman Borschel",
                    "email": "roman@code-factory.org"
                },
                {
                    "name": "Johannes Schmitt",
                    "email": "schmittjoh@gmail.com"
                }
            ],
            "description": "PHP Doctrine Lexer parser library that can be used in Top-Down, Recursive Descent Parsers.",
            "homepage": "https://www.doctrine-project.org/projects/lexer.html",
            "keywords": [
                "annotations",
                "docblock",
                "lexer",
                "parser",
                "php"
            ],
            "time": "2020-05-25T17:44:05+00:00"
        },
        {
            "name": "friendsofphp/php-cs-fixer",
            "version": "v2.18.2",
            "source": {
                "type": "git",
                "url": "https://github.com/FriendsOfPHP/PHP-CS-Fixer.git",
                "reference": "18f8c9d184ba777380794a389fabc179896ba913"
            },
            "dist": {
                "type": "zip",
                "url": "https://api.github.com/repos/FriendsOfPHP/PHP-CS-Fixer/zipball/18f8c9d184ba777380794a389fabc179896ba913",
                "reference": "18f8c9d184ba777380794a389fabc179896ba913",
                "shasum": ""
            },
            "require": {
                "composer/semver": "^1.4 || ^2.0 || ^3.0",
                "composer/xdebug-handler": "^1.2",
                "doctrine/annotations": "^1.2",
                "ext-json": "*",
                "ext-tokenizer": "*",
                "php": "^5.6 || ^7.0 || ^8.0",
                "php-cs-fixer/diff": "^1.3",
                "symfony/console": "^3.4.43 || ^4.1.6 || ^5.0",
                "symfony/event-dispatcher": "^3.0 || ^4.0 || ^5.0",
                "symfony/filesystem": "^3.0 || ^4.0 || ^5.0",
                "symfony/finder": "^3.0 || ^4.0 || ^5.0",
                "symfony/options-resolver": "^3.0 || ^4.0 || ^5.0",
                "symfony/polyfill-php70": "^1.0",
                "symfony/polyfill-php72": "^1.4",
                "symfony/process": "^3.0 || ^4.0 || ^5.0",
                "symfony/stopwatch": "^3.0 || ^4.0 || ^5.0"
            },
            "require-dev": {
                "justinrainbow/json-schema": "^5.0",
                "keradus/cli-executor": "^1.4",
                "mikey179/vfsstream": "^1.6",
                "php-coveralls/php-coveralls": "^2.4.2",
                "php-cs-fixer/accessible-object": "^1.0",
                "php-cs-fixer/phpunit-constraint-isidenticalstring": "^1.2",
                "php-cs-fixer/phpunit-constraint-xmlmatchesxsd": "^1.2.1",
                "phpspec/prophecy-phpunit": "^1.1 || ^2.0",
                "phpunit/phpunit": "^5.7.27 || ^6.5.14 || ^7.5.20 || ^8.5.13 || ^9.5",
                "phpunitgoodpractices/polyfill": "^1.5",
                "phpunitgoodpractices/traits": "^1.9.1",
                "sanmai/phpunit-legacy-adapter": "^6.4 || ^8.2.1",
                "symfony/phpunit-bridge": "^5.2.1",
                "symfony/yaml": "^3.0 || ^4.0 || ^5.0"
            },
            "suggest": {
                "ext-dom": "For handling output formats in XML",
                "ext-mbstring": "For handling non-UTF8 characters.",
                "php-cs-fixer/phpunit-constraint-isidenticalstring": "For IsIdenticalString constraint.",
                "php-cs-fixer/phpunit-constraint-xmlmatchesxsd": "For XmlMatchesXsd constraint.",
                "symfony/polyfill-mbstring": "When enabling `ext-mbstring` is not possible."
            },
            "bin": [
                "php-cs-fixer"
            ],
            "type": "application",
            "autoload": {
                "psr-4": {
                    "PhpCsFixer\\": "src/"
                },
                "classmap": [
                    "tests/Test/AbstractFixerTestCase.php",
                    "tests/Test/AbstractIntegrationCaseFactory.php",
                    "tests/Test/AbstractIntegrationTestCase.php",
                    "tests/Test/Assert/AssertTokensTrait.php",
                    "tests/Test/IntegrationCase.php",
                    "tests/Test/IntegrationCaseFactory.php",
                    "tests/Test/IntegrationCaseFactoryInterface.php",
                    "tests/Test/InternalIntegrationCaseFactory.php",
                    "tests/Test/IsIdenticalConstraint.php",
                    "tests/TestCase.php"
                ]
            },
            "notification-url": "https://packagist.org/downloads/",
            "license": [
                "MIT"
            ],
            "authors": [
                {
                    "name": "Fabien Potencier",
                    "email": "fabien@symfony.com"
                },
                {
                    "name": "Dariusz Rumiński",
                    "email": "dariusz.ruminski@gmail.com"
                }
            ],
            "description": "A tool to automatically fix PHP code style",
            "funding": [
                {
                    "url": "https://github.com/keradus",
                    "type": "github"
                }
            ],
            "time": "2021-01-26T00:22:21+00:00"
        },
        {
            "name": "hoa/consistency",
            "version": "1.17.05.02",
            "source": {
                "type": "git",
                "url": "https://github.com/hoaproject/Consistency.git",
                "reference": "fd7d0adc82410507f332516faf655b6ed22e4c2f"
            },
            "dist": {
                "type": "zip",
                "url": "https://api.github.com/repos/hoaproject/Consistency/zipball/fd7d0adc82410507f332516faf655b6ed22e4c2f",
                "reference": "fd7d0adc82410507f332516faf655b6ed22e4c2f",
                "shasum": ""
            },
            "require": {
                "hoa/exception": "~1.0",
                "php": ">=5.5.0"
            },
            "require-dev": {
                "hoa/stream": "~1.0",
                "hoa/test": "~2.0"
            },
            "type": "library",
            "extra": {
                "branch-alias": {
                    "dev-master": "1.x-dev"
                }
            },
            "autoload": {
                "psr-4": {
                    "Hoa\\Consistency\\": "."
                },
                "files": [
                    "Prelude.php"
                ]
            },
            "notification-url": "https://packagist.org/downloads/",
            "license": [
                "BSD-3-Clause"
            ],
            "authors": [
                {
                    "name": "Ivan Enderlin",
                    "email": "ivan.enderlin@hoa-project.net"
                },
                {
                    "name": "Hoa community",
                    "homepage": "https://hoa-project.net/"
                }
            ],
            "description": "The Hoa\\Consistency library.",
            "homepage": "https://hoa-project.net/",
            "keywords": [
                "autoloader",
                "callable",
                "consistency",
                "entity",
                "flex",
                "keyword",
                "library"
            ],
            "time": "2017-05-02T12:18:12+00:00"
        },
        {
            "name": "hoa/console",
            "version": "3.17.05.02",
            "source": {
                "type": "git",
                "url": "https://github.com/hoaproject/Console.git",
                "reference": "e231fd3ea70e6d773576ae78de0bdc1daf331a66"
            },
            "dist": {
                "type": "zip",
                "url": "https://api.github.com/repos/hoaproject/Console/zipball/e231fd3ea70e6d773576ae78de0bdc1daf331a66",
                "reference": "e231fd3ea70e6d773576ae78de0bdc1daf331a66",
                "shasum": ""
            },
            "require": {
                "hoa/consistency": "~1.0",
                "hoa/event": "~1.0",
                "hoa/exception": "~1.0",
                "hoa/file": "~1.0",
                "hoa/protocol": "~1.0",
                "hoa/stream": "~1.0",
                "hoa/ustring": "~4.0"
            },
            "require-dev": {
                "hoa/test": "~2.0"
            },
            "suggest": {
                "ext-pcntl": "To enable hoa://Event/Console/Window:resize.",
                "hoa/dispatcher": "To use the console kit.",
                "hoa/router": "To use the console kit."
            },
            "type": "library",
            "extra": {
                "branch-alias": {
                    "dev-master": "3.x-dev"
                }
            },
            "autoload": {
                "psr-4": {
                    "Hoa\\Console\\": "."
                }
            },
            "notification-url": "https://packagist.org/downloads/",
            "license": [
                "BSD-3-Clause"
            ],
            "authors": [
                {
                    "name": "Ivan Enderlin",
                    "email": "ivan.enderlin@hoa-project.net"
                },
                {
                    "name": "Hoa community",
                    "homepage": "https://hoa-project.net/"
                }
            ],
            "description": "The Hoa\\Console library.",
            "homepage": "https://hoa-project.net/",
            "keywords": [
                "autocompletion",
                "chrome",
                "cli",
                "console",
                "cursor",
                "getoption",
                "library",
                "option",
                "parser",
                "processus",
                "readline",
                "terminfo",
                "tput",
                "window"
            ],
            "time": "2017-05-02T12:26:19+00:00"
        },
        {
            "name": "hoa/event",
            "version": "1.17.01.13",
            "source": {
                "type": "git",
                "url": "https://github.com/hoaproject/Event.git",
                "reference": "6c0060dced212ffa3af0e34bb46624f990b29c54"
            },
            "dist": {
                "type": "zip",
                "url": "https://api.github.com/repos/hoaproject/Event/zipball/6c0060dced212ffa3af0e34bb46624f990b29c54",
                "reference": "6c0060dced212ffa3af0e34bb46624f990b29c54",
                "shasum": ""
            },
            "require": {
                "hoa/consistency": "~1.0",
                "hoa/exception": "~1.0"
            },
            "require-dev": {
                "hoa/test": "~2.0"
            },
            "type": "library",
            "extra": {
                "branch-alias": {
                    "dev-master": "1.x-dev"
                }
            },
            "autoload": {
                "psr-4": {
                    "Hoa\\Event\\": "."
                }
            },
            "notification-url": "https://packagist.org/downloads/",
            "license": [
                "BSD-3-Clause"
            ],
            "authors": [
                {
                    "name": "Ivan Enderlin",
                    "email": "ivan.enderlin@hoa-project.net"
                },
                {
                    "name": "Hoa community",
                    "homepage": "https://hoa-project.net/"
                }
            ],
            "description": "The Hoa\\Event library.",
            "homepage": "https://hoa-project.net/",
            "keywords": [
                "event",
                "library",
                "listener",
                "observer"
            ],
            "time": "2017-01-13T15:30:50+00:00"
        },
        {
            "name": "hoa/exception",
            "version": "1.17.01.16",
            "source": {
                "type": "git",
                "url": "https://github.com/hoaproject/Exception.git",
                "reference": "091727d46420a3d7468ef0595651488bfc3a458f"
            },
            "dist": {
                "type": "zip",
                "url": "https://api.github.com/repos/hoaproject/Exception/zipball/091727d46420a3d7468ef0595651488bfc3a458f",
                "reference": "091727d46420a3d7468ef0595651488bfc3a458f",
                "shasum": ""
            },
            "require": {
                "hoa/consistency": "~1.0",
                "hoa/event": "~1.0"
            },
            "require-dev": {
                "hoa/test": "~2.0"
            },
            "type": "library",
            "extra": {
                "branch-alias": {
                    "dev-master": "1.x-dev"
                }
            },
            "autoload": {
                "psr-4": {
                    "Hoa\\Exception\\": "."
                }
            },
            "notification-url": "https://packagist.org/downloads/",
            "license": [
                "BSD-3-Clause"
            ],
            "authors": [
                {
                    "name": "Ivan Enderlin",
                    "email": "ivan.enderlin@hoa-project.net"
                },
                {
                    "name": "Hoa community",
                    "homepage": "https://hoa-project.net/"
                }
            ],
            "description": "The Hoa\\Exception library.",
            "homepage": "https://hoa-project.net/",
            "keywords": [
                "exception",
                "library"
            ],
            "time": "2017-01-16T07:53:27+00:00"
        },
        {
            "name": "hoa/file",
            "version": "1.17.07.11",
            "source": {
                "type": "git",
                "url": "https://github.com/hoaproject/File.git",
                "reference": "35cb979b779bc54918d2f9a4e02ed6c7a1fa67ca"
            },
            "dist": {
                "type": "zip",
                "url": "https://api.github.com/repos/hoaproject/File/zipball/35cb979b779bc54918d2f9a4e02ed6c7a1fa67ca",
                "reference": "35cb979b779bc54918d2f9a4e02ed6c7a1fa67ca",
                "shasum": ""
            },
            "require": {
                "hoa/consistency": "~1.0",
                "hoa/event": "~1.0",
                "hoa/exception": "~1.0",
                "hoa/iterator": "~2.0",
                "hoa/stream": "~1.0"
            },
            "require-dev": {
                "hoa/test": "~2.0"
            },
            "type": "library",
            "extra": {
                "branch-alias": {
                    "dev-master": "1.x-dev"
                }
            },
            "autoload": {
                "psr-4": {
                    "Hoa\\File\\": "."
                }
            },
            "notification-url": "https://packagist.org/downloads/",
            "license": [
                "BSD-3-Clause"
            ],
            "authors": [
                {
                    "name": "Ivan Enderlin",
                    "email": "ivan.enderlin@hoa-project.net"
                },
                {
                    "name": "Hoa community",
                    "homepage": "https://hoa-project.net/"
                }
            ],
            "description": "The Hoa\\File library.",
            "homepage": "https://hoa-project.net/",
            "keywords": [
                "Socket",
                "directory",
                "file",
                "finder",
                "library",
                "link",
                "temporary"
            ],
            "time": "2017-07-11T07:42:15+00:00"
        },
        {
            "name": "hoa/iterator",
            "version": "2.17.01.10",
            "source": {
                "type": "git",
                "url": "https://github.com/hoaproject/Iterator.git",
                "reference": "d1120ba09cb4ccd049c86d10058ab94af245f0cc"
            },
            "dist": {
                "type": "zip",
                "url": "https://api.github.com/repos/hoaproject/Iterator/zipball/d1120ba09cb4ccd049c86d10058ab94af245f0cc",
                "reference": "d1120ba09cb4ccd049c86d10058ab94af245f0cc",
                "shasum": ""
            },
            "require": {
                "hoa/consistency": "~1.0",
                "hoa/exception": "~1.0"
            },
            "require-dev": {
                "hoa/test": "~2.0"
            },
            "type": "library",
            "extra": {
                "branch-alias": {
                    "dev-master": "2.x-dev"
                }
            },
            "autoload": {
                "psr-4": {
                    "Hoa\\Iterator\\": "."
                }
            },
            "notification-url": "https://packagist.org/downloads/",
            "license": [
                "BSD-3-Clause"
            ],
            "authors": [
                {
                    "name": "Ivan Enderlin",
                    "email": "ivan.enderlin@hoa-project.net"
                },
                {
                    "name": "Hoa community",
                    "homepage": "https://hoa-project.net/"
                }
            ],
            "description": "The Hoa\\Iterator library.",
            "homepage": "https://hoa-project.net/",
            "keywords": [
                "iterator",
                "library"
            ],
            "time": "2017-01-10T10:34:47+00:00"
        },
        {
            "name": "hoa/protocol",
            "version": "1.17.01.14",
            "source": {
                "type": "git",
                "url": "https://github.com/hoaproject/Protocol.git",
                "reference": "5c2cf972151c45f373230da170ea015deecf19e2"
            },
            "dist": {
                "type": "zip",
                "url": "https://api.github.com/repos/hoaproject/Protocol/zipball/5c2cf972151c45f373230da170ea015deecf19e2",
                "reference": "5c2cf972151c45f373230da170ea015deecf19e2",
                "shasum": ""
            },
            "require": {
                "hoa/consistency": "~1.0",
                "hoa/exception": "~1.0"
            },
            "require-dev": {
                "hoa/test": "~2.0"
            },
            "type": "library",
            "extra": {
                "branch-alias": {
                    "dev-master": "1.x-dev"
                }
            },
            "autoload": {
                "psr-4": {
                    "Hoa\\Protocol\\": "."
                },
                "files": [
                    "Wrapper.php"
                ]
            },
            "notification-url": "https://packagist.org/downloads/",
            "license": [
                "BSD-3-Clause"
            ],
            "authors": [
                {
                    "name": "Ivan Enderlin",
                    "email": "ivan.enderlin@hoa-project.net"
                },
                {
                    "name": "Hoa community",
                    "homepage": "https://hoa-project.net/"
                }
            ],
            "description": "The Hoa\\Protocol library.",
            "homepage": "https://hoa-project.net/",
            "keywords": [
                "library",
                "protocol",
                "resource",
                "stream",
                "wrapper"
            ],
            "time": "2017-01-14T12:26:10+00:00"
        },
        {
            "name": "hoa/stream",
            "version": "1.17.02.21",
            "source": {
                "type": "git",
                "url": "https://github.com/hoaproject/Stream.git",
                "reference": "3293cfffca2de10525df51436adf88a559151d82"
            },
            "dist": {
                "type": "zip",
                "url": "https://api.github.com/repos/hoaproject/Stream/zipball/3293cfffca2de10525df51436adf88a559151d82",
                "reference": "3293cfffca2de10525df51436adf88a559151d82",
                "shasum": ""
            },
            "require": {
                "hoa/consistency": "~1.0",
                "hoa/event": "~1.0",
                "hoa/exception": "~1.0",
                "hoa/protocol": "~1.0"
            },
            "require-dev": {
                "hoa/test": "~2.0"
            },
            "type": "library",
            "extra": {
                "branch-alias": {
                    "dev-master": "1.x-dev"
                }
            },
            "autoload": {
                "psr-4": {
                    "Hoa\\Stream\\": "."
                }
            },
            "notification-url": "https://packagist.org/downloads/",
            "license": [
                "BSD-3-Clause"
            ],
            "authors": [
                {
                    "name": "Ivan Enderlin",
                    "email": "ivan.enderlin@hoa-project.net"
                },
                {
                    "name": "Hoa community",
                    "homepage": "https://hoa-project.net/"
                }
            ],
            "description": "The Hoa\\Stream library.",
            "homepage": "https://hoa-project.net/",
            "keywords": [
                "Context",
                "bucket",
                "composite",
                "filter",
                "in",
                "library",
                "out",
                "protocol",
                "stream",
                "wrapper"
            ],
            "time": "2017-02-21T16:01:06+00:00"
        },
        {
            "name": "hoa/ustring",
            "version": "4.17.01.16",
            "source": {
                "type": "git",
                "url": "https://github.com/hoaproject/Ustring.git",
                "reference": "e6326e2739178799b1fe3fdd92029f9517fa17a0"
            },
            "dist": {
                "type": "zip",
                "url": "https://api.github.com/repos/hoaproject/Ustring/zipball/e6326e2739178799b1fe3fdd92029f9517fa17a0",
                "reference": "e6326e2739178799b1fe3fdd92029f9517fa17a0",
                "shasum": ""
            },
            "require": {
                "hoa/consistency": "~1.0",
                "hoa/exception": "~1.0"
            },
            "require-dev": {
                "hoa/test": "~2.0"
            },
            "suggest": {
                "ext-iconv": "ext/iconv must be present (or a third implementation) to use Hoa\\Ustring::transcode().",
                "ext-intl": "To get a better Hoa\\Ustring::toAscii() and Hoa\\Ustring::compareTo()."
            },
            "type": "library",
            "extra": {
                "branch-alias": {
                    "dev-master": "4.x-dev"
                }
            },
            "autoload": {
                "psr-4": {
                    "Hoa\\Ustring\\": "."
                }
            },
            "notification-url": "https://packagist.org/downloads/",
            "license": [
                "BSD-3-Clause"
            ],
            "authors": [
                {
                    "name": "Ivan Enderlin",
                    "email": "ivan.enderlin@hoa-project.net"
                },
                {
                    "name": "Hoa community",
                    "homepage": "https://hoa-project.net/"
                }
            ],
            "description": "The Hoa\\Ustring library.",
            "homepage": "https://hoa-project.net/",
            "keywords": [
                "library",
                "search",
                "string",
                "unicode"
            ],
            "time": "2017-01-16T07:08:25+00:00"
        },
        {
            "name": "jms/metadata",
            "version": "1.7.0",
            "source": {
                "type": "git",
                "url": "https://github.com/schmittjoh/metadata.git",
                "reference": "e5854ab1aa643623dc64adde718a8eec32b957a8"
            },
            "dist": {
                "type": "zip",
                "url": "https://api.github.com/repos/schmittjoh/metadata/zipball/e5854ab1aa643623dc64adde718a8eec32b957a8",
                "reference": "e5854ab1aa643623dc64adde718a8eec32b957a8",
                "shasum": ""
            },
            "require": {
                "php": ">=5.3.0"
            },
            "require-dev": {
                "doctrine/cache": "~1.0",
                "symfony/cache": "~3.1"
            },
            "type": "library",
            "extra": {
                "branch-alias": {
                    "dev-master": "1.5.x-dev"
                }
            },
            "autoload": {
                "psr-0": {
                    "Metadata\\": "src/"
                }
            },
            "notification-url": "https://packagist.org/downloads/",
            "license": [
                "MIT"
            ],
            "authors": [
                {
                    "name": "Asmir Mustafic",
                    "email": "goetas@gmail.com"
                },
                {
                    "name": "Johannes M. Schmitt",
                    "email": "schmittjoh@gmail.com"
                }
            ],
            "description": "Class/method/property metadata management in PHP",
            "keywords": [
                "annotations",
                "metadata",
                "xml",
                "yaml"
            ],
            "time": "2018-10-26T12:40:10+00:00"
        },
        {
            "name": "jms/parser-lib",
            "version": "1.0.0",
            "source": {
                "type": "git",
                "url": "https://github.com/schmittjoh/parser-lib.git",
                "reference": "c509473bc1b4866415627af0e1c6cc8ac97fa51d"
            },
            "dist": {
                "type": "zip",
                "url": "https://api.github.com/repos/schmittjoh/parser-lib/zipball/c509473bc1b4866415627af0e1c6cc8ac97fa51d",
                "reference": "c509473bc1b4866415627af0e1c6cc8ac97fa51d",
                "shasum": ""
            },
            "require": {
                "phpoption/phpoption": ">=0.9,<2.0-dev"
            },
            "type": "library",
            "extra": {
                "branch-alias": {
                    "dev-master": "1.0-dev"
                }
            },
            "autoload": {
                "psr-0": {
                    "JMS\\": "src/"
                }
            },
            "notification-url": "https://packagist.org/downloads/",
            "license": [
                "Apache2"
            ],
            "description": "A library for easily creating recursive-descent parsers.",
            "time": "2012-11-18T18:08:43+00:00"
        },
        {
            "name": "jms/serializer",
            "version": "1.14.1",
            "source": {
                "type": "git",
                "url": "https://github.com/schmittjoh/serializer.git",
                "reference": "ba908d278fff27ec01fb4349f372634ffcd697c0"
            },
            "dist": {
                "type": "zip",
                "url": "https://api.github.com/repos/schmittjoh/serializer/zipball/ba908d278fff27ec01fb4349f372634ffcd697c0",
                "reference": "ba908d278fff27ec01fb4349f372634ffcd697c0",
                "shasum": ""
            },
            "require": {
                "doctrine/annotations": "^1.0",
                "doctrine/instantiator": "^1.0.3",
                "jms/metadata": "^1.3",
                "jms/parser-lib": "1.*",
                "php": "^5.5|^7.0",
                "phpcollection/phpcollection": "~0.1",
                "phpoption/phpoption": "^1.1"
            },
            "conflict": {
                "twig/twig": "<1.12"
            },
            "require-dev": {
                "doctrine/orm": "~2.1",
                "doctrine/phpcr-odm": "^1.3|^2.0",
                "ext-pdo_sqlite": "*",
                "jackalope/jackalope-doctrine-dbal": "^1.1.5",
                "phpunit/phpunit": "^4.8|^5.0",
                "propel/propel1": "~1.7",
                "psr/container": "^1.0",
                "symfony/dependency-injection": "^2.7|^3.3|^4.0",
                "symfony/expression-language": "^2.6|^3.0",
                "symfony/filesystem": "^2.1",
                "symfony/form": "~2.1|^3.0",
                "symfony/translation": "^2.1|^3.0",
                "symfony/validator": "^2.2|^3.0",
                "symfony/yaml": "^2.1|^3.0",
                "twig/twig": "~1.12|~2.0"
            },
            "suggest": {
                "doctrine/cache": "Required if you like to use cache functionality.",
                "doctrine/collections": "Required if you like to use doctrine collection types as ArrayCollection.",
                "symfony/yaml": "Required if you'd like to serialize data to YAML format."
            },
            "type": "library",
            "extra": {
                "branch-alias": {
                    "dev-1.x": "1.14-dev"
                }
            },
            "autoload": {
                "psr-0": {
                    "JMS\\Serializer": "src/"
                }
            },
            "notification-url": "https://packagist.org/downloads/",
            "license": [
                "MIT"
            ],
            "authors": [
                {
                    "name": "Johannes M. Schmitt",
                    "email": "schmittjoh@gmail.com"
                },
                {
                    "name": "Asmir Mustafic",
                    "email": "goetas@gmail.com"
                }
            ],
            "description": "Library for (de-)serializing data of any complexity; supports XML, JSON, and YAML.",
            "homepage": "http://jmsyst.com/libs/serializer",
            "keywords": [
                "deserialization",
                "jaxb",
                "json",
                "serialization",
                "xml"
            ],
            "time": "2020-02-22T20:59:37+00:00"
        },
        {
            "name": "laminas/laminas-diactoros",
            "version": "1.8.7p2",
            "source": {
                "type": "git",
                "url": "https://github.com/laminas/laminas-diactoros.git",
                "reference": "6991c1af7c8d2c8efee81b22ba97024781824aaa"
            },
            "dist": {
                "type": "zip",
                "url": "https://api.github.com/repos/laminas/laminas-diactoros/zipball/6991c1af7c8d2c8efee81b22ba97024781824aaa",
                "reference": "6991c1af7c8d2c8efee81b22ba97024781824aaa",
                "shasum": ""
            },
            "require": {
                "laminas/laminas-zendframework-bridge": "^1.0",
                "php": "^5.6 || ^7.0",
                "psr/http-message": "^1.0"
            },
            "provide": {
                "psr/http-message-implementation": "1.0"
            },
            "replace": {
                "zendframework/zend-diactoros": "~1.8.7.0"
            },
            "require-dev": {
                "ext-dom": "*",
                "ext-libxml": "*",
                "laminas/laminas-coding-standard": "~1.0",
                "php-http/psr7-integration-tests": "dev-master",
                "phpunit/phpunit": "^5.7.16 || ^6.0.8 || ^7.2.7"
            },
            "type": "library",
            "extra": {
                "branch-alias": {
                    "dev-release-1.8": "1.8.x-dev"
                }
            },
            "autoload": {
                "files": [
                    "src/functions/create_uploaded_file.php",
                    "src/functions/marshal_headers_from_sapi.php",
                    "src/functions/marshal_method_from_sapi.php",
                    "src/functions/marshal_protocol_version_from_sapi.php",
                    "src/functions/marshal_uri_from_sapi.php",
                    "src/functions/normalize_server.php",
                    "src/functions/normalize_uploaded_files.php",
                    "src/functions/parse_cookie_header.php",
                    "src/functions/create_uploaded_file.legacy.php",
                    "src/functions/marshal_headers_from_sapi.legacy.php",
                    "src/functions/marshal_method_from_sapi.legacy.php",
                    "src/functions/marshal_protocol_version_from_sapi.legacy.php",
                    "src/functions/marshal_uri_from_sapi.legacy.php",
                    "src/functions/normalize_server.legacy.php",
                    "src/functions/normalize_uploaded_files.legacy.php",
                    "src/functions/parse_cookie_header.legacy.php"
                ],
                "psr-4": {
                    "Laminas\\Diactoros\\": "src/"
                }
            },
            "notification-url": "https://packagist.org/downloads/",
            "license": [
                "BSD-3-Clause"
            ],
            "description": "PSR HTTP Message implementations",
            "homepage": "https://laminas.dev",
            "keywords": [
                "http",
                "laminas",
                "psr",
                "psr-7"
            ],
            "time": "2020-03-23T15:28:28+00:00"
        },
        {
            "name": "laminas/laminas-psr7bridge",
            "version": "0.2.2",
            "source": {
                "type": "git",
                "url": "https://github.com/laminas/laminas-psr7bridge.git",
                "reference": "14780ef1d40effd59d77ab29c6d439b2af42cdfa"
            },
            "dist": {
                "type": "zip",
                "url": "https://api.github.com/repos/laminas/laminas-psr7bridge/zipball/14780ef1d40effd59d77ab29c6d439b2af42cdfa",
                "reference": "14780ef1d40effd59d77ab29c6d439b2af42cdfa",
                "shasum": ""
            },
            "require": {
                "laminas/laminas-diactoros": "^1.1",
                "laminas/laminas-http": "^2.5",
                "laminas/laminas-zendframework-bridge": "^1.0",
                "php": ">=5.5",
                "psr/http-message": "^1.0"
            },
            "replace": {
                "zendframework/zend-psr7bridge": "self.version"
            },
            "require-dev": {
                "phpunit/phpunit": "^4.7",
                "squizlabs/php_codesniffer": "^2.3"
            },
            "type": "library",
            "extra": {
                "branch-alias": {
                    "dev-master": "1.0-dev",
                    "dev-develop": "1.1-dev"
                }
            },
            "autoload": {
                "psr-4": {
                    "Laminas\\Psr7Bridge\\": "src/"
                }
            },
            "notification-url": "https://packagist.org/downloads/",
            "license": [
                "BSD-3-Clause"
            ],
            "description": "PSR-7 <-> Laminas\\Http bridge",
            "homepage": "https://laminas.dev",
            "keywords": [
                "http",
                "laminas",
                "psr",
                "psr-7"
            ],
            "time": "2019-12-31T17:38:47+00:00"
        },
        {
            "name": "lusitanian/oauth",
            "version": "v0.8.11",
            "source": {
                "type": "git",
                "url": "https://github.com/Lusitanian/PHPoAuthLib.git",
                "reference": "fc11a53db4b66da555a6a11fce294f574a8374f9"
            },
            "dist": {
                "type": "zip",
                "url": "https://api.github.com/repos/Lusitanian/PHPoAuthLib/zipball/fc11a53db4b66da555a6a11fce294f574a8374f9",
                "reference": "fc11a53db4b66da555a6a11fce294f574a8374f9",
                "shasum": ""
            },
            "require": {
                "php": ">=5.3.0"
            },
            "require-dev": {
                "phpunit/phpunit": "3.7.*",
                "predis/predis": "0.8.*@dev",
                "squizlabs/php_codesniffer": "2.*",
                "symfony/http-foundation": "~2.1"
            },
            "suggest": {
                "ext-openssl": "Allows for usage of secure connections with the stream-based HTTP client.",
                "predis/predis": "Allows using the Redis storage backend.",
                "symfony/http-foundation": "Allows using the Symfony Session storage backend."
            },
            "type": "library",
            "extra": {
                "branch-alias": {
                    "dev-master": "0.1-dev"
                }
            },
            "autoload": {
                "psr-0": {
                    "OAuth": "src",
                    "OAuth\\Unit": "tests"
                }
            },
            "notification-url": "https://packagist.org/downloads/",
            "license": [
                "MIT"
            ],
            "authors": [
                {
                    "name": "David Desberg",
                    "email": "david@daviddesberg.com"
                },
                {
                    "name": "Elliot Chance",
                    "email": "elliotchance@gmail.com"
                },
                {
                    "name": "Pieter Hordijk",
                    "email": "info@pieterhordijk.com"
                }
            ],
            "description": "PHP 5.3+ oAuth 1/2 Library",
            "keywords": [
                "Authentication",
                "authorization",
                "oauth",
                "security"
            ],
            "time": "2018-02-14T22:37:14+00:00"
        },
        {
            "name": "magento/magento-coding-standard",
            "version": "6",
            "source": {
                "type": "git",
                "url": "https://github.com/magento/magento-coding-standard.git",
                "reference": "efc9084db3d1bd145b92d6b8a2e9cb0faec54fa7"
            },
            "dist": {
                "type": "zip",
                "url": "https://api.github.com/repos/magento/magento-coding-standard/zipball/efc9084db3d1bd145b92d6b8a2e9cb0faec54fa7",
                "reference": "efc9084db3d1bd145b92d6b8a2e9cb0faec54fa7",
                "shasum": ""
            },
            "require": {
                "php": ">=5.6.0",
                "squizlabs/php_codesniffer": "^3.5",
                "webonyx/graphql-php": ">=0.12.6 <1.0"
            },
            "require-dev": {
                "phpunit/phpunit": "^4.0 || ^5.0 || ^6.0 || ^7.0"
            },
            "type": "phpcodesniffer-standard",
            "autoload": {
                "classmap": [
                    "PHP_CodeSniffer/Tokenizers/"
                ],
                "psr-4": {
                    "Magento2\\": "Magento2/"
                }
            },
            "notification-url": "https://packagist.org/downloads/",
            "license": [
                "OSL-3.0",
                "AFL-3.0"
            ],
            "description": "A set of Magento specific PHP CodeSniffer rules.",
            "time": "2020-12-03T14:41:54+00:00"
        },
        {
            "name": "magento/magento2-functional-testing-framework",
            "version": "3.2.1",
            "source": {
                "type": "git",
                "url": "https://github.com/magento/magento2-functional-testing-framework.git",
                "reference": "2503527cf3ee20e199489d7dcd0e3b242e62d426"
            },
            "dist": {
                "type": "zip",
                "url": "https://api.github.com/repos/magento/magento2-functional-testing-framework/zipball/2503527cf3ee20e199489d7dcd0e3b242e62d426",
                "reference": "2503527cf3ee20e199489d7dcd0e3b242e62d426",
                "shasum": ""
            },
            "require": {
                "allure-framework/allure-codeception": "~1.4.0",
                "aws/aws-sdk-php": "^3.132",
                "codeception/codeception": "~4.1.4",
                "codeception/module-asserts": "^1.1",
                "codeception/module-sequence": "^1.0",
                "codeception/module-webdriver": "^1.0",
                "composer/composer": "^1.9",
                "csharpru/vault-php": "~3.5.3",
                "csharpru/vault-php-guzzle6-transport": "^2.0",
                "ext-curl": "*",
                "ext-dom": "*",
                "ext-intl": "*",
                "ext-json": "*",
                "ext-openssl": "*",
                "hoa/console": "~3.0",
                "monolog/monolog": "^1.17",
                "mustache/mustache": "~2.5",
                "php": "^7.3",
                "php-webdriver/webdriver": "^1.8.0",
                "spomky-labs/otphp": "^10.0",
                "symfony/console": "^4.4",
                "symfony/finder": "^5.0",
                "symfony/http-foundation": "^5.0",
                "symfony/mime": "^5.0",
                "symfony/process": "^4.4",
                "vlucas/phpdotenv": "^2.4",
                "weew/helpers-array": "^1.3"
            },
            "replace": {
                "facebook/webdriver": "^1.7.1"
            },
            "require-dev": {
                "brainmaestro/composer-git-hooks": "^2.3.1",
                "codacy/coverage": "^1.4",
                "codeception/aspect-mock": "^3.0",
                "doctrine/cache": "<1.7.0",
                "goaop/framework": "~2.3.4",
                "php-coveralls/php-coveralls": "^1.0",
                "phpmd/phpmd": "^2.8.0",
                "phpunit/phpunit": "^9.0",
                "rregeer/phpunit-coverage-check": "^0.1.4",
                "sebastian/phpcpd": "~5.0.0",
                "squizlabs/php_codesniffer": "~3.5.4",
                "symfony/stopwatch": "~3.4.6"
            },
            "bin": [
                "bin/mftf"
            ],
            "type": "library",
            "extra": {
                "hooks": {
                    "pre-push": "bin/all-checks"
                }
            },
            "autoload": {
                "files": [
                    "src/Magento/FunctionalTestingFramework/_bootstrap.php"
                ],
                "psr-4": {
                    "Magento\\FunctionalTestingFramework\\": "src/Magento/FunctionalTestingFramework",
                    "MFTF\\": "dev/tests/functional/tests/MFTF"
                }
            },
            "notification-url": "https://packagist.org/downloads/",
            "license": [
                "AGPL-3.0"
            ],
            "description": "Magento2 Functional Testing Framework",
            "keywords": [
                "automation",
                "functional",
                "magento",
                "testing"
            ],
            "time": "2020-12-14T18:10:31+00:00"
        },
        {
            "name": "mikey179/vfsstream",
            "version": "v1.6.8",
            "source": {
                "type": "git",
                "url": "https://github.com/bovigo/vfsStream.git",
                "reference": "231c73783ebb7dd9ec77916c10037eff5a2b6efe"
            },
            "dist": {
                "type": "zip",
                "url": "https://api.github.com/repos/bovigo/vfsStream/zipball/231c73783ebb7dd9ec77916c10037eff5a2b6efe",
                "reference": "231c73783ebb7dd9ec77916c10037eff5a2b6efe",
                "shasum": ""
            },
            "require": {
                "php": ">=5.3.0"
            },
            "require-dev": {
                "phpunit/phpunit": "^4.5|^5.0"
            },
            "type": "library",
            "extra": {
                "branch-alias": {
                    "dev-master": "1.6.x-dev"
                }
            },
            "autoload": {
                "psr-0": {
                    "org\\bovigo\\vfs\\": "src/main/php"
                }
            },
            "notification-url": "https://packagist.org/downloads/",
            "license": [
                "BSD-3-Clause"
            ],
            "authors": [
                {
                    "name": "Frank Kleine",
                    "homepage": "http://frankkleine.de/",
                    "role": "Developer"
                }
            ],
            "description": "Virtual file system to mock the real file system in unit tests.",
            "homepage": "http://vfs.bovigo.org/",
            "time": "2019-10-30T15:31:00+00:00"
        },
        {
            "name": "mustache/mustache",
            "version": "v2.13.0",
            "source": {
                "type": "git",
                "url": "https://github.com/bobthecow/mustache.php.git",
                "reference": "e95c5a008c23d3151d59ea72484d4f72049ab7f4"
            },
            "dist": {
                "type": "zip",
                "url": "https://api.github.com/repos/bobthecow/mustache.php/zipball/e95c5a008c23d3151d59ea72484d4f72049ab7f4",
                "reference": "e95c5a008c23d3151d59ea72484d4f72049ab7f4",
                "shasum": ""
            },
            "require": {
                "php": ">=5.2.4"
            },
            "require-dev": {
                "friendsofphp/php-cs-fixer": "~1.11",
                "phpunit/phpunit": "~3.7|~4.0|~5.0"
            },
            "type": "library",
            "autoload": {
                "psr-0": {
                    "Mustache": "src/"
                }
            },
            "notification-url": "https://packagist.org/downloads/",
            "license": [
                "MIT"
            ],
            "authors": [
                {
                    "name": "Justin Hileman",
                    "email": "justin@justinhileman.info",
                    "homepage": "http://justinhileman.com"
                }
            ],
            "description": "A Mustache implementation in PHP.",
            "homepage": "https://github.com/bobthecow/mustache.php",
            "keywords": [
                "mustache",
                "templating"
            ],
            "time": "2019-11-23T21:40:31+00:00"
        },
        {
            "name": "myclabs/deep-copy",
            "version": "1.10.2",
            "source": {
                "type": "git",
                "url": "https://github.com/myclabs/DeepCopy.git",
                "reference": "776f831124e9c62e1a2c601ecc52e776d8bb7220"
            },
            "dist": {
                "type": "zip",
                "url": "https://api.github.com/repos/myclabs/DeepCopy/zipball/776f831124e9c62e1a2c601ecc52e776d8bb7220",
                "reference": "776f831124e9c62e1a2c601ecc52e776d8bb7220",
                "shasum": ""
            },
            "require": {
                "php": "^7.1 || ^8.0"
            },
            "replace": {
                "myclabs/deep-copy": "self.version"
            },
            "require-dev": {
                "doctrine/collections": "^1.0",
                "doctrine/common": "^2.6",
                "phpunit/phpunit": "^7.1"
            },
            "type": "library",
            "autoload": {
                "psr-4": {
                    "DeepCopy\\": "src/DeepCopy/"
                },
                "files": [
                    "src/DeepCopy/deep_copy.php"
                ]
            },
            "notification-url": "https://packagist.org/downloads/",
            "license": [
                "MIT"
            ],
            "description": "Create deep copies (clones) of your objects",
            "keywords": [
                "clone",
                "copy",
                "duplicate",
                "object",
                "object graph"
            ],
            "funding": [
                {
                    "url": "https://tidelift.com/funding/github/packagist/myclabs/deep-copy",
                    "type": "tidelift"
                }
            ],
            "time": "2020-11-13T09:40:50+00:00"
        },
        {
            "name": "paragonie/constant_time_encoding",
            "version": "v2.4.0",
            "source": {
                "type": "git",
                "url": "https://github.com/paragonie/constant_time_encoding.git",
                "reference": "f34c2b11eb9d2c9318e13540a1dbc2a3afbd939c"
            },
            "dist": {
                "type": "zip",
                "url": "https://api.github.com/repos/paragonie/constant_time_encoding/zipball/f34c2b11eb9d2c9318e13540a1dbc2a3afbd939c",
                "reference": "f34c2b11eb9d2c9318e13540a1dbc2a3afbd939c",
                "shasum": ""
            },
            "require": {
                "php": "^7|^8"
            },
            "require-dev": {
                "phpunit/phpunit": "^6|^7|^8|^9",
                "vimeo/psalm": "^1|^2|^3|^4"
            },
            "type": "library",
            "autoload": {
                "psr-4": {
                    "ParagonIE\\ConstantTime\\": "src/"
                }
            },
            "notification-url": "https://packagist.org/downloads/",
            "license": [
                "MIT"
            ],
            "authors": [
                {
                    "name": "Paragon Initiative Enterprises",
                    "email": "security@paragonie.com",
                    "homepage": "https://paragonie.com",
                    "role": "Maintainer"
                },
                {
                    "name": "Steve 'Sc00bz' Thomas",
                    "email": "steve@tobtu.com",
                    "homepage": "https://www.tobtu.com",
                    "role": "Original Developer"
                }
            ],
            "description": "Constant-time Implementations of RFC 4648 Encoding (Base-64, Base-32, Base-16)",
            "keywords": [
                "base16",
                "base32",
                "base32_decode",
                "base32_encode",
                "base64",
                "base64_decode",
                "base64_encode",
                "bin2hex",
                "encoding",
                "hex",
                "hex2bin",
                "rfc4648"
            ],
            "time": "2020-12-06T15:14:20+00:00"
        },
        {
            "name": "pdepend/pdepend",
            "version": "2.7.1",
            "source": {
                "type": "git",
                "url": "https://github.com/pdepend/pdepend.git",
                "reference": "daba1cf0a6edaf172fa02a17807ae29f4c1c7471"
            },
            "dist": {
                "type": "zip",
                "url": "https://api.github.com/repos/pdepend/pdepend/zipball/daba1cf0a6edaf172fa02a17807ae29f4c1c7471",
                "reference": "daba1cf0a6edaf172fa02a17807ae29f4c1c7471",
                "shasum": ""
            },
            "require": {
                "php": ">=5.3.7",
                "symfony/config": "^2.3.0|^3|^4|^5",
                "symfony/dependency-injection": "^2.3.0|^3|^4|^5",
                "symfony/filesystem": "^2.3.0|^3|^4|^5"
            },
            "require-dev": {
                "easy-doc/easy-doc": "0.0.0 || ^1.2.3",
                "gregwar/rst": "^1.0",
                "phpunit/phpunit": "^4.8.35|^5.7",
                "squizlabs/php_codesniffer": "^2.0.0"
            },
            "bin": [
                "src/bin/pdepend"
            ],
            "type": "library",
            "extra": {
                "branch-alias": {
                    "dev-master": "2.x-dev"
                }
            },
            "autoload": {
                "psr-4": {
                    "PDepend\\": "src/main/php/PDepend"
                }
            },
            "notification-url": "https://packagist.org/downloads/",
            "license": [
                "BSD-3-Clause"
            ],
            "description": "Official version of pdepend to be handled with Composer",
            "time": "2020-02-08T12:06:13+00:00"
        },
        {
            "name": "phar-io/manifest",
            "version": "1.0.3",
            "source": {
                "type": "git",
                "url": "https://github.com/phar-io/manifest.git",
                "reference": "7761fcacf03b4d4f16e7ccb606d4879ca431fcf4"
            },
            "dist": {
                "type": "zip",
                "url": "https://api.github.com/repos/phar-io/manifest/zipball/7761fcacf03b4d4f16e7ccb606d4879ca431fcf4",
                "reference": "7761fcacf03b4d4f16e7ccb606d4879ca431fcf4",
                "shasum": ""
            },
            "require": {
                "ext-dom": "*",
                "ext-phar": "*",
                "phar-io/version": "^2.0",
                "php": "^5.6 || ^7.0"
            },
            "type": "library",
            "extra": {
                "branch-alias": {
                    "dev-master": "1.0.x-dev"
                }
            },
            "autoload": {
                "classmap": [
                    "src/"
                ]
            },
            "notification-url": "https://packagist.org/downloads/",
            "license": [
                "BSD-3-Clause"
            ],
            "authors": [
                {
                    "name": "Arne Blankerts",
                    "email": "arne@blankerts.de",
                    "role": "Developer"
                },
                {
                    "name": "Sebastian Heuer",
                    "email": "sebastian@phpeople.de",
                    "role": "Developer"
                },
                {
                    "name": "Sebastian Bergmann",
                    "email": "sebastian@phpunit.de",
                    "role": "Developer"
                }
            ],
            "description": "Component for reading phar.io manifest information from a PHP Archive (PHAR)",
            "time": "2018-07-08T19:23:20+00:00"
        },
        {
            "name": "phar-io/version",
            "version": "2.0.1",
            "source": {
                "type": "git",
                "url": "https://github.com/phar-io/version.git",
                "reference": "45a2ec53a73c70ce41d55cedef9063630abaf1b6"
            },
            "dist": {
                "type": "zip",
                "url": "https://api.github.com/repos/phar-io/version/zipball/45a2ec53a73c70ce41d55cedef9063630abaf1b6",
                "reference": "45a2ec53a73c70ce41d55cedef9063630abaf1b6",
                "shasum": ""
            },
            "require": {
                "php": "^5.6 || ^7.0"
            },
            "type": "library",
            "autoload": {
                "classmap": [
                    "src/"
                ]
            },
            "notification-url": "https://packagist.org/downloads/",
            "license": [
                "BSD-3-Clause"
            ],
            "authors": [
                {
                    "name": "Arne Blankerts",
                    "email": "arne@blankerts.de",
                    "role": "Developer"
                },
                {
                    "name": "Sebastian Heuer",
                    "email": "sebastian@phpeople.de",
                    "role": "Developer"
                },
                {
                    "name": "Sebastian Bergmann",
                    "email": "sebastian@phpunit.de",
                    "role": "Developer"
                }
            ],
            "description": "Library for handling version information and constraints",
            "time": "2018-07-08T19:19:57+00:00"
        },
        {
            "name": "php-cs-fixer/diff",
            "version": "v1.3.1",
            "source": {
                "type": "git",
                "url": "https://github.com/PHP-CS-Fixer/diff.git",
                "reference": "dbd31aeb251639ac0b9e7e29405c1441907f5759"
            },
            "dist": {
                "type": "zip",
                "url": "https://api.github.com/repos/PHP-CS-Fixer/diff/zipball/dbd31aeb251639ac0b9e7e29405c1441907f5759",
                "reference": "dbd31aeb251639ac0b9e7e29405c1441907f5759",
                "shasum": ""
            },
            "require": {
                "php": "^5.6 || ^7.0 || ^8.0"
            },
            "require-dev": {
                "phpunit/phpunit": "^5.7.23 || ^6.4.3 || ^7.0",
                "symfony/process": "^3.3"
            },
            "type": "library",
            "autoload": {
                "classmap": [
                    "src/"
                ]
            },
            "notification-url": "https://packagist.org/downloads/",
            "license": [
                "BSD-3-Clause"
            ],
            "authors": [
                {
                    "name": "Sebastian Bergmann",
                    "email": "sebastian@phpunit.de"
                },
                {
                    "name": "Kore Nordmann",
                    "email": "mail@kore-nordmann.de"
                },
                {
                    "name": "SpacePossum"
                }
            ],
            "description": "sebastian/diff v2 backport support for PHP5.6",
            "homepage": "https://github.com/PHP-CS-Fixer",
            "keywords": [
                "diff"
            ],
            "time": "2020-10-14T08:39:05+00:00"
        },
        {
            "name": "php-webdriver/webdriver",
            "version": "1.8.2",
            "source": {
                "type": "git",
                "url": "https://github.com/php-webdriver/php-webdriver.git",
                "reference": "3308a70be084d6d7fd1ee5787b4c2e6eb4b70aab"
            },
            "dist": {
                "type": "zip",
                "url": "https://api.github.com/repos/php-webdriver/php-webdriver/zipball/3308a70be084d6d7fd1ee5787b4c2e6eb4b70aab",
                "reference": "3308a70be084d6d7fd1ee5787b4c2e6eb4b70aab",
                "shasum": ""
            },
            "require": {
                "ext-curl": "*",
                "ext-json": "*",
                "ext-zip": "*",
                "php": "^5.6 || ~7.0",
                "symfony/polyfill-mbstring": "^1.12",
                "symfony/process": "^2.8 || ^3.1 || ^4.0 || ^5.0"
            },
            "require-dev": {
                "friendsofphp/php-cs-fixer": "^2.0",
                "jakub-onderka/php-parallel-lint": "^1.0",
                "php-coveralls/php-coveralls": "^2.0",
                "php-mock/php-mock-phpunit": "^1.1",
                "phpunit/phpunit": "^5.7",
                "sebastian/environment": "^1.3.4 || ^2.0 || ^3.0",
                "sminnee/phpunit-mock-objects": "^3.4",
                "squizlabs/php_codesniffer": "^3.5",
                "symfony/var-dumper": "^3.3 || ^4.0 || ^5.0"
            },
            "suggest": {
                "ext-SimpleXML": "For Firefox profile creation"
            },
            "type": "library",
            "extra": {
                "branch-alias": {
                    "dev-master": "1.8.x-dev"
                }
            },
            "autoload": {
                "psr-4": {
                    "Facebook\\WebDriver\\": "lib/"
                },
                "files": [
                    "lib/Exception/TimeoutException.php"
                ]
            },
            "notification-url": "https://packagist.org/downloads/",
            "license": [
                "MIT"
            ],
            "description": "A PHP client for Selenium WebDriver. Previously facebook/webdriver.",
            "homepage": "https://github.com/php-webdriver/php-webdriver",
            "keywords": [
                "Chromedriver",
                "geckodriver",
                "php",
                "selenium",
                "webdriver"
            ],
            "time": "2020-03-04T14:40:12+00:00"
        },
        {
            "name": "phpcollection/phpcollection",
            "version": "0.5.0",
            "source": {
                "type": "git",
                "url": "https://github.com/schmittjoh/php-collection.git",
                "reference": "f2bcff45c0da7c27991bbc1f90f47c4b7fb434a6"
            },
            "dist": {
                "type": "zip",
                "url": "https://api.github.com/repos/schmittjoh/php-collection/zipball/f2bcff45c0da7c27991bbc1f90f47c4b7fb434a6",
                "reference": "f2bcff45c0da7c27991bbc1f90f47c4b7fb434a6",
                "shasum": ""
            },
            "require": {
                "phpoption/phpoption": "1.*"
            },
            "type": "library",
            "extra": {
                "branch-alias": {
                    "dev-master": "0.4-dev"
                }
            },
            "autoload": {
                "psr-0": {
                    "PhpCollection": "src/"
                }
            },
            "notification-url": "https://packagist.org/downloads/",
            "license": [
                "Apache2"
            ],
            "authors": [
                {
                    "name": "Johannes M. Schmitt",
                    "email": "schmittjoh@gmail.com"
                }
            ],
            "description": "General-Purpose Collection Library for PHP",
            "keywords": [
                "collection",
                "list",
                "map",
                "sequence",
                "set"
            ],
            "time": "2015-05-17T12:39:23+00:00"
        },
        {
            "name": "phpcompatibility/php-compatibility",
            "version": "9.3.5",
            "source": {
                "type": "git",
                "url": "https://github.com/PHPCompatibility/PHPCompatibility.git",
                "reference": "9fb324479acf6f39452e0655d2429cc0d3914243"
            },
            "dist": {
                "type": "zip",
                "url": "https://api.github.com/repos/PHPCompatibility/PHPCompatibility/zipball/9fb324479acf6f39452e0655d2429cc0d3914243",
                "reference": "9fb324479acf6f39452e0655d2429cc0d3914243",
                "shasum": ""
            },
            "require": {
                "php": ">=5.3",
                "squizlabs/php_codesniffer": "^2.3 || ^3.0.2"
            },
            "conflict": {
                "squizlabs/php_codesniffer": "2.6.2"
            },
            "require-dev": {
                "phpunit/phpunit": "~4.5 || ^5.0 || ^6.0 || ^7.0"
            },
            "suggest": {
                "dealerdirect/phpcodesniffer-composer-installer": "^0.5 || This Composer plugin will sort out the PHPCS 'installed_paths' automatically.",
                "roave/security-advisories": "dev-master || Helps prevent installing dependencies with known security issues."
            },
            "type": "phpcodesniffer-standard",
            "notification-url": "https://packagist.org/downloads/",
            "license": [
                "LGPL-3.0-or-later"
            ],
            "authors": [
                {
                    "name": "Wim Godden",
                    "homepage": "https://github.com/wimg",
                    "role": "lead"
                },
                {
                    "name": "Juliette Reinders Folmer",
                    "homepage": "https://github.com/jrfnl",
                    "role": "lead"
                },
                {
                    "name": "Contributors",
                    "homepage": "https://github.com/PHPCompatibility/PHPCompatibility/graphs/contributors"
                }
            ],
            "description": "A set of sniffs for PHP_CodeSniffer that checks for PHP cross-version compatibility.",
            "homepage": "http://techblog.wimgodden.be/tag/codesniffer/",
            "keywords": [
                "compatibility",
                "phpcs",
                "standards"
            ],
            "time": "2019-12-27T09:44:58+00:00"
        },
        {
            "name": "phpdocumentor/reflection-common",
            "version": "2.2.0",
            "source": {
                "type": "git",
                "url": "https://github.com/phpDocumentor/ReflectionCommon.git",
                "reference": "1d01c49d4ed62f25aa84a747ad35d5a16924662b"
            },
            "dist": {
                "type": "zip",
                "url": "https://api.github.com/repos/phpDocumentor/ReflectionCommon/zipball/1d01c49d4ed62f25aa84a747ad35d5a16924662b",
                "reference": "1d01c49d4ed62f25aa84a747ad35d5a16924662b",
                "shasum": ""
            },
            "require": {
                "php": "^7.2 || ^8.0"
            },
            "type": "library",
            "extra": {
                "branch-alias": {
                    "dev-2.x": "2.x-dev"
                }
            },
            "autoload": {
                "psr-4": {
                    "phpDocumentor\\Reflection\\": "src/"
                }
            },
            "notification-url": "https://packagist.org/downloads/",
            "license": [
                "MIT"
            ],
            "authors": [
                {
                    "name": "Jaap van Otterdijk",
                    "email": "opensource@ijaap.nl"
                }
            ],
            "description": "Common reflection classes used by phpdocumentor to reflect the code structure",
            "homepage": "http://www.phpdoc.org",
            "keywords": [
                "FQSEN",
                "phpDocumentor",
                "phpdoc",
                "reflection",
                "static analysis"
            ],
            "time": "2020-06-27T09:03:43+00:00"
        },
        {
            "name": "phpdocumentor/reflection-docblock",
            "version": "5.2.2",
            "source": {
                "type": "git",
                "url": "https://github.com/phpDocumentor/ReflectionDocBlock.git",
                "reference": "069a785b2141f5bcf49f3e353548dc1cce6df556"
            },
            "dist": {
                "type": "zip",
                "url": "https://api.github.com/repos/phpDocumentor/ReflectionDocBlock/zipball/069a785b2141f5bcf49f3e353548dc1cce6df556",
                "reference": "069a785b2141f5bcf49f3e353548dc1cce6df556",
                "shasum": ""
            },
            "require": {
                "ext-filter": "*",
                "php": "^7.2 || ^8.0",
                "phpdocumentor/reflection-common": "^2.2",
                "phpdocumentor/type-resolver": "^1.3",
                "webmozart/assert": "^1.9.1"
            },
            "require-dev": {
                "mockery/mockery": "~1.3.2"
            },
            "type": "library",
            "extra": {
                "branch-alias": {
                    "dev-master": "5.x-dev"
                }
            },
            "autoload": {
                "psr-4": {
                    "phpDocumentor\\Reflection\\": "src"
                }
            },
            "notification-url": "https://packagist.org/downloads/",
            "license": [
                "MIT"
            ],
            "authors": [
                {
                    "name": "Mike van Riel",
                    "email": "me@mikevanriel.com"
                },
                {
                    "name": "Jaap van Otterdijk",
                    "email": "account@ijaap.nl"
                }
            ],
            "description": "With this component, a library can provide support for annotations via DocBlocks or otherwise retrieve information that is embedded in a DocBlock.",
            "time": "2020-09-03T19:13:55+00:00"
        },
        {
            "name": "phpdocumentor/type-resolver",
            "version": "1.4.0",
            "source": {
                "type": "git",
                "url": "https://github.com/phpDocumentor/TypeResolver.git",
                "reference": "6a467b8989322d92aa1c8bf2bebcc6e5c2ba55c0"
            },
            "dist": {
                "type": "zip",
                "url": "https://api.github.com/repos/phpDocumentor/TypeResolver/zipball/6a467b8989322d92aa1c8bf2bebcc6e5c2ba55c0",
                "reference": "6a467b8989322d92aa1c8bf2bebcc6e5c2ba55c0",
                "shasum": ""
            },
            "require": {
                "php": "^7.2 || ^8.0",
                "phpdocumentor/reflection-common": "^2.0"
            },
            "require-dev": {
                "ext-tokenizer": "*"
            },
            "type": "library",
            "extra": {
                "branch-alias": {
                    "dev-1.x": "1.x-dev"
                }
            },
            "autoload": {
                "psr-4": {
                    "phpDocumentor\\Reflection\\": "src"
                }
            },
            "notification-url": "https://packagist.org/downloads/",
            "license": [
                "MIT"
            ],
            "authors": [
                {
                    "name": "Mike van Riel",
                    "email": "me@mikevanriel.com"
                }
            ],
            "description": "A PSR-5 based resolver of Class names, Types and Structural Element Names",
            "time": "2020-09-17T18:55:26+00:00"
        },
        {
            "name": "phpmd/phpmd",
            "version": "2.9.1",
            "source": {
                "type": "git",
                "url": "https://github.com/phpmd/phpmd.git",
                "reference": "ce10831d4ddc2686c1348a98069771dd314534a8"
            },
            "dist": {
                "type": "zip",
                "url": "https://api.github.com/repos/phpmd/phpmd/zipball/ce10831d4ddc2686c1348a98069771dd314534a8",
                "reference": "ce10831d4ddc2686c1348a98069771dd314534a8",
                "shasum": ""
            },
            "require": {
                "composer/xdebug-handler": "^1.0",
                "ext-xml": "*",
                "pdepend/pdepend": "^2.7.1",
                "php": ">=5.3.9"
            },
            "require-dev": {
                "easy-doc/easy-doc": "0.0.0 || ^1.3.2",
                "ext-json": "*",
                "ext-simplexml": "*",
                "gregwar/rst": "^1.0",
                "mikey179/vfsstream": "^1.6.4",
                "phpunit/phpunit": "^4.8.36 || ^5.7.27",
                "squizlabs/php_codesniffer": "^2.0"
            },
            "bin": [
                "src/bin/phpmd"
            ],
            "type": "library",
            "autoload": {
                "psr-0": {
                    "PHPMD\\": "src/main/php"
                }
            },
            "notification-url": "https://packagist.org/downloads/",
            "license": [
                "BSD-3-Clause"
            ],
            "authors": [
                {
                    "name": "Manuel Pichler",
                    "email": "github@manuel-pichler.de",
                    "homepage": "https://github.com/manuelpichler",
                    "role": "Project Founder"
                },
                {
                    "name": "Marc Würth",
                    "email": "ravage@bluewin.ch",
                    "homepage": "https://github.com/ravage84",
                    "role": "Project Maintainer"
                },
                {
                    "name": "Other contributors",
                    "homepage": "https://github.com/phpmd/phpmd/graphs/contributors",
                    "role": "Contributors"
                }
            ],
            "description": "PHPMD is a spin-off project of PHP Depend and aims to be a PHP equivalent of the well known Java tool PMD.",
            "homepage": "https://phpmd.org/",
            "keywords": [
                "mess detection",
                "mess detector",
                "pdepend",
                "phpmd",
                "pmd"
            ],
            "funding": [
                {
                    "url": "https://tidelift.com/funding/github/packagist/phpmd/phpmd",
                    "type": "tidelift"
                }
            ],
            "time": "2020-09-23T22:06:32+00:00"
        },
        {
            "name": "phpoption/phpoption",
            "version": "1.7.5",
            "source": {
                "type": "git",
                "url": "https://github.com/schmittjoh/php-option.git",
                "reference": "994ecccd8f3283ecf5ac33254543eb0ac946d525"
            },
            "dist": {
                "type": "zip",
                "url": "https://api.github.com/repos/schmittjoh/php-option/zipball/994ecccd8f3283ecf5ac33254543eb0ac946d525",
                "reference": "994ecccd8f3283ecf5ac33254543eb0ac946d525",
                "shasum": ""
            },
            "require": {
                "php": "^5.5.9 || ^7.0 || ^8.0"
            },
            "require-dev": {
                "bamarni/composer-bin-plugin": "^1.4.1",
                "phpunit/phpunit": "^4.8.35 || ^5.7.27 || ^6.5.6 || ^7.0 || ^8.0 || ^9.0"
            },
            "type": "library",
            "extra": {
                "branch-alias": {
                    "dev-master": "1.7-dev"
                }
            },
            "autoload": {
                "psr-4": {
                    "PhpOption\\": "src/PhpOption/"
                }
            },
            "notification-url": "https://packagist.org/downloads/",
            "license": [
                "Apache-2.0"
            ],
            "authors": [
                {
                    "name": "Johannes M. Schmitt",
                    "email": "schmittjoh@gmail.com"
                },
                {
                    "name": "Graham Campbell",
                    "email": "graham@alt-three.com"
                }
            ],
            "description": "Option Type for PHP",
            "keywords": [
                "language",
                "option",
                "php",
                "type"
            ],
            "funding": [
                {
                    "url": "https://github.com/GrahamCampbell",
                    "type": "github"
                },
                {
                    "url": "https://tidelift.com/funding/github/packagist/phpoption/phpoption",
                    "type": "tidelift"
                }
            ],
            "time": "2020-07-20T17:29:33+00:00"
        },
        {
            "name": "phpspec/prophecy",
            "version": "1.12.2",
            "source": {
                "type": "git",
                "url": "https://github.com/phpspec/prophecy.git",
                "reference": "245710e971a030f42e08f4912863805570f23d39"
            },
            "dist": {
                "type": "zip",
                "url": "https://api.github.com/repos/phpspec/prophecy/zipball/245710e971a030f42e08f4912863805570f23d39",
                "reference": "245710e971a030f42e08f4912863805570f23d39",
                "shasum": ""
            },
            "require": {
                "doctrine/instantiator": "^1.2",
                "php": "^7.2 || ~8.0, <8.1",
                "phpdocumentor/reflection-docblock": "^5.2",
                "sebastian/comparator": "^3.0 || ^4.0",
                "sebastian/recursion-context": "^3.0 || ^4.0"
            },
            "require-dev": {
                "phpspec/phpspec": "^6.0",
                "phpunit/phpunit": "^8.0 || ^9.0"
            },
            "type": "library",
            "extra": {
                "branch-alias": {
                    "dev-master": "1.11.x-dev"
                }
            },
            "autoload": {
                "psr-4": {
                    "Prophecy\\": "src/Prophecy"
                }
            },
            "notification-url": "https://packagist.org/downloads/",
            "license": [
                "MIT"
            ],
            "authors": [
                {
                    "name": "Konstantin Kudryashov",
                    "email": "ever.zet@gmail.com",
                    "homepage": "http://everzet.com"
                },
                {
                    "name": "Marcello Duarte",
                    "email": "marcello.duarte@gmail.com"
                }
            ],
            "description": "Highly opinionated mocking framework for PHP 5.3+",
            "homepage": "https://github.com/phpspec/prophecy",
            "keywords": [
                "Double",
                "Dummy",
                "fake",
                "mock",
                "spy",
                "stub"
            ],
            "time": "2020-12-19T10:15:11+00:00"
        },
        {
            "name": "phpstan/phpstan",
            "version": "0.12.77",
            "source": {
                "type": "git",
                "url": "https://github.com/phpstan/phpstan.git",
                "reference": "1f10b8c8d118d01e7b492f9707999d456be5812c"
            },
            "dist": {
                "type": "zip",
                "url": "https://api.github.com/repos/phpstan/phpstan/zipball/1f10b8c8d118d01e7b492f9707999d456be5812c",
                "reference": "1f10b8c8d118d01e7b492f9707999d456be5812c",
                "shasum": ""
            },
            "require": {
                "php": "^7.1|^8.0"
            },
            "conflict": {
                "phpstan/phpstan-shim": "*"
            },
            "bin": [
                "phpstan",
                "phpstan.phar"
            ],
            "type": "library",
            "extra": {
                "branch-alias": {
                    "dev-master": "0.12-dev"
                }
            },
            "autoload": {
                "files": [
                    "bootstrap.php"
                ]
            },
            "notification-url": "https://packagist.org/downloads/",
            "license": [
                "MIT"
            ],
            "description": "PHPStan - PHP Static Analysis Tool",
            "funding": [
                {
                    "url": "https://github.com/ondrejmirtes",
                    "type": "github"
                },
                {
                    "url": "https://www.patreon.com/phpstan",
                    "type": "patreon"
                },
                {
                    "url": "https://tidelift.com/funding/github/packagist/phpstan/phpstan",
                    "type": "tidelift"
                }
            ],
            "time": "2021-02-17T16:22:19+00:00"
        },
        {
            "name": "phpunit/php-code-coverage",
            "version": "8.0.2",
            "source": {
                "type": "git",
                "url": "https://github.com/sebastianbergmann/php-code-coverage.git",
                "reference": "ca6647ffddd2add025ab3f21644a441d7c146cdc"
            },
            "dist": {
                "type": "zip",
                "url": "https://api.github.com/repos/sebastianbergmann/php-code-coverage/zipball/ca6647ffddd2add025ab3f21644a441d7c146cdc",
                "reference": "ca6647ffddd2add025ab3f21644a441d7c146cdc",
                "shasum": ""
            },
            "require": {
                "ext-dom": "*",
                "ext-xmlwriter": "*",
                "php": "^7.3",
                "phpunit/php-file-iterator": "^3.0",
                "phpunit/php-text-template": "^2.0",
                "phpunit/php-token-stream": "^4.0",
                "sebastian/code-unit-reverse-lookup": "^2.0",
                "sebastian/environment": "^5.0",
                "sebastian/version": "^3.0",
                "theseer/tokenizer": "^1.1.3"
            },
            "require-dev": {
                "phpunit/phpunit": "^9.0"
            },
            "suggest": {
                "ext-pcov": "*",
                "ext-xdebug": "*"
            },
            "type": "library",
            "extra": {
                "branch-alias": {
                    "dev-master": "8.0-dev"
                }
            },
            "autoload": {
                "classmap": [
                    "src/"
                ]
            },
            "notification-url": "https://packagist.org/downloads/",
            "license": [
                "BSD-3-Clause"
            ],
            "authors": [
                {
                    "name": "Sebastian Bergmann",
                    "email": "sebastian@phpunit.de",
                    "role": "lead"
                }
            ],
            "description": "Library that provides collection, processing, and rendering functionality for PHP code coverage information.",
            "homepage": "https://github.com/sebastianbergmann/php-code-coverage",
            "keywords": [
                "coverage",
                "testing",
                "xunit"
            ],
            "funding": [
                {
                    "url": "https://github.com/sebastianbergmann",
                    "type": "github"
                }
            ],
            "time": "2020-05-23T08:02:54+00:00"
        },
        {
            "name": "phpunit/php-file-iterator",
            "version": "3.0.5",
            "source": {
                "type": "git",
                "url": "https://github.com/sebastianbergmann/php-file-iterator.git",
                "reference": "aa4be8575f26070b100fccb67faabb28f21f66f8"
            },
            "dist": {
                "type": "zip",
                "url": "https://api.github.com/repos/sebastianbergmann/php-file-iterator/zipball/aa4be8575f26070b100fccb67faabb28f21f66f8",
                "reference": "aa4be8575f26070b100fccb67faabb28f21f66f8",
                "shasum": ""
            },
            "require": {
                "php": ">=7.3"
            },
            "require-dev": {
                "phpunit/phpunit": "^9.3"
            },
            "type": "library",
            "extra": {
                "branch-alias": {
                    "dev-master": "3.0-dev"
                }
            },
            "autoload": {
                "classmap": [
                    "src/"
                ]
            },
            "notification-url": "https://packagist.org/downloads/",
            "license": [
                "BSD-3-Clause"
            ],
            "authors": [
                {
                    "name": "Sebastian Bergmann",
                    "email": "sebastian@phpunit.de",
                    "role": "lead"
                }
            ],
            "description": "FilterIterator implementation that filters files based on a list of suffixes.",
            "homepage": "https://github.com/sebastianbergmann/php-file-iterator/",
            "keywords": [
                "filesystem",
                "iterator"
            ],
            "funding": [
                {
                    "url": "https://github.com/sebastianbergmann",
                    "type": "github"
                }
            ],
            "time": "2020-09-28T05:57:25+00:00"
        },
        {
            "name": "phpunit/php-invoker",
            "version": "3.1.1",
            "source": {
                "type": "git",
                "url": "https://github.com/sebastianbergmann/php-invoker.git",
                "reference": "5a10147d0aaf65b58940a0b72f71c9ac0423cc67"
            },
            "dist": {
                "type": "zip",
                "url": "https://api.github.com/repos/sebastianbergmann/php-invoker/zipball/5a10147d0aaf65b58940a0b72f71c9ac0423cc67",
                "reference": "5a10147d0aaf65b58940a0b72f71c9ac0423cc67",
                "shasum": ""
            },
            "require": {
                "php": ">=7.3"
            },
            "require-dev": {
                "ext-pcntl": "*",
                "phpunit/phpunit": "^9.3"
            },
            "suggest": {
                "ext-pcntl": "*"
            },
            "type": "library",
            "extra": {
                "branch-alias": {
                    "dev-master": "3.1-dev"
                }
            },
            "autoload": {
                "classmap": [
                    "src/"
                ]
            },
            "notification-url": "https://packagist.org/downloads/",
            "license": [
                "BSD-3-Clause"
            ],
            "authors": [
                {
                    "name": "Sebastian Bergmann",
                    "email": "sebastian@phpunit.de",
                    "role": "lead"
                }
            ],
            "description": "Invoke callables with a timeout",
            "homepage": "https://github.com/sebastianbergmann/php-invoker/",
            "keywords": [
                "process"
            ],
            "funding": [
                {
                    "url": "https://github.com/sebastianbergmann",
                    "type": "github"
                }
            ],
            "time": "2020-09-28T05:58:55+00:00"
        },
        {
            "name": "phpunit/php-text-template",
            "version": "2.0.4",
            "source": {
                "type": "git",
                "url": "https://github.com/sebastianbergmann/php-text-template.git",
                "reference": "5da5f67fc95621df9ff4c4e5a84d6a8a2acf7c28"
            },
            "dist": {
                "type": "zip",
                "url": "https://api.github.com/repos/sebastianbergmann/php-text-template/zipball/5da5f67fc95621df9ff4c4e5a84d6a8a2acf7c28",
                "reference": "5da5f67fc95621df9ff4c4e5a84d6a8a2acf7c28",
                "shasum": ""
            },
            "require": {
                "php": ">=7.3"
            },
            "require-dev": {
                "phpunit/phpunit": "^9.3"
            },
            "type": "library",
            "extra": {
                "branch-alias": {
                    "dev-master": "2.0-dev"
                }
            },
            "autoload": {
                "classmap": [
                    "src/"
                ]
            },
            "notification-url": "https://packagist.org/downloads/",
            "license": [
                "BSD-3-Clause"
            ],
            "authors": [
                {
                    "name": "Sebastian Bergmann",
                    "email": "sebastian@phpunit.de",
                    "role": "lead"
                }
            ],
            "description": "Simple template engine.",
            "homepage": "https://github.com/sebastianbergmann/php-text-template/",
            "keywords": [
                "template"
            ],
            "funding": [
                {
                    "url": "https://github.com/sebastianbergmann",
                    "type": "github"
                }
            ],
            "time": "2020-10-26T05:33:50+00:00"
        },
        {
            "name": "phpunit/php-timer",
            "version": "3.1.4",
            "source": {
                "type": "git",
                "url": "https://github.com/sebastianbergmann/php-timer.git",
                "reference": "dc9368fae6ef2ffa57eba80a7410bcef81df6258"
            },
            "dist": {
                "type": "zip",
                "url": "https://api.github.com/repos/sebastianbergmann/php-timer/zipball/dc9368fae6ef2ffa57eba80a7410bcef81df6258",
                "reference": "dc9368fae6ef2ffa57eba80a7410bcef81df6258",
                "shasum": ""
            },
            "require": {
                "php": "^7.3"
            },
            "require-dev": {
                "phpunit/phpunit": "^9.0"
            },
            "type": "library",
            "extra": {
                "branch-alias": {
                    "dev-master": "3.1-dev"
                }
            },
            "autoload": {
                "classmap": [
                    "src/"
                ]
            },
            "notification-url": "https://packagist.org/downloads/",
            "license": [
                "BSD-3-Clause"
            ],
            "authors": [
                {
                    "name": "Sebastian Bergmann",
                    "email": "sebastian@phpunit.de",
                    "role": "lead"
                }
            ],
            "description": "Utility class for timing",
            "homepage": "https://github.com/sebastianbergmann/php-timer/",
            "keywords": [
                "timer"
            ],
            "time": "2020-04-20T06:00:37+00:00"
        },
        {
            "name": "phpunit/php-token-stream",
            "version": "4.0.4",
            "source": {
                "type": "git",
                "url": "https://github.com/sebastianbergmann/php-token-stream.git",
                "reference": "a853a0e183b9db7eed023d7933a858fa1c8d25a3"
            },
            "dist": {
                "type": "zip",
                "url": "https://api.github.com/repos/sebastianbergmann/php-token-stream/zipball/a853a0e183b9db7eed023d7933a858fa1c8d25a3",
                "reference": "a853a0e183b9db7eed023d7933a858fa1c8d25a3",
                "shasum": ""
            },
            "require": {
                "ext-tokenizer": "*",
                "php": "^7.3 || ^8.0"
            },
            "require-dev": {
                "phpunit/phpunit": "^9.0"
            },
            "type": "library",
            "extra": {
                "branch-alias": {
                    "dev-master": "4.0-dev"
                }
            },
            "autoload": {
                "classmap": [
                    "src/"
                ]
            },
            "notification-url": "https://packagist.org/downloads/",
            "license": [
                "BSD-3-Clause"
            ],
            "authors": [
                {
                    "name": "Sebastian Bergmann",
                    "email": "sebastian@phpunit.de"
                }
            ],
            "description": "Wrapper around PHP's tokenizer extension.",
            "homepage": "https://github.com/sebastianbergmann/php-token-stream/",
            "keywords": [
                "tokenizer"
            ],
            "funding": [
                {
                    "url": "https://github.com/sebastianbergmann",
                    "type": "github"
                }
            ],
            "abandoned": true,
            "time": "2020-08-04T08:28:15+00:00"
        },
        {
            "name": "phpunit/phpunit",
            "version": "9.1.5",
            "source": {
                "type": "git",
                "url": "https://github.com/sebastianbergmann/phpunit.git",
                "reference": "1b570cd7edbe136055bf5f651857dc8af6b829d2"
            },
            "dist": {
                "type": "zip",
                "url": "https://api.github.com/repos/sebastianbergmann/phpunit/zipball/1b570cd7edbe136055bf5f651857dc8af6b829d2",
                "reference": "1b570cd7edbe136055bf5f651857dc8af6b829d2",
                "shasum": ""
            },
            "require": {
                "doctrine/instantiator": "^1.2.0",
                "ext-dom": "*",
                "ext-json": "*",
                "ext-libxml": "*",
                "ext-mbstring": "*",
                "ext-xml": "*",
                "ext-xmlwriter": "*",
                "myclabs/deep-copy": "^1.9.1",
                "phar-io/manifest": "^1.0.3",
                "phar-io/version": "^2.0.1",
                "php": "^7.3",
                "phpspec/prophecy": "^1.8.1",
                "phpunit/php-code-coverage": "^8.0.1",
                "phpunit/php-file-iterator": "^3.0",
                "phpunit/php-invoker": "^3.0",
                "phpunit/php-text-template": "^2.0",
                "phpunit/php-timer": "^3.1.4",
                "sebastian/code-unit": "^1.0.2",
                "sebastian/comparator": "^4.0",
                "sebastian/diff": "^4.0",
                "sebastian/environment": "^5.0.1",
                "sebastian/exporter": "^4.0",
                "sebastian/global-state": "^4.0",
                "sebastian/object-enumerator": "^4.0",
                "sebastian/resource-operations": "^3.0",
                "sebastian/type": "^2.0",
                "sebastian/version": "^3.0"
            },
            "require-dev": {
                "ext-pdo": "*",
                "phpspec/prophecy-phpunit": "^2.0"
            },
            "suggest": {
                "ext-soap": "*",
                "ext-xdebug": "*"
            },
            "bin": [
                "phpunit"
            ],
            "type": "library",
            "extra": {
                "branch-alias": {
                    "dev-master": "9.1-dev"
                }
            },
            "autoload": {
                "classmap": [
                    "src/"
                ],
                "files": [
                    "src/Framework/Assert/Functions.php"
                ]
            },
            "notification-url": "https://packagist.org/downloads/",
            "license": [
                "BSD-3-Clause"
            ],
            "authors": [
                {
                    "name": "Sebastian Bergmann",
                    "email": "sebastian@phpunit.de",
                    "role": "lead"
                }
            ],
            "description": "The PHP Unit Testing framework.",
            "homepage": "https://phpunit.de/",
            "keywords": [
                "phpunit",
                "testing",
                "xunit"
            ],
            "time": "2020-05-22T13:54:05+00:00"
        },
        {
            "name": "psr/simple-cache",
            "version": "1.0.1",
            "source": {
                "type": "git",
                "url": "https://github.com/php-fig/simple-cache.git",
                "reference": "408d5eafb83c57f6365a3ca330ff23aa4a5fa39b"
            },
            "dist": {
                "type": "zip",
                "url": "https://api.github.com/repos/php-fig/simple-cache/zipball/408d5eafb83c57f6365a3ca330ff23aa4a5fa39b",
                "reference": "408d5eafb83c57f6365a3ca330ff23aa4a5fa39b",
                "shasum": ""
            },
            "require": {
                "php": ">=5.3.0"
            },
            "type": "library",
            "extra": {
                "branch-alias": {
                    "dev-master": "1.0.x-dev"
                }
            },
            "autoload": {
                "psr-4": {
                    "Psr\\SimpleCache\\": "src/"
                }
            },
            "notification-url": "https://packagist.org/downloads/",
            "license": [
                "MIT"
            ],
            "authors": [
                {
                    "name": "PHP-FIG",
                    "homepage": "http://www.php-fig.org/"
                }
            ],
            "description": "Common interfaces for simple caching",
            "keywords": [
                "cache",
                "caching",
                "psr",
                "psr-16",
                "simple-cache"
            ],
            "time": "2017-10-23T01:57:42+00:00"
        },
        {
            "name": "sebastian/code-unit",
            "version": "1.0.8",
            "source": {
                "type": "git",
                "url": "https://github.com/sebastianbergmann/code-unit.git",
                "reference": "1fc9f64c0927627ef78ba436c9b17d967e68e120"
            },
            "dist": {
                "type": "zip",
                "url": "https://api.github.com/repos/sebastianbergmann/code-unit/zipball/1fc9f64c0927627ef78ba436c9b17d967e68e120",
                "reference": "1fc9f64c0927627ef78ba436c9b17d967e68e120",
                "shasum": ""
            },
            "require": {
                "php": ">=7.3"
            },
            "require-dev": {
                "phpunit/phpunit": "^9.3"
            },
            "type": "library",
            "extra": {
                "branch-alias": {
                    "dev-master": "1.0-dev"
                }
            },
            "autoload": {
                "classmap": [
                    "src/"
                ]
            },
            "notification-url": "https://packagist.org/downloads/",
            "license": [
                "BSD-3-Clause"
            ],
            "authors": [
                {
                    "name": "Sebastian Bergmann",
                    "email": "sebastian@phpunit.de",
                    "role": "lead"
                }
            ],
            "description": "Collection of value objects that represent the PHP code units",
            "homepage": "https://github.com/sebastianbergmann/code-unit",
            "funding": [
                {
                    "url": "https://github.com/sebastianbergmann",
                    "type": "github"
                }
            ],
            "time": "2020-10-26T13:08:54+00:00"
        },
        {
            "name": "sebastian/code-unit-reverse-lookup",
            "version": "2.0.3",
            "source": {
                "type": "git",
                "url": "https://github.com/sebastianbergmann/code-unit-reverse-lookup.git",
                "reference": "ac91f01ccec49fb77bdc6fd1e548bc70f7faa3e5"
            },
            "dist": {
                "type": "zip",
                "url": "https://api.github.com/repos/sebastianbergmann/code-unit-reverse-lookup/zipball/ac91f01ccec49fb77bdc6fd1e548bc70f7faa3e5",
                "reference": "ac91f01ccec49fb77bdc6fd1e548bc70f7faa3e5",
                "shasum": ""
            },
            "require": {
                "php": ">=7.3"
            },
            "require-dev": {
                "phpunit/phpunit": "^9.3"
            },
            "type": "library",
            "extra": {
                "branch-alias": {
                    "dev-master": "2.0-dev"
                }
            },
            "autoload": {
                "classmap": [
                    "src/"
                ]
            },
            "notification-url": "https://packagist.org/downloads/",
            "license": [
                "BSD-3-Clause"
            ],
            "authors": [
                {
                    "name": "Sebastian Bergmann",
                    "email": "sebastian@phpunit.de"
                }
            ],
            "description": "Looks up which function or method a line of code belongs to",
            "homepage": "https://github.com/sebastianbergmann/code-unit-reverse-lookup/",
            "funding": [
                {
                    "url": "https://github.com/sebastianbergmann",
                    "type": "github"
                }
            ],
            "time": "2020-09-28T05:30:19+00:00"
        },
        {
            "name": "sebastian/comparator",
            "version": "4.0.6",
            "source": {
                "type": "git",
                "url": "https://github.com/sebastianbergmann/comparator.git",
                "reference": "55f4261989e546dc112258c7a75935a81a7ce382"
            },
            "dist": {
                "type": "zip",
                "url": "https://api.github.com/repos/sebastianbergmann/comparator/zipball/55f4261989e546dc112258c7a75935a81a7ce382",
                "reference": "55f4261989e546dc112258c7a75935a81a7ce382",
                "shasum": ""
            },
            "require": {
                "php": ">=7.3",
                "sebastian/diff": "^4.0",
                "sebastian/exporter": "^4.0"
            },
            "require-dev": {
                "phpunit/phpunit": "^9.3"
            },
            "type": "library",
            "extra": {
                "branch-alias": {
                    "dev-master": "4.0-dev"
                }
            },
            "autoload": {
                "classmap": [
                    "src/"
                ]
            },
            "notification-url": "https://packagist.org/downloads/",
            "license": [
                "BSD-3-Clause"
            ],
            "authors": [
                {
                    "name": "Sebastian Bergmann",
                    "email": "sebastian@phpunit.de"
                },
                {
                    "name": "Jeff Welch",
                    "email": "whatthejeff@gmail.com"
                },
                {
                    "name": "Volker Dusch",
                    "email": "github@wallbash.com"
                },
                {
                    "name": "Bernhard Schussek",
                    "email": "bschussek@2bepublished.at"
                }
            ],
            "description": "Provides the functionality to compare PHP values for equality",
            "homepage": "https://github.com/sebastianbergmann/comparator",
            "keywords": [
                "comparator",
                "compare",
                "equality"
            ],
            "funding": [
                {
                    "url": "https://github.com/sebastianbergmann",
                    "type": "github"
                }
            ],
            "time": "2020-10-26T15:49:45+00:00"
        },
        {
            "name": "sebastian/diff",
            "version": "4.0.4",
            "source": {
                "type": "git",
                "url": "https://github.com/sebastianbergmann/diff.git",
                "reference": "3461e3fccc7cfdfc2720be910d3bd73c69be590d"
            },
            "dist": {
                "type": "zip",
                "url": "https://api.github.com/repos/sebastianbergmann/diff/zipball/3461e3fccc7cfdfc2720be910d3bd73c69be590d",
                "reference": "3461e3fccc7cfdfc2720be910d3bd73c69be590d",
                "shasum": ""
            },
            "require": {
                "php": ">=7.3"
            },
            "require-dev": {
                "phpunit/phpunit": "^9.3",
                "symfony/process": "^4.2 || ^5"
            },
            "type": "library",
            "extra": {
                "branch-alias": {
                    "dev-master": "4.0-dev"
                }
            },
            "autoload": {
                "classmap": [
                    "src/"
                ]
            },
            "notification-url": "https://packagist.org/downloads/",
            "license": [
                "BSD-3-Clause"
            ],
            "authors": [
                {
                    "name": "Sebastian Bergmann",
                    "email": "sebastian@phpunit.de"
                },
                {
                    "name": "Kore Nordmann",
                    "email": "mail@kore-nordmann.de"
                }
            ],
            "description": "Diff implementation",
            "homepage": "https://github.com/sebastianbergmann/diff",
            "keywords": [
                "diff",
                "udiff",
                "unidiff",
                "unified diff"
            ],
            "funding": [
                {
                    "url": "https://github.com/sebastianbergmann",
                    "type": "github"
                }
            ],
            "time": "2020-10-26T13:10:38+00:00"
        },
        {
            "name": "sebastian/environment",
            "version": "5.1.3",
            "source": {
                "type": "git",
                "url": "https://github.com/sebastianbergmann/environment.git",
                "reference": "388b6ced16caa751030f6a69e588299fa09200ac"
            },
            "dist": {
                "type": "zip",
                "url": "https://api.github.com/repos/sebastianbergmann/environment/zipball/388b6ced16caa751030f6a69e588299fa09200ac",
                "reference": "388b6ced16caa751030f6a69e588299fa09200ac",
                "shasum": ""
            },
            "require": {
                "php": ">=7.3"
            },
            "require-dev": {
                "phpunit/phpunit": "^9.3"
            },
            "suggest": {
                "ext-posix": "*"
            },
            "type": "library",
            "extra": {
                "branch-alias": {
                    "dev-master": "5.1-dev"
                }
            },
            "autoload": {
                "classmap": [
                    "src/"
                ]
            },
            "notification-url": "https://packagist.org/downloads/",
            "license": [
                "BSD-3-Clause"
            ],
            "authors": [
                {
                    "name": "Sebastian Bergmann",
                    "email": "sebastian@phpunit.de"
                }
            ],
            "description": "Provides functionality to handle HHVM/PHP environments",
            "homepage": "http://www.github.com/sebastianbergmann/environment",
            "keywords": [
                "Xdebug",
                "environment",
                "hhvm"
            ],
            "funding": [
                {
                    "url": "https://github.com/sebastianbergmann",
                    "type": "github"
                }
            ],
            "time": "2020-09-28T05:52:38+00:00"
        },
        {
            "name": "sebastian/exporter",
            "version": "4.0.3",
            "source": {
                "type": "git",
                "url": "https://github.com/sebastianbergmann/exporter.git",
                "reference": "d89cc98761b8cb5a1a235a6b703ae50d34080e65"
            },
            "dist": {
                "type": "zip",
                "url": "https://api.github.com/repos/sebastianbergmann/exporter/zipball/d89cc98761b8cb5a1a235a6b703ae50d34080e65",
                "reference": "d89cc98761b8cb5a1a235a6b703ae50d34080e65",
                "shasum": ""
            },
            "require": {
                "php": ">=7.3",
                "sebastian/recursion-context": "^4.0"
            },
            "require-dev": {
                "ext-mbstring": "*",
                "phpunit/phpunit": "^9.3"
            },
            "type": "library",
            "extra": {
                "branch-alias": {
                    "dev-master": "4.0-dev"
                }
            },
            "autoload": {
                "classmap": [
                    "src/"
                ]
            },
            "notification-url": "https://packagist.org/downloads/",
            "license": [
                "BSD-3-Clause"
            ],
            "authors": [
                {
                    "name": "Sebastian Bergmann",
                    "email": "sebastian@phpunit.de"
                },
                {
                    "name": "Jeff Welch",
                    "email": "whatthejeff@gmail.com"
                },
                {
                    "name": "Volker Dusch",
                    "email": "github@wallbash.com"
                },
                {
                    "name": "Adam Harvey",
                    "email": "aharvey@php.net"
                },
                {
                    "name": "Bernhard Schussek",
                    "email": "bschussek@gmail.com"
                }
            ],
            "description": "Provides the functionality to export PHP variables for visualization",
            "homepage": "http://www.github.com/sebastianbergmann/exporter",
            "keywords": [
                "export",
                "exporter"
            ],
            "funding": [
                {
                    "url": "https://github.com/sebastianbergmann",
                    "type": "github"
                }
            ],
            "time": "2020-09-28T05:24:23+00:00"
        },
        {
            "name": "sebastian/finder-facade",
            "version": "2.0.0",
            "source": {
                "type": "git",
                "url": "https://github.com/sebastianbergmann/finder-facade.git",
                "reference": "9d3e74b845a2ce50e19b25b5f0c2718e153bee6c"
            },
            "dist": {
                "type": "zip",
                "url": "https://api.github.com/repos/sebastianbergmann/finder-facade/zipball/9d3e74b845a2ce50e19b25b5f0c2718e153bee6c",
                "reference": "9d3e74b845a2ce50e19b25b5f0c2718e153bee6c",
                "shasum": ""
            },
            "require": {
                "ext-ctype": "*",
                "php": "^7.3",
                "symfony/finder": "^4.1|^5.0",
                "theseer/fdomdocument": "^1.6"
            },
            "type": "library",
            "extra": {
                "branch-alias": {
                    "dev-master": "2.0-dev"
                }
            },
            "autoload": {
                "classmap": [
                    "src/"
                ]
            },
            "notification-url": "https://packagist.org/downloads/",
            "license": [
                "BSD-3-Clause"
            ],
            "authors": [
                {
                    "name": "Sebastian Bergmann",
                    "email": "sebastian@phpunit.de",
                    "role": "lead"
                }
            ],
            "description": "FinderFacade is a convenience wrapper for Symfony's Finder component.",
            "homepage": "https://github.com/sebastianbergmann/finder-facade",
            "abandoned": true,
            "time": "2020-02-08T06:07:58+00:00"
        },
        {
            "name": "sebastian/global-state",
            "version": "4.0.0",
            "source": {
                "type": "git",
                "url": "https://github.com/sebastianbergmann/global-state.git",
                "reference": "bdb1e7c79e592b8c82cb1699be3c8743119b8a72"
            },
            "dist": {
                "type": "zip",
                "url": "https://api.github.com/repos/sebastianbergmann/global-state/zipball/bdb1e7c79e592b8c82cb1699be3c8743119b8a72",
                "reference": "bdb1e7c79e592b8c82cb1699be3c8743119b8a72",
                "shasum": ""
            },
            "require": {
                "php": "^7.3",
                "sebastian/object-reflector": "^2.0",
                "sebastian/recursion-context": "^4.0"
            },
            "require-dev": {
                "ext-dom": "*",
                "phpunit/phpunit": "^9.0"
            },
            "suggest": {
                "ext-uopz": "*"
            },
            "type": "library",
            "extra": {
                "branch-alias": {
                    "dev-master": "4.0-dev"
                }
            },
            "autoload": {
                "classmap": [
                    "src/"
                ]
            },
            "notification-url": "https://packagist.org/downloads/",
            "license": [
                "BSD-3-Clause"
            ],
            "authors": [
                {
                    "name": "Sebastian Bergmann",
                    "email": "sebastian@phpunit.de"
                }
            ],
            "description": "Snapshotting of global state",
            "homepage": "http://www.github.com/sebastianbergmann/global-state",
            "keywords": [
                "global state"
            ],
            "time": "2020-02-07T06:11:37+00:00"
        },
        {
            "name": "sebastian/object-enumerator",
            "version": "4.0.4",
            "source": {
                "type": "git",
                "url": "https://github.com/sebastianbergmann/object-enumerator.git",
                "reference": "5c9eeac41b290a3712d88851518825ad78f45c71"
            },
            "dist": {
                "type": "zip",
                "url": "https://api.github.com/repos/sebastianbergmann/object-enumerator/zipball/5c9eeac41b290a3712d88851518825ad78f45c71",
                "reference": "5c9eeac41b290a3712d88851518825ad78f45c71",
                "shasum": ""
            },
            "require": {
                "php": ">=7.3",
                "sebastian/object-reflector": "^2.0",
                "sebastian/recursion-context": "^4.0"
            },
            "require-dev": {
                "phpunit/phpunit": "^9.3"
            },
            "type": "library",
            "extra": {
                "branch-alias": {
                    "dev-master": "4.0-dev"
                }
            },
            "autoload": {
                "classmap": [
                    "src/"
                ]
            },
            "notification-url": "https://packagist.org/downloads/",
            "license": [
                "BSD-3-Clause"
            ],
            "authors": [
                {
                    "name": "Sebastian Bergmann",
                    "email": "sebastian@phpunit.de"
                }
            ],
            "description": "Traverses array structures and object graphs to enumerate all referenced objects",
            "homepage": "https://github.com/sebastianbergmann/object-enumerator/",
            "funding": [
                {
                    "url": "https://github.com/sebastianbergmann",
                    "type": "github"
                }
            ],
            "time": "2020-10-26T13:12:34+00:00"
        },
        {
            "name": "sebastian/object-reflector",
            "version": "2.0.4",
            "source": {
                "type": "git",
                "url": "https://github.com/sebastianbergmann/object-reflector.git",
                "reference": "b4f479ebdbf63ac605d183ece17d8d7fe49c15c7"
            },
            "dist": {
                "type": "zip",
                "url": "https://api.github.com/repos/sebastianbergmann/object-reflector/zipball/b4f479ebdbf63ac605d183ece17d8d7fe49c15c7",
                "reference": "b4f479ebdbf63ac605d183ece17d8d7fe49c15c7",
                "shasum": ""
            },
            "require": {
                "php": ">=7.3"
            },
            "require-dev": {
                "phpunit/phpunit": "^9.3"
            },
            "type": "library",
            "extra": {
                "branch-alias": {
                    "dev-master": "2.0-dev"
                }
            },
            "autoload": {
                "classmap": [
                    "src/"
                ]
            },
            "notification-url": "https://packagist.org/downloads/",
            "license": [
                "BSD-3-Clause"
            ],
            "authors": [
                {
                    "name": "Sebastian Bergmann",
                    "email": "sebastian@phpunit.de"
                }
            ],
            "description": "Allows reflection of object attributes, including inherited and non-public ones",
            "homepage": "https://github.com/sebastianbergmann/object-reflector/",
            "funding": [
                {
                    "url": "https://github.com/sebastianbergmann",
                    "type": "github"
                }
            ],
            "time": "2020-10-26T13:14:26+00:00"
        },
        {
            "name": "sebastian/phpcpd",
            "version": "5.0.2",
            "source": {
                "type": "git",
                "url": "https://github.com/sebastianbergmann/phpcpd.git",
                "reference": "8724382966b1861df4e12db915eaed2165e10bf3"
            },
            "dist": {
                "type": "zip",
                "url": "https://api.github.com/repos/sebastianbergmann/phpcpd/zipball/8724382966b1861df4e12db915eaed2165e10bf3",
                "reference": "8724382966b1861df4e12db915eaed2165e10bf3",
                "shasum": ""
            },
            "require": {
                "ext-dom": "*",
                "php": "^7.3",
                "phpunit/php-timer": "^3.0",
                "sebastian/finder-facade": "^2.0",
                "sebastian/version": "^3.0",
                "symfony/console": "^4.0|^5.0"
            },
            "bin": [
                "phpcpd"
            ],
            "type": "library",
            "extra": {
                "branch-alias": {
                    "dev-master": "5.0-dev"
                }
            },
            "autoload": {
                "classmap": [
                    "src/"
                ]
            },
            "notification-url": "https://packagist.org/downloads/",
            "license": [
                "BSD-3-Clause"
            ],
            "authors": [
                {
                    "name": "Sebastian Bergmann",
                    "email": "sebastian@phpunit.de",
                    "role": "lead"
                }
            ],
            "description": "Copy/Paste Detector (CPD) for PHP code.",
            "homepage": "https://github.com/sebastianbergmann/phpcpd",
            "time": "2020-02-22T06:03:17+00:00"
        },
        {
            "name": "sebastian/recursion-context",
            "version": "4.0.4",
            "source": {
                "type": "git",
                "url": "https://github.com/sebastianbergmann/recursion-context.git",
                "reference": "cd9d8cf3c5804de4341c283ed787f099f5506172"
            },
            "dist": {
                "type": "zip",
                "url": "https://api.github.com/repos/sebastianbergmann/recursion-context/zipball/cd9d8cf3c5804de4341c283ed787f099f5506172",
                "reference": "cd9d8cf3c5804de4341c283ed787f099f5506172",
                "shasum": ""
            },
            "require": {
                "php": ">=7.3"
            },
            "require-dev": {
                "phpunit/phpunit": "^9.3"
            },
            "type": "library",
            "extra": {
                "branch-alias": {
                    "dev-master": "4.0-dev"
                }
            },
            "autoload": {
                "classmap": [
                    "src/"
                ]
            },
            "notification-url": "https://packagist.org/downloads/",
            "license": [
                "BSD-3-Clause"
            ],
            "authors": [
                {
                    "name": "Sebastian Bergmann",
                    "email": "sebastian@phpunit.de"
                },
                {
                    "name": "Jeff Welch",
                    "email": "whatthejeff@gmail.com"
                },
                {
                    "name": "Adam Harvey",
                    "email": "aharvey@php.net"
                }
            ],
            "description": "Provides functionality to recursively process PHP variables",
            "homepage": "http://www.github.com/sebastianbergmann/recursion-context",
            "funding": [
                {
                    "url": "https://github.com/sebastianbergmann",
                    "type": "github"
                }
            ],
            "time": "2020-10-26T13:17:30+00:00"
        },
        {
            "name": "sebastian/resource-operations",
            "version": "3.0.3",
            "source": {
                "type": "git",
                "url": "https://github.com/sebastianbergmann/resource-operations.git",
                "reference": "0f4443cb3a1d92ce809899753bc0d5d5a8dd19a8"
            },
            "dist": {
                "type": "zip",
                "url": "https://api.github.com/repos/sebastianbergmann/resource-operations/zipball/0f4443cb3a1d92ce809899753bc0d5d5a8dd19a8",
                "reference": "0f4443cb3a1d92ce809899753bc0d5d5a8dd19a8",
                "shasum": ""
            },
            "require": {
                "php": ">=7.3"
            },
            "require-dev": {
                "phpunit/phpunit": "^9.0"
            },
            "type": "library",
            "extra": {
                "branch-alias": {
                    "dev-master": "3.0-dev"
                }
            },
            "autoload": {
                "classmap": [
                    "src/"
                ]
            },
            "notification-url": "https://packagist.org/downloads/",
            "license": [
                "BSD-3-Clause"
            ],
            "authors": [
                {
                    "name": "Sebastian Bergmann",
                    "email": "sebastian@phpunit.de"
                }
            ],
            "description": "Provides a list of PHP built-in functions that operate on resources",
            "homepage": "https://www.github.com/sebastianbergmann/resource-operations",
            "funding": [
                {
                    "url": "https://github.com/sebastianbergmann",
                    "type": "github"
                }
            ],
            "time": "2020-09-28T06:45:17+00:00"
        },
        {
            "name": "sebastian/type",
            "version": "2.3.1",
            "source": {
                "type": "git",
                "url": "https://github.com/sebastianbergmann/type.git",
                "reference": "81cd61ab7bbf2de744aba0ea61fae32f721df3d2"
            },
            "dist": {
                "type": "zip",
                "url": "https://api.github.com/repos/sebastianbergmann/type/zipball/81cd61ab7bbf2de744aba0ea61fae32f721df3d2",
                "reference": "81cd61ab7bbf2de744aba0ea61fae32f721df3d2",
                "shasum": ""
            },
            "require": {
                "php": ">=7.3"
            },
            "require-dev": {
                "phpunit/phpunit": "^9.3"
            },
            "type": "library",
            "extra": {
                "branch-alias": {
                    "dev-master": "2.3-dev"
                }
            },
            "autoload": {
                "classmap": [
                    "src/"
                ]
            },
            "notification-url": "https://packagist.org/downloads/",
            "license": [
                "BSD-3-Clause"
            ],
            "authors": [
                {
                    "name": "Sebastian Bergmann",
                    "email": "sebastian@phpunit.de",
                    "role": "lead"
                }
            ],
            "description": "Collection of value objects that represent the types of the PHP type system",
            "homepage": "https://github.com/sebastianbergmann/type",
            "funding": [
                {
                    "url": "https://github.com/sebastianbergmann",
                    "type": "github"
                }
            ],
            "time": "2020-10-26T13:18:59+00:00"
        },
        {
            "name": "sebastian/version",
            "version": "3.0.2",
            "source": {
                "type": "git",
                "url": "https://github.com/sebastianbergmann/version.git",
                "reference": "c6c1022351a901512170118436c764e473f6de8c"
            },
            "dist": {
                "type": "zip",
                "url": "https://api.github.com/repos/sebastianbergmann/version/zipball/c6c1022351a901512170118436c764e473f6de8c",
                "reference": "c6c1022351a901512170118436c764e473f6de8c",
                "shasum": ""
            },
            "require": {
                "php": ">=7.3"
            },
            "type": "library",
            "extra": {
                "branch-alias": {
                    "dev-master": "3.0-dev"
                }
            },
            "autoload": {
                "classmap": [
                    "src/"
                ]
            },
            "notification-url": "https://packagist.org/downloads/",
            "license": [
                "BSD-3-Clause"
            ],
            "authors": [
                {
                    "name": "Sebastian Bergmann",
                    "email": "sebastian@phpunit.de",
                    "role": "lead"
                }
            ],
            "description": "Library that helps with managing the version number of Git-hosted PHP projects",
            "homepage": "https://github.com/sebastianbergmann/version",
            "funding": [
                {
                    "url": "https://github.com/sebastianbergmann",
                    "type": "github"
                }
            ],
            "time": "2020-09-28T06:39:44+00:00"
        },
        {
            "name": "spomky-labs/otphp",
            "version": "v10.0.1",
            "source": {
                "type": "git",
                "url": "https://github.com/Spomky-Labs/otphp.git",
                "reference": "f44cce5a9db4b8da410215d992110482c931232f"
            },
            "dist": {
                "type": "zip",
                "url": "https://api.github.com/repos/Spomky-Labs/otphp/zipball/f44cce5a9db4b8da410215d992110482c931232f",
                "reference": "f44cce5a9db4b8da410215d992110482c931232f",
                "shasum": ""
            },
            "require": {
                "beberlei/assert": "^3.0",
                "ext-mbstring": "*",
                "paragonie/constant_time_encoding": "^2.0",
                "php": "^7.2|^8.0",
                "thecodingmachine/safe": "^0.1.14|^1.0"
            },
            "require-dev": {
                "php-coveralls/php-coveralls": "^2.0",
                "phpstan/phpstan": "^0.12",
                "phpstan/phpstan-beberlei-assert": "^0.12",
                "phpstan/phpstan-deprecation-rules": "^0.12",
                "phpstan/phpstan-phpunit": "^0.12",
                "phpstan/phpstan-strict-rules": "^0.12",
                "phpunit/phpunit": "^8.0",
                "thecodingmachine/phpstan-safe-rule": "^1.0"
            },
            "type": "library",
            "extra": {
                "branch-alias": {
                    "v10.0": "10.0.x-dev",
                    "v9.0": "9.0.x-dev",
                    "v8.3": "8.3.x-dev"
                }
            },
            "autoload": {
                "psr-4": {
                    "OTPHP\\": "src/"
                }
            },
            "notification-url": "https://packagist.org/downloads/",
            "license": [
                "MIT"
            ],
            "authors": [
                {
                    "name": "Florent Morselli",
                    "homepage": "https://github.com/Spomky"
                },
                {
                    "name": "All contributors",
                    "homepage": "https://github.com/Spomky-Labs/otphp/contributors"
                }
            ],
            "description": "A PHP library for generating one time passwords according to RFC 4226 (HOTP Algorithm) and the RFC 6238 (TOTP Algorithm) and compatible with Google Authenticator",
            "homepage": "https://github.com/Spomky-Labs/otphp",
            "keywords": [
                "FreeOTP",
                "RFC 4226",
                "RFC 6238",
                "google authenticator",
                "hotp",
                "otp",
                "totp"
            ],
            "time": "2020-01-28T09:24:19+00:00"
        },
        {
            "name": "squizlabs/php_codesniffer",
            "version": "3.5.8",
            "source": {
                "type": "git",
                "url": "https://github.com/squizlabs/PHP_CodeSniffer.git",
                "reference": "9d583721a7157ee997f235f327de038e7ea6dac4"
            },
            "dist": {
                "type": "zip",
                "url": "https://api.github.com/repos/squizlabs/PHP_CodeSniffer/zipball/9d583721a7157ee997f235f327de038e7ea6dac4",
                "reference": "9d583721a7157ee997f235f327de038e7ea6dac4",
                "shasum": ""
            },
            "require": {
                "ext-simplexml": "*",
                "ext-tokenizer": "*",
                "ext-xmlwriter": "*",
                "php": ">=5.4.0"
            },
            "require-dev": {
                "phpunit/phpunit": "^4.0 || ^5.0 || ^6.0 || ^7.0"
            },
            "bin": [
                "bin/phpcs",
                "bin/phpcbf"
            ],
            "type": "library",
            "extra": {
                "branch-alias": {
                    "dev-master": "3.x-dev"
                }
            },
            "notification-url": "https://packagist.org/downloads/",
            "license": [
                "BSD-3-Clause"
            ],
            "authors": [
                {
                    "name": "Greg Sherwood",
                    "role": "lead"
                }
            ],
            "description": "PHP_CodeSniffer tokenizes PHP, JavaScript and CSS files and detects violations of a defined set of coding standards.",
            "homepage": "https://github.com/squizlabs/PHP_CodeSniffer",
            "keywords": [
                "phpcs",
                "standards"
            ],
            "time": "2020-10-23T02:01:07+00:00"
        },
        {
            "name": "symfony/config",
            "version": "v5.2.3",
            "source": {
                "type": "git",
                "url": "https://github.com/symfony/config.git",
                "reference": "50e0e1314a3b2609d32b6a5a0d0fb5342494c4ab"
            },
            "dist": {
                "type": "zip",
                "url": "https://api.github.com/repos/symfony/config/zipball/50e0e1314a3b2609d32b6a5a0d0fb5342494c4ab",
                "reference": "50e0e1314a3b2609d32b6a5a0d0fb5342494c4ab",
                "shasum": ""
            },
            "require": {
                "php": ">=7.2.5",
                "symfony/deprecation-contracts": "^2.1",
                "symfony/filesystem": "^4.4|^5.0",
                "symfony/polyfill-ctype": "~1.8",
                "symfony/polyfill-php80": "^1.15"
            },
            "conflict": {
                "symfony/finder": "<4.4"
            },
            "require-dev": {
                "symfony/event-dispatcher": "^4.4|^5.0",
                "symfony/finder": "^4.4|^5.0",
                "symfony/messenger": "^4.4|^5.0",
                "symfony/service-contracts": "^1.1|^2",
                "symfony/yaml": "^4.4|^5.0"
            },
            "suggest": {
                "symfony/yaml": "To use the yaml reference dumper"
            },
            "type": "library",
            "autoload": {
                "psr-4": {
                    "Symfony\\Component\\Config\\": ""
                },
                "exclude-from-classmap": [
                    "/Tests/"
                ]
            },
            "notification-url": "https://packagist.org/downloads/",
            "license": [
                "MIT"
            ],
            "authors": [
                {
                    "name": "Fabien Potencier",
                    "email": "fabien@symfony.com"
                },
                {
                    "name": "Symfony Community",
                    "homepage": "https://symfony.com/contributors"
                }
            ],
            "description": "Helps you find, load, combine, autofill and validate configuration values of any kind",
            "homepage": "https://symfony.com",
            "funding": [
                {
                    "url": "https://symfony.com/sponsor",
                    "type": "custom"
                },
                {
                    "url": "https://github.com/fabpot",
                    "type": "github"
                },
                {
                    "url": "https://tidelift.com/funding/github/packagist/symfony/symfony",
                    "type": "tidelift"
                }
            ],
            "time": "2021-01-27T10:15:41+00:00"
        },
        {
            "name": "symfony/dependency-injection",
            "version": "v5.2.3",
            "source": {
                "type": "git",
                "url": "https://github.com/symfony/dependency-injection.git",
                "reference": "62f72187be689540385dce6c68a5d4c16f034139"
            },
            "dist": {
                "type": "zip",
                "url": "https://api.github.com/repos/symfony/dependency-injection/zipball/62f72187be689540385dce6c68a5d4c16f034139",
                "reference": "62f72187be689540385dce6c68a5d4c16f034139",
                "shasum": ""
            },
            "require": {
                "php": ">=7.2.5",
                "psr/container": "^1.0",
                "symfony/deprecation-contracts": "^2.1",
                "symfony/polyfill-php80": "^1.15",
                "symfony/service-contracts": "^1.1.6|^2"
            },
            "conflict": {
                "symfony/config": "<5.1",
                "symfony/finder": "<4.4",
                "symfony/proxy-manager-bridge": "<4.4",
                "symfony/yaml": "<4.4"
            },
            "provide": {
                "psr/container-implementation": "1.0",
                "symfony/service-implementation": "1.0"
            },
            "require-dev": {
                "symfony/config": "^5.1",
                "symfony/expression-language": "^4.4|^5.0",
                "symfony/yaml": "^4.4|^5.0"
            },
            "suggest": {
                "symfony/config": "",
                "symfony/expression-language": "For using expressions in service container configuration",
                "symfony/finder": "For using double-star glob patterns or when GLOB_BRACE portability is required",
                "symfony/proxy-manager-bridge": "Generate service proxies to lazy load them",
                "symfony/yaml": ""
            },
            "type": "library",
            "autoload": {
                "psr-4": {
                    "Symfony\\Component\\DependencyInjection\\": ""
                },
                "exclude-from-classmap": [
                    "/Tests/"
                ]
            },
            "notification-url": "https://packagist.org/downloads/",
            "license": [
                "MIT"
            ],
            "authors": [
                {
                    "name": "Fabien Potencier",
                    "email": "fabien@symfony.com"
                },
                {
                    "name": "Symfony Community",
                    "homepage": "https://symfony.com/contributors"
                }
            ],
            "description": "Allows you to standardize and centralize the way objects are constructed in your application",
            "homepage": "https://symfony.com",
            "funding": [
                {
                    "url": "https://symfony.com/sponsor",
                    "type": "custom"
                },
                {
                    "url": "https://github.com/fabpot",
                    "type": "github"
                },
                {
                    "url": "https://tidelift.com/funding/github/packagist/symfony/symfony",
                    "type": "tidelift"
                }
            ],
            "time": "2021-01-27T12:56:27+00:00"
        },
        {
            "name": "symfony/deprecation-contracts",
            "version": "v2.2.0",
            "source": {
                "type": "git",
                "url": "https://github.com/symfony/deprecation-contracts.git",
                "reference": "5fa56b4074d1ae755beb55617ddafe6f5d78f665"
            },
            "dist": {
                "type": "zip",
                "url": "https://api.github.com/repos/symfony/deprecation-contracts/zipball/5fa56b4074d1ae755beb55617ddafe6f5d78f665",
                "reference": "5fa56b4074d1ae755beb55617ddafe6f5d78f665",
                "shasum": ""
            },
            "require": {
                "php": ">=7.1"
            },
            "type": "library",
            "extra": {
                "branch-alias": {
                    "dev-master": "2.2-dev"
                },
                "thanks": {
                    "name": "symfony/contracts",
                    "url": "https://github.com/symfony/contracts"
                }
            },
            "autoload": {
                "files": [
                    "function.php"
                ]
            },
            "notification-url": "https://packagist.org/downloads/",
            "license": [
                "MIT"
            ],
            "authors": [
                {
                    "name": "Nicolas Grekas",
                    "email": "p@tchwork.com"
                },
                {
                    "name": "Symfony Community",
                    "homepage": "https://symfony.com/contributors"
                }
            ],
            "description": "A generic function and convention to trigger deprecation notices",
            "homepage": "https://symfony.com",
            "funding": [
                {
                    "url": "https://symfony.com/sponsor",
                    "type": "custom"
                },
                {
                    "url": "https://github.com/fabpot",
                    "type": "github"
                },
                {
                    "url": "https://tidelift.com/funding/github/packagist/symfony/symfony",
                    "type": "tidelift"
                }
            ],
            "time": "2020-09-07T11:33:47+00:00"
        },
        {
            "name": "symfony/http-foundation",
            "version": "v5.2.3",
            "source": {
                "type": "git",
                "url": "https://github.com/symfony/http-foundation.git",
                "reference": "20c554c0f03f7cde5ce230ed248470cccbc34c36"
            },
            "dist": {
                "type": "zip",
                "url": "https://api.github.com/repos/symfony/http-foundation/zipball/20c554c0f03f7cde5ce230ed248470cccbc34c36",
                "reference": "20c554c0f03f7cde5ce230ed248470cccbc34c36",
                "shasum": ""
            },
            "require": {
                "php": ">=7.2.5",
                "symfony/deprecation-contracts": "^2.1",
                "symfony/polyfill-mbstring": "~1.1",
                "symfony/polyfill-php80": "^1.15"
            },
            "require-dev": {
                "predis/predis": "~1.0",
                "symfony/cache": "^4.4|^5.0",
                "symfony/expression-language": "^4.4|^5.0",
                "symfony/mime": "^4.4|^5.0"
            },
            "suggest": {
                "symfony/mime": "To use the file extension guesser"
            },
            "type": "library",
            "autoload": {
                "psr-4": {
                    "Symfony\\Component\\HttpFoundation\\": ""
                },
                "exclude-from-classmap": [
                    "/Tests/"
                ]
            },
            "notification-url": "https://packagist.org/downloads/",
            "license": [
                "MIT"
            ],
            "authors": [
                {
                    "name": "Fabien Potencier",
                    "email": "fabien@symfony.com"
                },
                {
                    "name": "Symfony Community",
                    "homepage": "https://symfony.com/contributors"
                }
            ],
            "description": "Defines an object-oriented layer for the HTTP specification",
            "homepage": "https://symfony.com",
            "funding": [
                {
                    "url": "https://symfony.com/sponsor",
                    "type": "custom"
                },
                {
                    "url": "https://github.com/fabpot",
                    "type": "github"
                },
                {
                    "url": "https://tidelift.com/funding/github/packagist/symfony/symfony",
                    "type": "tidelift"
                }
            ],
            "time": "2021-02-03T04:42:09+00:00"
        },
        {
            "name": "symfony/mime",
            "version": "v5.2.3",
            "source": {
                "type": "git",
                "url": "https://github.com/symfony/mime.git",
                "reference": "7dee6a43493f39b51ff6c5bb2bd576fe40a76c86"
            },
            "dist": {
                "type": "zip",
                "url": "https://api.github.com/repos/symfony/mime/zipball/7dee6a43493f39b51ff6c5bb2bd576fe40a76c86",
                "reference": "7dee6a43493f39b51ff6c5bb2bd576fe40a76c86",
                "shasum": ""
            },
            "require": {
                "php": ">=7.2.5",
                "symfony/deprecation-contracts": "^2.1",
                "symfony/polyfill-intl-idn": "^1.10",
                "symfony/polyfill-mbstring": "^1.0",
                "symfony/polyfill-php80": "^1.15"
            },
            "conflict": {
                "phpdocumentor/reflection-docblock": "<3.2.2",
                "phpdocumentor/type-resolver": "<1.4.0",
                "symfony/mailer": "<4.4"
            },
            "require-dev": {
                "egulias/email-validator": "^2.1.10",
                "phpdocumentor/reflection-docblock": "^3.0|^4.0|^5.0",
                "symfony/dependency-injection": "^4.4|^5.0",
                "symfony/property-access": "^4.4|^5.1",
                "symfony/property-info": "^4.4|^5.1",
                "symfony/serializer": "^5.2"
            },
            "type": "library",
            "autoload": {
                "psr-4": {
                    "Symfony\\Component\\Mime\\": ""
                },
                "exclude-from-classmap": [
                    "/Tests/"
                ]
            },
            "notification-url": "https://packagist.org/downloads/",
            "license": [
                "MIT"
            ],
            "authors": [
                {
                    "name": "Fabien Potencier",
                    "email": "fabien@symfony.com"
                },
                {
                    "name": "Symfony Community",
                    "homepage": "https://symfony.com/contributors"
                }
            ],
            "description": "Allows manipulating MIME messages",
            "homepage": "https://symfony.com",
            "keywords": [
                "mime",
                "mime-type"
            ],
            "funding": [
                {
                    "url": "https://symfony.com/sponsor",
                    "type": "custom"
                },
                {
                    "url": "https://github.com/fabpot",
                    "type": "github"
                },
                {
                    "url": "https://tidelift.com/funding/github/packagist/symfony/symfony",
                    "type": "tidelift"
                }
            ],
            "time": "2021-02-02T06:10:15+00:00"
        },
        {
            "name": "symfony/options-resolver",
            "version": "v5.2.3",
            "source": {
                "type": "git",
                "url": "https://github.com/symfony/options-resolver.git",
                "reference": "5d0f633f9bbfcf7ec642a2b5037268e61b0a62ce"
            },
            "dist": {
                "type": "zip",
                "url": "https://api.github.com/repos/symfony/options-resolver/zipball/5d0f633f9bbfcf7ec642a2b5037268e61b0a62ce",
                "reference": "5d0f633f9bbfcf7ec642a2b5037268e61b0a62ce",
                "shasum": ""
            },
            "require": {
                "php": ">=7.2.5",
                "symfony/deprecation-contracts": "^2.1",
                "symfony/polyfill-php73": "~1.0",
                "symfony/polyfill-php80": "^1.15"
            },
            "type": "library",
            "autoload": {
                "psr-4": {
                    "Symfony\\Component\\OptionsResolver\\": ""
                },
                "exclude-from-classmap": [
                    "/Tests/"
                ]
            },
            "notification-url": "https://packagist.org/downloads/",
            "license": [
                "MIT"
            ],
            "authors": [
                {
                    "name": "Fabien Potencier",
                    "email": "fabien@symfony.com"
                },
                {
                    "name": "Symfony Community",
                    "homepage": "https://symfony.com/contributors"
                }
            ],
            "description": "Provides an improved replacement for the array_replace PHP function",
            "homepage": "https://symfony.com",
            "keywords": [
                "config",
                "configuration",
                "options"
            ],
            "funding": [
                {
                    "url": "https://symfony.com/sponsor",
                    "type": "custom"
                },
                {
                    "url": "https://github.com/fabpot",
                    "type": "github"
                },
                {
                    "url": "https://tidelift.com/funding/github/packagist/symfony/symfony",
                    "type": "tidelift"
                }
            ],
            "time": "2021-01-27T12:56:27+00:00"
        },
        {
            "name": "symfony/polyfill-php70",
            "version": "v1.20.0",
            "source": {
                "type": "git",
                "url": "https://github.com/symfony/polyfill-php70.git",
                "reference": "5f03a781d984aae42cebd18e7912fa80f02ee644"
            },
            "dist": {
                "type": "zip",
                "url": "https://api.github.com/repos/symfony/polyfill-php70/zipball/5f03a781d984aae42cebd18e7912fa80f02ee644",
                "reference": "5f03a781d984aae42cebd18e7912fa80f02ee644",
                "shasum": ""
            },
            "require": {
                "php": ">=7.1"
            },
            "type": "metapackage",
            "extra": {
                "branch-alias": {
                    "dev-main": "1.20-dev"
                },
                "thanks": {
                    "name": "symfony/polyfill",
                    "url": "https://github.com/symfony/polyfill"
                }
            },
            "notification-url": "https://packagist.org/downloads/",
            "license": [
                "MIT"
            ],
            "authors": [
                {
                    "name": "Nicolas Grekas",
                    "email": "p@tchwork.com"
                },
                {
                    "name": "Symfony Community",
                    "homepage": "https://symfony.com/contributors"
                }
            ],
            "description": "Symfony polyfill backporting some PHP 7.0+ features to lower PHP versions",
            "homepage": "https://symfony.com",
            "keywords": [
                "compatibility",
                "polyfill",
                "portable",
                "shim"
            ],
            "funding": [
                {
                    "url": "https://symfony.com/sponsor",
                    "type": "custom"
                },
                {
                    "url": "https://github.com/fabpot",
                    "type": "github"
                },
                {
                    "url": "https://tidelift.com/funding/github/packagist/symfony/symfony",
                    "type": "tidelift"
                }
            ],
            "time": "2020-10-23T14:02:19+00:00"
        },
        {
            "name": "symfony/stopwatch",
            "version": "v5.2.3",
            "source": {
                "type": "git",
                "url": "https://github.com/symfony/stopwatch.git",
                "reference": "b12274acfab9d9850c52583d136a24398cdf1a0c"
            },
            "dist": {
                "type": "zip",
                "url": "https://api.github.com/repos/symfony/stopwatch/zipball/b12274acfab9d9850c52583d136a24398cdf1a0c",
                "reference": "b12274acfab9d9850c52583d136a24398cdf1a0c",
                "shasum": ""
            },
            "require": {
                "php": ">=7.2.5",
                "symfony/service-contracts": "^1.0|^2"
            },
            "type": "library",
            "autoload": {
                "psr-4": {
                    "Symfony\\Component\\Stopwatch\\": ""
                },
                "exclude-from-classmap": [
                    "/Tests/"
                ]
            },
            "notification-url": "https://packagist.org/downloads/",
            "license": [
                "MIT"
            ],
            "authors": [
                {
                    "name": "Fabien Potencier",
                    "email": "fabien@symfony.com"
                },
                {
                    "name": "Symfony Community",
                    "homepage": "https://symfony.com/contributors"
                }
            ],
            "description": "Provides a way to profile code",
            "homepage": "https://symfony.com",
            "funding": [
                {
                    "url": "https://symfony.com/sponsor",
                    "type": "custom"
                },
                {
                    "url": "https://github.com/fabpot",
                    "type": "github"
                },
                {
                    "url": "https://tidelift.com/funding/github/packagist/symfony/symfony",
                    "type": "tidelift"
                }
            ],
            "time": "2021-01-27T10:15:41+00:00"
        },
        {
            "name": "symfony/yaml",
            "version": "v5.2.3",
            "source": {
                "type": "git",
                "url": "https://github.com/symfony/yaml.git",
                "reference": "338cddc6d74929f6adf19ca5682ac4b8e109cdb0"
            },
            "dist": {
                "type": "zip",
                "url": "https://api.github.com/repos/symfony/yaml/zipball/338cddc6d74929f6adf19ca5682ac4b8e109cdb0",
                "reference": "338cddc6d74929f6adf19ca5682ac4b8e109cdb0",
                "shasum": ""
            },
            "require": {
                "php": ">=7.2.5",
                "symfony/deprecation-contracts": "^2.1",
                "symfony/polyfill-ctype": "~1.8"
            },
            "conflict": {
                "symfony/console": "<4.4"
            },
            "require-dev": {
                "symfony/console": "^4.4|^5.0"
            },
            "suggest": {
                "symfony/console": "For validating YAML files using the lint command"
            },
            "bin": [
                "Resources/bin/yaml-lint"
            ],
            "type": "library",
            "autoload": {
                "psr-4": {
                    "Symfony\\Component\\Yaml\\": ""
                },
                "exclude-from-classmap": [
                    "/Tests/"
                ]
            },
            "notification-url": "https://packagist.org/downloads/",
            "license": [
                "MIT"
            ],
            "authors": [
                {
                    "name": "Fabien Potencier",
                    "email": "fabien@symfony.com"
                },
                {
                    "name": "Symfony Community",
                    "homepage": "https://symfony.com/contributors"
                }
            ],
            "description": "Loads and dumps YAML files",
            "homepage": "https://symfony.com",
            "funding": [
                {
                    "url": "https://symfony.com/sponsor",
                    "type": "custom"
                },
                {
                    "url": "https://github.com/fabpot",
                    "type": "github"
                },
                {
                    "url": "https://tidelift.com/funding/github/packagist/symfony/symfony",
                    "type": "tidelift"
                }
            ],
            "time": "2021-02-03T04:42:09+00:00"
        },
        {
            "name": "thecodingmachine/safe",
            "version": "v1.3.3",
            "source": {
                "type": "git",
                "url": "https://github.com/thecodingmachine/safe.git",
                "reference": "a8ab0876305a4cdaef31b2350fcb9811b5608dbc"
            },
            "dist": {
                "type": "zip",
                "url": "https://api.github.com/repos/thecodingmachine/safe/zipball/a8ab0876305a4cdaef31b2350fcb9811b5608dbc",
                "reference": "a8ab0876305a4cdaef31b2350fcb9811b5608dbc",
                "shasum": ""
            },
            "require": {
                "php": ">=7.2"
            },
            "require-dev": {
                "phpstan/phpstan": "^0.12",
                "squizlabs/php_codesniffer": "^3.2",
                "thecodingmachine/phpstan-strict-rules": "^0.12"
            },
            "type": "library",
            "extra": {
                "branch-alias": {
                    "dev-master": "0.1-dev"
                }
            },
            "autoload": {
                "psr-4": {
                    "Safe\\": [
                        "lib/",
                        "deprecated/",
                        "generated/"
                    ]
                },
                "files": [
                    "deprecated/apc.php",
                    "deprecated/libevent.php",
                    "deprecated/mssql.php",
                    "deprecated/stats.php",
                    "lib/special_cases.php",
                    "generated/apache.php",
                    "generated/apcu.php",
                    "generated/array.php",
                    "generated/bzip2.php",
                    "generated/calendar.php",
                    "generated/classobj.php",
                    "generated/com.php",
                    "generated/cubrid.php",
                    "generated/curl.php",
                    "generated/datetime.php",
                    "generated/dir.php",
                    "generated/eio.php",
                    "generated/errorfunc.php",
                    "generated/exec.php",
                    "generated/fileinfo.php",
                    "generated/filesystem.php",
                    "generated/filter.php",
                    "generated/fpm.php",
                    "generated/ftp.php",
                    "generated/funchand.php",
                    "generated/gmp.php",
                    "generated/gnupg.php",
                    "generated/hash.php",
                    "generated/ibase.php",
                    "generated/ibmDb2.php",
                    "generated/iconv.php",
                    "generated/image.php",
                    "generated/imap.php",
                    "generated/info.php",
                    "generated/ingres-ii.php",
                    "generated/inotify.php",
                    "generated/json.php",
                    "generated/ldap.php",
                    "generated/libxml.php",
                    "generated/lzf.php",
                    "generated/mailparse.php",
                    "generated/mbstring.php",
                    "generated/misc.php",
                    "generated/msql.php",
                    "generated/mysql.php",
                    "generated/mysqli.php",
                    "generated/mysqlndMs.php",
                    "generated/mysqlndQc.php",
                    "generated/network.php",
                    "generated/oci8.php",
                    "generated/opcache.php",
                    "generated/openssl.php",
                    "generated/outcontrol.php",
                    "generated/password.php",
                    "generated/pcntl.php",
                    "generated/pcre.php",
                    "generated/pdf.php",
                    "generated/pgsql.php",
                    "generated/posix.php",
                    "generated/ps.php",
                    "generated/pspell.php",
                    "generated/readline.php",
                    "generated/rpminfo.php",
                    "generated/rrd.php",
                    "generated/sem.php",
                    "generated/session.php",
                    "generated/shmop.php",
                    "generated/simplexml.php",
                    "generated/sockets.php",
                    "generated/sodium.php",
                    "generated/solr.php",
                    "generated/spl.php",
                    "generated/sqlsrv.php",
                    "generated/ssdeep.php",
                    "generated/ssh2.php",
                    "generated/stream.php",
                    "generated/strings.php",
                    "generated/swoole.php",
                    "generated/uodbc.php",
                    "generated/uopz.php",
                    "generated/url.php",
                    "generated/var.php",
                    "generated/xdiff.php",
                    "generated/xml.php",
                    "generated/xmlrpc.php",
                    "generated/yaml.php",
                    "generated/yaz.php",
                    "generated/zip.php",
                    "generated/zlib.php"
                ]
            },
            "notification-url": "https://packagist.org/downloads/",
            "license": [
                "MIT"
            ],
            "description": "PHP core functions that throw exceptions instead of returning FALSE on error",
            "time": "2020-10-28T17:51:34+00:00"
        },
        {
            "name": "theseer/fdomdocument",
            "version": "1.6.6",
            "source": {
                "type": "git",
                "url": "https://github.com/theseer/fDOMDocument.git",
                "reference": "6e8203e40a32a9c770bcb62fe37e68b948da6dca"
            },
            "dist": {
                "type": "zip",
                "url": "https://api.github.com/repos/theseer/fDOMDocument/zipball/6e8203e40a32a9c770bcb62fe37e68b948da6dca",
                "reference": "6e8203e40a32a9c770bcb62fe37e68b948da6dca",
                "shasum": ""
            },
            "require": {
                "ext-dom": "*",
                "lib-libxml": "*",
                "php": ">=5.3.3"
            },
            "type": "library",
            "autoload": {
                "classmap": [
                    "src/"
                ]
            },
            "notification-url": "https://packagist.org/downloads/",
            "license": [
                "BSD-3-Clause"
            ],
            "authors": [
                {
                    "name": "Arne Blankerts",
                    "email": "arne@blankerts.de",
                    "role": "lead"
                }
            ],
            "description": "The classes contained within this repository extend the standard DOM to use exceptions at all occasions of errors instead of PHP warnings or notices. They also add various custom methods and shortcuts for convenience and to simplify the usage of DOM.",
            "homepage": "https://github.com/theseer/fDOMDocument",
            "time": "2017-06-30T11:53:12+00:00"
        },
        {
            "name": "theseer/tokenizer",
            "version": "1.2.0",
            "source": {
                "type": "git",
                "url": "https://github.com/theseer/tokenizer.git",
                "reference": "75a63c33a8577608444246075ea0af0d052e452a"
            },
            "dist": {
                "type": "zip",
                "url": "https://api.github.com/repos/theseer/tokenizer/zipball/75a63c33a8577608444246075ea0af0d052e452a",
                "reference": "75a63c33a8577608444246075ea0af0d052e452a",
                "shasum": ""
            },
            "require": {
                "ext-dom": "*",
                "ext-tokenizer": "*",
                "ext-xmlwriter": "*",
                "php": "^7.2 || ^8.0"
            },
            "type": "library",
            "autoload": {
                "classmap": [
                    "src/"
                ]
            },
            "notification-url": "https://packagist.org/downloads/",
            "license": [
                "BSD-3-Clause"
            ],
            "authors": [
                {
                    "name": "Arne Blankerts",
                    "email": "arne@blankerts.de",
                    "role": "Developer"
                }
            ],
            "description": "A small library for converting tokenized PHP source code into XML and potentially other formats",
            "funding": [
                {
                    "url": "https://github.com/theseer",
                    "type": "github"
                }
            ],
            "time": "2020-07-12T23:59:07+00:00"
        },
        {
            "name": "vlucas/phpdotenv",
            "version": "v2.6.7",
            "source": {
                "type": "git",
                "url": "https://github.com/vlucas/phpdotenv.git",
                "reference": "b786088918a884258c9e3e27405c6a4cf2ee246e"
            },
            "dist": {
                "type": "zip",
                "url": "https://api.github.com/repos/vlucas/phpdotenv/zipball/b786088918a884258c9e3e27405c6a4cf2ee246e",
                "reference": "b786088918a884258c9e3e27405c6a4cf2ee246e",
                "shasum": ""
            },
            "require": {
                "php": "^5.3.9 || ^7.0 || ^8.0",
                "symfony/polyfill-ctype": "^1.17"
            },
            "require-dev": {
                "ext-filter": "*",
                "ext-pcre": "*",
                "phpunit/phpunit": "^4.8.36 || ^5.7.27 || ^6.5.14 || ^7.5.20"
            },
            "suggest": {
                "ext-filter": "Required to use the boolean validator.",
                "ext-pcre": "Required to use most of the library."
            },
            "type": "library",
            "extra": {
                "branch-alias": {
                    "dev-master": "2.6-dev"
                }
            },
            "autoload": {
                "psr-4": {
                    "Dotenv\\": "src/"
                }
            },
            "notification-url": "https://packagist.org/downloads/",
            "license": [
                "BSD-3-Clause"
            ],
            "authors": [
                {
                    "name": "Graham Campbell",
                    "email": "graham@alt-three.com",
                    "homepage": "https://gjcampbell.co.uk/"
                },
                {
                    "name": "Vance Lucas",
                    "email": "vance@vancelucas.com",
                    "homepage": "https://vancelucas.com/"
                }
            ],
            "description": "Loads environment variables from `.env` to `getenv()`, `$_ENV` and `$_SERVER` automagically.",
            "keywords": [
                "dotenv",
                "env",
                "environment"
            ],
            "funding": [
                {
                    "url": "https://github.com/GrahamCampbell",
                    "type": "github"
                },
                {
                    "url": "https://tidelift.com/funding/github/packagist/vlucas/phpdotenv",
                    "type": "tidelift"
                }
            ],
            "time": "2021-01-20T14:39:13+00:00"
        },
        {
            "name": "webmozart/assert",
            "version": "1.9.1",
            "source": {
                "type": "git",
                "url": "https://github.com/webmozarts/assert.git",
                "reference": "bafc69caeb4d49c39fd0779086c03a3738cbb389"
            },
            "dist": {
                "type": "zip",
                "url": "https://api.github.com/repos/webmozarts/assert/zipball/bafc69caeb4d49c39fd0779086c03a3738cbb389",
                "reference": "bafc69caeb4d49c39fd0779086c03a3738cbb389",
                "shasum": ""
            },
            "require": {
                "php": "^5.3.3 || ^7.0 || ^8.0",
                "symfony/polyfill-ctype": "^1.8"
            },
            "conflict": {
                "phpstan/phpstan": "<0.12.20",
                "vimeo/psalm": "<3.9.1"
            },
            "require-dev": {
                "phpunit/phpunit": "^4.8.36 || ^7.5.13"
            },
            "type": "library",
            "autoload": {
                "psr-4": {
                    "Webmozart\\Assert\\": "src/"
                }
            },
            "notification-url": "https://packagist.org/downloads/",
            "license": [
                "MIT"
            ],
            "authors": [
                {
                    "name": "Bernhard Schussek",
                    "email": "bschussek@gmail.com"
                }
            ],
            "description": "Assertions to validate method input/output with nice error messages.",
            "keywords": [
                "assert",
                "check",
                "validate"
            ],
            "time": "2020-07-08T17:02:28+00:00"
        },
        {
            "name": "weew/helpers-array",
            "version": "v1.3.1",
            "source": {
                "type": "git",
                "url": "https://github.com/weew/helpers-array.git",
                "reference": "9bff63111f9765b4277750db8d276d92b3e16ed0"
            },
            "dist": {
                "type": "zip",
                "url": "https://api.github.com/repos/weew/helpers-array/zipball/9bff63111f9765b4277750db8d276d92b3e16ed0",
                "reference": "9bff63111f9765b4277750db8d276d92b3e16ed0",
                "shasum": ""
            },
            "require-dev": {
                "phpunit/phpunit": "^4.7",
                "satooshi/php-coveralls": "^0.6.1"
            },
            "type": "library",
            "autoload": {
                "files": [
                    "src/array.php"
                ]
            },
            "notification-url": "https://packagist.org/downloads/",
            "license": [
                "MIT"
            ],
            "authors": [
                {
                    "name": "Maxim Kott",
                    "email": "maximkott@gmail.com"
                }
            ],
            "description": "Useful collection of php array helpers.",
            "time": "2016-07-21T11:18:01+00:00"
        }
    ],
    "aliases": [],
    "minimum-stability": "stable",
    "stability-flags": [],
    "prefer-stable": true,
    "prefer-lowest": false,
    "platform": {
        "php": "~7.3.0||~7.4.0",
        "ext-bcmath": "*",
        "ext-ctype": "*",
        "ext-curl": "*",
        "ext-dom": "*",
        "ext-gd": "*",
        "ext-hash": "*",
        "ext-iconv": "*",
        "ext-intl": "*",
        "ext-mbstring": "*",
        "ext-openssl": "*",
        "ext-pdo_mysql": "*",
        "ext-simplexml": "*",
        "ext-soap": "*",
        "ext-xsl": "*",
        "ext-zip": "*",
        "lib-libxml": "*"
    },
    "platform-dev": [],
    "plugin-api-version": "2.0.0"
}<|MERGE_RESOLUTION|>--- conflicted
+++ resolved
@@ -4,11 +4,7 @@
         "Read more about it at https://getcomposer.org/doc/01-basic-usage.md#installing-dependencies",
         "This file is @generated automatically"
     ],
-<<<<<<< HEAD
     "content-hash": "954bc5560e7cac00d3a4a2b75740c815",
-=======
-    "content-hash": "1ea84c9542b956d1049cdae41beb7cbd",
->>>>>>> 21c30558
     "packages": [
         {
             "name": "aws/aws-sdk-php",
