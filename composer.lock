{
    "_readme": [
        "This file locks the dependencies of your project to a known state",
        "Read more about it at https://getcomposer.org/doc/01-basic-usage.md#installing-dependencies",
        "This file is @generated automatically"
    ],
<<<<<<< HEAD
    "content-hash": "b9aa969dbc121878e5a9ed27aee0c252",
=======
    "content-hash": "d51a6bf9aea2e8357d74864e6697727f",
>>>>>>> 55519daf
    "packages": [
        {
            "name": "braintree/braintree_php",
            "version": "3.35.0",
            "source": {
                "type": "git",
                "url": "https://github.com/braintree/braintree_php.git",
                "reference": "6c4388199ce379432804a5c18b88585157ef2ed7"
            },
            "dist": {
                "type": "zip",
                "url": "https://api.github.com/repos/braintree/braintree_php/zipball/6c4388199ce379432804a5c18b88585157ef2ed7",
                "reference": "6c4388199ce379432804a5c18b88585157ef2ed7",
                "shasum": ""
            },
            "require": {
                "ext-curl": "*",
                "ext-dom": "*",
                "ext-hash": "*",
                "ext-openssl": "*",
                "ext-xmlwriter": "*",
                "php": ">=5.4.0"
            },
            "require-dev": {
                "phpunit/phpunit": "3.7.*"
            },
            "type": "library",
            "autoload": {
                "psr-0": {
                    "Braintree": "lib/"
                },
                "psr-4": {
                    "Braintree\\": "lib/Braintree"
                }
            },
            "notification-url": "https://packagist.org/downloads/",
            "license": [
                "MIT"
            ],
            "authors": [
                {
                    "name": "Braintree",
                    "homepage": "https://www.braintreepayments.com"
                }
            ],
            "description": "Braintree PHP Client Library",
            "time": "2018-07-26T14:37:38+00:00"
        },
        {
            "name": "colinmollenhour/cache-backend-file",
            "version": "v1.4.5",
            "source": {
                "type": "git",
                "url": "https://github.com/colinmollenhour/Cm_Cache_Backend_File.git",
                "reference": "03c7d4c0f43b2de1b559a3527d18ff697d306544"
            },
            "dist": {
                "type": "zip",
                "url": "https://api.github.com/repos/colinmollenhour/Cm_Cache_Backend_File/zipball/03c7d4c0f43b2de1b559a3527d18ff697d306544",
                "reference": "03c7d4c0f43b2de1b559a3527d18ff697d306544",
                "shasum": ""
            },
            "type": "magento-module",
            "autoload": {
                "classmap": [
                    "File.php"
                ]
            },
            "notification-url": "https://packagist.org/downloads/",
            "license": [
                "BSD-3-Clause"
            ],
            "authors": [
                {
                    "name": "Colin Mollenhour"
                }
            ],
            "description": "The stock Zend_Cache_Backend_File backend has extremely poor performance for cleaning by tags making it become unusable as the number of cached items increases. This backend makes many changes resulting in a huge performance boost, especially for tag cleaning.",
            "homepage": "https://github.com/colinmollenhour/Cm_Cache_Backend_File",
            "time": "2019-04-18T21:54:31+00:00"
        },
        {
            "name": "colinmollenhour/cache-backend-redis",
            "version": "1.10.6",
            "source": {
                "type": "git",
                "url": "https://github.com/colinmollenhour/Cm_Cache_Backend_Redis.git",
                "reference": "cc941a5f4cc017e11d3eab9061811ba9583ed6bf"
            },
            "dist": {
                "type": "zip",
                "url": "https://api.github.com/repos/colinmollenhour/Cm_Cache_Backend_Redis/zipball/cc941a5f4cc017e11d3eab9061811ba9583ed6bf",
                "reference": "cc941a5f4cc017e11d3eab9061811ba9583ed6bf",
                "shasum": ""
            },
            "require": {
                "magento-hackathon/magento-composer-installer": "*"
            },
            "type": "magento-module",
            "autoload": {
                "classmap": [
                    "Cm/Cache/Backend/Redis.php"
                ]
            },
            "notification-url": "https://packagist.org/downloads/",
            "license": [
                "BSD-3-Clause"
            ],
            "authors": [
                {
                    "name": "Colin Mollenhour"
                }
            ],
            "description": "Zend_Cache backend using Redis with full support for tags.",
            "homepage": "https://github.com/colinmollenhour/Cm_Cache_Backend_Redis",
            "time": "2018-09-24T16:02:07+00:00"
        },
        {
            "name": "colinmollenhour/credis",
            "version": "1.10.0",
            "source": {
                "type": "git",
                "url": "https://github.com/colinmollenhour/credis.git",
                "reference": "8ab6db707c821055f9856b8cf76d5f44beb6fd8a"
            },
            "dist": {
                "type": "zip",
                "url": "https://api.github.com/repos/colinmollenhour/credis/zipball/8ab6db707c821055f9856b8cf76d5f44beb6fd8a",
                "reference": "8ab6db707c821055f9856b8cf76d5f44beb6fd8a",
                "shasum": ""
            },
            "require": {
                "php": ">=5.4.0"
            },
            "type": "library",
            "autoload": {
                "classmap": [
                    "Client.php",
                    "Cluster.php",
                    "Sentinel.php",
                    "Module.php"
                ]
            },
            "notification-url": "https://packagist.org/downloads/",
            "license": [
                "MIT"
            ],
            "authors": [
                {
                    "name": "Colin Mollenhour",
                    "email": "colin@mollenhour.com"
                }
            ],
            "description": "Credis is a lightweight interface to the Redis key-value store which wraps the phpredis library when available for better performance.",
            "homepage": "https://github.com/colinmollenhour/credis",
            "time": "2018-05-07T14:45:04+00:00"
        },
        {
            "name": "colinmollenhour/php-redis-session-abstract",
            "version": "v1.4.1",
            "source": {
                "type": "git",
                "url": "https://github.com/colinmollenhour/php-redis-session-abstract.git",
                "reference": "4949ca28b86037abb44984c77bab9d0a4e075643"
            },
            "dist": {
                "type": "zip",
                "url": "https://api.github.com/repos/colinmollenhour/php-redis-session-abstract/zipball/4949ca28b86037abb44984c77bab9d0a4e075643",
                "reference": "4949ca28b86037abb44984c77bab9d0a4e075643",
                "shasum": ""
            },
            "require": {
                "colinmollenhour/credis": "~1.6",
                "php": "^5.5 || ^7.0"
            },
            "type": "library",
            "autoload": {
                "psr-0": {
                    "Cm\\RedisSession\\": "src/"
                }
            },
            "notification-url": "https://packagist.org/downloads/",
            "license": [
                "BSD-3-Clause"
            ],
            "authors": [
                {
                    "name": "Colin Mollenhour"
                }
            ],
            "description": "A Redis-based session handler with optimistic locking",
            "homepage": "https://github.com/colinmollenhour/php-redis-session-abstract",
            "time": "2019-03-18T14:43:14+00:00"
        },
        {
            "name": "composer/ca-bundle",
            "version": "1.2.4",
            "source": {
                "type": "git",
                "url": "https://github.com/composer/ca-bundle.git",
                "reference": "10bb96592168a0f8e8f6dcde3532d9fa50b0b527"
            },
            "dist": {
                "type": "zip",
                "url": "https://api.github.com/repos/composer/ca-bundle/zipball/10bb96592168a0f8e8f6dcde3532d9fa50b0b527",
                "reference": "10bb96592168a0f8e8f6dcde3532d9fa50b0b527",
                "shasum": ""
            },
            "require": {
                "ext-openssl": "*",
                "ext-pcre": "*",
                "php": "^5.3.2 || ^7.0 || ^8.0"
            },
            "require-dev": {
                "phpunit/phpunit": "^4.8.35 || ^5.7 || 6.5 - 8",
                "psr/log": "^1.0",
                "symfony/process": "^2.5 || ^3.0 || ^4.0"
            },
            "type": "library",
            "extra": {
                "branch-alias": {
                    "dev-master": "1.x-dev"
                }
            },
            "autoload": {
                "psr-4": {
                    "Composer\\CaBundle\\": "src"
                }
            },
            "notification-url": "https://packagist.org/downloads/",
            "license": [
                "MIT"
            ],
            "authors": [
                {
                    "name": "Jordi Boggiano",
                    "email": "j.boggiano@seld.be",
                    "homepage": "http://seld.be"
                }
            ],
            "description": "Lets you find a path to the system CA bundle, and includes a fallback to the Mozilla CA bundle.",
            "keywords": [
                "cabundle",
                "cacert",
                "certificate",
                "ssl",
                "tls"
            ],
            "time": "2019-08-30T08:44:50+00:00"
        },
        {
            "name": "composer/composer",
            "version": "1.9.0",
            "source": {
                "type": "git",
                "url": "https://github.com/composer/composer.git",
                "reference": "314aa57fdcfc942065996f59fb73a8b3f74f3fa5"
            },
            "dist": {
                "type": "zip",
                "url": "https://api.github.com/repos/composer/composer/zipball/314aa57fdcfc942065996f59fb73a8b3f74f3fa5",
                "reference": "314aa57fdcfc942065996f59fb73a8b3f74f3fa5",
                "shasum": ""
            },
            "require": {
                "composer/ca-bundle": "^1.0",
                "composer/semver": "^1.0",
                "composer/spdx-licenses": "^1.2",
                "composer/xdebug-handler": "^1.1",
                "justinrainbow/json-schema": "^3.0 || ^4.0 || ^5.0",
                "php": "^5.3.2 || ^7.0",
                "psr/log": "^1.0",
                "seld/jsonlint": "^1.4",
                "seld/phar-utils": "^1.0",
                "symfony/console": "^2.7 || ^3.0 || ^4.0",
                "symfony/filesystem": "^2.7 || ^3.0 || ^4.0",
                "symfony/finder": "^2.7 || ^3.0 || ^4.0",
                "symfony/process": "^2.7 || ^3.0 || ^4.0"
            },
            "conflict": {
                "symfony/console": "2.8.38"
            },
            "require-dev": {
                "phpunit/phpunit": "^4.8.35 || ^5.7",
                "phpunit/phpunit-mock-objects": "^2.3 || ^3.0"
            },
            "suggest": {
                "ext-openssl": "Enabling the openssl extension allows you to access https URLs for repositories and packages",
                "ext-zip": "Enabling the zip extension allows you to unzip archives",
                "ext-zlib": "Allow gzip compression of HTTP requests"
            },
            "bin": [
                "bin/composer"
            ],
            "type": "library",
            "extra": {
                "branch-alias": {
                    "dev-master": "1.9-dev"
                }
            },
            "autoload": {
                "psr-4": {
                    "Composer\\": "src/Composer"
                }
            },
            "notification-url": "https://packagist.org/downloads/",
            "license": [
                "MIT"
            ],
            "authors": [
                {
                    "name": "Nils Adermann",
                    "email": "naderman@naderman.de",
                    "homepage": "http://www.naderman.de"
                },
                {
                    "name": "Jordi Boggiano",
                    "email": "j.boggiano@seld.be",
                    "homepage": "http://seld.be"
                }
            ],
            "description": "Composer helps you declare, manage and install dependencies of PHP projects. It ensures you have the right stack everywhere.",
            "homepage": "https://getcomposer.org/",
            "keywords": [
                "autoload",
                "dependency",
                "package"
            ],
            "time": "2019-08-02T18:55:33+00:00"
        },
        {
            "name": "composer/semver",
            "version": "1.5.0",
            "source": {
                "type": "git",
                "url": "https://github.com/composer/semver.git",
                "reference": "46d9139568ccb8d9e7cdd4539cab7347568a5e2e"
            },
            "dist": {
                "type": "zip",
                "url": "https://api.github.com/repos/composer/semver/zipball/46d9139568ccb8d9e7cdd4539cab7347568a5e2e",
                "reference": "46d9139568ccb8d9e7cdd4539cab7347568a5e2e",
                "shasum": ""
            },
            "require": {
                "php": "^5.3.2 || ^7.0"
            },
            "require-dev": {
                "phpunit/phpunit": "^4.5 || ^5.0.5",
                "phpunit/phpunit-mock-objects": "2.3.0 || ^3.0"
            },
            "type": "library",
            "extra": {
                "branch-alias": {
                    "dev-master": "1.x-dev"
                }
            },
            "autoload": {
                "psr-4": {
                    "Composer\\Semver\\": "src"
                }
            },
            "notification-url": "https://packagist.org/downloads/",
            "license": [
                "MIT"
            ],
            "authors": [
                {
                    "name": "Nils Adermann",
                    "email": "naderman@naderman.de",
                    "homepage": "http://www.naderman.de"
                },
                {
                    "name": "Jordi Boggiano",
                    "email": "j.boggiano@seld.be",
                    "homepage": "http://seld.be"
                },
                {
                    "name": "Rob Bast",
                    "email": "rob.bast@gmail.com",
                    "homepage": "http://robbast.nl"
                }
            ],
            "description": "Semver library that offers utilities, version constraint parsing and validation.",
            "keywords": [
                "semantic",
                "semver",
                "validation",
                "versioning"
            ],
            "time": "2019-03-19T17:25:45+00:00"
        },
        {
            "name": "composer/spdx-licenses",
            "version": "1.5.2",
            "source": {
                "type": "git",
                "url": "https://github.com/composer/spdx-licenses.git",
                "reference": "7ac1e6aec371357df067f8a688c3d6974df68fa5"
            },
            "dist": {
                "type": "zip",
                "url": "https://api.github.com/repos/composer/spdx-licenses/zipball/7ac1e6aec371357df067f8a688c3d6974df68fa5",
                "reference": "7ac1e6aec371357df067f8a688c3d6974df68fa5",
                "shasum": ""
            },
            "require": {
                "php": "^5.3.2 || ^7.0 || ^8.0"
            },
            "require-dev": {
                "phpunit/phpunit": "^4.8.35 || ^5.7 || 6.5 - 7"
            },
            "type": "library",
            "extra": {
                "branch-alias": {
                    "dev-master": "1.x-dev"
                }
            },
            "autoload": {
                "psr-4": {
                    "Composer\\Spdx\\": "src"
                }
            },
            "notification-url": "https://packagist.org/downloads/",
            "license": [
                "MIT"
            ],
            "authors": [
                {
                    "name": "Nils Adermann",
                    "email": "naderman@naderman.de",
                    "homepage": "http://www.naderman.de"
                },
                {
                    "name": "Jordi Boggiano",
                    "email": "j.boggiano@seld.be",
                    "homepage": "http://seld.be"
                },
                {
                    "name": "Rob Bast",
                    "email": "rob.bast@gmail.com",
                    "homepage": "http://robbast.nl"
                }
            ],
            "description": "SPDX licenses list and validation library.",
            "keywords": [
                "license",
                "spdx",
                "validator"
            ],
            "time": "2019-07-29T10:31:59+00:00"
        },
        {
            "name": "composer/xdebug-handler",
            "version": "1.3.3",
            "source": {
                "type": "git",
                "url": "https://github.com/composer/xdebug-handler.git",
                "reference": "46867cbf8ca9fb8d60c506895449eb799db1184f"
            },
            "dist": {
                "type": "zip",
                "url": "https://api.github.com/repos/composer/xdebug-handler/zipball/46867cbf8ca9fb8d60c506895449eb799db1184f",
                "reference": "46867cbf8ca9fb8d60c506895449eb799db1184f",
                "shasum": ""
            },
            "require": {
                "php": "^5.3.2 || ^7.0",
                "psr/log": "^1.0"
            },
            "require-dev": {
                "phpunit/phpunit": "^4.8.35 || ^5.7 || ^6.5"
            },
            "type": "library",
            "autoload": {
                "psr-4": {
                    "Composer\\XdebugHandler\\": "src"
                }
            },
            "notification-url": "https://packagist.org/downloads/",
            "license": [
                "MIT"
            ],
            "authors": [
                {
                    "name": "John Stevenson",
                    "email": "john-stevenson@blueyonder.co.uk"
                }
            ],
            "description": "Restarts a process without xdebug.",
            "keywords": [
                "Xdebug",
                "performance"
            ],
            "time": "2019-05-27T17:52:04+00:00"
        },
        {
            "name": "container-interop/container-interop",
            "version": "1.2.0",
            "source": {
                "type": "git",
                "url": "https://github.com/container-interop/container-interop.git",
                "reference": "79cbf1341c22ec75643d841642dd5d6acd83bdb8"
            },
            "dist": {
                "type": "zip",
                "url": "https://api.github.com/repos/container-interop/container-interop/zipball/79cbf1341c22ec75643d841642dd5d6acd83bdb8",
                "reference": "79cbf1341c22ec75643d841642dd5d6acd83bdb8",
                "shasum": ""
            },
            "require": {
                "psr/container": "^1.0"
            },
            "type": "library",
            "autoload": {
                "psr-4": {
                    "Interop\\Container\\": "src/Interop/Container/"
                }
            },
            "notification-url": "https://packagist.org/downloads/",
            "license": [
                "MIT"
            ],
            "description": "Promoting the interoperability of container objects (DIC, SL, etc.)",
            "homepage": "https://github.com/container-interop/container-interop",
            "time": "2017-02-14T19:40:03+00:00"
        },
        {
            "name": "elasticsearch/elasticsearch",
            "version": "v6.7.2",
            "source": {
                "type": "git",
                "url": "https://github.com/elastic/elasticsearch-php.git",
                "reference": "9ba89f905ebf699e72dacffa410331c7fecc8255"
            },
            "dist": {
                "type": "zip",
                "url": "https://api.github.com/repos/elastic/elasticsearch-php/zipball/9ba89f905ebf699e72dacffa410331c7fecc8255",
                "reference": "9ba89f905ebf699e72dacffa410331c7fecc8255",
                "shasum": ""
            },
            "require": {
                "ext-json": ">=1.3.7",
                "guzzlehttp/ringphp": "~1.0",
                "php": "^7.0",
                "psr/log": "~1.0"
            },
            "require-dev": {
                "cpliakas/git-wrapper": "^1.7 || ^2.1",
                "doctrine/inflector": "^1.1",
                "mockery/mockery": "^1.2",
                "phpstan/phpstan-shim": "^0.9 || ^0.11",
                "phpunit/phpunit": "^5.7 || ^6.5",
                "squizlabs/php_codesniffer": "^3.4",
                "symfony/finder": "^2.8",
                "symfony/yaml": "^2.8"
            },
            "suggest": {
                "ext-curl": "*",
                "monolog/monolog": "Allows for client-level logging and tracing"
            },
            "type": "library",
            "autoload": {
                "psr-4": {
                    "Elasticsearch\\": "src/Elasticsearch/"
                }
            },
            "notification-url": "https://packagist.org/downloads/",
            "license": [
                "Apache-2.0"
            ],
            "authors": [
                {
                    "name": "Zachary Tong"
                },
                {
                    "name": "Enrico Zimuel"
                }
            ],
            "description": "PHP Client for Elasticsearch",
            "keywords": [
                "client",
                "elasticsearch",
                "search"
            ],
            "time": "2019-07-19T14:48:24+00:00"
        },
        {
            "name": "guzzlehttp/guzzle",
            "version": "6.3.3",
            "source": {
                "type": "git",
                "url": "https://github.com/guzzle/guzzle.git",
                "reference": "407b0cb880ace85c9b63c5f9551db498cb2d50ba"
            },
            "dist": {
                "type": "zip",
                "url": "https://api.github.com/repos/guzzle/guzzle/zipball/407b0cb880ace85c9b63c5f9551db498cb2d50ba",
                "reference": "407b0cb880ace85c9b63c5f9551db498cb2d50ba",
                "shasum": ""
            },
            "require": {
                "guzzlehttp/promises": "^1.0",
                "guzzlehttp/psr7": "^1.4",
                "php": ">=5.5"
            },
            "require-dev": {
                "ext-curl": "*",
                "phpunit/phpunit": "^4.8.35 || ^5.7 || ^6.4 || ^7.0",
                "psr/log": "^1.0"
            },
            "suggest": {
                "psr/log": "Required for using the Log middleware"
            },
            "type": "library",
            "extra": {
                "branch-alias": {
                    "dev-master": "6.3-dev"
                }
            },
            "autoload": {
                "files": [
                    "src/functions_include.php"
                ],
                "psr-4": {
                    "GuzzleHttp\\": "src/"
                }
            },
            "notification-url": "https://packagist.org/downloads/",
            "license": [
                "MIT"
            ],
            "authors": [
                {
                    "name": "Michael Dowling",
                    "email": "mtdowling@gmail.com",
                    "homepage": "https://github.com/mtdowling"
                }
            ],
            "description": "Guzzle is a PHP HTTP client library",
            "homepage": "http://guzzlephp.org/",
            "keywords": [
                "client",
                "curl",
                "framework",
                "http",
                "http client",
                "rest",
                "web service"
            ],
            "time": "2018-04-22T15:46:56+00:00"
        },
        {
            "name": "guzzlehttp/promises",
            "version": "v1.3.1",
            "source": {
                "type": "git",
                "url": "https://github.com/guzzle/promises.git",
                "reference": "a59da6cf61d80060647ff4d3eb2c03a2bc694646"
            },
            "dist": {
                "type": "zip",
                "url": "https://api.github.com/repos/guzzle/promises/zipball/a59da6cf61d80060647ff4d3eb2c03a2bc694646",
                "reference": "a59da6cf61d80060647ff4d3eb2c03a2bc694646",
                "shasum": ""
            },
            "require": {
                "php": ">=5.5.0"
            },
            "require-dev": {
                "phpunit/phpunit": "^4.0"
            },
            "type": "library",
            "extra": {
                "branch-alias": {
                    "dev-master": "1.4-dev"
                }
            },
            "autoload": {
                "psr-4": {
                    "GuzzleHttp\\Promise\\": "src/"
                },
                "files": [
                    "src/functions_include.php"
                ]
            },
            "notification-url": "https://packagist.org/downloads/",
            "license": [
                "MIT"
            ],
            "authors": [
                {
                    "name": "Michael Dowling",
                    "email": "mtdowling@gmail.com",
                    "homepage": "https://github.com/mtdowling"
                }
            ],
            "description": "Guzzle promises library",
            "keywords": [
                "promise"
            ],
            "time": "2016-12-20T10:07:11+00:00"
        },
        {
            "name": "guzzlehttp/psr7",
            "version": "1.6.1",
            "source": {
                "type": "git",
                "url": "https://github.com/guzzle/psr7.git",
                "reference": "239400de7a173fe9901b9ac7c06497751f00727a"
            },
            "dist": {
                "type": "zip",
                "url": "https://api.github.com/repos/guzzle/psr7/zipball/239400de7a173fe9901b9ac7c06497751f00727a",
                "reference": "239400de7a173fe9901b9ac7c06497751f00727a",
                "shasum": ""
            },
            "require": {
                "php": ">=5.4.0",
                "psr/http-message": "~1.0",
                "ralouphie/getallheaders": "^2.0.5 || ^3.0.0"
            },
            "provide": {
                "psr/http-message-implementation": "1.0"
            },
            "require-dev": {
                "ext-zlib": "*",
                "phpunit/phpunit": "~4.8.36 || ^5.7.27 || ^6.5.8"
            },
            "suggest": {
                "zendframework/zend-httphandlerrunner": "Emit PSR-7 responses"
            },
            "type": "library",
            "extra": {
                "branch-alias": {
                    "dev-master": "1.6-dev"
                }
            },
            "autoload": {
                "psr-4": {
                    "GuzzleHttp\\Psr7\\": "src/"
                },
                "files": [
                    "src/functions_include.php"
                ]
            },
            "notification-url": "https://packagist.org/downloads/",
            "license": [
                "MIT"
            ],
            "authors": [
                {
                    "name": "Michael Dowling",
                    "email": "mtdowling@gmail.com",
                    "homepage": "https://github.com/mtdowling"
                },
                {
                    "name": "Tobias Schultze",
                    "homepage": "https://github.com/Tobion"
                }
            ],
            "description": "PSR-7 message implementation that also provides common utility methods",
            "keywords": [
                "http",
                "message",
                "psr-7",
                "request",
                "response",
                "stream",
                "uri",
                "url"
            ],
            "time": "2019-07-01T23:21:34+00:00"
        },
        {
            "name": "guzzlehttp/ringphp",
            "version": "1.1.1",
            "source": {
                "type": "git",
                "url": "https://github.com/guzzle/RingPHP.git",
                "reference": "5e2a174052995663dd68e6b5ad838afd47dd615b"
            },
            "dist": {
                "type": "zip",
                "url": "https://api.github.com/repos/guzzle/RingPHP/zipball/5e2a174052995663dd68e6b5ad838afd47dd615b",
                "reference": "5e2a174052995663dd68e6b5ad838afd47dd615b",
                "shasum": ""
            },
            "require": {
                "guzzlehttp/streams": "~3.0",
                "php": ">=5.4.0",
                "react/promise": "~2.0"
            },
            "require-dev": {
                "ext-curl": "*",
                "phpunit/phpunit": "~4.0"
            },
            "suggest": {
                "ext-curl": "Guzzle will use specific adapters if cURL is present"
            },
            "type": "library",
            "extra": {
                "branch-alias": {
                    "dev-master": "1.1-dev"
                }
            },
            "autoload": {
                "psr-4": {
                    "GuzzleHttp\\Ring\\": "src/"
                }
            },
            "notification-url": "https://packagist.org/downloads/",
            "license": [
                "MIT"
            ],
            "authors": [
                {
                    "name": "Michael Dowling",
                    "email": "mtdowling@gmail.com",
                    "homepage": "https://github.com/mtdowling"
                }
            ],
            "description": "Provides a simple API and specification that abstracts away the details of HTTP into a single PHP function.",
            "time": "2018-07-31T13:22:33+00:00"
        },
        {
            "name": "guzzlehttp/streams",
            "version": "3.0.0",
            "source": {
                "type": "git",
                "url": "https://github.com/guzzle/streams.git",
                "reference": "47aaa48e27dae43d39fc1cea0ccf0d84ac1a2ba5"
            },
            "dist": {
                "type": "zip",
                "url": "https://api.github.com/repos/guzzle/streams/zipball/47aaa48e27dae43d39fc1cea0ccf0d84ac1a2ba5",
                "reference": "47aaa48e27dae43d39fc1cea0ccf0d84ac1a2ba5",
                "shasum": ""
            },
            "require": {
                "php": ">=5.4.0"
            },
            "require-dev": {
                "phpunit/phpunit": "~4.0"
            },
            "type": "library",
            "extra": {
                "branch-alias": {
                    "dev-master": "3.0-dev"
                }
            },
            "autoload": {
                "psr-4": {
                    "GuzzleHttp\\Stream\\": "src/"
                }
            },
            "notification-url": "https://packagist.org/downloads/",
            "license": [
                "MIT"
            ],
            "authors": [
                {
                    "name": "Michael Dowling",
                    "email": "mtdowling@gmail.com",
                    "homepage": "https://github.com/mtdowling"
                }
            ],
            "description": "Provides a simple abstraction over streams of data",
            "homepage": "http://guzzlephp.org/",
            "keywords": [
                "Guzzle",
                "stream"
            ],
            "time": "2014-10-12T19:18:40+00:00"
        },
        {
            "name": "justinrainbow/json-schema",
            "version": "5.2.8",
            "source": {
                "type": "git",
                "url": "https://github.com/justinrainbow/json-schema.git",
                "reference": "dcb6e1006bb5fd1e392b4daa68932880f37550d4"
            },
            "dist": {
                "type": "zip",
                "url": "https://api.github.com/repos/justinrainbow/json-schema/zipball/dcb6e1006bb5fd1e392b4daa68932880f37550d4",
                "reference": "dcb6e1006bb5fd1e392b4daa68932880f37550d4",
                "shasum": ""
            },
            "require": {
                "php": ">=5.3.3"
            },
            "require-dev": {
                "friendsofphp/php-cs-fixer": "~2.2.20",
                "json-schema/json-schema-test-suite": "1.2.0",
                "phpunit/phpunit": "^4.8.35"
            },
            "bin": [
                "bin/validate-json"
            ],
            "type": "library",
            "extra": {
                "branch-alias": {
                    "dev-master": "5.0.x-dev"
                }
            },
            "autoload": {
                "psr-4": {
                    "JsonSchema\\": "src/JsonSchema/"
                }
            },
            "notification-url": "https://packagist.org/downloads/",
            "license": [
                "MIT"
            ],
            "authors": [
                {
                    "name": "Bruno Prieto Reis",
                    "email": "bruno.p.reis@gmail.com"
                },
                {
                    "name": "Justin Rainbow",
                    "email": "justin.rainbow@gmail.com"
                },
                {
                    "name": "Igor Wiedler",
                    "email": "igor@wiedler.ch"
                },
                {
                    "name": "Robert Schönthal",
                    "email": "seroscho@googlemail.com"
                }
            ],
            "description": "A library to validate a json schema.",
            "homepage": "https://github.com/justinrainbow/json-schema",
            "keywords": [
                "json",
                "schema"
            ],
            "time": "2019-01-14T23:55:14+00:00"
        },
        {
            "name": "magento/composer",
            "version": "1.5.0",
            "source": {
                "type": "git",
                "url": "https://github.com/magento/composer.git",
                "reference": "ea12b95be5c0833b3d9497aaefa08816c19e5dcd"
            },
            "dist": {
                "type": "zip",
                "url": "https://api.github.com/repos/magento/composer/zipball/ea12b95be5c0833b3d9497aaefa08816c19e5dcd",
                "reference": "ea12b95be5c0833b3d9497aaefa08816c19e5dcd",
                "shasum": ""
            },
            "require": {
                "composer/composer": "^1.6",
                "php": "~7.1.3||~7.2.0||~7.3.0",
                "symfony/console": "~4.0.0 || ~4.1.0"
            },
            "require-dev": {
                "phpunit/phpunit": "~7.0.0"
            },
            "type": "library",
            "autoload": {
                "psr-4": {
                    "Magento\\Composer\\": "src"
                }
            },
            "notification-url": "https://packagist.org/downloads/",
            "license": [
                "OSL-3.0",
                "AFL-3.0"
            ],
            "description": "Magento composer library helps to instantiate Composer application and run composer commands.",
            "time": "2019-07-29T19:52:05+00:00"
        },
        {
            "name": "magento/magento-composer-installer",
            "version": "0.1.13",
            "source": {
                "type": "git",
                "url": "https://github.com/magento/magento-composer-installer.git",
                "reference": "8b6c32f53b4944a5d6656e86344cd0f9784709a1"
            },
            "dist": {
                "type": "zip",
                "url": "https://api.github.com/repos/magento/magento-composer-installer/zipball/8b6c32f53b4944a5d6656e86344cd0f9784709a1",
                "reference": "8b6c32f53b4944a5d6656e86344cd0f9784709a1",
                "shasum": ""
            },
            "require": {
                "composer-plugin-api": "^1.0"
            },
            "replace": {
                "magento-hackathon/magento-composer-installer": "*"
            },
            "require-dev": {
                "composer/composer": "*@dev",
                "firegento/phpcs": "dev-patch-1",
                "mikey179/vfsstream": "*",
                "phpunit/phpunit": "*",
                "phpunit/phpunit-mock-objects": "dev-master",
                "squizlabs/php_codesniffer": "1.4.7",
                "symfony/process": "*"
            },
            "type": "composer-plugin",
            "extra": {
                "composer-command-registry": [
                    "MagentoHackathon\\Composer\\Magento\\Command\\DeployCommand"
                ],
                "class": "MagentoHackathon\\Composer\\Magento\\Plugin"
            },
            "autoload": {
                "psr-0": {
                    "MagentoHackathon\\Composer\\Magento": "src/"
                }
            },
            "notification-url": "https://packagist.org/downloads/",
            "license": [
                "OSL-3.0"
            ],
            "authors": [
                {
                    "name": "Vinai Kopp",
                    "email": "vinai@netzarbeiter.com"
                },
                {
                    "name": "Daniel Fahlke aka Flyingmana",
                    "email": "flyingmana@googlemail.com"
                },
                {
                    "name": "Jörg Weller",
                    "email": "weller@flagbit.de"
                },
                {
                    "name": "Karl Spies",
                    "email": "karl.spies@gmx.net"
                },
                {
                    "name": "Tobias Vogt",
                    "email": "tobi@webguys.de"
                },
                {
                    "name": "David Fuhr",
                    "email": "fuhr@flagbit.de"
                }
            ],
            "description": "Composer installer for Magento modules",
            "homepage": "https://github.com/magento/magento-composer-installer",
            "keywords": [
                "composer-installer",
                "magento"
            ],
            "time": "2017-12-29T16:45:24+00:00"
        },
        {
            "name": "magento/zendframework1",
            "version": "1.14.2",
            "source": {
                "type": "git",
                "url": "https://github.com/magento/zf1.git",
                "reference": "8221062d42a198e431d183bbe672e5e1a2f98c5f"
            },
            "dist": {
                "type": "zip",
                "url": "https://api.github.com/repos/magento/zf1/zipball/8221062d42a198e431d183bbe672e5e1a2f98c5f",
                "reference": "8221062d42a198e431d183bbe672e5e1a2f98c5f",
                "shasum": ""
            },
            "require": {
                "php": ">=5.2.11"
            },
            "require-dev": {
                "phpunit/dbunit": "1.3.*",
                "phpunit/phpunit": "3.7.*"
            },
            "type": "library",
            "extra": {
                "branch-alias": {
                    "dev-master": "1.12.x-dev"
                }
            },
            "autoload": {
                "psr-0": {
                    "Zend_": "library/"
                }
            },
            "notification-url": "https://packagist.org/downloads/",
            "include-path": [
                "library/"
            ],
            "license": [
                "BSD-3-Clause"
            ],
            "description": "Magento Zend Framework 1",
            "homepage": "http://framework.zend.com/",
            "keywords": [
                "ZF1",
                "framework"
            ],
            "time": "2019-07-26T16:43:11+00:00"
        },
        {
            "name": "monolog/monolog",
            "version": "1.25.1",
            "source": {
                "type": "git",
                "url": "https://github.com/Seldaek/monolog.git",
                "reference": "70e65a5470a42cfec1a7da00d30edb6e617e8dcf"
            },
            "dist": {
                "type": "zip",
                "url": "https://api.github.com/repos/Seldaek/monolog/zipball/70e65a5470a42cfec1a7da00d30edb6e617e8dcf",
                "reference": "70e65a5470a42cfec1a7da00d30edb6e617e8dcf",
                "shasum": ""
            },
            "require": {
                "php": ">=5.3.0",
                "psr/log": "~1.0"
            },
            "provide": {
                "psr/log-implementation": "1.0.0"
            },
            "require-dev": {
                "aws/aws-sdk-php": "^2.4.9 || ^3.0",
                "doctrine/couchdb": "~1.0@dev",
                "graylog2/gelf-php": "~1.0",
                "jakub-onderka/php-parallel-lint": "0.9",
                "php-amqplib/php-amqplib": "~2.4",
                "php-console/php-console": "^3.1.3",
                "phpunit/phpunit": "~4.5",
                "phpunit/phpunit-mock-objects": "2.3.0",
                "ruflin/elastica": ">=0.90 <3.0",
                "sentry/sentry": "^0.13",
                "swiftmailer/swiftmailer": "^5.3|^6.0"
            },
            "suggest": {
                "aws/aws-sdk-php": "Allow sending log messages to AWS services like DynamoDB",
                "doctrine/couchdb": "Allow sending log messages to a CouchDB server",
                "ext-amqp": "Allow sending log messages to an AMQP server (1.0+ required)",
                "ext-mongo": "Allow sending log messages to a MongoDB server",
                "graylog2/gelf-php": "Allow sending log messages to a GrayLog2 server",
                "mongodb/mongodb": "Allow sending log messages to a MongoDB server via PHP Driver",
                "php-amqplib/php-amqplib": "Allow sending log messages to an AMQP server using php-amqplib",
                "php-console/php-console": "Allow sending log messages to Google Chrome",
                "rollbar/rollbar": "Allow sending log messages to Rollbar",
                "ruflin/elastica": "Allow sending log messages to an Elastic Search server",
                "sentry/sentry": "Allow sending log messages to a Sentry server"
            },
            "type": "library",
            "extra": {
                "branch-alias": {
                    "dev-master": "2.0.x-dev"
                }
            },
            "autoload": {
                "psr-4": {
                    "Monolog\\": "src/Monolog"
                }
            },
            "notification-url": "https://packagist.org/downloads/",
            "license": [
                "MIT"
            ],
            "authors": [
                {
                    "name": "Jordi Boggiano",
                    "email": "j.boggiano@seld.be",
                    "homepage": "http://seld.be"
                }
            ],
            "description": "Sends your logs to files, sockets, inboxes, databases and various web services",
            "homepage": "http://github.com/Seldaek/monolog",
            "keywords": [
                "log",
                "logging",
                "psr-3"
            ],
            "time": "2019-09-06T13:49:17+00:00"
        },
        {
            "name": "paragonie/random_compat",
            "version": "v9.99.99",
            "source": {
                "type": "git",
                "url": "https://github.com/paragonie/random_compat.git",
                "reference": "84b4dfb120c6f9b4ff7b3685f9b8f1aa365a0c95"
            },
            "dist": {
                "type": "zip",
                "url": "https://api.github.com/repos/paragonie/random_compat/zipball/84b4dfb120c6f9b4ff7b3685f9b8f1aa365a0c95",
                "reference": "84b4dfb120c6f9b4ff7b3685f9b8f1aa365a0c95",
                "shasum": ""
            },
            "require": {
                "php": "^7"
            },
            "require-dev": {
                "phpunit/phpunit": "4.*|5.*",
                "vimeo/psalm": "^1"
            },
            "suggest": {
                "ext-libsodium": "Provides a modern crypto API that can be used to generate random bytes."
            },
            "type": "library",
            "notification-url": "https://packagist.org/downloads/",
            "license": [
                "MIT"
            ],
            "authors": [
                {
                    "name": "Paragon Initiative Enterprises",
                    "email": "security@paragonie.com",
                    "homepage": "https://paragonie.com"
                }
            ],
            "description": "PHP 5.x polyfill for random_bytes() and random_int() from PHP 7",
            "keywords": [
                "csprng",
                "polyfill",
                "pseudorandom",
                "random"
            ],
            "time": "2018-07-02T15:55:56+00:00"
        },
        {
            "name": "paragonie/sodium_compat",
            "version": "v1.11.1",
            "source": {
                "type": "git",
                "url": "https://github.com/paragonie/sodium_compat.git",
                "reference": "a9f968bc99485f85f9303a8524c3485a7e87bc15"
            },
            "dist": {
                "type": "zip",
                "url": "https://api.github.com/repos/paragonie/sodium_compat/zipball/a9f968bc99485f85f9303a8524c3485a7e87bc15",
                "reference": "a9f968bc99485f85f9303a8524c3485a7e87bc15",
                "shasum": ""
            },
            "require": {
                "paragonie/random_compat": ">=1",
                "php": "^5.2.4|^5.3|^5.4|^5.5|^5.6|^7|^8"
            },
            "require-dev": {
                "phpunit/phpunit": "^3|^4|^5"
            },
            "suggest": {
                "ext-libsodium": "PHP < 7.0: Better performance, password hashing (Argon2i), secure memory management (memzero), and better security.",
                "ext-sodium": "PHP >= 7.0: Better performance, password hashing (Argon2i), secure memory management (memzero), and better security."
            },
            "type": "library",
            "autoload": {
                "files": [
                    "autoload.php"
                ]
            },
            "notification-url": "https://packagist.org/downloads/",
            "license": [
                "ISC"
            ],
            "authors": [
                {
                    "name": "Paragon Initiative Enterprises",
                    "email": "security@paragonie.com"
                },
                {
                    "name": "Frank Denis",
                    "email": "jedisct1@pureftpd.org"
                }
            ],
            "description": "Pure PHP implementation of libsodium; uses the PHP extension if it exists",
            "keywords": [
                "Authentication",
                "BLAKE2b",
                "ChaCha20",
                "ChaCha20-Poly1305",
                "Chapoly",
                "Curve25519",
                "Ed25519",
                "EdDSA",
                "Edwards-curve Digital Signature Algorithm",
                "Elliptic Curve Diffie-Hellman",
                "Poly1305",
                "Pure-PHP cryptography",
                "RFC 7748",
                "RFC 8032",
                "Salpoly",
                "Salsa20",
                "X25519",
                "XChaCha20-Poly1305",
                "XSalsa20-Poly1305",
                "Xchacha20",
                "Xsalsa20",
                "aead",
                "cryptography",
                "ecdh",
                "elliptic curve",
                "elliptic curve cryptography",
                "encryption",
                "libsodium",
                "php",
                "public-key cryptography",
                "secret-key cryptography",
                "side-channel resistant"
            ],
            "time": "2019-09-12T12:05:58+00:00"
        },
        {
            "name": "pelago/emogrifier",
            "version": "v2.2.0",
            "source": {
                "type": "git",
                "url": "https://github.com/MyIntervals/emogrifier.git",
                "reference": "2472bc1c3a2dee8915ecc2256139c6100024332f"
            },
            "dist": {
                "type": "zip",
                "url": "https://api.github.com/repos/MyIntervals/emogrifier/zipball/2472bc1c3a2dee8915ecc2256139c6100024332f",
                "reference": "2472bc1c3a2dee8915ecc2256139c6100024332f",
                "shasum": ""
            },
            "require": {
                "ext-dom": "*",
                "ext-libxml": "*",
                "php": "^5.5.0 || ~7.0.0 || ~7.1.0 || ~7.2.0 || ~7.3.0",
                "symfony/css-selector": "^3.4.0 || ^4.0.0"
            },
            "require-dev": {
                "friendsofphp/php-cs-fixer": "^2.2.0",
                "phpmd/phpmd": "^2.6.0",
                "phpunit/phpunit": "^4.8.0",
                "squizlabs/php_codesniffer": "^3.3.2"
            },
            "type": "library",
            "extra": {
                "branch-alias": {
                    "dev-master": "3.0.x-dev"
                }
            },
            "autoload": {
                "psr-4": {
                    "Pelago\\": "src/"
                }
            },
            "notification-url": "https://packagist.org/downloads/",
            "license": [
                "MIT"
            ],
            "authors": [
                {
                    "name": "Oliver Klee",
                    "email": "github@oliverklee.de"
                },
                {
                    "name": "Zoli Szabó",
                    "email": "zoli.szabo+github@gmail.com"
                },
                {
                    "name": "John Reeve",
                    "email": "jreeve@pelagodesign.com"
                },
                {
                    "name": "Jake Hotson",
                    "email": "jake@qzdesign.co.uk"
                },
                {
                    "name": "Cameron Brooks"
                },
                {
                    "name": "Jaime Prado"
                }
            ],
            "description": "Converts CSS styles into inline style attributes in your HTML code",
            "homepage": "https://www.myintervals.com/emogrifier.php",
            "keywords": [
                "css",
                "email",
                "pre-processing"
            ],
            "time": "2019-09-04T16:07:59+00:00"
        },
        {
            "name": "php-amqplib/php-amqplib",
            "version": "v2.10.0",
            "source": {
                "type": "git",
                "url": "https://github.com/php-amqplib/php-amqplib.git",
                "reference": "04e5366f032906d5f716890427e425e71307d3a8"
            },
            "dist": {
                "type": "zip",
                "url": "https://api.github.com/repos/php-amqplib/php-amqplib/zipball/04e5366f032906d5f716890427e425e71307d3a8",
                "reference": "04e5366f032906d5f716890427e425e71307d3a8",
                "shasum": ""
            },
            "require": {
                "ext-bcmath": "*",
                "ext-sockets": "*",
                "php": ">=5.6"
            },
            "replace": {
                "videlalvaro/php-amqplib": "self.version"
            },
            "require-dev": {
                "ext-curl": "*",
                "nategood/httpful": "^0.2.20",
                "phpdocumentor/phpdocumentor": "dev-master",
                "phpunit/phpunit": "^5.7|^6.5|^7.0",
                "squizlabs/php_codesniffer": "^2.5"
            },
            "type": "library",
            "extra": {
                "branch-alias": {
                    "dev-master": "2.10-dev"
                }
            },
            "autoload": {
                "psr-4": {
                    "PhpAmqpLib\\": "PhpAmqpLib/"
                }
            },
            "notification-url": "https://packagist.org/downloads/",
            "license": [
                "LGPL-2.1-or-later"
            ],
            "authors": [
                {
                    "name": "Alvaro Videla",
                    "role": "Original Maintainer"
                },
                {
                    "name": "John Kelly",
                    "email": "johnmkelly86@gmail.com",
                    "role": "Maintainer"
                },
                {
                    "name": "Raúl Araya",
                    "email": "nubeiro@gmail.com",
                    "role": "Maintainer"
                },
                {
                    "name": "Luke Bakken",
                    "email": "luke@bakken.io",
                    "role": "Maintainer"
                }
            ],
            "description": "Formerly videlalvaro/php-amqplib.  This library is a pure PHP implementation of the AMQP protocol. It's been tested against RabbitMQ.",
            "homepage": "https://github.com/php-amqplib/php-amqplib/",
            "keywords": [
                "message",
                "queue",
                "rabbitmq"
            ],
            "time": "2019-08-08T18:28:18+00:00"
        },
        {
            "name": "phpseclib/mcrypt_compat",
            "version": "1.0.8",
            "source": {
                "type": "git",
                "url": "https://github.com/phpseclib/mcrypt_compat.git",
                "reference": "f74c7b1897b62f08f268184b8bb98d9d9ab723b0"
            },
            "dist": {
                "type": "zip",
                "url": "https://api.github.com/repos/phpseclib/mcrypt_compat/zipball/f74c7b1897b62f08f268184b8bb98d9d9ab723b0",
                "reference": "f74c7b1897b62f08f268184b8bb98d9d9ab723b0",
                "shasum": ""
            },
            "require": {
                "php": ">=5.3.3",
                "phpseclib/phpseclib": ">=2.0.11 <3.0.0"
            },
            "require-dev": {
                "phpunit/phpunit": "^4.8.35|^5.7|^6.0"
            },
            "suggest": {
                "ext-openssl": "Will enable faster cryptographic operations"
            },
            "type": "library",
            "autoload": {
                "files": [
                    "lib/mcrypt.php"
                ]
            },
            "notification-url": "https://packagist.org/downloads/",
            "license": [
                "MIT"
            ],
            "authors": [
                {
                    "name": "Jim Wigginton",
                    "email": "terrafrost@php.net",
                    "homepage": "http://phpseclib.sourceforge.net"
                }
            ],
            "description": "PHP 7.1 polyfill for the mcrypt extension from PHP <= 7.0",
            "keywords": [
                "cryptograpy",
                "encryption",
                "mcrypt"
            ],
            "time": "2018-08-22T03:11:43+00:00"
        },
        {
            "name": "phpseclib/phpseclib",
            "version": "2.0.23",
            "source": {
                "type": "git",
                "url": "https://github.com/phpseclib/phpseclib.git",
                "reference": "c78eb5058d5bb1a183133c36d4ba5b6675dfa099"
            },
            "dist": {
                "type": "zip",
                "url": "https://api.github.com/repos/phpseclib/phpseclib/zipball/c78eb5058d5bb1a183133c36d4ba5b6675dfa099",
                "reference": "c78eb5058d5bb1a183133c36d4ba5b6675dfa099",
                "shasum": ""
            },
            "require": {
                "php": ">=5.3.3"
            },
            "require-dev": {
                "phing/phing": "~2.7",
                "phpunit/phpunit": "^4.8.35|^5.7|^6.0",
                "sami/sami": "~2.0",
                "squizlabs/php_codesniffer": "~2.0"
            },
            "suggest": {
                "ext-gmp": "Install the GMP (GNU Multiple Precision) extension in order to speed up arbitrary precision integer arithmetic operations.",
                "ext-libsodium": "SSH2/SFTP can make use of some algorithms provided by the libsodium-php extension.",
                "ext-mcrypt": "Install the Mcrypt extension in order to speed up a few other cryptographic operations.",
                "ext-openssl": "Install the OpenSSL extension in order to speed up a wide variety of cryptographic operations."
            },
            "type": "library",
            "autoload": {
                "files": [
                    "phpseclib/bootstrap.php"
                ],
                "psr-4": {
                    "phpseclib\\": "phpseclib/"
                }
            },
            "notification-url": "https://packagist.org/downloads/",
            "license": [
                "MIT"
            ],
            "authors": [
                {
                    "name": "Jim Wigginton",
                    "email": "terrafrost@php.net",
                    "role": "Lead Developer"
                },
                {
                    "name": "Patrick Monnerat",
                    "email": "pm@datasphere.ch",
                    "role": "Developer"
                },
                {
                    "name": "Andreas Fischer",
                    "email": "bantu@phpbb.com",
                    "role": "Developer"
                },
                {
                    "name": "Hans-Jürgen Petrich",
                    "email": "petrich@tronic-media.com",
                    "role": "Developer"
                },
                {
                    "name": "Graham Campbell",
                    "email": "graham@alt-three.com",
                    "role": "Developer"
                }
            ],
            "description": "PHP Secure Communications Library - Pure-PHP implementations of RSA, AES, SSH2, SFTP, X.509 etc.",
            "homepage": "http://phpseclib.sourceforge.net",
            "keywords": [
                "BigInteger",
                "aes",
                "asn.1",
                "asn1",
                "blowfish",
                "crypto",
                "cryptography",
                "encryption",
                "rsa",
                "security",
                "sftp",
                "signature",
                "signing",
                "ssh",
                "twofish",
                "x.509",
                "x509"
            ],
            "time": "2019-09-17T03:41:22+00:00"
        },
        {
            "name": "psr/container",
            "version": "1.0.0",
            "source": {
                "type": "git",
                "url": "https://github.com/php-fig/container.git",
                "reference": "b7ce3b176482dbbc1245ebf52b181af44c2cf55f"
            },
            "dist": {
                "type": "zip",
                "url": "https://api.github.com/repos/php-fig/container/zipball/b7ce3b176482dbbc1245ebf52b181af44c2cf55f",
                "reference": "b7ce3b176482dbbc1245ebf52b181af44c2cf55f",
                "shasum": ""
            },
            "require": {
                "php": ">=5.3.0"
            },
            "type": "library",
            "extra": {
                "branch-alias": {
                    "dev-master": "1.0.x-dev"
                }
            },
            "autoload": {
                "psr-4": {
                    "Psr\\Container\\": "src/"
                }
            },
            "notification-url": "https://packagist.org/downloads/",
            "license": [
                "MIT"
            ],
            "authors": [
                {
                    "name": "PHP-FIG",
                    "homepage": "http://www.php-fig.org/"
                }
            ],
            "description": "Common Container Interface (PHP FIG PSR-11)",
            "homepage": "https://github.com/php-fig/container",
            "keywords": [
                "PSR-11",
                "container",
                "container-interface",
                "container-interop",
                "psr"
            ],
            "time": "2017-02-14T16:28:37+00:00"
        },
        {
            "name": "psr/http-message",
            "version": "1.0.1",
            "source": {
                "type": "git",
                "url": "https://github.com/php-fig/http-message.git",
                "reference": "f6561bf28d520154e4b0ec72be95418abe6d9363"
            },
            "dist": {
                "type": "zip",
                "url": "https://api.github.com/repos/php-fig/http-message/zipball/f6561bf28d520154e4b0ec72be95418abe6d9363",
                "reference": "f6561bf28d520154e4b0ec72be95418abe6d9363",
                "shasum": ""
            },
            "require": {
                "php": ">=5.3.0"
            },
            "type": "library",
            "extra": {
                "branch-alias": {
                    "dev-master": "1.0.x-dev"
                }
            },
            "autoload": {
                "psr-4": {
                    "Psr\\Http\\Message\\": "src/"
                }
            },
            "notification-url": "https://packagist.org/downloads/",
            "license": [
                "MIT"
            ],
            "authors": [
                {
                    "name": "PHP-FIG",
                    "homepage": "http://www.php-fig.org/"
                }
            ],
            "description": "Common interface for HTTP messages",
            "homepage": "https://github.com/php-fig/http-message",
            "keywords": [
                "http",
                "http-message",
                "psr",
                "psr-7",
                "request",
                "response"
            ],
            "time": "2016-08-06T14:39:51+00:00"
        },
        {
            "name": "psr/log",
            "version": "1.1.0",
            "source": {
                "type": "git",
                "url": "https://github.com/php-fig/log.git",
                "reference": "6c001f1daafa3a3ac1d8ff69ee4db8e799a654dd"
            },
            "dist": {
                "type": "zip",
                "url": "https://api.github.com/repos/php-fig/log/zipball/6c001f1daafa3a3ac1d8ff69ee4db8e799a654dd",
                "reference": "6c001f1daafa3a3ac1d8ff69ee4db8e799a654dd",
                "shasum": ""
            },
            "require": {
                "php": ">=5.3.0"
            },
            "type": "library",
            "extra": {
                "branch-alias": {
                    "dev-master": "1.0.x-dev"
                }
            },
            "autoload": {
                "psr-4": {
                    "Psr\\Log\\": "Psr/Log/"
                }
            },
            "notification-url": "https://packagist.org/downloads/",
            "license": [
                "MIT"
            ],
            "authors": [
                {
                    "name": "PHP-FIG",
                    "homepage": "http://www.php-fig.org/"
                }
            ],
            "description": "Common interface for logging libraries",
            "homepage": "https://github.com/php-fig/log",
            "keywords": [
                "log",
                "psr",
                "psr-3"
            ],
            "time": "2018-11-20T15:27:04+00:00"
        },
        {
            "name": "ralouphie/getallheaders",
            "version": "3.0.3",
            "source": {
                "type": "git",
                "url": "https://github.com/ralouphie/getallheaders.git",
                "reference": "120b605dfeb996808c31b6477290a714d356e822"
            },
            "dist": {
                "type": "zip",
                "url": "https://api.github.com/repos/ralouphie/getallheaders/zipball/120b605dfeb996808c31b6477290a714d356e822",
                "reference": "120b605dfeb996808c31b6477290a714d356e822",
                "shasum": ""
            },
            "require": {
                "php": ">=5.6"
            },
            "require-dev": {
                "php-coveralls/php-coveralls": "^2.1",
                "phpunit/phpunit": "^5 || ^6.5"
            },
            "type": "library",
            "autoload": {
                "files": [
                    "src/getallheaders.php"
                ]
            },
            "notification-url": "https://packagist.org/downloads/",
            "license": [
                "MIT"
            ],
            "authors": [
                {
                    "name": "Ralph Khattar",
                    "email": "ralph.khattar@gmail.com"
                }
            ],
            "description": "A polyfill for getallheaders.",
            "time": "2019-03-08T08:55:37+00:00"
        },
        {
            "name": "ramsey/uuid",
            "version": "3.8.0",
            "source": {
                "type": "git",
                "url": "https://github.com/ramsey/uuid.git",
                "reference": "d09ea80159c1929d75b3f9c60504d613aeb4a1e3"
            },
            "dist": {
                "type": "zip",
                "url": "https://api.github.com/repos/ramsey/uuid/zipball/d09ea80159c1929d75b3f9c60504d613aeb4a1e3",
                "reference": "d09ea80159c1929d75b3f9c60504d613aeb4a1e3",
                "shasum": ""
            },
            "require": {
                "paragonie/random_compat": "^1.0|^2.0|9.99.99",
                "php": "^5.4 || ^7.0",
                "symfony/polyfill-ctype": "^1.8"
            },
            "replace": {
                "rhumsaa/uuid": "self.version"
            },
            "require-dev": {
                "codeception/aspect-mock": "^1.0 | ~2.0.0",
                "doctrine/annotations": "~1.2.0",
                "goaop/framework": "1.0.0-alpha.2 | ^1.0 | ~2.1.0",
                "ircmaxell/random-lib": "^1.1",
                "jakub-onderka/php-parallel-lint": "^0.9.0",
                "mockery/mockery": "^0.9.9",
                "moontoast/math": "^1.1",
                "php-mock/php-mock-phpunit": "^0.3|^1.1",
                "phpunit/phpunit": "^4.7|^5.0|^6.5",
                "squizlabs/php_codesniffer": "^2.3"
            },
            "suggest": {
                "ext-ctype": "Provides support for PHP Ctype functions",
                "ext-libsodium": "Provides the PECL libsodium extension for use with the SodiumRandomGenerator",
                "ext-uuid": "Provides the PECL UUID extension for use with the PeclUuidTimeGenerator and PeclUuidRandomGenerator",
                "ircmaxell/random-lib": "Provides RandomLib for use with the RandomLibAdapter",
                "moontoast/math": "Provides support for converting UUID to 128-bit integer (in string form).",
                "ramsey/uuid-console": "A console application for generating UUIDs with ramsey/uuid",
                "ramsey/uuid-doctrine": "Allows the use of Ramsey\\Uuid\\Uuid as Doctrine field type."
            },
            "type": "library",
            "extra": {
                "branch-alias": {
                    "dev-master": "3.x-dev"
                }
            },
            "autoload": {
                "psr-4": {
                    "Ramsey\\Uuid\\": "src/"
                }
            },
            "notification-url": "https://packagist.org/downloads/",
            "license": [
                "MIT"
            ],
            "authors": [
                {
                    "name": "Marijn Huizendveld",
                    "email": "marijn.huizendveld@gmail.com"
                },
                {
                    "name": "Thibaud Fabre",
                    "email": "thibaud@aztech.io"
                },
                {
                    "name": "Ben Ramsey",
                    "email": "ben@benramsey.com",
                    "homepage": "https://benramsey.com"
                }
            ],
            "description": "Formerly rhumsaa/uuid. A PHP 5.4+ library for generating RFC 4122 version 1, 3, 4, and 5 universally unique identifiers (UUID).",
            "homepage": "https://github.com/ramsey/uuid",
            "keywords": [
                "guid",
                "identifier",
                "uuid"
            ],
            "time": "2018-07-19T23:38:55+00:00"
        },
        {
            "name": "react/promise",
            "version": "v2.7.1",
            "source": {
                "type": "git",
                "url": "https://github.com/reactphp/promise.git",
                "reference": "31ffa96f8d2ed0341a57848cbb84d88b89dd664d"
            },
            "dist": {
                "type": "zip",
                "url": "https://api.github.com/repos/reactphp/promise/zipball/31ffa96f8d2ed0341a57848cbb84d88b89dd664d",
                "reference": "31ffa96f8d2ed0341a57848cbb84d88b89dd664d",
                "shasum": ""
            },
            "require": {
                "php": ">=5.4.0"
            },
            "require-dev": {
                "phpunit/phpunit": "~4.8"
            },
            "type": "library",
            "autoload": {
                "psr-4": {
                    "React\\Promise\\": "src/"
                },
                "files": [
                    "src/functions_include.php"
                ]
            },
            "notification-url": "https://packagist.org/downloads/",
            "license": [
                "MIT"
            ],
            "authors": [
                {
                    "name": "Jan Sorgalla",
                    "email": "jsorgalla@gmail.com"
                }
            ],
            "description": "A lightweight implementation of CommonJS Promises/A for PHP",
            "keywords": [
                "promise",
                "promises"
            ],
            "time": "2019-01-07T21:25:54+00:00"
        },
        {
            "name": "seld/jsonlint",
            "version": "1.7.1",
            "source": {
                "type": "git",
                "url": "https://github.com/Seldaek/jsonlint.git",
                "reference": "d15f59a67ff805a44c50ea0516d2341740f81a38"
            },
            "dist": {
                "type": "zip",
                "url": "https://api.github.com/repos/Seldaek/jsonlint/zipball/d15f59a67ff805a44c50ea0516d2341740f81a38",
                "reference": "d15f59a67ff805a44c50ea0516d2341740f81a38",
                "shasum": ""
            },
            "require": {
                "php": "^5.3 || ^7.0"
            },
            "require-dev": {
                "phpunit/phpunit": "^4.8.35 || ^5.7 || ^6.0"
            },
            "bin": [
                "bin/jsonlint"
            ],
            "type": "library",
            "autoload": {
                "psr-4": {
                    "Seld\\JsonLint\\": "src/Seld/JsonLint/"
                }
            },
            "notification-url": "https://packagist.org/downloads/",
            "license": [
                "MIT"
            ],
            "authors": [
                {
                    "name": "Jordi Boggiano",
                    "email": "j.boggiano@seld.be",
                    "homepage": "http://seld.be"
                }
            ],
            "description": "JSON Linter",
            "keywords": [
                "json",
                "linter",
                "parser",
                "validator"
            ],
            "time": "2018-01-24T12:46:19+00:00"
        },
        {
            "name": "seld/phar-utils",
            "version": "1.0.1",
            "source": {
                "type": "git",
                "url": "https://github.com/Seldaek/phar-utils.git",
                "reference": "7009b5139491975ef6486545a39f3e6dad5ac30a"
            },
            "dist": {
                "type": "zip",
                "url": "https://api.github.com/repos/Seldaek/phar-utils/zipball/7009b5139491975ef6486545a39f3e6dad5ac30a",
                "reference": "7009b5139491975ef6486545a39f3e6dad5ac30a",
                "shasum": ""
            },
            "require": {
                "php": ">=5.3"
            },
            "type": "library",
            "extra": {
                "branch-alias": {
                    "dev-master": "1.x-dev"
                }
            },
            "autoload": {
                "psr-4": {
                    "Seld\\PharUtils\\": "src/"
                }
            },
            "notification-url": "https://packagist.org/downloads/",
            "license": [
                "MIT"
            ],
            "authors": [
                {
                    "name": "Jordi Boggiano",
                    "email": "j.boggiano@seld.be"
                }
            ],
            "description": "PHAR file format utilities, for when PHP phars you up",
            "keywords": [
                "phra"
            ],
            "time": "2015-10-13T18:44:15+00:00"
        },
        {
            "name": "symfony/console",
            "version": "v4.1.12",
            "source": {
                "type": "git",
                "url": "https://github.com/symfony/console.git",
                "reference": "9e87c798f67dc9fceeb4f3d57847b52d945d1a02"
            },
            "dist": {
                "type": "zip",
                "url": "https://api.github.com/repos/symfony/console/zipball/9e87c798f67dc9fceeb4f3d57847b52d945d1a02",
                "reference": "9e87c798f67dc9fceeb4f3d57847b52d945d1a02",
                "shasum": ""
            },
            "require": {
                "php": "^7.1.3",
                "symfony/polyfill-mbstring": "~1.0"
            },
            "conflict": {
                "symfony/dependency-injection": "<3.4",
                "symfony/process": "<3.3"
            },
            "provide": {
                "psr/log-implementation": "1.0"
            },
            "require-dev": {
                "psr/log": "~1.0",
                "symfony/config": "~3.4|~4.0",
                "symfony/dependency-injection": "~3.4|~4.0",
                "symfony/event-dispatcher": "~3.4|~4.0",
                "symfony/lock": "~3.4|~4.0",
                "symfony/process": "~3.4|~4.0"
            },
            "suggest": {
                "psr/log": "For using the console logger",
                "symfony/event-dispatcher": "",
                "symfony/lock": "",
                "symfony/process": ""
            },
            "type": "library",
            "extra": {
                "branch-alias": {
                    "dev-master": "4.1-dev"
                }
            },
            "autoload": {
                "psr-4": {
                    "Symfony\\Component\\Console\\": ""
                },
                "exclude-from-classmap": [
                    "/Tests/"
                ]
            },
            "notification-url": "https://packagist.org/downloads/",
            "license": [
                "MIT"
            ],
            "authors": [
                {
                    "name": "Fabien Potencier",
                    "email": "fabien@symfony.com"
                },
                {
                    "name": "Symfony Community",
                    "homepage": "https://symfony.com/contributors"
                }
            ],
            "description": "Symfony Console Component",
            "homepage": "https://symfony.com",
            "time": "2019-01-25T14:34:37+00:00"
        },
        {
            "name": "symfony/css-selector",
            "version": "v4.3.4",
            "source": {
                "type": "git",
                "url": "https://github.com/symfony/css-selector.git",
                "reference": "c6e5e2a00db768c92c3ae131532af4e1acc7bd03"
            },
            "dist": {
                "type": "zip",
                "url": "https://api.github.com/repos/symfony/css-selector/zipball/c6e5e2a00db768c92c3ae131532af4e1acc7bd03",
                "reference": "c6e5e2a00db768c92c3ae131532af4e1acc7bd03",
                "shasum": ""
            },
            "require": {
                "php": "^7.1.3"
            },
            "type": "library",
            "extra": {
                "branch-alias": {
                    "dev-master": "4.3-dev"
                }
            },
            "autoload": {
                "psr-4": {
                    "Symfony\\Component\\CssSelector\\": ""
                },
                "exclude-from-classmap": [
                    "/Tests/"
                ]
            },
            "notification-url": "https://packagist.org/downloads/",
            "license": [
                "MIT"
            ],
            "authors": [
                {
                    "name": "Fabien Potencier",
                    "email": "fabien@symfony.com"
                },
                {
                    "name": "Jean-François Simon",
                    "email": "jeanfrancois.simon@sensiolabs.com"
                },
                {
                    "name": "Symfony Community",
                    "homepage": "https://symfony.com/contributors"
                }
            ],
            "description": "Symfony CssSelector Component",
            "homepage": "https://symfony.com",
            "time": "2019-08-20T14:07:54+00:00"
        },
        {
            "name": "symfony/event-dispatcher",
            "version": "v4.3.4",
            "source": {
                "type": "git",
                "url": "https://github.com/symfony/event-dispatcher.git",
                "reference": "429d0a1451d4c9c4abe1959b2986b88794b9b7d2"
            },
            "dist": {
                "type": "zip",
                "url": "https://api.github.com/repos/symfony/event-dispatcher/zipball/429d0a1451d4c9c4abe1959b2986b88794b9b7d2",
                "reference": "429d0a1451d4c9c4abe1959b2986b88794b9b7d2",
                "shasum": ""
            },
            "require": {
                "php": "^7.1.3",
                "symfony/event-dispatcher-contracts": "^1.1"
            },
            "conflict": {
                "symfony/dependency-injection": "<3.4"
            },
            "provide": {
                "psr/event-dispatcher-implementation": "1.0",
                "symfony/event-dispatcher-implementation": "1.1"
            },
            "require-dev": {
                "psr/log": "~1.0",
                "symfony/config": "~3.4|~4.0",
                "symfony/dependency-injection": "~3.4|~4.0",
                "symfony/expression-language": "~3.4|~4.0",
                "symfony/http-foundation": "^3.4|^4.0",
                "symfony/service-contracts": "^1.1",
                "symfony/stopwatch": "~3.4|~4.0"
            },
            "suggest": {
                "symfony/dependency-injection": "",
                "symfony/http-kernel": ""
            },
            "type": "library",
            "extra": {
                "branch-alias": {
                    "dev-master": "4.3-dev"
                }
            },
            "autoload": {
                "psr-4": {
                    "Symfony\\Component\\EventDispatcher\\": ""
                },
                "exclude-from-classmap": [
                    "/Tests/"
                ]
            },
            "notification-url": "https://packagist.org/downloads/",
            "license": [
                "MIT"
            ],
            "authors": [
                {
                    "name": "Fabien Potencier",
                    "email": "fabien@symfony.com"
                },
                {
                    "name": "Symfony Community",
                    "homepage": "https://symfony.com/contributors"
                }
            ],
            "description": "Symfony EventDispatcher Component",
            "homepage": "https://symfony.com",
            "time": "2019-08-26T08:55:16+00:00"
        },
        {
            "name": "symfony/event-dispatcher-contracts",
            "version": "v1.1.5",
            "source": {
                "type": "git",
                "url": "https://github.com/symfony/event-dispatcher-contracts.git",
                "reference": "c61766f4440ca687de1084a5c00b08e167a2575c"
            },
            "dist": {
                "type": "zip",
                "url": "https://api.github.com/repos/symfony/event-dispatcher-contracts/zipball/c61766f4440ca687de1084a5c00b08e167a2575c",
                "reference": "c61766f4440ca687de1084a5c00b08e167a2575c",
                "shasum": ""
            },
            "require": {
                "php": "^7.1.3"
            },
            "suggest": {
                "psr/event-dispatcher": "",
                "symfony/event-dispatcher-implementation": ""
            },
            "type": "library",
            "extra": {
                "branch-alias": {
                    "dev-master": "1.1-dev"
                }
            },
            "autoload": {
                "psr-4": {
                    "Symfony\\Contracts\\EventDispatcher\\": ""
                }
            },
            "notification-url": "https://packagist.org/downloads/",
            "license": [
                "MIT"
            ],
            "authors": [
                {
                    "name": "Nicolas Grekas",
                    "email": "p@tchwork.com"
                },
                {
                    "name": "Symfony Community",
                    "homepage": "https://symfony.com/contributors"
                }
            ],
            "description": "Generic abstractions related to dispatching event",
            "homepage": "https://symfony.com",
            "keywords": [
                "abstractions",
                "contracts",
                "decoupling",
                "interfaces",
                "interoperability",
                "standards"
            ],
            "time": "2019-06-20T06:46:26+00:00"
        },
        {
            "name": "symfony/filesystem",
            "version": "v4.3.4",
            "source": {
                "type": "git",
                "url": "https://github.com/symfony/filesystem.git",
                "reference": "9abbb7ef96a51f4d7e69627bc6f63307994e4263"
            },
            "dist": {
                "type": "zip",
                "url": "https://api.github.com/repos/symfony/filesystem/zipball/9abbb7ef96a51f4d7e69627bc6f63307994e4263",
                "reference": "9abbb7ef96a51f4d7e69627bc6f63307994e4263",
                "shasum": ""
            },
            "require": {
                "php": "^7.1.3",
                "symfony/polyfill-ctype": "~1.8"
            },
            "type": "library",
            "extra": {
                "branch-alias": {
                    "dev-master": "4.3-dev"
                }
            },
            "autoload": {
                "psr-4": {
                    "Symfony\\Component\\Filesystem\\": ""
                },
                "exclude-from-classmap": [
                    "/Tests/"
                ]
            },
            "notification-url": "https://packagist.org/downloads/",
            "license": [
                "MIT"
            ],
            "authors": [
                {
                    "name": "Fabien Potencier",
                    "email": "fabien@symfony.com"
                },
                {
                    "name": "Symfony Community",
                    "homepage": "https://symfony.com/contributors"
                }
            ],
            "description": "Symfony Filesystem Component",
            "homepage": "https://symfony.com",
            "time": "2019-08-20T14:07:54+00:00"
        },
        {
            "name": "symfony/finder",
            "version": "v4.3.4",
            "source": {
                "type": "git",
                "url": "https://github.com/symfony/finder.git",
                "reference": "86c1c929f0a4b24812e1eb109262fc3372c8e9f2"
            },
            "dist": {
                "type": "zip",
                "url": "https://api.github.com/repos/symfony/finder/zipball/86c1c929f0a4b24812e1eb109262fc3372c8e9f2",
                "reference": "86c1c929f0a4b24812e1eb109262fc3372c8e9f2",
                "shasum": ""
            },
            "require": {
                "php": "^7.1.3"
            },
            "type": "library",
            "extra": {
                "branch-alias": {
                    "dev-master": "4.3-dev"
                }
            },
            "autoload": {
                "psr-4": {
                    "Symfony\\Component\\Finder\\": ""
                },
                "exclude-from-classmap": [
                    "/Tests/"
                ]
            },
            "notification-url": "https://packagist.org/downloads/",
            "license": [
                "MIT"
            ],
            "authors": [
                {
                    "name": "Fabien Potencier",
                    "email": "fabien@symfony.com"
                },
                {
                    "name": "Symfony Community",
                    "homepage": "https://symfony.com/contributors"
                }
            ],
            "description": "Symfony Finder Component",
            "homepage": "https://symfony.com",
            "time": "2019-08-14T12:26:46+00:00"
        },
        {
            "name": "symfony/polyfill-ctype",
            "version": "v1.12.0",
            "source": {
                "type": "git",
                "url": "https://github.com/symfony/polyfill-ctype.git",
                "reference": "550ebaac289296ce228a706d0867afc34687e3f4"
            },
            "dist": {
                "type": "zip",
                "url": "https://api.github.com/repos/symfony/polyfill-ctype/zipball/550ebaac289296ce228a706d0867afc34687e3f4",
                "reference": "550ebaac289296ce228a706d0867afc34687e3f4",
                "shasum": ""
            },
            "require": {
                "php": ">=5.3.3"
            },
            "suggest": {
                "ext-ctype": "For best performance"
            },
            "type": "library",
            "extra": {
                "branch-alias": {
                    "dev-master": "1.12-dev"
                }
            },
            "autoload": {
                "psr-4": {
                    "Symfony\\Polyfill\\Ctype\\": ""
                },
                "files": [
                    "bootstrap.php"
                ]
            },
            "notification-url": "https://packagist.org/downloads/",
            "license": [
                "MIT"
            ],
            "authors": [
                {
                    "name": "Gert de Pagter",
                    "email": "BackEndTea@gmail.com"
                },
                {
                    "name": "Symfony Community",
                    "homepage": "https://symfony.com/contributors"
                }
            ],
            "description": "Symfony polyfill for ctype functions",
            "homepage": "https://symfony.com",
            "keywords": [
                "compatibility",
                "ctype",
                "polyfill",
                "portable"
            ],
            "time": "2019-08-06T08:03:45+00:00"
        },
        {
            "name": "symfony/polyfill-mbstring",
            "version": "v1.12.0",
            "source": {
                "type": "git",
                "url": "https://github.com/symfony/polyfill-mbstring.git",
                "reference": "b42a2f66e8f1b15ccf25652c3424265923eb4f17"
            },
            "dist": {
                "type": "zip",
                "url": "https://api.github.com/repos/symfony/polyfill-mbstring/zipball/b42a2f66e8f1b15ccf25652c3424265923eb4f17",
                "reference": "b42a2f66e8f1b15ccf25652c3424265923eb4f17",
                "shasum": ""
            },
            "require": {
                "php": ">=5.3.3"
            },
            "suggest": {
                "ext-mbstring": "For best performance"
            },
            "type": "library",
            "extra": {
                "branch-alias": {
                    "dev-master": "1.12-dev"
                }
            },
            "autoload": {
                "psr-4": {
                    "Symfony\\Polyfill\\Mbstring\\": ""
                },
                "files": [
                    "bootstrap.php"
                ]
            },
            "notification-url": "https://packagist.org/downloads/",
            "license": [
                "MIT"
            ],
            "authors": [
                {
                    "name": "Nicolas Grekas",
                    "email": "p@tchwork.com"
                },
                {
                    "name": "Symfony Community",
                    "homepage": "https://symfony.com/contributors"
                }
            ],
            "description": "Symfony polyfill for the Mbstring extension",
            "homepage": "https://symfony.com",
            "keywords": [
                "compatibility",
                "mbstring",
                "polyfill",
                "portable",
                "shim"
            ],
            "time": "2019-08-06T08:03:45+00:00"
        },
        {
            "name": "symfony/process",
            "version": "v4.3.4",
            "source": {
                "type": "git",
                "url": "https://github.com/symfony/process.git",
                "reference": "e89969c00d762349f078db1128506f7f3dcc0d4a"
            },
            "dist": {
                "type": "zip",
                "url": "https://api.github.com/repos/symfony/process/zipball/e89969c00d762349f078db1128506f7f3dcc0d4a",
                "reference": "e89969c00d762349f078db1128506f7f3dcc0d4a",
                "shasum": ""
            },
            "require": {
                "php": "^7.1.3"
            },
            "type": "library",
            "extra": {
                "branch-alias": {
                    "dev-master": "4.3-dev"
                }
            },
            "autoload": {
                "psr-4": {
                    "Symfony\\Component\\Process\\": ""
                },
                "exclude-from-classmap": [
                    "/Tests/"
                ]
            },
            "notification-url": "https://packagist.org/downloads/",
            "license": [
                "MIT"
            ],
            "authors": [
                {
                    "name": "Fabien Potencier",
                    "email": "fabien@symfony.com"
                },
                {
                    "name": "Symfony Community",
                    "homepage": "https://symfony.com/contributors"
                }
            ],
            "description": "Symfony Process Component",
            "homepage": "https://symfony.com",
            "time": "2019-08-26T08:26:39+00:00"
        },
        {
            "name": "tedivm/jshrink",
            "version": "v1.3.3",
            "source": {
                "type": "git",
                "url": "https://github.com/tedious/JShrink.git",
                "reference": "566e0c731ba4e372be2de429ef7d54f4faf4477a"
            },
            "dist": {
                "type": "zip",
                "url": "https://api.github.com/repos/tedious/JShrink/zipball/566e0c731ba4e372be2de429ef7d54f4faf4477a",
                "reference": "566e0c731ba4e372be2de429ef7d54f4faf4477a",
                "shasum": ""
            },
            "require": {
                "php": "^5.6|^7.0"
            },
            "require-dev": {
                "friendsofphp/php-cs-fixer": "^2.8",
                "php-coveralls/php-coveralls": "^1.1.0",
                "phpunit/phpunit": "^6"
            },
            "type": "library",
            "autoload": {
                "psr-0": {
                    "JShrink": "src/"
                }
            },
            "notification-url": "https://packagist.org/downloads/",
            "license": [
                "BSD-3-Clause"
            ],
            "authors": [
                {
                    "name": "Robert Hafner",
                    "email": "tedivm@tedivm.com"
                }
            ],
            "description": "Javascript Minifier built in PHP",
            "homepage": "http://github.com/tedious/JShrink",
            "keywords": [
                "javascript",
                "minifier"
            ],
            "time": "2019-06-28T18:11:46+00:00"
        },
        {
            "name": "true/punycode",
            "version": "v2.1.1",
            "source": {
                "type": "git",
                "url": "https://github.com/true/php-punycode.git",
                "reference": "a4d0c11a36dd7f4e7cd7096076cab6d3378a071e"
            },
            "dist": {
                "type": "zip",
                "url": "https://api.github.com/repos/true/php-punycode/zipball/a4d0c11a36dd7f4e7cd7096076cab6d3378a071e",
                "reference": "a4d0c11a36dd7f4e7cd7096076cab6d3378a071e",
                "shasum": ""
            },
            "require": {
                "php": ">=5.3.0",
                "symfony/polyfill-mbstring": "^1.3"
            },
            "require-dev": {
                "phpunit/phpunit": "~4.7",
                "squizlabs/php_codesniffer": "~2.0"
            },
            "type": "library",
            "autoload": {
                "psr-4": {
                    "TrueBV\\": "src/"
                }
            },
            "notification-url": "https://packagist.org/downloads/",
            "license": [
                "MIT"
            ],
            "authors": [
                {
                    "name": "Renan Gonçalves",
                    "email": "renan.saddam@gmail.com"
                }
            ],
            "description": "A Bootstring encoding of Unicode for Internationalized Domain Names in Applications (IDNA)",
            "homepage": "https://github.com/true/php-punycode",
            "keywords": [
                "idna",
                "punycode"
            ],
            "time": "2016-11-16T10:37:54+00:00"
        },
        {
            "name": "tubalmartin/cssmin",
            "version": "v4.1.1",
            "source": {
                "type": "git",
                "url": "https://github.com/tubalmartin/YUI-CSS-compressor-PHP-port.git",
                "reference": "3cbf557f4079d83a06f9c3ff9b957c022d7805cf"
            },
            "dist": {
                "type": "zip",
                "url": "https://api.github.com/repos/tubalmartin/YUI-CSS-compressor-PHP-port/zipball/3cbf557f4079d83a06f9c3ff9b957c022d7805cf",
                "reference": "3cbf557f4079d83a06f9c3ff9b957c022d7805cf",
                "shasum": ""
            },
            "require": {
                "ext-pcre": "*",
                "php": ">=5.3.2"
            },
            "require-dev": {
                "cogpowered/finediff": "0.3.*",
                "phpunit/phpunit": "4.8.*"
            },
            "bin": [
                "cssmin"
            ],
            "type": "library",
            "autoload": {
                "psr-4": {
                    "tubalmartin\\CssMin\\": "src"
                }
            },
            "notification-url": "https://packagist.org/downloads/",
            "license": [
                "BSD-3-Clause"
            ],
            "authors": [
                {
                    "name": "Túbal Martín",
                    "homepage": "http://tubalmartin.me/"
                }
            ],
            "description": "A PHP port of the YUI CSS compressor",
            "homepage": "https://github.com/tubalmartin/YUI-CSS-compressor-PHP-port",
            "keywords": [
                "compress",
                "compressor",
                "css",
                "cssmin",
                "minify",
                "yui"
            ],
            "time": "2018-01-15T15:26:51+00:00"
        },
        {
            "name": "webonyx/graphql-php",
            "version": "v0.13.8",
            "source": {
                "type": "git",
                "url": "https://github.com/webonyx/graphql-php.git",
                "reference": "6829ae58f4c59121df1f86915fb9917a2ec595e8"
            },
            "dist": {
                "type": "zip",
                "url": "https://api.github.com/repos/webonyx/graphql-php/zipball/6829ae58f4c59121df1f86915fb9917a2ec595e8",
                "reference": "6829ae58f4c59121df1f86915fb9917a2ec595e8",
                "shasum": ""
            },
            "require": {
                "ext-json": "*",
                "ext-mbstring": "*",
                "php": "^7.1||^8.0"
            },
            "require-dev": {
                "doctrine/coding-standard": "^6.0",
                "phpbench/phpbench": "^0.14.0",
                "phpstan/phpstan": "^0.11.4",
                "phpstan/phpstan-phpunit": "^0.11.0",
                "phpstan/phpstan-strict-rules": "^0.11.0",
                "phpunit/phpcov": "^5.0",
                "phpunit/phpunit": "^7.2",
                "psr/http-message": "^1.0",
                "react/promise": "2.*"
            },
            "suggest": {
                "psr/http-message": "To use standard GraphQL server",
                "react/promise": "To leverage async resolving on React PHP platform"
            },
            "type": "library",
            "autoload": {
                "psr-4": {
                    "GraphQL\\": "src/"
                }
            },
            "notification-url": "https://packagist.org/downloads/",
            "license": [
                "MIT"
            ],
            "description": "A PHP port of GraphQL reference implementation",
            "homepage": "https://github.com/webonyx/graphql-php",
            "keywords": [
                "api",
                "graphql"
            ],
            "time": "2019-08-25T10:32:47+00:00"
        },
        {
            "name": "wikimedia/less.php",
            "version": "1.8.1",
            "source": {
                "type": "git",
                "url": "https://github.com/wikimedia/less.php.git",
                "reference": "f0f7768f6fa8a9d2ac6a0274f6f477c72159bf9b"
            },
            "dist": {
                "type": "zip",
                "url": "https://api.github.com/repos/wikimedia/less.php/zipball/f0f7768f6fa8a9d2ac6a0274f6f477c72159bf9b",
                "reference": "f0f7768f6fa8a9d2ac6a0274f6f477c72159bf9b",
                "shasum": ""
            },
            "require": {
                "php": ">=5.3"
            },
            "require-dev": {
                "phpunit/phpunit": "~4.8.24"
            },
            "bin": [
                "bin/lessc"
            ],
            "type": "library",
            "autoload": {
                "psr-0": {
                    "Less": "lib/"
                },
                "classmap": [
                    "lessc.inc.php"
                ]
            },
            "notification-url": "https://packagist.org/downloads/",
            "license": [
                "Apache-2.0"
            ],
            "authors": [
                {
                    "name": "Matt Agar",
                    "homepage": "https://github.com/agar"
                },
                {
                    "name": "Martin Jantošovič",
                    "homepage": "https://github.com/Mordred"
                },
                {
                    "name": "Josh Schmidt",
                    "homepage": "https://github.com/oyejorge"
                }
            ],
            "description": "PHP port of the Javascript version of LESS http://lesscss.org (Originally maintained by Josh Schmidt)",
            "keywords": [
                "css",
                "less",
                "less.js",
                "lesscss",
                "php",
                "stylesheet"
            ],
            "time": "2019-01-19T01:01:33+00:00"
        },
        {
            "name": "zendframework/zend-captcha",
            "version": "2.9.0",
            "source": {
                "type": "git",
                "url": "https://github.com/zendframework/zend-captcha.git",
                "reference": "4272f3d0cde0a1fa9135d0cbc4a629fb655391d3"
            },
            "dist": {
                "type": "zip",
                "url": "https://api.github.com/repos/zendframework/zend-captcha/zipball/4272f3d0cde0a1fa9135d0cbc4a629fb655391d3",
                "reference": "4272f3d0cde0a1fa9135d0cbc4a629fb655391d3",
                "shasum": ""
            },
            "require": {
                "php": "^5.6 || ^7.0",
                "zendframework/zend-math": "^2.7 || ^3.0",
                "zendframework/zend-stdlib": "^3.2.1"
            },
            "require-dev": {
                "phpunit/phpunit": "^5.7.27 || ^6.5.8 || ^7.1.2",
                "zendframework/zend-coding-standard": "~1.0.0",
                "zendframework/zend-session": "^2.8",
                "zendframework/zend-text": "^2.6",
                "zendframework/zend-validator": "^2.10.1",
                "zendframework/zendservice-recaptcha": "^3.0"
            },
            "suggest": {
                "zendframework/zend-i18n-resources": "Translations of captcha messages",
                "zendframework/zend-session": "Zend\\Session component",
                "zendframework/zend-text": "Zend\\Text component",
                "zendframework/zend-validator": "Zend\\Validator component",
                "zendframework/zendservice-recaptcha": "ZendService\\ReCaptcha component"
            },
            "type": "library",
            "extra": {
                "branch-alias": {
                    "dev-master": "2.9.x-dev",
                    "dev-develop": "2.10.x-dev"
                }
            },
            "autoload": {
                "psr-4": {
                    "Zend\\Captcha\\": "src/"
                }
            },
            "notification-url": "https://packagist.org/downloads/",
            "license": [
                "BSD-3-Clause"
            ],
            "description": "Generate and validate CAPTCHAs using Figlets, images, ReCaptcha, and more",
            "keywords": [
                "ZendFramework",
                "captcha",
                "zf"
            ],
            "time": "2019-06-18T09:32:52+00:00"
        },
        {
            "name": "zendframework/zend-code",
            "version": "3.3.2",
            "source": {
                "type": "git",
                "url": "https://github.com/zendframework/zend-code.git",
                "reference": "936fa7ad4d53897ea3e3eb41b5b760828246a20b"
            },
            "dist": {
                "type": "zip",
                "url": "https://api.github.com/repos/zendframework/zend-code/zipball/936fa7ad4d53897ea3e3eb41b5b760828246a20b",
                "reference": "936fa7ad4d53897ea3e3eb41b5b760828246a20b",
                "shasum": ""
            },
            "require": {
                "php": "^7.1",
                "zendframework/zend-eventmanager": "^2.6 || ^3.0"
            },
            "require-dev": {
                "doctrine/annotations": "^1.0",
                "ext-phar": "*",
                "phpunit/phpunit": "^7.5.15",
                "zendframework/zend-coding-standard": "^1.0",
                "zendframework/zend-stdlib": "^2.7 || ^3.0"
            },
            "suggest": {
                "doctrine/annotations": "Doctrine\\Common\\Annotations >=1.0 for annotation features",
                "zendframework/zend-stdlib": "Zend\\Stdlib component"
            },
            "type": "library",
            "extra": {
                "branch-alias": {
                    "dev-master": "3.3.x-dev",
                    "dev-develop": "3.4.x-dev"
                }
            },
            "autoload": {
                "psr-4": {
                    "Zend\\Code\\": "src/"
                }
            },
            "notification-url": "https://packagist.org/downloads/",
            "license": [
                "BSD-3-Clause"
            ],
            "description": "Extensions to the PHP Reflection API, static code scanning, and code generation",
            "keywords": [
                "ZendFramework",
                "code",
                "zf"
            ],
            "time": "2019-08-31T14:14:34+00:00"
        },
        {
            "name": "zendframework/zend-config",
            "version": "2.6.0",
            "source": {
                "type": "git",
                "url": "https://github.com/zendframework/zend-config.git",
                "reference": "2920e877a9f6dca9fa8f6bd3b1ffc2e19bb1e30d"
            },
            "dist": {
                "type": "zip",
                "url": "https://api.github.com/repos/zendframework/zend-config/zipball/2920e877a9f6dca9fa8f6bd3b1ffc2e19bb1e30d",
                "reference": "2920e877a9f6dca9fa8f6bd3b1ffc2e19bb1e30d",
                "shasum": ""
            },
            "require": {
                "php": "^5.5 || ^7.0",
                "zendframework/zend-stdlib": "^2.7 || ^3.0"
            },
            "require-dev": {
                "fabpot/php-cs-fixer": "1.7.*",
                "phpunit/phpunit": "~4.0",
                "zendframework/zend-filter": "^2.6",
                "zendframework/zend-i18n": "^2.5",
                "zendframework/zend-json": "^2.6.1",
                "zendframework/zend-servicemanager": "^2.7.5 || ^3.0.3"
            },
            "suggest": {
                "zendframework/zend-filter": "Zend\\Filter component",
                "zendframework/zend-i18n": "Zend\\I18n component",
                "zendframework/zend-json": "Zend\\Json to use the Json reader or writer classes",
                "zendframework/zend-servicemanager": "Zend\\ServiceManager for use with the Config Factory to retrieve reader and writer instances"
            },
            "type": "library",
            "extra": {
                "branch-alias": {
                    "dev-master": "2.6-dev",
                    "dev-develop": "2.7-dev"
                }
            },
            "autoload": {
                "psr-4": {
                    "Zend\\Config\\": "src/"
                }
            },
            "notification-url": "https://packagist.org/downloads/",
            "license": [
                "BSD-3-Clause"
            ],
            "description": "provides a nested object property based user interface for accessing this configuration data within application code",
            "homepage": "https://github.com/zendframework/zend-config",
            "keywords": [
                "config",
                "zf2"
            ],
            "time": "2016-02-04T23:01:10+00:00"
        },
        {
            "name": "zendframework/zend-console",
            "version": "2.8.0",
            "source": {
                "type": "git",
                "url": "https://github.com/zendframework/zend-console.git",
                "reference": "95817ae78f73c48026972e350a2ecc31c6d9f9ae"
            },
            "dist": {
                "type": "zip",
                "url": "https://api.github.com/repos/zendframework/zend-console/zipball/95817ae78f73c48026972e350a2ecc31c6d9f9ae",
                "reference": "95817ae78f73c48026972e350a2ecc31c6d9f9ae",
                "shasum": ""
            },
            "require": {
                "php": "^5.6 || ^7.0",
                "zendframework/zend-stdlib": "^3.2.1"
            },
            "require-dev": {
                "phpunit/phpunit": "^5.7.23 || ^6.4.3",
                "zendframework/zend-coding-standard": "~1.0.0",
                "zendframework/zend-filter": "^2.7.2",
                "zendframework/zend-json": "^2.6 || ^3.0",
                "zendframework/zend-validator": "^2.10.1"
            },
            "suggest": {
                "zendframework/zend-filter": "To support DefaultRouteMatcher usage",
                "zendframework/zend-validator": "To support DefaultRouteMatcher usage"
            },
            "type": "library",
            "extra": {
                "branch-alias": {
                    "dev-master": "2.8.x-dev",
                    "dev-develop": "2.9.x-dev"
                }
            },
            "autoload": {
                "psr-4": {
                    "Zend\\Console\\": "src/"
                }
            },
            "notification-url": "https://packagist.org/downloads/",
            "license": [
                "BSD-3-Clause"
            ],
            "description": "Build console applications using getopt syntax or routing, complete with prompts",
            "keywords": [
                "ZendFramework",
                "console",
                "zf"
            ],
            "time": "2019-02-04T19:48:22+00:00"
        },
        {
            "name": "zendframework/zend-crypt",
            "version": "2.6.0",
            "source": {
                "type": "git",
                "url": "https://github.com/zendframework/zend-crypt.git",
                "reference": "1b2f5600bf6262904167116fa67b58ab1457036d"
            },
            "dist": {
                "type": "zip",
                "url": "https://api.github.com/repos/zendframework/zend-crypt/zipball/1b2f5600bf6262904167116fa67b58ab1457036d",
                "reference": "1b2f5600bf6262904167116fa67b58ab1457036d",
                "shasum": ""
            },
            "require": {
                "container-interop/container-interop": "~1.0",
                "php": "^5.5 || ^7.0",
                "zendframework/zend-math": "^2.6",
                "zendframework/zend-stdlib": "^2.7 || ^3.0"
            },
            "require-dev": {
                "fabpot/php-cs-fixer": "1.7.*",
                "phpunit/phpunit": "~4.0"
            },
            "suggest": {
                "ext-mcrypt": "Required for most features of Zend\\Crypt"
            },
            "type": "library",
            "extra": {
                "branch-alias": {
                    "dev-master": "2.6-dev",
                    "dev-develop": "2.7-dev"
                }
            },
            "autoload": {
                "psr-4": {
                    "Zend\\Crypt\\": "src/"
                }
            },
            "notification-url": "https://packagist.org/downloads/",
            "license": [
                "BSD-3-Clause"
            ],
            "homepage": "https://github.com/zendframework/zend-crypt",
            "keywords": [
                "crypt",
                "zf2"
            ],
            "time": "2016-02-03T23:46:30+00:00"
        },
        {
            "name": "zendframework/zend-db",
            "version": "2.10.0",
            "source": {
                "type": "git",
                "url": "https://github.com/zendframework/zend-db.git",
                "reference": "77022f06f6ffd384fa86d22ab8d8bbdb925a1e8e"
            },
            "dist": {
                "type": "zip",
                "url": "https://api.github.com/repos/zendframework/zend-db/zipball/77022f06f6ffd384fa86d22ab8d8bbdb925a1e8e",
                "reference": "77022f06f6ffd384fa86d22ab8d8bbdb925a1e8e",
                "shasum": ""
            },
            "require": {
                "php": "^5.6 || ^7.0",
                "zendframework/zend-stdlib": "^2.7 || ^3.0"
            },
            "require-dev": {
                "phpunit/phpunit": "^5.7.25 || ^6.4.4",
                "zendframework/zend-coding-standard": "~1.0.0",
                "zendframework/zend-eventmanager": "^2.6.2 || ^3.0",
                "zendframework/zend-hydrator": "^1.1 || ^2.1 || ^3.0",
                "zendframework/zend-servicemanager": "^2.7.5 || ^3.0.3"
            },
            "suggest": {
                "zendframework/zend-eventmanager": "Zend\\EventManager component",
                "zendframework/zend-hydrator": "Zend\\Hydrator component for using HydratingResultSets",
                "zendframework/zend-servicemanager": "Zend\\ServiceManager component"
            },
            "type": "library",
            "extra": {
                "branch-alias": {
                    "dev-master": "2.9-dev",
                    "dev-develop": "2.10-dev"
                },
                "zf": {
                    "component": "Zend\\Db",
                    "config-provider": "Zend\\Db\\ConfigProvider"
                }
            },
            "autoload": {
                "psr-4": {
                    "Zend\\Db\\": "src/"
                }
            },
            "notification-url": "https://packagist.org/downloads/",
            "license": [
                "BSD-3-Clause"
            ],
            "description": "Database abstraction layer, SQL abstraction, result set abstraction, and RowDataGateway and TableDataGateway implementations",
            "keywords": [
                "ZendFramework",
                "db",
                "zf"
            ],
            "time": "2019-02-25T11:37:45+00:00"
        },
        {
            "name": "zendframework/zend-di",
            "version": "2.6.1",
            "source": {
                "type": "git",
                "url": "https://github.com/zendframework/zend-di.git",
                "reference": "1fd1ba85660b5a2718741b38639dc7c4c3194b37"
            },
            "dist": {
                "type": "zip",
                "url": "https://api.github.com/repos/zendframework/zend-di/zipball/1fd1ba85660b5a2718741b38639dc7c4c3194b37",
                "reference": "1fd1ba85660b5a2718741b38639dc7c4c3194b37",
                "shasum": ""
            },
            "require": {
                "container-interop/container-interop": "^1.1",
                "php": "^5.5 || ^7.0",
                "zendframework/zend-code": "^2.6 || ^3.0",
                "zendframework/zend-stdlib": "^2.7 || ^3.0"
            },
            "require-dev": {
                "fabpot/php-cs-fixer": "1.7.*",
                "phpunit/phpunit": "~4.0"
            },
            "type": "library",
            "extra": {
                "branch-alias": {
                    "dev-master": "2.6-dev",
                    "dev-develop": "2.7-dev"
                }
            },
            "autoload": {
                "psr-4": {
                    "Zend\\Di\\": "src/"
                }
            },
            "notification-url": "https://packagist.org/downloads/",
            "license": [
                "BSD-3-Clause"
            ],
            "homepage": "https://github.com/zendframework/zend-di",
            "keywords": [
                "di",
                "zf2"
            ],
            "time": "2016-04-25T20:58:11+00:00"
        },
        {
            "name": "zendframework/zend-diactoros",
            "version": "1.8.7",
            "source": {
                "type": "git",
                "url": "https://github.com/zendframework/zend-diactoros.git",
                "reference": "a85e67b86e9b8520d07e6415fcbcb8391b44a75b"
            },
            "dist": {
                "type": "zip",
                "url": "https://api.github.com/repos/zendframework/zend-diactoros/zipball/a85e67b86e9b8520d07e6415fcbcb8391b44a75b",
                "reference": "a85e67b86e9b8520d07e6415fcbcb8391b44a75b",
                "shasum": ""
            },
            "require": {
                "php": "^5.6 || ^7.0",
                "psr/http-message": "^1.0"
            },
            "provide": {
                "psr/http-message-implementation": "1.0"
            },
            "require-dev": {
                "ext-dom": "*",
                "ext-libxml": "*",
                "php-http/psr7-integration-tests": "dev-master",
                "phpunit/phpunit": "^5.7.16 || ^6.0.8 || ^7.2.7",
                "zendframework/zend-coding-standard": "~1.0"
            },
            "type": "library",
            "extra": {
                "branch-alias": {
                    "dev-release-1.8": "1.8.x-dev"
                }
            },
            "autoload": {
                "files": [
                    "src/functions/create_uploaded_file.php",
                    "src/functions/marshal_headers_from_sapi.php",
                    "src/functions/marshal_method_from_sapi.php",
                    "src/functions/marshal_protocol_version_from_sapi.php",
                    "src/functions/marshal_uri_from_sapi.php",
                    "src/functions/normalize_server.php",
                    "src/functions/normalize_uploaded_files.php",
                    "src/functions/parse_cookie_header.php"
                ],
                "psr-4": {
                    "Zend\\Diactoros\\": "src/"
                }
            },
            "notification-url": "https://packagist.org/downloads/",
            "license": [
                "BSD-2-Clause"
            ],
            "description": "PSR HTTP Message implementations",
            "homepage": "https://github.com/zendframework/zend-diactoros",
            "keywords": [
                "http",
                "psr",
                "psr-7"
            ],
            "time": "2019-08-06T17:53:53+00:00"
        },
        {
            "name": "zendframework/zend-escaper",
            "version": "2.6.1",
            "source": {
                "type": "git",
                "url": "https://github.com/zendframework/zend-escaper.git",
                "reference": "3801caa21b0ca6aca57fa1c42b08d35c395ebd5f"
            },
            "dist": {
                "type": "zip",
                "url": "https://api.github.com/repos/zendframework/zend-escaper/zipball/3801caa21b0ca6aca57fa1c42b08d35c395ebd5f",
                "reference": "3801caa21b0ca6aca57fa1c42b08d35c395ebd5f",
                "shasum": ""
            },
            "require": {
                "php": "^5.6 || ^7.0"
            },
            "require-dev": {
                "phpunit/phpunit": "^5.7.27 || ^6.5.8 || ^7.1.2",
                "zendframework/zend-coding-standard": "~1.0.0"
            },
            "type": "library",
            "extra": {
                "branch-alias": {
                    "dev-master": "2.6.x-dev",
                    "dev-develop": "2.7.x-dev"
                }
            },
            "autoload": {
                "psr-4": {
                    "Zend\\Escaper\\": "src/"
                }
            },
            "notification-url": "https://packagist.org/downloads/",
            "license": [
                "BSD-3-Clause"
            ],
            "description": "Securely and safely escape HTML, HTML attributes, JavaScript, CSS, and URLs",
            "keywords": [
                "ZendFramework",
                "escaper",
                "zf"
            ],
            "time": "2019-09-05T20:03:20+00:00"
        },
        {
            "name": "zendframework/zend-eventmanager",
            "version": "3.2.1",
            "source": {
                "type": "git",
                "url": "https://github.com/zendframework/zend-eventmanager.git",
                "reference": "a5e2583a211f73604691586b8406ff7296a946dd"
            },
            "dist": {
                "type": "zip",
                "url": "https://api.github.com/repos/zendframework/zend-eventmanager/zipball/a5e2583a211f73604691586b8406ff7296a946dd",
                "reference": "a5e2583a211f73604691586b8406ff7296a946dd",
                "shasum": ""
            },
            "require": {
                "php": "^5.6 || ^7.0"
            },
            "require-dev": {
                "athletic/athletic": "^0.1",
                "container-interop/container-interop": "^1.1.0",
                "phpunit/phpunit": "^5.7.27 || ^6.5.8 || ^7.1.2",
                "zendframework/zend-coding-standard": "~1.0.0",
                "zendframework/zend-stdlib": "^2.7.3 || ^3.0"
            },
            "suggest": {
                "container-interop/container-interop": "^1.1.0, to use the lazy listeners feature",
                "zendframework/zend-stdlib": "^2.7.3 || ^3.0, to use the FilterChain feature"
            },
            "type": "library",
            "extra": {
                "branch-alias": {
                    "dev-master": "3.2-dev",
                    "dev-develop": "3.3-dev"
                }
            },
            "autoload": {
                "psr-4": {
                    "Zend\\EventManager\\": "src/"
                }
            },
            "notification-url": "https://packagist.org/downloads/",
            "license": [
                "BSD-3-Clause"
            ],
            "description": "Trigger and listen to events within a PHP application",
            "homepage": "https://github.com/zendframework/zend-eventmanager",
            "keywords": [
                "event",
                "eventmanager",
                "events",
                "zf2"
            ],
            "time": "2018-04-25T15:33:34+00:00"
        },
        {
            "name": "zendframework/zend-feed",
            "version": "2.12.0",
            "source": {
                "type": "git",
                "url": "https://github.com/zendframework/zend-feed.git",
                "reference": "d926c5af34b93a0121d5e2641af34ddb1533d733"
            },
            "dist": {
                "type": "zip",
                "url": "https://api.github.com/repos/zendframework/zend-feed/zipball/d926c5af34b93a0121d5e2641af34ddb1533d733",
                "reference": "d926c5af34b93a0121d5e2641af34ddb1533d733",
                "shasum": ""
            },
            "require": {
                "ext-dom": "*",
                "ext-libxml": "*",
                "php": "^5.6 || ^7.0",
                "zendframework/zend-escaper": "^2.5.2",
                "zendframework/zend-stdlib": "^3.2.1"
            },
            "require-dev": {
                "phpunit/phpunit": "^5.7.23 || ^6.4.3",
                "psr/http-message": "^1.0.1",
                "zendframework/zend-cache": "^2.7.2",
                "zendframework/zend-coding-standard": "~1.0.0",
                "zendframework/zend-db": "^2.8.2",
                "zendframework/zend-http": "^2.7",
                "zendframework/zend-servicemanager": "^2.7.8 || ^3.3",
                "zendframework/zend-validator": "^2.10.1"
            },
            "suggest": {
                "psr/http-message": "PSR-7 ^1.0.1, if you wish to use Zend\\Feed\\Reader\\Http\\Psr7ResponseDecorator",
                "zendframework/zend-cache": "Zend\\Cache component, for optionally caching feeds between requests",
                "zendframework/zend-db": "Zend\\Db component, for use with PubSubHubbub",
                "zendframework/zend-http": "Zend\\Http for PubSubHubbub, and optionally for use with Zend\\Feed\\Reader",
                "zendframework/zend-servicemanager": "Zend\\ServiceManager component, for easily extending ExtensionManager implementations",
                "zendframework/zend-validator": "Zend\\Validator component, for validating email addresses used in Atom feeds and entries when using the Writer subcomponent"
            },
            "type": "library",
            "extra": {
                "branch-alias": {
                    "dev-master": "2.12.x-dev",
                    "dev-develop": "2.13.x-dev"
                }
            },
            "autoload": {
                "psr-4": {
                    "Zend\\Feed\\": "src/"
                }
            },
            "notification-url": "https://packagist.org/downloads/",
            "license": [
                "BSD-3-Clause"
            ],
            "description": "provides functionality for consuming RSS and Atom feeds",
            "keywords": [
                "ZendFramework",
                "feed",
                "zf"
            ],
            "time": "2019-03-05T20:08:49+00:00"
        },
        {
            "name": "zendframework/zend-filter",
            "version": "2.9.2",
            "source": {
                "type": "git",
                "url": "https://github.com/zendframework/zend-filter.git",
                "reference": "d78f2cdde1c31975e18b2a0753381ed7b61118ef"
            },
            "dist": {
                "type": "zip",
                "url": "https://api.github.com/repos/zendframework/zend-filter/zipball/d78f2cdde1c31975e18b2a0753381ed7b61118ef",
                "reference": "d78f2cdde1c31975e18b2a0753381ed7b61118ef",
                "shasum": ""
            },
            "require": {
                "php": "^5.6 || ^7.0",
                "zendframework/zend-stdlib": "^2.7.7 || ^3.1"
            },
            "conflict": {
                "zendframework/zend-validator": "<2.10.1"
            },
            "require-dev": {
                "pear/archive_tar": "^1.4.3",
                "phpunit/phpunit": "^5.7.23 || ^6.4.3",
                "psr/http-factory": "^1.0",
                "zendframework/zend-coding-standard": "~1.0.0",
                "zendframework/zend-crypt": "^3.2.1",
                "zendframework/zend-servicemanager": "^2.7.8 || ^3.3",
                "zendframework/zend-uri": "^2.6"
            },
            "suggest": {
                "psr/http-factory-implementation": "psr/http-factory-implementation, for creating file upload instances when consuming PSR-7 in file upload filters",
                "zendframework/zend-crypt": "Zend\\Crypt component, for encryption filters",
                "zendframework/zend-i18n": "Zend\\I18n component for filters depending on i18n functionality",
                "zendframework/zend-servicemanager": "Zend\\ServiceManager component, for using the filter chain functionality",
                "zendframework/zend-uri": "Zend\\Uri component, for the UriNormalize filter"
            },
            "type": "library",
            "extra": {
                "branch-alias": {
                    "dev-master": "2.9.x-dev",
                    "dev-develop": "2.10.x-dev"
                },
                "zf": {
                    "component": "Zend\\Filter",
                    "config-provider": "Zend\\Filter\\ConfigProvider"
                }
            },
            "autoload": {
                "psr-4": {
                    "Zend\\Filter\\": "src/"
                }
            },
            "notification-url": "https://packagist.org/downloads/",
            "license": [
                "BSD-3-Clause"
            ],
            "description": "Programmatically filter and normalize data and files",
            "keywords": [
                "ZendFramework",
                "filter",
                "zf"
            ],
            "time": "2019-08-19T07:08:04+00:00"
        },
        {
            "name": "zendframework/zend-form",
            "version": "2.14.1",
            "source": {
                "type": "git",
                "url": "https://github.com/zendframework/zend-form.git",
                "reference": "ff9385b7d0d93d9bdbc2aa4af82ab616dbc7d4be"
            },
            "dist": {
                "type": "zip",
                "url": "https://api.github.com/repos/zendframework/zend-form/zipball/ff9385b7d0d93d9bdbc2aa4af82ab616dbc7d4be",
                "reference": "ff9385b7d0d93d9bdbc2aa4af82ab616dbc7d4be",
                "shasum": ""
            },
            "require": {
                "php": "^5.6 || ^7.0",
                "zendframework/zend-hydrator": "^1.1 || ^2.1 || ^3.0",
                "zendframework/zend-inputfilter": "^2.8",
                "zendframework/zend-stdlib": "^3.2.1"
            },
            "require-dev": {
                "doctrine/annotations": "~1.0",
                "phpunit/phpunit": "^5.7.23 || ^6.5.3",
                "zendframework/zend-cache": "^2.6.1",
                "zendframework/zend-captcha": "^2.7.1",
                "zendframework/zend-code": "^2.6 || ^3.0",
                "zendframework/zend-coding-standard": "~1.0.0",
                "zendframework/zend-escaper": "^2.5",
                "zendframework/zend-eventmanager": "^2.6.2 || ^3.0",
                "zendframework/zend-filter": "^2.6",
                "zendframework/zend-i18n": "^2.6",
                "zendframework/zend-servicemanager": "^2.7.5 || ^3.0.3",
                "zendframework/zend-session": "^2.8.1",
                "zendframework/zend-text": "^2.6",
                "zendframework/zend-validator": "^2.6",
                "zendframework/zend-view": "^2.6.2",
                "zendframework/zendservice-recaptcha": "^3.0.0"
            },
            "suggest": {
                "zendframework/zend-captcha": "^2.7.1, required for using CAPTCHA form elements",
                "zendframework/zend-code": "^2.6 || ^3.0, required to use zend-form annotations support",
                "zendframework/zend-eventmanager": "^2.6.2 || ^3.0, reuired for zend-form annotations support",
                "zendframework/zend-i18n": "^2.6, required when using zend-form view helpers",
                "zendframework/zend-servicemanager": "^2.7.5 || ^3.0.3, required to use the form factories or provide services",
                "zendframework/zend-view": "^2.6.2, required for using the zend-form view helpers",
                "zendframework/zendservice-recaptcha": "in order to use the ReCaptcha form element"
            },
            "type": "library",
            "extra": {
                "branch-alias": {
                    "dev-master": "2.14.x-dev",
                    "dev-develop": "2.15.x-dev"
                },
                "zf": {
                    "component": "Zend\\Form",
                    "config-provider": "Zend\\Form\\ConfigProvider"
                }
            },
            "autoload": {
                "psr-4": {
                    "Zend\\Form\\": "src/"
                },
                "files": [
                    "autoload/formElementManagerPolyfill.php"
                ]
            },
            "notification-url": "https://packagist.org/downloads/",
            "license": [
                "BSD-3-Clause"
            ],
            "description": "Validate and display simple and complex forms, casting forms to business objects and vice versa",
            "keywords": [
                "ZendFramework",
                "form",
                "zf"
            ],
            "time": "2019-02-26T18:13:31+00:00"
        },
        {
            "name": "zendframework/zend-http",
            "version": "2.10.0",
            "source": {
                "type": "git",
                "url": "https://github.com/zendframework/zend-http.git",
                "reference": "4b4983178693a8fdda53b0bbee58552e2d2b1ac0"
            },
            "dist": {
                "type": "zip",
                "url": "https://api.github.com/repos/zendframework/zend-http/zipball/4b4983178693a8fdda53b0bbee58552e2d2b1ac0",
                "reference": "4b4983178693a8fdda53b0bbee58552e2d2b1ac0",
                "shasum": ""
            },
            "require": {
                "php": "^5.6 || ^7.0",
                "zendframework/zend-loader": "^2.5.1",
                "zendframework/zend-stdlib": "^3.2.1",
                "zendframework/zend-uri": "^2.5.2",
                "zendframework/zend-validator": "^2.10.1"
            },
            "require-dev": {
                "phpunit/phpunit": "^5.7.27 || ^6.5.8 || ^7.1.3",
                "zendframework/zend-coding-standard": "~1.0.0",
                "zendframework/zend-config": "^3.1 || ^2.6"
            },
            "suggest": {
                "paragonie/certainty": "For automated management of cacert.pem"
            },
            "type": "library",
            "extra": {
                "branch-alias": {
                    "dev-master": "2.10.x-dev",
                    "dev-develop": "2.11.x-dev"
                }
            },
            "autoload": {
                "psr-4": {
                    "Zend\\Http\\": "src/"
                }
            },
            "notification-url": "https://packagist.org/downloads/",
            "license": [
                "BSD-3-Clause"
            ],
            "description": "Provides an easy interface for performing Hyper-Text Transfer Protocol (HTTP) requests",
            "keywords": [
                "ZendFramework",
                "http",
                "http client",
                "zend",
                "zf"
            ],
            "time": "2019-02-19T18:58:14+00:00"
        },
        {
            "name": "zendframework/zend-hydrator",
            "version": "2.4.1",
            "source": {
                "type": "git",
                "url": "https://github.com/zendframework/zend-hydrator.git",
                "reference": "70b02f4d8676e64af932625751750b5ca72fff3a"
            },
            "dist": {
                "type": "zip",
                "url": "https://api.github.com/repos/zendframework/zend-hydrator/zipball/70b02f4d8676e64af932625751750b5ca72fff3a",
                "reference": "70b02f4d8676e64af932625751750b5ca72fff3a",
                "shasum": ""
            },
            "require": {
                "php": "^5.6 || ^7.0",
                "zendframework/zend-stdlib": "^3.0"
            },
            "require-dev": {
                "phpunit/phpunit": "^5.7.27 || ^6.5.8 || ^7.1.2",
                "zendframework/zend-coding-standard": "~1.0.0",
                "zendframework/zend-eventmanager": "^2.6.2 || ^3.0",
                "zendframework/zend-filter": "^2.6",
                "zendframework/zend-inputfilter": "^2.6",
                "zendframework/zend-serializer": "^2.6.1",
                "zendframework/zend-servicemanager": "^2.7.5 || ^3.0.3"
            },
            "suggest": {
                "zendframework/zend-eventmanager": "^2.6.2 || ^3.0, to support aggregate hydrator usage",
                "zendframework/zend-filter": "^2.6, to support naming strategy hydrator usage",
                "zendframework/zend-serializer": "^2.6.1, to use the SerializableStrategy",
                "zendframework/zend-servicemanager": "^2.7.5 || ^3.0.3, to support hydrator plugin manager usage"
            },
            "type": "library",
            "extra": {
                "branch-alias": {
                    "dev-release-1.0": "1.0.x-dev",
                    "dev-release-1.1": "1.1.x-dev",
                    "dev-master": "2.4.x-dev",
                    "dev-develop": "2.5.x-dev"
                },
                "zf": {
                    "component": "Zend\\Hydrator",
                    "config-provider": "Zend\\Hydrator\\ConfigProvider"
                }
            },
            "autoload": {
                "psr-4": {
                    "Zend\\Hydrator\\": "src/"
                }
            },
            "notification-url": "https://packagist.org/downloads/",
            "license": [
                "BSD-3-Clause"
            ],
            "description": "Serialize objects to arrays, and vice versa",
            "keywords": [
                "ZendFramework",
                "hydrator",
                "zf"
            ],
            "time": "2018-11-19T19:16:10+00:00"
        },
        {
            "name": "zendframework/zend-i18n",
            "version": "2.9.2",
            "source": {
                "type": "git",
                "url": "https://github.com/zendframework/zend-i18n.git",
                "reference": "e17a54b3aee333ab156958f570cde630acee8b07"
            },
            "dist": {
                "type": "zip",
                "url": "https://api.github.com/repos/zendframework/zend-i18n/zipball/e17a54b3aee333ab156958f570cde630acee8b07",
                "reference": "e17a54b3aee333ab156958f570cde630acee8b07",
                "shasum": ""
            },
            "require": {
                "php": "^5.6 || ^7.0",
                "zendframework/zend-stdlib": "^2.7 || ^3.0"
            },
            "require-dev": {
                "phpunit/phpunit": "^5.7.27 || ^6.5.14 || ^7.5.16",
                "zendframework/zend-cache": "^2.6.1",
                "zendframework/zend-coding-standard": "~1.0.0",
                "zendframework/zend-config": "^2.6",
                "zendframework/zend-eventmanager": "^2.6.2 || ^3.0",
                "zendframework/zend-filter": "^2.6.1",
                "zendframework/zend-servicemanager": "^2.7.5 || ^3.0.3",
                "zendframework/zend-validator": "^2.6",
                "zendframework/zend-view": "^2.6.3"
            },
            "suggest": {
                "ext-intl": "Required for most features of Zend\\I18n; included in default builds of PHP",
                "zendframework/zend-cache": "Zend\\Cache component",
                "zendframework/zend-config": "Zend\\Config component",
                "zendframework/zend-eventmanager": "You should install this package to use the events in the translator",
                "zendframework/zend-filter": "You should install this package to use the provided filters",
                "zendframework/zend-i18n-resources": "Translation resources",
                "zendframework/zend-servicemanager": "Zend\\ServiceManager component",
                "zendframework/zend-validator": "You should install this package to use the provided validators",
                "zendframework/zend-view": "You should install this package to use the provided view helpers"
            },
            "type": "library",
            "extra": {
                "branch-alias": {
                    "dev-master": "2.9.x-dev",
                    "dev-develop": "2.10.x-dev"
                },
                "zf": {
                    "component": "Zend\\I18n",
                    "config-provider": "Zend\\I18n\\ConfigProvider"
                }
            },
            "autoload": {
                "psr-4": {
                    "Zend\\I18n\\": "src/"
                }
            },
            "notification-url": "https://packagist.org/downloads/",
            "license": [
                "BSD-3-Clause"
            ],
            "description": "Provide translations for your application, and filter and validate internationalized values",
            "keywords": [
                "ZendFramework",
                "i18n",
                "zf"
            ],
            "time": "2019-09-30T12:04:37+00:00"
        },
        {
            "name": "zendframework/zend-inputfilter",
            "version": "2.10.1",
            "source": {
                "type": "git",
                "url": "https://github.com/zendframework/zend-inputfilter.git",
                "reference": "1f44a2e9bc394a71638b43bc7024b572fa65410e"
            },
            "dist": {
                "type": "zip",
                "url": "https://api.github.com/repos/zendframework/zend-inputfilter/zipball/1f44a2e9bc394a71638b43bc7024b572fa65410e",
                "reference": "1f44a2e9bc394a71638b43bc7024b572fa65410e",
                "shasum": ""
            },
            "require": {
                "php": "^5.6 || ^7.0",
                "zendframework/zend-filter": "^2.9.1",
                "zendframework/zend-servicemanager": "^2.7.10 || ^3.3.1",
                "zendframework/zend-stdlib": "^2.7 || ^3.0",
                "zendframework/zend-validator": "^2.11"
            },
            "require-dev": {
                "phpunit/phpunit": "^5.7.27 || ^6.5.14 || ^7.5.15",
                "psr/http-message": "^1.0",
                "zendframework/zend-coding-standard": "~1.0.0"
            },
            "suggest": {
                "psr/http-message-implementation": "PSR-7 is required if you wish to validate PSR-7 UploadedFileInterface payloads"
            },
            "type": "library",
            "extra": {
                "branch-alias": {
                    "dev-master": "2.10.x-dev",
                    "dev-develop": "2.11.x-dev"
                },
                "zf": {
                    "component": "Zend\\InputFilter",
                    "config-provider": "Zend\\InputFilter\\ConfigProvider"
                }
            },
            "autoload": {
                "psr-4": {
                    "Zend\\InputFilter\\": "src/"
                }
            },
            "notification-url": "https://packagist.org/downloads/",
            "license": [
                "BSD-3-Clause"
            ],
            "description": "Normalize and validate input sets from the web, APIs, the CLI, and more, including files",
            "keywords": [
                "ZendFramework",
                "inputfilter",
                "zf"
            ],
            "time": "2019-08-28T19:45:32+00:00"
        },
        {
            "name": "zendframework/zend-json",
            "version": "2.6.1",
            "source": {
                "type": "git",
                "url": "https://github.com/zendframework/zend-json.git",
                "reference": "4c8705dbe4ad7d7e51b2876c5b9eea0ef916ba28"
            },
            "dist": {
                "type": "zip",
                "url": "https://api.github.com/repos/zendframework/zend-json/zipball/4c8705dbe4ad7d7e51b2876c5b9eea0ef916ba28",
                "reference": "4c8705dbe4ad7d7e51b2876c5b9eea0ef916ba28",
                "shasum": ""
            },
            "require": {
                "php": "^5.5 || ^7.0"
            },
            "require-dev": {
                "fabpot/php-cs-fixer": "1.7.*",
                "phpunit/phpunit": "~4.0",
                "zendframework/zend-http": "^2.5.4",
                "zendframework/zend-server": "^2.6.1",
                "zendframework/zend-stdlib": "^2.5 || ^3.0",
                "zendframework/zendxml": "^1.0.2"
            },
            "suggest": {
                "zendframework/zend-http": "Zend\\Http component, required to use Zend\\Json\\Server",
                "zendframework/zend-server": "Zend\\Server component, required to use Zend\\Json\\Server",
                "zendframework/zend-stdlib": "Zend\\Stdlib component, for use with caching Zend\\Json\\Server responses",
                "zendframework/zendxml": "To support Zend\\Json\\Json::fromXml() usage"
            },
            "type": "library",
            "extra": {
                "branch-alias": {
                    "dev-master": "2.6-dev",
                    "dev-develop": "2.7-dev"
                }
            },
            "autoload": {
                "psr-4": {
                    "Zend\\Json\\": "src/"
                }
            },
            "notification-url": "https://packagist.org/downloads/",
            "license": [
                "BSD-3-Clause"
            ],
            "description": "provides convenience methods for serializing native PHP to JSON and decoding JSON to native PHP",
            "homepage": "https://github.com/zendframework/zend-json",
            "keywords": [
                "json",
                "zf2"
            ],
            "time": "2016-02-04T21:20:26+00:00"
        },
        {
            "name": "zendframework/zend-loader",
            "version": "2.6.1",
            "source": {
                "type": "git",
                "url": "https://github.com/zendframework/zend-loader.git",
                "reference": "91da574d29b58547385b2298c020b257310898c6"
            },
            "dist": {
                "type": "zip",
                "url": "https://api.github.com/repos/zendframework/zend-loader/zipball/91da574d29b58547385b2298c020b257310898c6",
                "reference": "91da574d29b58547385b2298c020b257310898c6",
                "shasum": ""
            },
            "require": {
                "php": "^5.6 || ^7.0"
            },
            "require-dev": {
                "phpunit/phpunit": "^5.7.27 || ^6.5.8 || ^7.1.4",
                "zendframework/zend-coding-standard": "~1.0.0"
            },
            "type": "library",
            "extra": {
                "branch-alias": {
                    "dev-master": "2.6.x-dev",
                    "dev-develop": "2.7.x-dev"
                }
            },
            "autoload": {
                "psr-4": {
                    "Zend\\Loader\\": "src/"
                }
            },
            "notification-url": "https://packagist.org/downloads/",
            "license": [
                "BSD-3-Clause"
            ],
            "description": "Autoloading and plugin loading strategies",
            "keywords": [
                "ZendFramework",
                "loader",
                "zf"
            ],
            "time": "2019-09-04T19:38:14+00:00"
        },
        {
            "name": "zendframework/zend-log",
            "version": "2.11.0",
            "source": {
                "type": "git",
                "url": "https://github.com/zendframework/zend-log.git",
                "reference": "cb278772afdacb1924342248a069330977625ae6"
            },
            "dist": {
                "type": "zip",
                "url": "https://api.github.com/repos/zendframework/zend-log/zipball/cb278772afdacb1924342248a069330977625ae6",
                "reference": "cb278772afdacb1924342248a069330977625ae6",
                "shasum": ""
            },
            "require": {
                "php": "^5.6 || ^7.0",
                "psr/log": "^1.0",
                "zendframework/zend-servicemanager": "^2.7.5 || ^3.0.3",
                "zendframework/zend-stdlib": "^2.7 || ^3.0"
            },
            "provide": {
                "psr/log-implementation": "1.0.0"
            },
            "require-dev": {
                "mikey179/vfsstream": "^1.6.7",
                "phpunit/phpunit": "^5.7.27 || ^6.5.14 || ^7.5.15",
                "zendframework/zend-coding-standard": "~1.0.0",
                "zendframework/zend-db": "^2.6",
                "zendframework/zend-escaper": "^2.5",
                "zendframework/zend-filter": "^2.5",
                "zendframework/zend-mail": "^2.6.1",
                "zendframework/zend-validator": "^2.10.1"
            },
            "suggest": {
                "ext-mongo": "mongo extension to use Mongo writer",
                "ext-mongodb": "mongodb extension to use MongoDB writer",
                "zendframework/zend-db": "Zend\\Db component to use the database log writer",
                "zendframework/zend-escaper": "Zend\\Escaper component, for use in the XML log formatter",
                "zendframework/zend-mail": "Zend\\Mail component to use the email log writer",
                "zendframework/zend-validator": "Zend\\Validator component to block invalid log messages"
            },
            "type": "library",
            "extra": {
                "branch-alias": {
                    "dev-master": "2.11.x-dev",
                    "dev-develop": "2.12.x-dev"
                },
                "zf": {
                    "component": "Zend\\Log",
                    "config-provider": "Zend\\Log\\ConfigProvider"
                }
            },
            "autoload": {
                "psr-4": {
                    "Zend\\Log\\": "src/"
                }
            },
            "notification-url": "https://packagist.org/downloads/",
            "license": [
                "BSD-3-Clause"
            ],
            "description": "Robust, composite logger with filtering, formatting, and PSR-3 support",
            "keywords": [
                "ZendFramework",
                "log",
                "logging",
                "zf"
            ],
            "time": "2019-08-23T21:28:18+00:00"
        },
        {
            "name": "zendframework/zend-mail",
            "version": "2.10.0",
            "source": {
                "type": "git",
                "url": "https://github.com/zendframework/zend-mail.git",
                "reference": "d7beb63d5f7144a21ac100072c453e63860cdab8"
            },
            "dist": {
                "type": "zip",
                "url": "https://api.github.com/repos/zendframework/zend-mail/zipball/d7beb63d5f7144a21ac100072c453e63860cdab8",
                "reference": "d7beb63d5f7144a21ac100072c453e63860cdab8",
                "shasum": ""
            },
            "require": {
                "ext-iconv": "*",
                "php": "^5.6 || ^7.0",
                "true/punycode": "^2.1",
                "zendframework/zend-loader": "^2.5",
                "zendframework/zend-mime": "^2.5",
                "zendframework/zend-stdlib": "^2.7 || ^3.0",
                "zendframework/zend-validator": "^2.10.2"
            },
            "require-dev": {
                "phpunit/phpunit": "^5.7.25 || ^6.4.4 || ^7.1.4",
                "zendframework/zend-coding-standard": "~1.0.0",
                "zendframework/zend-config": "^2.6",
                "zendframework/zend-crypt": "^2.6 || ^3.0",
                "zendframework/zend-servicemanager": "^2.7.10 || ^3.3.1"
            },
            "suggest": {
                "zendframework/zend-crypt": "Crammd5 support in SMTP Auth",
                "zendframework/zend-servicemanager": "^2.7.10 || ^3.3.1 when using SMTP to deliver messages"
            },
            "type": "library",
            "extra": {
                "branch-alias": {
                    "dev-master": "2.10.x-dev",
                    "dev-develop": "2.11.x-dev"
                },
                "zf": {
                    "component": "Zend\\Mail",
                    "config-provider": "Zend\\Mail\\ConfigProvider"
                }
            },
            "autoload": {
                "psr-4": {
                    "Zend\\Mail\\": "src/"
                }
            },
            "notification-url": "https://packagist.org/downloads/",
            "license": [
                "BSD-3-Clause"
            ],
            "description": "Provides generalized functionality to compose and send both text and MIME-compliant multipart e-mail messages",
            "keywords": [
                "ZendFramework",
                "mail",
                "zf"
            ],
            "time": "2018-06-07T13:37:07+00:00"
        },
        {
            "name": "zendframework/zend-math",
            "version": "2.7.1",
            "source": {
                "type": "git",
                "url": "https://github.com/zendframework/zend-math.git",
                "reference": "1abce074004dacac1a32cd54de94ad47ef960d38"
            },
            "dist": {
                "type": "zip",
                "url": "https://api.github.com/repos/zendframework/zend-math/zipball/1abce074004dacac1a32cd54de94ad47ef960d38",
                "reference": "1abce074004dacac1a32cd54de94ad47ef960d38",
                "shasum": ""
            },
            "require": {
                "php": "^5.5 || ^7.0"
            },
            "require-dev": {
                "fabpot/php-cs-fixer": "1.7.*",
                "ircmaxell/random-lib": "~1.1",
                "phpunit/phpunit": "~4.0"
            },
            "suggest": {
                "ext-bcmath": "If using the bcmath functionality",
                "ext-gmp": "If using the gmp functionality",
                "ircmaxell/random-lib": "Fallback random byte generator for Zend\\Math\\Rand if Mcrypt extensions is unavailable"
            },
            "type": "library",
            "extra": {
                "branch-alias": {
                    "dev-master": "2.7-dev",
                    "dev-develop": "2.8-dev"
                }
            },
            "autoload": {
                "psr-4": {
                    "Zend\\Math\\": "src/"
                }
            },
            "notification-url": "https://packagist.org/downloads/",
            "license": [
                "BSD-3-Clause"
            ],
            "homepage": "https://github.com/zendframework/zend-math",
            "keywords": [
                "math",
                "zf2"
            ],
            "time": "2018-12-04T15:34:17+00:00"
        },
        {
            "name": "zendframework/zend-mime",
            "version": "2.7.1",
            "source": {
                "type": "git",
                "url": "https://github.com/zendframework/zend-mime.git",
                "reference": "52ae5fa9f12845cae749271034a2d594f0e4c6f2"
            },
            "dist": {
                "type": "zip",
                "url": "https://api.github.com/repos/zendframework/zend-mime/zipball/52ae5fa9f12845cae749271034a2d594f0e4c6f2",
                "reference": "52ae5fa9f12845cae749271034a2d594f0e4c6f2",
                "shasum": ""
            },
            "require": {
                "php": "^5.6 || ^7.0",
                "zendframework/zend-stdlib": "^2.7 || ^3.0"
            },
            "require-dev": {
                "phpunit/phpunit": "^5.7.21 || ^6.3",
                "zendframework/zend-coding-standard": "~1.0.0",
                "zendframework/zend-mail": "^2.6"
            },
            "suggest": {
                "zendframework/zend-mail": "Zend\\Mail component"
            },
            "type": "library",
            "extra": {
                "branch-alias": {
                    "dev-master": "2.7-dev",
                    "dev-develop": "2.8-dev"
                }
            },
            "autoload": {
                "psr-4": {
                    "Zend\\Mime\\": "src/"
                }
            },
            "notification-url": "https://packagist.org/downloads/",
            "license": [
                "BSD-3-Clause"
            ],
            "description": "Create and parse MIME messages and parts",
            "homepage": "https://github.com/zendframework/zend-mime",
            "keywords": [
                "ZendFramework",
                "mime",
                "zf"
            ],
            "time": "2018-05-14T19:02:50+00:00"
        },
        {
            "name": "zendframework/zend-modulemanager",
            "version": "2.8.2",
            "source": {
                "type": "git",
                "url": "https://github.com/zendframework/zend-modulemanager.git",
                "reference": "394df6e12248ac430a312d4693f793ee7120baa6"
            },
            "dist": {
                "type": "zip",
                "url": "https://api.github.com/repos/zendframework/zend-modulemanager/zipball/394df6e12248ac430a312d4693f793ee7120baa6",
                "reference": "394df6e12248ac430a312d4693f793ee7120baa6",
                "shasum": ""
            },
            "require": {
                "php": "^5.6 || ^7.0",
                "zendframework/zend-config": "^3.1 || ^2.6",
                "zendframework/zend-eventmanager": "^3.2 || ^2.6.3",
                "zendframework/zend-stdlib": "^3.1 || ^2.7"
            },
            "require-dev": {
                "phpunit/phpunit": "^6.0.8 || ^5.7.15",
                "zendframework/zend-coding-standard": "~1.0.0",
                "zendframework/zend-console": "^2.6",
                "zendframework/zend-di": "^2.6",
                "zendframework/zend-loader": "^2.5",
                "zendframework/zend-mvc": "^3.0 || ^2.7",
                "zendframework/zend-servicemanager": "^3.0.3 || ^2.7.5"
            },
            "suggest": {
                "zendframework/zend-console": "Zend\\Console component",
                "zendframework/zend-loader": "Zend\\Loader component if you are not using Composer autoloading for your modules",
                "zendframework/zend-mvc": "Zend\\Mvc component",
                "zendframework/zend-servicemanager": "Zend\\ServiceManager component"
            },
            "type": "library",
            "extra": {
                "branch-alias": {
                    "dev-master": "2.7-dev",
                    "dev-develop": "2.8-dev"
                }
            },
            "autoload": {
                "psr-4": {
                    "Zend\\ModuleManager\\": "src/"
                }
            },
            "notification-url": "https://packagist.org/downloads/",
            "license": [
                "BSD-3-Clause"
            ],
            "description": "Modular application system for zend-mvc applications",
            "homepage": "https://github.com/zendframework/zend-modulemanager",
            "keywords": [
                "ZendFramework",
                "modulemanager",
                "zf"
            ],
            "time": "2017-12-02T06:11:18+00:00"
        },
        {
            "name": "zendframework/zend-mvc",
            "version": "2.7.15",
            "source": {
                "type": "git",
                "url": "https://github.com/zendframework/zend-mvc.git",
                "reference": "a8d45689d37a9e4ff4b75ea0b7478fa3d4f9c089"
            },
            "dist": {
                "type": "zip",
                "url": "https://api.github.com/repos/zendframework/zend-mvc/zipball/a8d45689d37a9e4ff4b75ea0b7478fa3d4f9c089",
                "reference": "a8d45689d37a9e4ff4b75ea0b7478fa3d4f9c089",
                "shasum": ""
            },
            "require": {
                "container-interop/container-interop": "^1.1",
                "php": "^5.5 || ^7.0",
                "zendframework/zend-console": "^2.7",
                "zendframework/zend-eventmanager": "^2.6.4 || ^3.0",
                "zendframework/zend-form": "^2.11",
                "zendframework/zend-hydrator": "^1.1 || ^2.4",
                "zendframework/zend-psr7bridge": "^0.2",
                "zendframework/zend-servicemanager": "^2.7.10 || ^3.0.3",
                "zendframework/zend-stdlib": "^2.7.5 || ^3.0"
            },
            "replace": {
                "zendframework/zend-router": "^2.0"
            },
            "require-dev": {
                "friendsofphp/php-cs-fixer": "1.7.*",
                "phpunit/phpunit": "^4.8.36",
                "sebastian/comparator": "^1.2.4",
                "sebastian/version": "^1.0.4",
                "zendframework/zend-authentication": "^2.6",
                "zendframework/zend-cache": "^2.8",
                "zendframework/zend-di": "^2.6",
                "zendframework/zend-filter": "^2.8",
                "zendframework/zend-http": "^2.8",
                "zendframework/zend-i18n": "^2.8",
                "zendframework/zend-inputfilter": "^2.8",
                "zendframework/zend-json": "^2.6.1",
                "zendframework/zend-log": "^2.9.3",
                "zendframework/zend-modulemanager": "^2.8",
                "zendframework/zend-serializer": "^2.8",
                "zendframework/zend-session": "^2.8.1",
                "zendframework/zend-text": "^2.7",
                "zendframework/zend-uri": "^2.6",
                "zendframework/zend-validator": "^2.10",
                "zendframework/zend-view": "^2.9"
            },
            "suggest": {
                "zendframework/zend-authentication": "Zend\\Authentication component for Identity plugin",
                "zendframework/zend-config": "Zend\\Config component",
                "zendframework/zend-di": "Zend\\Di component",
                "zendframework/zend-filter": "Zend\\Filter component",
                "zendframework/zend-http": "Zend\\Http component",
                "zendframework/zend-i18n": "Zend\\I18n component for translatable segments",
                "zendframework/zend-inputfilter": "Zend\\Inputfilter component",
                "zendframework/zend-json": "Zend\\Json component",
                "zendframework/zend-log": "Zend\\Log component",
                "zendframework/zend-modulemanager": "Zend\\ModuleManager component",
                "zendframework/zend-serializer": "Zend\\Serializer component",
                "zendframework/zend-servicemanager-di": "^1.0.1, if using zend-servicemanager v3 and requiring the zend-di integration",
                "zendframework/zend-session": "Zend\\Session component for FlashMessenger, PRG, and FPRG plugins",
                "zendframework/zend-text": "Zend\\Text component",
                "zendframework/zend-uri": "Zend\\Uri component",
                "zendframework/zend-validator": "Zend\\Validator component",
                "zendframework/zend-view": "Zend\\View component"
            },
            "type": "library",
            "extra": {
                "branch-alias": {
                    "dev-master": "2.7-dev",
                    "dev-develop": "3.0-dev"
                }
            },
            "autoload": {
                "files": [
                    "src/autoload.php"
                ],
                "psr-4": {
                    "Zend\\Mvc\\": "src/"
                }
            },
            "notification-url": "https://packagist.org/downloads/",
            "license": [
                "BSD-3-Clause"
            ],
            "homepage": "https://github.com/zendframework/zend-mvc",
            "keywords": [
                "mvc",
                "zf2"
            ],
            "time": "2018-05-03T13:13:41+00:00"
        },
        {
            "name": "zendframework/zend-psr7bridge",
            "version": "0.2.2",
            "source": {
                "type": "git",
                "url": "https://github.com/zendframework/zend-psr7bridge.git",
                "reference": "86c0b53b0c6381391c4add4a93a56e51d5c74605"
            },
            "dist": {
                "type": "zip",
                "url": "https://api.github.com/repos/zendframework/zend-psr7bridge/zipball/86c0b53b0c6381391c4add4a93a56e51d5c74605",
                "reference": "86c0b53b0c6381391c4add4a93a56e51d5c74605",
                "shasum": ""
            },
            "require": {
                "php": ">=5.5",
                "psr/http-message": "^1.0",
                "zendframework/zend-diactoros": "^1.1",
                "zendframework/zend-http": "^2.5"
            },
            "require-dev": {
                "phpunit/phpunit": "^4.7",
                "squizlabs/php_codesniffer": "^2.3"
            },
            "type": "library",
            "extra": {
                "branch-alias": {
                    "dev-master": "1.0-dev",
                    "dev-develop": "1.1-dev"
                }
            },
            "autoload": {
                "psr-4": {
                    "Zend\\Psr7Bridge\\": "src/"
                }
            },
            "notification-url": "https://packagist.org/downloads/",
            "license": [
                "BSD-3-Clause"
            ],
            "description": "PSR-7 <-> Zend\\Http bridge",
            "homepage": "https://github.com/zendframework/zend-psr7bridge",
            "keywords": [
                "http",
                "psr",
                "psr-7"
            ],
            "time": "2016-05-10T21:44:39+00:00"
        },
        {
            "name": "zendframework/zend-serializer",
            "version": "2.9.0",
            "source": {
                "type": "git",
                "url": "https://github.com/zendframework/zend-serializer.git",
                "reference": "0172690db48d8935edaf625c4cba38b79719892c"
            },
            "dist": {
                "type": "zip",
                "url": "https://api.github.com/repos/zendframework/zend-serializer/zipball/0172690db48d8935edaf625c4cba38b79719892c",
                "reference": "0172690db48d8935edaf625c4cba38b79719892c",
                "shasum": ""
            },
            "require": {
                "php": "^5.6 || ^7.0",
                "zendframework/zend-json": "^2.5 || ^3.0",
                "zendframework/zend-stdlib": "^2.7 || ^3.0"
            },
            "require-dev": {
                "phpunit/phpunit": "^5.7.25 || ^6.4.4",
                "zendframework/zend-coding-standard": "~1.0.0",
                "zendframework/zend-math": "^2.6 || ^3.0",
                "zendframework/zend-servicemanager": "^2.7.5 || ^3.0.3"
            },
            "suggest": {
                "zendframework/zend-math": "(^2.6 || ^3.0) To support Python Pickle serialization",
                "zendframework/zend-servicemanager": "(^2.7.5 || ^3.0.3) To support plugin manager support"
            },
            "type": "library",
            "extra": {
                "branch-alias": {
                    "dev-master": "2.9.x-dev",
                    "dev-develop": "2.10.x-dev"
                },
                "zf": {
                    "component": "Zend\\Serializer",
                    "config-provider": "Zend\\Serializer\\ConfigProvider"
                }
            },
            "autoload": {
                "psr-4": {
                    "Zend\\Serializer\\": "src/"
                }
            },
            "notification-url": "https://packagist.org/downloads/",
            "license": [
                "BSD-3-Clause"
            ],
            "description": "provides an adapter based interface to simply generate storable representation of PHP types by different facilities, and recover",
            "keywords": [
                "ZendFramework",
                "serializer",
                "zf"
            ],
            "time": "2018-05-14T18:45:18+00:00"
        },
        {
            "name": "zendframework/zend-server",
            "version": "2.8.0",
            "source": {
                "type": "git",
                "url": "https://github.com/zendframework/zend-server.git",
                "reference": "23a2e9a5599c83c05da831cb7c649e8a7809595e"
            },
            "dist": {
                "type": "zip",
                "url": "https://api.github.com/repos/zendframework/zend-server/zipball/23a2e9a5599c83c05da831cb7c649e8a7809595e",
                "reference": "23a2e9a5599c83c05da831cb7c649e8a7809595e",
                "shasum": ""
            },
            "require": {
                "php": "^5.6 || ^7.0",
                "zendframework/zend-code": "^2.5 || ^3.0",
                "zendframework/zend-stdlib": "^2.5 || ^3.0"
            },
            "require-dev": {
                "phpunit/phpunit": "^5.7.27 || ^6.5.8 || ^7.1.4",
                "zendframework/zend-coding-standard": "~1.0.0"
            },
            "type": "library",
            "extra": {
                "branch-alias": {
                    "dev-master": "2.8.x-dev",
                    "dev-develop": "2.9.x-dev"
                }
            },
            "autoload": {
                "psr-4": {
                    "Zend\\Server\\": "src/"
                }
            },
            "notification-url": "https://packagist.org/downloads/",
            "license": [
                "BSD-3-Clause"
            ],
            "description": "Create Reflection-based RPC servers",
            "keywords": [
                "ZendFramework",
                "server",
                "zf"
            ],
            "time": "2018-04-30T22:21:28+00:00"
        },
        {
            "name": "zendframework/zend-servicemanager",
            "version": "2.7.11",
            "source": {
                "type": "git",
                "url": "https://github.com/zendframework/zend-servicemanager.git",
                "reference": "99ec9ed5d0f15aed9876433c74c2709eb933d4c7"
            },
            "dist": {
                "type": "zip",
                "url": "https://api.github.com/repos/zendframework/zend-servicemanager/zipball/99ec9ed5d0f15aed9876433c74c2709eb933d4c7",
                "reference": "99ec9ed5d0f15aed9876433c74c2709eb933d4c7",
                "shasum": ""
            },
            "require": {
                "container-interop/container-interop": "~1.0",
                "php": "^5.5 || ^7.0"
            },
            "require-dev": {
                "athletic/athletic": "dev-master",
                "fabpot/php-cs-fixer": "1.7.*",
                "phpunit/phpunit": "~4.0",
                "zendframework/zend-di": "~2.5",
                "zendframework/zend-mvc": "~2.5"
            },
            "suggest": {
                "ocramius/proxy-manager": "ProxyManager 0.5.* to handle lazy initialization of services",
                "zendframework/zend-di": "Zend\\Di component"
            },
            "type": "library",
            "extra": {
                "branch-alias": {
                    "dev-master": "2.7-dev",
                    "dev-develop": "3.0-dev"
                }
            },
            "autoload": {
                "psr-4": {
                    "Zend\\ServiceManager\\": "src/"
                }
            },
            "notification-url": "https://packagist.org/downloads/",
            "license": [
                "BSD-3-Clause"
            ],
            "homepage": "https://github.com/zendframework/zend-servicemanager",
            "keywords": [
                "servicemanager",
                "zf2"
            ],
            "time": "2018-06-22T14:49:54+00:00"
        },
        {
            "name": "zendframework/zend-session",
            "version": "2.9.0",
            "source": {
                "type": "git",
                "url": "https://github.com/zendframework/zend-session.git",
                "reference": "0a0c7ae4d8be608e30ecff714c86164ccca19ca3"
            },
            "dist": {
                "type": "zip",
                "url": "https://api.github.com/repos/zendframework/zend-session/zipball/0a0c7ae4d8be608e30ecff714c86164ccca19ca3",
                "reference": "0a0c7ae4d8be608e30ecff714c86164ccca19ca3",
                "shasum": ""
            },
            "require": {
                "php": "^5.6 || ^7.0",
                "zendframework/zend-eventmanager": "^2.6.2 || ^3.0",
                "zendframework/zend-stdlib": "^3.2.1"
            },
            "require-dev": {
                "container-interop/container-interop": "^1.1",
                "mongodb/mongodb": "^1.0.1",
                "php-mock/php-mock-phpunit": "^1.1.2 || ^2.0",
                "phpunit/phpunit": "^5.7.27 || ^6.5.14 || ^7.5.16",
                "zendframework/zend-cache": "^2.6.1",
                "zendframework/zend-coding-standard": "~1.0.0",
                "zendframework/zend-db": "^2.7",
                "zendframework/zend-http": "^2.5.4",
                "zendframework/zend-servicemanager": "^2.7.5 || ^3.0.3",
                "zendframework/zend-validator": "^2.6"
            },
            "suggest": {
                "mongodb/mongodb": "If you want to use the MongoDB session save handler",
                "zendframework/zend-cache": "Zend\\Cache component",
                "zendframework/zend-db": "Zend\\Db component",
                "zendframework/zend-http": "Zend\\Http component",
                "zendframework/zend-servicemanager": "Zend\\ServiceManager component",
                "zendframework/zend-validator": "Zend\\Validator component"
            },
            "type": "library",
            "extra": {
                "branch-alias": {
                    "dev-master": "2.9.x-dev",
                    "dev-develop": "2.10.x-dev"
                },
                "zf": {
                    "component": "Zend\\Session",
                    "config-provider": "Zend\\Session\\ConfigProvider"
                }
            },
            "autoload": {
                "psr-4": {
                    "Zend\\Session\\": "src/"
                }
            },
            "notification-url": "https://packagist.org/downloads/",
            "license": [
                "BSD-3-Clause"
            ],
            "description": "Object-oriented interface to PHP sessions and storage",
            "keywords": [
                "ZendFramework",
                "session",
                "zf"
            ],
            "time": "2019-09-20T12:50:51+00:00"
        },
        {
            "name": "zendframework/zend-soap",
            "version": "2.8.0",
            "source": {
                "type": "git",
                "url": "https://github.com/zendframework/zend-soap.git",
                "reference": "8762d79efa220d82529c43ce08d70554146be645"
            },
            "dist": {
                "type": "zip",
                "url": "https://api.github.com/repos/zendframework/zend-soap/zipball/8762d79efa220d82529c43ce08d70554146be645",
                "reference": "8762d79efa220d82529c43ce08d70554146be645",
                "shasum": ""
            },
            "require": {
                "ext-soap": "*",
                "php": "^5.6 || ^7.0",
                "zendframework/zend-server": "^2.6.1",
                "zendframework/zend-stdlib": "^2.7 || ^3.0",
                "zendframework/zend-uri": "^2.5.2"
            },
            "require-dev": {
                "phpunit/phpunit": "^5.7.21 || ^6.3",
                "zendframework/zend-coding-standard": "~1.0.0",
                "zendframework/zend-config": "^2.6",
                "zendframework/zend-http": "^2.5.4"
            },
            "suggest": {
                "zendframework/zend-http": "Zend\\Http component"
            },
            "type": "library",
            "extra": {
                "branch-alias": {
                    "dev-master": "2.7.x-dev",
                    "dev-develop": "2.8.x-dev"
                }
            },
            "autoload": {
                "psr-4": {
                    "Zend\\Soap\\": "src/"
                }
            },
            "notification-url": "https://packagist.org/downloads/",
            "license": [
                "BSD-3-Clause"
            ],
            "homepage": "https://github.com/zendframework/zend-soap",
            "keywords": [
                "soap",
                "zf2"
            ],
            "time": "2019-04-30T16:45:35+00:00"
        },
        {
            "name": "zendframework/zend-stdlib",
            "version": "3.2.1",
            "source": {
                "type": "git",
                "url": "https://github.com/zendframework/zend-stdlib.git",
                "reference": "66536006722aff9e62d1b331025089b7ec71c065"
            },
            "dist": {
                "type": "zip",
                "url": "https://api.github.com/repos/zendframework/zend-stdlib/zipball/66536006722aff9e62d1b331025089b7ec71c065",
                "reference": "66536006722aff9e62d1b331025089b7ec71c065",
                "shasum": ""
            },
            "require": {
                "php": "^5.6 || ^7.0"
            },
            "require-dev": {
                "phpbench/phpbench": "^0.13",
                "phpunit/phpunit": "^5.7.27 || ^6.5.8 || ^7.1.2",
                "zendframework/zend-coding-standard": "~1.0.0"
            },
            "type": "library",
            "extra": {
                "branch-alias": {
                    "dev-master": "3.2.x-dev",
                    "dev-develop": "3.3.x-dev"
                }
            },
            "autoload": {
                "psr-4": {
                    "Zend\\Stdlib\\": "src/"
                }
            },
            "notification-url": "https://packagist.org/downloads/",
            "license": [
                "BSD-3-Clause"
            ],
            "description": "SPL extensions, array utilities, error handlers, and more",
            "keywords": [
                "ZendFramework",
                "stdlib",
                "zf"
            ],
            "time": "2018-08-28T21:34:05+00:00"
        },
        {
            "name": "zendframework/zend-text",
            "version": "2.7.0",
            "source": {
                "type": "git",
                "url": "https://github.com/zendframework/zend-text.git",
                "reference": "ca987dd4594f5f9508771fccd82c89bc7fbb39ac"
            },
            "dist": {
                "type": "zip",
                "url": "https://api.github.com/repos/zendframework/zend-text/zipball/ca987dd4594f5f9508771fccd82c89bc7fbb39ac",
                "reference": "ca987dd4594f5f9508771fccd82c89bc7fbb39ac",
                "shasum": ""
            },
            "require": {
                "php": "^5.6 || ^7.0",
                "zendframework/zend-servicemanager": "^2.7.5 || ^3.0.3",
                "zendframework/zend-stdlib": "^2.7 || ^3.0"
            },
            "require-dev": {
                "phpunit/phpunit": "^5.7.27 || ^6.5.8 || ^7.1.4",
                "zendframework/zend-coding-standard": "~1.0.0",
                "zendframework/zend-config": "^2.6"
            },
            "type": "library",
            "extra": {
                "branch-alias": {
                    "dev-master": "2.7.x-dev",
                    "dev-develop": "2.8.x-dev"
                }
            },
            "autoload": {
                "psr-4": {
                    "Zend\\Text\\": "src/"
                }
            },
            "notification-url": "https://packagist.org/downloads/",
            "license": [
                "BSD-3-Clause"
            ],
            "description": "Create FIGlets and text-based tables",
            "keywords": [
                "ZendFramework",
                "text",
                "zf"
            ],
            "time": "2018-04-30T14:55:10+00:00"
        },
        {
            "name": "zendframework/zend-uri",
            "version": "2.7.0",
            "source": {
                "type": "git",
                "url": "https://github.com/zendframework/zend-uri.git",
                "reference": "b2785cd38fe379a784645449db86f21b7739b1ee"
            },
            "dist": {
                "type": "zip",
                "url": "https://api.github.com/repos/zendframework/zend-uri/zipball/b2785cd38fe379a784645449db86f21b7739b1ee",
                "reference": "b2785cd38fe379a784645449db86f21b7739b1ee",
                "shasum": ""
            },
            "require": {
                "php": "^5.6 || ^7.0",
                "zendframework/zend-escaper": "^2.5",
                "zendframework/zend-validator": "^2.10"
            },
            "require-dev": {
                "phpunit/phpunit": "^5.7.27 || ^6.5.8 || ^7.1.4",
                "zendframework/zend-coding-standard": "~1.0.0"
            },
            "type": "library",
            "extra": {
                "branch-alias": {
                    "dev-master": "2.7.x-dev",
                    "dev-develop": "2.8.x-dev"
                }
            },
            "autoload": {
                "psr-4": {
                    "Zend\\Uri\\": "src/"
                }
            },
            "notification-url": "https://packagist.org/downloads/",
            "license": [
                "BSD-3-Clause"
            ],
            "description": "A component that aids in manipulating and validating » Uniform Resource Identifiers (URIs)",
            "keywords": [
                "ZendFramework",
                "uri",
                "zf"
            ],
            "time": "2019-02-27T21:39:04+00:00"
        },
        {
            "name": "zendframework/zend-validator",
            "version": "2.12.0",
            "source": {
                "type": "git",
                "url": "https://github.com/zendframework/zend-validator.git",
                "reference": "64c33668e5fa2d39c6289a878f927ea2b0850c30"
            },
            "dist": {
                "type": "zip",
                "url": "https://api.github.com/repos/zendframework/zend-validator/zipball/64c33668e5fa2d39c6289a878f927ea2b0850c30",
                "reference": "64c33668e5fa2d39c6289a878f927ea2b0850c30",
                "shasum": ""
            },
            "require": {
                "container-interop/container-interop": "^1.1",
                "php": "^5.6 || ^7.0",
                "zendframework/zend-stdlib": "^3.2.1"
            },
            "require-dev": {
                "phpunit/phpunit": "^6.0.8 || ^5.7.15",
                "psr/http-message": "^1.0",
                "zendframework/zend-cache": "^2.6.1",
                "zendframework/zend-coding-standard": "~1.0.0",
                "zendframework/zend-config": "^2.6",
                "zendframework/zend-db": "^2.7",
                "zendframework/zend-filter": "^2.6",
                "zendframework/zend-http": "^2.5.4",
                "zendframework/zend-i18n": "^2.6",
                "zendframework/zend-math": "^2.6",
                "zendframework/zend-servicemanager": "^2.7.5 || ^3.0.3",
                "zendframework/zend-session": "^2.8",
                "zendframework/zend-uri": "^2.5"
            },
            "suggest": {
                "psr/http-message": "psr/http-message, required when validating PSR-7 UploadedFileInterface instances via the Upload and UploadFile validators",
                "zendframework/zend-db": "Zend\\Db component, required by the (No)RecordExists validator",
                "zendframework/zend-filter": "Zend\\Filter component, required by the Digits validator",
                "zendframework/zend-i18n": "Zend\\I18n component to allow translation of validation error messages",
                "zendframework/zend-i18n-resources": "Translations of validator messages",
                "zendframework/zend-math": "Zend\\Math component, required by the Csrf validator",
                "zendframework/zend-servicemanager": "Zend\\ServiceManager component to allow using the ValidatorPluginManager and validator chains",
                "zendframework/zend-session": "Zend\\Session component, ^2.8; required by the Csrf validator",
                "zendframework/zend-uri": "Zend\\Uri component, required by the Uri and Sitemap\\Loc validators"
            },
            "type": "library",
            "extra": {
                "branch-alias": {
                    "dev-master": "2.12.x-dev",
                    "dev-develop": "2.13.x-dev"
                },
                "zf": {
                    "component": "Zend\\Validator",
                    "config-provider": "Zend\\Validator\\ConfigProvider"
                }
            },
            "autoload": {
                "psr-4": {
                    "Zend\\Validator\\": "src/"
                }
            },
            "notification-url": "https://packagist.org/downloads/",
            "license": [
                "BSD-3-Clause"
            ],
            "description": "provides a set of commonly needed validators",
            "homepage": "https://github.com/zendframework/zend-validator",
            "keywords": [
                "validator",
                "zf2"
            ],
            "time": "2019-01-30T14:26:10+00:00"
        },
        {
            "name": "zendframework/zend-view",
            "version": "2.11.2",
            "source": {
                "type": "git",
                "url": "https://github.com/zendframework/zend-view.git",
                "reference": "4f5cb653ed4c64bb8d9bf05b294300feb00c67f2"
            },
            "dist": {
                "type": "zip",
                "url": "https://api.github.com/repos/zendframework/zend-view/zipball/4f5cb653ed4c64bb8d9bf05b294300feb00c67f2",
                "reference": "4f5cb653ed4c64bb8d9bf05b294300feb00c67f2",
                "shasum": ""
            },
            "require": {
                "php": "^5.6 || ^7.0",
                "zendframework/zend-eventmanager": "^2.6.2 || ^3.0",
                "zendframework/zend-json": "^2.6.1 || ^3.0",
                "zendframework/zend-loader": "^2.5",
                "zendframework/zend-stdlib": "^2.7 || ^3.0"
            },
            "require-dev": {
                "phpunit/phpunit": "^5.7.15 || ^6.0.8",
                "zendframework/zend-authentication": "^2.5",
                "zendframework/zend-cache": "^2.6.1",
                "zendframework/zend-coding-standard": "~1.0.0",
                "zendframework/zend-config": "^2.6",
                "zendframework/zend-console": "^2.6",
                "zendframework/zend-escaper": "^2.5",
                "zendframework/zend-feed": "^2.7",
                "zendframework/zend-filter": "^2.6.1",
                "zendframework/zend-http": "^2.5.4",
                "zendframework/zend-i18n": "^2.6",
                "zendframework/zend-log": "^2.7",
                "zendframework/zend-modulemanager": "^2.7.1",
                "zendframework/zend-mvc": "^2.7.14 || ^3.0",
                "zendframework/zend-navigation": "^2.5",
                "zendframework/zend-paginator": "^2.5",
                "zendframework/zend-permissions-acl": "^2.6",
                "zendframework/zend-router": "^3.0.1",
                "zendframework/zend-serializer": "^2.6.1",
                "zendframework/zend-servicemanager": "^2.7.5 || ^3.0.3",
                "zendframework/zend-session": "^2.8.1",
                "zendframework/zend-uri": "^2.5"
            },
            "suggest": {
                "zendframework/zend-authentication": "Zend\\Authentication component",
                "zendframework/zend-escaper": "Zend\\Escaper component",
                "zendframework/zend-feed": "Zend\\Feed component",
                "zendframework/zend-filter": "Zend\\Filter component",
                "zendframework/zend-http": "Zend\\Http component",
                "zendframework/zend-i18n": "Zend\\I18n component",
                "zendframework/zend-mvc": "Zend\\Mvc component",
                "zendframework/zend-mvc-plugin-flashmessenger": "zend-mvc-plugin-flashmessenger component, if you want to use the FlashMessenger view helper with zend-mvc versions 3 and up",
                "zendframework/zend-navigation": "Zend\\Navigation component",
                "zendframework/zend-paginator": "Zend\\Paginator component",
                "zendframework/zend-permissions-acl": "Zend\\Permissions\\Acl component",
                "zendframework/zend-servicemanager": "Zend\\ServiceManager component",
                "zendframework/zend-uri": "Zend\\Uri component"
            },
            "bin": [
                "bin/templatemap_generator.php"
            ],
            "type": "library",
            "extra": {
                "branch-alias": {
                    "dev-master": "2.11.x-dev",
                    "dev-develop": "2.12.x-dev"
                }
            },
            "autoload": {
                "psr-4": {
                    "Zend\\View\\": "src/"
                }
            },
            "notification-url": "https://packagist.org/downloads/",
            "license": [
                "BSD-3-Clause"
            ],
            "description": "provides a system of helpers, output filters, and variable escaping",
            "homepage": "https://github.com/zendframework/zend-view",
            "keywords": [
                "view",
                "zf2"
            ],
            "time": "2019-02-19T17:40:15+00:00"
        }
    ],
    "packages-dev": [
        {
            "name": "allure-framework/allure-codeception",
            "version": "1.3.0",
            "source": {
                "type": "git",
                "url": "https://github.com/allure-framework/allure-codeception.git",
                "reference": "9d31d781b3622b028f1f6210bc76ba88438bd518"
            },
            "dist": {
                "type": "zip",
                "url": "https://api.github.com/repos/allure-framework/allure-codeception/zipball/9d31d781b3622b028f1f6210bc76ba88438bd518",
                "reference": "9d31d781b3622b028f1f6210bc76ba88438bd518",
                "shasum": ""
            },
            "require": {
                "allure-framework/allure-php-api": "~1.1.0",
                "codeception/codeception": "~2.1",
                "php": ">=5.4.0",
                "symfony/filesystem": ">=2.6",
                "symfony/finder": ">=2.6"
            },
            "type": "library",
            "autoload": {
                "psr-0": {
                    "Yandex": "src/"
                }
            },
            "notification-url": "https://packagist.org/downloads/",
            "license": [
                "Apache-2.0"
            ],
            "authors": [
                {
                    "name": "Ivan Krutov",
                    "email": "vania-pooh@yandex-team.ru",
                    "role": "Developer"
                }
            ],
            "description": "A Codeception adapter for Allure report.",
            "homepage": "http://allure.qatools.ru/",
            "keywords": [
                "allure",
                "attachments",
                "cases",
                "codeception",
                "report",
                "steps",
                "testing"
            ],
            "time": "2018-12-18T19:47:23+00:00"
        },
        {
            "name": "allure-framework/allure-php-api",
            "version": "1.1.5",
            "source": {
                "type": "git",
                "url": "https://github.com/allure-framework/allure-php-commons.git",
                "reference": "c7a675823ad75b8e02ddc364baae21668e7c4e88"
            },
            "dist": {
                "type": "zip",
                "url": "https://api.github.com/repos/allure-framework/allure-php-commons/zipball/c7a675823ad75b8e02ddc364baae21668e7c4e88",
                "reference": "c7a675823ad75b8e02ddc364baae21668e7c4e88",
                "shasum": ""
            },
            "require": {
                "jms/serializer": "^0.16.0",
                "php": ">=5.4.0",
                "ramsey/uuid": "^3.0.0",
                "symfony/http-foundation": "^2.0"
            },
            "require-dev": {
                "phpunit/phpunit": "^4.0.0"
            },
            "type": "library",
            "autoload": {
                "psr-0": {
                    "Yandex": [
                        "src/",
                        "test/"
                    ]
                }
            },
            "notification-url": "https://packagist.org/downloads/",
            "license": [
                "Apache-2.0"
            ],
            "authors": [
                {
                    "name": "Ivan Krutov",
                    "email": "vania-pooh@yandex-team.ru",
                    "role": "Developer"
                }
            ],
            "description": "PHP API for Allure adapter",
            "homepage": "http://allure.qatools.ru/",
            "keywords": [
                "allure",
                "api",
                "php",
                "report"
            ],
            "time": "2018-05-25T14:02:11+00:00"
        },
        {
            "name": "allure-framework/allure-phpunit",
            "version": "1.2.3",
            "source": {
                "type": "git",
                "url": "https://github.com/allure-framework/allure-phpunit.git",
                "reference": "45504aeba41304cf155a898fa9ac1aae79f4a089"
            },
            "dist": {
                "type": "zip",
                "url": "https://api.github.com/repos/allure-framework/allure-phpunit/zipball/45504aeba41304cf155a898fa9ac1aae79f4a089",
                "reference": "45504aeba41304cf155a898fa9ac1aae79f4a089",
                "shasum": ""
            },
            "require": {
                "allure-framework/allure-php-api": "~1.1.0",
                "mikey179/vfsstream": "1.*",
                "php": ">=7.0.0",
                "phpunit/phpunit": ">=6.0.0"
            },
            "type": "library",
            "autoload": {
                "psr-0": {
                    "Yandex": "src/"
                }
            },
            "notification-url": "https://packagist.org/downloads/",
            "license": [
                "Apache-2.0"
            ],
            "authors": [
                {
                    "name": "Ivan Krutov",
                    "email": "vania-pooh@yandex-team.ru",
                    "role": "Developer"
                }
            ],
            "description": "A PHPUnit adapter for Allure report.",
            "homepage": "http://allure.qatools.ru/",
            "keywords": [
                "allure",
                "attachments",
                "cases",
                "phpunit",
                "report",
                "steps",
                "testing"
            ],
            "time": "2017-11-03T13:08:21+00:00"
        },
        {
            "name": "behat/gherkin",
            "version": "v4.6.0",
            "source": {
                "type": "git",
                "url": "https://github.com/Behat/Gherkin.git",
                "reference": "ab0a02ea14893860bca00f225f5621d351a3ad07"
            },
            "dist": {
                "type": "zip",
                "url": "https://api.github.com/repos/Behat/Gherkin/zipball/ab0a02ea14893860bca00f225f5621d351a3ad07",
                "reference": "ab0a02ea14893860bca00f225f5621d351a3ad07",
                "shasum": ""
            },
            "require": {
                "php": ">=5.3.1"
            },
            "require-dev": {
                "phpunit/phpunit": "~4.5|~5",
                "symfony/phpunit-bridge": "~2.7|~3|~4",
                "symfony/yaml": "~2.3|~3|~4"
            },
            "suggest": {
                "symfony/yaml": "If you want to parse features, represented in YAML files"
            },
            "type": "library",
            "extra": {
                "branch-alias": {
                    "dev-master": "4.4-dev"
                }
            },
            "autoload": {
                "psr-0": {
                    "Behat\\Gherkin": "src/"
                }
            },
            "notification-url": "https://packagist.org/downloads/",
            "license": [
                "MIT"
            ],
            "authors": [
                {
                    "name": "Konstantin Kudryashov",
                    "email": "ever.zet@gmail.com",
                    "homepage": "http://everzet.com"
                }
            ],
            "description": "Gherkin DSL parser for PHP 5.3",
            "homepage": "http://behat.org/",
            "keywords": [
                "BDD",
                "Behat",
                "Cucumber",
                "DSL",
                "gherkin",
                "parser"
            ],
            "time": "2019-01-16T14:22:17+00:00"
        },
        {
            "name": "cache/cache",
            "version": "0.4.0",
            "source": {
                "type": "git",
                "url": "https://github.com/php-cache/cache.git",
                "reference": "902b2e5b54ea57e3a801437748652228c4c58604"
            },
            "dist": {
                "type": "zip",
                "url": "https://api.github.com/repos/php-cache/cache/zipball/902b2e5b54ea57e3a801437748652228c4c58604",
                "reference": "902b2e5b54ea57e3a801437748652228c4c58604",
                "shasum": ""
            },
            "require": {
                "doctrine/cache": "^1.3",
                "league/flysystem": "^1.0",
                "php": "^5.6 || ^7.0",
                "psr/cache": "^1.0",
                "psr/log": "^1.0",
                "psr/simple-cache": "^1.0"
            },
            "conflict": {
                "cache/adapter-common": "*",
                "cache/apc-adapter": "*",
                "cache/apcu-adapter": "*",
                "cache/array-adapter": "*",
                "cache/chain-adapter": "*",
                "cache/doctrine-adapter": "*",
                "cache/filesystem-adapter": "*",
                "cache/hierarchical-cache": "*",
                "cache/illuminate-adapter": "*",
                "cache/memcache-adapter": "*",
                "cache/memcached-adapter": "*",
                "cache/mongodb-adapter": "*",
                "cache/predis-adapter": "*",
                "cache/psr-6-doctrine-bridge": "*",
                "cache/redis-adapter": "*",
                "cache/session-handler": "*",
                "cache/taggable-cache": "*",
                "cache/void-adapter": "*"
            },
            "require-dev": {
                "cache/integration-tests": "^0.16",
                "defuse/php-encryption": "^2.0",
                "illuminate/cache": "^5.4",
                "mockery/mockery": "^0.9",
                "phpunit/phpunit": "^4.0 || ^5.1",
                "predis/predis": "^1.0",
                "symfony/cache": "dev-master"
            },
            "suggest": {
                "ext-apc": "APC extension is required to use the APC Adapter",
                "ext-apcu": "APCu extension is required to use the APCu Adapter",
                "ext-memcache": "Memcache extension is required to use the Memcache Adapter",
                "ext-memcached": "Memcached extension is required to use the Memcached Adapter",
                "ext-mongodb": "Mongodb extension required to use the Mongodb adapter",
                "ext-redis": "Redis extension is required to use the Redis adapter",
                "mongodb/mongodb": "Mongodb lib required to use the Mongodb adapter"
            },
            "type": "library",
            "autoload": {
                "psr-4": {
                    "Cache\\": "src/"
                },
                "exclude-from-classmap": [
                    "**/Tests/"
                ]
            },
            "notification-url": "https://packagist.org/downloads/",
            "license": [
                "MIT"
            ],
            "authors": [
                {
                    "name": "Aaron Scherer",
                    "email": "aequasi@gmail.com",
                    "homepage": "https://github.com/aequasi"
                },
                {
                    "name": "Tobias Nyholm",
                    "email": "tobias.nyholm@gmail.com",
                    "homepage": "https://github.com/Nyholm"
                }
            ],
            "description": "Library of all the php-cache adapters",
            "homepage": "http://www.php-cache.com/en/latest/",
            "keywords": [
                "cache",
                "psr6"
            ],
            "time": "2017-03-28T16:08:48+00:00"
        },
        {
            "name": "codeception/codeception",
            "version": "2.4.5",
            "source": {
                "type": "git",
                "url": "https://github.com/Codeception/Codeception.git",
                "reference": "5fee32d5c82791548931cbc34806b4de6aa1abfc"
            },
            "dist": {
                "type": "zip",
                "url": "https://api.github.com/repos/Codeception/Codeception/zipball/5fee32d5c82791548931cbc34806b4de6aa1abfc",
                "reference": "5fee32d5c82791548931cbc34806b4de6aa1abfc",
                "shasum": ""
            },
            "require": {
                "behat/gherkin": "^4.4.0",
                "codeception/phpunit-wrapper": "^6.0.9|^7.0.6",
                "codeception/stub": "^2.0",
                "ext-json": "*",
                "ext-mbstring": "*",
                "facebook/webdriver": ">=1.1.3 <2.0",
                "guzzlehttp/guzzle": ">=4.1.4 <7.0",
                "guzzlehttp/psr7": "~1.0",
                "php": ">=5.6.0 <8.0",
                "symfony/browser-kit": ">=2.7 <5.0",
                "symfony/console": ">=2.7 <5.0",
                "symfony/css-selector": ">=2.7 <5.0",
                "symfony/dom-crawler": ">=2.7 <5.0",
                "symfony/event-dispatcher": ">=2.7 <5.0",
                "symfony/finder": ">=2.7 <5.0",
                "symfony/yaml": ">=2.7 <5.0"
            },
            "require-dev": {
                "codeception/specify": "~0.3",
                "facebook/graph-sdk": "~5.3",
                "flow/jsonpath": "~0.2",
                "monolog/monolog": "~1.8",
                "pda/pheanstalk": "~3.0",
                "php-amqplib/php-amqplib": "~2.4",
                "predis/predis": "^1.0",
                "squizlabs/php_codesniffer": "~2.0",
                "symfony/process": ">=2.7 <5.0",
                "vlucas/phpdotenv": "^2.4.0"
            },
            "suggest": {
                "aws/aws-sdk-php": "For using AWS Auth in REST module and Queue module",
                "codeception/phpbuiltinserver": "Start and stop PHP built-in web server for your tests",
                "codeception/specify": "BDD-style code blocks",
                "codeception/verify": "BDD-style assertions",
                "flow/jsonpath": "For using JSONPath in REST module",
                "league/factory-muffin": "For DataFactory module",
                "league/factory-muffin-faker": "For Faker support in DataFactory module",
                "phpseclib/phpseclib": "for SFTP option in FTP Module",
                "stecman/symfony-console-completion": "For BASH autocompletion",
                "symfony/phpunit-bridge": "For phpunit-bridge support"
            },
            "bin": [
                "codecept"
            ],
            "type": "library",
            "extra": {
                "branch-alias": []
            },
            "autoload": {
                "psr-4": {
                    "Codeception\\": "src\\Codeception",
                    "Codeception\\Extension\\": "ext"
                }
            },
            "notification-url": "https://packagist.org/downloads/",
            "license": [
                "MIT"
            ],
            "authors": [
                {
                    "name": "Michael Bodnarchuk",
                    "email": "davert@mail.ua",
                    "homepage": "http://codegyre.com"
                }
            ],
            "description": "BDD-style testing framework",
            "homepage": "http://codeception.com/",
            "keywords": [
                "BDD",
                "TDD",
                "acceptance testing",
                "functional testing",
                "unit testing"
            ],
            "time": "2018-08-01T07:21:49+00:00"
        },
        {
            "name": "codeception/phpunit-wrapper",
            "version": "6.7.0",
            "source": {
                "type": "git",
                "url": "https://github.com/Codeception/phpunit-wrapper.git",
                "reference": "93f59e028826464eac086052fa226e58967f6907"
            },
            "dist": {
                "type": "zip",
                "url": "https://api.github.com/repos/Codeception/phpunit-wrapper/zipball/93f59e028826464eac086052fa226e58967f6907",
                "reference": "93f59e028826464eac086052fa226e58967f6907",
                "shasum": ""
            },
            "require": {
                "phpunit/php-code-coverage": ">=4.0.4 <6.0",
                "phpunit/phpunit": ">=6.5.13 <7.0",
                "sebastian/comparator": ">=1.2.4 <3.0",
                "sebastian/diff": ">=1.4 <4.0"
            },
            "replace": {
                "codeception/phpunit-wrapper": "*"
            },
            "require-dev": {
                "codeception/specify": "*",
                "vlucas/phpdotenv": "^3.0"
            },
            "type": "library",
            "autoload": {
                "psr-4": {
                    "Codeception\\PHPUnit\\": "src\\"
                }
            },
            "notification-url": "https://packagist.org/downloads/",
            "license": [
                "MIT"
            ],
            "authors": [
                {
                    "name": "Davert",
                    "email": "davert.php@resend.cc"
                }
            ],
            "description": "PHPUnit classes used by Codeception",
            "time": "2019-08-18T15:43:35+00:00"
        },
        {
            "name": "codeception/stub",
            "version": "2.1.0",
            "source": {
                "type": "git",
                "url": "https://github.com/Codeception/Stub.git",
                "reference": "853657f988942f7afb69becf3fd0059f192c705a"
            },
            "dist": {
                "type": "zip",
                "url": "https://api.github.com/repos/Codeception/Stub/zipball/853657f988942f7afb69becf3fd0059f192c705a",
                "reference": "853657f988942f7afb69becf3fd0059f192c705a",
                "shasum": ""
            },
            "require": {
                "codeception/phpunit-wrapper": ">6.0.15 <6.1.0 | ^6.6.1 | ^7.7.1 | ^8.0.3"
            },
            "type": "library",
            "autoload": {
                "psr-4": {
                    "Codeception\\": "src/"
                }
            },
            "notification-url": "https://packagist.org/downloads/",
            "license": [
                "MIT"
            ],
            "description": "Flexible Stub wrapper for PHPUnit's Mock Builder",
            "time": "2019-03-02T15:35:10+00:00"
        },
        {
            "name": "consolidation/annotated-command",
            "version": "2.12.0",
            "source": {
                "type": "git",
                "url": "https://github.com/consolidation/annotated-command.git",
                "reference": "512a2e54c98f3af377589de76c43b24652bcb789"
            },
            "dist": {
                "type": "zip",
                "url": "https://api.github.com/repos/consolidation/annotated-command/zipball/512a2e54c98f3af377589de76c43b24652bcb789",
                "reference": "512a2e54c98f3af377589de76c43b24652bcb789",
                "shasum": ""
            },
            "require": {
                "consolidation/output-formatters": "^3.4",
                "php": ">=5.4.5",
                "psr/log": "^1",
                "symfony/console": "^2.8|^3|^4",
                "symfony/event-dispatcher": "^2.5|^3|^4",
                "symfony/finder": "^2.5|^3|^4"
            },
            "require-dev": {
                "g1a/composer-test-scenarios": "^3",
                "php-coveralls/php-coveralls": "^1",
                "phpunit/phpunit": "^6",
                "squizlabs/php_codesniffer": "^2.7"
            },
            "type": "library",
            "extra": {
                "scenarios": {
                    "symfony4": {
                        "require": {
                            "symfony/console": "^4.0"
                        },
                        "config": {
                            "platform": {
                                "php": "7.1.3"
                            }
                        }
                    },
                    "symfony2": {
                        "require": {
                            "symfony/console": "^2.8"
                        },
                        "require-dev": {
                            "phpunit/phpunit": "^4.8.36"
                        },
                        "remove": [
                            "php-coveralls/php-coveralls"
                        ],
                        "config": {
                            "platform": {
                                "php": "5.4.8"
                            }
                        },
                        "scenario-options": {
                            "create-lockfile": "false"
                        }
                    },
                    "phpunit4": {
                        "require-dev": {
                            "phpunit/phpunit": "^4.8.36"
                        },
                        "remove": [
                            "php-coveralls/php-coveralls"
                        ],
                        "config": {
                            "platform": {
                                "php": "5.4.8"
                            }
                        }
                    }
                },
                "branch-alias": {
                    "dev-master": "2.x-dev"
                }
            },
            "autoload": {
                "psr-4": {
                    "Consolidation\\AnnotatedCommand\\": "src"
                }
            },
            "notification-url": "https://packagist.org/downloads/",
            "license": [
                "MIT"
            ],
            "authors": [
                {
                    "name": "Greg Anderson",
                    "email": "greg.1.anderson@greenknowe.org"
                }
            ],
            "description": "Initialize Symfony Console commands from annotated command class methods.",
            "time": "2019-03-08T16:55:03+00:00"
        },
        {
            "name": "consolidation/config",
            "version": "1.2.1",
            "source": {
                "type": "git",
                "url": "https://github.com/consolidation/config.git",
                "reference": "cac1279bae7efb5c7fb2ca4c3ba4b8eb741a96c1"
            },
            "dist": {
                "type": "zip",
                "url": "https://api.github.com/repos/consolidation/config/zipball/cac1279bae7efb5c7fb2ca4c3ba4b8eb741a96c1",
                "reference": "cac1279bae7efb5c7fb2ca4c3ba4b8eb741a96c1",
                "shasum": ""
            },
            "require": {
                "dflydev/dot-access-data": "^1.1.0",
                "grasmash/expander": "^1",
                "php": ">=5.4.0"
            },
            "require-dev": {
                "g1a/composer-test-scenarios": "^3",
                "php-coveralls/php-coveralls": "^1",
                "phpunit/phpunit": "^5",
                "squizlabs/php_codesniffer": "2.*",
                "symfony/console": "^2.5|^3|^4",
                "symfony/yaml": "^2.8.11|^3|^4"
            },
            "suggest": {
                "symfony/yaml": "Required to use Consolidation\\Config\\Loader\\YamlConfigLoader"
            },
            "type": "library",
            "extra": {
                "scenarios": {
                    "symfony4": {
                        "require-dev": {
                            "symfony/console": "^4.0"
                        },
                        "config": {
                            "platform": {
                                "php": "7.1.3"
                            }
                        }
                    },
                    "symfony2": {
                        "require-dev": {
                            "symfony/console": "^2.8",
                            "symfony/event-dispatcher": "^2.8",
                            "phpunit/phpunit": "^4.8.36"
                        },
                        "remove": [
                            "php-coveralls/php-coveralls"
                        ],
                        "config": {
                            "platform": {
                                "php": "5.4.8"
                            }
                        }
                    }
                },
                "branch-alias": {
                    "dev-master": "1.x-dev"
                }
            },
            "autoload": {
                "psr-4": {
                    "Consolidation\\Config\\": "src"
                }
            },
            "notification-url": "https://packagist.org/downloads/",
            "license": [
                "MIT"
            ],
            "authors": [
                {
                    "name": "Greg Anderson",
                    "email": "greg.1.anderson@greenknowe.org"
                }
            ],
            "description": "Provide configuration services for a commandline tool.",
            "time": "2019-03-03T19:37:04+00:00"
        },
        {
            "name": "consolidation/log",
            "version": "1.1.1",
            "source": {
                "type": "git",
                "url": "https://github.com/consolidation/log.git",
                "reference": "b2e887325ee90abc96b0a8b7b474cd9e7c896e3a"
            },
            "dist": {
                "type": "zip",
                "url": "https://api.github.com/repos/consolidation/log/zipball/b2e887325ee90abc96b0a8b7b474cd9e7c896e3a",
                "reference": "b2e887325ee90abc96b0a8b7b474cd9e7c896e3a",
                "shasum": ""
            },
            "require": {
                "php": ">=5.4.5",
                "psr/log": "^1.0",
                "symfony/console": "^2.8|^3|^4"
            },
            "require-dev": {
                "g1a/composer-test-scenarios": "^3",
                "php-coveralls/php-coveralls": "^1",
                "phpunit/phpunit": "^6",
                "squizlabs/php_codesniffer": "^2"
            },
            "type": "library",
            "extra": {
                "scenarios": {
                    "symfony4": {
                        "require": {
                            "symfony/console": "^4.0"
                        },
                        "config": {
                            "platform": {
                                "php": "7.1.3"
                            }
                        }
                    },
                    "symfony2": {
                        "require": {
                            "symfony/console": "^2.8"
                        },
                        "require-dev": {
                            "phpunit/phpunit": "^4.8.36"
                        },
                        "remove": [
                            "php-coveralls/php-coveralls"
                        ],
                        "config": {
                            "platform": {
                                "php": "5.4.8"
                            }
                        }
                    },
                    "phpunit4": {
                        "require-dev": {
                            "phpunit/phpunit": "^4.8.36"
                        },
                        "remove": [
                            "php-coveralls/php-coveralls"
                        ],
                        "config": {
                            "platform": {
                                "php": "5.4.8"
                            }
                        }
                    }
                },
                "branch-alias": {
                    "dev-master": "1.x-dev"
                }
            },
            "autoload": {
                "psr-4": {
                    "Consolidation\\Log\\": "src"
                }
            },
            "notification-url": "https://packagist.org/downloads/",
            "license": [
                "MIT"
            ],
            "authors": [
                {
                    "name": "Greg Anderson",
                    "email": "greg.1.anderson@greenknowe.org"
                }
            ],
            "description": "Improved Psr-3 / Psr\\Log logger based on Symfony Console components.",
            "time": "2019-01-01T17:30:51+00:00"
        },
        {
            "name": "consolidation/output-formatters",
            "version": "3.5.0",
            "source": {
                "type": "git",
                "url": "https://github.com/consolidation/output-formatters.git",
                "reference": "99ec998ffb697e0eada5aacf81feebfb13023605"
            },
            "dist": {
                "type": "zip",
                "url": "https://api.github.com/repos/consolidation/output-formatters/zipball/99ec998ffb697e0eada5aacf81feebfb13023605",
                "reference": "99ec998ffb697e0eada5aacf81feebfb13023605",
                "shasum": ""
            },
            "require": {
                "dflydev/dot-access-data": "^1.1.0",
                "php": ">=5.4.0",
                "symfony/console": "^2.8|^3|^4",
                "symfony/finder": "^2.5|^3|^4"
            },
            "require-dev": {
                "g1a/composer-test-scenarios": "^3",
                "php-coveralls/php-coveralls": "^1",
                "phpunit/phpunit": "^5.7.27",
                "squizlabs/php_codesniffer": "^2.7",
                "symfony/var-dumper": "^2.8|^3|^4",
                "victorjonsson/markdowndocs": "^1.3"
            },
            "suggest": {
                "symfony/var-dumper": "For using the var_dump formatter"
            },
            "type": "library",
            "extra": {
                "scenarios": {
                    "symfony4": {
                        "require": {
                            "symfony/console": "^4.0"
                        },
                        "require-dev": {
                            "phpunit/phpunit": "^6"
                        },
                        "config": {
                            "platform": {
                                "php": "7.1.3"
                            }
                        }
                    },
                    "symfony3": {
                        "require": {
                            "symfony/console": "^3.4",
                            "symfony/finder": "^3.4",
                            "symfony/var-dumper": "^3.4"
                        },
                        "config": {
                            "platform": {
                                "php": "5.6.32"
                            }
                        }
                    },
                    "symfony2": {
                        "require": {
                            "symfony/console": "^2.8"
                        },
                        "require-dev": {
                            "phpunit/phpunit": "^4.8.36"
                        },
                        "remove": [
                            "php-coveralls/php-coveralls"
                        ],
                        "config": {
                            "platform": {
                                "php": "5.4.8"
                            }
                        },
                        "scenario-options": {
                            "create-lockfile": "false"
                        }
                    }
                },
                "branch-alias": {
                    "dev-master": "3.x-dev"
                }
            },
            "autoload": {
                "psr-4": {
                    "Consolidation\\OutputFormatters\\": "src"
                }
            },
            "notification-url": "https://packagist.org/downloads/",
            "license": [
                "MIT"
            ],
            "authors": [
                {
                    "name": "Greg Anderson",
                    "email": "greg.1.anderson@greenknowe.org"
                }
            ],
            "description": "Format text by applying transformations provided by plug-in formatters.",
            "time": "2019-05-30T23:16:01+00:00"
        },
        {
            "name": "consolidation/robo",
            "version": "1.4.10",
            "source": {
                "type": "git",
                "url": "https://github.com/consolidation/Robo.git",
                "reference": "e5a6ca64cf1324151873672e484aceb21f365681"
            },
            "dist": {
                "type": "zip",
                "url": "https://api.github.com/repos/consolidation/Robo/zipball/e5a6ca64cf1324151873672e484aceb21f365681",
                "reference": "e5a6ca64cf1324151873672e484aceb21f365681",
                "shasum": ""
            },
            "require": {
                "consolidation/annotated-command": "^2.10.2",
                "consolidation/config": "^1.2",
                "consolidation/log": "~1",
                "consolidation/output-formatters": "^3.1.13",
                "consolidation/self-update": "^1",
                "grasmash/yaml-expander": "^1.3",
                "league/container": "^2.2",
                "php": ">=5.5.0",
                "symfony/console": "^2.8|^3|^4",
                "symfony/event-dispatcher": "^2.5|^3|^4",
                "symfony/filesystem": "^2.5|^3|^4",
                "symfony/finder": "^2.5|^3|^4",
                "symfony/process": "^2.5|^3|^4"
            },
            "replace": {
                "codegyre/robo": "< 1.0"
            },
            "require-dev": {
                "codeception/aspect-mock": "^1|^2.1.1",
                "codeception/base": "^2.3.7",
                "codeception/verify": "^0.3.2",
                "g1a/composer-test-scenarios": "^3",
                "goaop/framework": "~2.1.2",
                "goaop/parser-reflection": "^1.1.0",
                "natxet/cssmin": "3.0.4",
                "nikic/php-parser": "^3.1.5",
                "patchwork/jsqueeze": "~2",
                "pear/archive_tar": "^1.4.4",
                "php-coveralls/php-coveralls": "^1",
                "phpunit/php-code-coverage": "~2|~4",
                "squizlabs/php_codesniffer": "^2.8"
            },
            "suggest": {
                "henrikbjorn/lurker": "For monitoring filesystem changes in taskWatch",
                "natxet/CssMin": "For minifying CSS files in taskMinify",
                "patchwork/jsqueeze": "For minifying JS files in taskMinify",
                "pear/archive_tar": "Allows tar archives to be created and extracted in taskPack and taskExtract, respectively."
            },
            "bin": [
                "robo"
            ],
            "type": "library",
            "extra": {
                "scenarios": {
                    "symfony4": {
                        "require": {
                            "symfony/console": "^4"
                        },
                        "config": {
                            "platform": {
                                "php": "7.1.3"
                            }
                        }
                    },
                    "symfony2": {
                        "require": {
                            "symfony/console": "^2.8"
                        },
                        "remove": [
                            "goaop/framework"
                        ],
                        "config": {
                            "platform": {
                                "php": "5.5.9"
                            }
                        },
                        "scenario-options": {
                            "create-lockfile": "false"
                        }
                    }
                },
                "branch-alias": {
                    "dev-master": "2.x-dev"
                }
            },
            "autoload": {
                "psr-4": {
                    "Robo\\": "src"
                }
            },
            "notification-url": "https://packagist.org/downloads/",
            "license": [
                "MIT"
            ],
            "authors": [
                {
                    "name": "Davert",
                    "email": "davert.php@resend.cc"
                }
            ],
            "description": "Modern task runner",
            "time": "2019-07-29T15:40:50+00:00"
        },
        {
            "name": "consolidation/self-update",
            "version": "1.1.5",
            "source": {
                "type": "git",
                "url": "https://github.com/consolidation/self-update.git",
                "reference": "a1c273b14ce334789825a09d06d4c87c0a02ad54"
            },
            "dist": {
                "type": "zip",
                "url": "https://api.github.com/repos/consolidation/self-update/zipball/a1c273b14ce334789825a09d06d4c87c0a02ad54",
                "reference": "a1c273b14ce334789825a09d06d4c87c0a02ad54",
                "shasum": ""
            },
            "require": {
                "php": ">=5.5.0",
                "symfony/console": "^2.8|^3|^4",
                "symfony/filesystem": "^2.5|^3|^4"
            },
            "bin": [
                "scripts/release"
            ],
            "type": "library",
            "extra": {
                "branch-alias": {
                    "dev-master": "1.x-dev"
                }
            },
            "autoload": {
                "psr-4": {
                    "SelfUpdate\\": "src"
                }
            },
            "notification-url": "https://packagist.org/downloads/",
            "license": [
                "MIT"
            ],
            "authors": [
                {
                    "name": "Greg Anderson",
                    "email": "greg.1.anderson@greenknowe.org"
                },
                {
                    "name": "Alexander Menk",
                    "email": "menk@mestrona.net"
                }
            ],
            "description": "Provides a self:update command for Symfony Console applications.",
            "time": "2018-10-28T01:52:03+00:00"
        },
        {
            "name": "csharpru/vault-php",
            "version": "3.5.3",
            "source": {
                "type": "git",
                "url": "https://github.com/CSharpRU/vault-php.git",
                "reference": "04be9776310fe7d1afb97795645f95c21e6b4fcf"
            },
            "dist": {
                "type": "zip",
                "url": "https://api.github.com/repos/CSharpRU/vault-php/zipball/04be9776310fe7d1afb97795645f95c21e6b4fcf",
                "reference": "04be9776310fe7d1afb97795645f95c21e6b4fcf",
                "shasum": ""
            },
            "require": {
                "cache/cache": "^0.4.0",
                "doctrine/inflector": "~1.1.0",
                "guzzlehttp/promises": "^1.3",
                "guzzlehttp/psr7": "^1.4",
                "psr/cache": "^1.0",
                "psr/log": "^1.0",
                "weew/helpers-array": "^1.3"
            },
            "require-dev": {
                "codacy/coverage": "^1.1",
                "codeception/codeception": "^2.2",
                "csharpru/vault-php-guzzle6-transport": "~2.0",
                "php-vcr/php-vcr": "^1.3"
            },
            "type": "library",
            "autoload": {
                "psr-4": {
                    "Vault\\": "src/"
                }
            },
            "notification-url": "https://packagist.org/downloads/",
            "license": [
                "MIT"
            ],
            "authors": [
                {
                    "name": "Yaroslav Lukyanov",
                    "email": "c_sharp@mail.ru"
                }
            ],
            "description": "Best Vault client for PHP that you can find",
            "time": "2018-04-28T04:52:17+00:00"
        },
        {
            "name": "csharpru/vault-php-guzzle6-transport",
            "version": "2.0.4",
            "source": {
                "type": "git",
                "url": "https://github.com/CSharpRU/vault-php-guzzle6-transport.git",
                "reference": "33c392120ac9f253b62b034e0e8ffbbdb3513bd8"
            },
            "dist": {
                "type": "zip",
                "url": "https://api.github.com/repos/CSharpRU/vault-php-guzzle6-transport/zipball/33c392120ac9f253b62b034e0e8ffbbdb3513bd8",
                "reference": "33c392120ac9f253b62b034e0e8ffbbdb3513bd8",
                "shasum": ""
            },
            "require": {
                "guzzlehttp/guzzle": "~6.2",
                "guzzlehttp/promises": "^1.3",
                "guzzlehttp/psr7": "^1.4"
            },
            "type": "library",
            "autoload": {
                "psr-4": {
                    "VaultTransports\\": "src/"
                }
            },
            "notification-url": "https://packagist.org/downloads/",
            "license": [
                "MIT"
            ],
            "authors": [
                {
                    "name": "Yaroslav Lukyanov",
                    "email": "c_sharp@mail.ru"
                }
            ],
            "description": "Guzzle6 transport for Vault PHP client",
            "time": "2019-03-10T06:17:37+00:00"
        },
        {
            "name": "dflydev/dot-access-data",
            "version": "v1.1.0",
            "source": {
                "type": "git",
                "url": "https://github.com/dflydev/dflydev-dot-access-data.git",
                "reference": "3fbd874921ab2c041e899d044585a2ab9795df8a"
            },
            "dist": {
                "type": "zip",
                "url": "https://api.github.com/repos/dflydev/dflydev-dot-access-data/zipball/3fbd874921ab2c041e899d044585a2ab9795df8a",
                "reference": "3fbd874921ab2c041e899d044585a2ab9795df8a",
                "shasum": ""
            },
            "require": {
                "php": ">=5.3.2"
            },
            "type": "library",
            "extra": {
                "branch-alias": {
                    "dev-master": "1.0-dev"
                }
            },
            "autoload": {
                "psr-0": {
                    "Dflydev\\DotAccessData": "src"
                }
            },
            "notification-url": "https://packagist.org/downloads/",
            "license": [
                "MIT"
            ],
            "authors": [
                {
                    "name": "Dragonfly Development Inc.",
                    "email": "info@dflydev.com",
                    "homepage": "http://dflydev.com"
                },
                {
                    "name": "Beau Simensen",
                    "email": "beau@dflydev.com",
                    "homepage": "http://beausimensen.com"
                },
                {
                    "name": "Carlos Frutos",
                    "email": "carlos@kiwing.it",
                    "homepage": "https://github.com/cfrutos"
                }
            ],
            "description": "Given a deep data structure, access data by dot notation.",
            "homepage": "https://github.com/dflydev/dflydev-dot-access-data",
            "keywords": [
                "access",
                "data",
                "dot",
                "notation"
            ],
            "time": "2017-01-20T21:14:22+00:00"
        },
        {
            "name": "doctrine/annotations",
            "version": "v1.7.0",
            "source": {
                "type": "git",
                "url": "https://github.com/doctrine/annotations.git",
                "reference": "fa4c4e861e809d6a1103bd620cce63ed91aedfeb"
            },
            "dist": {
                "type": "zip",
                "url": "https://api.github.com/repos/doctrine/annotations/zipball/fa4c4e861e809d6a1103bd620cce63ed91aedfeb",
                "reference": "fa4c4e861e809d6a1103bd620cce63ed91aedfeb",
                "shasum": ""
            },
            "require": {
                "doctrine/lexer": "1.*",
                "php": "^7.1"
            },
            "require-dev": {
                "doctrine/cache": "1.*",
                "phpunit/phpunit": "^7.5@dev"
            },
            "type": "library",
            "extra": {
                "branch-alias": {
                    "dev-master": "1.7.x-dev"
                }
            },
            "autoload": {
                "psr-4": {
                    "Doctrine\\Common\\Annotations\\": "lib/Doctrine/Common/Annotations"
                }
            },
            "notification-url": "https://packagist.org/downloads/",
            "license": [
                "MIT"
            ],
            "authors": [
                {
                    "name": "Guilherme Blanco",
                    "email": "guilhermeblanco@gmail.com"
                },
                {
                    "name": "Roman Borschel",
                    "email": "roman@code-factory.org"
                },
                {
                    "name": "Benjamin Eberlei",
                    "email": "kontakt@beberlei.de"
                },
                {
                    "name": "Jonathan Wage",
                    "email": "jonwage@gmail.com"
                },
                {
                    "name": "Johannes Schmitt",
                    "email": "schmittjoh@gmail.com"
                }
            ],
            "description": "Docblock Annotations Parser",
            "homepage": "http://www.doctrine-project.org",
            "keywords": [
                "annotations",
                "docblock",
                "parser"
            ],
            "time": "2019-08-08T18:11:40+00:00"
        },
        {
            "name": "doctrine/cache",
            "version": "v1.8.0",
            "source": {
                "type": "git",
                "url": "https://github.com/doctrine/cache.git",
                "reference": "d768d58baee9a4862ca783840eca1b9add7a7f57"
            },
            "dist": {
                "type": "zip",
                "url": "https://api.github.com/repos/doctrine/cache/zipball/d768d58baee9a4862ca783840eca1b9add7a7f57",
                "reference": "d768d58baee9a4862ca783840eca1b9add7a7f57",
                "shasum": ""
            },
            "require": {
                "php": "~7.1"
            },
            "conflict": {
                "doctrine/common": ">2.2,<2.4"
            },
            "require-dev": {
                "alcaeus/mongo-php-adapter": "^1.1",
                "doctrine/coding-standard": "^4.0",
                "mongodb/mongodb": "^1.1",
                "phpunit/phpunit": "^7.0",
                "predis/predis": "~1.0"
            },
            "suggest": {
                "alcaeus/mongo-php-adapter": "Required to use legacy MongoDB driver"
            },
            "type": "library",
            "extra": {
                "branch-alias": {
                    "dev-master": "1.8.x-dev"
                }
            },
            "autoload": {
                "psr-4": {
                    "Doctrine\\Common\\Cache\\": "lib/Doctrine/Common/Cache"
                }
            },
            "notification-url": "https://packagist.org/downloads/",
            "license": [
                "MIT"
            ],
            "authors": [
                {
                    "name": "Roman Borschel",
                    "email": "roman@code-factory.org"
                },
                {
                    "name": "Benjamin Eberlei",
                    "email": "kontakt@beberlei.de"
                },
                {
                    "name": "Guilherme Blanco",
                    "email": "guilhermeblanco@gmail.com"
                },
                {
                    "name": "Jonathan Wage",
                    "email": "jonwage@gmail.com"
                },
                {
                    "name": "Johannes Schmitt",
                    "email": "schmittjoh@gmail.com"
                }
            ],
            "description": "Caching library offering an object-oriented API for many cache backends",
            "homepage": "https://www.doctrine-project.org",
            "keywords": [
                "cache",
                "caching"
            ],
            "time": "2018-08-21T18:01:43+00:00"
        },
        {
            "name": "doctrine/inflector",
            "version": "v1.1.0",
            "source": {
                "type": "git",
                "url": "https://github.com/doctrine/inflector.git",
                "reference": "90b2128806bfde671b6952ab8bea493942c1fdae"
            },
            "dist": {
                "type": "zip",
                "url": "https://api.github.com/repos/doctrine/inflector/zipball/90b2128806bfde671b6952ab8bea493942c1fdae",
                "reference": "90b2128806bfde671b6952ab8bea493942c1fdae",
                "shasum": ""
            },
            "require": {
                "php": ">=5.3.2"
            },
            "require-dev": {
                "phpunit/phpunit": "4.*"
            },
            "type": "library",
            "extra": {
                "branch-alias": {
                    "dev-master": "1.1.x-dev"
                }
            },
            "autoload": {
                "psr-0": {
                    "Doctrine\\Common\\Inflector\\": "lib/"
                }
            },
            "notification-url": "https://packagist.org/downloads/",
            "license": [
                "MIT"
            ],
            "authors": [
                {
                    "name": "Roman Borschel",
                    "email": "roman@code-factory.org"
                },
                {
                    "name": "Benjamin Eberlei",
                    "email": "kontakt@beberlei.de"
                },
                {
                    "name": "Guilherme Blanco",
                    "email": "guilhermeblanco@gmail.com"
                },
                {
                    "name": "Jonathan Wage",
                    "email": "jonwage@gmail.com"
                },
                {
                    "name": "Johannes Schmitt",
                    "email": "schmittjoh@gmail.com"
                }
            ],
            "description": "Common String Manipulations with regard to casing and singular/plural rules.",
            "homepage": "http://www.doctrine-project.org",
            "keywords": [
                "inflection",
                "pluralize",
                "singularize",
                "string"
            ],
            "time": "2015-11-06T14:35:42+00:00"
        },
        {
            "name": "doctrine/instantiator",
            "version": "1.2.0",
            "source": {
                "type": "git",
                "url": "https://github.com/doctrine/instantiator.git",
                "reference": "a2c590166b2133a4633738648b6b064edae0814a"
            },
            "dist": {
                "type": "zip",
                "url": "https://api.github.com/repos/doctrine/instantiator/zipball/a2c590166b2133a4633738648b6b064edae0814a",
                "reference": "a2c590166b2133a4633738648b6b064edae0814a",
                "shasum": ""
            },
            "require": {
                "php": "^7.1"
            },
            "require-dev": {
                "doctrine/coding-standard": "^6.0",
                "ext-pdo": "*",
                "ext-phar": "*",
                "phpbench/phpbench": "^0.13",
                "phpstan/phpstan-phpunit": "^0.11",
                "phpstan/phpstan-shim": "^0.11",
                "phpunit/phpunit": "^7.0"
            },
            "type": "library",
            "extra": {
                "branch-alias": {
                    "dev-master": "1.2.x-dev"
                }
            },
            "autoload": {
                "psr-4": {
                    "Doctrine\\Instantiator\\": "src/Doctrine/Instantiator/"
                }
            },
            "notification-url": "https://packagist.org/downloads/",
            "license": [
                "MIT"
            ],
            "authors": [
                {
                    "name": "Marco Pivetta",
                    "email": "ocramius@gmail.com",
                    "homepage": "http://ocramius.github.com/"
                }
            ],
            "description": "A small, lightweight utility to instantiate objects in PHP without invoking their constructors",
            "homepage": "https://www.doctrine-project.org/projects/instantiator.html",
            "keywords": [
                "constructor",
                "instantiate"
            ],
            "time": "2019-03-17T17:37:11+00:00"
        },
        {
            "name": "doctrine/lexer",
            "version": "1.0.2",
            "source": {
                "type": "git",
                "url": "https://github.com/doctrine/lexer.git",
                "reference": "1febd6c3ef84253d7c815bed85fc622ad207a9f8"
            },
            "dist": {
                "type": "zip",
                "url": "https://api.github.com/repos/doctrine/lexer/zipball/1febd6c3ef84253d7c815bed85fc622ad207a9f8",
                "reference": "1febd6c3ef84253d7c815bed85fc622ad207a9f8",
                "shasum": ""
            },
            "require": {
                "php": ">=5.3.2"
            },
            "require-dev": {
                "phpunit/phpunit": "^4.5"
            },
            "type": "library",
            "extra": {
                "branch-alias": {
                    "dev-master": "1.0.x-dev"
                }
            },
            "autoload": {
                "psr-4": {
                    "Doctrine\\Common\\Lexer\\": "lib/Doctrine/Common/Lexer"
                }
            },
            "notification-url": "https://packagist.org/downloads/",
            "license": [
                "MIT"
            ],
            "authors": [
                {
                    "name": "Roman Borschel",
                    "email": "roman@code-factory.org"
                },
                {
                    "name": "Guilherme Blanco",
                    "email": "guilhermeblanco@gmail.com"
                },
                {
                    "name": "Johannes Schmitt",
                    "email": "schmittjoh@gmail.com"
                }
            ],
            "description": "PHP Doctrine Lexer parser library that can be used in Top-Down, Recursive Descent Parsers.",
            "homepage": "https://www.doctrine-project.org/projects/lexer.html",
            "keywords": [
                "annotations",
                "docblock",
                "lexer",
                "parser",
                "php"
            ],
            "time": "2019-06-08T11:03:04+00:00"
        },
        {
            "name": "facebook/webdriver",
            "version": "1.7.1",
            "source": {
                "type": "git",
                "url": "https://github.com/facebook/php-webdriver.git",
                "reference": "e43de70f3c7166169d0f14a374505392734160e5"
            },
            "dist": {
                "type": "zip",
                "url": "https://api.github.com/repos/facebook/php-webdriver/zipball/e43de70f3c7166169d0f14a374505392734160e5",
                "reference": "e43de70f3c7166169d0f14a374505392734160e5",
                "shasum": ""
            },
            "require": {
                "ext-curl": "*",
                "ext-json": "*",
                "ext-mbstring": "*",
                "ext-zip": "*",
                "php": "^5.6 || ~7.0",
                "symfony/process": "^2.8 || ^3.1 || ^4.0"
            },
            "require-dev": {
                "friendsofphp/php-cs-fixer": "^2.0",
                "jakub-onderka/php-parallel-lint": "^0.9.2",
                "php-coveralls/php-coveralls": "^2.0",
                "php-mock/php-mock-phpunit": "^1.1",
                "phpunit/phpunit": "^5.7",
                "sebastian/environment": "^1.3.4 || ^2.0 || ^3.0",
                "squizlabs/php_codesniffer": "^2.6",
                "symfony/var-dumper": "^3.3 || ^4.0"
            },
            "suggest": {
                "ext-SimpleXML": "For Firefox profile creation"
            },
            "type": "library",
            "extra": {
                "branch-alias": {
                    "dev-community": "1.5-dev"
                }
            },
            "autoload": {
                "psr-4": {
                    "Facebook\\WebDriver\\": "lib/"
                }
            },
            "notification-url": "https://packagist.org/downloads/",
            "license": [
                "Apache-2.0"
            ],
            "description": "A PHP client for Selenium WebDriver",
            "homepage": "https://github.com/facebook/php-webdriver",
            "keywords": [
                "facebook",
                "php",
                "selenium",
                "webdriver"
            ],
            "time": "2019-06-13T08:02:18+00:00"
        },
        {
            "name": "flow/jsonpath",
            "version": "0.4.0",
            "source": {
                "type": "git",
                "url": "https://github.com/FlowCommunications/JSONPath.git",
                "reference": "f0222818d5c938e4ab668ab2e2c079bd51a27112"
            },
            "dist": {
                "type": "zip",
                "url": "https://api.github.com/repos/FlowCommunications/JSONPath/zipball/f0222818d5c938e4ab668ab2e2c079bd51a27112",
                "reference": "f0222818d5c938e4ab668ab2e2c079bd51a27112",
                "shasum": ""
            },
            "require": {
                "php": ">=5.4.0"
            },
            "require-dev": {
                "peekmo/jsonpath": "dev-master",
                "phpunit/phpunit": "^4.0"
            },
            "type": "library",
            "autoload": {
                "psr-0": {
                    "Flow\\JSONPath": "src/",
                    "Flow\\JSONPath\\Test": "tests/"
                }
            },
            "notification-url": "https://packagist.org/downloads/",
            "license": [
                "MIT"
            ],
            "authors": [
                {
                    "name": "Stephen Frank",
                    "email": "stephen@flowsa.com"
                }
            ],
            "description": "JSONPath implementation for parsing, searching and flattening arrays",
            "time": "2018-03-04T16:39:47+00:00"
        },
        {
            "name": "friendsofphp/php-cs-fixer",
            "version": "v2.14.6",
            "source": {
                "type": "git",
                "url": "https://github.com/FriendsOfPHP/PHP-CS-Fixer.git",
                "reference": "8d18a8bb180e2acde1c8031db09aefb9b73f6127"
            },
            "dist": {
                "type": "zip",
                "url": "https://api.github.com/repos/FriendsOfPHP/PHP-CS-Fixer/zipball/8d18a8bb180e2acde1c8031db09aefb9b73f6127",
                "reference": "8d18a8bb180e2acde1c8031db09aefb9b73f6127",
                "shasum": ""
            },
            "require": {
                "composer/semver": "^1.4",
                "composer/xdebug-handler": "^1.2",
                "doctrine/annotations": "^1.2",
                "ext-json": "*",
                "ext-tokenizer": "*",
                "php": "^5.6 || ^7.0",
                "php-cs-fixer/diff": "^1.3",
                "symfony/console": "^3.4.17 || ^4.1.6",
                "symfony/event-dispatcher": "^3.0 || ^4.0",
                "symfony/filesystem": "^3.0 || ^4.0",
                "symfony/finder": "^3.0 || ^4.0",
                "symfony/options-resolver": "^3.0 || ^4.0",
                "symfony/polyfill-php70": "^1.0",
                "symfony/polyfill-php72": "^1.4",
                "symfony/process": "^3.0 || ^4.0",
                "symfony/stopwatch": "^3.0 || ^4.0"
            },
            "require-dev": {
                "johnkary/phpunit-speedtrap": "^1.1 || ^2.0 || ^3.0",
                "justinrainbow/json-schema": "^5.0",
                "keradus/cli-executor": "^1.2",
                "mikey179/vfsstream": "^1.6",
                "php-coveralls/php-coveralls": "^2.1",
                "php-cs-fixer/accessible-object": "^1.0",
                "php-cs-fixer/phpunit-constraint-isidenticalstring": "^1.1",
                "php-cs-fixer/phpunit-constraint-xmlmatchesxsd": "^1.1",
                "phpunit/phpunit": "^5.7.27 || ^6.5.14 || ^7.1",
                "phpunitgoodpractices/traits": "^1.5.1",
                "symfony/phpunit-bridge": "^4.0",
                "symfony/yaml": "^3.0 || ^4.0"
            },
            "suggest": {
                "ext-mbstring": "For handling non-UTF8 characters in cache signature.",
                "php-cs-fixer/phpunit-constraint-isidenticalstring": "For IsIdenticalString constraint.",
                "php-cs-fixer/phpunit-constraint-xmlmatchesxsd": "For XmlMatchesXsd constraint.",
                "symfony/polyfill-mbstring": "When enabling `ext-mbstring` is not possible."
            },
            "bin": [
                "php-cs-fixer"
            ],
            "type": "application",
            "autoload": {
                "psr-4": {
                    "PhpCsFixer\\": "src/"
                },
                "classmap": [
                    "tests/Test/AbstractFixerTestCase.php",
                    "tests/Test/AbstractIntegrationCaseFactory.php",
                    "tests/Test/AbstractIntegrationTestCase.php",
                    "tests/Test/Assert/AssertTokensTrait.php",
                    "tests/Test/IntegrationCase.php",
                    "tests/Test/IntegrationCaseFactory.php",
                    "tests/Test/IntegrationCaseFactoryInterface.php",
                    "tests/Test/InternalIntegrationCaseFactory.php",
                    "tests/TestCase.php"
                ]
            },
            "notification-url": "https://packagist.org/downloads/",
            "license": [
                "MIT"
            ],
            "authors": [
                {
                    "name": "Fabien Potencier",
                    "email": "fabien@symfony.com"
                },
                {
                    "name": "Dariusz Rumiński",
                    "email": "dariusz.ruminski@gmail.com"
                }
            ],
            "description": "A tool to automatically fix PHP code style",
            "time": "2019-08-31T12:47:52+00:00"
        },
        {
            "name": "fzaninotto/faker",
            "version": "v1.8.0",
            "source": {
                "type": "git",
                "url": "https://github.com/fzaninotto/Faker.git",
                "reference": "f72816b43e74063c8b10357394b6bba8cb1c10de"
            },
            "dist": {
                "type": "zip",
                "url": "https://api.github.com/repos/fzaninotto/Faker/zipball/f72816b43e74063c8b10357394b6bba8cb1c10de",
                "reference": "f72816b43e74063c8b10357394b6bba8cb1c10de",
                "shasum": ""
            },
            "require": {
                "php": "^5.3.3 || ^7.0"
            },
            "require-dev": {
                "ext-intl": "*",
                "phpunit/phpunit": "^4.8.35 || ^5.7",
                "squizlabs/php_codesniffer": "^1.5"
            },
            "type": "library",
            "extra": {
                "branch-alias": {
                    "dev-master": "1.8-dev"
                }
            },
            "autoload": {
                "psr-4": {
                    "Faker\\": "src/Faker/"
                }
            },
            "notification-url": "https://packagist.org/downloads/",
            "license": [
                "MIT"
            ],
            "authors": [
                {
                    "name": "François Zaninotto"
                }
            ],
            "description": "Faker is a PHP library that generates fake data for you.",
            "keywords": [
                "data",
                "faker",
                "fixtures"
            ],
            "time": "2018-07-12T10:23:15+00:00"
        },
        {
            "name": "grasmash/expander",
            "version": "1.0.0",
            "source": {
                "type": "git",
                "url": "https://github.com/grasmash/expander.git",
                "reference": "95d6037344a4be1dd5f8e0b0b2571a28c397578f"
            },
            "dist": {
                "type": "zip",
                "url": "https://api.github.com/repos/grasmash/expander/zipball/95d6037344a4be1dd5f8e0b0b2571a28c397578f",
                "reference": "95d6037344a4be1dd5f8e0b0b2571a28c397578f",
                "shasum": ""
            },
            "require": {
                "dflydev/dot-access-data": "^1.1.0",
                "php": ">=5.4"
            },
            "require-dev": {
                "greg-1-anderson/composer-test-scenarios": "^1",
                "phpunit/phpunit": "^4|^5.5.4",
                "satooshi/php-coveralls": "^1.0.2|dev-master",
                "squizlabs/php_codesniffer": "^2.7"
            },
            "type": "library",
            "extra": {
                "branch-alias": {
                    "dev-master": "1.x-dev"
                }
            },
            "autoload": {
                "psr-4": {
                    "Grasmash\\Expander\\": "src/"
                }
            },
            "notification-url": "https://packagist.org/downloads/",
            "license": [
                "MIT"
            ],
            "authors": [
                {
                    "name": "Matthew Grasmick"
                }
            ],
            "description": "Expands internal property references in PHP arrays file.",
            "time": "2017-12-21T22:14:55+00:00"
        },
        {
            "name": "grasmash/yaml-expander",
            "version": "1.4.0",
            "source": {
                "type": "git",
                "url": "https://github.com/grasmash/yaml-expander.git",
                "reference": "3f0f6001ae707a24f4d9733958d77d92bf9693b1"
            },
            "dist": {
                "type": "zip",
                "url": "https://api.github.com/repos/grasmash/yaml-expander/zipball/3f0f6001ae707a24f4d9733958d77d92bf9693b1",
                "reference": "3f0f6001ae707a24f4d9733958d77d92bf9693b1",
                "shasum": ""
            },
            "require": {
                "dflydev/dot-access-data": "^1.1.0",
                "php": ">=5.4",
                "symfony/yaml": "^2.8.11|^3|^4"
            },
            "require-dev": {
                "greg-1-anderson/composer-test-scenarios": "^1",
                "phpunit/phpunit": "^4.8|^5.5.4",
                "satooshi/php-coveralls": "^1.0.2|dev-master",
                "squizlabs/php_codesniffer": "^2.7"
            },
            "type": "library",
            "extra": {
                "branch-alias": {
                    "dev-master": "1.x-dev"
                }
            },
            "autoload": {
                "psr-4": {
                    "Grasmash\\YamlExpander\\": "src/"
                }
            },
            "notification-url": "https://packagist.org/downloads/",
            "license": [
                "MIT"
            ],
            "authors": [
                {
                    "name": "Matthew Grasmick"
                }
            ],
            "description": "Expands internal property references in a yaml file.",
            "time": "2017-12-16T16:06:03+00:00"
        },
        {
            "name": "ircmaxell/password-compat",
            "version": "v1.0.4",
            "source": {
                "type": "git",
                "url": "https://github.com/ircmaxell/password_compat.git",
                "reference": "5c5cde8822a69545767f7c7f3058cb15ff84614c"
            },
            "dist": {
                "type": "zip",
                "url": "https://api.github.com/repos/ircmaxell/password_compat/zipball/5c5cde8822a69545767f7c7f3058cb15ff84614c",
                "reference": "5c5cde8822a69545767f7c7f3058cb15ff84614c",
                "shasum": ""
            },
            "require-dev": {
                "phpunit/phpunit": "4.*"
            },
            "type": "library",
            "autoload": {
                "files": [
                    "lib/password.php"
                ]
            },
            "notification-url": "https://packagist.org/downloads/",
            "license": [
                "MIT"
            ],
            "authors": [
                {
                    "name": "Anthony Ferrara",
                    "email": "ircmaxell@php.net",
                    "homepage": "http://blog.ircmaxell.com"
                }
            ],
            "description": "A compatibility library for the proposed simplified password hashing algorithm: https://wiki.php.net/rfc/password_hash",
            "homepage": "https://github.com/ircmaxell/password_compat",
            "keywords": [
                "hashing",
                "password"
            ],
            "time": "2014-11-20T16:49:30+00:00"
        },
        {
            "name": "jms/metadata",
            "version": "1.7.0",
            "source": {
                "type": "git",
                "url": "https://github.com/schmittjoh/metadata.git",
                "reference": "e5854ab1aa643623dc64adde718a8eec32b957a8"
            },
            "dist": {
                "type": "zip",
                "url": "https://api.github.com/repos/schmittjoh/metadata/zipball/e5854ab1aa643623dc64adde718a8eec32b957a8",
                "reference": "e5854ab1aa643623dc64adde718a8eec32b957a8",
                "shasum": ""
            },
            "require": {
                "php": ">=5.3.0"
            },
            "require-dev": {
                "doctrine/cache": "~1.0",
                "symfony/cache": "~3.1"
            },
            "type": "library",
            "extra": {
                "branch-alias": {
                    "dev-master": "1.5.x-dev"
                }
            },
            "autoload": {
                "psr-0": {
                    "Metadata\\": "src/"
                }
            },
            "notification-url": "https://packagist.org/downloads/",
            "license": [
                "MIT"
            ],
            "authors": [
                {
                    "name": "Asmir Mustafic",
                    "email": "goetas@gmail.com"
                },
                {
                    "name": "Johannes M. Schmitt",
                    "email": "schmittjoh@gmail.com"
                }
            ],
            "description": "Class/method/property metadata management in PHP",
            "keywords": [
                "annotations",
                "metadata",
                "xml",
                "yaml"
            ],
            "time": "2018-10-26T12:40:10+00:00"
        },
        {
            "name": "jms/parser-lib",
            "version": "1.0.0",
            "source": {
                "type": "git",
                "url": "https://github.com/schmittjoh/parser-lib.git",
                "reference": "c509473bc1b4866415627af0e1c6cc8ac97fa51d"
            },
            "dist": {
                "type": "zip",
                "url": "https://api.github.com/repos/schmittjoh/parser-lib/zipball/c509473bc1b4866415627af0e1c6cc8ac97fa51d",
                "reference": "c509473bc1b4866415627af0e1c6cc8ac97fa51d",
                "shasum": ""
            },
            "require": {
                "phpoption/phpoption": ">=0.9,<2.0-dev"
            },
            "type": "library",
            "extra": {
                "branch-alias": {
                    "dev-master": "1.0-dev"
                }
            },
            "autoload": {
                "psr-0": {
                    "JMS\\": "src/"
                }
            },
            "notification-url": "https://packagist.org/downloads/",
            "license": [
                "Apache2"
            ],
            "description": "A library for easily creating recursive-descent parsers.",
            "time": "2012-11-18T18:08:43+00:00"
        },
        {
            "name": "jms/serializer",
            "version": "0.16.0",
            "source": {
                "type": "git",
                "url": "https://github.com/schmittjoh/serializer.git",
                "reference": "c8a171357ca92b6706e395c757f334902d430ea9"
            },
            "dist": {
                "type": "zip",
                "url": "https://api.github.com/repos/schmittjoh/serializer/zipball/c8a171357ca92b6706e395c757f334902d430ea9",
                "reference": "c8a171357ca92b6706e395c757f334902d430ea9",
                "shasum": ""
            },
            "require": {
                "doctrine/annotations": "1.*",
                "jms/metadata": "~1.1",
                "jms/parser-lib": "1.*",
                "php": ">=5.3.2",
                "phpcollection/phpcollection": "~0.1"
            },
            "require-dev": {
                "doctrine/orm": "~2.1",
                "doctrine/phpcr-odm": "~1.0.1",
                "jackalope/jackalope-doctrine-dbal": "1.0.*",
                "propel/propel1": "~1.7",
                "symfony/filesystem": "2.*",
                "symfony/form": "~2.1",
                "symfony/translation": "~2.0",
                "symfony/validator": "~2.0",
                "symfony/yaml": "2.*",
                "twig/twig": ">=1.8,<2.0-dev"
            },
            "suggest": {
                "symfony/yaml": "Required if you'd like to serialize data to YAML format."
            },
            "type": "library",
            "extra": {
                "branch-alias": {
                    "dev-master": "0.15-dev"
                }
            },
            "autoload": {
                "psr-0": {
                    "JMS\\Serializer": "src/"
                }
            },
            "notification-url": "https://packagist.org/downloads/",
            "license": [
                "Apache2"
            ],
            "authors": [
                {
                    "name": "Johannes Schmitt",
                    "email": "schmittjoh@gmail.com",
                    "homepage": "https://github.com/schmittjoh",
                    "role": "Developer of wrapped JMSSerializerBundle"
                }
            ],
            "description": "Library for (de-)serializing data of any complexity; supports XML, JSON, and YAML.",
            "homepage": "http://jmsyst.com/libs/serializer",
            "keywords": [
                "deserialization",
                "jaxb",
                "json",
                "serialization",
                "xml"
            ],
            "time": "2014-03-18T08:39:00+00:00"
        },
        {
            "name": "league/container",
            "version": "2.4.1",
            "source": {
                "type": "git",
                "url": "https://github.com/thephpleague/container.git",
                "reference": "43f35abd03a12977a60ffd7095efd6a7808488c0"
            },
            "dist": {
                "type": "zip",
                "url": "https://api.github.com/repos/thephpleague/container/zipball/43f35abd03a12977a60ffd7095efd6a7808488c0",
                "reference": "43f35abd03a12977a60ffd7095efd6a7808488c0",
                "shasum": ""
            },
            "require": {
                "container-interop/container-interop": "^1.2",
                "php": "^5.4.0 || ^7.0"
            },
            "provide": {
                "container-interop/container-interop-implementation": "^1.2",
                "psr/container-implementation": "^1.0"
            },
            "replace": {
                "orno/di": "~2.0"
            },
            "require-dev": {
                "phpunit/phpunit": "4.*"
            },
            "type": "library",
            "extra": {
                "branch-alias": {
                    "dev-2.x": "2.x-dev",
                    "dev-1.x": "1.x-dev"
                }
            },
            "autoload": {
                "psr-4": {
                    "League\\Container\\": "src"
                }
            },
            "notification-url": "https://packagist.org/downloads/",
            "license": [
                "MIT"
            ],
            "authors": [
                {
                    "name": "Phil Bennett",
                    "email": "philipobenito@gmail.com",
                    "homepage": "http://www.philipobenito.com",
                    "role": "Developer"
                }
            ],
            "description": "A fast and intuitive dependency injection container.",
            "homepage": "https://github.com/thephpleague/container",
            "keywords": [
                "container",
                "dependency",
                "di",
                "injection",
                "league",
                "provider",
                "service"
            ],
            "time": "2017-05-10T09:20:27+00:00"
        },
        {
            "name": "league/flysystem",
            "version": "1.0.55",
            "source": {
                "type": "git",
                "url": "https://github.com/thephpleague/flysystem.git",
                "reference": "33c91155537c6dc899eacdc54a13ac6303f156e6"
            },
            "dist": {
                "type": "zip",
                "url": "https://api.github.com/repos/thephpleague/flysystem/zipball/33c91155537c6dc899eacdc54a13ac6303f156e6",
                "reference": "33c91155537c6dc899eacdc54a13ac6303f156e6",
                "shasum": ""
            },
            "require": {
                "ext-fileinfo": "*",
                "php": ">=5.5.9"
            },
            "conflict": {
                "league/flysystem-sftp": "<1.0.6"
            },
            "require-dev": {
                "phpspec/phpspec": "^3.4",
                "phpunit/phpunit": "^5.7.10"
            },
            "suggest": {
                "ext-fileinfo": "Required for MimeType",
                "ext-ftp": "Allows you to use FTP server storage",
                "ext-openssl": "Allows you to use FTPS server storage",
                "league/flysystem-aws-s3-v2": "Allows you to use S3 storage with AWS SDK v2",
                "league/flysystem-aws-s3-v3": "Allows you to use S3 storage with AWS SDK v3",
                "league/flysystem-azure": "Allows you to use Windows Azure Blob storage",
                "league/flysystem-cached-adapter": "Flysystem adapter decorator for metadata caching",
                "league/flysystem-eventable-filesystem": "Allows you to use EventableFilesystem",
                "league/flysystem-rackspace": "Allows you to use Rackspace Cloud Files",
                "league/flysystem-sftp": "Allows you to use SFTP server storage via phpseclib",
                "league/flysystem-webdav": "Allows you to use WebDAV storage",
                "league/flysystem-ziparchive": "Allows you to use ZipArchive adapter",
                "spatie/flysystem-dropbox": "Allows you to use Dropbox storage",
                "srmklive/flysystem-dropbox-v2": "Allows you to use Dropbox storage for PHP 5 applications"
            },
            "type": "library",
            "extra": {
                "branch-alias": {
                    "dev-master": "1.1-dev"
                }
            },
            "autoload": {
                "psr-4": {
                    "League\\Flysystem\\": "src/"
                }
            },
            "notification-url": "https://packagist.org/downloads/",
            "license": [
                "MIT"
            ],
            "authors": [
                {
                    "name": "Frank de Jonge",
                    "email": "info@frenky.net"
                }
            ],
            "description": "Filesystem abstraction: Many filesystems, one API.",
            "keywords": [
                "Cloud Files",
                "WebDAV",
                "abstraction",
                "aws",
                "cloud",
                "copy.com",
                "dropbox",
                "file systems",
                "files",
                "filesystem",
                "filesystems",
                "ftp",
                "rackspace",
                "remote",
                "s3",
                "sftp",
                "storage"
            ],
            "time": "2019-08-24T11:17:19+00:00"
        },
        {
            "name": "lusitanian/oauth",
            "version": "v0.8.11",
            "source": {
                "type": "git",
                "url": "https://github.com/Lusitanian/PHPoAuthLib.git",
                "reference": "fc11a53db4b66da555a6a11fce294f574a8374f9"
            },
            "dist": {
                "type": "zip",
                "url": "https://api.github.com/repos/Lusitanian/PHPoAuthLib/zipball/fc11a53db4b66da555a6a11fce294f574a8374f9",
                "reference": "fc11a53db4b66da555a6a11fce294f574a8374f9",
                "shasum": ""
            },
            "require": {
                "php": ">=5.3.0"
            },
            "require-dev": {
                "phpunit/phpunit": "3.7.*",
                "predis/predis": "0.8.*@dev",
                "squizlabs/php_codesniffer": "2.*",
                "symfony/http-foundation": "~2.1"
            },
            "suggest": {
                "ext-openssl": "Allows for usage of secure connections with the stream-based HTTP client.",
                "predis/predis": "Allows using the Redis storage backend.",
                "symfony/http-foundation": "Allows using the Symfony Session storage backend."
            },
            "type": "library",
            "extra": {
                "branch-alias": {
                    "dev-master": "0.1-dev"
                }
            },
            "autoload": {
                "psr-0": {
                    "OAuth": "src",
                    "OAuth\\Unit": "tests"
                }
            },
            "notification-url": "https://packagist.org/downloads/",
            "license": [
                "MIT"
            ],
            "authors": [
                {
                    "name": "David Desberg",
                    "email": "david@daviddesberg.com"
                },
                {
                    "name": "Elliot Chance",
                    "email": "elliotchance@gmail.com"
                },
                {
                    "name": "Pieter Hordijk",
                    "email": "info@pieterhordijk.com"
                }
            ],
            "description": "PHP 5.3+ oAuth 1/2 Library",
            "keywords": [
                "Authentication",
                "authorization",
                "oauth",
                "security"
            ],
            "time": "2018-02-14T22:37:14+00:00"
        },
        {
            "name": "magento/magento-coding-standard",
            "version": "4",
            "source": {
                "type": "git",
                "url": "https://github.com/magento/magento-coding-standard.git",
                "reference": "d24e0230a532e19941ed264f57db38fad5b1008a"
            },
            "dist": {
                "type": "zip",
                "url": "https://api.github.com/repos/magento/magento-coding-standard/zipball/d24e0230a532e19941ed264f57db38fad5b1008a",
                "reference": "d24e0230a532e19941ed264f57db38fad5b1008a",
                "shasum": ""
            },
            "require": {
                "php": ">=5.6.0",
                "squizlabs/php_codesniffer": "^3.4"
            },
            "require-dev": {
                "phpunit/phpunit": "^4.0 || ^5.0 || ^6.0 || ^7.0"
            },
            "type": "phpcodesniffer-standard",
            "notification-url": "https://packagist.org/downloads/",
            "license": [
                "OSL-3.0",
                "AFL-3.0"
            ],
            "description": "A set of Magento specific PHP CodeSniffer rules.",
            "time": "2019-08-06T15:58:37+00:00"
        },
        {
            "name": "magento/magento2-functional-testing-framework",
            "version": "2.5.0",
            "source": {
                "type": "git",
                "url": "https://github.com/magento/magento2-functional-testing-framework.git",
                "reference": "5aa379674def88d1efc180d936dae1e4654c238a"
            },
            "dist": {
                "type": "zip",
                "url": "https://api.github.com/repos/magento/magento2-functional-testing-framework/zipball/5aa379674def88d1efc180d936dae1e4654c238a",
                "reference": "5aa379674def88d1efc180d936dae1e4654c238a",
                "shasum": ""
            },
            "require": {
                "allure-framework/allure-codeception": "~1.3.0",
                "codeception/codeception": "~2.3.4 || ~2.4.0 ",
                "consolidation/robo": "^1.0.0",
                "csharpru/vault-php": "~3.5.3",
                "csharpru/vault-php-guzzle6-transport": "^2.0",
                "ext-curl": "*",
                "flow/jsonpath": ">0.2",
                "fzaninotto/faker": "^1.6",
                "monolog/monolog": "^1.0",
                "mustache/mustache": "~2.5",
                "php": "7.0.2||7.0.4||~7.0.6||~7.1.0||~7.2.0||~7.3.0",
                "symfony/process": "^2.8 || ^3.1 || ^4.0",
                "vlucas/phpdotenv": "^2.4"
            },
            "require-dev": {
                "brainmaestro/composer-git-hooks": "^2.3.1",
                "codacy/coverage": "^1.4",
                "codeception/aspect-mock": "^3.0",
                "doctrine/cache": "<1.7.0",
                "goaop/framework": "2.2.0",
                "php-coveralls/php-coveralls": "^1.0",
                "phpmd/phpmd": "^2.6.0",
                "phpunit/phpunit": "~6.5.0 || ~7.0.0",
                "rregeer/phpunit-coverage-check": "^0.1.4",
                "sebastian/phpcpd": "~3.0 || ~4.0",
                "squizlabs/php_codesniffer": "~3.2",
                "symfony/stopwatch": "~3.4.6"
            },
            "suggest": {
                "epfremme/swagger-php": "^2.0"
            },
            "bin": [
                "bin/mftf"
            ],
            "type": "library",
            "extra": {
                "hooks": {
                    "pre-push": "bin/all-checks"
                }
            },
            "autoload": {
                "files": [
                    "src/Magento/FunctionalTestingFramework/_bootstrap.php"
                ],
                "psr-4": {
                    "Magento\\FunctionalTestingFramework\\": "src/Magento/FunctionalTestingFramework",
                    "MFTF\\": "dev/tests/functional/MFTF"
                }
            },
            "notification-url": "https://packagist.org/downloads/",
            "license": [
                "AGPL-3.0"
            ],
            "description": "Magento2 Functional Testing Framework",
            "keywords": [
                "automation",
                "functional",
                "magento",
                "testing"
            ],
            "time": "2019-09-18T14:52:11+00:00"
        },
        {
            "name": "mikey179/vfsstream",
            "version": "v1.6.7",
            "source": {
                "type": "git",
                "url": "https://github.com/bovigo/vfsStream.git",
                "reference": "2b544ac3a21bcc4dde5d90c4ae8d06f4319055fb"
            },
            "dist": {
                "type": "zip",
                "url": "https://api.github.com/repos/bovigo/vfsStream/zipball/2b544ac3a21bcc4dde5d90c4ae8d06f4319055fb",
                "reference": "2b544ac3a21bcc4dde5d90c4ae8d06f4319055fb",
                "shasum": ""
            },
            "require": {
                "php": ">=5.3.0"
            },
            "require-dev": {
                "phpunit/phpunit": "^4.5|^5.0"
            },
            "type": "library",
            "extra": {
                "branch-alias": {
                    "dev-master": "1.6.x-dev"
                }
            },
            "autoload": {
                "psr-0": {
                    "org\\bovigo\\vfs\\": "src/main/php"
                }
            },
            "notification-url": "https://packagist.org/downloads/",
            "license": [
                "BSD-3-Clause"
            ],
            "authors": [
                {
                    "name": "Frank Kleine",
                    "homepage": "http://frankkleine.de/",
                    "role": "Developer"
                }
            ],
            "description": "Virtual file system to mock the real file system in unit tests.",
            "homepage": "http://vfs.bovigo.org/",
            "time": "2019-08-01T01:38:37+00:00"
        },
        {
            "name": "mustache/mustache",
            "version": "v2.12.0",
            "source": {
                "type": "git",
                "url": "https://github.com/bobthecow/mustache.php.git",
                "reference": "fe8fe72e9d580591854de404cc59a1b83ca4d19e"
            },
            "dist": {
                "type": "zip",
                "url": "https://api.github.com/repos/bobthecow/mustache.php/zipball/fe8fe72e9d580591854de404cc59a1b83ca4d19e",
                "reference": "fe8fe72e9d580591854de404cc59a1b83ca4d19e",
                "shasum": ""
            },
            "require": {
                "php": ">=5.2.4"
            },
            "require-dev": {
                "friendsofphp/php-cs-fixer": "~1.11",
                "phpunit/phpunit": "~3.7|~4.0|~5.0"
            },
            "type": "library",
            "autoload": {
                "psr-0": {
                    "Mustache": "src/"
                }
            },
            "notification-url": "https://packagist.org/downloads/",
            "license": [
                "MIT"
            ],
            "authors": [
                {
                    "name": "Justin Hileman",
                    "email": "justin@justinhileman.info",
                    "homepage": "http://justinhileman.com"
                }
            ],
            "description": "A Mustache implementation in PHP.",
            "homepage": "https://github.com/bobthecow/mustache.php",
            "keywords": [
                "mustache",
                "templating"
            ],
            "time": "2017-07-11T12:54:05+00:00"
        },
        {
            "name": "myclabs/deep-copy",
            "version": "1.9.3",
            "source": {
                "type": "git",
                "url": "https://github.com/myclabs/DeepCopy.git",
                "reference": "007c053ae6f31bba39dfa19a7726f56e9763bbea"
            },
            "dist": {
                "type": "zip",
                "url": "https://api.github.com/repos/myclabs/DeepCopy/zipball/007c053ae6f31bba39dfa19a7726f56e9763bbea",
                "reference": "007c053ae6f31bba39dfa19a7726f56e9763bbea",
                "shasum": ""
            },
            "require": {
                "php": "^7.1"
            },
            "replace": {
                "myclabs/deep-copy": "self.version"
            },
            "require-dev": {
                "doctrine/collections": "^1.0",
                "doctrine/common": "^2.6",
                "phpunit/phpunit": "^7.1"
            },
            "type": "library",
            "autoload": {
                "psr-4": {
                    "DeepCopy\\": "src/DeepCopy/"
                },
                "files": [
                    "src/DeepCopy/deep_copy.php"
                ]
            },
            "notification-url": "https://packagist.org/downloads/",
            "license": [
                "MIT"
            ],
            "description": "Create deep copies (clones) of your objects",
            "keywords": [
                "clone",
                "copy",
                "duplicate",
                "object",
                "object graph"
            ],
            "time": "2019-08-09T12:45:53+00:00"
        },
        {
            "name": "pdepend/pdepend",
            "version": "2.5.2",
            "source": {
                "type": "git",
                "url": "https://github.com/pdepend/pdepend.git",
                "reference": "9daf26d0368d4a12bed1cacae1a9f3a6f0adf239"
            },
            "dist": {
                "type": "zip",
                "url": "https://api.github.com/repos/pdepend/pdepend/zipball/9daf26d0368d4a12bed1cacae1a9f3a6f0adf239",
                "reference": "9daf26d0368d4a12bed1cacae1a9f3a6f0adf239",
                "shasum": ""
            },
            "require": {
                "php": ">=5.3.7",
                "symfony/config": "^2.3.0|^3|^4",
                "symfony/dependency-injection": "^2.3.0|^3|^4",
                "symfony/filesystem": "^2.3.0|^3|^4"
            },
            "require-dev": {
                "phpunit/phpunit": "^4.8|^5.7",
                "squizlabs/php_codesniffer": "^2.0.0"
            },
            "bin": [
                "src/bin/pdepend"
            ],
            "type": "library",
            "autoload": {
                "psr-4": {
                    "PDepend\\": "src/main/php/PDepend"
                }
            },
            "notification-url": "https://packagist.org/downloads/",
            "license": [
                "BSD-3-Clause"
            ],
            "description": "Official version of pdepend to be handled with Composer",
            "time": "2017-12-13T13:21:38+00:00"
        },
        {
            "name": "phar-io/manifest",
            "version": "1.0.1",
            "source": {
                "type": "git",
                "url": "https://github.com/phar-io/manifest.git",
                "reference": "2df402786ab5368a0169091f61a7c1e0eb6852d0"
            },
            "dist": {
                "type": "zip",
                "url": "https://api.github.com/repos/phar-io/manifest/zipball/2df402786ab5368a0169091f61a7c1e0eb6852d0",
                "reference": "2df402786ab5368a0169091f61a7c1e0eb6852d0",
                "shasum": ""
            },
            "require": {
                "ext-dom": "*",
                "ext-phar": "*",
                "phar-io/version": "^1.0.1",
                "php": "^5.6 || ^7.0"
            },
            "type": "library",
            "extra": {
                "branch-alias": {
                    "dev-master": "1.0.x-dev"
                }
            },
            "autoload": {
                "classmap": [
                    "src/"
                ]
            },
            "notification-url": "https://packagist.org/downloads/",
            "license": [
                "BSD-3-Clause"
            ],
            "authors": [
                {
                    "name": "Arne Blankerts",
                    "email": "arne@blankerts.de",
                    "role": "Developer"
                },
                {
                    "name": "Sebastian Heuer",
                    "email": "sebastian@phpeople.de",
                    "role": "Developer"
                },
                {
                    "name": "Sebastian Bergmann",
                    "email": "sebastian@phpunit.de",
                    "role": "Developer"
                }
            ],
            "description": "Component for reading phar.io manifest information from a PHP Archive (PHAR)",
            "time": "2017-03-05T18:14:27+00:00"
        },
        {
            "name": "phar-io/version",
            "version": "1.0.1",
            "source": {
                "type": "git",
                "url": "https://github.com/phar-io/version.git",
                "reference": "a70c0ced4be299a63d32fa96d9281d03e94041df"
            },
            "dist": {
                "type": "zip",
                "url": "https://api.github.com/repos/phar-io/version/zipball/a70c0ced4be299a63d32fa96d9281d03e94041df",
                "reference": "a70c0ced4be299a63d32fa96d9281d03e94041df",
                "shasum": ""
            },
            "require": {
                "php": "^5.6 || ^7.0"
            },
            "type": "library",
            "autoload": {
                "classmap": [
                    "src/"
                ]
            },
            "notification-url": "https://packagist.org/downloads/",
            "license": [
                "BSD-3-Clause"
            ],
            "authors": [
                {
                    "name": "Arne Blankerts",
                    "email": "arne@blankerts.de",
                    "role": "Developer"
                },
                {
                    "name": "Sebastian Heuer",
                    "email": "sebastian@phpeople.de",
                    "role": "Developer"
                },
                {
                    "name": "Sebastian Bergmann",
                    "email": "sebastian@phpunit.de",
                    "role": "Developer"
                }
            ],
            "description": "Library for handling version information and constraints",
            "time": "2017-03-05T17:38:23+00:00"
        },
        {
            "name": "php-cs-fixer/diff",
            "version": "v1.3.0",
            "source": {
                "type": "git",
                "url": "https://github.com/PHP-CS-Fixer/diff.git",
                "reference": "78bb099e9c16361126c86ce82ec4405ebab8e756"
            },
            "dist": {
                "type": "zip",
                "url": "https://api.github.com/repos/PHP-CS-Fixer/diff/zipball/78bb099e9c16361126c86ce82ec4405ebab8e756",
                "reference": "78bb099e9c16361126c86ce82ec4405ebab8e756",
                "shasum": ""
            },
            "require": {
                "php": "^5.6 || ^7.0"
            },
            "require-dev": {
                "phpunit/phpunit": "^5.7.23 || ^6.4.3",
                "symfony/process": "^3.3"
            },
            "type": "library",
            "autoload": {
                "classmap": [
                    "src/"
                ]
            },
            "notification-url": "https://packagist.org/downloads/",
            "license": [
                "BSD-3-Clause"
            ],
            "authors": [
                {
                    "name": "Kore Nordmann",
                    "email": "mail@kore-nordmann.de"
                },
                {
                    "name": "Sebastian Bergmann",
                    "email": "sebastian@phpunit.de"
                },
                {
                    "name": "SpacePossum"
                }
            ],
            "description": "sebastian/diff v2 backport support for PHP5.6",
            "homepage": "https://github.com/PHP-CS-Fixer",
            "keywords": [
                "diff"
            ],
            "time": "2018-02-15T16:58:55+00:00"
        },
        {
            "name": "phpcollection/phpcollection",
            "version": "0.5.0",
            "source": {
                "type": "git",
                "url": "https://github.com/schmittjoh/php-collection.git",
                "reference": "f2bcff45c0da7c27991bbc1f90f47c4b7fb434a6"
            },
            "dist": {
                "type": "zip",
                "url": "https://api.github.com/repos/schmittjoh/php-collection/zipball/f2bcff45c0da7c27991bbc1f90f47c4b7fb434a6",
                "reference": "f2bcff45c0da7c27991bbc1f90f47c4b7fb434a6",
                "shasum": ""
            },
            "require": {
                "phpoption/phpoption": "1.*"
            },
            "type": "library",
            "extra": {
                "branch-alias": {
                    "dev-master": "0.4-dev"
                }
            },
            "autoload": {
                "psr-0": {
                    "PhpCollection": "src/"
                }
            },
            "notification-url": "https://packagist.org/downloads/",
            "license": [
                "Apache2"
            ],
            "authors": [
                {
                    "name": "Johannes M. Schmitt",
                    "email": "schmittjoh@gmail.com"
                }
            ],
            "description": "General-Purpose Collection Library for PHP",
            "keywords": [
                "collection",
                "list",
                "map",
                "sequence",
                "set"
            ],
            "time": "2015-05-17T12:39:23+00:00"
        },
        {
            "name": "phpdocumentor/reflection-common",
            "version": "2.0.0",
            "source": {
                "type": "git",
                "url": "https://github.com/phpDocumentor/ReflectionCommon.git",
                "reference": "63a995caa1ca9e5590304cd845c15ad6d482a62a"
            },
            "dist": {
                "type": "zip",
                "url": "https://api.github.com/repos/phpDocumentor/ReflectionCommon/zipball/63a995caa1ca9e5590304cd845c15ad6d482a62a",
                "reference": "63a995caa1ca9e5590304cd845c15ad6d482a62a",
                "shasum": ""
            },
            "require": {
                "php": ">=7.1"
            },
            "require-dev": {
                "phpunit/phpunit": "~6"
            },
            "type": "library",
            "extra": {
                "branch-alias": {
                    "dev-master": "2.x-dev"
                }
            },
            "autoload": {
                "psr-4": {
                    "phpDocumentor\\Reflection\\": "src/"
                }
            },
            "notification-url": "https://packagist.org/downloads/",
            "license": [
                "MIT"
            ],
            "authors": [
                {
                    "name": "Jaap van Otterdijk",
                    "email": "opensource@ijaap.nl"
                }
            ],
            "description": "Common reflection classes used by phpdocumentor to reflect the code structure",
            "homepage": "http://www.phpdoc.org",
            "keywords": [
                "FQSEN",
                "phpDocumentor",
                "phpdoc",
                "reflection",
                "static analysis"
            ],
            "time": "2018-08-07T13:53:10+00:00"
        },
        {
            "name": "phpdocumentor/reflection-docblock",
            "version": "4.3.2",
            "source": {
                "type": "git",
                "url": "https://github.com/phpDocumentor/ReflectionDocBlock.git",
                "reference": "b83ff7cfcfee7827e1e78b637a5904fe6a96698e"
            },
            "dist": {
                "type": "zip",
                "url": "https://api.github.com/repos/phpDocumentor/ReflectionDocBlock/zipball/b83ff7cfcfee7827e1e78b637a5904fe6a96698e",
                "reference": "b83ff7cfcfee7827e1e78b637a5904fe6a96698e",
                "shasum": ""
            },
            "require": {
                "php": "^7.0",
                "phpdocumentor/reflection-common": "^1.0.0 || ^2.0.0",
                "phpdocumentor/type-resolver": "~0.4 || ^1.0.0",
                "webmozart/assert": "^1.0"
            },
            "require-dev": {
                "doctrine/instantiator": "^1.0.5",
                "mockery/mockery": "^1.0",
                "phpunit/phpunit": "^6.4"
            },
            "type": "library",
            "extra": {
                "branch-alias": {
                    "dev-master": "4.x-dev"
                }
            },
            "autoload": {
                "psr-4": {
                    "phpDocumentor\\Reflection\\": [
                        "src/"
                    ]
                }
            },
            "notification-url": "https://packagist.org/downloads/",
            "license": [
                "MIT"
            ],
            "authors": [
                {
                    "name": "Mike van Riel",
                    "email": "me@mikevanriel.com"
                }
            ],
            "description": "With this component, a library can provide support for annotations via DocBlocks or otherwise retrieve information that is embedded in a DocBlock.",
            "time": "2019-09-12T14:27:41+00:00"
        },
        {
            "name": "phpdocumentor/type-resolver",
            "version": "1.0.1",
            "source": {
                "type": "git",
                "url": "https://github.com/phpDocumentor/TypeResolver.git",
                "reference": "2e32a6d48972b2c1976ed5d8967145b6cec4a4a9"
            },
            "dist": {
                "type": "zip",
                "url": "https://api.github.com/repos/phpDocumentor/TypeResolver/zipball/2e32a6d48972b2c1976ed5d8967145b6cec4a4a9",
                "reference": "2e32a6d48972b2c1976ed5d8967145b6cec4a4a9",
                "shasum": ""
            },
            "require": {
                "php": "^7.1",
                "phpdocumentor/reflection-common": "^2.0"
            },
            "require-dev": {
                "ext-tokenizer": "^7.1",
                "mockery/mockery": "~1",
                "phpunit/phpunit": "^7.0"
            },
            "type": "library",
            "extra": {
                "branch-alias": {
                    "dev-master": "1.x-dev"
                }
            },
            "autoload": {
                "psr-4": {
                    "phpDocumentor\\Reflection\\": "src"
                }
            },
            "notification-url": "https://packagist.org/downloads/",
            "license": [
                "MIT"
            ],
            "authors": [
                {
                    "name": "Mike van Riel",
                    "email": "me@mikevanriel.com"
                }
            ],
            "description": "A PSR-5 based resolver of Class names, Types and Structural Element Names",
            "time": "2019-08-22T18:11:29+00:00"
        },
        {
            "name": "phpmd/phpmd",
            "version": "2.7.0",
            "source": {
                "type": "git",
                "url": "https://github.com/phpmd/phpmd.git",
                "reference": "a05a999c644f4bc9a204846017db7bb7809fbe4c"
            },
            "dist": {
                "type": "zip",
                "url": "https://api.github.com/repos/phpmd/phpmd/zipball/a05a999c644f4bc9a204846017db7bb7809fbe4c",
                "reference": "a05a999c644f4bc9a204846017db7bb7809fbe4c",
                "shasum": ""
            },
            "require": {
                "ext-xml": "*",
                "pdepend/pdepend": "^2.5",
                "php": ">=5.3.9"
            },
            "require-dev": {
                "gregwar/rst": "^1.0",
                "mikey179/vfsstream": "^1.6.4",
                "phpunit/phpunit": "^4.8.36 || ^5.7.27",
                "squizlabs/php_codesniffer": "^2.0"
            },
            "bin": [
                "src/bin/phpmd"
            ],
            "type": "library",
            "autoload": {
                "psr-0": {
                    "PHPMD\\": "src/main/php"
                }
            },
            "notification-url": "https://packagist.org/downloads/",
            "license": [
                "BSD-3-Clause"
            ],
            "authors": [
                {
                    "name": "Manuel Pichler",
                    "email": "github@manuel-pichler.de",
                    "homepage": "https://github.com/manuelpichler",
                    "role": "Project Founder"
                },
                {
                    "name": "Marc Würth",
                    "email": "ravage@bluewin.ch",
                    "homepage": "https://github.com/ravage84",
                    "role": "Project Maintainer"
                },
                {
                    "name": "Other contributors",
                    "homepage": "https://github.com/phpmd/phpmd/graphs/contributors",
                    "role": "Contributors"
                }
            ],
            "description": "PHPMD is a spin-off project of PHP Depend and aims to be a PHP equivalent of the well known Java tool PMD.",
            "homepage": "https://phpmd.org/",
            "keywords": [
                "mess detection",
                "mess detector",
                "pdepend",
                "phpmd",
                "pmd"
            ],
            "time": "2019-07-30T21:13:32+00:00"
        },
        {
            "name": "phpoption/phpoption",
            "version": "1.5.0",
            "source": {
                "type": "git",
                "url": "https://github.com/schmittjoh/php-option.git",
                "reference": "94e644f7d2051a5f0fcf77d81605f152eecff0ed"
            },
            "dist": {
                "type": "zip",
                "url": "https://api.github.com/repos/schmittjoh/php-option/zipball/94e644f7d2051a5f0fcf77d81605f152eecff0ed",
                "reference": "94e644f7d2051a5f0fcf77d81605f152eecff0ed",
                "shasum": ""
            },
            "require": {
                "php": ">=5.3.0"
            },
            "require-dev": {
                "phpunit/phpunit": "4.7.*"
            },
            "type": "library",
            "extra": {
                "branch-alias": {
                    "dev-master": "1.3-dev"
                }
            },
            "autoload": {
                "psr-0": {
                    "PhpOption\\": "src/"
                }
            },
            "notification-url": "https://packagist.org/downloads/",
            "license": [
                "Apache2"
            ],
            "authors": [
                {
                    "name": "Johannes M. Schmitt",
                    "email": "schmittjoh@gmail.com"
                }
            ],
            "description": "Option Type for PHP",
            "keywords": [
                "language",
                "option",
                "php",
                "type"
            ],
            "time": "2015-07-25T16:39:46+00:00"
        },
        {
            "name": "phpspec/prophecy",
            "version": "1.8.1",
            "source": {
                "type": "git",
                "url": "https://github.com/phpspec/prophecy.git",
                "reference": "1927e75f4ed19131ec9bcc3b002e07fb1173ee76"
            },
            "dist": {
                "type": "zip",
                "url": "https://api.github.com/repos/phpspec/prophecy/zipball/1927e75f4ed19131ec9bcc3b002e07fb1173ee76",
                "reference": "1927e75f4ed19131ec9bcc3b002e07fb1173ee76",
                "shasum": ""
            },
            "require": {
                "doctrine/instantiator": "^1.0.2",
                "php": "^5.3|^7.0",
                "phpdocumentor/reflection-docblock": "^2.0|^3.0.2|^4.0",
                "sebastian/comparator": "^1.1|^2.0|^3.0",
                "sebastian/recursion-context": "^1.0|^2.0|^3.0"
            },
            "require-dev": {
                "phpspec/phpspec": "^2.5|^3.2",
                "phpunit/phpunit": "^4.8.35 || ^5.7 || ^6.5 || ^7.1"
            },
            "type": "library",
            "extra": {
                "branch-alias": {
                    "dev-master": "1.8.x-dev"
                }
            },
            "autoload": {
                "psr-4": {
                    "Prophecy\\": "src/Prophecy"
                }
            },
            "notification-url": "https://packagist.org/downloads/",
            "license": [
                "MIT"
            ],
            "authors": [
                {
                    "name": "Konstantin Kudryashov",
                    "email": "ever.zet@gmail.com",
                    "homepage": "http://everzet.com"
                },
                {
                    "name": "Marcello Duarte",
                    "email": "marcello.duarte@gmail.com"
                }
            ],
            "description": "Highly opinionated mocking framework for PHP 5.3+",
            "homepage": "https://github.com/phpspec/prophecy",
            "keywords": [
                "Double",
                "Dummy",
                "fake",
                "mock",
                "spy",
                "stub"
            ],
            "time": "2019-06-13T12:50:23+00:00"
        },
        {
            "name": "phpunit/php-code-coverage",
            "version": "5.3.2",
            "source": {
                "type": "git",
                "url": "https://github.com/sebastianbergmann/php-code-coverage.git",
                "reference": "c89677919c5dd6d3b3852f230a663118762218ac"
            },
            "dist": {
                "type": "zip",
                "url": "https://api.github.com/repos/sebastianbergmann/php-code-coverage/zipball/c89677919c5dd6d3b3852f230a663118762218ac",
                "reference": "c89677919c5dd6d3b3852f230a663118762218ac",
                "shasum": ""
            },
            "require": {
                "ext-dom": "*",
                "ext-xmlwriter": "*",
                "php": "^7.0",
                "phpunit/php-file-iterator": "^1.4.2",
                "phpunit/php-text-template": "^1.2.1",
                "phpunit/php-token-stream": "^2.0.1",
                "sebastian/code-unit-reverse-lookup": "^1.0.1",
                "sebastian/environment": "^3.0",
                "sebastian/version": "^2.0.1",
                "theseer/tokenizer": "^1.1"
            },
            "require-dev": {
                "phpunit/phpunit": "^6.0"
            },
            "suggest": {
                "ext-xdebug": "^2.5.5"
            },
            "type": "library",
            "extra": {
                "branch-alias": {
                    "dev-master": "5.3.x-dev"
                }
            },
            "autoload": {
                "classmap": [
                    "src/"
                ]
            },
            "notification-url": "https://packagist.org/downloads/",
            "license": [
                "BSD-3-Clause"
            ],
            "authors": [
                {
                    "name": "Sebastian Bergmann",
                    "email": "sebastian@phpunit.de",
                    "role": "lead"
                }
            ],
            "description": "Library that provides collection, processing, and rendering functionality for PHP code coverage information.",
            "homepage": "https://github.com/sebastianbergmann/php-code-coverage",
            "keywords": [
                "coverage",
                "testing",
                "xunit"
            ],
            "time": "2018-04-06T15:36:58+00:00"
        },
        {
            "name": "phpunit/php-file-iterator",
            "version": "1.4.5",
            "source": {
                "type": "git",
                "url": "https://github.com/sebastianbergmann/php-file-iterator.git",
                "reference": "730b01bc3e867237eaac355e06a36b85dd93a8b4"
            },
            "dist": {
                "type": "zip",
                "url": "https://api.github.com/repos/sebastianbergmann/php-file-iterator/zipball/730b01bc3e867237eaac355e06a36b85dd93a8b4",
                "reference": "730b01bc3e867237eaac355e06a36b85dd93a8b4",
                "shasum": ""
            },
            "require": {
                "php": ">=5.3.3"
            },
            "type": "library",
            "extra": {
                "branch-alias": {
                    "dev-master": "1.4.x-dev"
                }
            },
            "autoload": {
                "classmap": [
                    "src/"
                ]
            },
            "notification-url": "https://packagist.org/downloads/",
            "license": [
                "BSD-3-Clause"
            ],
            "authors": [
                {
                    "name": "Sebastian Bergmann",
                    "email": "sb@sebastian-bergmann.de",
                    "role": "lead"
                }
            ],
            "description": "FilterIterator implementation that filters files based on a list of suffixes.",
            "homepage": "https://github.com/sebastianbergmann/php-file-iterator/",
            "keywords": [
                "filesystem",
                "iterator"
            ],
            "time": "2017-11-27T13:52:08+00:00"
        },
        {
            "name": "phpunit/php-text-template",
            "version": "1.2.1",
            "source": {
                "type": "git",
                "url": "https://github.com/sebastianbergmann/php-text-template.git",
                "reference": "31f8b717e51d9a2afca6c9f046f5d69fc27c8686"
            },
            "dist": {
                "type": "zip",
                "url": "https://api.github.com/repos/sebastianbergmann/php-text-template/zipball/31f8b717e51d9a2afca6c9f046f5d69fc27c8686",
                "reference": "31f8b717e51d9a2afca6c9f046f5d69fc27c8686",
                "shasum": ""
            },
            "require": {
                "php": ">=5.3.3"
            },
            "type": "library",
            "autoload": {
                "classmap": [
                    "src/"
                ]
            },
            "notification-url": "https://packagist.org/downloads/",
            "license": [
                "BSD-3-Clause"
            ],
            "authors": [
                {
                    "name": "Sebastian Bergmann",
                    "email": "sebastian@phpunit.de",
                    "role": "lead"
                }
            ],
            "description": "Simple template engine.",
            "homepage": "https://github.com/sebastianbergmann/php-text-template/",
            "keywords": [
                "template"
            ],
            "time": "2015-06-21T13:50:34+00:00"
        },
        {
            "name": "phpunit/php-timer",
            "version": "1.0.9",
            "source": {
                "type": "git",
                "url": "https://github.com/sebastianbergmann/php-timer.git",
                "reference": "3dcf38ca72b158baf0bc245e9184d3fdffa9c46f"
            },
            "dist": {
                "type": "zip",
                "url": "https://api.github.com/repos/sebastianbergmann/php-timer/zipball/3dcf38ca72b158baf0bc245e9184d3fdffa9c46f",
                "reference": "3dcf38ca72b158baf0bc245e9184d3fdffa9c46f",
                "shasum": ""
            },
            "require": {
                "php": "^5.3.3 || ^7.0"
            },
            "require-dev": {
                "phpunit/phpunit": "^4.8.35 || ^5.7 || ^6.0"
            },
            "type": "library",
            "extra": {
                "branch-alias": {
                    "dev-master": "1.0-dev"
                }
            },
            "autoload": {
                "classmap": [
                    "src/"
                ]
            },
            "notification-url": "https://packagist.org/downloads/",
            "license": [
                "BSD-3-Clause"
            ],
            "authors": [
                {
                    "name": "Sebastian Bergmann",
                    "email": "sb@sebastian-bergmann.de",
                    "role": "lead"
                }
            ],
            "description": "Utility class for timing",
            "homepage": "https://github.com/sebastianbergmann/php-timer/",
            "keywords": [
                "timer"
            ],
            "time": "2017-02-26T11:10:40+00:00"
        },
        {
            "name": "phpunit/php-token-stream",
            "version": "2.0.2",
            "source": {
                "type": "git",
                "url": "https://github.com/sebastianbergmann/php-token-stream.git",
                "reference": "791198a2c6254db10131eecfe8c06670700904db"
            },
            "dist": {
                "type": "zip",
                "url": "https://api.github.com/repos/sebastianbergmann/php-token-stream/zipball/791198a2c6254db10131eecfe8c06670700904db",
                "reference": "791198a2c6254db10131eecfe8c06670700904db",
                "shasum": ""
            },
            "require": {
                "ext-tokenizer": "*",
                "php": "^7.0"
            },
            "require-dev": {
                "phpunit/phpunit": "^6.2.4"
            },
            "type": "library",
            "extra": {
                "branch-alias": {
                    "dev-master": "2.0-dev"
                }
            },
            "autoload": {
                "classmap": [
                    "src/"
                ]
            },
            "notification-url": "https://packagist.org/downloads/",
            "license": [
                "BSD-3-Clause"
            ],
            "authors": [
                {
                    "name": "Sebastian Bergmann",
                    "email": "sebastian@phpunit.de"
                }
            ],
            "description": "Wrapper around PHP's tokenizer extension.",
            "homepage": "https://github.com/sebastianbergmann/php-token-stream/",
            "keywords": [
                "tokenizer"
            ],
            "time": "2017-11-27T05:48:46+00:00"
        },
        {
            "name": "phpunit/phpunit",
            "version": "6.5.14",
            "source": {
                "type": "git",
                "url": "https://github.com/sebastianbergmann/phpunit.git",
                "reference": "bac23fe7ff13dbdb461481f706f0e9fe746334b7"
            },
            "dist": {
                "type": "zip",
                "url": "https://api.github.com/repos/sebastianbergmann/phpunit/zipball/bac23fe7ff13dbdb461481f706f0e9fe746334b7",
                "reference": "bac23fe7ff13dbdb461481f706f0e9fe746334b7",
                "shasum": ""
            },
            "require": {
                "ext-dom": "*",
                "ext-json": "*",
                "ext-libxml": "*",
                "ext-mbstring": "*",
                "ext-xml": "*",
                "myclabs/deep-copy": "^1.6.1",
                "phar-io/manifest": "^1.0.1",
                "phar-io/version": "^1.0",
                "php": "^7.0",
                "phpspec/prophecy": "^1.7",
                "phpunit/php-code-coverage": "^5.3",
                "phpunit/php-file-iterator": "^1.4.3",
                "phpunit/php-text-template": "^1.2.1",
                "phpunit/php-timer": "^1.0.9",
                "phpunit/phpunit-mock-objects": "^5.0.9",
                "sebastian/comparator": "^2.1",
                "sebastian/diff": "^2.0",
                "sebastian/environment": "^3.1",
                "sebastian/exporter": "^3.1",
                "sebastian/global-state": "^2.0",
                "sebastian/object-enumerator": "^3.0.3",
                "sebastian/resource-operations": "^1.0",
                "sebastian/version": "^2.0.1"
            },
            "conflict": {
                "phpdocumentor/reflection-docblock": "3.0.2",
                "phpunit/dbunit": "<3.0"
            },
            "require-dev": {
                "ext-pdo": "*"
            },
            "suggest": {
                "ext-xdebug": "*",
                "phpunit/php-invoker": "^1.1"
            },
            "bin": [
                "phpunit"
            ],
            "type": "library",
            "extra": {
                "branch-alias": {
                    "dev-master": "6.5.x-dev"
                }
            },
            "autoload": {
                "classmap": [
                    "src/"
                ]
            },
            "notification-url": "https://packagist.org/downloads/",
            "license": [
                "BSD-3-Clause"
            ],
            "authors": [
                {
                    "name": "Sebastian Bergmann",
                    "email": "sebastian@phpunit.de",
                    "role": "lead"
                }
            ],
            "description": "The PHP Unit Testing framework.",
            "homepage": "https://phpunit.de/",
            "keywords": [
                "phpunit",
                "testing",
                "xunit"
            ],
            "time": "2019-02-01T05:22:47+00:00"
        },
        {
            "name": "phpunit/phpunit-mock-objects",
            "version": "5.0.10",
            "source": {
                "type": "git",
                "url": "https://github.com/sebastianbergmann/phpunit-mock-objects.git",
                "reference": "cd1cf05c553ecfec36b170070573e540b67d3f1f"
            },
            "dist": {
                "type": "zip",
                "url": "https://api.github.com/repos/sebastianbergmann/phpunit-mock-objects/zipball/cd1cf05c553ecfec36b170070573e540b67d3f1f",
                "reference": "cd1cf05c553ecfec36b170070573e540b67d3f1f",
                "shasum": ""
            },
            "require": {
                "doctrine/instantiator": "^1.0.5",
                "php": "^7.0",
                "phpunit/php-text-template": "^1.2.1",
                "sebastian/exporter": "^3.1"
            },
            "conflict": {
                "phpunit/phpunit": "<6.0"
            },
            "require-dev": {
                "phpunit/phpunit": "^6.5.11"
            },
            "suggest": {
                "ext-soap": "*"
            },
            "type": "library",
            "extra": {
                "branch-alias": {
                    "dev-master": "5.0.x-dev"
                }
            },
            "autoload": {
                "classmap": [
                    "src/"
                ]
            },
            "notification-url": "https://packagist.org/downloads/",
            "license": [
                "BSD-3-Clause"
            ],
            "authors": [
                {
                    "name": "Sebastian Bergmann",
                    "email": "sebastian@phpunit.de",
                    "role": "lead"
                }
            ],
            "description": "Mock Object library for PHPUnit",
            "homepage": "https://github.com/sebastianbergmann/phpunit-mock-objects/",
            "keywords": [
                "mock",
                "xunit"
            ],
            "abandoned": true,
            "time": "2018-08-09T05:50:03+00:00"
        },
        {
            "name": "psr/cache",
            "version": "1.0.1",
            "source": {
                "type": "git",
                "url": "https://github.com/php-fig/cache.git",
                "reference": "d11b50ad223250cf17b86e38383413f5a6764bf8"
            },
            "dist": {
                "type": "zip",
                "url": "https://api.github.com/repos/php-fig/cache/zipball/d11b50ad223250cf17b86e38383413f5a6764bf8",
                "reference": "d11b50ad223250cf17b86e38383413f5a6764bf8",
                "shasum": ""
            },
            "require": {
                "php": ">=5.3.0"
            },
            "type": "library",
            "extra": {
                "branch-alias": {
                    "dev-master": "1.0.x-dev"
                }
            },
            "autoload": {
                "psr-4": {
                    "Psr\\Cache\\": "src/"
                }
            },
            "notification-url": "https://packagist.org/downloads/",
            "license": [
                "MIT"
            ],
            "authors": [
                {
                    "name": "PHP-FIG",
                    "homepage": "http://www.php-fig.org/"
                }
            ],
            "description": "Common interface for caching libraries",
            "keywords": [
                "cache",
                "psr",
                "psr-6"
            ],
            "time": "2016-08-06T20:24:11+00:00"
        },
        {
            "name": "psr/simple-cache",
            "version": "1.0.1",
            "source": {
                "type": "git",
                "url": "https://github.com/php-fig/simple-cache.git",
                "reference": "408d5eafb83c57f6365a3ca330ff23aa4a5fa39b"
            },
            "dist": {
                "type": "zip",
                "url": "https://api.github.com/repos/php-fig/simple-cache/zipball/408d5eafb83c57f6365a3ca330ff23aa4a5fa39b",
                "reference": "408d5eafb83c57f6365a3ca330ff23aa4a5fa39b",
                "shasum": ""
            },
            "require": {
                "php": ">=5.3.0"
            },
            "type": "library",
            "extra": {
                "branch-alias": {
                    "dev-master": "1.0.x-dev"
                }
            },
            "autoload": {
                "psr-4": {
                    "Psr\\SimpleCache\\": "src/"
                }
            },
            "notification-url": "https://packagist.org/downloads/",
            "license": [
                "MIT"
            ],
            "authors": [
                {
                    "name": "PHP-FIG",
                    "homepage": "http://www.php-fig.org/"
                }
            ],
            "description": "Common interfaces for simple caching",
            "keywords": [
                "cache",
                "caching",
                "psr",
                "psr-16",
                "simple-cache"
            ],
            "time": "2017-10-23T01:57:42+00:00"
        },
        {
            "name": "sebastian/code-unit-reverse-lookup",
            "version": "1.0.1",
            "source": {
                "type": "git",
                "url": "https://github.com/sebastianbergmann/code-unit-reverse-lookup.git",
                "reference": "4419fcdb5eabb9caa61a27c7a1db532a6b55dd18"
            },
            "dist": {
                "type": "zip",
                "url": "https://api.github.com/repos/sebastianbergmann/code-unit-reverse-lookup/zipball/4419fcdb5eabb9caa61a27c7a1db532a6b55dd18",
                "reference": "4419fcdb5eabb9caa61a27c7a1db532a6b55dd18",
                "shasum": ""
            },
            "require": {
                "php": "^5.6 || ^7.0"
            },
            "require-dev": {
                "phpunit/phpunit": "^5.7 || ^6.0"
            },
            "type": "library",
            "extra": {
                "branch-alias": {
                    "dev-master": "1.0.x-dev"
                }
            },
            "autoload": {
                "classmap": [
                    "src/"
                ]
            },
            "notification-url": "https://packagist.org/downloads/",
            "license": [
                "BSD-3-Clause"
            ],
            "authors": [
                {
                    "name": "Sebastian Bergmann",
                    "email": "sebastian@phpunit.de"
                }
            ],
            "description": "Looks up which function or method a line of code belongs to",
            "homepage": "https://github.com/sebastianbergmann/code-unit-reverse-lookup/",
            "time": "2017-03-04T06:30:41+00:00"
        },
        {
            "name": "sebastian/comparator",
            "version": "2.1.3",
            "source": {
                "type": "git",
                "url": "https://github.com/sebastianbergmann/comparator.git",
                "reference": "34369daee48eafb2651bea869b4b15d75ccc35f9"
            },
            "dist": {
                "type": "zip",
                "url": "https://api.github.com/repos/sebastianbergmann/comparator/zipball/34369daee48eafb2651bea869b4b15d75ccc35f9",
                "reference": "34369daee48eafb2651bea869b4b15d75ccc35f9",
                "shasum": ""
            },
            "require": {
                "php": "^7.0",
                "sebastian/diff": "^2.0 || ^3.0",
                "sebastian/exporter": "^3.1"
            },
            "require-dev": {
                "phpunit/phpunit": "^6.4"
            },
            "type": "library",
            "extra": {
                "branch-alias": {
                    "dev-master": "2.1.x-dev"
                }
            },
            "autoload": {
                "classmap": [
                    "src/"
                ]
            },
            "notification-url": "https://packagist.org/downloads/",
            "license": [
                "BSD-3-Clause"
            ],
            "authors": [
                {
                    "name": "Jeff Welch",
                    "email": "whatthejeff@gmail.com"
                },
                {
                    "name": "Volker Dusch",
                    "email": "github@wallbash.com"
                },
                {
                    "name": "Bernhard Schussek",
                    "email": "bschussek@2bepublished.at"
                },
                {
                    "name": "Sebastian Bergmann",
                    "email": "sebastian@phpunit.de"
                }
            ],
            "description": "Provides the functionality to compare PHP values for equality",
            "homepage": "https://github.com/sebastianbergmann/comparator",
            "keywords": [
                "comparator",
                "compare",
                "equality"
            ],
            "time": "2018-02-01T13:46:46+00:00"
        },
        {
            "name": "sebastian/diff",
            "version": "2.0.1",
            "source": {
                "type": "git",
                "url": "https://github.com/sebastianbergmann/diff.git",
                "reference": "347c1d8b49c5c3ee30c7040ea6fc446790e6bddd"
            },
            "dist": {
                "type": "zip",
                "url": "https://api.github.com/repos/sebastianbergmann/diff/zipball/347c1d8b49c5c3ee30c7040ea6fc446790e6bddd",
                "reference": "347c1d8b49c5c3ee30c7040ea6fc446790e6bddd",
                "shasum": ""
            },
            "require": {
                "php": "^7.0"
            },
            "require-dev": {
                "phpunit/phpunit": "^6.2"
            },
            "type": "library",
            "extra": {
                "branch-alias": {
                    "dev-master": "2.0-dev"
                }
            },
            "autoload": {
                "classmap": [
                    "src/"
                ]
            },
            "notification-url": "https://packagist.org/downloads/",
            "license": [
                "BSD-3-Clause"
            ],
            "authors": [
                {
                    "name": "Kore Nordmann",
                    "email": "mail@kore-nordmann.de"
                },
                {
                    "name": "Sebastian Bergmann",
                    "email": "sebastian@phpunit.de"
                }
            ],
            "description": "Diff implementation",
            "homepage": "https://github.com/sebastianbergmann/diff",
            "keywords": [
                "diff"
            ],
            "time": "2017-08-03T08:09:46+00:00"
        },
        {
            "name": "sebastian/environment",
            "version": "3.1.0",
            "source": {
                "type": "git",
                "url": "https://github.com/sebastianbergmann/environment.git",
                "reference": "cd0871b3975fb7fc44d11314fd1ee20925fce4f5"
            },
            "dist": {
                "type": "zip",
                "url": "https://api.github.com/repos/sebastianbergmann/environment/zipball/cd0871b3975fb7fc44d11314fd1ee20925fce4f5",
                "reference": "cd0871b3975fb7fc44d11314fd1ee20925fce4f5",
                "shasum": ""
            },
            "require": {
                "php": "^7.0"
            },
            "require-dev": {
                "phpunit/phpunit": "^6.1"
            },
            "type": "library",
            "extra": {
                "branch-alias": {
                    "dev-master": "3.1.x-dev"
                }
            },
            "autoload": {
                "classmap": [
                    "src/"
                ]
            },
            "notification-url": "https://packagist.org/downloads/",
            "license": [
                "BSD-3-Clause"
            ],
            "authors": [
                {
                    "name": "Sebastian Bergmann",
                    "email": "sebastian@phpunit.de"
                }
            ],
            "description": "Provides functionality to handle HHVM/PHP environments",
            "homepage": "http://www.github.com/sebastianbergmann/environment",
            "keywords": [
                "Xdebug",
                "environment",
                "hhvm"
            ],
            "time": "2017-07-01T08:51:00+00:00"
        },
        {
            "name": "sebastian/exporter",
            "version": "3.1.2",
            "source": {
                "type": "git",
                "url": "https://github.com/sebastianbergmann/exporter.git",
                "reference": "68609e1261d215ea5b21b7987539cbfbe156ec3e"
            },
            "dist": {
                "type": "zip",
                "url": "https://api.github.com/repos/sebastianbergmann/exporter/zipball/68609e1261d215ea5b21b7987539cbfbe156ec3e",
                "reference": "68609e1261d215ea5b21b7987539cbfbe156ec3e",
                "shasum": ""
            },
            "require": {
                "php": "^7.0",
                "sebastian/recursion-context": "^3.0"
            },
            "require-dev": {
                "ext-mbstring": "*",
                "phpunit/phpunit": "^6.0"
            },
            "type": "library",
            "extra": {
                "branch-alias": {
                    "dev-master": "3.1.x-dev"
                }
            },
            "autoload": {
                "classmap": [
                    "src/"
                ]
            },
            "notification-url": "https://packagist.org/downloads/",
            "license": [
                "BSD-3-Clause"
            ],
            "authors": [
                {
                    "name": "Sebastian Bergmann",
                    "email": "sebastian@phpunit.de"
                },
                {
                    "name": "Jeff Welch",
                    "email": "whatthejeff@gmail.com"
                },
                {
                    "name": "Volker Dusch",
                    "email": "github@wallbash.com"
                },
                {
                    "name": "Adam Harvey",
                    "email": "aharvey@php.net"
                },
                {
                    "name": "Bernhard Schussek",
                    "email": "bschussek@gmail.com"
                }
            ],
            "description": "Provides the functionality to export PHP variables for visualization",
            "homepage": "http://www.github.com/sebastianbergmann/exporter",
            "keywords": [
                "export",
                "exporter"
            ],
            "time": "2019-09-14T09:02:43+00:00"
        },
        {
            "name": "sebastian/finder-facade",
            "version": "1.2.2",
            "source": {
                "type": "git",
                "url": "https://github.com/sebastianbergmann/finder-facade.git",
                "reference": "4a3174709c2dc565fe5fb26fcf827f6a1fc7b09f"
            },
            "dist": {
                "type": "zip",
                "url": "https://api.github.com/repos/sebastianbergmann/finder-facade/zipball/4a3174709c2dc565fe5fb26fcf827f6a1fc7b09f",
                "reference": "4a3174709c2dc565fe5fb26fcf827f6a1fc7b09f",
                "shasum": ""
            },
            "require": {
                "symfony/finder": "~2.3|~3.0|~4.0",
                "theseer/fdomdocument": "~1.3"
            },
            "type": "library",
            "autoload": {
                "classmap": [
                    "src/"
                ]
            },
            "notification-url": "https://packagist.org/downloads/",
            "license": [
                "BSD-3-Clause"
            ],
            "authors": [
                {
                    "name": "Sebastian Bergmann",
                    "email": "sebastian@phpunit.de",
                    "role": "lead"
                }
            ],
            "description": "FinderFacade is a convenience wrapper for Symfony's Finder component.",
            "homepage": "https://github.com/sebastianbergmann/finder-facade",
            "time": "2017-11-18T17:31:49+00:00"
        },
        {
            "name": "sebastian/global-state",
            "version": "2.0.0",
            "source": {
                "type": "git",
                "url": "https://github.com/sebastianbergmann/global-state.git",
                "reference": "e8ba02eed7bbbb9e59e43dedd3dddeff4a56b0c4"
            },
            "dist": {
                "type": "zip",
                "url": "https://api.github.com/repos/sebastianbergmann/global-state/zipball/e8ba02eed7bbbb9e59e43dedd3dddeff4a56b0c4",
                "reference": "e8ba02eed7bbbb9e59e43dedd3dddeff4a56b0c4",
                "shasum": ""
            },
            "require": {
                "php": "^7.0"
            },
            "require-dev": {
                "phpunit/phpunit": "^6.0"
            },
            "suggest": {
                "ext-uopz": "*"
            },
            "type": "library",
            "extra": {
                "branch-alias": {
                    "dev-master": "2.0-dev"
                }
            },
            "autoload": {
                "classmap": [
                    "src/"
                ]
            },
            "notification-url": "https://packagist.org/downloads/",
            "license": [
                "BSD-3-Clause"
            ],
            "authors": [
                {
                    "name": "Sebastian Bergmann",
                    "email": "sebastian@phpunit.de"
                }
            ],
            "description": "Snapshotting of global state",
            "homepage": "http://www.github.com/sebastianbergmann/global-state",
            "keywords": [
                "global state"
            ],
            "time": "2017-04-27T15:39:26+00:00"
        },
        {
            "name": "sebastian/object-enumerator",
            "version": "3.0.3",
            "source": {
                "type": "git",
                "url": "https://github.com/sebastianbergmann/object-enumerator.git",
                "reference": "7cfd9e65d11ffb5af41198476395774d4c8a84c5"
            },
            "dist": {
                "type": "zip",
                "url": "https://api.github.com/repos/sebastianbergmann/object-enumerator/zipball/7cfd9e65d11ffb5af41198476395774d4c8a84c5",
                "reference": "7cfd9e65d11ffb5af41198476395774d4c8a84c5",
                "shasum": ""
            },
            "require": {
                "php": "^7.0",
                "sebastian/object-reflector": "^1.1.1",
                "sebastian/recursion-context": "^3.0"
            },
            "require-dev": {
                "phpunit/phpunit": "^6.0"
            },
            "type": "library",
            "extra": {
                "branch-alias": {
                    "dev-master": "3.0.x-dev"
                }
            },
            "autoload": {
                "classmap": [
                    "src/"
                ]
            },
            "notification-url": "https://packagist.org/downloads/",
            "license": [
                "BSD-3-Clause"
            ],
            "authors": [
                {
                    "name": "Sebastian Bergmann",
                    "email": "sebastian@phpunit.de"
                }
            ],
            "description": "Traverses array structures and object graphs to enumerate all referenced objects",
            "homepage": "https://github.com/sebastianbergmann/object-enumerator/",
            "time": "2017-08-03T12:35:26+00:00"
        },
        {
            "name": "sebastian/object-reflector",
            "version": "1.1.1",
            "source": {
                "type": "git",
                "url": "https://github.com/sebastianbergmann/object-reflector.git",
                "reference": "773f97c67f28de00d397be301821b06708fca0be"
            },
            "dist": {
                "type": "zip",
                "url": "https://api.github.com/repos/sebastianbergmann/object-reflector/zipball/773f97c67f28de00d397be301821b06708fca0be",
                "reference": "773f97c67f28de00d397be301821b06708fca0be",
                "shasum": ""
            },
            "require": {
                "php": "^7.0"
            },
            "require-dev": {
                "phpunit/phpunit": "^6.0"
            },
            "type": "library",
            "extra": {
                "branch-alias": {
                    "dev-master": "1.1-dev"
                }
            },
            "autoload": {
                "classmap": [
                    "src/"
                ]
            },
            "notification-url": "https://packagist.org/downloads/",
            "license": [
                "BSD-3-Clause"
            ],
            "authors": [
                {
                    "name": "Sebastian Bergmann",
                    "email": "sebastian@phpunit.de"
                }
            ],
            "description": "Allows reflection of object attributes, including inherited and non-public ones",
            "homepage": "https://github.com/sebastianbergmann/object-reflector/",
            "time": "2017-03-29T09:07:27+00:00"
        },
        {
            "name": "sebastian/phpcpd",
            "version": "3.0.1",
            "source": {
                "type": "git",
                "url": "https://github.com/sebastianbergmann/phpcpd.git",
                "reference": "dfed51c1288790fc957c9433e2f49ab152e8a564"
            },
            "dist": {
                "type": "zip",
                "url": "https://api.github.com/repos/sebastianbergmann/phpcpd/zipball/dfed51c1288790fc957c9433e2f49ab152e8a564",
                "reference": "dfed51c1288790fc957c9433e2f49ab152e8a564",
                "shasum": ""
            },
            "require": {
                "php": "^5.6|^7.0",
                "phpunit/php-timer": "^1.0.6",
                "sebastian/finder-facade": "^1.1",
                "sebastian/version": "^1.0|^2.0",
                "symfony/console": "^2.7|^3.0|^4.0"
            },
            "bin": [
                "phpcpd"
            ],
            "type": "library",
            "extra": {
                "branch-alias": {
                    "dev-master": "3.0-dev"
                }
            },
            "autoload": {
                "classmap": [
                    "src/"
                ]
            },
            "notification-url": "https://packagist.org/downloads/",
            "license": [
                "BSD-3-Clause"
            ],
            "authors": [
                {
                    "name": "Sebastian Bergmann",
                    "email": "sebastian@phpunit.de",
                    "role": "lead"
                }
            ],
            "description": "Copy/Paste Detector (CPD) for PHP code.",
            "homepage": "https://github.com/sebastianbergmann/phpcpd",
            "time": "2017-11-16T08:49:28+00:00"
        },
        {
            "name": "sebastian/recursion-context",
            "version": "3.0.0",
            "source": {
                "type": "git",
                "url": "https://github.com/sebastianbergmann/recursion-context.git",
                "reference": "5b0cd723502bac3b006cbf3dbf7a1e3fcefe4fa8"
            },
            "dist": {
                "type": "zip",
                "url": "https://api.github.com/repos/sebastianbergmann/recursion-context/zipball/5b0cd723502bac3b006cbf3dbf7a1e3fcefe4fa8",
                "reference": "5b0cd723502bac3b006cbf3dbf7a1e3fcefe4fa8",
                "shasum": ""
            },
            "require": {
                "php": "^7.0"
            },
            "require-dev": {
                "phpunit/phpunit": "^6.0"
            },
            "type": "library",
            "extra": {
                "branch-alias": {
                    "dev-master": "3.0.x-dev"
                }
            },
            "autoload": {
                "classmap": [
                    "src/"
                ]
            },
            "notification-url": "https://packagist.org/downloads/",
            "license": [
                "BSD-3-Clause"
            ],
            "authors": [
                {
                    "name": "Jeff Welch",
                    "email": "whatthejeff@gmail.com"
                },
                {
                    "name": "Sebastian Bergmann",
                    "email": "sebastian@phpunit.de"
                },
                {
                    "name": "Adam Harvey",
                    "email": "aharvey@php.net"
                }
            ],
            "description": "Provides functionality to recursively process PHP variables",
            "homepage": "http://www.github.com/sebastianbergmann/recursion-context",
            "time": "2017-03-03T06:23:57+00:00"
        },
        {
            "name": "sebastian/resource-operations",
            "version": "1.0.0",
            "source": {
                "type": "git",
                "url": "https://github.com/sebastianbergmann/resource-operations.git",
                "reference": "ce990bb21759f94aeafd30209e8cfcdfa8bc3f52"
            },
            "dist": {
                "type": "zip",
                "url": "https://api.github.com/repos/sebastianbergmann/resource-operations/zipball/ce990bb21759f94aeafd30209e8cfcdfa8bc3f52",
                "reference": "ce990bb21759f94aeafd30209e8cfcdfa8bc3f52",
                "shasum": ""
            },
            "require": {
                "php": ">=5.6.0"
            },
            "type": "library",
            "extra": {
                "branch-alias": {
                    "dev-master": "1.0.x-dev"
                }
            },
            "autoload": {
                "classmap": [
                    "src/"
                ]
            },
            "notification-url": "https://packagist.org/downloads/",
            "license": [
                "BSD-3-Clause"
            ],
            "authors": [
                {
                    "name": "Sebastian Bergmann",
                    "email": "sebastian@phpunit.de"
                }
            ],
            "description": "Provides a list of PHP built-in functions that operate on resources",
            "homepage": "https://www.github.com/sebastianbergmann/resource-operations",
            "time": "2015-07-28T20:34:47+00:00"
        },
        {
            "name": "sebastian/version",
            "version": "2.0.1",
            "source": {
                "type": "git",
                "url": "https://github.com/sebastianbergmann/version.git",
                "reference": "99732be0ddb3361e16ad77b68ba41efc8e979019"
            },
            "dist": {
                "type": "zip",
                "url": "https://api.github.com/repos/sebastianbergmann/version/zipball/99732be0ddb3361e16ad77b68ba41efc8e979019",
                "reference": "99732be0ddb3361e16ad77b68ba41efc8e979019",
                "shasum": ""
            },
            "require": {
                "php": ">=5.6"
            },
            "type": "library",
            "extra": {
                "branch-alias": {
                    "dev-master": "2.0.x-dev"
                }
            },
            "autoload": {
                "classmap": [
                    "src/"
                ]
            },
            "notification-url": "https://packagist.org/downloads/",
            "license": [
                "BSD-3-Clause"
            ],
            "authors": [
                {
                    "name": "Sebastian Bergmann",
                    "email": "sebastian@phpunit.de",
                    "role": "lead"
                }
            ],
            "description": "Library that helps with managing the version number of Git-hosted PHP projects",
            "homepage": "https://github.com/sebastianbergmann/version",
            "time": "2016-10-03T07:35:21+00:00"
        },
        {
            "name": "squizlabs/php_codesniffer",
            "version": "3.4.2",
            "source": {
                "type": "git",
                "url": "https://github.com/squizlabs/PHP_CodeSniffer.git",
                "reference": "b8a7362af1cc1aadb5bd36c3defc4dda2cf5f0a8"
            },
            "dist": {
                "type": "zip",
                "url": "https://api.github.com/repos/squizlabs/PHP_CodeSniffer/zipball/b8a7362af1cc1aadb5bd36c3defc4dda2cf5f0a8",
                "reference": "b8a7362af1cc1aadb5bd36c3defc4dda2cf5f0a8",
                "shasum": ""
            },
            "require": {
                "ext-simplexml": "*",
                "ext-tokenizer": "*",
                "ext-xmlwriter": "*",
                "php": ">=5.4.0"
            },
            "require-dev": {
                "phpunit/phpunit": "^4.0 || ^5.0 || ^6.0 || ^7.0"
            },
            "bin": [
                "bin/phpcs",
                "bin/phpcbf"
            ],
            "type": "library",
            "extra": {
                "branch-alias": {
                    "dev-master": "3.x-dev"
                }
            },
            "notification-url": "https://packagist.org/downloads/",
            "license": [
                "BSD-3-Clause"
            ],
            "authors": [
                {
                    "name": "Greg Sherwood",
                    "role": "lead"
                }
            ],
            "description": "PHP_CodeSniffer tokenizes PHP, JavaScript and CSS files and detects violations of a defined set of coding standards.",
            "homepage": "https://github.com/squizlabs/PHP_CodeSniffer",
            "keywords": [
                "phpcs",
                "standards"
            ],
            "time": "2019-04-10T23:49:02+00:00"
        },
        {
            "name": "symfony/browser-kit",
            "version": "v4.3.4",
            "source": {
                "type": "git",
                "url": "https://github.com/symfony/browser-kit.git",
                "reference": "9e5dddb637b13db82e35695a8603fe6e118cc119"
            },
            "dist": {
                "type": "zip",
                "url": "https://api.github.com/repos/symfony/browser-kit/zipball/9e5dddb637b13db82e35695a8603fe6e118cc119",
                "reference": "9e5dddb637b13db82e35695a8603fe6e118cc119",
                "shasum": ""
            },
            "require": {
                "php": "^7.1.3",
                "symfony/dom-crawler": "~3.4|~4.0"
            },
            "require-dev": {
                "symfony/css-selector": "~3.4|~4.0",
                "symfony/http-client": "^4.3",
                "symfony/mime": "^4.3",
                "symfony/process": "~3.4|~4.0"
            },
            "suggest": {
                "symfony/process": ""
            },
            "type": "library",
            "extra": {
                "branch-alias": {
                    "dev-master": "4.3-dev"
                }
            },
            "autoload": {
                "psr-4": {
                    "Symfony\\Component\\BrowserKit\\": ""
                },
                "exclude-from-classmap": [
                    "/Tests/"
                ]
            },
            "notification-url": "https://packagist.org/downloads/",
            "license": [
                "MIT"
            ],
            "authors": [
                {
                    "name": "Fabien Potencier",
                    "email": "fabien@symfony.com"
                },
                {
                    "name": "Symfony Community",
                    "homepage": "https://symfony.com/contributors"
                }
            ],
            "description": "Symfony BrowserKit Component",
            "homepage": "https://symfony.com",
            "time": "2019-08-26T08:26:39+00:00"
        },
        {
            "name": "symfony/config",
            "version": "v4.3.4",
            "source": {
                "type": "git",
                "url": "https://github.com/symfony/config.git",
                "reference": "07d49c0f823e0bc367c6d84e35b61419188a5ece"
            },
            "dist": {
                "type": "zip",
                "url": "https://api.github.com/repos/symfony/config/zipball/07d49c0f823e0bc367c6d84e35b61419188a5ece",
                "reference": "07d49c0f823e0bc367c6d84e35b61419188a5ece",
                "shasum": ""
            },
            "require": {
                "php": "^7.1.3",
                "symfony/filesystem": "~3.4|~4.0",
                "symfony/polyfill-ctype": "~1.8"
            },
            "conflict": {
                "symfony/finder": "<3.4"
            },
            "require-dev": {
                "symfony/dependency-injection": "~3.4|~4.0",
                "symfony/event-dispatcher": "~3.4|~4.0",
                "symfony/finder": "~3.4|~4.0",
                "symfony/messenger": "~4.1",
                "symfony/yaml": "~3.4|~4.0"
            },
            "suggest": {
                "symfony/yaml": "To use the yaml reference dumper"
            },
            "type": "library",
            "extra": {
                "branch-alias": {
                    "dev-master": "4.3-dev"
                }
            },
            "autoload": {
                "psr-4": {
                    "Symfony\\Component\\Config\\": ""
                },
                "exclude-from-classmap": [
                    "/Tests/"
                ]
            },
            "notification-url": "https://packagist.org/downloads/",
            "license": [
                "MIT"
            ],
            "authors": [
                {
                    "name": "Fabien Potencier",
                    "email": "fabien@symfony.com"
                },
                {
                    "name": "Symfony Community",
                    "homepage": "https://symfony.com/contributors"
                }
            ],
            "description": "Symfony Config Component",
            "homepage": "https://symfony.com",
            "time": "2019-08-26T08:26:39+00:00"
        },
        {
            "name": "symfony/dependency-injection",
            "version": "v4.3.4",
            "source": {
                "type": "git",
                "url": "https://github.com/symfony/dependency-injection.git",
                "reference": "d3ad14b66ac773ba6123622eb9b5b010165fe3d9"
            },
            "dist": {
                "type": "zip",
                "url": "https://api.github.com/repos/symfony/dependency-injection/zipball/d3ad14b66ac773ba6123622eb9b5b010165fe3d9",
                "reference": "d3ad14b66ac773ba6123622eb9b5b010165fe3d9",
                "shasum": ""
            },
            "require": {
                "php": "^7.1.3",
                "psr/container": "^1.0",
                "symfony/service-contracts": "^1.1.6"
            },
            "conflict": {
                "symfony/config": "<4.3",
                "symfony/finder": "<3.4",
                "symfony/proxy-manager-bridge": "<3.4",
                "symfony/yaml": "<3.4"
            },
            "provide": {
                "psr/container-implementation": "1.0",
                "symfony/service-implementation": "1.0"
            },
            "require-dev": {
                "symfony/config": "^4.3",
                "symfony/expression-language": "~3.4|~4.0",
                "symfony/yaml": "~3.4|~4.0"
            },
            "suggest": {
                "symfony/config": "",
                "symfony/expression-language": "For using expressions in service container configuration",
                "symfony/finder": "For using double-star glob patterns or when GLOB_BRACE portability is required",
                "symfony/proxy-manager-bridge": "Generate service proxies to lazy load them",
                "symfony/yaml": ""
            },
            "type": "library",
            "extra": {
                "branch-alias": {
                    "dev-master": "4.3-dev"
                }
            },
            "autoload": {
                "psr-4": {
                    "Symfony\\Component\\DependencyInjection\\": ""
                },
                "exclude-from-classmap": [
                    "/Tests/"
                ]
            },
            "notification-url": "https://packagist.org/downloads/",
            "license": [
                "MIT"
            ],
            "authors": [
                {
                    "name": "Fabien Potencier",
                    "email": "fabien@symfony.com"
                },
                {
                    "name": "Symfony Community",
                    "homepage": "https://symfony.com/contributors"
                }
            ],
            "description": "Symfony DependencyInjection Component",
            "homepage": "https://symfony.com",
            "time": "2019-08-26T16:27:33+00:00"
        },
        {
            "name": "symfony/dom-crawler",
            "version": "v4.3.4",
            "source": {
                "type": "git",
                "url": "https://github.com/symfony/dom-crawler.git",
                "reference": "cc686552948d627528c0e2e759186dff67c2610e"
            },
            "dist": {
                "type": "zip",
                "url": "https://api.github.com/repos/symfony/dom-crawler/zipball/cc686552948d627528c0e2e759186dff67c2610e",
                "reference": "cc686552948d627528c0e2e759186dff67c2610e",
                "shasum": ""
            },
            "require": {
                "php": "^7.1.3",
                "symfony/polyfill-ctype": "~1.8",
                "symfony/polyfill-mbstring": "~1.0"
            },
            "conflict": {
                "masterminds/html5": "<2.6"
            },
            "require-dev": {
                "masterminds/html5": "^2.6",
                "symfony/css-selector": "~3.4|~4.0"
            },
            "suggest": {
                "symfony/css-selector": ""
            },
            "type": "library",
            "extra": {
                "branch-alias": {
                    "dev-master": "4.3-dev"
                }
            },
            "autoload": {
                "psr-4": {
                    "Symfony\\Component\\DomCrawler\\": ""
                },
                "exclude-from-classmap": [
                    "/Tests/"
                ]
            },
            "notification-url": "https://packagist.org/downloads/",
            "license": [
                "MIT"
            ],
            "authors": [
                {
                    "name": "Fabien Potencier",
                    "email": "fabien@symfony.com"
                },
                {
                    "name": "Symfony Community",
                    "homepage": "https://symfony.com/contributors"
                }
            ],
            "description": "Symfony DomCrawler Component",
            "homepage": "https://symfony.com",
            "time": "2019-08-26T08:26:39+00:00"
        },
        {
            "name": "symfony/http-foundation",
            "version": "v2.8.50",
            "source": {
                "type": "git",
                "url": "https://github.com/symfony/http-foundation.git",
                "reference": "746f8d3638bf46ee8b202e62f2b214c3d61fb06a"
            },
            "dist": {
                "type": "zip",
                "url": "https://api.github.com/repos/symfony/http-foundation/zipball/746f8d3638bf46ee8b202e62f2b214c3d61fb06a",
                "reference": "746f8d3638bf46ee8b202e62f2b214c3d61fb06a",
                "shasum": ""
            },
            "require": {
                "php": ">=5.3.9",
                "symfony/polyfill-mbstring": "~1.1",
                "symfony/polyfill-php54": "~1.0",
                "symfony/polyfill-php55": "~1.0"
            },
            "require-dev": {
                "symfony/expression-language": "~2.4|~3.0.0"
            },
            "type": "library",
            "extra": {
                "branch-alias": {
                    "dev-master": "2.8-dev"
                }
            },
            "autoload": {
                "psr-4": {
                    "Symfony\\Component\\HttpFoundation\\": ""
                },
                "exclude-from-classmap": [
                    "/Tests/"
                ]
            },
            "notification-url": "https://packagist.org/downloads/",
            "license": [
                "MIT"
            ],
            "authors": [
                {
                    "name": "Fabien Potencier",
                    "email": "fabien@symfony.com"
                },
                {
                    "name": "Symfony Community",
                    "homepage": "https://symfony.com/contributors"
                }
            ],
            "description": "Symfony HttpFoundation Component",
            "homepage": "https://symfony.com",
            "time": "2019-04-16T10:00:53+00:00"
        },
        {
            "name": "symfony/options-resolver",
            "version": "v4.3.4",
            "source": {
                "type": "git",
                "url": "https://github.com/symfony/options-resolver.git",
                "reference": "81c2e120522a42f623233968244baebd6b36cb6a"
            },
            "dist": {
                "type": "zip",
                "url": "https://api.github.com/repos/symfony/options-resolver/zipball/81c2e120522a42f623233968244baebd6b36cb6a",
                "reference": "81c2e120522a42f623233968244baebd6b36cb6a",
                "shasum": ""
            },
            "require": {
                "php": "^7.1.3"
            },
            "type": "library",
            "extra": {
                "branch-alias": {
                    "dev-master": "4.3-dev"
                }
            },
            "autoload": {
                "psr-4": {
                    "Symfony\\Component\\OptionsResolver\\": ""
                },
                "exclude-from-classmap": [
                    "/Tests/"
                ]
            },
            "notification-url": "https://packagist.org/downloads/",
            "license": [
                "MIT"
            ],
            "authors": [
                {
                    "name": "Fabien Potencier",
                    "email": "fabien@symfony.com"
                },
                {
                    "name": "Symfony Community",
                    "homepage": "https://symfony.com/contributors"
                }
            ],
            "description": "Symfony OptionsResolver Component",
            "homepage": "https://symfony.com",
            "keywords": [
                "config",
                "configuration",
                "options"
            ],
            "time": "2019-08-08T09:29:19+00:00"
        },
        {
            "name": "symfony/polyfill-php54",
            "version": "v1.12.0",
            "source": {
                "type": "git",
                "url": "https://github.com/symfony/polyfill-php54.git",
                "reference": "a043bcced870214922fbb4bf22679d431ec0296a"
            },
            "dist": {
                "type": "zip",
                "url": "https://api.github.com/repos/symfony/polyfill-php54/zipball/a043bcced870214922fbb4bf22679d431ec0296a",
                "reference": "a043bcced870214922fbb4bf22679d431ec0296a",
                "shasum": ""
            },
            "require": {
                "php": ">=5.3.3"
            },
            "type": "library",
            "extra": {
                "branch-alias": {
                    "dev-master": "1.12-dev"
                }
            },
            "autoload": {
                "psr-4": {
                    "Symfony\\Polyfill\\Php54\\": ""
                },
                "files": [
                    "bootstrap.php"
                ],
                "classmap": [
                    "Resources/stubs"
                ]
            },
            "notification-url": "https://packagist.org/downloads/",
            "license": [
                "MIT"
            ],
            "authors": [
                {
                    "name": "Nicolas Grekas",
                    "email": "p@tchwork.com"
                },
                {
                    "name": "Symfony Community",
                    "homepage": "https://symfony.com/contributors"
                }
            ],
            "description": "Symfony polyfill backporting some PHP 5.4+ features to lower PHP versions",
            "homepage": "https://symfony.com",
            "keywords": [
                "compatibility",
                "polyfill",
                "portable",
                "shim"
            ],
            "time": "2019-08-06T08:03:45+00:00"
        },
        {
            "name": "symfony/polyfill-php55",
            "version": "v1.12.0",
            "source": {
                "type": "git",
                "url": "https://github.com/symfony/polyfill-php55.git",
                "reference": "548bb39407e78e54f785b4e18c7e0d5d9e493265"
            },
            "dist": {
                "type": "zip",
                "url": "https://api.github.com/repos/symfony/polyfill-php55/zipball/548bb39407e78e54f785b4e18c7e0d5d9e493265",
                "reference": "548bb39407e78e54f785b4e18c7e0d5d9e493265",
                "shasum": ""
            },
            "require": {
                "ircmaxell/password-compat": "~1.0",
                "php": ">=5.3.3"
            },
            "type": "library",
            "extra": {
                "branch-alias": {
                    "dev-master": "1.12-dev"
                }
            },
            "autoload": {
                "psr-4": {
                    "Symfony\\Polyfill\\Php55\\": ""
                },
                "files": [
                    "bootstrap.php"
                ]
            },
            "notification-url": "https://packagist.org/downloads/",
            "license": [
                "MIT"
            ],
            "authors": [
                {
                    "name": "Nicolas Grekas",
                    "email": "p@tchwork.com"
                },
                {
                    "name": "Symfony Community",
                    "homepage": "https://symfony.com/contributors"
                }
            ],
            "description": "Symfony polyfill backporting some PHP 5.5+ features to lower PHP versions",
            "homepage": "https://symfony.com",
            "keywords": [
                "compatibility",
                "polyfill",
                "portable",
                "shim"
            ],
            "time": "2019-08-06T08:03:45+00:00"
        },
        {
            "name": "symfony/polyfill-php70",
            "version": "v1.12.0",
            "source": {
                "type": "git",
                "url": "https://github.com/symfony/polyfill-php70.git",
                "reference": "54b4c428a0054e254223797d2713c31e08610831"
            },
            "dist": {
                "type": "zip",
                "url": "https://api.github.com/repos/symfony/polyfill-php70/zipball/54b4c428a0054e254223797d2713c31e08610831",
                "reference": "54b4c428a0054e254223797d2713c31e08610831",
                "shasum": ""
            },
            "require": {
                "paragonie/random_compat": "~1.0|~2.0|~9.99",
                "php": ">=5.3.3"
            },
            "type": "library",
            "extra": {
                "branch-alias": {
                    "dev-master": "1.12-dev"
                }
            },
            "autoload": {
                "psr-4": {
                    "Symfony\\Polyfill\\Php70\\": ""
                },
                "files": [
                    "bootstrap.php"
                ],
                "classmap": [
                    "Resources/stubs"
                ]
            },
            "notification-url": "https://packagist.org/downloads/",
            "license": [
                "MIT"
            ],
            "authors": [
                {
                    "name": "Nicolas Grekas",
                    "email": "p@tchwork.com"
                },
                {
                    "name": "Symfony Community",
                    "homepage": "https://symfony.com/contributors"
                }
            ],
            "description": "Symfony polyfill backporting some PHP 7.0+ features to lower PHP versions",
            "homepage": "https://symfony.com",
            "keywords": [
                "compatibility",
                "polyfill",
                "portable",
                "shim"
            ],
            "time": "2019-08-06T08:03:45+00:00"
        },
        {
            "name": "symfony/polyfill-php72",
            "version": "v1.12.0",
            "source": {
                "type": "git",
                "url": "https://github.com/symfony/polyfill-php72.git",
                "reference": "04ce3335667451138df4307d6a9b61565560199e"
            },
            "dist": {
                "type": "zip",
                "url": "https://api.github.com/repos/symfony/polyfill-php72/zipball/04ce3335667451138df4307d6a9b61565560199e",
                "reference": "04ce3335667451138df4307d6a9b61565560199e",
                "shasum": ""
            },
            "require": {
                "php": ">=5.3.3"
            },
            "type": "library",
            "extra": {
                "branch-alias": {
                    "dev-master": "1.12-dev"
                }
            },
            "autoload": {
                "psr-4": {
                    "Symfony\\Polyfill\\Php72\\": ""
                },
                "files": [
                    "bootstrap.php"
                ]
            },
            "notification-url": "https://packagist.org/downloads/",
            "license": [
                "MIT"
            ],
            "authors": [
                {
                    "name": "Nicolas Grekas",
                    "email": "p@tchwork.com"
                },
                {
                    "name": "Symfony Community",
                    "homepage": "https://symfony.com/contributors"
                }
            ],
            "description": "Symfony polyfill backporting some PHP 7.2+ features to lower PHP versions",
            "homepage": "https://symfony.com",
            "keywords": [
                "compatibility",
                "polyfill",
                "portable",
                "shim"
            ],
            "time": "2019-08-06T08:03:45+00:00"
        },
        {
            "name": "symfony/service-contracts",
            "version": "v1.1.6",
            "source": {
                "type": "git",
                "url": "https://github.com/symfony/service-contracts.git",
                "reference": "ea7263d6b6d5f798b56a45a5b8d686725f2719a3"
            },
            "dist": {
                "type": "zip",
                "url": "https://api.github.com/repos/symfony/service-contracts/zipball/ea7263d6b6d5f798b56a45a5b8d686725f2719a3",
                "reference": "ea7263d6b6d5f798b56a45a5b8d686725f2719a3",
                "shasum": ""
            },
            "require": {
                "php": "^7.1.3",
                "psr/container": "^1.0"
            },
            "suggest": {
                "symfony/service-implementation": ""
            },
            "type": "library",
            "extra": {
                "branch-alias": {
                    "dev-master": "1.1-dev"
                }
            },
            "autoload": {
                "psr-4": {
                    "Symfony\\Contracts\\Service\\": ""
                }
            },
            "notification-url": "https://packagist.org/downloads/",
            "license": [
                "MIT"
            ],
            "authors": [
                {
                    "name": "Nicolas Grekas",
                    "email": "p@tchwork.com"
                },
                {
                    "name": "Symfony Community",
                    "homepage": "https://symfony.com/contributors"
                }
            ],
            "description": "Generic abstractions related to writing services",
            "homepage": "https://symfony.com",
            "keywords": [
                "abstractions",
                "contracts",
                "decoupling",
                "interfaces",
                "interoperability",
                "standards"
            ],
            "time": "2019-08-20T14:44:19+00:00"
        },
        {
            "name": "symfony/stopwatch",
            "version": "v4.3.4",
            "source": {
                "type": "git",
                "url": "https://github.com/symfony/stopwatch.git",
                "reference": "1e4ff456bd625be5032fac9be4294e60442e9b71"
            },
            "dist": {
                "type": "zip",
                "url": "https://api.github.com/repos/symfony/stopwatch/zipball/1e4ff456bd625be5032fac9be4294e60442e9b71",
                "reference": "1e4ff456bd625be5032fac9be4294e60442e9b71",
                "shasum": ""
            },
            "require": {
                "php": "^7.1.3",
                "symfony/service-contracts": "^1.0"
            },
            "type": "library",
            "extra": {
                "branch-alias": {
                    "dev-master": "4.3-dev"
                }
            },
            "autoload": {
                "psr-4": {
                    "Symfony\\Component\\Stopwatch\\": ""
                },
                "exclude-from-classmap": [
                    "/Tests/"
                ]
            },
            "notification-url": "https://packagist.org/downloads/",
            "license": [
                "MIT"
            ],
            "authors": [
                {
                    "name": "Fabien Potencier",
                    "email": "fabien@symfony.com"
                },
                {
                    "name": "Symfony Community",
                    "homepage": "https://symfony.com/contributors"
                }
            ],
            "description": "Symfony Stopwatch Component",
            "homepage": "https://symfony.com",
            "time": "2019-08-07T11:52:19+00:00"
        },
        {
            "name": "symfony/yaml",
            "version": "v4.3.4",
            "source": {
                "type": "git",
                "url": "https://github.com/symfony/yaml.git",
                "reference": "5a0b7c32dc3ec56fd4abae8a4a71b0cf05013686"
            },
            "dist": {
                "type": "zip",
                "url": "https://api.github.com/repos/symfony/yaml/zipball/5a0b7c32dc3ec56fd4abae8a4a71b0cf05013686",
                "reference": "5a0b7c32dc3ec56fd4abae8a4a71b0cf05013686",
                "shasum": ""
            },
            "require": {
                "php": "^7.1.3",
                "symfony/polyfill-ctype": "~1.8"
            },
            "conflict": {
                "symfony/console": "<3.4"
            },
            "require-dev": {
                "symfony/console": "~3.4|~4.0"
            },
            "suggest": {
                "symfony/console": "For validating YAML files using the lint command"
            },
            "type": "library",
            "extra": {
                "branch-alias": {
                    "dev-master": "4.3-dev"
                }
            },
            "autoload": {
                "psr-4": {
                    "Symfony\\Component\\Yaml\\": ""
                },
                "exclude-from-classmap": [
                    "/Tests/"
                ]
            },
            "notification-url": "https://packagist.org/downloads/",
            "license": [
                "MIT"
            ],
            "authors": [
                {
                    "name": "Fabien Potencier",
                    "email": "fabien@symfony.com"
                },
                {
                    "name": "Symfony Community",
                    "homepage": "https://symfony.com/contributors"
                }
            ],
            "description": "Symfony Yaml Component",
            "homepage": "https://symfony.com",
            "time": "2019-08-20T14:27:59+00:00"
        },
        {
            "name": "theseer/fdomdocument",
            "version": "1.6.6",
            "source": {
                "type": "git",
                "url": "https://github.com/theseer/fDOMDocument.git",
                "reference": "6e8203e40a32a9c770bcb62fe37e68b948da6dca"
            },
            "dist": {
                "type": "zip",
                "url": "https://api.github.com/repos/theseer/fDOMDocument/zipball/6e8203e40a32a9c770bcb62fe37e68b948da6dca",
                "reference": "6e8203e40a32a9c770bcb62fe37e68b948da6dca",
                "shasum": ""
            },
            "require": {
                "ext-dom": "*",
                "lib-libxml": "*",
                "php": ">=5.3.3"
            },
            "type": "library",
            "autoload": {
                "classmap": [
                    "src/"
                ]
            },
            "notification-url": "https://packagist.org/downloads/",
            "license": [
                "BSD-3-Clause"
            ],
            "authors": [
                {
                    "name": "Arne Blankerts",
                    "email": "arne@blankerts.de",
                    "role": "lead"
                }
            ],
            "description": "The classes contained within this repository extend the standard DOM to use exceptions at all occasions of errors instead of PHP warnings or notices. They also add various custom methods and shortcuts for convenience and to simplify the usage of DOM.",
            "homepage": "https://github.com/theseer/fDOMDocument",
            "time": "2017-06-30T11:53:12+00:00"
        },
        {
            "name": "theseer/tokenizer",
            "version": "1.1.3",
            "source": {
                "type": "git",
                "url": "https://github.com/theseer/tokenizer.git",
                "reference": "11336f6f84e16a720dae9d8e6ed5019efa85a0f9"
            },
            "dist": {
                "type": "zip",
                "url": "https://api.github.com/repos/theseer/tokenizer/zipball/11336f6f84e16a720dae9d8e6ed5019efa85a0f9",
                "reference": "11336f6f84e16a720dae9d8e6ed5019efa85a0f9",
                "shasum": ""
            },
            "require": {
                "ext-dom": "*",
                "ext-tokenizer": "*",
                "ext-xmlwriter": "*",
                "php": "^7.0"
            },
            "type": "library",
            "autoload": {
                "classmap": [
                    "src/"
                ]
            },
            "notification-url": "https://packagist.org/downloads/",
            "license": [
                "BSD-3-Clause"
            ],
            "authors": [
                {
                    "name": "Arne Blankerts",
                    "email": "arne@blankerts.de",
                    "role": "Developer"
                }
            ],
            "description": "A small library for converting tokenized PHP source code into XML and potentially other formats",
            "time": "2019-06-13T22:48:21+00:00"
        },
        {
            "name": "vlucas/phpdotenv",
            "version": "v2.6.1",
            "source": {
                "type": "git",
                "url": "https://github.com/vlucas/phpdotenv.git",
                "reference": "2a7dcf7e3e02dc5e701004e51a6f304b713107d5"
            },
            "dist": {
                "type": "zip",
                "url": "https://api.github.com/repos/vlucas/phpdotenv/zipball/2a7dcf7e3e02dc5e701004e51a6f304b713107d5",
                "reference": "2a7dcf7e3e02dc5e701004e51a6f304b713107d5",
                "shasum": ""
            },
            "require": {
                "php": ">=5.3.9",
                "symfony/polyfill-ctype": "^1.9"
            },
            "require-dev": {
                "phpunit/phpunit": "^4.8.35 || ^5.0"
            },
            "type": "library",
            "extra": {
                "branch-alias": {
                    "dev-master": "2.6-dev"
                }
            },
            "autoload": {
                "psr-4": {
                    "Dotenv\\": "src/"
                }
            },
            "notification-url": "https://packagist.org/downloads/",
            "license": [
                "BSD-3-Clause"
            ],
            "authors": [
                {
                    "name": "Vance Lucas",
                    "email": "vance@vancelucas.com",
                    "homepage": "http://www.vancelucas.com"
                }
            ],
            "description": "Loads environment variables from `.env` to `getenv()`, `$_ENV` and `$_SERVER` automagically.",
            "keywords": [
                "dotenv",
                "env",
                "environment"
            ],
            "time": "2019-01-29T11:11:52+00:00"
        },
        {
            "name": "webmozart/assert",
            "version": "1.5.0",
            "source": {
                "type": "git",
                "url": "https://github.com/webmozart/assert.git",
                "reference": "88e6d84706d09a236046d686bbea96f07b3a34f4"
            },
            "dist": {
                "type": "zip",
                "url": "https://api.github.com/repos/webmozart/assert/zipball/88e6d84706d09a236046d686bbea96f07b3a34f4",
                "reference": "88e6d84706d09a236046d686bbea96f07b3a34f4",
                "shasum": ""
            },
            "require": {
                "php": "^5.3.3 || ^7.0",
                "symfony/polyfill-ctype": "^1.8"
            },
            "require-dev": {
                "phpunit/phpunit": "^4.8.36 || ^7.5.13"
            },
            "type": "library",
            "extra": {
                "branch-alias": {
                    "dev-master": "1.3-dev"
                }
            },
            "autoload": {
                "psr-4": {
                    "Webmozart\\Assert\\": "src/"
                }
            },
            "notification-url": "https://packagist.org/downloads/",
            "license": [
                "MIT"
            ],
            "authors": [
                {
                    "name": "Bernhard Schussek",
                    "email": "bschussek@gmail.com"
                }
            ],
            "description": "Assertions to validate method input/output with nice error messages.",
            "keywords": [
                "assert",
                "check",
                "validate"
            ],
            "time": "2019-08-24T08:43:50+00:00"
        },
        {
            "name": "weew/helpers-array",
            "version": "v1.3.1",
            "source": {
                "type": "git",
                "url": "https://github.com/weew/helpers-array.git",
                "reference": "9bff63111f9765b4277750db8d276d92b3e16ed0"
            },
            "dist": {
                "type": "zip",
                "url": "https://api.github.com/repos/weew/helpers-array/zipball/9bff63111f9765b4277750db8d276d92b3e16ed0",
                "reference": "9bff63111f9765b4277750db8d276d92b3e16ed0",
                "shasum": ""
            },
            "require-dev": {
                "phpunit/phpunit": "^4.7",
                "satooshi/php-coveralls": "^0.6.1"
            },
            "type": "library",
            "autoload": {
                "files": [
                    "src/array.php"
                ]
            },
            "notification-url": "https://packagist.org/downloads/",
            "license": [
                "MIT"
            ],
            "authors": [
                {
                    "name": "Maxim Kott",
                    "email": "maximkott@gmail.com"
                }
            ],
            "description": "Useful collection of php array helpers.",
            "time": "2016-07-21T11:18:01+00:00"
        }
    ],
    "aliases": [],
    "minimum-stability": "stable",
    "stability-flags": {
        "phpmd/phpmd": 0
    },
    "prefer-stable": true,
    "prefer-lowest": false,
    "platform": {
        "php": "~7.1.3||~7.2.0||~7.3.0",
        "ext-bcmath": "*",
        "ext-ctype": "*",
        "ext-curl": "*",
        "ext-dom": "*",
        "ext-gd": "*",
        "ext-hash": "*",
        "ext-iconv": "*",
        "ext-intl": "*",
        "ext-mbstring": "*",
        "ext-openssl": "*",
        "ext-pdo_mysql": "*",
        "ext-simplexml": "*",
        "ext-soap": "*",
        "ext-xsl": "*",
        "ext-zip": "*",
        "lib-libxml": "*"
    },
    "platform-dev": []
}<|MERGE_RESOLUTION|>--- conflicted
+++ resolved
@@ -4,11 +4,7 @@
         "Read more about it at https://getcomposer.org/doc/01-basic-usage.md#installing-dependencies",
         "This file is @generated automatically"
     ],
-<<<<<<< HEAD
-    "content-hash": "b9aa969dbc121878e5a9ed27aee0c252",
-=======
     "content-hash": "d51a6bf9aea2e8357d74864e6697727f",
->>>>>>> 55519daf
     "packages": [
         {
             "name": "braintree/braintree_php",
@@ -10119,6 +10115,7 @@
         "ext-pdo_mysql": "*",
         "ext-simplexml": "*",
         "ext-soap": "*",
+        "ext-spl": "*",
         "ext-xsl": "*",
         "ext-zip": "*",
         "lib-libxml": "*"
